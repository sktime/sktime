{
  "projectName": "sktime",
  "projectOwner": "sktime",
  "repoType": "github",
  "repoHost": "https://github.com",
  "commitConvention": "none",
  "files": [
    "CONTRIBUTORS.md"
  ],
  "imageSize": 100,
  "contributorsPerLine": 9,
  "contributorsSortAlphabetically": true,
  "badgeTemplate": "[![All Contributors](https://img.shields.io/badge/all_contributors-<%= contributors.length %>-orange.svg)](#contributors)",
  "skipCi": true,
  "contributors": [
    {
      "login": "fkiraly",
      "name": "Franz Kiraly",
      "avatar_url": "https://avatars1.githubusercontent.com/u/7985502?v=4",
      "profile": "https://github.com/fkiraly",
      "contributions": [
        "blog",
        "bug",
        "business",
        "code",
        "doc",
        "design",
        "eventOrganizing",
        "example",
        "financial",
        "fundingFinding",
        "ideas",
        "maintenance",
        "mentoring",
        "projectManagement",
        "question",
        "review",
        "talk",
        "test",
        "tutorial",
        "video"
      ]
    },
    {
      "login": "sajaysurya",
      "name": "Sajaysurya Ganesh",
      "avatar_url": "https://avatars2.githubusercontent.com/u/25329624?v=4",
      "profile": "https://sajay.online",
      "contributions": [
        "code",
        "doc",
        "design",
        "example",
        "ideas",
        "test",
        "tutorial"
      ]
    },
    {
      "login": "Tomiiwa",
      "name": "Ireoluwatomiwa",
      "avatar_url": "https://avatars.githubusercontent.com/u/61966277?v=4",
      "profile": "https://www.linkedin.com/in/ireoluwatomiwa-sanusi/",
      "contributions": [
        "doc"
      ]
    },
    {
      "login": "TonyBagnall",
      "name": "Tony Bagnall",
      "avatar_url": "https://avatars1.githubusercontent.com/u/9594042?v=4",
      "profile": "http://www.timeseriesclassification.com",
      "contributions": [
        "code",
        "business",
        "doc",
        "design",
        "eventOrganizing",
        "fundingFinding",
        "ideas",
        "projectManagement",
        "question",
        "review",
        "talk",
        "data"
      ]
    },
    {
      "login": "jasonlines",
      "name": "Jason Lines",
      "avatar_url": "https://avatars1.githubusercontent.com/u/38794632?v=4",
      "profile": "http://www.timeseriesclassification.com",
      "contributions": [
        "code",
        "business",
        "doc",
        "design",
        "eventOrganizing",
        "fundingFinding",
        "ideas",
        "projectManagement",
        "question",
        "review",
        "talk",
        "example"
      ]
    },
    {
      "login": "mloning",
      "name": "Markus Löning",
      "avatar_url": "https://avatars3.githubusercontent.com/u/21020482?v=4",
      "profile": "https://github.com/mloning",
      "contributions": [
        "code",
        "test",
        "maintenance",
        "platform",
        "review",
        "infra",
        "example",
        "bug",
        "tutorial",
        "business",
        "doc",
        "design",
        "eventOrganizing",
        "fundingFinding",
        "ideas",
        "projectManagement",
        "question",
        "talk",
        "mentoring",
        "video"
      ]
    },
    {
      "login": "goastler",
      "name": "George Oastler",
      "avatar_url": "https://avatars0.githubusercontent.com/u/7059456?v=4",
      "profile": "https://github.com/goastler",
      "contributions": [
        "code",
        "test",
        "platform",
        "example",
        "doc"
      ]
    },
    {
      "login": "ViktorKaz",
      "name": "ViktorKaz",
      "avatar_url": "https://avatars0.githubusercontent.com/u/33499138?v=4",
      "profile": "https://github.com/ViktorKaz",
      "contributions": [
        "code",
        "doc",
        "design"
      ]
    },
    {
      "login": "MatthewMiddlehurst",
      "name": "Matthew Middlehurst",
      "avatar_url": "https://avatars0.githubusercontent.com/u/25731235?v=4",
      "profile": "http://www.timeseriesclassification.com",
      "contributions": [
        "code",
        "doc",
        "test",
        "tutorial",
        "review",
        "bug"
      ]
    },
    {
      "login": "miraep8",
      "name": "Mirae Parker",
      "avatar_url": "https://avatars.githubusercontent.com/u/10511777?s=400&u=10a774fd4be767fa3b23a82a98bbfe102c17f0f3&v=4",
      "profile": "https://github.com/miraep8",
      "contributions": [
        "code",
        "test"
      ]
    },
    {
      "login": "jesellier",
      "name": "jesellier",
      "avatar_url": "https://avatars0.githubusercontent.com/u/51952076?v=4",
      "profile": "https://github.com/jesellier",
      "contributions": [
        "code"
      ]
    },
    {
      "login": "James-Large",
      "name": "James Large",
      "avatar_url": "https://avatars0.githubusercontent.com/u/44509982?v=4",
      "profile": "http://www.timeseriesclassification.com/",
      "contributions": [
        "code",
        "doc",
        "test",
        "infra",
        "maintenance"
      ]
    },
    {
      "login": "achieveordie",
      "name": "Sagar Mishra",
      "avatar_url": "https://avatars.githubusercontent.com/u/54197164?v=4",
      "profile": "https://github.com/achieveordie",
      "contributions": [
       "test"
      ]
    },
    {
      "login": "simone-pignotti",
      "name": "simone-pignotti",
      "avatar_url": "https://avatars1.githubusercontent.com/u/44410066?v=4",
      "profile": "https://github.com/simone-pignotti",
      "contributions": [
        "code",
        "bug"
      ]
    },
    {
      "login": "ClaudiaSanches",
      "name": "ClaudiaSanches",
      "avatar_url": "https://avatars3.githubusercontent.com/u/28742178?v=4",
      "profile": "https://github.com/ClaudiaSanches",
      "contributions": [
        "code",
        "test"
      ]
    },
    {
      "login": "aa25desh",
      "name": "aa25desh",
      "avatar_url": "https://avatars1.githubusercontent.com/u/29518290?v=4",
      "profile": "https://github.com/aa25desh",
      "contributions": [
        "code",
        "bug"
      ]
    },
    {
      "login": "matteogales",
      "name": "matteogales",
      "avatar_url": "https://avatars0.githubusercontent.com/u/9269326?v=4",
      "profile": "https://github.com/matteogales",
      "contributions": [
        "code",
        "design",
        "ideas"
      ]
    },
    {
      "login": "prockenschaub",
      "name": "Patrick Rockenschaub",
      "avatar_url": "https://avatars0.githubusercontent.com/u/15381732?v=4",
      "profile": "https://github.com/prockenschaub",
      "contributions": [
        "code",
        "design",
        "ideas",
        "test"
      ]
    },
    {
      "login": "dasgupsa",
      "name": "Saurabh Dasgupta",
      "avatar_url": "https://avatars2.githubusercontent.com/u/10398956?v=4",
      "profile": "https://github.com/dasgupsa",
      "contributions": [
        "code"
      ]
    },
    {
      "login": "angus924",
      "name": "Angus Dempster",
      "avatar_url": "https://avatars0.githubusercontent.com/u/55837131?v=4",
      "profile": "https://github.com/angus924",
      "contributions": [
        "code",
        "test",
        "tutorial"
      ]
    },
    {
      "login": "lnthach",
      "name": "Thach Le Nguyen",
      "avatar_url": "https://avatars0.githubusercontent.com/u/7788363?v=4",
      "profile": "https://github.com/lnthach",
      "contributions": [
        "code",
        "test"
      ]
    },
    {
      "login": "Ayushmaanseth",
      "name": "Ayushmaan Seth",
      "avatar_url": "https://avatars1.githubusercontent.com/u/29939762?v=4",
      "profile": "https://www.linkedin.com/in/ayushmaan-seth-4a96364a/",
      "contributions": [
        "code",
        "review",
        "test",
        "doc",
        "eventOrganizing",
        "tutorial"
      ]
    },
    {
      "login": "ninfueng",
      "name": "Ninnart Fuengfusin",
      "avatar_url": "https://avatars2.githubusercontent.com/u/28499769?v=4",
      "profile": "https://github.com/ninfueng",
      "contributions": [
        "code"
      ]
    },
    {
      "login": "big-o",
      "name": "big-o",
      "avatar_url": "https://avatars1.githubusercontent.com/u/1134151?v=4",
      "profile": "https://github.com/big-o",
      "contributions": [
        "code",
        "test",
        "design",
        "ideas",
        "review",
        "tutorial",
        "mentoring"
      ]
    },
    {
      "login": "Kludex",
      "name": "Marcelo Trylesinski",
      "avatar_url": "https://avatars3.githubusercontent.com/u/7353520?v=4",
      "profile": "http://marcelotryle.com",
      "contributions": [
        "doc"
      ]
    },
    {
      "login": "oleskiewicz",
      "name": "oleskiewicz",
      "avatar_url": "https://avatars1.githubusercontent.com/u/5682158?v=4",
      "profile": "https://github.com/oleskiewicz",
      "contributions": [
        "code",
        "doc",
        "test"
      ]
    },
    {
      "login": "dguijo",
      "name": "David Guijo Rubio",
      "avatar_url": "https://avatars1.githubusercontent.com/u/47889499?v=4",
      "profile": "http://www.uco.es/grupos/ayrna/index.php/es/publicaciones/articulos?publications_view_all=1&theses_view_all=0&projects_view_all=0&task=show&view=member&id=22",
      "contributions": [
        "code",
        "ideas"
      ]
    },
    {
      "login": "HYang1996",
      "name": "HYang1996",
      "avatar_url": "https://avatars0.githubusercontent.com/u/44179303?v=4",
      "profile": "https://github.com/HYang1996",
      "contributions": [
        "code",
        "test",
        "doc",
        "tutorial"
      ]
    },
    {
      "login": "Mo-Saif",
      "name": "Mohammed Saif Kazamel",
      "avatar_url": "https://avatars0.githubusercontent.com/u/27867617?v=4",
      "profile": "https://mo-saif.github.io/",
      "contributions": [
        "bug"
      ]
    },
    {
      "login": "abandus",
      "name": "abandus",
      "avatar_url": "https://avatars2.githubusercontent.com/u/46486474?v=4",
      "profile": "https://github.com/abandus",
      "contributions": [
        "ideas",
        "code"
      ]
    },
    {
      "login": "Pangoraw",
      "name": "Paul",
      "avatar_url": "https://avatars1.githubusercontent.com/u/9824244?v=4",
      "profile": "https://ber.gp",
      "contributions": [
        "doc"
      ]
    },
    {
      "login": "vedazeren",
      "name": "vedazeren",
      "avatar_url": "https://avatars3.githubusercontent.com/u/63582874?v=4",
      "profile": "https://github.com/vedazeren",
      "contributions": [
        "code",
        "test"
      ]
    },
    {
      "login": "hiqbal2",
      "name": "hiqbal2",
      "avatar_url": "https://avatars3.githubusercontent.com/u/10302415?v=4",
      "profile": "https://github.com/hiqbal2",
      "contributions": [
        "doc"
      ]
    },
    {
      "login": "btrtts",
      "name": "btrtts",
      "avatar_url": "https://avatars3.githubusercontent.com/u/66252156?v=4",
      "profile": "https://github.com/btrtts",
      "contributions": [
        "doc"
      ]
    },
    {
      "login": "marielledado",
      "name": "Marielle",
      "avatar_url": "https://avatars2.githubusercontent.com/u/13499809?v=4",
      "profile": "https://twitter.com/marielli",
      "contributions": [
        "doc",
        "code",
        "ideas"
      ]
    },
    {
      "login": "Cheukting",
      "name": "Cheuk Ting Ho",
      "avatar_url": "https://avatars1.githubusercontent.com/u/28761465?v=4",
      "profile": "http://cheuk.dev",
      "contributions": [
        "code"
      ]
    },
    {
      "login": "sophijka",
      "name": "sophijka",
      "avatar_url": "https://avatars2.githubusercontent.com/u/47450591?v=4",
      "profile": "https://github.com/sophijka",
      "contributions": [
        "doc",
        "maintenance"
      ]
    },
    {
      "login": "Quaterion",
      "name": "Quaterion",
      "avatar_url": "https://avatars2.githubusercontent.com/u/23200273?v=4",
      "profile": "https://github.com/Quaterion",
      "contributions": [
        "bug"
      ]
    },
    {
      "login": "Arnau",
      "name": "Arnau",
      "avatar_url": "https://avatars.githubusercontent.com/u/38285979?s=400&u=8bdd0021cb5bae47ba5bd69c355c694dc3090f5e&v=4",
      "profile": "https://www.linkedin.com/in/arnau-jim%C3%A9nez-castany-b2ba2597/",
      "contributions": [
        "code"
      ]
    },
    {
      "login": "ABostrom",
      "name": "Aaron Bostrom",
      "avatar_url": "https://avatars0.githubusercontent.com/u/9571933?v=4",
      "profile": "https://github.com/ABostrom",
      "contributions": [
        "code",
        "doc",
        "test",
        "mentoring"
      ]
    },
    {
      "login": "BandaSaiTejaReddy",
      "name": "BANDASAITEJAREDDY",
      "avatar_url": "https://avatars0.githubusercontent.com/u/31387911?v=4",
      "profile": "https://github.com/BandaSaiTejaReddy",
      "contributions": [
        "code",
        "doc"
      ]
    },
    {
      "login": "lynnssi",
      "name": "Alexandra Amidon",
      "avatar_url": "https://avatars2.githubusercontent.com/u/17050655?v=4",
      "profile": "https://medium.com/@alexandra.amidon",
      "contributions": [
        "blog",
        "doc",
        "ideas"
      ]
    },
    {
      "login": "chizzi25",
      "name": "chizzi25",
      "avatar_url": "https://avatars3.githubusercontent.com/u/67911243?v=4",
      "profile": "https://github.com/chizzi25",
      "contributions": [
        "blog"
      ]
    },
    {
      "login": "Piyush1729",
      "name": "Piyush Gade",
      "avatar_url": "https://avatars2.githubusercontent.com/u/64950012?v=4",
      "profile": "https://github.com/Piyush1729",
      "contributions": [
        "code",
        "review"
      ]
    },
    {
      "login": "sri1419",
      "name": "sri1419",
      "avatar_url": "https://avatars2.githubusercontent.com/u/65078278?v=4",
      "profile": "https://github.com/sri1419",
      "contributions": [
        "code"
      ]
    },
    {
      "login": "patrickzib",
      "name": "Patrick Schäfer",
      "avatar_url": "https://avatars0.githubusercontent.com/u/7783034?v=4",
      "profile": "http://www2.informatik.hu-berlin.de/~schaefpa/",
      "contributions": [
        "code",
        "tutorial"
      ]
    },
    {
      "login": "ermshaua",
      "name": "Arik Ermshaus",
      "avatar_url": "https://avatars.githubusercontent.com/u/23294512?v=4",
      "profile": "https://github.com/ermshaua/",
      "contributions": [
        "code"
      ]
    },
    {
      "login": "akanz1",
      "name": "Andreas Kanz",
      "avatar_url": "https://avatars3.githubusercontent.com/u/51492342?v=4",
      "profile": "https://github.com/akanz1",
      "contributions": [
        "tutorial"
      ]
    },
    {
      "login": "brettkoonce",
      "name": "brett koonce",
      "avatar_url": "https://avatars2.githubusercontent.com/u/11281814?v=4",
      "profile": "https://github.com/brettkoonce",
      "contributions": [
        "doc"
      ]
    },
    {
      "login": "alwinw",
      "name": "Alwin",
      "avatar_url": "https://avatars3.githubusercontent.com/u/16846521?v=4",
      "profile": "https://github.com/alwinw",
      "contributions": [
        "doc",
        "code",
        "maintenance"
      ]
    },
    {
      "login": "kkoziara",
      "name": "kkoziara",
      "avatar_url": "https://avatars1.githubusercontent.com/u/4346849?v=4",
      "profile": "https://github.com/kkoziara",
      "contributions": [
        "code",
        "bug"
      ]
    },
    {
      "login": "evanmiller29",
      "name": "Evan Miller",
      "avatar_url": "https://avatars2.githubusercontent.com/u/8062590?v=4",
      "profile": "https://github.com/evanmiller29",
      "contributions": [
        "tutorial"
      ]
    },
    {
      "login": "krumeto",
      "name": "Krum Arnaudov",
      "avatar_url": "https://avatars3.githubusercontent.com/u/11272436?v=4",
      "profile": "https://github.com/krumeto",
      "contributions": [
        "bug",
        "code"
      ]
    },
    {
      "login": "martinagvilas",
      "name": "Martina G. Vilas",
      "avatar_url": "https://avatars2.githubusercontent.com/u/37339384?v=4",
      "profile": "https://github.com/martinagvilas",
      "contributions": [
        "review",
        "ideas"
      ]
    },
    {
      "login": "Emiliathewolf",
      "name": "Emilia Rose",
      "avatar_url": "https://avatars2.githubusercontent.com/u/22026218?v=4",
      "profile": "https://github.com/Emiliathewolf",
      "contributions": [
        "code",
        "test"
      ]
    },
    {
      "login": "AidenRushbrooke",
      "name": "AidenRushbrooke",
      "avatar_url": "https://avatars0.githubusercontent.com/u/72034940?v=4",
      "profile": "https://github.com/AidenRushbrooke",
      "contributions": [
        "code",
        "test"
      ]
    },
    {
      "login": "whackteachers",
      "name": "Jason Pong",
      "avatar_url": "https://avatars0.githubusercontent.com/u/33785383?v=4",
      "profile": "https://github.com/whackteachers",
      "contributions": [
        "code",
        "test"
      ]
    },
    {
      "login": "magittan",
      "name": "William Zheng",
      "avatar_url": "https://avatars0.githubusercontent.com/u/14024202?v=4",
      "profile": "https://github.com/magittan",
      "contributions": [
        "code",
        "test"
      ]
    },
    {
      "login": "huayicodes",
      "name": "Huayi Wei",
      "avatar_url": "https://avatars3.githubusercontent.com/u/22870735?v=4",
      "profile": "https://www.linkedin.com/in/huayiwei/",
      "contributions": [
        "tutorial"
      ]
    },
    {
      "login": "Multivin12",
      "name": "Multivin12",
      "avatar_url": "https://avatars3.githubusercontent.com/u/36476633?v=4",
      "profile": "https://github.com/Multivin12",
      "contributions": [
        "code",
        "test"
      ]
    },
    {
      "login": "davidbp",
      "name": "David Buchaca Prats",
      "avatar_url": "https://avatars3.githubusercontent.com/u/4223580?v=4",
      "profile": "https://github.com/davidbp",
      "contributions": [
        "code"
      ]
    },
    {
      "login": "SebasKoel",
      "name": "Sebastiaan Koel",
      "avatar_url": "https://avatars3.githubusercontent.com/u/66252156?v=4",
      "profile": "https://github.com/SebasKoel",
      "contributions": [
        "code",
        "doc"
      ]
    },
    {
      "login": "MarcoGorelli",
      "name": "Marco Gorelli",
      "avatar_url": "https://avatars2.githubusercontent.com/u/33491632?v=4",
      "profile": "https://github.com/MarcoGorelli",
      "contributions": [
        "infra"
      ]
    },
    {
      "login": "DmitriyValetov",
      "name": "Dmitriy Valetov",
      "avatar_url": "https://avatars0.githubusercontent.com/u/27976850?v=4",
      "profile": "https://github.com/DmitriyValetov",
      "contributions": [
        "code",
        "tutorial"
      ]
    },
    {
      "login": "vollmersj",
      "name": "vollmersj",
      "avatar_url": "https://avatars2.githubusercontent.com/u/12613127?v=4",
      "profile": "https://github.com/vollmersj",
      "contributions": [
        "doc"
      ]
    },
    {
      "login": "MichalChromcak",
      "name": "Michal Chromcak",
      "avatar_url": "https://avatars1.githubusercontent.com/u/12393430?v=4",
      "profile": "https://github.com/MichalChromcak",
      "contributions": [
        "code",
        "doc",
        "test",
        "tutorial"
      ]
    },
    {
      "login": "bmurdata",
      "name": "Brian Murphy",
      "avatar_url": "https://avatars2.githubusercontent.com/u/32182553?v=4",
      "profile": "https://bmurphyportfolio.netlify.com/",
      "contributions": [
        "doc"
      ]
    },
    {
      "login": "raishubham1",
      "name": "raishubham1",
      "avatar_url": "https://avatars3.githubusercontent.com/u/29356417?v=4",
      "profile": "https://github.com/raishubham1",
      "contributions": [
        "doc"
      ]
    },
    {
      "login": "ngupta23",
      "name": "Nikhil Gupta",
      "avatar_url": "https://avatars0.githubusercontent.com/u/33585645?v=4",
      "profile": "https://github.com/ngupta23",
      "contributions": [
        "code",
        "bug",
        "doc"
      ]
    },
    {
      "login": "aiwalter",
      "name": "Martin Walter",
      "avatar_url": "https://avatars0.githubusercontent.com/u/29627036?v=4",
      "profile": "https://www.linkedin.com/in/martin-walter-1a33b3114/",
      "contributions": [
        "code",
        "bug",
        "projectManagement",
        "fundingFinding",
        "mentoring",
        "ideas",
        "design",
        "review",
        "doc",
        "talk"
      ]
    },
    {
      "login": "afzal442",
      "name": "Afzal Ansari",
      "avatar_url": "https://avatars0.githubusercontent.com/u/11625672?v=4",
      "profile": "https://github.com/afzal442",
      "contributions": [
        "code",
        "doc"
      ]
    },
    {
      "login": "gracewgao",
      "name": "Grace Gao",
      "avatar_url": "https://avatars0.githubusercontent.com/u/38268331?v=4",
      "profile": "https://www.linkedin.com/in/gracewgao/",
      "contributions": [
        "code",
        "bug"
      ]
    },
    {
      "login": "utsavcoding",
      "name": "Utsav Kumar Tiwari",
      "avatar_url": "https://avatars3.githubusercontent.com/u/55446385?v=4",
      "profile": "https://github.com/utsavcoding",
      "contributions": [
        "code",
        "doc"
      ]
    },
    {
      "login": "tch",
      "name": "Tomasz Chodakowski",
      "avatar_url": "https://avatars3.githubusercontent.com/u/184076?v=4",
      "profile": "https://github.com/tch",
      "contributions": [
        "code",
        "doc",
        "bug"
      ]
    },
    {
      "login": "koralturkk",
      "name": "Kutay Koralturk",
      "avatar_url": "https://avatars2.githubusercontent.com/u/18037789?s=460&v=4",
      "profile": "https://github.com/koralturkk",
      "contributions": [
        "code",
        "bug"
      ]
    },
    {
      "login": "vnmabus",
      "name": "Carlos Ramos Carreño",
      "avatar_url": "https://avatars1.githubusercontent.com/u/2364173?v=4",
      "profile": "https://github.com/vnmabus",
      "contributions": [
        "doc"
      ]
    },
    {
      "login": "lpantano",
      "name": "Lorena Pantano",
      "avatar_url": "https://avatars2.githubusercontent.com/u/1621788?v=4",
      "profile": "http://lpantano.github.io/",
      "contributions": [
        "ideas"
      ]
    },
    {
      "login": "KirstieJane",
      "name": "Kirstie Whitaker",
      "avatar_url": "https://avatars1.githubusercontent.com/u/3626306?v=4",
      "profile": "https://whitakerlab.github.io/",
      "contributions": [
        "ideas",
        "fundingFinding"
      ]
    },
    {
      "login": "juanitorduz",
      "name": "Juan Orduz",
      "avatar_url": "https://avatars1.githubusercontent.com/u/22996444?v=4",
      "profile": "https://juanitorduz.github.io/",
      "contributions": [
        "tutorial",
        "doc"
      ]
    },
    {
      "login": "dhirschfeld",
      "name": "Dave Hirschfeld",
      "avatar_url": "https://avatars1.githubusercontent.com/u/881019?v=4",
      "profile": "https://dhirschfeld.github.io/",
      "contributions": [
        "infra"
      ]
    },
    {
      "login": "xuyxu",
      "name": "Yi-Xuan Xu",
      "avatar_url": "https://avatars2.githubusercontent.com/u/22359569?v=4",
      "profile": "https://github.com/xuyxu",
      "contributions": [
        "code",
        "test",
        "maintenance",
        "doc"
      ]
    },
    {
      "login": "vincent-nich12",
      "name": "vincent-nich12",
      "avatar_url": "https://avatars3.githubusercontent.com/u/36476633?v=4",
      "profile": "https://github.com/vincent-nich12",
      "contributions": [
        "code"
      ]
    },
    {
      "login": "hamzahiqb",
      "name": "hamzahiqb",
      "avatar_url": "https://avatars3.githubusercontent.com/u/10302415?v=4",
      "profile": "https://github.com/hamzahiqb",
      "contributions": [
        "infra"
      ]
    },
    {
      "login": "Hephaest",
      "name": "Miao Cai",
      "avatar_url": "https://avatars2.githubusercontent.com/u/37981444?v=4",
      "profile": "https://github.com/Hephaest",
      "contributions": [
        "bug",
        "code"
      ]
    },
    {
      "login": "RNKuhns",
      "name": "Ryan Kuhns",
      "avatar_url": "https://avatars0.githubusercontent.com/u/26907244?v=4",
      "profile": "https://github.com/rnkuhns",
      "contributions": [
        "code",
        "doc",
        "tutorial",
        "example",
        "ideas",
        "review",
        "test"
      ]
    },
    {
      "login": "pabworks",
      "name": "pabworks",
      "avatar_url": "https://avatars.githubusercontent.com/u/32725127?v=4",
      "profile": "https://github.com/pabworks",
      "contributions": [
        "code",
        "test"
      ]
    },
    {
      "login": "ayan-biswas0412",
      "name": "AYAN BISWAS",
      "avatar_url": "https://avatars.githubusercontent.com/u/52851184?v=4",
      "profile": "https://github.com/ayan-biswas0412",
      "contributions": [
        "code"
      ]
    },
    {
      "login": "Lovkush-A",
      "name": "Lovkush",
      "avatar_url": "https://avatars.githubusercontent.com/u/25344832?v=4",
      "profile": "https://github.com/Lovkush-A",
      "contributions": [
        "code",
        "test",
        "ideas",
        "mentoring",
        "projectManagement"
      ]
    },
    {
      "login": "luiszugasti",
      "name": "Luis Zugasti",
      "avatar_url": "https://avatars.githubusercontent.com/u/11198457?s=460&u=0645b72683e491824aca16db9702f1d3eb990389&v=4",
      "profile": "https://github.com/luiszugasti",
      "contributions": [
        "doc"
      ]
    },
    {
      "login": "kanand77",
      "name": "Kavin Anand",
      "avatar_url": "https://avatars.githubusercontent.com/kanand77",
      "profile": "https://github.com/kanand77",
      "contributions": [
        "doc"
      ]
    },
    {
      "login": "dsherry",
      "name": "Dylan Sherry",
      "avatar_url": "https://avatars.githubusercontent.com/dsherry",
      "profile": "https://github.com/dsherry",
      "contributions": [
        "infra"
      ]
    },
    {
      "login": "kachayev",
      "name": "Oleksii Kachaiev",
      "avatar_url": "https://avatars.githubusercontent.com/u/485647?v=4",
      "profile": "https://github.com/kachayev",
      "contributions": [
        "code",
        "test"
      ]
    },
    {
      "login": "Ifeanyi30",
      "name": "Ifeanyi30",
      "avatar_url": "https://avatars.githubusercontent.com/u/49926145?v=4",
      "profile": "https://github.com/Ifeanyi30",
      "contributions": [
        "code"
      ]
    },
    {
      "login": "jschemm",
      "name": "jschemm",
      "avatar_url": "https://avatars.githubusercontent.com/u/81151346?v=4",
      "profile": "https://github.com/jschemm",
      "contributions": [
        "code"
      ]
    },
    {
      "login": "aaronreidsmith",
      "name": "Aaron Smith",
      "avatar_url": "https://avatars.githubusercontent.com/u/21350310?v=4",
      "profile": "https://github.com/aaronreidsmith",
      "contributions": [
        "code"
      ]
    },
    {
      "login": "ltsaprounis",
      "name": "Leonidas Tsaprounis",
      "avatar_url": "https://avatars.githubusercontent.com/u/64217214?v=4",
      "profile": "https://github.com/ltsaprounis",
      "contributions": [
        "code",
        "bug",
        "mentoring",
        "review"
      ]
    },
    {
      "login": "chernika158",
      "name": "Galina Chernikova",
      "avatar_url": "https://avatars.githubusercontent.com/u/43787741?s=400&v=4",
      "profile": "https://github.com/chernika158",
      "contributions": [
        "code"
      ]
    },
    {
      "login": "GuzalBulatova",
      "name": "Guzal Bulatova",
      "avatar_url": "https://avatars.githubusercontent.com/GuzalBulatova",
      "profile": "https://github.com/GuzalBulatova",
      "contributions": [
        "bug",
        "code",
        "eventOrganizing",
        "mentoring",
        "projectManagement",
        "review",
        "test"
      ]
    },
    {
      "login": "satya-pattnaik",
      "name": "Satya Prakash Pattnaik",
      "avatar_url": "https://avatars.githubusercontent.com/u/22102468?v=4",
      "profile": "https://www.linkedin.com/in/satya-pattnaik-77a430144/",
      "contributions": [
        "doc"
      ]
    },
    {
      "login": "yashlamba",
      "name": "Yash Lamba",
      "avatar_url": "https://avatars.githubusercontent.com/u/44164398?v=4",
      "profile": "https://github.com/yashlamba",
      "contributions": [
        "code"
      ]
    },
    {
      "login": "ckastner",
      "name": "Christian Kastner",
      "avatar_url": "https://avatars.githubusercontent.com/u/15859947?v=4",
      "profile": "https://github.com/ckastner",
      "contributions": [
        "code",
        "bug"
      ]
    },
    {
      "login": "tombh",
      "name": "Thomas Buckley-Houston",
      "avatar_url": "https://avatars.githubusercontent.com/u/160835?s=80&v=4",
      "profile": "https://github.com/tombh",
      "contributions": [
        "bug"
      ]
    },
    {
      "login": "julramos",
      "name": "Juliana",
      "avatar_url": "https://avatars.githubusercontent.com/u/19613567?v=4",
      "profile": "https://www.linkedin.com/in/julianarn/",
      "contributions": [
        "code"
      ]
    },
    {
      "login": "SveaMeyer13",
      "name": "Svea Marie Meyer",
      "avatar_url": "https://avatars.githubusercontent.com/u/46671894?v=4",
      "profile": "https://github.com/SveaMeyer13",
      "contributions": [
        "doc",
        "code"
      ]
    },
    {
      "login": "Flix6x",
      "name": "Felix Claessen",
      "avatar_url": "https://avatars.githubusercontent.com/u/30658763?v=4",
      "profile": "https://github.com/flix6x",
      "contributions": [
        "code",
        "doc",
        "test",
        "bug"
      ]
    },
    {
      "login": "thayeylolu",
      "name": "Taiwo Owoseni",
      "avatar_url": "https://avatars.githubusercontent.com/u/13348874?v=4",
      "profile": "https://thayeylolu.github.io/portfolio/",
      "contributions": [
        "code"
      ]
    },
    {
      "login": "jambo6",
      "name": "James Morrill",
      "avatar_url": "https://https://avatars.githubusercontent.com/jambo6",
      "profile": "https://github.com/jambo6",
      "contributions": [
        "code"
      ]
    },
    {
      "login": "Dbhasin1",
      "name": "Drishti Bhasin ",
      "avatar_url": "https://avatars.githubusercontent.com/u/56479884?v=4",
      "profile": "https://github.com/Dbhasin1",
      "contributions": [
        "code"
      ]
    },
    {
      "login": "Yard1",
      "name": "Antoni Baum",
      "avatar_url": "https://avatars.githubusercontent.com/u/10364161?v=4",
      "profile": "https://www.linkedin.com/in/yard1/",
      "contributions": [
        "code"
      ]
    },
    {
      "login": "ltoniazzi",
      "name": "Lorenzo Toniazzi",
      "avatar_url": "https://avatars.githubusercontent.com/u/61414566",
      "profile": "https://github.com/ltoniazzi",
      "contributions": [
        "code"
      ]
    },
    {
      "login": "freddyaboulton",
      "name": "Freddy A Boulton",
      "avatar_url": "https://avatars.githubusercontent.com/u/41651716?v=4",
      "profile": "https://github.com/freddyaboulton",
      "contributions": [
        "infra",
        "test"
      ]
    },
    {
      "login": "Riyabelle25",
      "name": "Riya Elizabeth John",
      "avatar_url": "https://avatars.githubusercontent.com/u/55790848?v=4",
      "profile": "https://github.com/Riyabelle25",
      "contributions": [
        "code",
        "test",
        "doc"
      ]
    },
    {
      "login": "chrisholder",
      "name": "chrisholder",
      "avatar_url": "https://avatars.githubusercontent.com/u/4674372?v=4",
      "profile": "https://github.com/chrisholder",
      "contributions": [
        "code",
        "test",
        "doc",
        "design",
        "example"
      ]
    },
    {
      "login": "moradabaz",
      "name": "Morad :)",
      "avatar_url": "https://avatars.githubusercontent.com/u/29915156?v=4",
      "profile": "https://moradabaz.github.io/",
      "contributions": [
        "code",
        "test",
        "doc"
      ]
    },
    {
      "login": "bilal-196",
      "name": "Ahmed Bilal",
      "avatar_url": "https://avatars.githubusercontent.com/u/74570044?v=4",
      "profile": "https://github.com/bilal-196",
      "contributions": [
        "doc"
      ]
    },
    {
      "login": "victordremov",
      "name": "Viktor Dremov",
      "avatar_url": "https://avatars.githubusercontent.com/u/32140716",
      "profile": "https://github.com/victordremov",
      "contributions": [
        "code"
      ]
    },
    {
      "login": "corvusrabus",
      "name": "Corvin Paul",
      "avatar_url": "https://lh3.googleusercontent.com/zMvwkuxyIsRN1I0-HLojbcbbHaERXa-b9eztZ23z_C2m7cXdMiU4z36ekS5-cgBmikPhZA=w1280",
      "profile": "https://sites.google.com/view/corvinpaul/",
      "contributions": [
        "doc"
      ]
    },
    {
      "login": "xloem",
      "name": "patiently pending world peace",
      "profile": "https://github.com/xloem",
      "contributions": [
        "code"
      ]
    },
    {
      "login": "AreloTanoh",
      "name": "Arelo Tanoh",
      "avatar_url": "https://avatars.githubusercontent.com/AreloTanoh",
      "profile": "https://github.com/AreloTanoh",
      "contributions": [
        "doc"
      ]
    },
    {
      "login": "pul95",
      "name": "Pulkit Verma",
      "avatar_url": "https://avatars.githubusercontent.com/pul95",
      "profile": "https://github.com/pul95",
      "contributions": [
        "doc"
      ]
    },
    {
      "login": "IlyasMoutawwakil",
      "name": "Ilyas Moutawwakil",
      "avatar_url": "https://avatars.githubusercontent.com/IlyasMoutawwakil",
      "profile": "https://github.com/IlyasMoutawwakil",
      "contributions": [
        "code",
        "doc"
      ]
    },
    {
      "login": "mathco-wf",
      "name": "TheMathcompay Widget Factory Team",
      "avatar_url": "https://avatars.githubusercontent.com/mathco-wf",
      "profile": "https://github.com/mathco-wf",
      "contributions": [
        "doc"
      ]
    },
    {
      "login": "BINAYKUMAR943",
      "name": "Binay Kumar",
      "avatar_url": "https://avatars.githubusercontent.com/u/38756834?v=4",
      "profile": "https://github.com/BINAYKUMAR943",
      "contributions": [
        "code",
        "doc",
        "test"
      ]
    },
    {
      "login": "ronnie-llamado",
      "name": "Ronnie Llamado",
      "avatar_url": "https://avatars.githubusercontent.com/ronnie-llamado",
      "profile": "https://github.com/ronnie-llamado",
      "contributions": [
        "doc"
      ]
    },
    {
      "login": "bobbys-dev",
      "name": "bobbys",
      "avatar_url": "https://avatars.githubusercontent.com/bobbys-dev",
      "profile": "https://github.com/bobbys-dev",
      "contributions": [
        "code"
      ]
    },
    {
      "login": "yairbeer",
      "name": "Yair Beer",
      "avatar_url": "https://avatars.githubusercontent.com/yairbeer",
      "profile": "https://github.com/yairbeer",
      "contributions": [
        "code"
      ]
    },
    {
      "login": "boukepostma",
      "name": "Bouke Postma",
      "avatar_url": "https://avatars.githubusercontent.com/boukepostma",
      "profile": "https://github.com/boukepostma",
      "contributions": [
        "code",
        "bug",
        "ideas"
      ]
    },
    {
      "login": "Aparna-Sakshi",
      "name": "Aparna Sakshi",
      "avatar_url": "https://avatars.githubusercontent.com/u/44149689?v=4",
      "profile": "https://aparna-sakshi.github.io/",
      "contributions": [
        "code"
      ]
    },
    {
      "login": "eyalshafran",
      "name": "Eyal Shafran",
      "avatar_url": "https://avatars.githubusercontent.com/u/16999574?v=4",
      "profile": "https://github.com/eyalshafran",
      "contributions": [
        "code"
      ]
    },
    {
      "login": "tensorflow-as-tf",
      "name": "tensorflow-as-tf",
      "avatar_url": "https://avatars.githubusercontent.com/u/51345718?v=4",
      "profile": "https://github.com/tensorflow-as-tf",
      "contributions": [
        "code"
      ]
    },
    {
      "login": "justinshenk",
      "name": "Justin Shenk",
      "avatar_url": "https://avatars.githubusercontent.com/u/10270308?v=4",
      "profile": "https://www.justinshenk.com/",
      "contributions": [
        "doc"
      ]
    },
    {
      "login": "kejsitake",
      "name": "Kejsi Take",
      "avatar_url": "https://avatars.githubusercontent.com/u/23707808?v=4",
      "profile": "https://kejsitake.com/",
      "contributions": [
        "code"
      ]
    },
    {
      "login": "myprogrammerpersonality",
      "name": "Ali Yazdizadeh",
      "avatar_url": "https://avatars.githubusercontent.com/u/49058167?v=4",
      "profile": "https://github.com/myprogrammerpersonality",
      "contributions": [
        "doc"
      ]
    },
    {
      "login": "RavenRudi",
      "name": "RavenRudi",
      "avatar_url": "https://avatars.githubusercontent.com/u/46402968?v=4",
      "profile": "https://github.com/RavenRudi",
      "contributions": [
        "code"
      ]
    },
    {
      "login": "danbartl",
      "name": "danbartl",
      "avatar_url": "https://avatars.githubusercontent.com/u/19947407?v=4",
      "profile": "https://github.com/danbartl",
      "contributions": [
        "bug",
        "code",
        "review",
        "talk",
        "test",
        "tutorial",
        "video"
      ]
    },
    {
      "login": "xiaobenbenecho",
      "name": "xiaobenbenecho",
      "avatar_url": "https://avatars.githubusercontent.com/u/17461849?v=4",
      "profile": "https://github.com/xiaobenbenecho",
      "contributions": [
        "code"
      ]
    },
    {
      "login": "OliverMatthews",
      "name": "Oliver Matthews",
      "avatar_url": "https://avatars.githubusercontent.com/u/31141490?v=4",
      "profile": "https://github.com/olivermatthews",
      "contributions": [
        "code"
      ]
    },
    {
      "login": "Carlosbogo",
      "name": "Carlos Borrajo",
      "avatar_url": "https://avatars.githubusercontent.com/u/84228424?v=4",
      "profile": "https://github.com/Carlosbogo",
      "contributions": [
        "code",
        "doc"
      ]
    },
    {
      "login": "fstinner",
      "name": "Florian Stinner",
      "avatar_url": "https://avatars.githubusercontent.com/u/11679462?v=4",
      "profile": "https://github.com/fstinner",
      "contributions": [
        "code",
        "test"
      ]
    },
    {
      "login": "ChangWeiTan",
      "name": "Chang Wei Tan",
      "avatar_url": "https://avatars.githubusercontent.com/u/570744?v=4",
      "profile": "https://github.com/ChangWeiTan",
      "contributions": [
        "code"
      ]
    },
    {
      "login": "lmmentel",
      "name": "Lukasz Mentel",
      "avatar_url": "https://avatars.githubusercontent.com/u/8989838?v=4",
      "profile": "https://github.com/lmmentel",
      "contributions": [
        "code",
        "doc",
        "infra",
        "test",
        "bug",
        "maintenance",
        "mentoring"
      ]
    },
    {
      "login": "AngelPone",
      "name": "Bohan Zhang",
      "avatar_url": "https://avatars.githubusercontent.com/u/32930283?v=4",
      "profile": "https://angelpone.github.io/",
      "contributions": [
        "code"
      ]
    },
    {
      "login": "rakshitha123",
      "name": "Rakshitha Godahewa",
      "avatar_url": "https://avatars.githubusercontent.com/u/7654679?v=4",
      "profile": "https://github.com/rakshitha123",
      "contributions": [
        "code",
        "doc"
      ]
    },
    {
      "login": "marcio55afr",
      "name": "Márcio A. Freitas Jr",
      "avatar_url": "https://avatars.githubusercontent.com/u/42646282?v=4",
      "profile": "https://github.com/marcio55afr",
      "contributions": [
        "doc"
      ]
    },
    {
      "login": "MrPr3ntice",
      "name": "Philipp Kortmann",
      "avatar_url": "https://avatars.githubusercontent.com/u/20466981?v=4",
      "profile": "https://www.imes.uni-hannover.de/de/institut/team/m-sc-karl-philipp-kortmann/",
      "contributions": [
        "code",
        "doc"
      ]
    },
    {
      "login": "ishannangia001",
      "name": "Ishan Nangia",
      "avatar_url": "https://avatars.githubusercontent.com/u/29480389?v=4",
      "profile": "https://github.com/ishannangia001",
      "contributions": [
        "ideas"
      ]
    },
    {
      "login": "khrapovs",
      "name": "Stanislav Khrapov",
      "avatar_url": "https://avatars.githubusercontent.com/u/3774663?v=4",
      "profile": "https://github.com/khrapovs",
      "contributions": [
        "code"
      ]
    },
    {
      "login": "Saransh-cpp",
      "name": "Saransh Chopra",
      "avatar_url": "https://avatars.githubusercontent.com/u/74055102?v=4",
      "profile": "https://github.com/Saransh-cpp",
      "contributions": [
        "doc",
        "infra"
      ]
    },
    {
      "login": "RishiKumarRay",
      "name": "Rishi Kumar Ray",
      "avatar_url": "https://avatars.githubusercontent.com/u/87641376?v=4",
      "profile": "https://github.com/RishiKumarRay",
      "contributions": [
        "infra"
      ]
    },
    {
      "login": "cdahlin",
      "name": "Christopher Dahlin",
      "avatar_url": "https://avatars.githubusercontent.com/u/1567780?v=4",
      "profile": "https://github.com/cdahlin",
      "contributions": [
        "code"
      ]
    },
    {
      "login": "iljamaurer",
      "name": "Ilja Maurer",
      "avatar_url": "https://avatars.githubusercontent.com/u/45882103?v=4",
      "profile": "https://github.com/iljamaurer",
      "contributions": [
        "code"
      ]
    },
    {
      "login": "FedericoGarza",
      "name": "Federico Garza",
      "avatar_url": "https://avatars.githubusercontent.com/u/10517170?v=4",
      "profile": "https://github.com/FedericoGarza",
      "contributions": [
        "code",
        "example"
      ]
    },
    {
      "login": "TNTran92",
      "name": "TNTran92",
      "avatar_url": "https://avatars.githubusercontent.com/u/55965636?v=4",
      "profile": "https://github.com/TNTran92",
      "contributions": [
        "code"
      ]
    },
    {
      "login": "niekvanderlaan",
      "name": "Niek van der Laan",
      "avatar_url": "https://avatars.githubusercontent.com/u/9962825?v=4",
      "profile": "https://github.com/niekvanderlaan",
      "contributions": [
        "code"
      ]
    },
    {
      "login": "bethrice44",
      "name": "bethrice44",
      "avatar_url": "https://avatars.githubusercontent.com/u/11226988?v=4",
      "profile": "https://github.com/bethrice44",
      "contributions": [
        "bug",
        "code",
        "review",
        "test"
      ]
    },
    {
      "login": "keepersas",
      "name": "Aleksandr Grekov",
      "avatar_url": "https://avatars.githubusercontent.com/u/44262176?v=4",
      "profile": "https://github.com/keepersas",
      "contributions": [
        "doc"
      ]
    },
    {
      "login": "ZiyaoWei",
      "name": "Ziyao Wei",
      "avatar_url": "https://avatars.githubusercontent.com/u/940823?v=4",
      "profile": "https://github.com/ZiyaoWei",
      "contributions": [
        "code"
      ]
    },
    {
      "login": "dougollerenshaw",
      "name": "Doug Ollerenshaw",
      "avatar_url": "https://avatars.githubusercontent.com/u/19944442?v=4",
      "profile": "https://github.com/dougollerenshaw",
      "contributions": [
        "doc"
      ]
    },
    {
      "login": "AurumnPegasus",
      "name": "Shivansh Subramanian",
      "avatar_url": "https://avatars.githubusercontent.com/u/54315149?v=4",
      "profile": "https://github.com/AurumnPegasus",
      "contributions": [
        "doc",
        "code"
      ]
    },
    {
      "login": "NoaBenAmi",
      "name": "Noa Ben Ami",
      "avatar_url": "https://avatars.githubusercontent.com/u/37590002?v=4",
      "profile": "https://github.com/NoaBenAmi",
      "contributions": [
        "code",
        "test",
        "doc"
      ]
    },
    {
      "login": "lielleravid",
      "name": "Lielle Ravid",
      "avatar_url": "https://avatars.githubusercontent.com/u/37774194?v=4",
      "profile": "https://github.com/lielleravid",
      "contributions": [
        "code",
        "doc"
      ]
    },
    {
      "login": "ciaran-g",
      "name": "Ciaran Gilbert",
      "avatar_url": "https://avatars.githubusercontent.com/u/41995662?v=4",
      "profile": "https://github.com/ciaran-g",
      "contributions": [
        "bug",
        "code",
        "doc",
        "test",
        "ideas"
      ]
    },
    {
      "login": "mariamjabara",
      "name": "Mariam Jabara",
      "profile": "https://github.com/mariamjabara",
      "contributions": [
        "code"
      ]
    },
    {
      "login": "lbventura",
      "name": "Luis Ventura",
      "avatar_url": "https://avatars.githubusercontent.com/u/68004282?s=96&v=4",
      "profile": "https://github.com/lbventura",
      "contributions": [
        "code"
      ]
    },
    {
      "login": "Ris-Bali",
      "name": "Rishabh Bali",
      "avatar_url": "https://avatars.githubusercontent.com/u/81592570?v=4",
      "profile": "https://github.com/Ris-Bali",
      "contributions": [
        "code"
      ]
    },
    {
      "login": "shchur",
      "name": "Oleksandr Shchur",
      "avatar_url": "https://avatars.githubusercontent.com/u/6944857?v=4",
      "profile": "https://github.com/shchur",
      "contributions": [
        "bug",
        "code"
      ]
    },
    {
      "login": "jelc53",
      "name": "Julian Cooper",
      "profile": "https://github.com/jelc53",
      "contributions": [
        "code",
        "ideas"
      ]
    },
    {
      "login": "benheid",
      "name": "Benedikt Heidrich",
      "profile": "https://github.com/benheid",
      "contributions": [
        "bug",
        "code",
        "design",
        "doc",
        "example",
        "ideas",
        "mentoring",
        "question",
        "review",
        "tutorial"
      ]
    },
    {
      "login": "AnH0ang",
      "name": "An Hoang",
      "profile": "https://github.com/AnH0ang",
      "contributions": [
        "bug",
        "code"
      ]
    },
    {
      "login": "haskarb",
      "name": "Bhaskar Dhariyal",
      "avatar_url": "https://avatars.githubusercontent.com/u/20501023?v=4",
      "profile": "https://haskarb.github.io/",
      "contributions": [
        "code",
        "test"
      ]
    },
    {
      "login": "kcc-lion",
      "name": "Kai Lion",
      "profile": "https://github.com/kcc-lion",
      "contributions": [
        "code",
        "test",
        "doc"
      ]
    },
    {
      "login": "bugslayer-332",
      "name": "Arepalli Yashwanth Reddy",
      "profile": "https://github.com/bugslayer-332",
      "contributions": [
        "code",
        "bug",
        "doc"
      ]
    },
    {
      "login": "shagn",
      "name": "Sebastian Hagn",
      "avatar_url": "https://avatars.githubusercontent.com/u/16029092?v=4",
      "profile": "https://github.com/shagn",
      "contributions": [
        "doc"
      ]
    },
    {
      "login": "jasmineliaw",
      "name": "Jasmine Liaw",
      "profile": "https://github.com/jasmineliaw",
      "contributions": [
        "code"
      ]
    },
    {
      "login": "topher-lo",
      "name": "Christopher Lo",
      "profile": "https://github.com/topher-lo",
      "contributions": [
        "code",
        "ideas"
      ]
    },
    {
      "login": "arampuria19",
      "name": "Akshat Rampuria",
      "profile": "https://github.com/arampuria19",
      "contributions": [
        "doc"
      ]
    },
    {
      "login": "chillerobscuro",
      "name": "Logan Duffy",
      "avatar_url": "https://avatars.githubusercontent.com/u/5232872?v=4",
      "profile": "https://github.com/chillerobscuro",
      "contributions": [
        "code",
        "doc",
        "test",
        "bug",
        "ideas"
      ]
    },
    {
      "login": "michaelfeil",
      "name": "Michael Feil",
      "avatar_url": "https://avatars.githubusercontent.com/u/63565275?v=4",
      "profile": "michaelfeil.eu",
      "contributions": [
        "code",
        "test",
        "ideas"
      ]
    },
    {
      "login": "KishManani",
      "name": "Kishan Manani",
      "avatar_url": "https://avatars.githubusercontent.com/u/30973056?v=4",
      "profile": "https://github.com/kishmanani",
      "contributions": [
        "code",
        "doc",
        "test",
        "bug",
        "ideas"
      ]
    },
    {
      "login": "jorenham",
      "name": "Joren Hammudoglu",
      "profile": "https://github.com/jorenham",
      "contributions": [
        "infra"
      ]
    },
    {
      "login": "wolph",
      "name": "Rick van Hattem",
      "profile": "https://github.com/wolph",
      "contributions": [
        "infra"
      ]
    },
    {
      "login": "templierw",
      "name": "William Templier",
      "avatar_url": "https://github.com/templierw.png",
      "profile": "https://www.linkedin.com/in/templierw/",
      "contributions": [
        "doc"
      ]
    },
    {
      "login": "badrmarani",
      "name": "Badr-Eddine Marani",
      "avatar_url": "https://avatars.githubusercontent.com/badrmarani",
      "profile": "https://github.com/badrmarani",
      "contributions": [
        "code"
      ]
    },
    {
      "login": "adoherty21",
      "name": "adoherty21",
      "avatar_url": "https://avatars.githubusercontent.com/u/52799751?s=400&v=4",
      "profile": "https://github.com/adoherty21",
      "contributions": [
        "bug"
      ]
    },
    {
      "login": "jnrusson1",
      "name": "Jack Russon",
      "avatar_url": "https://avatars.githubusercontent.com/u/51986332?v=4",
      "profile": "https://github.com/jnrusson1",
      "contributions": [
        "code"
      ]
    },
    {
      "login": "solen0id",
      "name": "Max Patzelt",
      "avatar_url": "https://avatars.githubusercontent.com/u/20767606?v=4",
      "profile": "https://github.com/solen0id",
      "contributions": [
        "code"
      ]
    },
    {
      "login": "benjaminbluhm",
      "name": "Benjamin Bluhm",
      "profile": "https://github.com/benjaminbluhm",
      "contributions": [
        "code",
        "doc",
        "example"
      ]
    },
    {
      "login": "VyomkeshVyas",
      "name": "Vyomkesh Vyas",
      "profile": "https://github.com/VyomkeshVyas",
      "contributions": [
        "code",
        "doc",
        "example",
        "test"
      ]
    },
    {
      "login": "xxl4tomxu98",
      "name": "Tom Xu",
      "avatar_url": "https://avatars.githubusercontent.com/u/62292177?s=40&v=4",
      "profile": "https://github.com/xxl4tomxu98",
      "contributions": [
        "code",
        "doc"
      ]
    },
    {
      "login": "nshahpazov",
      "name": "Nikola Shahpazov",
      "avatar_url": "https://avatars.githubusercontent.com/nshahpazov",
      "profile": "https://www.linkedin.com/in/nshahpazov/",
      "contributions": [
        "doc"
      ]
    },
    {
      "login": "dainelli98",
      "name": "Daniel Martín Martínez",
      "avatar_url": "https://avatars.githubusercontent.com/dainelli98",
      "profile": "https://www.linkedin.com/in/daniel-martin-martinez",
      "contributions": [
        "doc",
        "bug"
      ]
    },
    {
      "login": "nilesh05apr",
      "name": "Nilesh Kumar",
      "avatar_url": "https://avatars.githubusercontent.com/u/65773314?v=4",
      "profile": "https://github.com/nilesh05apr",
      "contributions": [
        "code"
      ]
    },
    {
      "login": "JonathanBechtel",
      "name": "JonathanBechtel",
      "avatar_url": "https://avatars.githubusercontent.com/u/481696?v=4",
      "profile": "https://github.com/JonathanBechtel",
      "contributions": [
        "code",
        "ideas",
        "test"
      ]
    },
    {
      "login": "arnavrneo",
      "name": "Arnav",
      "avatar_url": "https://avatars.githubusercontent.com/u/48650781?v=4",
      "profile": "https://github.com/arnavrneo",
      "contributions": [
        "code"
      ]
    },
    {
      "login": "erjieyong",
      "name": "Er Jie Yong",
      "avatar_url": "https://avatars.githubusercontent.com/u/109052378?v=4",
      "profile": "https://www.linkedin.com/in/erjieyong",
      "contributions": [
        "bug",
        "code"
      ]
    },
    {
      "login": "mateuja",
      "name": "Jaume Mateu",
      "avatar_url": "https://avatars.githubusercontent.com/mateuja",
      "profile": "https://github.com/mateuja",
      "contributions": [
        "code"
      ]
    },
    {
      "login": "aaronrmm",
      "name": "Aaron Margolese-Malin",
      "avatar_url": "https://avatars.githubusercontent.com/u/1742879?v=4",
      "profile": "https://github.com/aaronrmm",
      "contributions": [
        "bug"
      ]
    },
    {
      "login": "klam-data",
      "name": "Kevin Lam",
      "avatar_url": "https://avatars.githubusercontent.com/u/114420932?s=400&v=4",
      "profile": "https://www.linkedin.com/in/kevinlam2",
      "contributions": [
        "code",
        "example",
        "test"
      ]
    },
    {
      "login": "mgorlin",
      "name": "Margaret Gorlin",
      "avatar_url": "",
      "profile": "https://www.linkedin.com/in/margaret-gorlin/",
      "contributions": [
        "code",
        "example",
        "test"
      ]
    },
    {
      "login": "pyyim",
      "name": "Paul Yim",
      "avatar_url": "https://avatars.githubusercontent.com/pyyim",
      "profile": "https://www.linkedin.com/in/paulyim97/",
      "contributions": [
        "code",
        "example",
        "test"
      ]
    },
    {
      "login": "snnbotchway",
      "name": "Solomon Botchway",
      "avatar_url": "https://avatars.githubusercontent.com/u/62394255?v=4",
      "profile": "https://www.linkedin.com/in/solomon-botchway-a1383821b/",
      "contributions": [
        "maintenance"
      ]
    },
    {
      "login": "hoesler",
      "name": "Christoph Hösler",
      "avatar_url": "https://avatars.githubusercontent.com/u/1052770?v=4",
      "profile": "https://www.linkedin.com/in/hoesler/",
      "contributions": [
        "code"
      ]
    },
    {
      "login": "pranavvp16",
      "name": "Pranav Prajapati",
      "avatar_url": "https://avatars.githubusercontent.com/u/94780581?v=4",
      "profile": "https://www.linkedin.com/in/pranav-prajapati-a5b413226/",
      "contributions": [
        "code",
        "test"
      ]
    },
    {
      "login": "romanlutz",
      "name": "Roman Lutz",
      "avatar_url": "https://avatars.githubusercontent.com/u/10245648?v=4",
      "profile": "https://www.linkedin.com/in/romanlutz/",
      "contributions":[
        "doc"
      ]
    },
    {
      "login": "DBCerigo",
      "name": "Daniel Burkhardt Cerigo",
      "avatar_url": "https://avatars.githubusercontent.com/u/8318425?v=4",
      "profile": "https://github.com/DBCerigo",
      "contributions": [
        "code"
      ]
    },
    {
      "login": "alex-hh",
      "name": "Alex Hawkins-Hooker",
      "avatar_url": "https://avatars.githubusercontent.com/u/5719745?v=4",
      "profile": "https://github.com/alex-hh",
      "contributions": [
        "code"
      ]
    },
    {
      "login": "ali-tny",
      "name": "Ali Teeney",
      "avatar_url": "https://avatars.githubusercontent.com/u/26010073?v=4",
      "profile": "https://github.com/ali-tny",
      "contributions": [
        "code"
      ]
    },
    {
      "login": "ShivamPathak99",
      "name": "Shivam Pathak",
      "avatar_url": "https://avatars.githubusercontent.com/u/98941325?s=400&v=4",
      "profile": "https://github.com/ShivamPathak99",
      "contributions": [
        "doc"
      ]
    },
    {
      "login": "SamiAlavi",
      "name": "Sami Alavi",
      "avatar_url": "https://avatars.githubusercontent.com/u/32700289?v=4",
      "profile": "https://github.com/SamiAlavi",
      "contributions": [
        "code",
        "maintenance"
      ]
    },
    {
      "login": "yarnabrina",
      "name": "Anirban Ray",
      "avatar_url": "https://avatars.githubusercontent.com/u/39331844?v=4",
      "profile": "https://github.com/yarnabrina/",
      "contributions": [
        "bug",
        "code",
        "doc",
        "ideas",
        "maintenance",
        "mentoring",
        "question",
        "review",
        "test"
      ]
    },
    {
      "login": "dashapetr",
      "name": "Darya Petrashka",
      "avatar_url": "https://avatars.githubusercontent.com/u/54349415?v=4",
      "profile": "https://github.com/dashapetr",
      "contributions": [
        "doc"
      ]
    },
    {
      "login": "luca-miniati",
      "name": "Luca Miniati",
      "avatar_url": "https://avatars.githubusercontent.com/u/87467600?v=4",
      "profile": "https://github.com/luca-miniati",
      "contributions": [
        "code",
        "doc"
      ]
    },
    {
      "login": "marrov",
      "name": "Marc Rovira",
      "avatar_url": "https://avatars.githubusercontent.com/u/54272586?v=4",
      "profile": "https://github.com/marrov",
      "contributions": [
        "doc"
      ]
    },
    {
      "login": "Taise228",
      "name": "Taisei Yamamoto",
      "avatar_url": "https://avatars.githubusercontent.com/u/95762401?s=400&v=4",
      "profile": "https://github.com/Taise228",
      "contributions": [
        "code"
      ]
    },
    {
      "login": "CTFallon",
      "name": "Colin Fallon",
      "avatar_url": "https://avatars.githubusercontent.com/u/19725980?v=4",
      "profile": "https://github.com/CTFallon",
      "contributions": [
        "doc"
      ]
    },
    {
      "login": "mgazian000",
      "name": "Michael Gaziani",
      "avatar_url": "https://avatars.githubusercontent.com/mgazian000",
      "profile": "https://github.com/mgazian000",
      "contributions": [
        "doc"
      ]
    },
    {
      "login": "alan191006",
      "name": "Alan Huynh",
      "avatar_url": "https://avatars.githubusercontent.com/alan191006",
      "profile": "https://github.com/alan191006",
      "contributions": [
        "code"
    ]
    },
    {
      "login": "felipeangelimvieira",
      "name": "Felipe Angelim",
      "avatar_url": "https://avatars.githubusercontent.com/felipeangelimvieira",
      "profile": "https://github.com/felipeangelimvieira",
      "contributions": [
        "code",
        "bug"
      ]
    },
    {
      "login": "janpipek",
      "name": "Jan Pipek",
      "avatar_url": "https://avatars.githubusercontent.com/janpipek",
      "profile": "https://github.com/janpipek",
      "contributions": [
        "code"
      ]
    },
    {
      "login": "Gigi1111",
      "name": "Chung-Fan Tsai",
      "avatar_url": "https://avatars.githubusercontent.com/Gigi1111",
      "profile": "https://github.com/Gigi1111",
      "contributions": [
        "test"
      ]
    },
    {
      "login": "eyjo",
      "name": "Eyjólfur Sigurðsson",
      "avatar_url": "https://avatars.githubusercontent.com/eyjo",
      "profile": "https://github.com/eyjo",
      "contributions": [
        "code",
        "doc"
      ]
    },
    {
      "login": "julia-kraus",
      "name": "Julia Kraus",
      "avatar_url": "https://avatars.githubusercontent.com/julia-kraus",
      "profile": "https://github.com/julia-kraus",
      "contributions": [
        "doc",
        "code",
        "test"
      ]
    },
    {
      "login": "davidgilbertson",
      "name": "David Gilbertson",
      "avatar_url": "https://avatars.githubusercontent.com/u/4443482?v=4",
      "profile": "https://github.com/davidgilbertson",
      "contributions": [
        "code",
        "bug"
      ]
    },
    {
      "login": "MBristle",
      "name": "Mirko Bristle",
      "avatar_url": "https://avatars.githubusercontent.com/MBristle",
      "profile": "https://github.com/MBristle",
      "contributions": [
        "doc"
      ]
    },
    {
      "login": "MCRE-BE",
      "name": "Mathias Creemers",
      "avatar_url": "https://avatars.githubusercontent.com/u/99316631",
      "profile": "https://github.com/MCRE-BE",
      "contributions": [
        "bug",
        "code"
      ]
    },
    {
      "login": "Ram0nB",
      "name": "Ramon Bussing",
      "avatar_url": "https://avatars.githubusercontent.com/u/45173421",
      "profile": "https://github.com/Ram0nB",
      "contributions": [
        "doc",
        "code"
      ]
    },
    {
      "login": "hazrulakmal",
      "name": "Hazrul Akmal",
      "avatar_url": "https://avatars.githubusercontent.com/u/24774385?v=4",
      "profile": "https://github.com/hazrulakmal",
      "contributions": [
        "code",
        "doc",
        "bug",
        "test"
      ]
    },
    {
      "login": "hliebert",
      "name": "Helge Liebert",
      "avatar_url": "https://avatars.githubusercontent.com/u/20834265",
      "profile": "https://github.com/hliebert",
      "contributions": [
        "bug",
        "code"
      ]
    },
    {
      "login": "alexfilothodoros",
      "name": "Alexandros Filothodoros",
      "avatar_url": "https://avatars.githubusercontent.com/u/6419847?v=4",
      "profile": "https://github.com/alexfilothodoros",
      "contributions": [
        "doc",
        "maintenance"
      ]
    },
    {
      "login": "ali-parizad",
      "name": "Ali Parizad",
      "avatar_url": "https://avatars.githubusercontent.com/u/13907016?v=4",
      "profile": "https://github.com/ali-parizad",
      "contributions": [
        "code"
      ]
    },
    {
      "login": "BensHamza",
      "name": "Hamza Benslimane",
      "avatar_url": "https://avatars.githubusercontent.com/u/96446862?v=4",
      "profile": "https://github.com/BensHamza",
      "contributions": [
        "bug",
        "code"
      ]
    },
    {
      "login": "sz85512678",
      "name": "Zhen Shao",
      "avatar_url": "https://avatars.githubusercontent.com/sz85512678",
      "profile": "https://github.com/sz85512678",
      "contributions": [
        "code"
      ]
    },
    {
      "login": "Vasudeva-bit",
      "name": "Vasudeva Kilaru",
      "avatar_url": "https://avatars.githubusercontent.com/u/70791259?v=4",
      "profile": "https://github.com/Vasudeva-bit",
      "contributions": [
        "code",
        "doc"
      ]
    },
    {
      "login": "geronimos",
      "name": "Geronimo Bergk",
      "avatar_url": "https://avatars.githubusercontent.com/u/29955288?s=96&v=4",
      "profile": "https://github.com/geronimos",
      "contributions": [
        "bug",
        "code"
      ]
    },
    {
      "login": "julnow",
      "name": "Julian Nowak",
      "avatar_url": "https://avatars.githubusercontent.com/u/21206185?v=4",
      "profile": "https://github.com/julnow",
      "contributions": [
        "bug",
        "code"
      ]
    },
    {
      "login": "pirnerjonas",
      "name": "Jonas Pirner",
      "avatar_url": "https://avatars.githubusercontent.com/u/48887249?v=4",
      "profile": "https://github.com/pirnerjonas",
      "contributions": [
        "doc"
      ]
    },
    {
      "login": "adamkells",
      "name": "Adam Kells",
      "avatar_url": "https://avatars.githubusercontent.com/u/19709277?v=4",
      "profile": "https://github.com/adamkells",
      "contributions": [
      "test"
      ]
    },
    {
      "login": "YHallouard",
      "name": "Yann Hallouard",
      "avatar_url": "https://avatars.githubusercontent.com/YHallouard",
      "profile": "https://www.linkedin.com/in/yann-hallouard/",
      "contributions": [
        "code",
        "test"
      ]
    },
    {
      "login": "xansh",
      "name": "Ansh Kumar",
      "avatar_url": "https://avatars.githubusercontent.com/u/65403652?s=400&u=a45b5dcca057cfaef737d5fab99850aca6da1607&v=4",
      "profile": "https://github.com/xansh",
      "contributions": [
        "doc"
      ]
    },
    {
      "login": "tpvasconcelos",
      "name": "Tomas P. de Vasconcelos",
      "avatar_url": "https://avatars.githubusercontent.com/u/17701527?v=4",
      "profile": "https://github.com/tpvasconcelos",
      "contributions": [
        "bug",
        "code"
      ]
    },
    {
<<<<<<< HEAD
      "login": "sbuse",
      "name": "Simon B.",
      "avatar_url": "https://avatars.githubusercontent.com/u/24408707?v=4",
      "profile": "https://github.com/sbuse",
=======
      "login": "fspinna",
      "name": "Francesco Spinnato",
      "avatar_url": "https://avatars.githubusercontent.com/u/35352023?v=4",
      "profile": "https://github.com/fspinna",
>>>>>>> 9538dbee
      "contributions": [
        "code"
      ]
    }
  ]
}<|MERGE_RESOLUTION|>--- conflicted
+++ resolved
@@ -2463,17 +2463,19 @@
       ]
     },
     {
-<<<<<<< HEAD
+      "login": "fspinna",
+      "name": "Francesco Spinnato",
+      "avatar_url": "https://avatars.githubusercontent.com/u/35352023?v=4",
+      "profile": "https://github.com/fspinna",
+      "contributions": [
+        "code"
+      ]
+    },
+    {
       "login": "sbuse",
       "name": "Simon B.",
       "avatar_url": "https://avatars.githubusercontent.com/u/24408707?v=4",
       "profile": "https://github.com/sbuse",
-=======
-      "login": "fspinna",
-      "name": "Francesco Spinnato",
-      "avatar_url": "https://avatars.githubusercontent.com/u/35352023?v=4",
-      "profile": "https://github.com/fspinna",
->>>>>>> 9538dbee
       "contributions": [
         "code"
       ]
