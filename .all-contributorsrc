{
  "projectName": "sktime",
  "projectOwner": "sktime",
  "repoType": "github",
  "repoHost": "https://github.com",
  "commitConvention": "none",
  "files": [
    "CONTRIBUTORS.md"
  ],
  "imageSize": 100,
  "contributorsPerLine": 9,
  "contributorsSortAlphabetically": true,
  "badgeTemplate": "[![All Contributors](https://img.shields.io/badge/all_contributors-<%= contributors.length %>-orange.svg)](#contributors)",
  "skipCi": true,
  "contributors": [
    {
      "login": "fkiraly",
      "name": "Franz Kiraly",
      "avatar_url": "https://avatars1.githubusercontent.com/u/7985502?v=4",
      "profile": "https://github.com/fkiraly",
      "contributions": [
        "blog",
        "bug",
        "business",
        "code",
        "doc",
        "design",
        "eventOrganizing",
        "example",
        "financial",
        "fundingFinding",
        "ideas",
        "maintenance",
        "mentoring",
        "projectManagement",
        "question",
        "review",
        "talk",
        "test",
        "tutorial",
        "video"
      ]
    },
    {
      "login": "sajaysurya",
      "name": "Sajaysurya Ganesh",
      "avatar_url": "https://avatars2.githubusercontent.com/u/25329624?v=4",
      "profile": "https://sajay.online",
      "contributions": [
        "code",
        "doc",
        "design",
        "example",
        "ideas",
        "test",
        "tutorial"
      ]
    },
    {
      "login": "Tomiiwa",
      "name": "Ireoluwatomiwa",
      "avatar_url": "https://avatars.githubusercontent.com/u/61966277?v=4",
      "profile": "https://www.linkedin.com/in/ireoluwatomiwa-sanusi/",
      "contributions": [
        "doc"
      ]
    },
    {
      "login": "TonyBagnall",
      "name": "Tony Bagnall",
      "avatar_url": "https://avatars1.githubusercontent.com/u/9594042?v=4",
      "profile": "http://www.timeseriesclassification.com",
      "contributions": [
        "code",
        "business",
        "doc",
        "design",
        "eventOrganizing",
        "fundingFinding",
        "ideas",
        "projectManagement",
        "question",
        "review",
        "talk",
        "data"
      ]
    },
    {
      "login": "jasonlines",
      "name": "Jason Lines",
      "avatar_url": "https://avatars1.githubusercontent.com/u/38794632?v=4",
      "profile": "http://www.timeseriesclassification.com",
      "contributions": [
        "code",
        "business",
        "doc",
        "design",
        "eventOrganizing",
        "fundingFinding",
        "ideas",
        "projectManagement",
        "question",
        "review",
        "talk",
        "example"
      ]
    },
    {
      "login": "mloning",
      "name": "Markus Löning",
      "avatar_url": "https://avatars3.githubusercontent.com/u/21020482?v=4",
      "profile": "https://github.com/mloning",
      "contributions": [
        "code",
        "test",
        "maintenance",
        "platform",
        "review",
        "infra",
        "example",
        "bug",
        "tutorial",
        "business",
        "doc",
        "design",
        "eventOrganizing",
        "fundingFinding",
        "ideas",
        "projectManagement",
        "question",
        "talk",
        "mentoring",
        "video"
      ]
    },
    {
      "login": "goastler",
      "name": "George Oastler",
      "avatar_url": "https://avatars0.githubusercontent.com/u/7059456?v=4",
      "profile": "https://github.com/goastler",
      "contributions": [
        "code",
        "test",
        "platform",
        "example",
        "doc"
      ]
    },
    {
      "login": "ViktorKaz",
      "name": "ViktorKaz",
      "avatar_url": "https://avatars0.githubusercontent.com/u/33499138?v=4",
      "profile": "https://github.com/ViktorKaz",
      "contributions": [
        "code",
        "doc",
        "design"
      ]
    },
    {
      "login": "MatthewMiddlehurst",
      "name": "Matthew Middlehurst",
      "avatar_url": "https://avatars0.githubusercontent.com/u/25731235?v=4",
      "profile": "http://www.timeseriesclassification.com",
      "contributions": [
        "code",
        "doc",
        "test",
        "tutorial",
        "review",
        "bug"
      ]
    },
    {
      "login": "miraep8",
      "name": "Mirae Parker",
      "avatar_url": "https://avatars.githubusercontent.com/u/10511777?s=400&u=10a774fd4be767fa3b23a82a98bbfe102c17f0f3&v=4",
      "profile": "https://github.com/miraep8",
      "contributions": [
        "code",
        "test"
      ]
    },
    {
      "login": "jesellier",
      "name": "jesellier",
      "avatar_url": "https://avatars0.githubusercontent.com/u/51952076?v=4",
      "profile": "https://github.com/jesellier",
      "contributions": [
        "code"
      ]
    },
    {
      "login": "James-Large",
      "name": "James Large",
      "avatar_url": "https://avatars0.githubusercontent.com/u/44509982?v=4",
      "profile": "http://www.timeseriesclassification.com/",
      "contributions": [
        "code",
        "doc",
        "test",
        "infra",
        "maintenance"
      ]
    },
    {
      "login": "achieveordie",
      "name": "Sagar Mishra",
      "avatar_url": "https://avatars.githubusercontent.com/u/54197164?v=4",
      "profile": "https://github.com/achieveordie",
      "contributions": [
       "test"
      ]
    },
    {
      "login": "simone-pignotti",
      "name": "simone-pignotti",
      "avatar_url": "https://avatars1.githubusercontent.com/u/44410066?v=4",
      "profile": "https://github.com/simone-pignotti",
      "contributions": [
        "code",
        "bug"
      ]
    },
    {
      "login": "ClaudiaSanches",
      "name": "ClaudiaSanches",
      "avatar_url": "https://avatars3.githubusercontent.com/u/28742178?v=4",
      "profile": "https://github.com/ClaudiaSanches",
      "contributions": [
        "code",
        "test"
      ]
    },
    {
      "login": "aa25desh",
      "name": "aa25desh",
      "avatar_url": "https://avatars1.githubusercontent.com/u/29518290?v=4",
      "profile": "https://github.com/aa25desh",
      "contributions": [
        "code",
        "bug"
      ]
    },
    {
      "login": "matteogales",
      "name": "matteogales",
      "avatar_url": "https://avatars0.githubusercontent.com/u/9269326?v=4",
      "profile": "https://github.com/matteogales",
      "contributions": [
        "code",
        "design",
        "ideas"
      ]
    },
    {
      "login": "prockenschaub",
      "name": "Patrick Rockenschaub",
      "avatar_url": "https://avatars0.githubusercontent.com/u/15381732?v=4",
      "profile": "https://github.com/prockenschaub",
      "contributions": [
        "code",
        "design",
        "ideas",
        "test"
      ]
    },
    {
      "login": "dasgupsa",
      "name": "Saurabh Dasgupta",
      "avatar_url": "https://avatars2.githubusercontent.com/u/10398956?v=4",
      "profile": "https://github.com/dasgupsa",
      "contributions": [
        "code"
      ]
    },
    {
      "login": "angus924",
      "name": "Angus Dempster",
      "avatar_url": "https://avatars0.githubusercontent.com/u/55837131?v=4",
      "profile": "https://github.com/angus924",
      "contributions": [
        "code",
        "test",
        "tutorial"
      ]
    },
    {
      "login": "lnthach",
      "name": "Thach Le Nguyen",
      "avatar_url": "https://avatars0.githubusercontent.com/u/7788363?v=4",
      "profile": "https://github.com/lnthach",
      "contributions": [
        "code",
        "test"
      ]
    },
    {
      "login": "Ayushmaanseth",
      "name": "Ayushmaan Seth",
      "avatar_url": "https://avatars1.githubusercontent.com/u/29939762?v=4",
      "profile": "https://www.linkedin.com/in/ayushmaan-seth-4a96364a/",
      "contributions": [
        "code",
        "review",
        "test",
        "doc",
        "eventOrganizing",
        "tutorial"
      ]
    },
    {
      "login": "ninfueng",
      "name": "Ninnart Fuengfusin",
      "avatar_url": "https://avatars2.githubusercontent.com/u/28499769?v=4",
      "profile": "https://github.com/ninfueng",
      "contributions": [
        "code"
      ]
    },
    {
      "login": "big-o",
      "name": "big-o",
      "avatar_url": "https://avatars1.githubusercontent.com/u/1134151?v=4",
      "profile": "https://github.com/big-o",
      "contributions": [
        "code",
        "test",
        "design",
        "ideas",
        "review",
        "tutorial",
        "mentoring"
      ]
    },
    {
      "login": "Kludex",
      "name": "Marcelo Trylesinski",
      "avatar_url": "https://avatars3.githubusercontent.com/u/7353520?v=4",
      "profile": "http://marcelotryle.com",
      "contributions": [
        "doc"
      ]
    },
    {
      "login": "oleskiewicz",
      "name": "oleskiewicz",
      "avatar_url": "https://avatars1.githubusercontent.com/u/5682158?v=4",
      "profile": "https://github.com/oleskiewicz",
      "contributions": [
        "code",
        "doc",
        "test"
      ]
    },
    {
      "login": "dguijo",
      "name": "David Guijo Rubio",
      "avatar_url": "https://avatars1.githubusercontent.com/u/47889499?v=4",
      "profile": "http://www.uco.es/grupos/ayrna/index.php/es/publicaciones/articulos?publications_view_all=1&theses_view_all=0&projects_view_all=0&task=show&view=member&id=22",
      "contributions": [
        "code",
        "ideas"
      ]
    },
    {
      "login": "HYang1996",
      "name": "HYang1996",
      "avatar_url": "https://avatars0.githubusercontent.com/u/44179303?v=4",
      "profile": "https://github.com/HYang1996",
      "contributions": [
        "code",
        "test",
        "doc",
        "tutorial"
      ]
    },
    {
      "login": "Mo-Saif",
      "name": "Mohammed Saif Kazamel",
      "avatar_url": "https://avatars0.githubusercontent.com/u/27867617?v=4",
      "profile": "https://mo-saif.github.io/",
      "contributions": [
        "bug"
      ]
    },
    {
      "login": "abandus",
      "name": "abandus",
      "avatar_url": "https://avatars2.githubusercontent.com/u/46486474?v=4",
      "profile": "https://github.com/abandus",
      "contributions": [
        "ideas",
        "code"
      ]
    },
    {
      "login": "Pangoraw",
      "name": "Paul",
      "avatar_url": "https://avatars1.githubusercontent.com/u/9824244?v=4",
      "profile": "https://ber.gp",
      "contributions": [
        "doc"
      ]
    },
    {
      "login": "vedazeren",
      "name": "vedazeren",
      "avatar_url": "https://avatars3.githubusercontent.com/u/63582874?v=4",
      "profile": "https://github.com/vedazeren",
      "contributions": [
        "code",
        "test"
      ]
    },
    {
      "login": "hiqbal2",
      "name": "hiqbal2",
      "avatar_url": "https://avatars3.githubusercontent.com/u/10302415?v=4",
      "profile": "https://github.com/hiqbal2",
      "contributions": [
        "doc"
      ]
    },
    {
      "login": "btrtts",
      "name": "btrtts",
      "avatar_url": "https://avatars3.githubusercontent.com/u/66252156?v=4",
      "profile": "https://github.com/btrtts",
      "contributions": [
        "doc"
      ]
    },
    {
      "login": "marielledado",
      "name": "Marielle",
      "avatar_url": "https://avatars2.githubusercontent.com/u/13499809?v=4",
      "profile": "https://twitter.com/marielli",
      "contributions": [
        "doc",
        "code",
        "ideas"
      ]
    },
    {
      "login": "Cheukting",
      "name": "Cheuk Ting Ho",
      "avatar_url": "https://avatars1.githubusercontent.com/u/28761465?v=4",
      "profile": "http://cheuk.dev",
      "contributions": [
        "code"
      ]
    },
    {
      "login": "sophijka",
      "name": "sophijka",
      "avatar_url": "https://avatars2.githubusercontent.com/u/47450591?v=4",
      "profile": "https://github.com/sophijka",
      "contributions": [
        "doc",
        "maintenance"
      ]
    },
    {
      "login": "Quaterion",
      "name": "Quaterion",
      "avatar_url": "https://avatars2.githubusercontent.com/u/23200273?v=4",
      "profile": "https://github.com/Quaterion",
      "contributions": [
        "bug"
      ]
    },
    {
      "login": "Arnau",
      "name": "Arnau",
      "avatar_url": "https://avatars.githubusercontent.com/u/38285979?s=400&u=8bdd0021cb5bae47ba5bd69c355c694dc3090f5e&v=4",
      "profile": "https://www.linkedin.com/in/arnau-jim%C3%A9nez-castany-b2ba2597/",
      "contributions": [
        "code"
      ]
    },
    {
      "login": "ABostrom",
      "name": "Aaron Bostrom",
      "avatar_url": "https://avatars0.githubusercontent.com/u/9571933?v=4",
      "profile": "https://github.com/ABostrom",
      "contributions": [
        "code",
        "doc",
        "test",
        "mentoring"
      ]
    },
    {
      "login": "BandaSaiTejaReddy",
      "name": "BANDASAITEJAREDDY",
      "avatar_url": "https://avatars0.githubusercontent.com/u/31387911?v=4",
      "profile": "https://github.com/BandaSaiTejaReddy",
      "contributions": [
        "code",
        "doc"
      ]
    },
    {
      "login": "lynnssi",
      "name": "Alexandra Amidon",
      "avatar_url": "https://avatars2.githubusercontent.com/u/17050655?v=4",
      "profile": "https://medium.com/@alexandra.amidon",
      "contributions": [
        "blog",
        "doc",
        "ideas"
      ]
    },
    {
      "login": "chizzi25",
      "name": "chizzi25",
      "avatar_url": "https://avatars3.githubusercontent.com/u/67911243?v=4",
      "profile": "https://github.com/chizzi25",
      "contributions": [
        "blog"
      ]
    },
    {
      "login": "Piyush1729",
      "name": "Piyush Gade",
      "avatar_url": "https://avatars2.githubusercontent.com/u/64950012?v=4",
      "profile": "https://github.com/Piyush1729",
      "contributions": [
        "code",
        "review"
      ]
    },
    {
      "login": "sri1419",
      "name": "sri1419",
      "avatar_url": "https://avatars2.githubusercontent.com/u/65078278?v=4",
      "profile": "https://github.com/sri1419",
      "contributions": [
        "code"
      ]
    },
    {
      "login": "patrickzib",
      "name": "Patrick Schäfer",
      "avatar_url": "https://avatars0.githubusercontent.com/u/7783034?v=4",
      "profile": "http://www2.informatik.hu-berlin.de/~schaefpa/",
      "contributions": [
        "code",
        "tutorial"
      ]
    },
    {
      "login": "ermshaua",
      "name": "Arik Ermshaus",
      "avatar_url": "https://avatars.githubusercontent.com/u/23294512?v=4",
      "profile": "https://github.com/ermshaua/",
      "contributions": [
        "code"
      ]
    },
    {
      "login": "akanz1",
      "name": "Andreas Kanz",
      "avatar_url": "https://avatars3.githubusercontent.com/u/51492342?v=4",
      "profile": "https://github.com/akanz1",
      "contributions": [
        "tutorial"
      ]
    },
    {
      "login": "brettkoonce",
      "name": "brett koonce",
      "avatar_url": "https://avatars2.githubusercontent.com/u/11281814?v=4",
      "profile": "https://github.com/brettkoonce",
      "contributions": [
        "doc"
      ]
    },
    {
      "login": "alwinw",
      "name": "Alwin",
      "avatar_url": "https://avatars3.githubusercontent.com/u/16846521?v=4",
      "profile": "https://github.com/alwinw",
      "contributions": [
        "doc",
        "code",
        "maintenance"
      ]
    },
    {
      "login": "kkoziara",
      "name": "kkoziara",
      "avatar_url": "https://avatars1.githubusercontent.com/u/4346849?v=4",
      "profile": "https://github.com/kkoziara",
      "contributions": [
        "code",
        "bug"
      ]
    },
    {
      "login": "evanmiller29",
      "name": "Evan Miller",
      "avatar_url": "https://avatars2.githubusercontent.com/u/8062590?v=4",
      "profile": "https://github.com/evanmiller29",
      "contributions": [
        "tutorial"
      ]
    },
    {
      "login": "krumeto",
      "name": "Krum Arnaudov",
      "avatar_url": "https://avatars3.githubusercontent.com/u/11272436?v=4",
      "profile": "https://github.com/krumeto",
      "contributions": [
        "bug",
        "code"
      ]
    },
    {
      "login": "martinagvilas",
      "name": "Martina G. Vilas",
      "avatar_url": "https://avatars2.githubusercontent.com/u/37339384?v=4",
      "profile": "https://github.com/martinagvilas",
      "contributions": [
        "review",
        "ideas"
      ]
    },
    {
      "login": "Emiliathewolf",
      "name": "Emilia Rose",
      "avatar_url": "https://avatars2.githubusercontent.com/u/22026218?v=4",
      "profile": "https://github.com/Emiliathewolf",
      "contributions": [
        "code",
        "test"
      ]
    },
    {
      "login": "AidenRushbrooke",
      "name": "AidenRushbrooke",
      "avatar_url": "https://avatars0.githubusercontent.com/u/72034940?v=4",
      "profile": "https://github.com/AidenRushbrooke",
      "contributions": [
        "code",
        "test"
      ]
    },
    {
      "login": "whackteachers",
      "name": "Jason Pong",
      "avatar_url": "https://avatars0.githubusercontent.com/u/33785383?v=4",
      "profile": "https://github.com/whackteachers",
      "contributions": [
        "code",
        "test"
      ]
    },
    {
      "login": "magittan",
      "name": "William Zheng",
      "avatar_url": "https://avatars0.githubusercontent.com/u/14024202?v=4",
      "profile": "https://github.com/magittan",
      "contributions": [
        "code",
        "test"
      ]
    },
    {
      "login": "huayicodes",
      "name": "Huayi Wei",
      "avatar_url": "https://avatars3.githubusercontent.com/u/22870735?v=4",
      "profile": "https://www.linkedin.com/in/huayiwei/",
      "contributions": [
        "tutorial"
      ]
    },
    {
      "login": "Multivin12",
      "name": "Multivin12",
      "avatar_url": "https://avatars3.githubusercontent.com/u/36476633?v=4",
      "profile": "https://github.com/Multivin12",
      "contributions": [
        "code",
        "test"
      ]
    },
    {
      "login": "davidbp",
      "name": "David Buchaca Prats",
      "avatar_url": "https://avatars3.githubusercontent.com/u/4223580?v=4",
      "profile": "https://github.com/davidbp",
      "contributions": [
        "code"
      ]
    },
    {
      "login": "SebasKoel",
      "name": "Sebastiaan Koel",
      "avatar_url": "https://avatars3.githubusercontent.com/u/66252156?v=4",
      "profile": "https://github.com/SebasKoel",
      "contributions": [
        "code",
        "doc"
      ]
    },
    {
      "login": "MarcoGorelli",
      "name": "Marco Gorelli",
      "avatar_url": "https://avatars2.githubusercontent.com/u/33491632?v=4",
      "profile": "https://github.com/MarcoGorelli",
      "contributions": [
        "infra"
      ]
    },
    {
      "login": "DmitriyValetov",
      "name": "Dmitriy Valetov",
      "avatar_url": "https://avatars0.githubusercontent.com/u/27976850?v=4",
      "profile": "https://github.com/DmitriyValetov",
      "contributions": [
        "code",
        "tutorial"
      ]
    },
    {
      "login": "vollmersj",
      "name": "vollmersj",
      "avatar_url": "https://avatars2.githubusercontent.com/u/12613127?v=4",
      "profile": "https://github.com/vollmersj",
      "contributions": [
        "doc"
      ]
    },
    {
      "login": "MichalChromcak",
      "name": "Michal Chromcak",
      "avatar_url": "https://avatars1.githubusercontent.com/u/12393430?v=4",
      "profile": "https://github.com/MichalChromcak",
      "contributions": [
        "code",
        "doc",
        "test",
        "tutorial"
      ]
    },
    {
      "login": "bmurdata",
      "name": "Brian Murphy",
      "avatar_url": "https://avatars2.githubusercontent.com/u/32182553?v=4",
      "profile": "https://bmurphyportfolio.netlify.com/",
      "contributions": [
        "doc"
      ]
    },
    {
      "login": "raishubham1",
      "name": "raishubham1",
      "avatar_url": "https://avatars3.githubusercontent.com/u/29356417?v=4",
      "profile": "https://github.com/raishubham1",
      "contributions": [
        "doc"
      ]
    },
    {
      "login": "ngupta23",
      "name": "Nikhil Gupta",
      "avatar_url": "https://avatars0.githubusercontent.com/u/33585645?v=4",
      "profile": "https://github.com/ngupta23",
      "contributions": [
        "code",
        "bug",
        "doc"
      ]
    },
    {
      "login": "aiwalter",
      "name": "Martin Walter",
      "avatar_url": "https://avatars0.githubusercontent.com/u/29627036?v=4",
      "profile": "https://www.linkedin.com/in/martin-walter-1a33b3114/",
      "contributions": [
        "code",
        "bug",
        "projectManagement",
        "fundingFinding",
        "mentoring",
        "ideas",
        "design",
        "review",
        "doc",
        "talk"
      ]
    },
    {
      "login": "afzal442",
      "name": "Afzal Ansari",
      "avatar_url": "https://avatars0.githubusercontent.com/u/11625672?v=4",
      "profile": "https://github.com/afzal442",
      "contributions": [
        "code",
        "doc"
      ]
    },
    {
      "login": "gracewgao",
      "name": "Grace Gao",
      "avatar_url": "https://avatars0.githubusercontent.com/u/38268331?v=4",
      "profile": "https://www.linkedin.com/in/gracewgao/",
      "contributions": [
        "code",
        "bug"
      ]
    },
    {
      "login": "utsavcoding",
      "name": "Utsav Kumar Tiwari",
      "avatar_url": "https://avatars3.githubusercontent.com/u/55446385?v=4",
      "profile": "https://github.com/utsavcoding",
      "contributions": [
        "code",
        "doc"
      ]
    },
    {
      "login": "tch",
      "name": "Tomasz Chodakowski",
      "avatar_url": "https://avatars3.githubusercontent.com/u/184076?v=4",
      "profile": "https://github.com/tch",
      "contributions": [
        "code",
        "doc",
        "bug"
      ]
    },
    {
      "login": "koralturkk",
      "name": "Kutay Koralturk",
      "avatar_url": "https://avatars2.githubusercontent.com/u/18037789?s=460&v=4",
      "profile": "https://github.com/koralturkk",
      "contributions": [
        "code",
        "bug"
      ]
    },
    {
      "login": "vnmabus",
      "name": "Carlos Ramos Carreño",
      "avatar_url": "https://avatars1.githubusercontent.com/u/2364173?v=4",
      "profile": "https://github.com/vnmabus",
      "contributions": [
        "doc"
      ]
    },
    {
      "login": "lpantano",
      "name": "Lorena Pantano",
      "avatar_url": "https://avatars2.githubusercontent.com/u/1621788?v=4",
      "profile": "http://lpantano.github.io/",
      "contributions": [
        "ideas"
      ]
    },
    {
      "login": "KirstieJane",
      "name": "Kirstie Whitaker",
      "avatar_url": "https://avatars1.githubusercontent.com/u/3626306?v=4",
      "profile": "https://whitakerlab.github.io/",
      "contributions": [
        "ideas",
        "fundingFinding"
      ]
    },
    {
      "login": "juanitorduz",
      "name": "Juan Orduz",
      "avatar_url": "https://avatars1.githubusercontent.com/u/22996444?v=4",
      "profile": "https://juanitorduz.github.io/",
      "contributions": [
        "tutorial",
        "doc"
      ]
    },
    {
      "login": "dhirschfeld",
      "name": "Dave Hirschfeld",
      "avatar_url": "https://avatars1.githubusercontent.com/u/881019?v=4",
      "profile": "https://dhirschfeld.github.io/",
      "contributions": [
        "infra"
      ]
    },
    {
      "login": "xuyxu",
      "name": "Yi-Xuan Xu",
      "avatar_url": "https://avatars2.githubusercontent.com/u/22359569?v=4",
      "profile": "https://github.com/xuyxu",
      "contributions": [
        "code",
        "test",
        "maintenance",
        "doc"
      ]
    },
    {
      "login": "vincent-nich12",
      "name": "vincent-nich12",
      "avatar_url": "https://avatars3.githubusercontent.com/u/36476633?v=4",
      "profile": "https://github.com/vincent-nich12",
      "contributions": [
        "code"
      ]
    },
    {
      "login": "hamzahiqb",
      "name": "hamzahiqb",
      "avatar_url": "https://avatars3.githubusercontent.com/u/10302415?v=4",
      "profile": "https://github.com/hamzahiqb",
      "contributions": [
        "infra"
      ]
    },
    {
      "login": "Hephaest",
      "name": "Miao Cai",
      "avatar_url": "https://avatars2.githubusercontent.com/u/37981444?v=4",
      "profile": "https://github.com/Hephaest",
      "contributions": [
        "bug",
        "code"
      ]
    },
    {
      "login": "RNKuhns",
      "name": "Ryan Kuhns",
      "avatar_url": "https://avatars0.githubusercontent.com/u/26907244?v=4",
      "profile": "https://github.com/rnkuhns",
      "contributions": [
        "code",
        "doc",
        "tutorial",
        "example",
        "ideas",
        "review",
        "test"
      ]
    },
    {
      "login": "pabworks",
      "name": "pabworks",
      "avatar_url": "https://avatars.githubusercontent.com/u/32725127?v=4",
      "profile": "https://github.com/pabworks",
      "contributions": [
        "code",
        "test"
      ]
    },
    {
      "login": "ayan-biswas0412",
      "name": "AYAN BISWAS",
      "avatar_url": "https://avatars.githubusercontent.com/u/52851184?v=4",
      "profile": "https://github.com/ayan-biswas0412",
      "contributions": [
        "code"
      ]
    },
    {
      "login": "Lovkush-A",
      "name": "Lovkush",
      "avatar_url": "https://avatars.githubusercontent.com/u/25344832?v=4",
      "profile": "https://github.com/Lovkush-A",
      "contributions": [
        "code",
        "test",
        "ideas",
        "mentoring",
        "projectManagement"
      ]
    },
    {
      "login": "luiszugasti",
      "name": "Luis Zugasti",
      "avatar_url": "https://avatars.githubusercontent.com/u/11198457?s=460&u=0645b72683e491824aca16db9702f1d3eb990389&v=4",
      "profile": "https://github.com/luiszugasti",
      "contributions": [
        "doc"
      ]
    },
    {
      "login": "kanand77",
      "name": "Kavin Anand",
      "avatar_url": "https://avatars.githubusercontent.com/kanand77",
      "profile": "https://github.com/kanand77",
      "contributions": [
        "doc"
      ]
    },
    {
      "login": "dsherry",
      "name": "Dylan Sherry",
      "avatar_url": "https://avatars.githubusercontent.com/dsherry",
      "profile": "https://github.com/dsherry",
      "contributions": [
        "infra"
      ]
    },
    {
      "login": "kachayev",
      "name": "Oleksii Kachaiev",
      "avatar_url": "https://avatars.githubusercontent.com/u/485647?v=4",
      "profile": "https://github.com/kachayev",
      "contributions": [
        "code",
        "test"
      ]
    },
    {
      "login": "Ifeanyi30",
      "name": "Ifeanyi30",
      "avatar_url": "https://avatars.githubusercontent.com/u/49926145?v=4",
      "profile": "https://github.com/Ifeanyi30",
      "contributions": [
        "code"
      ]
    },
    {
      "login": "jschemm",
      "name": "jschemm",
      "avatar_url": "https://avatars.githubusercontent.com/u/81151346?v=4",
      "profile": "https://github.com/jschemm",
      "contributions": [
        "code"
      ]
    },
    {
      "login": "aaronreidsmith",
      "name": "Aaron Smith",
      "avatar_url": "https://avatars.githubusercontent.com/u/21350310?v=4",
      "profile": "https://github.com/aaronreidsmith",
      "contributions": [
        "code"
      ]
    },
    {
      "login": "ltsaprounis",
      "name": "Leonidas Tsaprounis",
      "avatar_url": "https://avatars.githubusercontent.com/u/64217214?v=4",
      "profile": "https://github.com/ltsaprounis",
      "contributions": [
        "code",
        "bug",
        "mentoring",
        "review"
      ]
    },
    {
      "login": "chernika158",
      "name": "Galina Chernikova",
      "avatar_url": "https://avatars.githubusercontent.com/u/43787741?s=400&v=4",
      "profile": "https://github.com/chernika158",
      "contributions": [
        "code"
      ]
    },
    {
      "login": "GuzalBulatova",
      "name": "Guzal Bulatova",
      "avatar_url": "https://avatars.githubusercontent.com/GuzalBulatova",
      "profile": "https://github.com/GuzalBulatova",
      "contributions": [
        "bug",
        "code",
        "eventOrganizing",
        "mentoring",
        "projectManagement",
        "review",
        "test"
      ]
    },
    {
      "login": "satya-pattnaik",
      "name": "Satya Prakash Pattnaik",
      "avatar_url": "https://avatars.githubusercontent.com/u/22102468?v=4",
      "profile": "https://www.linkedin.com/in/satya-pattnaik-77a430144/",
      "contributions": [
        "doc"
      ]
    },
    {
      "login": "yashlamba",
      "name": "Yash Lamba",
      "avatar_url": "https://avatars.githubusercontent.com/u/44164398?v=4",
      "profile": "https://github.com/yashlamba",
      "contributions": [
        "code"
      ]
    },
    {
      "login": "ckastner",
      "name": "Christian Kastner",
      "avatar_url": "https://avatars.githubusercontent.com/u/15859947?v=4",
      "profile": "https://github.com/ckastner",
      "contributions": [
        "code",
        "bug"
      ]
    },
    {
      "login": "tombh",
      "name": "Thomas Buckley-Houston",
      "avatar_url": "https://avatars.githubusercontent.com/u/160835?s=80&v=4",
      "profile": "https://github.com/tombh",
      "contributions": [
        "bug"
      ]
    },
    {
      "login": "julramos",
      "name": "Juliana",
      "avatar_url": "https://avatars.githubusercontent.com/u/19613567?v=4",
      "profile": "https://www.linkedin.com/in/julianarn/",
      "contributions": [
        "code"
      ]
    },
    {
      "login": "SveaMeyer13",
      "name": "Svea Marie Meyer",
      "avatar_url": "https://avatars.githubusercontent.com/u/46671894?v=4",
      "profile": "https://github.com/SveaMeyer13",
      "contributions": [
        "doc",
        "code"
      ]
    },
    {
      "login": "Flix6x",
      "name": "Felix Claessen",
      "avatar_url": "https://avatars.githubusercontent.com/u/30658763?v=4",
      "profile": "https://github.com/flix6x",
      "contributions": [
        "code",
        "doc",
        "test",
        "bug"
      ]
    },
    {
      "login": "thayeylolu",
      "name": "Taiwo Owoseni",
      "avatar_url": "https://avatars.githubusercontent.com/u/13348874?v=4",
      "profile": "https://thayeylolu.github.io/portfolio/",
      "contributions": [
        "code"
      ]
    },
    {
      "login": "jambo6",
      "name": "James Morrill",
      "avatar_url": "https://https://avatars.githubusercontent.com/jambo6",
      "profile": "https://github.com/jambo6",
      "contributions": [
        "code"
      ]
    },
    {
      "login": "Dbhasin1",
      "name": "Drishti Bhasin ",
      "avatar_url": "https://avatars.githubusercontent.com/u/56479884?v=4",
      "profile": "https://github.com/Dbhasin1",
      "contributions": [
        "code"
      ]
    },
    {
      "login": "Yard1",
      "name": "Antoni Baum",
      "avatar_url": "https://avatars.githubusercontent.com/u/10364161?v=4",
      "profile": "https://www.linkedin.com/in/yard1/",
      "contributions": [
        "code"
      ]
    },
    {
      "login": "ltoniazzi",
      "name": "Lorenzo Toniazzi",
      "avatar_url": "https://avatars.githubusercontent.com/u/61414566",
      "profile": "https://github.com/ltoniazzi",
      "contributions": [
        "code"
      ]
    },
    {
      "login": "freddyaboulton",
      "name": "Freddy A Boulton",
      "avatar_url": "https://avatars.githubusercontent.com/u/41651716?v=4",
      "profile": "https://github.com/freddyaboulton",
      "contributions": [
        "infra",
        "test"
      ]
    },
    {
      "login": "Riyabelle25",
      "name": "Riya Elizabeth John",
      "avatar_url": "https://avatars.githubusercontent.com/u/55790848?v=4",
      "profile": "https://github.com/Riyabelle25",
      "contributions": [
        "code",
        "test",
        "doc"
      ]
    },
    {
      "login": "chrisholder",
      "name": "chrisholder",
      "avatar_url": "https://avatars.githubusercontent.com/u/4674372?v=4",
      "profile": "https://github.com/chrisholder",
      "contributions": [
        "code",
        "test",
        "doc",
        "design",
        "example"
      ]
    },
    {
      "login": "moradabaz",
      "name": "Morad :)",
      "avatar_url": "https://avatars.githubusercontent.com/u/29915156?v=4",
      "profile": "https://moradabaz.github.io/",
      "contributions": [
        "code",
        "test",
        "doc"
      ]
    },
    {
      "login": "bilal-196",
      "name": "Ahmed Bilal",
      "avatar_url": "https://avatars.githubusercontent.com/u/74570044?v=4",
      "profile": "https://github.com/bilal-196",
      "contributions": [
        "doc"
      ]
    },
    {
      "login": "victordremov",
      "name": "Viktor Dremov",
      "avatar_url": "https://avatars.githubusercontent.com/u/32140716",
      "profile": "https://github.com/victordremov",
      "contributions": [
        "code"
      ]
    },
    {
      "login": "corvusrabus",
      "name": "Corvin Paul",
      "avatar_url": "https://lh3.googleusercontent.com/zMvwkuxyIsRN1I0-HLojbcbbHaERXa-b9eztZ23z_C2m7cXdMiU4z36ekS5-cgBmikPhZA=w1280",
      "profile": "https://sites.google.com/view/corvinpaul/",
      "contributions": [
        "doc"
      ]
    },
    {
      "login": "xloem",
      "name": "patiently pending world peace",
      "profile": "https://github.com/xloem",
      "contributions": [
        "code"
      ]
    },
    {
      "login": "AreloTanoh",
      "name": "Arelo Tanoh",
      "avatar_url": "https://avatars.githubusercontent.com/AreloTanoh",
      "profile": "https://github.com/AreloTanoh",
      "contributions": [
        "doc"
      ]
    },
    {
      "login": "pul95",
      "name": "Pulkit Verma",
      "avatar_url": "https://avatars.githubusercontent.com/pul95",
      "profile": "https://github.com/pul95",
      "contributions": [
        "doc"
      ]
    },
    {
      "login": "IlyasMoutawwakil",
      "name": "Ilyas Moutawwakil",
      "avatar_url": "https://avatars.githubusercontent.com/IlyasMoutawwakil",
      "profile": "https://github.com/IlyasMoutawwakil",
      "contributions": [
        "code",
        "doc"
      ]
    },
    {
      "login": "mathco-wf",
      "name": "TheMathcompay Widget Factory Team",
      "avatar_url": "https://avatars.githubusercontent.com/mathco-wf",
      "profile": "https://github.com/mathco-wf",
      "contributions": [
        "doc"
      ]
    },
    {
      "login": "BINAYKUMAR943",
      "name": "Binay Kumar",
      "avatar_url": "https://avatars.githubusercontent.com/u/38756834?v=4",
      "profile": "https://github.com/BINAYKUMAR943",
      "contributions": [
        "code",
        "doc",
        "test"
      ]
    },
    {
      "login": "ronnie-llamado",
      "name": "Ronnie Llamado",
      "avatar_url": "https://avatars.githubusercontent.com/ronnie-llamado",
      "profile": "https://github.com/ronnie-llamado",
      "contributions": [
        "doc"
      ]
    },
    {
      "login": "bobbys-dev",
      "name": "bobbys",
      "avatar_url": "https://avatars.githubusercontent.com/bobbys-dev",
      "profile": "https://github.com/bobbys-dev",
      "contributions": [
        "code"
      ]
    },
    {
      "login": "yairbeer",
      "name": "Yair Beer",
      "avatar_url": "https://avatars.githubusercontent.com/yairbeer",
      "profile": "https://github.com/yairbeer",
      "contributions": [
        "code"
      ]
    },
    {
      "login": "boukepostma",
      "name": "Bouke Postma",
      "avatar_url": "https://avatars.githubusercontent.com/boukepostma",
      "profile": "https://github.com/boukepostma",
      "contributions": [
        "code",
        "bug",
        "ideas"
      ]
    },
    {
      "login": "Aparna-Sakshi",
      "name": "Aparna Sakshi",
      "avatar_url": "https://avatars.githubusercontent.com/u/44149689?v=4",
      "profile": "https://aparna-sakshi.github.io/",
      "contributions": [
        "code"
      ]
    },
    {
      "login": "eyalshafran",
      "name": "Eyal Shafran",
      "avatar_url": "https://avatars.githubusercontent.com/u/16999574?v=4",
      "profile": "https://github.com/eyalshafran",
      "contributions": [
        "code"
      ]
    },
    {
      "login": "tensorflow-as-tf",
      "name": "tensorflow-as-tf",
      "avatar_url": "https://avatars.githubusercontent.com/u/51345718?v=4",
      "profile": "https://github.com/tensorflow-as-tf",
      "contributions": [
        "code"
      ]
    },
    {
      "login": "justinshenk",
      "name": "Justin Shenk",
      "avatar_url": "https://avatars.githubusercontent.com/u/10270308?v=4",
      "profile": "https://www.justinshenk.com/",
      "contributions": [
        "doc"
      ]
    },
    {
      "login": "kejsitake",
      "name": "Kejsi Take",
      "avatar_url": "https://avatars.githubusercontent.com/u/23707808?v=4",
      "profile": "https://kejsitake.com/",
      "contributions": [
        "code"
      ]
    },
    {
      "login": "myprogrammerpersonality",
      "name": "Ali Yazdizadeh",
      "avatar_url": "https://avatars.githubusercontent.com/u/49058167?v=4",
      "profile": "https://github.com/myprogrammerpersonality",
      "contributions": [
        "doc"
      ]
    },
    {
      "login": "RavenRudi",
      "name": "RavenRudi",
      "avatar_url": "https://avatars.githubusercontent.com/u/46402968?v=4",
      "profile": "https://github.com/RavenRudi",
      "contributions": [
        "code"
      ]
    },
    {
      "login": "danbartl",
      "name": "danbartl",
      "avatar_url": "https://avatars.githubusercontent.com/u/19947407?v=4",
      "profile": "https://github.com/danbartl",
      "contributions": [
        "bug",
        "code",
        "review",
        "talk",
        "test",
        "tutorial",
        "video"
      ]
    },
    {
      "login": "xiaobenbenecho",
      "name": "xiaobenbenecho",
      "avatar_url": "https://avatars.githubusercontent.com/u/17461849?v=4",
      "profile": "https://github.com/xiaobenbenecho",
      "contributions": [
        "code"
      ]
    },
    {
      "login": "OliverMatthews",
      "name": "Oliver Matthews",
      "avatar_url": "https://avatars.githubusercontent.com/u/31141490?v=4",
      "profile": "https://github.com/olivermatthews",
      "contributions": [
        "code"
      ]
    },
    {
      "login": "Carlosbogo",
      "name": "Carlos Borrajo",
      "avatar_url": "https://avatars.githubusercontent.com/u/84228424?v=4",
      "profile": "https://github.com/Carlosbogo",
      "contributions": [
        "code",
        "doc"
      ]
    },
    {
      "login": "fstinner",
      "name": "Florian Stinner",
      "avatar_url": "https://avatars.githubusercontent.com/u/11679462?v=4",
      "profile": "https://github.com/fstinner",
      "contributions": [
        "code",
        "test"
      ]
    },
    {
      "login": "ChangWeiTan",
      "name": "Chang Wei Tan",
      "avatar_url": "https://avatars.githubusercontent.com/u/570744?v=4",
      "profile": "https://github.com/ChangWeiTan",
      "contributions": [
        "code"
      ]
    },
    {
      "login": "lmmentel",
      "name": "Lukasz Mentel",
      "avatar_url": "https://avatars.githubusercontent.com/u/8989838?v=4",
      "profile": "https://github.com/lmmentel",
      "contributions": [
        "code",
        "doc",
        "infra",
        "test",
        "bug",
        "maintenance",
        "mentoring"
      ]
    },
    {
      "login": "AngelPone",
      "name": "Bohan Zhang",
      "avatar_url": "https://avatars.githubusercontent.com/u/32930283?v=4",
      "profile": "https://angelpone.github.io/",
      "contributions": [
        "code"
      ]
    },
    {
      "login": "rakshitha123",
      "name": "Rakshitha Godahewa",
      "avatar_url": "https://avatars.githubusercontent.com/u/7654679?v=4",
      "profile": "https://github.com/rakshitha123",
      "contributions": [
        "code",
        "doc"
      ]
    },
    {
      "login": "marcio55afr",
      "name": "Márcio A. Freitas Jr",
      "avatar_url": "https://avatars.githubusercontent.com/u/42646282?v=4",
      "profile": "https://github.com/marcio55afr",
      "contributions": [
        "doc"
      ]
    },
    {
      "login": "MrPr3ntice",
      "name": "Philipp Kortmann",
      "avatar_url": "https://avatars.githubusercontent.com/u/20466981?v=4",
      "profile": "https://www.imes.uni-hannover.de/de/institut/team/m-sc-karl-philipp-kortmann/",
      "contributions": [
        "code",
        "doc"
      ]
    },
    {
      "login": "ishannangia001",
      "name": "Ishan Nangia",
      "avatar_url": "https://avatars.githubusercontent.com/u/29480389?v=4",
      "profile": "https://github.com/ishannangia001",
      "contributions": [
        "ideas"
      ]
    },
    {
      "login": "khrapovs",
      "name": "Stanislav Khrapov",
      "avatar_url": "https://avatars.githubusercontent.com/u/3774663?v=4",
      "profile": "https://github.com/khrapovs",
      "contributions": [
        "code"
      ]
    },
    {
      "login": "Saransh-cpp",
      "name": "Saransh Chopra",
      "avatar_url": "https://avatars.githubusercontent.com/u/74055102?v=4",
      "profile": "https://github.com/Saransh-cpp",
      "contributions": [
        "doc",
        "infra"
      ]
    },
    {
      "login": "RishiKumarRay",
      "name": "Rishi Kumar Ray",
      "avatar_url": "https://avatars.githubusercontent.com/u/87641376?v=4",
      "profile": "https://github.com/RishiKumarRay",
      "contributions": [
        "infra"
      ]
    },
    {
      "login": "cdahlin",
      "name": "Christopher Dahlin",
      "avatar_url": "https://avatars.githubusercontent.com/u/1567780?v=4",
      "profile": "https://github.com/cdahlin",
      "contributions": [
        "code"
      ]
    },
    {
      "login": "iljamaurer",
      "name": "Ilja Maurer",
      "avatar_url": "https://avatars.githubusercontent.com/u/45882103?v=4",
      "profile": "https://github.com/iljamaurer",
      "contributions": [
        "code"
      ]
    },
    {
      "login": "FedericoGarza",
      "name": "Federico Garza",
      "avatar_url": "https://avatars.githubusercontent.com/u/10517170?v=4",
      "profile": "https://github.com/FedericoGarza",
      "contributions": [
        "code",
        "example"
      ]
    },
    {
      "login": "TNTran92",
      "name": "TNTran92",
      "avatar_url": "https://avatars.githubusercontent.com/u/55965636?v=4",
      "profile": "https://github.com/TNTran92",
      "contributions": [
        "code"
      ]
    },
    {
      "login": "niekvanderlaan",
      "name": "Niek van der Laan",
      "avatar_url": "https://avatars.githubusercontent.com/u/9962825?v=4",
      "profile": "https://github.com/niekvanderlaan",
      "contributions": [
        "code"
      ]
    },
    {
      "login": "bethrice44",
      "name": "bethrice44",
      "avatar_url": "https://avatars.githubusercontent.com/u/11226988?v=4",
      "profile": "https://github.com/bethrice44",
      "contributions": [
        "bug",
        "code",
        "review",
        "test"
      ]
    },
    {
      "login": "keepersas",
      "name": "Aleksandr Grekov",
      "avatar_url": "https://avatars.githubusercontent.com/u/44262176?v=4",
      "profile": "https://github.com/keepersas",
      "contributions": [
        "doc"
      ]
    },
    {
      "login": "ZiyaoWei",
      "name": "Ziyao Wei",
      "avatar_url": "https://avatars.githubusercontent.com/u/940823?v=4",
      "profile": "https://github.com/ZiyaoWei",
      "contributions": [
        "code"
      ]
    },
    {
      "login": "dougollerenshaw",
      "name": "Doug Ollerenshaw",
      "avatar_url": "https://avatars.githubusercontent.com/u/19944442?v=4",
      "profile": "https://github.com/dougollerenshaw",
      "contributions": [
        "doc"
      ]
    },
    {
      "login": "AurumnPegasus",
      "name": "Shivansh Subramanian",
      "avatar_url": "https://avatars.githubusercontent.com/u/54315149?v=4",
      "profile": "https://github.com/AurumnPegasus",
      "contributions": [
        "doc",
        "code"
      ]
    },
    {
      "login": "NoaBenAmi",
      "name": "Noa Ben Ami",
      "avatar_url": "https://avatars.githubusercontent.com/u/37590002?v=4",
      "profile": "https://github.com/NoaBenAmi",
      "contributions": [
        "code",
        "test",
        "doc"
      ]
    },
    {
      "login": "lielleravid",
      "name": "Lielle Ravid",
      "avatar_url": "https://avatars.githubusercontent.com/u/37774194?v=4",
      "profile": "https://github.com/lielleravid",
      "contributions": [
        "code",
        "doc"
      ]
    },
    {
      "login": "ciaran-g",
      "name": "Ciaran Gilbert",
      "avatar_url": "https://avatars.githubusercontent.com/u/41995662?v=4",
      "profile": "https://github.com/ciaran-g",
      "contributions": [
        "bug",
        "code",
        "doc",
        "test",
        "ideas"
      ]
    },
    {
      "login": "mariamjabara",
      "name": "Mariam Jabara",
      "profile": "https://github.com/mariamjabara",
      "contributions": [
        "code"
      ]
    },
    {
      "login": "lbventura",
      "name": "Luis Ventura",
      "avatar_url": "https://avatars.githubusercontent.com/u/68004282?s=96&v=4",
      "profile": "https://github.com/lbventura",
      "contributions": [
        "code"
      ]
    },
    {
      "login": "Ris-Bali",
      "name": "Rishabh Bali",
      "avatar_url": "https://avatars.githubusercontent.com/u/81592570?v=4",
      "profile": "https://github.com/Ris-Bali",
      "contributions": [
        "code"
      ]
    },
    {
      "login": "shchur",
      "name": "Oleksandr Shchur",
      "avatar_url": "https://avatars.githubusercontent.com/u/6944857?v=4",
      "profile": "https://github.com/shchur",
      "contributions": [
        "bug",
        "code"
      ]
    },
    {
      "login": "jelc53",
      "name": "Julian Cooper",
      "profile": "https://github.com/jelc53",
      "contributions": [
        "code",
        "ideas"
      ]
    },
    {
      "login": "benheid",
      "name": "Benedikt Heidrich",
      "profile": "https://github.com/benheid",
      "contributions": [
        "bug",
        "code",
        "design",
        "doc",
        "example",
        "ideas",
        "mentoring",
        "question",
        "review",
        "tutorial"
      ]
    },
    {
      "login": "AnH0ang",
      "name": "An Hoang",
      "profile": "https://github.com/AnH0ang",
      "contributions": [
        "bug",
        "code"
      ]
    },
    {
      "login": "haskarb",
      "name": "Bhaskar Dhariyal",
      "avatar_url": "https://avatars.githubusercontent.com/u/20501023?v=4",
      "profile": "https://haskarb.github.io/",
      "contributions": [
        "code",
        "test"
      ]
    },
    {
      "login": "kcc-lion",
      "name": "Kai Lion",
      "profile": "https://github.com/kcc-lion",
      "contributions": [
        "code",
        "test",
        "doc"
      ]
    },
    {
      "login": "bugslayer-332",
      "name": "Arepalli Yashwanth Reddy",
      "profile": "https://github.com/bugslayer-332",
      "contributions": [
        "code",
        "bug",
        "doc"
      ]
    },
    {
      "login": "shagn",
      "name": "Sebastian Hagn",
      "avatar_url": "https://avatars.githubusercontent.com/u/16029092?v=4",
      "profile": "https://github.com/shagn",
      "contributions": [
        "doc"
      ]
    },
    {
      "login": "jasmineliaw",
      "name": "Jasmine Liaw",
      "profile": "https://github.com/jasmineliaw",
      "contributions": [
        "code"
      ]
    },
    {
      "login": "topher-lo",
      "name": "Christopher Lo",
      "profile": "https://github.com/topher-lo",
      "contributions": [
        "code",
        "ideas"
      ]
    },
    {
      "login": "arampuria19",
      "name": "Akshat Rampuria",
      "profile": "https://github.com/arampuria19",
      "contributions": [
        "doc"
      ]
    },
    {
      "login": "chillerobscuro",
      "name": "Logan Duffy",
      "avatar_url": "https://avatars.githubusercontent.com/u/5232872?v=4",
      "profile": "https://github.com/chillerobscuro",
      "contributions": [
        "code",
        "doc",
        "test",
        "bug",
        "ideas"
      ]
    },
    {
      "login": "michaelfeil",
      "name": "Michael Feil",
      "avatar_url": "https://avatars.githubusercontent.com/u/63565275?v=4",
      "profile": "michaelfeil.eu",
      "contributions": [
        "code",
        "test",
        "ideas"
      ]
    },
    {
      "login": "KishManani",
      "name": "Kishan Manani",
      "avatar_url": "https://avatars.githubusercontent.com/u/30973056?v=4",
      "profile": "https://github.com/kishmanani",
      "contributions": [
        "code",
        "doc",
        "test",
        "bug",
        "ideas"
      ]
    },
    {
      "login": "jorenham",
      "name": "Joren Hammudoglu",
      "profile": "https://github.com/jorenham",
      "contributions": [
        "infra"
      ]
    },
    {
      "login": "wolph",
      "name": "Rick van Hattem",
      "profile": "https://github.com/wolph",
      "contributions": [
        "infra"
      ]
    },
    {
      "login": "templierw",
      "name": "William Templier",
      "avatar_url": "https://github.com/templierw.png",
      "profile": "https://www.linkedin.com/in/templierw/",
      "contributions": [
        "doc"
      ]
    },
    {
      "login": "badrmarani",
      "name": "Badr-Eddine Marani",
      "avatar_url": "https://avatars.githubusercontent.com/badrmarani",
      "profile": "https://github.com/badrmarani",
      "contributions": [
        "code"
      ]
    },
    {
      "login": "adoherty21",
      "name": "adoherty21",
      "avatar_url": "https://avatars.githubusercontent.com/u/52799751?s=400&v=4",
      "profile": "https://github.com/adoherty21",
      "contributions": [
        "bug"
      ]
    },
    {
      "login": "jnrusson1",
      "name": "Jack Russon",
      "avatar_url": "https://avatars.githubusercontent.com/u/51986332?v=4",
      "profile": "https://github.com/jnrusson1",
      "contributions": [
        "code"
      ]
    },
    {
      "login": "solen0id",
      "name": "Max Patzelt",
      "avatar_url": "https://avatars.githubusercontent.com/u/20767606?v=4",
      "profile": "https://github.com/solen0id",
      "contributions": [
        "code"
      ]
    },
    {
      "login": "benjaminbluhm",
      "name": "Benjamin Bluhm",
      "profile": "https://github.com/benjaminbluhm",
      "contributions": [
        "code",
        "doc",
        "example"
      ]
    },
    {
      "login": "VyomkeshVyas",
      "name": "Vyomkesh Vyas",
      "profile": "https://github.com/VyomkeshVyas",
      "contributions": [
        "code",
        "doc",
        "example",
        "test"
      ]
    },
    {
      "login": "xxl4tomxu98",
      "name": "Tom Xu",
      "avatar_url": "https://avatars.githubusercontent.com/u/62292177?s=40&v=4",
      "profile": "https://github.com/xxl4tomxu98",
      "contributions": [
        "code",
        "doc"
      ]
    },
    {
      "login": "nshahpazov",
      "name": "Nikola Shahpazov",
      "avatar_url": "https://avatars.githubusercontent.com/nshahpazov",
      "profile": "https://www.linkedin.com/in/nshahpazov/",
      "contributions": [
        "doc"
      ]
    },
    {
      "login": "dainelli98",
      "name": "Daniel Martín Martínez",
      "avatar_url": "https://avatars.githubusercontent.com/dainelli98",
      "profile": "https://www.linkedin.com/in/daniel-martin-martinez",
      "contributions": [
        "doc",
        "bug"
      ]
    },
    {
      "login": "nilesh05apr",
      "name": "Nilesh Kumar",
      "avatar_url": "https://avatars.githubusercontent.com/u/65773314?v=4",
      "profile": "https://github.com/nilesh05apr",
      "contributions": [
        "code"
      ]
    },
    {
      "login": "JonathanBechtel",
      "name": "JonathanBechtel",
      "avatar_url": "https://avatars.githubusercontent.com/u/481696?v=4",
      "profile": "https://github.com/JonathanBechtel",
      "contributions": [
        "code",
        "ideas",
        "test"
      ]
    },
    {
      "login": "arnavrneo",
      "name": "Arnav",
      "avatar_url": "https://avatars.githubusercontent.com/u/48650781?v=4",
      "profile": "https://github.com/arnavrneo",
      "contributions": [
        "code"
      ]
    },
    {
      "login": "erjieyong",
      "name": "Er Jie Yong",
      "avatar_url": "https://avatars.githubusercontent.com/u/109052378?v=4",
      "profile": "https://www.linkedin.com/in/erjieyong",
      "contributions": [
        "bug",
        "code"
      ]
    },
    {
      "login": "mateuja",
      "name": "Jaume Mateu",
      "avatar_url": "https://avatars.githubusercontent.com/mateuja",
      "profile": "https://github.com/mateuja",
      "contributions": [
        "code"
      ]
    },
    {
      "login": "aaronrmm",
      "name": "Aaron Margolese-Malin",
      "avatar_url": "https://avatars.githubusercontent.com/u/1742879?v=4",
      "profile": "https://github.com/aaronrmm",
      "contributions": [
        "bug"
      ]
    },
    {
      "login": "klam-data",
      "name": "Kevin Lam",
      "avatar_url": "https://avatars.githubusercontent.com/u/114420932?s=400&v=4",
      "profile": "https://www.linkedin.com/in/kevinlam2",
      "contributions": [
        "code",
        "example",
        "test"
      ]
    },
    {
      "login": "mgorlin",
      "name": "Margaret Gorlin",
      "avatar_url": "",
      "profile": "https://www.linkedin.com/in/margaret-gorlin/",
      "contributions": [
        "code",
        "example",
        "test"
      ]
    },
    {
      "login": "pyyim",
      "name": "Paul Yim",
      "avatar_url": "https://avatars.githubusercontent.com/pyyim",
      "profile": "https://www.linkedin.com/in/paulyim97/",
      "contributions": [
        "code",
        "example",
        "test"
      ]
    },
    {
      "login": "snnbotchway",
      "name": "Solomon Botchway",
      "avatar_url": "https://avatars.githubusercontent.com/u/62394255?v=4",
      "profile": "https://www.linkedin.com/in/solomon-botchway-a1383821b/",
      "contributions": [
        "maintenance"
      ]
    },
    {
      "login": "hoesler",
      "name": "Christoph Hösler",
      "avatar_url": "https://avatars.githubusercontent.com/u/1052770?v=4",
      "profile": "https://www.linkedin.com/in/hoesler/",
      "contributions": [
        "code"
      ]
    },
    {
      "login": "pranavvp16",
      "name": "Pranav Prajapati",
      "avatar_url": "https://avatars.githubusercontent.com/u/94780581?v=4",
      "profile": "https://www.linkedin.com/in/pranav-prajapati-a5b413226/",
      "contributions": [
        "code",
        "test"
      ]
    },
    {
      "login": "romanlutz",
      "name": "Roman Lutz",
      "avatar_url": "https://avatars.githubusercontent.com/u/10245648?v=4",
      "profile": "https://www.linkedin.com/in/romanlutz/",
      "contributions":[
        "doc"
      ]
    },
    {
      "login": "DBCerigo",
      "name": "Daniel Burkhardt Cerigo",
      "avatar_url": "https://avatars.githubusercontent.com/u/8318425?v=4",
      "profile": "https://github.com/DBCerigo",
      "contributions": [
        "code"
      ]
    },
    {
      "login": "alex-hh",
      "name": "Alex Hawkins-Hooker",
      "avatar_url": "https://avatars.githubusercontent.com/u/5719745?v=4",
      "profile": "https://github.com/alex-hh",
      "contributions": [
        "code"
      ]
    },
    {
      "login": "ali-tny",
      "name": "Ali Teeney",
      "avatar_url": "https://avatars.githubusercontent.com/u/26010073?v=4",
      "profile": "https://github.com/ali-tny",
      "contributions": [
        "code"
      ]
    },
    {
      "login": "ShivamPathak99",
      "name": "Shivam Pathak",
      "avatar_url": "https://avatars.githubusercontent.com/u/98941325?s=400&v=4",
      "profile": "https://github.com/ShivamPathak99",
      "contributions": [
        "doc"
      ]
    },
    {
      "login": "SamiAlavi",
      "name": "Sami Alavi",
      "avatar_url": "https://avatars.githubusercontent.com/u/32700289?v=4",
      "profile": "https://github.com/SamiAlavi",
      "contributions": [
        "code",
        "maintenance"
      ]
    },
    {
      "login": "yarnabrina",
      "name": "Anirban Ray",
      "avatar_url": "https://avatars.githubusercontent.com/u/39331844?v=4",
      "profile": "https://github.com/yarnabrina/",
      "contributions": [
        "bug",
        "code",
        "doc",
        "ideas",
        "maintenance",
        "mentoring",
        "question",
        "review",
        "test"
      ]
    },
    {
      "login": "dashapetr",
      "name": "Darya Petrashka",
      "avatar_url": "https://avatars.githubusercontent.com/u/54349415?v=4",
      "profile": "https://github.com/dashapetr",
      "contributions": [
        "doc"
      ]
    },
    {
      "login": "luca-miniati",
      "name": "Luca Miniati",
      "avatar_url": "https://avatars.githubusercontent.com/u/87467600?v=4",
      "profile": "https://github.com/luca-miniati",
      "contributions": [
        "code",
        "doc"
      ]
    },
    {
      "login": "marrov",
      "name": "Marc Rovira",
      "avatar_url": "https://avatars.githubusercontent.com/u/54272586?v=4",
      "profile": "https://github.com/marrov",
      "contributions": [
        "doc"
      ]
    },
    {
      "login": "Taise228",
      "name": "Taisei Yamamoto",
      "avatar_url": "https://avatars.githubusercontent.com/u/95762401?s=400&v=4",
      "profile": "https://github.com/Taise228",
      "contributions": [
        "code"
      ]
    },
    {
      "login": "CTFallon",
      "name": "Colin Fallon",
      "avatar_url": "https://avatars.githubusercontent.com/u/19725980?v=4",
      "profile": "https://github.com/CTFallon",
      "contributions": [
        "doc"
      ]
    },
    {
      "login": "mgazian000",
      "name": "Michael Gaziani",
      "avatar_url": "https://avatars.githubusercontent.com/mgazian000",
      "profile": "https://github.com/mgazian000",
      "contributions": [
        "doc"
      ]
    },
    {
      "login": "alan191006",
      "name": "Alan Huynh",
      "avatar_url": "https://avatars.githubusercontent.com/alan191006",
      "profile": "https://github.com/alan191006",
      "contributions": [
        "code"
    ]
    },
    {
      "login": "felipeangelimvieira",
      "name": "Felipe Angelim",
      "avatar_url": "https://avatars.githubusercontent.com/felipeangelimvieira",
      "profile": "https://github.com/felipeangelimvieira",
      "contributions": [
        "code",
        "bug"
      ]
    },
    {
      "login": "janpipek",
      "name": "Jan Pipek",
      "avatar_url": "https://avatars.githubusercontent.com/janpipek",
      "profile": "https://github.com/janpipek",
      "contributions": [
        "code"
      ]
    },
    {
      "login": "Gigi1111",
      "name": "Chung-Fan Tsai",
      "avatar_url": "https://avatars.githubusercontent.com/Gigi1111",
      "profile": "https://github.com/Gigi1111",
      "contributions": [
        "test"
      ]
    },
    {
      "login": "eyjo",
      "name": "Eyjólfur Sigurðsson",
      "avatar_url": "https://avatars.githubusercontent.com/eyjo",
      "profile": "https://github.com/eyjo",
      "contributions": [
        "code",
        "doc"
      ]
    },
    {
      "login": "julia-kraus",
      "name": "Julia Kraus",
      "avatar_url": "https://avatars.githubusercontent.com/julia-kraus",
      "profile": "https://github.com/julia-kraus",
      "contributions": [
        "doc",
        "code",
        "test"
      ]
    },
    {
      "login": "davidgilbertson",
      "name": "David Gilbertson",
      "avatar_url": "https://avatars.githubusercontent.com/u/4443482?v=4",
      "profile": "https://github.com/davidgilbertson",
      "contributions": [
        "code",
        "bug"
      ]
    },
    {
      "login": "MBristle",
      "name": "Mirko Bristle",
      "avatar_url": "https://avatars.githubusercontent.com/MBristle",
      "profile": "https://github.com/MBristle",
      "contributions": [
        "doc"
      ]
    },
    {
      "login": "MCRE-BE",
      "name": "Mathias Creemers",
      "avatar_url": "https://avatars.githubusercontent.com/u/99316631",
      "profile": "https://github.com/MCRE-BE",
      "contributions": [
        "bug",
        "code"
      ]
    },
    {
      "login": "Ram0nB",
      "name": "Ramon Bussing",
      "avatar_url": "https://avatars.githubusercontent.com/u/45173421",
      "profile": "https://github.com/Ram0nB",
      "contributions": [
        "doc",
        "code"
      ]
    },
    {
      "login": "hazrulakmal",
      "name": "Hazrul Akmal",
      "avatar_url": "https://avatars.githubusercontent.com/u/24774385?v=4",
      "profile": "https://github.com/hazrulakmal",
      "contributions": [
        "code",
        "doc",
        "bug",
        "test"
      ]
    },
    {
      "login": "hliebert",
      "name": "Helge Liebert",
      "avatar_url": "https://avatars.githubusercontent.com/u/20834265",
      "profile": "https://github.com/hliebert",
      "contributions": [
        "bug",
        "code"
      ]
    },
    {
      "login": "alexfilothodoros",
      "name": "Alexandros Filothodoros",
      "avatar_url": "https://avatars.githubusercontent.com/u/6419847?v=4",
      "profile": "https://github.com/alexfilothodoros",
      "contributions": [
        "doc",
        "maintenance"
      ]
    },
    {
      "login": "ali-parizad",
      "name": "Ali Parizad",
      "avatar_url": "https://avatars.githubusercontent.com/u/13907016?v=4",
      "profile": "https://github.com/ali-parizad",
      "contributions": [
        "code"
      ]
    },
    {
      "login": "BensHamza",
      "name": "Hamza Benslimane",
      "avatar_url": "https://avatars.githubusercontent.com/u/96446862?v=4",
      "profile": "https://github.com/BensHamza",
      "contributions": [
        "bug",
        "code"
      ]
    },
    {
<<<<<<< HEAD
      "login": "Vasudeva-bit",
      "name": "Vasudeva Kilaru",
      "avatar_url": "https://avatars.githubusercontent.com/u/70791259?v=4",
      "profile": "https://github.com/Vasudeva-bit",
      "contributions": [
        "code",
        "doc"
=======
      "login": "geronimos",
      "name": "Geronimo Bergk",
      "avatar_url": "https://avatars.githubusercontent.com/u/29955288?s=96&v=4",
      "profile": "https://github.com/geronimos",
      "contributions": [
        "bug",
        "code"
>>>>>>> 5df92d3f
      ]
    },
    {
      "login": "julnow",
      "name": "Julian Nowak",
      "avatar_url": "https://avatars.githubusercontent.com/u/21206185?v=4",
      "profile": "https://github.com/julnow",
      "contributions": [
        "bug",
        "code"
      ]
    }
  ]
}<|MERGE_RESOLUTION|>--- conflicted
+++ resolved
@@ -2377,7 +2377,6 @@
       ]
     },
     {
-<<<<<<< HEAD
       "login": "Vasudeva-bit",
       "name": "Vasudeva Kilaru",
       "avatar_url": "https://avatars.githubusercontent.com/u/70791259?v=4",
@@ -2385,7 +2384,9 @@
       "contributions": [
         "code",
         "doc"
-=======
+      ]
+    },
+    {
       "login": "geronimos",
       "name": "Geronimo Bergk",
       "avatar_url": "https://avatars.githubusercontent.com/u/29955288?s=96&v=4",
@@ -2393,7 +2394,6 @@
       "contributions": [
         "bug",
         "code"
->>>>>>> 5df92d3f
       ]
     },
     {
