{
  "projectName": "sktime",
  "projectOwner": "sktime",
  "repoType": "github",
  "repoHost": "https://github.com",
  "commitConvention": "none",
  "files": [
    "CONTRIBUTORS.md"
  ],
  "imageSize": 100,
  "contributorsPerLine": 9,
  "contributorsSortAlphabetically": true,
  "badgeTemplate": "[![All Contributors](https://img.shields.io/badge/all_contributors-<%= contributors.length %>-orange.svg)](#contributors)",
  "skipCi": true,
  "contributors": [
    {
      "login": "fkiraly",
      "name": "Franz Kiraly",
      "avatar_url": "https://avatars1.githubusercontent.com/u/7985502?v=4",
      "profile": "https://github.com/fkiraly",
      "contributions": [
        "blog",
        "bug",
        "business",
        "code",
        "doc",
        "design",
        "eventOrganizing",
        "example",
        "financial",
        "fundingFinding",
        "ideas",
        "maintenance",
        "mentoring",
        "projectManagement",
        "question",
        "review",
        "talk",
        "test",
        "tutorial",
        "video"
      ]
    },
    {
      "login": "sajaysurya",
      "name": "Sajaysurya Ganesh",
      "avatar_url": "https://avatars2.githubusercontent.com/u/25329624?v=4",
      "profile": "https://sajay.online",
      "contributions": [
        "code",
        "doc",
        "design",
        "example",
        "ideas",
        "test",
        "tutorial"
      ]
    },
    {
      "login": "Tomiiwa",
      "name": "Ireoluwatomiwa",
      "avatar_url": "https://avatars.githubusercontent.com/u/61966277?v=4",
      "profile": "https://www.linkedin.com/in/ireoluwatomiwa-sanusi/",
      "contributions": [
        "doc"
      ]
    },
    {
      "login": "TonyBagnall",
      "name": "Tony Bagnall",
      "avatar_url": "https://avatars1.githubusercontent.com/u/9594042?v=4",
      "profile": "http://www.timeseriesclassification.com",
      "contributions": [
        "code",
        "business",
        "doc",
        "design",
        "eventOrganizing",
        "fundingFinding",
        "ideas",
        "projectManagement",
        "question",
        "review",
        "talk",
        "data"
      ]
    },
    {
      "login": "jasonlines",
      "name": "Jason Lines",
      "avatar_url": "https://avatars1.githubusercontent.com/u/38794632?v=4",
      "profile": "http://www.timeseriesclassification.com",
      "contributions": [
        "code",
        "business",
        "doc",
        "design",
        "eventOrganizing",
        "fundingFinding",
        "ideas",
        "projectManagement",
        "question",
        "review",
        "talk",
        "example"
      ]
    },
    {
      "login": "mloning",
      "name": "Markus Löning",
      "avatar_url": "https://avatars3.githubusercontent.com/u/21020482?v=4",
      "profile": "https://github.com/mloning",
      "contributions": [
        "code",
        "test",
        "maintenance",
        "platform",
        "review",
        "infra",
        "example",
        "bug",
        "tutorial",
        "business",
        "doc",
        "design",
        "eventOrganizing",
        "fundingFinding",
        "ideas",
        "projectManagement",
        "question",
        "talk",
        "mentoring",
        "video"
      ]
    },
    {
      "login": "goastler",
      "name": "George Oastler",
      "avatar_url": "https://avatars0.githubusercontent.com/u/7059456?v=4",
      "profile": "https://github.com/goastler",
      "contributions": [
        "code",
        "test",
        "platform",
        "example",
        "doc"
      ]
    },
    {
      "login": "ViktorKaz",
      "name": "ViktorKaz",
      "avatar_url": "https://avatars0.githubusercontent.com/u/33499138?v=4",
      "profile": "https://github.com/ViktorKaz",
      "contributions": [
        "code",
        "doc",
        "design"
      ]
    },
    {
      "login": "MatthewMiddlehurst",
      "name": "Matthew Middlehurst",
      "avatar_url": "https://avatars0.githubusercontent.com/u/25731235?v=4",
      "profile": "http://www.timeseriesclassification.com",
      "contributions": [
        "code",
        "doc",
        "test",
        "tutorial",
        "review",
        "bug"
      ]
    },
    {
      "login": "miraep8",
      "name": "Mirae Parker",
      "avatar_url": "https://avatars.githubusercontent.com/u/10511777?s=400&u=10a774fd4be767fa3b23a82a98bbfe102c17f0f3&v=4",
      "profile": "https://github.com/miraep8",
      "contributions": [
        "code",
        "test"
      ]
    },
    {
      "login": "jesellier",
      "name": "jesellier",
      "avatar_url": "https://avatars0.githubusercontent.com/u/51952076?v=4",
      "profile": "https://github.com/jesellier",
      "contributions": [
        "code"
      ]
    },
    {
      "login": "James-Large",
      "name": "James Large",
      "avatar_url": "https://avatars0.githubusercontent.com/u/44509982?v=4",
      "profile": "http://www.timeseriesclassification.com/",
      "contributions": [
        "code",
        "doc",
        "test",
        "infra",
        "maintenance"
      ]
    },
    {
      "login": "achieveordie",
      "name": "Sagar Mishra",
      "avatar_url": "https://avatars.githubusercontent.com/u/54197164?v=4",
      "profile": "https://github.com/achieveordie",
      "contributions": [
        "bug",
        "code",
        "ideas",
        "projectManagement",
        "test"
      ]
    },
    {
      "login": "simone-pignotti",
      "name": "simone-pignotti",
      "avatar_url": "https://avatars1.githubusercontent.com/u/44410066?v=4",
      "profile": "https://github.com/simone-pignotti",
      "contributions": [
        "code",
        "bug"
      ]
    },
    {
      "login": "ClaudiaSanches",
      "name": "ClaudiaSanches",
      "avatar_url": "https://avatars3.githubusercontent.com/u/28742178?v=4",
      "profile": "https://github.com/ClaudiaSanches",
      "contributions": [
        "code",
        "test"
      ]
    },
    {
      "login": "aa25desh",
      "name": "aa25desh",
      "avatar_url": "https://avatars1.githubusercontent.com/u/29518290?v=4",
      "profile": "https://github.com/aa25desh",
      "contributions": [
        "code",
        "bug"
      ]
    },
    {
      "login": "matteogales",
      "name": "matteogales",
      "avatar_url": "https://avatars0.githubusercontent.com/u/9269326?v=4",
      "profile": "https://github.com/matteogales",
      "contributions": [
        "code",
        "design",
        "ideas"
      ]
    },
    {
      "login": "prockenschaub",
      "name": "Patrick Rockenschaub",
      "avatar_url": "https://avatars0.githubusercontent.com/u/15381732?v=4",
      "profile": "https://github.com/prockenschaub",
      "contributions": [
        "code",
        "design",
        "ideas",
        "test"
      ]
    },
    {
      "login": "dasgupsa",
      "name": "Saurabh Dasgupta",
      "avatar_url": "https://avatars2.githubusercontent.com/u/10398956?v=4",
      "profile": "https://github.com/dasgupsa",
      "contributions": [
        "code"
      ]
    },
    {
      "login": "angus924",
      "name": "Angus Dempster",
      "avatar_url": "https://avatars0.githubusercontent.com/u/55837131?v=4",
      "profile": "https://github.com/angus924",
      "contributions": [
        "code",
        "test",
        "tutorial"
      ]
    },
    {
      "login": "vnicholson1",
      "name": "Vincent Nicholson",
      "profile": "https://github.com/vnicholson1",
      "contributions": [
        "code"
      ]
    },
    {
      "login": "lnthach",
      "name": "Thach Le Nguyen",
      "avatar_url": "https://avatars0.githubusercontent.com/u/7788363?v=4",
      "profile": "https://github.com/lnthach",
      "contributions": [
        "code",
        "test"
      ]
    },
    {
      "login": "Ayushmaanseth",
      "name": "Ayushmaan Seth",
      "avatar_url": "https://avatars1.githubusercontent.com/u/29939762?v=4",
      "profile": "https://www.linkedin.com/in/ayushmaan-seth-4a96364a/",
      "contributions": [
        "code",
        "review",
        "test",
        "doc",
        "eventOrganizing",
        "tutorial"
      ]
    },
    {
      "login": "Riyabelle25",
      "name": "Riya Elizabeth John",
      "avatar_url": "https://avatars.githubusercontent.com/u/55790848?v=4",
      "contributions": [
        "code"
      ]
    },
    {
      "login": "ninfueng",
      "name": "Ninnart Fuengfusin",
      "avatar_url": "https://avatars2.githubusercontent.com/u/28499769?v=4",
      "profile": "https://github.com/ninfueng",
      "contributions": [
        "code"
      ]
    },
    {
      "login": "big-o",
      "name": "big-o",
      "avatar_url": "https://avatars1.githubusercontent.com/u/1134151?v=4",
      "profile": "https://github.com/big-o",
      "contributions": [
        "code",
        "test",
        "design",
        "ideas",
        "review",
        "tutorial",
        "mentoring"
      ]
    },
    {
      "login": "Kludex",
      "name": "Marcelo Trylesinski",
      "avatar_url": "https://avatars3.githubusercontent.com/u/7353520?v=4",
      "profile": "http://marcelotryle.com",
      "contributions": [
        "doc"
      ]
    },
    {
      "login": "oleskiewicz",
      "name": "oleskiewicz",
      "avatar_url": "https://avatars1.githubusercontent.com/u/5682158?v=4",
      "profile": "https://github.com/oleskiewicz",
      "contributions": [
        "code",
        "doc",
        "test"
      ]
    },
    {
      "login": "dguijo",
      "name": "David Guijo Rubio",
      "avatar_url": "https://avatars1.githubusercontent.com/u/47889499?v=4",
      "profile": "http://www.uco.es/grupos/ayrna/index.php/es/publicaciones/articulos?publications_view_all=1&theses_view_all=0&projects_view_all=0&task=show&view=member&id=22",
      "contributions": [
        "code",
        "ideas"
      ]
    },
    {
      "login": "HYang1996",
      "name": "HYang1996",
      "avatar_url": "https://avatars0.githubusercontent.com/u/44179303?v=4",
      "profile": "https://github.com/HYang1996",
      "contributions": [
        "code",
        "test",
        "doc",
        "tutorial"
      ]
    },
    {
      "login": "Mo-Saif",
      "name": "Mohammed Saif Kazamel",
      "avatar_url": "https://avatars0.githubusercontent.com/u/27867617?v=4",
      "profile": "https://mo-saif.github.io/",
      "contributions": [
        "bug"
      ]
    },
    {
      "login": "abandus",
      "name": "abandus",
      "avatar_url": "https://avatars2.githubusercontent.com/u/46486474?v=4",
      "profile": "https://github.com/abandus",
      "contributions": [
        "ideas",
        "code"
      ]
    },
    {
      "login": "Pangoraw",
      "name": "Paul",
      "avatar_url": "https://avatars1.githubusercontent.com/u/9824244?v=4",
      "profile": "https://ber.gp",
      "contributions": [
        "doc"
      ]
    },
    {
      "login": "vedazeren",
      "name": "vedazeren",
      "avatar_url": "https://avatars3.githubusercontent.com/u/63582874?v=4",
      "profile": "https://github.com/vedazeren",
      "contributions": [
        "code",
        "test"
      ]
    },
    {
      "login": "hiqbal2",
      "name": "hiqbal2",
      "avatar_url": "https://avatars3.githubusercontent.com/u/10302415?v=4",
      "profile": "https://github.com/hiqbal2",
      "contributions": [
        "doc"
      ]
    },
    {
      "login": "btrtts",
      "name": "btrtts",
      "avatar_url": "https://avatars3.githubusercontent.com/u/66252156?v=4",
      "profile": "https://github.com/btrtts",
      "contributions": [
        "doc"
      ]
    },
    {
      "login": "marielledado",
      "name": "Marielle",
      "avatar_url": "https://avatars2.githubusercontent.com/u/13499809?v=4",
      "profile": "https://twitter.com/marielli",
      "contributions": [
        "doc",
        "code",
        "ideas"
      ]
    },
    {
      "login": "Cheukting",
      "name": "Cheuk Ting Ho",
      "avatar_url": "https://avatars1.githubusercontent.com/u/28761465?v=4",
      "profile": "http://cheuk.dev",
      "contributions": [
        "code"
      ]
    },
    {
      "login": "sophijka",
      "name": "sophijka",
      "avatar_url": "https://avatars2.githubusercontent.com/u/47450591?v=4",
      "profile": "https://github.com/sophijka",
      "contributions": [
        "doc",
        "maintenance"
      ]
    },
    {
      "login": "Quaterion",
      "name": "Quaterion",
      "avatar_url": "https://avatars2.githubusercontent.com/u/23200273?v=4",
      "profile": "https://github.com/Quaterion",
      "contributions": [
        "bug"
      ]
    },
    {
      "login": "Arnau",
      "name": "Arnau",
      "avatar_url": "https://avatars.githubusercontent.com/u/38285979?s=400&u=8bdd0021cb5bae47ba5bd69c355c694dc3090f5e&v=4",
      "profile": "https://www.linkedin.com/in/arnau-jim%C3%A9nez-castany-b2ba2597/",
      "contributions": [
        "code"
      ]
    },
    {
      "login": "ABostrom",
      "name": "Aaron Bostrom",
      "avatar_url": "https://avatars0.githubusercontent.com/u/9571933?v=4",
      "profile": "https://github.com/ABostrom",
      "contributions": [
        "code",
        "doc",
        "test",
        "mentoring"
      ]
    },
    {
      "login": "BandaSaiTejaReddy",
      "name": "BANDASAITEJAREDDY",
      "avatar_url": "https://avatars0.githubusercontent.com/u/31387911?v=4",
      "profile": "https://github.com/BandaSaiTejaReddy",
      "contributions": [
        "code",
        "doc"
      ]
    },
    {
      "login": "lynnssi",
      "name": "Alexandra Amidon",
      "avatar_url": "https://avatars2.githubusercontent.com/u/17050655?v=4",
      "profile": "https://medium.com/@alexandra.amidon",
      "contributions": [
        "blog",
        "doc",
        "ideas"
      ]
    },
    {
      "login": "chizzi25",
      "name": "chizzi25",
      "avatar_url": "https://avatars3.githubusercontent.com/u/67911243?v=4",
      "profile": "https://github.com/chizzi25",
      "contributions": [
        "blog"
      ]
    },
    {
      "login": "Piyush1729",
      "name": "Piyush Gade",
      "avatar_url": "https://avatars2.githubusercontent.com/u/64950012?v=4",
      "profile": "https://github.com/Piyush1729",
      "contributions": [
        "code",
        "review"
      ]
    },
    {
      "login": "sri1419",
      "name": "sri1419",
      "avatar_url": "https://avatars2.githubusercontent.com/u/65078278?v=4",
      "profile": "https://github.com/sri1419",
      "contributions": [
        "code"
      ]
    },
    {
      "login": "patrickzib",
      "name": "Patrick Schäfer",
      "avatar_url": "https://avatars0.githubusercontent.com/u/7783034?v=4",
      "profile": "http://www2.informatik.hu-berlin.de/~schaefpa/",
      "contributions": [
        "code",
        "tutorial"
      ]
    },
    {
      "login": "ermshaua",
      "name": "Arik Ermshaus",
      "avatar_url": "https://avatars.githubusercontent.com/u/23294512?v=4",
      "profile": "https://github.com/ermshaua/",
      "contributions": [
        "code"
      ]
    },
    {
      "login": "akanz1",
      "name": "Andreas Kanz",
      "avatar_url": "https://avatars3.githubusercontent.com/u/51492342?v=4",
      "profile": "https://github.com/akanz1",
      "contributions": [
        "tutorial"
      ]
    },
    {
      "login": "brettkoonce",
      "name": "brett koonce",
      "avatar_url": "https://avatars2.githubusercontent.com/u/11281814?v=4",
      "profile": "https://github.com/brettkoonce",
      "contributions": [
        "doc"
      ]
    },
    {
      "login": "alwinw",
      "name": "Alwin",
      "avatar_url": "https://avatars3.githubusercontent.com/u/16846521?v=4",
      "profile": "https://github.com/alwinw",
      "contributions": [
        "doc",
        "code",
        "maintenance"
      ]
    },
    {
      "login": "kkoziara",
      "name": "kkoziara",
      "avatar_url": "https://avatars1.githubusercontent.com/u/4346849?v=4",
      "profile": "https://github.com/kkoziara",
      "contributions": [
        "code",
        "bug"
      ]
    },
    {
      "login": "evanmiller29",
      "name": "Evan Miller",
      "avatar_url": "https://avatars2.githubusercontent.com/u/8062590?v=4",
      "profile": "https://github.com/evanmiller29",
      "contributions": [
        "tutorial"
      ]
    },
    {
      "login": "krumeto",
      "name": "Krum Arnaudov",
      "avatar_url": "https://avatars3.githubusercontent.com/u/11272436?v=4",
      "profile": "https://github.com/krumeto",
      "contributions": [
        "bug",
        "code"
      ]
    },
    {
      "login": "martinagvilas",
      "name": "Martina G. Vilas",
      "avatar_url": "https://avatars2.githubusercontent.com/u/37339384?v=4",
      "profile": "https://github.com/martinagvilas",
      "contributions": [
        "review",
        "ideas"
      ]
    },
    {
      "login": "Emiliathewolf",
      "name": "Emilia Rose",
      "avatar_url": "https://avatars2.githubusercontent.com/u/22026218?v=4",
      "profile": "https://github.com/Emiliathewolf",
      "contributions": [
        "code",
        "test"
      ]
    },
    {
      "login": "AidenRushbrooke",
      "name": "AidenRushbrooke",
      "avatar_url": "https://avatars0.githubusercontent.com/u/72034940?v=4",
      "profile": "https://github.com/AidenRushbrooke",
      "contributions": [
        "code",
        "test"
      ]
    },
    {
      "login": "whackteachers",
      "name": "Jason Pong",
      "avatar_url": "https://avatars0.githubusercontent.com/u/33785383?v=4",
      "profile": "https://github.com/whackteachers",
      "contributions": [
        "code",
        "test"
      ]
    },
    {
      "login": "magittan",
      "name": "William Zheng",
      "avatar_url": "https://avatars0.githubusercontent.com/u/14024202?v=4",
      "profile": "https://github.com/magittan",
      "contributions": [
        "code",
        "test"
      ]
    },
    {
      "login": "huayicodes",
      "name": "Huayi Wei",
      "avatar_url": "https://avatars3.githubusercontent.com/u/22870735?v=4",
      "profile": "https://www.linkedin.com/in/huayiwei/",
      "contributions": [
        "tutorial"
      ]
    },
    {
      "login": "Multivin12",
      "name": "Multivin12",
      "avatar_url": "https://avatars3.githubusercontent.com/u/36476633?v=4",
      "profile": "https://github.com/Multivin12",
      "contributions": [
        "code",
        "test"
      ]
    },
    {
      "login": "davidbp",
      "name": "David Buchaca Prats",
      "avatar_url": "https://avatars3.githubusercontent.com/u/4223580?v=4",
      "profile": "https://github.com/davidbp",
      "contributions": [
        "code"
      ]
    },
    {
      "login": "SebasKoel",
      "name": "Sebastiaan Koel",
      "avatar_url": "https://avatars3.githubusercontent.com/u/66252156?v=4",
      "profile": "https://github.com/SebasKoel",
      "contributions": [
        "code",
        "doc"
      ]
    },
    {
      "login": "MarcoGorelli",
      "name": "Marco Gorelli",
      "avatar_url": "https://avatars2.githubusercontent.com/u/33491632?v=4",
      "profile": "https://github.com/MarcoGorelli",
      "contributions": [
        "infra"
      ]
    },
    {
      "login": "DmitriyValetov",
      "name": "Dmitriy Valetov",
      "avatar_url": "https://avatars0.githubusercontent.com/u/27976850?v=4",
      "profile": "https://github.com/DmitriyValetov",
      "contributions": [
        "code",
        "tutorial"
      ]
    },
    {
      "login": "vollmersj",
      "name": "vollmersj",
      "avatar_url": "https://avatars2.githubusercontent.com/u/12613127?v=4",
      "profile": "https://github.com/vollmersj",
      "contributions": [
        "doc"
      ]
    },
    {
      "login": "MichalChromcak",
      "name": "Michal Chromcak",
      "avatar_url": "https://avatars1.githubusercontent.com/u/12393430?v=4",
      "profile": "https://github.com/MichalChromcak",
      "contributions": [
        "code",
        "doc",
        "test",
        "tutorial"
      ]
    },
    {
      "login": "bmurdata",
      "name": "Brian Murphy",
      "avatar_url": "https://avatars2.githubusercontent.com/u/32182553?v=4",
      "profile": "https://bmurphyportfolio.netlify.com/",
      "contributions": [
        "doc"
      ]
    },
    {
      "login": "raishubham1",
      "name": "raishubham1",
      "avatar_url": "https://avatars3.githubusercontent.com/u/29356417?v=4",
      "profile": "https://github.com/raishubham1",
      "contributions": [
        "doc"
      ]
    },
    {
      "login": "ngupta23",
      "name": "Nikhil Gupta",
      "avatar_url": "https://avatars0.githubusercontent.com/u/33585645?v=4",
      "profile": "https://github.com/ngupta23",
      "contributions": [
        "code",
        "bug",
        "doc"
      ]
    },
    {
      "login": "aiwalter",
      "name": "Martin Walter",
      "avatar_url": "https://avatars0.githubusercontent.com/u/29627036?v=4",
      "profile": "https://www.linkedin.com/in/martin-walter-1a33b3114/",
      "contributions": [
        "code",
        "bug",
        "projectManagement",
        "fundingFinding",
        "mentoring",
        "ideas",
        "design",
        "review",
        "doc",
        "talk"
      ]
    },
    {
      "login": "afzal442",
      "name": "Afzal Ansari",
      "avatar_url": "https://avatars0.githubusercontent.com/u/11625672?v=4",
      "profile": "https://github.com/afzal442",
      "contributions": [
        "code",
        "doc"
      ]
    },
    {
      "login": "gracewgao",
      "name": "Grace Gao",
      "avatar_url": "https://avatars0.githubusercontent.com/u/38268331?v=4",
      "profile": "https://www.linkedin.com/in/gracewgao/",
      "contributions": [
        "code",
        "bug"
      ]
    },
    {
      "login": "utsavcoding",
      "name": "Utsav Kumar Tiwari",
      "avatar_url": "https://avatars3.githubusercontent.com/u/55446385?v=4",
      "profile": "https://github.com/utsavcoding",
      "contributions": [
        "code",
        "doc"
      ]
    },
    {
      "login": "tch",
      "name": "Tomasz Chodakowski",
      "avatar_url": "https://avatars3.githubusercontent.com/u/184076?v=4",
      "profile": "https://github.com/tch",
      "contributions": [
        "code",
        "doc",
        "bug"
      ]
    },
    {
      "login": "koralturkk",
      "name": "Kutay Koralturk",
      "avatar_url": "https://avatars2.githubusercontent.com/u/18037789?s=460&v=4",
      "profile": "https://github.com/koralturkk",
      "contributions": [
        "code",
        "bug"
      ]
    },
    {
      "login": "vnmabus",
      "name": "Carlos Ramos Carreño",
      "avatar_url": "https://avatars1.githubusercontent.com/u/2364173?v=4",
      "profile": "https://github.com/vnmabus",
      "contributions": [
        "doc"
      ]
    },
    {
      "login": "lpantano",
      "name": "Lorena Pantano",
      "avatar_url": "https://avatars2.githubusercontent.com/u/1621788?v=4",
      "profile": "http://lpantano.github.io/",
      "contributions": [
        "ideas"
      ]
    },
    {
      "login": "KirstieJane",
      "name": "Kirstie Whitaker",
      "avatar_url": "https://avatars1.githubusercontent.com/u/3626306?v=4",
      "profile": "https://whitakerlab.github.io/",
      "contributions": [
        "ideas",
        "fundingFinding"
      ]
    },
    {
      "login": "juanitorduz",
      "name": "Juan Orduz",
      "avatar_url": "https://avatars1.githubusercontent.com/u/22996444?v=4",
      "profile": "https://juanitorduz.github.io/",
      "contributions": [
        "tutorial",
        "doc"
      ]
    },
    {
      "login": "Prtm2110",
      "name": "Pratham Hole",
      "avatar_url": "https://avatars.githubusercontent.com/u/139000226?s=400&u=a2ef29514ad2780d1263ba9d724898132c8d18fb&v=4",
      "profile": "https://github.com/Prtm2110",
      "contributions": [
        "maintenance"
      ]
    },
    {
      "login": "dhirschfeld",
      "name": "Dave Hirschfeld",
      "avatar_url": "https://avatars1.githubusercontent.com/u/881019?v=4",
      "profile": "https://dhirschfeld.github.io/",
      "contributions": [
        "infra"
      ]
    },
    {
      "login": "xuyxu",
      "name": "Yi-Xuan Xu",
      "avatar_url": "https://avatars2.githubusercontent.com/u/22359569?v=4",
      "profile": "https://github.com/xuyxu",
      "contributions": [
        "code",
        "test",
        "maintenance",
        "doc"
      ]
    },
    {
      "login": "vincent-nich12",
      "name": "vincent-nich12",
      "avatar_url": "https://avatars3.githubusercontent.com/u/36476633?v=4",
      "profile": "https://github.com/vincent-nich12",
      "contributions": [
        "code"
      ]
    },
    {
      "login": "hamzahiqb",
      "name": "hamzahiqb",
      "avatar_url": "https://avatars3.githubusercontent.com/u/10302415?v=4",
      "profile": "https://github.com/hamzahiqb",
      "contributions": [
        "infra"
      ]
    },
    {
      "login": "Hephaest",
      "name": "Miao Cai",
      "avatar_url": "https://avatars2.githubusercontent.com/u/37981444?v=4",
      "profile": "https://github.com/Hephaest",
      "contributions": [
        "bug",
        "code"
      ]
    },
    {
      "login": "RNKuhns",
      "name": "Ryan Kuhns",
      "avatar_url": "https://avatars0.githubusercontent.com/u/26907244?v=4",
      "profile": "https://github.com/rnkuhns",
      "contributions": [
        "code",
        "doc",
        "tutorial",
        "example",
        "ideas",
        "review",
        "test"
      ]
    },
    {
      "login": "pabworks",
      "name": "pabworks",
      "avatar_url": "https://avatars.githubusercontent.com/u/32725127?v=4",
      "profile": "https://github.com/pabworks",
      "contributions": [
        "code",
        "test"
      ]
    },
    {
      "login": "ayan-biswas0412",
      "name": "AYAN BISWAS",
      "avatar_url": "https://avatars.githubusercontent.com/u/52851184?v=4",
      "profile": "https://github.com/ayan-biswas0412",
      "contributions": [
        "code"
      ]
    },
    {
      "login": "Lovkush-A",
      "name": "Lovkush",
      "avatar_url": "https://avatars.githubusercontent.com/u/25344832?v=4",
      "profile": "https://github.com/Lovkush-A",
      "contributions": [
        "code",
        "test",
        "ideas",
        "mentoring",
        "projectManagement"
      ]
    },
    {
      "login": "luiszugasti",
      "name": "Luis Zugasti",
      "avatar_url": "https://avatars.githubusercontent.com/u/11198457?s=460&u=0645b72683e491824aca16db9702f1d3eb990389&v=4",
      "profile": "https://github.com/luiszugasti",
      "contributions": [
        "doc"
      ]
    },
    {
      "login": "kanand77",
      "name": "Kavin Anand",
      "avatar_url": "https://avatars.githubusercontent.com/kanand77",
      "profile": "https://github.com/kanand77",
      "contributions": [
        "doc"
      ]
    },
    {
      "login": "dsherry",
      "name": "Dylan Sherry",
      "avatar_url": "https://avatars.githubusercontent.com/dsherry",
      "profile": "https://github.com/dsherry",
      "contributions": [
        "infra"
      ]
    },
    {
      "login": "kachayev",
      "name": "Oleksii Kachaiev",
      "avatar_url": "https://avatars.githubusercontent.com/u/485647?v=4",
      "profile": "https://github.com/kachayev",
      "contributions": [
        "code",
        "test"
      ]
    },
    {
      "login": "Ifeanyi30",
      "name": "Ifeanyi30",
      "avatar_url": "https://avatars.githubusercontent.com/u/49926145?v=4",
      "profile": "https://github.com/Ifeanyi30",
      "contributions": [
        "code"
      ]
    },
    {
      "login": "jschemm",
      "name": "jschemm",
      "avatar_url": "https://avatars.githubusercontent.com/u/81151346?v=4",
      "profile": "https://github.com/jschemm",
      "contributions": [
        "code"
      ]
    },
    {
      "login": "aaronreidsmith",
      "name": "Aaron Smith",
      "avatar_url": "https://avatars.githubusercontent.com/u/21350310?v=4",
      "profile": "https://github.com/aaronreidsmith",
      "contributions": [
        "code"
      ]
    },
    {
      "login": "ltsaprounis",
      "name": "Leonidas Tsaprounis",
      "avatar_url": "https://avatars.githubusercontent.com/u/64217214?v=4",
      "profile": "https://github.com/ltsaprounis",
      "contributions": [
        "code",
        "bug",
        "mentoring",
        "review"
      ]
    },
    {
      "login": "chernika158",
      "name": "Galina Chernikova",
      "avatar_url": "https://avatars.githubusercontent.com/u/43787741?s=400&v=4",
      "profile": "https://github.com/chernika158",
      "contributions": [
        "code"
      ]
    },
    {
      "login": "GuzalBulatova",
      "name": "Guzal Bulatova",
      "avatar_url": "https://avatars.githubusercontent.com/GuzalBulatova",
      "profile": "https://github.com/GuzalBulatova",
      "contributions": [
        "bug",
        "code",
        "eventOrganizing",
        "mentoring",
        "projectManagement",
        "review",
        "test"
      ]
    },
    {
      "login": "satya-pattnaik",
      "name": "Satya Prakash Pattnaik",
      "avatar_url": "https://avatars.githubusercontent.com/u/22102468?v=4",
      "profile": "https://www.linkedin.com/in/satya-pattnaik-77a430144/",
      "contributions": [
        "doc"
      ]
    },
    {
      "login": "yashlamba",
      "name": "Yash Lamba",
      "avatar_url": "https://avatars.githubusercontent.com/u/44164398?v=4",
      "profile": "https://github.com/yashlamba",
      "contributions": [
        "code"
      ]
    },
    {
      "login": "ckastner",
      "name": "Christian Kastner",
      "avatar_url": "https://avatars.githubusercontent.com/u/15859947?v=4",
      "profile": "https://github.com/ckastner",
      "contributions": [
        "code",
        "bug"
      ]
    },
    {
      "login": "tombh",
      "name": "Thomas Buckley-Houston",
      "avatar_url": "https://avatars.githubusercontent.com/u/160835?s=80&v=4",
      "profile": "https://github.com/tombh",
      "contributions": [
        "bug"
      ]
    },
    {
      "login": "julramos",
      "name": "Juliana",
      "avatar_url": "https://avatars.githubusercontent.com/u/19613567?v=4",
      "profile": "https://www.linkedin.com/in/julianarn/",
      "contributions": [
        "code"
      ]
    },
    {
      "login": "SveaMeyer13",
      "name": "Svea Marie Meyer",
      "avatar_url": "https://avatars.githubusercontent.com/u/46671894?v=4",
      "profile": "https://github.com/SveaMeyer13",
      "contributions": [
        "doc",
        "code"
      ]
    },
    {
      "login": "Flix6x",
      "name": "Felix Claessen",
      "avatar_url": "https://avatars.githubusercontent.com/u/30658763?v=4",
      "profile": "https://github.com/flix6x",
      "contributions": [
        "code",
        "doc",
        "test",
        "bug"
      ]
    },
    {
      "login": "thayeylolu",
      "name": "Taiwo Owoseni",
      "avatar_url": "https://avatars.githubusercontent.com/u/13348874?v=4",
      "profile": "https://thayeylolu.github.io/portfolio/",
      "contributions": [
        "code"
      ]
    },
    {
      "login": "jambo6",
      "name": "James Morrill",
      "avatar_url": "https://https://avatars.githubusercontent.com/jambo6",
      "profile": "https://github.com/jambo6",
      "contributions": [
        "code"
      ]
    },
    {
      "login": "Dbhasin1",
      "name": "Drishti Bhasin ",
      "avatar_url": "https://avatars.githubusercontent.com/u/56479884?v=4",
      "profile": "https://github.com/Dbhasin1",
      "contributions": [
        "code"
      ]
    },
    {
      "login": "Yard1",
      "name": "Antoni Baum",
      "avatar_url": "https://avatars.githubusercontent.com/u/10364161?v=4",
      "profile": "https://www.linkedin.com/in/yard1/",
      "contributions": [
        "code"
      ]
    },
    {
      "login": "ltoniazzi",
      "name": "Lorenzo Toniazzi",
      "avatar_url": "https://avatars.githubusercontent.com/u/61414566",
      "profile": "https://github.com/ltoniazzi",
      "contributions": [
        "code"
      ]
    },
    {
      "login": "freddyaboulton",
      "name": "Freddy A Boulton",
      "avatar_url": "https://avatars.githubusercontent.com/u/41651716?v=4",
      "profile": "https://github.com/freddyaboulton",
      "contributions": [
        "infra",
        "test"
      ]
    },
    {
      "login": "Riyabelle25",
      "name": "Riya Elizabeth John",
      "avatar_url": "https://avatars.githubusercontent.com/u/55790848?v=4",
      "profile": "https://github.com/Riyabelle25",
      "contributions": [
        "code",
        "test",
        "doc"
      ]
    },
    {
      "login": "chrisholder",
      "name": "chrisholder",
      "avatar_url": "https://avatars.githubusercontent.com/u/4674372?v=4",
      "profile": "https://github.com/chrisholder",
      "contributions": [
        "code",
        "test",
        "doc",
        "design",
        "example"
      ]
    },
    {
      "login": "moradabaz",
      "name": "Morad :)",
      "avatar_url": "https://avatars.githubusercontent.com/u/29915156?v=4",
      "profile": "https://moradabaz.github.io/",
      "contributions": [
        "code",
        "test",
        "doc"
      ]
    },
    {
      "login": "bilal-196",
      "name": "Ahmed Bilal",
      "avatar_url": "https://avatars.githubusercontent.com/u/74570044?v=4",
      "profile": "https://github.com/bilal-196",
      "contributions": [
        "doc"
      ]
    },
    {
      "login": "victordremov",
      "name": "Viktor Dremov",
      "avatar_url": "https://avatars.githubusercontent.com/u/32140716",
      "profile": "https://github.com/victordremov",
      "contributions": [
        "code"
      ]
    },
    {
      "login": "corvusrabus",
      "name": "Corvin Paul",
      "avatar_url": "https://lh3.googleusercontent.com/zMvwkuxyIsRN1I0-HLojbcbbHaERXa-b9eztZ23z_C2m7cXdMiU4z36ekS5-cgBmikPhZA=w1280",
      "profile": "https://sites.google.com/view/corvinpaul/",
      "contributions": [
        "doc"
      ]
    },
    {
      "login": "xloem",
      "name": "patiently pending world peace",
      "profile": "https://github.com/xloem",
      "contributions": [
        "code"
      ]
    },
    {
      "login": "AreloTanoh",
      "name": "Arelo Tanoh",
      "avatar_url": "https://avatars.githubusercontent.com/AreloTanoh",
      "profile": "https://github.com/AreloTanoh",
      "contributions": [
        "doc"
      ]
    },
    {
      "login": "pul95",
      "name": "Pulkit Verma",
      "avatar_url": "https://avatars.githubusercontent.com/pul95",
      "profile": "https://github.com/pul95",
      "contributions": [
        "doc"
      ]
    },
    {
      "login": "IlyasMoutawwakil",
      "name": "Ilyas Moutawwakil",
      "avatar_url": "https://avatars.githubusercontent.com/IlyasMoutawwakil",
      "profile": "https://github.com/IlyasMoutawwakil",
      "contributions": [
        "code",
        "doc"
      ]
    },
    {
      "login": "mathco-wf",
      "name": "TheMathcompay Widget Factory Team",
      "avatar_url": "https://avatars.githubusercontent.com/mathco-wf",
      "profile": "https://github.com/mathco-wf",
      "contributions": [
        "doc"
      ]
    },
    {
      "login": "BINAYKUMAR943",
      "name": "Binay Kumar",
      "avatar_url": "https://avatars.githubusercontent.com/u/38756834?v=4",
      "profile": "https://github.com/BINAYKUMAR943",
      "contributions": [
        "code",
        "doc",
        "test"
      ]
    },
    {
      "login": "ronnie-llamado",
      "name": "Ronnie Llamado",
      "avatar_url": "https://avatars.githubusercontent.com/ronnie-llamado",
      "profile": "https://github.com/ronnie-llamado",
      "contributions": [
        "doc"
      ]
    },
    {
      "login": "bobbys-dev",
      "name": "bobbys",
      "avatar_url": "https://avatars.githubusercontent.com/bobbys-dev",
      "profile": "https://github.com/bobbys-dev",
      "contributions": [
        "code"
      ]
    },
    {
      "login": "yairbeer",
      "name": "Yair Beer",
      "avatar_url": "https://avatars.githubusercontent.com/yairbeer",
      "profile": "https://github.com/yairbeer",
      "contributions": [
        "code"
      ]
    },
    {
      "login": "boukepostma",
      "name": "Bouke Postma",
      "avatar_url": "https://avatars.githubusercontent.com/boukepostma",
      "profile": "https://github.com/boukepostma",
      "contributions": [
        "code",
        "bug",
        "ideas"
      ]
    },
    {
      "login": "Aparna-Sakshi",
      "name": "Aparna Sakshi",
      "avatar_url": "https://avatars.githubusercontent.com/u/44149689?v=4",
      "profile": "https://aparna-sakshi.github.io/",
      "contributions": [
        "code"
      ]
    },
    {
      "login": "eyalshafran",
      "name": "Eyal Shafran",
      "avatar_url": "https://avatars.githubusercontent.com/u/16999574?v=4",
      "profile": "https://github.com/eyalshafran",
      "contributions": [
        "code"
      ]
    },
    {
      "login": "tensorflow-as-tf",
      "name": "tensorflow-as-tf",
      "avatar_url": "https://avatars.githubusercontent.com/u/51345718?v=4",
      "profile": "https://github.com/tensorflow-as-tf",
      "contributions": [
        "code"
      ]
    },
    {
      "login": "justinshenk",
      "name": "Justin Shenk",
      "avatar_url": "https://avatars.githubusercontent.com/u/10270308?v=4",
      "profile": "https://www.justinshenk.com/",
      "contributions": [
        "doc"
      ]
    },
    {
      "login": "kejsitake",
      "name": "Kejsi Take",
      "avatar_url": "https://avatars.githubusercontent.com/u/23707808?v=4",
      "profile": "https://kejsitake.com/",
      "contributions": [
        "code"
      ]
    },
    {
      "login": "myprogrammerpersonality",
      "name": "Ali Yazdizadeh",
      "avatar_url": "https://avatars.githubusercontent.com/u/49058167?v=4",
      "profile": "https://github.com/myprogrammerpersonality",
      "contributions": [
        "doc"
      ]
    },
    {
      "login": "RavenRudi",
      "name": "RavenRudi",
      "avatar_url": "https://avatars.githubusercontent.com/u/46402968?v=4",
      "profile": "https://github.com/RavenRudi",
      "contributions": [
        "code"
      ]
    },
    {
      "login": "danbartl",
      "name": "danbartl",
      "avatar_url": "https://avatars.githubusercontent.com/u/19947407?v=4",
      "profile": "https://github.com/danbartl",
      "contributions": [
        "bug",
        "code",
        "review",
        "talk",
        "test",
        "tutorial",
        "video"
      ]
    },
    {
      "login": "xiaobenbenecho",
      "name": "xiaobenbenecho",
      "avatar_url": "https://avatars.githubusercontent.com/u/17461849?v=4",
      "profile": "https://github.com/xiaobenbenecho",
      "contributions": [
        "code"
      ]
    },
    {
      "login": "OliverMatthews",
      "name": "Oliver Matthews",
      "avatar_url": "https://avatars.githubusercontent.com/u/31141490?v=4",
      "profile": "https://github.com/olivermatthews",
      "contributions": [
        "code"
      ]
    },
    {
      "login": "Carlosbogo",
      "name": "Carlos Borrajo",
      "avatar_url": "https://avatars.githubusercontent.com/u/84228424?v=4",
      "profile": "https://github.com/Carlosbogo",
      "contributions": [
        "code",
        "doc"
      ]
    },
    {
      "login": "fstinner",
      "name": "Florian Stinner",
      "avatar_url": "https://avatars.githubusercontent.com/u/11679462?v=4",
      "profile": "https://github.com/fstinner",
      "contributions": [
        "code",
        "test"
      ]
    },
    {
      "login": "ChangWeiTan",
      "name": "Chang Wei Tan",
      "avatar_url": "https://avatars.githubusercontent.com/u/570744?v=4",
      "profile": "https://github.com/ChangWeiTan",
      "contributions": [
        "code"
      ]
    },
    {
      "login": "lmmentel",
      "name": "Lukasz Mentel",
      "avatar_url": "https://avatars.githubusercontent.com/u/8989838?v=4",
      "profile": "https://github.com/lmmentel",
      "contributions": [
        "code",
        "doc",
        "infra",
        "test",
        "bug",
        "maintenance",
        "mentoring"
      ]
    },
    {
      "login": "AngelPone",
      "name": "Bohan Zhang",
      "avatar_url": "https://avatars.githubusercontent.com/u/32930283?v=4",
      "profile": "https://angelpone.github.io/",
      "contributions": [
        "code"
      ]
    },
    {
      "login": "rakshitha123",
      "name": "Rakshitha Godahewa",
      "avatar_url": "https://avatars.githubusercontent.com/u/7654679?v=4",
      "profile": "https://github.com/rakshitha123",
      "contributions": [
        "code",
        "doc"
      ]
    },
    {
      "login": "marcio55afr",
      "name": "Márcio A. Freitas Jr",
      "avatar_url": "https://avatars.githubusercontent.com/u/42646282?v=4",
      "profile": "https://github.com/marcio55afr",
      "contributions": [
        "doc"
      ]
    },
    {
      "login": "MrPr3ntice",
      "name": "Philipp Kortmann",
      "avatar_url": "https://avatars.githubusercontent.com/u/20466981?v=4",
      "profile": "https://www.imes.uni-hannover.de/de/institut/team/m-sc-karl-philipp-kortmann/",
      "contributions": [
        "code",
        "doc"
      ]
    },
    {
      "login": "ishannangia001",
      "name": "Ishan Nangia",
      "avatar_url": "https://avatars.githubusercontent.com/u/29480389?v=4",
      "profile": "https://github.com/ishannangia001",
      "contributions": [
        "ideas"
      ]
    },
    {
      "login": "khrapovs",
      "name": "Stanislav Khrapov",
      "avatar_url": "https://avatars.githubusercontent.com/u/3774663?v=4",
      "profile": "https://github.com/khrapovs",
      "contributions": [
        "code"
      ]
    },
    {
      "login": "Saransh-cpp",
      "name": "Saransh Chopra",
      "avatar_url": "https://avatars.githubusercontent.com/u/74055102?v=4",
      "profile": "https://github.com/Saransh-cpp",
      "contributions": [
        "doc",
        "infra"
      ]
    },
    {
      "login": "RishiKumarRay",
      "name": "Rishi Kumar Ray",
      "avatar_url": "https://avatars.githubusercontent.com/u/87641376?v=4",
      "profile": "https://github.com/RishiKumarRay",
      "contributions": [
        "infra"
      ]
    },
    {
      "login": "cdahlin",
      "name": "Christopher Dahlin",
      "avatar_url": "https://avatars.githubusercontent.com/u/1567780?v=4",
      "profile": "https://github.com/cdahlin",
      "contributions": [
        "code"
      ]
    },
    {
      "login": "iljamaurer",
      "name": "Ilja Maurer",
      "avatar_url": "https://avatars.githubusercontent.com/u/45882103?v=4",
      "profile": "https://github.com/iljamaurer",
      "contributions": [
        "code"
      ]
    },
    {
      "login": "AzulGarza",
      "name": "Azul Garza",
      "avatar_url": "https://avatars.githubusercontent.com/u/10517170?v=4",
      "profile": "https://github.com/AzulGarza",
      "contributions": [
        "code",
        "example"
      ]
    },
    {
      "login": "TNTran92",
      "name": "TNTran92",
      "avatar_url": "https://avatars.githubusercontent.com/u/55965636?v=4",
      "profile": "https://github.com/TNTran92",
      "contributions": [
        "code"
      ]
    },
    {
      "login": "niekvanderlaan",
      "name": "Niek van der Laan",
      "avatar_url": "https://avatars.githubusercontent.com/u/9962825?v=4",
      "profile": "https://github.com/niekvanderlaan",
      "contributions": [
        "code"
      ]
    },
    {
      "login": "bethrice44",
      "name": "bethrice44",
      "avatar_url": "https://avatars.githubusercontent.com/u/11226988?v=4",
      "profile": "https://github.com/bethrice44",
      "contributions": [
        "bug",
        "code",
        "review",
        "test"
      ]
    },
    {
      "login": "keepersas",
      "name": "Aleksandr Grekov",
      "avatar_url": "https://avatars.githubusercontent.com/u/44262176?v=4",
      "profile": "https://github.com/keepersas",
      "contributions": [
        "doc"
      ]
    },
    {
      "login": "ZiyaoWei",
      "name": "Ziyao Wei",
      "avatar_url": "https://avatars.githubusercontent.com/u/940823?v=4",
      "profile": "https://github.com/ZiyaoWei",
      "contributions": [
        "code"
      ]
    },
    {
      "login": "dougollerenshaw",
      "name": "Doug Ollerenshaw",
      "avatar_url": "https://avatars.githubusercontent.com/u/19944442?v=4",
      "profile": "https://github.com/dougollerenshaw",
      "contributions": [
        "doc"
      ]
    },
    {
      "login": "AurumnPegasus",
      "name": "Shivansh Subramanian",
      "avatar_url": "https://avatars.githubusercontent.com/u/54315149?v=4",
      "profile": "https://github.com/AurumnPegasus",
      "contributions": [
        "doc",
        "code"
      ]
    },
    {
      "login": "NoaBenAmi",
      "name": "Noa Ben Ami",
      "avatar_url": "https://avatars.githubusercontent.com/u/37590002?v=4",
      "profile": "https://github.com/NoaBenAmi",
      "contributions": [
        "code",
        "test",
        "doc"
      ]
    },
    {
      "login": "lielleravid",
      "name": "Lielle Ravid",
      "avatar_url": "https://avatars.githubusercontent.com/u/37774194?v=4",
      "profile": "https://github.com/lielleravid",
      "contributions": [
        "code",
        "doc"
      ]
    },
    {
      "login": "ciaran-g",
      "name": "Ciaran Gilbert",
      "avatar_url": "https://avatars.githubusercontent.com/u/41995662?v=4",
      "profile": "https://github.com/ciaran-g",
      "contributions": [
        "bug",
        "code",
        "doc",
        "test",
        "ideas"
      ]
    },
    {
      "login": "mariamjabara",
      "name": "Mariam Jabara",
      "profile": "https://github.com/mariamjabara",
      "contributions": [
        "code"
      ]
    },
    {
      "login": "lbventura",
      "name": "Luis Ventura",
      "avatar_url": "https://avatars.githubusercontent.com/u/68004282?s=96&v=4",
      "profile": "https://github.com/lbventura",
      "contributions": [
        "code"
      ]
    },
    {
      "login": "Ris-Bali",
      "name": "Rishabh Bali",
      "avatar_url": "https://avatars.githubusercontent.com/u/81592570?v=4",
      "profile": "https://github.com/Ris-Bali",
      "contributions": [
        "code"
      ]
    },
    {
      "login": "shchur",
      "name": "Oleksandr Shchur",
      "avatar_url": "https://avatars.githubusercontent.com/u/6944857?v=4",
      "profile": "https://github.com/shchur",
      "contributions": [
        "bug",
        "code"
      ]
    },
    {
      "login": "jelc53",
      "name": "Julian Cooper",
      "profile": "https://github.com/jelc53",
      "contributions": [
        "code",
        "ideas"
      ]
    },
    {
      "login": "benheid",
      "name": "Benedikt Heidrich",
      "profile": "https://github.com/benheid",
      "contributions": [
        "bug",
        "code",
        "design",
        "doc",
        "example",
        "ideas",
        "mentoring",
        "question",
        "review",
        "talk",
        "tutorial"
      ]
    },
    {
      "login": "AnH0ang",
      "name": "An Hoang",
      "profile": "https://github.com/AnH0ang",
      "contributions": [
        "bug",
        "code"
      ]
    },
    {
      "login": "haskarb",
      "name": "Bhaskar Dhariyal",
      "avatar_url": "https://avatars.githubusercontent.com/u/20501023?v=4",
      "profile": "https://haskarb.github.io/",
      "contributions": [
        "code",
        "test"
      ]
    },
    {
      "login": "kcc-lion",
      "name": "Kai Lion",
      "profile": "https://github.com/kcc-lion",
      "contributions": [
        "code",
        "test",
        "doc"
      ]
    },
    {
      "login": "bugslayer-332",
      "name": "Arepalli Yashwanth Reddy",
      "profile": "https://github.com/bugslayer-332",
      "contributions": [
        "code",
        "bug",
        "doc"
      ]
    },
    {
      "login": "shagn",
      "name": "Sebastian Hagn",
      "avatar_url": "https://avatars.githubusercontent.com/u/16029092?v=4",
      "profile": "https://github.com/shagn",
      "contributions": [
        "doc"
      ]
    },
    {
      "login": "jasmineliaw",
      "name": "Jasmine Liaw",
      "profile": "https://github.com/jasmineliaw",
      "contributions": [
        "code"
      ]
    },
    {
      "login": "topher-lo",
      "name": "Christopher Lo",
      "profile": "https://github.com/topher-lo",
      "contributions": [
        "code",
        "ideas"
      ]
    },
    {
      "login": "arampuria19",
      "name": "Akshat Rampuria",
      "profile": "https://github.com/arampuria19",
      "contributions": [
        "doc"
      ]
    },
    {
      "login": "chillerobscuro",
      "name": "Logan Duffy",
      "avatar_url": "https://avatars.githubusercontent.com/u/5232872?v=4",
      "profile": "https://github.com/chillerobscuro",
      "contributions": [
        "code",
        "doc",
        "test",
        "bug",
        "ideas"
      ]
    },
    {
      "login": "michaelfeil",
      "name": "Michael Feil",
      "avatar_url": "https://avatars.githubusercontent.com/u/63565275?v=4",
      "profile": "michaelfeil.eu",
      "contributions": [
        "code",
        "test",
        "ideas"
      ]
    },
    {
      "login": "KishManani",
      "name": "Kishan Manani",
      "avatar_url": "https://avatars.githubusercontent.com/u/30973056?v=4",
      "profile": "https://github.com/kishmanani",
      "contributions": [
        "code",
        "doc",
        "test",
        "bug",
        "ideas"
      ]
    },
    {
      "login": "jorenham",
      "name": "Joren Hammudoglu",
      "profile": "https://github.com/jorenham",
      "contributions": [
        "infra"
      ]
    },
    {
      "login": "wolph",
      "name": "Rick van Hattem",
      "profile": "https://github.com/wolph",
      "contributions": [
        "infra"
      ]
    },
    {
      "login": "templierw",
      "name": "William Templier",
      "avatar_url": "https://github.com/templierw.png",
      "profile": "https://www.linkedin.com/in/templierw/",
      "contributions": [
        "doc"
      ]
    },
    {
      "login": "badrmarani",
      "name": "Badr-Eddine Marani",
      "avatar_url": "https://avatars.githubusercontent.com/badrmarani",
      "profile": "https://github.com/badrmarani",
      "contributions": [
        "code"
      ]
    },
    {
      "login": "adoherty21",
      "name": "adoherty21",
      "avatar_url": "https://avatars.githubusercontent.com/u/52799751?s=400&v=4",
      "profile": "https://github.com/adoherty21",
      "contributions": [
        "bug"
      ]
    },
    {
      "login": "jnrusson1",
      "name": "Jack Russon",
      "avatar_url": "https://avatars.githubusercontent.com/u/51986332?v=4",
      "profile": "https://github.com/jnrusson1",
      "contributions": [
        "code"
      ]
    },
    {
      "login": "solen0id",
      "name": "Max Patzelt",
      "avatar_url": "https://avatars.githubusercontent.com/u/20767606?v=4",
      "profile": "https://github.com/solen0id",
      "contributions": [
        "code"
      ]
    },
    {
      "login": "benjaminbluhm",
      "name": "Benjamin Bluhm",
      "profile": "https://github.com/benjaminbluhm",
      "contributions": [
        "code",
        "doc",
        "example"
      ]
    },
    {
      "login": "VyomkeshVyas",
      "name": "Vyomkesh Vyas",
      "profile": "https://github.com/VyomkeshVyas",
      "contributions": [
        "code",
        "doc",
        "example",
        "test"
      ]
    },
    {
      "login": "xxl4tomxu98",
      "name": "Tom Xu",
      "avatar_url": "https://avatars.githubusercontent.com/u/62292177?s=40&v=4",
      "profile": "https://github.com/xxl4tomxu98",
      "contributions": [
        "code",
        "doc"
      ]
    },
    {
      "login": "nshahpazov",
      "name": "Nikola Shahpazov",
      "avatar_url": "https://avatars.githubusercontent.com/nshahpazov",
      "profile": "https://www.linkedin.com/in/nshahpazov/",
      "contributions": [
        "doc"
      ]
    },
    {
      "login": "dainelli98",
      "name": "Daniel Martín Martínez",
      "avatar_url": "https://avatars.githubusercontent.com/dainelli98",
      "profile": "https://www.linkedin.com/in/daniel-martin-martinez",
      "contributions": [
        "doc",
        "bug"
      ]
    },
    {
      "login": "nilesh05apr",
      "name": "Nilesh Kumar",
      "avatar_url": "https://avatars.githubusercontent.com/u/65773314?v=4",
      "profile": "https://github.com/nilesh05apr",
      "contributions": [
        "code"
      ]
    },
    {
      "login": "JonathanBechtel",
      "name": "JonathanBechtel",
      "avatar_url": "https://avatars.githubusercontent.com/u/481696?v=4",
      "profile": "https://github.com/JonathanBechtel",
      "contributions": [
        "code",
        "ideas",
        "projectManagement",
        "talk",
        "test"
      ]
    },
    {
      "login": "arnavrneo",
      "name": "Arnav",
      "avatar_url": "https://avatars.githubusercontent.com/u/48650781?v=4",
      "profile": "https://github.com/arnavrneo",
      "contributions": [
        "code"
      ]
    },
    {
      "login": "erjieyong",
      "name": "Er Jie Yong",
      "avatar_url": "https://avatars.githubusercontent.com/u/109052378?v=4",
      "profile": "https://www.linkedin.com/in/erjieyong",
      "contributions": [
        "bug",
        "code"
      ]
    },
    {
      "login": "mateuja",
      "name": "Jaume Mateu",
      "avatar_url": "https://avatars.githubusercontent.com/mateuja",
      "profile": "https://github.com/mateuja",
      "contributions": [
        "code"
      ]
    },
    {
      "login": "aaronrmm",
      "name": "Aaron Margolese-Malin",
      "avatar_url": "https://avatars.githubusercontent.com/u/1742879?v=4",
      "profile": "https://github.com/aaronrmm",
      "contributions": [
        "bug"
      ]
    },
    {
      "login": "klam-data",
      "name": "Kevin Lam",
      "avatar_url": "https://avatars.githubusercontent.com/u/114420932?s=400&v=4",
      "profile": "https://www.linkedin.com/in/kevinlam2",
      "contributions": [
        "code",
        "example",
        "test"
      ]
    },
    {
      "login": "mgorlin",
      "name": "Margaret Gorlin",
      "avatar_url": "",
      "profile": "https://www.linkedin.com/in/margaret-gorlin/",
      "contributions": [
        "code",
        "example",
        "test"
      ]
    },
    {
      "login": "pyyim",
      "name": "Paul Yim",
      "avatar_url": "https://avatars.githubusercontent.com/pyyim",
      "profile": "https://www.linkedin.com/in/paulyim97/",
      "contributions": [
        "code",
        "example",
        "test"
      ]
    },
    {
      "login": "snnbotchway",
      "name": "Solomon Botchway",
      "avatar_url": "https://avatars.githubusercontent.com/u/62394255?v=4",
      "profile": "https://www.linkedin.com/in/solomon-botchway-a1383821b/",
      "contributions": [
        "maintenance"
      ]
    },
    {
      "login": "hoesler",
      "name": "Christoph Hösler",
      "avatar_url": "https://avatars.githubusercontent.com/u/1052770?v=4",
      "profile": "https://www.linkedin.com/in/hoesler/",
      "contributions": [
        "code"
      ]
    },
    {
      "login": "pranavvp16",
      "name": "Pranav Prajapati",
      "avatar_url": "https://avatars.githubusercontent.com/u/94780581?v=4",
      "profile": "https://www.linkedin.com/in/pranav-prajapati-a5b413226/",
      "contributions": [
        "code",
        "test",
        "bug"
      ]
    },
    {
      "login": "romanlutz",
      "name": "Roman Lutz",
      "avatar_url": "https://avatars.githubusercontent.com/u/10245648?v=4",
      "profile": "https://www.linkedin.com/in/romanlutz/",
      "contributions": [
        "doc"
      ]
    },
    {
      "login": "DBCerigo",
      "name": "Daniel Burkhardt Cerigo",
      "avatar_url": "https://avatars.githubusercontent.com/u/8318425?v=4",
      "profile": "https://github.com/DBCerigo",
      "contributions": [
        "code"
      ]
    },
    {
      "login": "alex-hh",
      "name": "Alex Hawkins-Hooker",
      "avatar_url": "https://avatars.githubusercontent.com/u/5719745?v=4",
      "profile": "https://github.com/alex-hh",
      "contributions": [
        "code"
      ]
    },
    {
      "login": "ali-tny",
      "name": "Ali Teeney",
      "avatar_url": "https://avatars.githubusercontent.com/u/26010073?v=4",
      "profile": "https://github.com/ali-tny",
      "contributions": [
        "code"
      ]
    },
    {
      "login": "ShivamPathak99",
      "name": "Shivam Pathak",
      "avatar_url": "https://avatars.githubusercontent.com/u/98941325?s=400&v=4",
      "profile": "https://github.com/ShivamPathak99",
      "contributions": [
        "doc"
      ]
    },
    {
      "login": "SamiAlavi",
      "name": "Sami Alavi",
      "avatar_url": "https://avatars.githubusercontent.com/u/32700289?v=4",
      "profile": "https://github.com/SamiAlavi",
      "contributions": [
        "code",
        "maintenance"
      ]
    },
    {
      "login": "yarnabrina",
      "name": "Anirban Ray",
      "avatar_url": "https://avatars.githubusercontent.com/u/39331844?v=4",
      "profile": "https://github.com/yarnabrina/",
      "contributions": [
        "bug",
        "code",
        "doc",
        "ideas",
        "maintenance",
        "mentoring",
        "question",
        "review",
        "test"
      ]
    },
    {
      "login": "dashapetr",
      "name": "Darya Petrashka",
      "avatar_url": "https://avatars.githubusercontent.com/u/54349415?v=4",
      "profile": "https://github.com/dashapetr",
      "contributions": [
        "doc"
      ]
    },
    {
      "login": "luca-miniati",
      "name": "Luca Miniati",
      "avatar_url": "https://avatars.githubusercontent.com/u/87467600?v=4",
      "profile": "https://github.com/luca-miniati",
      "contributions": [
        "code",
        "doc"
      ]
    },
    {
      "login": "marrov",
      "name": "Marc Rovira",
      "avatar_url": "https://avatars.githubusercontent.com/u/54272586?v=4",
      "profile": "https://github.com/marrov",
      "contributions": [
        "design",
        "doc",
        "ideas",
        "mentoring",
        "projectManagement",
        "talk"
      ]
    },
    {
      "login": "Taise228",
      "name": "Taisei Yamamoto",
      "avatar_url": "https://avatars.githubusercontent.com/u/95762401?s=400&v=4",
      "profile": "https://github.com/Taise228",
      "contributions": [
        "code"
      ]
    },
    {
      "login": "CTFallon",
      "name": "Colin Fallon",
      "avatar_url": "https://avatars.githubusercontent.com/u/19725980?v=4",
      "profile": "https://github.com/CTFallon",
      "contributions": [
        "doc"
      ]
    },
    {
      "login": "mgazian000",
      "name": "Michael Gaziani",
      "avatar_url": "https://avatars.githubusercontent.com/mgazian000",
      "profile": "https://github.com/mgazian000",
      "contributions": [
        "doc"
      ]
    },
    {
      "login": "alan191006",
      "name": "Alan Huynh",
      "avatar_url": "https://avatars.githubusercontent.com/alan191006",
      "profile": "https://github.com/alan191006",
      "contributions": [
        "code"
      ]
    },
    {
      "login": "felipeangelimvieira",
      "name": "Felipe Angelim",
      "avatar_url": "https://avatars.githubusercontent.com/felipeangelimvieira",
      "profile": "https://github.com/felipeangelimvieira",
      "contributions": [
        "code",
        "bug"
      ]
    },
    {
      "login": "janpipek",
      "name": "Jan Pipek",
      "avatar_url": "https://avatars.githubusercontent.com/janpipek",
      "profile": "https://github.com/janpipek",
      "contributions": [
        "code"
      ]
    },
    {
      "login": "Gigi1111",
      "name": "Chung-Fan Tsai",
      "avatar_url": "https://avatars.githubusercontent.com/Gigi1111",
      "profile": "https://github.com/Gigi1111",
      "contributions": [
        "test"
      ]
    },
    {
      "login": "eyjo",
      "name": "Eyjólfur Sigurðsson",
      "avatar_url": "https://avatars.githubusercontent.com/eyjo",
      "profile": "https://github.com/eyjo",
      "contributions": [
        "code",
        "doc"
      ]
    },
    {
      "login": "julia-kraus",
      "name": "Julia Kraus",
      "avatar_url": "https://avatars.githubusercontent.com/julia-kraus",
      "profile": "https://github.com/julia-kraus",
      "contributions": [
        "doc",
        "code",
        "test"
      ]
    },
    {
      "login": "davidgilbertson",
      "name": "David Gilbertson",
      "avatar_url": "https://avatars.githubusercontent.com/u/4443482?v=4",
      "profile": "https://github.com/davidgilbertson",
      "contributions": [
        "code",
        "bug"
      ]
    },
    {
      "login": "MBristle",
      "name": "Mirko Bristle",
      "avatar_url": "https://avatars.githubusercontent.com/MBristle",
      "profile": "https://github.com/MBristle",
      "contributions": [
        "bug",
        "code",
        "doc",
        "test"
      ]
    },
    {
      "login": "MCRE-BE",
      "name": "Mathias Creemers",
      "avatar_url": "https://avatars.githubusercontent.com/u/99316631",
      "profile": "https://github.com/MCRE-BE",
      "contributions": [
        "bug",
        "code"
      ]
    },
    {
      "login": "Ram0nB",
      "name": "Ramon Bussing",
      "avatar_url": "https://avatars.githubusercontent.com/u/45173421",
      "profile": "https://github.com/Ram0nB",
      "contributions": [
        "doc",
        "code",
        "bug",
        "test"
      ]
    },
    {
      "login": "hazrulakmal",
      "name": "Hazrul Akmal",
      "avatar_url": "https://avatars.githubusercontent.com/u/24774385?v=4",
      "profile": "https://github.com/hazrulakmal",
      "contributions": [
        "code",
        "doc",
        "bug",
        "test"
      ]
    },
    {
      "login": "hliebert",
      "name": "Helge Liebert",
      "avatar_url": "https://avatars.githubusercontent.com/u/20834265",
      "profile": "https://github.com/hliebert",
      "contributions": [
        "bug",
        "code",
        "doc",
        "test"
      ]
    },
    {
      "login": "alexfilothodoros",
      "name": "Alexandros Filothodoros",
      "avatar_url": "https://avatars.githubusercontent.com/u/6419847?v=4",
      "profile": "https://github.com/alexfilothodoros",
      "contributions": [
        "doc",
        "maintenance"
      ]
    },
    {
      "login": "ali-parizad",
      "name": "Ali Parizad",
      "avatar_url": "https://avatars.githubusercontent.com/u/13907016?v=4",
      "profile": "https://github.com/ali-parizad",
      "contributions": [
        "code"
      ]
    },
    {
      "login": "BensHamza",
      "name": "Hamza Benslimane",
      "avatar_url": "https://avatars.githubusercontent.com/u/96446862?v=4",
      "profile": "https://github.com/BensHamza",
      "contributions": [
        "bug",
        "code"
      ]
    },
    {
      "login": "sz85512678",
      "name": "Zhen Shao",
      "avatar_url": "https://avatars.githubusercontent.com/sz85512678",
      "profile": "https://github.com/sz85512678",
      "contributions": [
        "code"
      ]
    },
    {
      "login": "Vasudeva-bit",
      "name": "Vasudeva Kilaru",
      "avatar_url": "https://avatars.githubusercontent.com/u/70791259?v=4",
      "profile": "https://github.com/Vasudeva-bit",
      "contributions": [
        "code",
        "doc"
      ]
    },
    {
      "login": "geronimos",
      "name": "Geronimo Bergk",
      "avatar_url": "https://avatars.githubusercontent.com/u/29955288?s=96&v=4",
      "profile": "https://github.com/geronimos",
      "contributions": [
        "bug",
        "code"
      ]
    },
    {
      "login": "julnow",
      "name": "Julian Nowak",
      "avatar_url": "https://avatars.githubusercontent.com/u/21206185?v=4",
      "profile": "https://github.com/julnow",
      "contributions": [
        "bug",
        "code"
      ]
    },
    {
      "login": "pirnerjonas",
      "name": "Jonas Pirner",
      "avatar_url": "https://avatars.githubusercontent.com/u/48887249?v=4",
      "profile": "https://github.com/pirnerjonas",
      "contributions": [
        "doc"
      ]
    },
    {
      "login": "adamkells",
      "name": "Adam Kells",
      "avatar_url": "https://avatars.githubusercontent.com/u/19709277?v=4",
      "profile": "https://github.com/adamkells",
      "contributions": [
        "test"
      ]
    },
    {
      "login": "YHallouard",
      "name": "Yann Hallouard",
      "avatar_url": "https://avatars.githubusercontent.com/YHallouard",
      "profile": "https://www.linkedin.com/in/yann-hallouard/",
      "contributions": [
        "code",
        "test"
      ]
    },
    {
      "login": "xansh",
      "name": "Ansh Kumar",
      "avatar_url": "https://avatars.githubusercontent.com/u/65403652?s=400&u=a45b5dcca057cfaef737d5fab99850aca6da1607&v=4",
      "profile": "https://github.com/xansh",
      "contributions": [
        "doc"
      ]
    },
    {
      "login": "tpvasconcelos",
      "name": "Tomas P. de Vasconcelos",
      "avatar_url": "https://avatars.githubusercontent.com/u/17701527?v=4",
      "profile": "https://github.com/tpvasconcelos",
      "contributions": [
        "bug",
        "code"
      ]
    },
    {
      "login": "rahulporuri",
      "name": "Poruri Sai Rahul",
      "avatar_url": "https://avatars.githubusercontent.com/u/1926457?v=4",
      "profile": "https://github.com/rahulporuri",
      "contributions": [
        "doc"
      ]
    },
    {
      "login": "fspinna",
      "name": "Francesco Spinnato",
      "avatar_url": "https://avatars.githubusercontent.com/u/35352023?v=4",
      "profile": "https://github.com/fspinna",
      "contributions": [
        "code"
      ]
    },
    {
      "login": "sbuse",
      "name": "Simon B.",
      "avatar_url": "https://avatars.githubusercontent.com/u/24408707?v=4",
      "profile": "https://github.com/sbuse",
      "contributions": [
        "code"
      ]
    },
    {
      "login": "sd2k",
      "name": "Ben Sully",
      "avatar_url": "https://avatars.githubusercontent.com/u/5464991?&v=4",
      "profile": "https://github.com/sd2k",
      "contributions": [
        "bug",
        "code"
      ]
    },
    {
      "login": "wayneadams",
      "name": "Wayne Adams",
      "avatar_url": "https://avatars.githubusercontent.com/u/15034841?s=400&u=d717e9945910bcc844c5e64cd56d570c6cc4e8e6&v=4",
      "profile": "https://github.com/wayneadams",
      "contributions": [
        "doc"
      ]
    },
    {
      "login": "sanjayk0508",
      "name": "Sanjay Kumar",
      "avatar_url": "https://avatars.githubusercontent.com/u/102804548?v=4",
      "profile": "https://github.com/sanjayk0508",
      "contributions": [
        "test"
      ]
    },
    {
      "login": "sssilvar",
      "name": "Santiago Smith Silva",
      "avatar_url": "https://avatars.githubusercontent.com/u/16252054?v=4",
      "profile": "https://github.com/sssilvar",
      "contributions": [
        "code"
      ]
    },
    {
      "login": "DManowitz",
      "name": "David Manowitz",
      "avatar_url": "https://avatars.githubusercontent.com/u/66927103?v=4",
      "profile": "https://github.com/DManowitz",
      "contributions": [
        "bug",
        "maintenance"
      ]
    },
    {
      "login": "ninedigits",
      "name": "Max Frohlich",
      "avatar_url": "https://avatars.githubusercontent.com/u/16393653?v=4",
      "profile": "https://www.linkedin.com/in/maxfrohlich/",
      "contributions": [
        "code",
        "ideas",
        "maintenance"
      ]
    },
    {
      "login": "steenrotsman",
      "name": "Stijn J. Rotman",
      "avatar_url": "https://avatars.githubusercontent.com/u/78110080?s=400&v=4",
      "profile": "https://github.com/steenrotsman",
      "contributions": [
        "code",
        "doc"
      ]
    },
    {
      "login": "tvdboom",
      "name": "Mavs",
      "avatar_url": "https://avatars.githubusercontent.com/u/32366550?v=4",
      "profile": "https://github.com/tvdboom",
      "contributions": [
        "code"
      ]
    },
    {
      "login": "Cyril-Meyer",
      "name": "Cyril Meyer",
      "avatar_url": "https://avatars.githubusercontent.com/u/69190238?v=4",
      "profile": "https://cyrilmeyer.eu/",
      "contributions": [
        "bug",
        "code",
        "test"
      ]
    },
    {
      "login": "Abhay-Lejith",
      "name": "Abhay Lejith",
      "avatar_url": "https://avatars.githubusercontent.com/u/120819228?s=96&v=4",
      "profile": "https://github.com/Abhay-Lejith",
      "contributions": [
        "bug",
        "code"
      ]
    },
    {
      "login": "ShreeshaM07",
      "name": "Shreesha M",
      "avatar_url": "https://avatars.githubusercontent.com/u/120820143?s=400&v=4",
      "profile": "https://github.com/ShreeshaM07",
      "contributions": [
        "bug",
        "code",
        "test"
      ]
    },
    {
      "login": "geetu040",
      "name": "Armaghan",
      "avatar_url": "https://avatars.githubusercontent.com/u/90601662?s=96&v=4",
      "profile": "https://github.com/geetu040",
      "contributions": [
        "code",
        "doc",
        "maintenance"
      ]
    },
    {
      "login": "SaiRevanth25",
      "name": "Sai Revanth Gowravajhala",
      "avatar_url": "https://avatars.githubusercontent.com/SaiRevanth25",
      "profile": "https://github.com/SaiRevanth25",
      "contributions": [
        "code",
        "bug"
      ]
    },
    {
      "login": "XinyuWuu",
      "name": "Xinyu Wu",
      "avatar_url": "https://avatars.githubusercontent.com/u/57612792?v=4",
      "profile": "https://github.com/XinyuWuu",
      "contributions": [
        "bug",
        "code",
        "test"
      ]
    },
    {
      "login": "meraldoantonio",
      "name": "Meraldo Antonio",
      "avatar_url": "https://avatars.githubusercontent.com/u/37468543?v=4",
      "profile": "https://github.com/meraldoantonio",
      "contributions": [
        "bug",
        "code",
        "doc",
        "test"
      ]
    },
    {
      "login": "memeo-pro",
      "name": "Yash Edake",
      "avatar_url": "https://avatars.githubusercontent.com/memeo-pro",
      "profile": "https://github.com/MEMEO-PRO",
      "contributions": [
        "maintenance",
        "bug"
      ]
    },
    {
      "login": "deysanjeeb",
      "name": "Sanjeeb Dey",
      "avatar_url": "https://avatars.githubusercontent.com/u/39940629?v=4",
      "profile": "https://github.com/deysanjeeb",
      "contributions": [
        "maintenance"
      ]
    },
    {
      "login": "YashKhare20",
      "name": "Yash Khare",
      "avatar_url": "https://avatars.githubusercontent.com/u/92680366?s=400",
      "profile": "https://github.com/YashKhare20",
      "contributions": [
        "code",
        "doc"
      ]
    },
    {
      "login": "ianspektor",
      "name": "Ian Spektor",
      "avatar_url": "https://avatars.githubusercontent.com/u/49082859?v=4",
      "profile": "https://github.com/ianspektor",
      "contributions": [
        "code",
        "doc"
      ]
    },
    {
      "login": "javiber",
      "name": "Javier Berneche",
      "avatar_url": "https://avatars.githubusercontent.com/u/3588715?v=4",
      "profile": "https://github.com/javiber",
      "contributions": [
        "code",
        "doc"
      ]
    },
    {
      "login": "fnhirwa",
      "name": "Felix Hirwa Nshuti",
      "avatar_url": "https://avatars.githubusercontent.com/u/67042527?s=64&v=4",
      "profile": "https://github.com/fnhirwa",
      "contributions": [
        "code",
        "maintenance"
      ]
    },
    {
      "login": "SamruddhiNavale",
      "name": "Samruddhi Navale",
      "avatar_url": "https://avatars.githubusercontent.com/u/86359115?v=4",
      "profile": "https://github.com/SamruddhiNavale",
      "contributions": [
        "doc"
      ]
    },
    {
      "login": "vandit98",
      "name": "Vandit Tyagi",
      "avatar_url": "https://avatars.githubusercontent.com/u/91458535?v=4",
      "profile": "https://github.com/vandit98",
      "contributions": [
        "doc"
      ]
    },
    {
      "login": "ArthrowAbstract",
      "name": "Devanshu Sinha",
      "avatar_url": "https://avatars.githubusercontent.com/u/38614120?v=4",
      "profile": "https://github.com/ArthrowAbstract",
      "contributions": [
        "code"
      ]
    },
    {
      "login": "MMTrooper",
      "name": "Michael Mwimali",
      "avatar_url": "https://avatars.githubusercontent.com/u/89777534?v=4",
      "profile": "https://github.com/MMTrooper",
      "contributions": [
        "code"
      ]
    },
    {
      "login": "manuel-munoz-aguirre",
      "name": "Manuel Muñoz Aguirre",
      "avatar_url": "https://avatars.githubusercontent.com/u/5576458?v=4",
      "profile": "https://github.com/manuel-munoz-aguirre",
      "contributions": [
        "doc"
      ]
    },
    {
      "login": "Abelarm",
      "name": "Luigi Giugliano",
      "avatar_url": "https://avatars.githubusercontent.com/u/6976921?v=4",
      "profile": "https://github.com/Abelarm",
      "contributions": [
        "code"
      ]
    },
    {
      "login": "morestart",
      "name": "ctl",
      "avatar_url": "https://avatars.githubusercontent.com/u/35556811",
      "profile": "https://github.com/morestart",
      "contributions": [
        "bug"
      ]
    },
    {
      "login": "anteemony",
      "name": "Anthony Okonneh",
      "avatar_url": "https://avatars.githubusercontent.com/u/90141191?v=4",
      "profile": "https://github.com/Anteemony",
      "contributions": [
        "doc"
      ]
    },
    {
      "login": "ssabarwal",
      "name": "Shlok Sabarwal",
      "avatar_url": "https://gravatar.com/avatar/cbdbaac712ae282d730cd3028e862d45?s=400&d=robohash&r=x",
      "prifle": "https://www.github.com/shlok191/",
      "contributions": [
        "code"
      ]
    },
    {
      "login": "mobley-trent",
      "name": "Eddy Oyieko",
      "avatar_url": "https://avatars.githubusercontent.com/u/67474838?v=4",
      "profile": "https://github.com/mobley-trent",
      "contributions": [
        "code",
        "doc"
      ]
    },
    {
      "login": "toandaominh1997",
      "name": "Henry Dao",
      "avatar_url": "https://avatars.githubusercontent.com/u/18400648?v=4",
      "profile": "https://github.com/toandaominh1997",
      "contributions": [
        "bug",
        "code",
        "test"
      ]
    },
    {
      "login": "slavik57",
      "name": "Slava Shpitalny",
      "avatar_url": "https://avatars.githubusercontent.com/u/6184997?v=4",
      "profile": "https://github.com/slavik57",
      "contributions": [
        "maintenance"
      ]
    },
    {
      "login": "cedricdonie",
      "name": "Cedric Donié",
      "avatar_url": "https://avatars.githubusercontent.com/u/6626593?v=4",
      "profile": "https://github.com/cedricdonie",
      "contributions": [
        "bug",
        "code"
      ]
    },
    {
      "login": "helloplayer1",
      "name": "Julian Haderlein",
      "avatar_url": "https://avatars.githubusercontent.com/u/32032467?v=4",
      "profile": "https://github.com/helloplayer1",
      "contributions": [
        "doc"
      ]
    },
    {
      "login": "ishanpai",
      "name": "Ishan Paidhungat",
      "avatar_url": "https://avatars.githubusercontent.com/u/73134788?v=4",
      "profile": "https://github.com/ishanpai",
      "contributions": [
        "code",
        "doc"
      ]
    },
    {
      "login": "gareth-brown-86",
      "name": "Gareth Brown",
      "avatar_url": "https://avatars.githubusercontent.com/u/89069265?s=400&u=f6dc19c786a1762fcb7cdbb04f7f30bee9bd0240&v=4",
      "profile": "https://github.com/gareth-brown-86",
      "contributions": [
        "code",
        "bug"
      ]
    },
    {
      "login": "duydl",
      "name": "Duy Do Le",
      "avatar_url": "https://avatars.githubusercontent.com/u/56506156?v=4",
      "profile": "https://github.com/duydl",
      "contributions": [
        "code",
        "doc",
        "maintenance"
      ]
    },
    {
      "login": "ksharma6",
      "name": "Kishen Sharma",
      "avatar_url": "https://avatars.githubusercontent.com/u/142558351?v=4",
      "profile": "https://github.com/ksharma6",
      "contributions": [
        "bug",
        "code"
      ]
    },
    {
      "login": "benshaw2",
      "name": "Ben Shaw",
      "avatar_url": "https://avatars.githubusercontent.com/u/54603799?v=4",
      "profile": "https://github.com/benshaw2",
      "contributions": [
        "bug",
        "code",
        "doc"
      ]
    },
    {
      "login": "doberbauer",
      "name": "Daniel Oberbauer",
      "avatar_url": "https://avatars.githubusercontent.com/u/81889558?v=4",
      "profile": "https://github.com/doberbauer",
      "contributions": [
        "bug",
        "code"
      ]
    },
    {
      "login": "AlexeyOm",
      "name": "Alexey Omelchenko",
      "avatar_url": "https://avatars.githubusercontent.com/u/11708514?v=4",
      "profile": "https://github.com/AlexeyOm",
      "contributions": [
        "doc"
      ]
    },
    {
      "login": "fr1ll",
      "name": "Will Sanger",
      "avatar_url": "https://avatars.githubusercontent.com/u/29168593?v=4",
      "profile": "https://github.com/fr1ll",
      "contributions": [
        "code",
        "doc"
      ]
    },
    {
      "login": "alexander-lakocy",
      "name": "Alex Lakocy",
      "avatar_url": "https://avatars.githubusercontent.com/alexander-lakocy",
      "profile": "https://github.com/alexander-lakocy",
      "contributions": [
        "doc"
      ]
    },
    {
      "login": "mk406",
      "name": "Miguel Krause",
      "avatar_url": "https://avatars.githubusercontent.com/u/78024411?v=4",
      "profile": "https://github.com/mk406",
      "contributions": [
        "code"
      ]
    },
    {
      "login": "bastisar",
      "name": "Sebastian Hien",
      "avatar_url": "https://avatars.githubusercontent.com/u/142449680?v=4",
      "profile": "https://github.com/bastisar",
      "contributions": [
        "code",
        "bug",
        "test"
      ]
    },
    {
      "login": "mateuszkasprowicz",
      "name": "Mateusz Kasprowicz",
      "avatar_url": "https://avatars.githubusercontent.com/mateuszkasprowicz",
      "profile": "https://github.com/mateuszkasprowicz",
      "contributions": [
        "code",
        "test"
      ]
    },
    {
      "login": "DinoBektesevic",
      "name": "Dino Bektesevic",
      "avatar_url": "https://avatars.githubusercontent.com/u/29500910?v=4?s=100",
      "profile": "https://github.com/DinoBektesevic",
      "contributions": [
        "code",
        "maintenance"
      ]
    },
    {
      "login": "wirrywoo",
      "name": "Wilson Cheung",
      "avatar_url": "https://avatars.githubusercontent.com/u/148647848?v=4?s=100",
      "profile": "https://github.com/wirrywoo",
      "contributions": [
        "code",
        "doc"
      ]
    },
    {
      "login": "janasberger",
      "name": "Jana Schmidberger",
      "avatar_url": "https://avatars.githubusercontent.com/u/111234477?v=4",
      "profile": "https://github.com/janasberger",
      "contributions": [
        "business",
        "ideas",
        "projectManagement"
      ]
    },
    {
      "login": "kirilral",
      "name": "Kiril Ralinovski",
      "avatar_url": "https://avatars.githubusercontent.com/u/34281484?v=4",
      "profile": "https://github.com/kirilral",
      "contributions": [
        "ideas",
        "mentoring",
        "projectManagement",
        "talk"
      ]
    },
    {
      "login": "onyekaugochukwu",
      "name": "Ugochukwu Onyeka",
      "avatar_url": "https://avatars.githubusercontent.com/u/92909501?v=4",
      "profile": "https://github.com/onyekaugochukwu",
      "contributions": [
        "business",
        "doc",
        "ideas",
        "mentoring",
        "projectManagement"
      ]
    },
    {
      "login": "wpdonders",
      "name": "Wouter Donders",
      "avatar_url": "https://avatars.githubusercontent.com/u/1868824?v=4?s=100",
      "profile": "https://github.com/wpdonders",
      "contributions": [
        "code",
        "test"
      ]
    },
    {
      "login": "madhuri723",
      "name": "Madhuri",
      "avatar_url": "https://avatars.githubusercontent.com/u/108001973?v=4&size=64",
      "profile": "https://www.linkedin.com/in/madhuri-agarwal-166080209/",
      "contributions": [
        "doc"
      ]
    },
    {
      "login": "Saptarshi-Bandopadhyay",
      "name": "Saptarshi Bandopadhyay",
      "avatar_url": "https://avatars.githubusercontent.com/u/88289395?v=4",
      "profile": "https://github.com/Saptarshi-Bandopadhyay",
      "contributions": [
        "doc"
      ]
    },
    {
      "login": "Dehelaan",
      "name": "Nihal Chaudhary",
      "avatar_url": "https://avatars.githubusercontent.com/u/120308161?s=400&v=4",
      "profile": "https://github.com/Dehelaan",
      "contributions": [
        "doc"
      ]
    },
    {
      "login": "vedantag17",
      "name": "Vedant Agrawal",
      "avatar_url": "https://avatars.githubusercontent.com/u/118207011?v=4",
      "profile": "https://github.com/vedantag17",
      "contributions": [
        "doc"
      ]
    },
    {
      "login": "jan-mue",
      "name": "Jan Müller",
      "avatar_url": "https://avatars.githubusercontent.com/u/6440416?v=4",
      "profile": "https://github.com/jan-mue",
      "contributions": [
        "doc"
      ]
    },
    {
      "login": "markussagen",
      "name": "Markus Sagen",
      "avatar_url": "https://avatars.githubusercontent.com/u/20767068?v=4",
      "profile": "https://github.com/markussagen",
      "contributions": [
        "code",
        "example"
      ]
    },
    {
      "login": "Z-Fran",
      "name": "Jindong Zhang",
      "avatar_url": "https://avatars.githubusercontent.com/u/49083766?v=4",
      "profile": "https://github.com/Z-Fran",
      "contributions": [
        "code"
      ]
    },
    {
      "login": "RigvedManoj",
      "name": "Rigved Manoj",
      "avatar_url": "https://avatars.githubusercontent.com/u/28307990?v=4",
      "profile": "https://github.com/RigvedManoj",
      "contributions": [
        "code"
      ]
    },
    {
      "login": "phoeenniixx",
      "name": "Aryan Saini",
      "avatar_url": "https://avatars.githubusercontent.com/u/116151399?v=4",
      "profile": "https://github.com/phoeenniixx",
      "contributions": [
        "code",
        "doc"
      ]
    },
    {
      "login": "Garve",
      "name": "Robert Kübler",
      "avatar_url": "https://avatars.githubusercontent.com/u/932327?v=4",
      "profile": "https://linkedin.com/in/robert-kuebler",
      "contributions": [
        "bug",
        "code"
      ]
    },
    {
      "login": "RobotPsychologist",
      "name": "Christopher Risi",
      "avatar_url": "https://avatars.githubusercontent.com/u/110344005?&v=4",
      "profile": "https://github.com/RobotPsychologist",
      "contributions": [
        "bug",
        "example",
        "tutorial"
      ]
    },
    {
      "login": "VectorNd",
      "name": "Rishabh Kamboj",
      "avatar_url": "https://avatars.githubusercontent.com/u/111004091?v=4",
      "profile": "https://github.com/VectorNd",
      "contributions": [
        "code"
      ]
    },
    {
      "login": "jusssch",
      "name": "Julius Schmid",
      "avatar_url": "https://avatars.githubusercontent.com/jusssch",
      "profile": "https://github.com/jusssch",
      "contributions": [
        "code"
      ]
    },
    {
      "login": "jgyfutub",
      "name": "Vedant Pandey",
      "avatar_url": "https://avatars.githubusercontent.com/u/97391064?s=400&v=4",
      "profile": "https://github.com/jgyfutub",
      "contributions": [
        "code"
      ]
    },
    {
      "login": "manolotis",
      "name": "Manuel Muñoz Sánchez",
      "avatar_url": "https://avatars.githubusercontent.com/manolotis",
      "profile": "https://github.com/manolotis",
      "contributions": [
        "doc"
      ]
    },
    {
      "login": "vagechirkov",
      "name": "Valerii Chirkov",
      "avatar_url": "https://avatars.githubusercontent.com/vagechirkov",
      "profile": "https://github.com/vagechirkov",
      "contributions": [
        "code",
        "doc"
      ]
    },
    {
      "login": "tajir0",
      "name": "Jinrong Tang",
      "avatar_url": "https://avatars.githubusercontent.com/u/36022362",
      "profile": "https://github.com/tajir0",
      "contributions": [
        "code",
        "test"
      ]
    },
    {
      "login": "mjste",
      "name": "Michał Stefanik",
      "avatar_url": "https://avatars.githubusercontent.com/mjste",
      "profile": "https://github.com/mjste",
      "contributions": [
        "doc"
      ]
    },
    {
      "login": "Sohaib-Ahmed21",
      "name": "Sohaib Ahmed",
      "avatar_url": "https://avatars.githubusercontent.com/Sohaib-Ahmed21",
      "profile": "https://github.com/Sohaib-Ahmed21",
      "contributions": [
        "code"
      ]
    },
    {
      "login": "alyssadsouza",
      "name": "Alyssa D'Souza",
      "avatar_url": "https://avatars.githubusercontent.com/alyssadsouza",
      "profile": "https://github.com/alyssadsouza",
      "contributions": [
        "code"
      ]
    },
    {
      "login": "ShivamJ07",
      "name": "Shivam Singal",
      "avatar_url": "https://avatars.githubusercontent.com/ShivamJ07",
      "profile": "https://github.com/ShivamJ07",
      "contributions": [
        "bug",
        "code"
      ]
    },
    {
<<<<<<< HEAD
      "login": "TanviPooranmal",
      "name": "Tanvi Pooranmal Meena"
      "avatar_url": "https://avatars.githubusercontent.com/TanviPooranmal",
      "profile": "https://github.com/TanviPooranmal",
      "contributions": [
        "code"
      ]
=======
      "login": "y-mx",
      "name": "Yimeng Xie",
      "avatar_url": "https://avatars.githubusercontent.com/y-mx",
      "profile": "https://github.com/y-mx",
      "contributions": [
        "code"
      ]
    },
    {
      "login": "jgyasu",
      "name": "Jigyasu",
      "avatar_url": "https://avatars0.githubusercontent.com/u/51952076?v=4",
      "profile": "https://jgyasu.github.io",
      "contributions": [
        "code",
        "doc"
      ]
    },
    {
      "login": "Adarsh2345",
      "name": "Adarsh J",
      "avatar_url": "https://avatars.githubusercontent.com/u/130629672?v=4",
      "profile": "https://github.com/Adarsh2345",
      "contributions": [
         "doc"
      ]
    },
    {
      "login": "skinan",
      "name": "Muhammad Sakib Khan Inan",
      "avatar_url": "https://avatars.githubusercontent.com/skinan",
      "profile": "https://github.com/skinan",
      "contributions": [
        "doc"
      ]
    },
    {
      "login": "gavinkatz001",
      "name": "Gavin Katz",
      "avatar_url": "https://avatars.githubusercontent.com/u/124807974?v=4",
      "profile": "https://github.com/gavinkatz001",
      "contributions": [
        "doc",
        "code"
      ]
    },
    {
      "login": "marcosfelt",
      "name": "Kobi Felton",
      "avatar_url": "https://avatars.githubusercontent.com/u/25933639?v=4",
      "profile": "https://github.com/marcosfelt",
      "contributions": [
        "code"
      ]
    },
    {
      "login": "b9junkers",
      "name": "Shounak Shirodkar",
      "avatar_url": "https://avatars.githubusercontent.com/u/54496663?v=4",
      "profile": "https://github.com/b9junkers",
      "contributions": [
        "doc"
      ]
    },
    {
      "login": "VjayRam",
      "name": "Vijay Ram Enaganti",
      "avatar_url": "https://avatars.githubusercontent.com/u/76694566?v=4",
      "profile": "https://github.com/VjayRam",
      "contributions": [
        "doc"
      ]
>>>>>>> 68b34a34
    }
  ]
}<|MERGE_RESOLUTION|>--- conflicted
+++ resolved
@@ -3260,7 +3260,6 @@
       ]
     },
     {
-<<<<<<< HEAD
       "login": "TanviPooranmal",
       "name": "Tanvi Pooranmal Meena"
       "avatar_url": "https://avatars.githubusercontent.com/TanviPooranmal",
@@ -3268,7 +3267,8 @@
       "contributions": [
         "code"
       ]
-=======
+    },
+    {
       "login": "y-mx",
       "name": "Yimeng Xie",
       "avatar_url": "https://avatars.githubusercontent.com/y-mx",
@@ -3341,7 +3341,6 @@
       "contributions": [
         "doc"
       ]
->>>>>>> 68b34a34
     }
   ]
 }