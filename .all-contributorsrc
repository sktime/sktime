{
  "projectName": "sktime",
  "projectOwner": "sktime",
  "repoType": "github",
  "repoHost": "https://github.com",
  "commitConvention": "none",
  "files": [
    "CONTRIBUTORS.md"
  ],
  "imageSize": 100,
  "contributorsPerLine": 9,
  "contributorsSortAlphabetically": true,
  "badgeTemplate": "[![All Contributors](https://img.shields.io/badge/all_contributors-<%= contributors.length %>-orange.svg)](#contributors)",
  "skipCi": true,
  "contributors": [
    {
      "login": "fkiraly",
      "name": "Franz Kiraly",
      "avatar_url": "https://avatars1.githubusercontent.com/u/7985502?v=4",
      "profile": "https://github.com/fkiraly",
      "contributions": [
        "bug",
        "business",
        "code",
        "doc",
        "design",
        "eventOrganizing",
        "example",
        "financial",
        "fundingFinding",
        "ideas",
        "maintenance",
        "mentoring",
        "projectManagement",
        "question",
        "review",
        "talk",
        "test",
        "tutorial",
        "video"
      ]
    },
    {
      "login": "badrmarani",
      "name": "Badr-Eddine Marani",
      "avatar_url": "https://avatars.githubusercontent.com/badrmarani",
      "profile": "https://github.com/badrmarani",
      "contributions": [
        "code"
      ]
    },
    {
      "login": "sajaysurya",
      "name": "Sajaysurya Ganesh",
      "avatar_url": "https://avatars2.githubusercontent.com/u/25329624?v=4",
      "profile": "https://sajay.online",
      "contributions": [
        "code",
        "doc",
        "design",
        "example",
        "ideas",
        "test",
        "tutorial"
      ]
    },
    {
      "login": "Tomiiwa",
      "name": "Ireoluwatomiwa",
      "avatar_url": "https://avatars.githubusercontent.com/u/61966277?v=4",
      "profile": "https://www.linkedin.com/in/ireoluwatomiwa-sanusi/",
      "contributions": [
        "doc"
      ]
    },
    {
      "login": "TonyBagnall",
      "name": "Tony Bagnall",
      "avatar_url": "https://avatars1.githubusercontent.com/u/9594042?v=4",
      "profile": "http://www.timeseriesclassification.com",
      "contributions": [
        "code",
        "business",
        "doc",
        "design",
        "eventOrganizing",
        "fundingFinding",
        "ideas",
        "projectManagement",
        "question",
        "review",
        "talk",
        "data"
      ]
    },
    {
      "login": "jasonlines",
      "name": "Jason Lines",
      "avatar_url": "https://avatars1.githubusercontent.com/u/38794632?v=4",
      "profile": "http://www.timeseriesclassification.com",
      "contributions": [
        "code",
        "business",
        "doc",
        "design",
        "eventOrganizing",
        "fundingFinding",
        "ideas",
        "projectManagement",
        "question",
        "review",
        "talk",
        "example"
      ]
    },
    {
      "login": "mloning",
      "name": "Markus Löning",
      "avatar_url": "https://avatars3.githubusercontent.com/u/21020482?v=4",
      "profile": "https://github.com/mloning",
      "contributions": [
        "code",
        "test",
        "maintenance",
        "platform",
        "review",
        "infra",
        "example",
        "bug",
        "tutorial",
        "business",
        "doc",
        "design",
        "eventOrganizing",
        "fundingFinding",
        "ideas",
        "projectManagement",
        "question",
        "talk",
        "mentoring",
        "video"
      ]
    },
    {
      "login": "goastler",
      "name": "George Oastler",
      "avatar_url": "https://avatars0.githubusercontent.com/u/7059456?v=4",
      "profile": "https://github.com/goastler",
      "contributions": [
        "code",
        "test",
        "platform",
        "example",
        "doc"
      ]
    },
    {
      "login": "ViktorKaz",
      "name": "ViktorKaz",
      "avatar_url": "https://avatars0.githubusercontent.com/u/33499138?v=4",
      "profile": "https://github.com/ViktorKaz",
      "contributions": [
        "code",
        "doc",
        "design"
      ]
    },
    {
      "login": "nilesh05apr",
      "name": "Nilesh Kumar",
      "avatar_url": "https://avatars.githubusercontent.com/u/65773314?v=4",
      "profile": "https://github.com/nilesh05apr",
      "contributions": [
      "code"
      ]
    },
    {
      "login": "MatthewMiddlehurst",
      "name": "Matthew Middlehurst",
      "avatar_url": "https://avatars0.githubusercontent.com/u/25731235?v=4",
      "profile": "http://www.timeseriesclassification.com",
      "contributions": [
        "code",
        "doc",
        "test",
        "tutorial",
        "review",
        "bug"
      ]
    },
    {
      "login": "miraep8",
      "name": "Mirae Parker",
      "avatar_url": "https://avatars.githubusercontent.com/u/10511777?s=400&u=10a774fd4be767fa3b23a82a98bbfe102c17f0f3&v=4",
      "profile": "https://github.com/miraep8",
      "contributions": [
        "code",
        "test"
      ]
    },
    {
      "login": "jesellier",
      "name": "jesellier",
      "avatar_url": "https://avatars0.githubusercontent.com/u/51952076?v=4",
      "profile": "https://github.com/jesellier",
      "contributions": [
        "code"
      ]
    },
    {
      "login": "James-Large",
      "name": "James Large",
      "avatar_url": "https://avatars0.githubusercontent.com/u/44509982?v=4",
      "profile": "http://www.timeseriesclassification.com/",
      "contributions": [
        "code",
        "doc",
        "test",
        "infra",
        "maintenance"
      ]
    },
    {
      "login": "simone-pignotti",
      "name": "simone-pignotti",
      "avatar_url": "https://avatars1.githubusercontent.com/u/44410066?v=4",
      "profile": "https://github.com/simone-pignotti",
      "contributions": [
        "code",
        "bug"
      ]
    },
    {
      "login": "ClaudiaSanches",
      "name": "ClaudiaSanches",
      "avatar_url": "https://avatars3.githubusercontent.com/u/28742178?v=4",
      "profile": "https://github.com/ClaudiaSanches",
      "contributions": [
        "code",
        "test"
      ]
    },
    {
      "login": "aa25desh",
      "name": "aa25desh",
      "avatar_url": "https://avatars1.githubusercontent.com/u/29518290?v=4",
      "profile": "https://github.com/aa25desh",
      "contributions": [
        "code",
        "bug"
      ]
    },
    {
      "login": "matteogales",
      "name": "matteogales",
      "avatar_url": "https://avatars0.githubusercontent.com/u/9269326?v=4",
      "profile": "https://github.com/matteogales",
      "contributions": [
        "code",
        "design",
        "ideas"
      ]
    },
    {
      "login": "prockenschaub",
      "name": "Patrick Rockenschaub",
      "avatar_url": "https://avatars0.githubusercontent.com/u/15381732?v=4",
      "profile": "https://github.com/prockenschaub",
      "contributions": [
        "code",
        "design",
        "ideas",
        "test"
      ]
    },
    {
      "login": "dasgupsa",
      "name": "Saurabh Dasgupta",
      "avatar_url": "https://avatars2.githubusercontent.com/u/10398956?v=4",
      "profile": "https://github.com/dasgupsa",
      "contributions": [
        "code"
      ]
    },
    {
      "login": "angus924",
      "name": "Angus Dempster",
      "avatar_url": "https://avatars0.githubusercontent.com/u/55837131?v=4",
      "profile": "https://github.com/angus924",
      "contributions": [
        "code",
        "test",
        "tutorial"
      ]
    },
    {
      "login": "lnthach",
      "name": "Thach Le Nguyen",
      "avatar_url": "https://avatars0.githubusercontent.com/u/7788363?v=4",
      "profile": "https://github.com/lnthach",
      "contributions": [
        "code",
        "test"
      ]
    },
    {
      "login": "Ayushmaanseth",
      "name": "Ayushmaan Seth",
      "avatar_url": "https://avatars1.githubusercontent.com/u/29939762?v=4",
      "profile": "https://www.linkedin.com/in/ayushmaan-seth-4a96364a/",
      "contributions": [
        "code",
        "review",
        "test",
        "doc",
        "eventOrganizing",
        "tutorial"
      ]
    },
    {
      "login": "ninfueng",
      "name": "Ninnart Fuengfusin",
      "avatar_url": "https://avatars2.githubusercontent.com/u/28499769?v=4",
      "profile": "https://github.com/ninfueng",
      "contributions": [
        "code"
      ]
    },
    {
      "login": "big-o",
      "name": "big-o",
      "avatar_url": "https://avatars1.githubusercontent.com/u/1134151?v=4",
      "profile": "https://github.com/big-o",
      "contributions": [
        "code",
        "test",
        "design",
        "ideas",
        "review",
        "tutorial",
        "mentoring"
      ]
    },
    {
      "login": "Kludex",
      "name": "Marcelo Trylesinski",
      "avatar_url": "https://avatars3.githubusercontent.com/u/7353520?v=4",
      "profile": "http://marcelotryle.com",
      "contributions": [
        "doc"
      ]
    },
    {
      "login": "oleskiewicz",
      "name": "oleskiewicz",
      "avatar_url": "https://avatars1.githubusercontent.com/u/5682158?v=4",
      "profile": "https://github.com/oleskiewicz",
      "contributions": [
        "code",
        "doc",
        "test"
      ]
    },
    {
      "login": "dguijo",
      "name": "David Guijo Rubio",
      "avatar_url": "https://avatars1.githubusercontent.com/u/47889499?v=4",
      "profile": "http://www.uco.es/grupos/ayrna/index.php/es/publicaciones/articulos?publications_view_all=1&theses_view_all=0&projects_view_all=0&task=show&view=member&id=22",
      "contributions": [
        "code",
        "ideas"
      ]
    },
    {
      "login": "HYang1996",
      "name": "HYang1996",
      "avatar_url": "https://avatars0.githubusercontent.com/u/44179303?v=4",
      "profile": "https://github.com/HYang1996",
      "contributions": [
        "code",
        "test",
        "doc",
        "tutorial"
      ]
    },
    {
      "login": "Mo-Saif",
      "name": "Mohammed Saif Kazamel",
      "avatar_url": "https://avatars0.githubusercontent.com/u/27867617?v=4",
      "profile": "https://mo-saif.github.io/",
      "contributions": [
        "bug"
      ]
    },
    {
      "login": "abandus",
      "name": "abandus",
      "avatar_url": "https://avatars2.githubusercontent.com/u/46486474?v=4",
      "profile": "https://github.com/abandus",
      "contributions": [
        "ideas",
        "code"
      ]
    },
    {
      "login": "Pangoraw",
      "name": "Paul",
      "avatar_url": "https://avatars1.githubusercontent.com/u/9824244?v=4",
      "profile": "https://ber.gp",
      "contributions": [
        "doc"
      ]
    },
    {
      "login": "vedazeren",
      "name": "vedazeren",
      "avatar_url": "https://avatars3.githubusercontent.com/u/63582874?v=4",
      "profile": "https://github.com/vedazeren",
      "contributions": [
        "code",
        "test"
      ]
    },
    {
      "login": "hiqbal2",
      "name": "hiqbal2",
      "avatar_url": "https://avatars3.githubusercontent.com/u/10302415?v=4",
      "profile": "https://github.com/hiqbal2",
      "contributions": [
        "doc"
      ]
    },
    {
      "login": "btrtts",
      "name": "btrtts",
      "avatar_url": "https://avatars3.githubusercontent.com/u/66252156?v=4",
      "profile": "https://github.com/btrtts",
      "contributions": [
        "doc"
      ]
    },
    {
      "login": "marielledado",
      "name": "Marielle",
      "avatar_url": "https://avatars2.githubusercontent.com/u/13499809?v=4",
      "profile": "https://twitter.com/marielli",
      "contributions": [
        "doc",
        "code",
        "ideas"
      ]
    },
    {
      "login": "Cheukting",
      "name": "Cheuk Ting Ho",
      "avatar_url": "https://avatars1.githubusercontent.com/u/28761465?v=4",
      "profile": "http://cheuk.dev",
      "contributions": [
        "code"
      ]
    },
    {
      "login": "sophijka",
      "name": "sophijka",
      "avatar_url": "https://avatars2.githubusercontent.com/u/47450591?v=4",
      "profile": "https://github.com/sophijka",
      "contributions": [
        "doc",
        "maintenance"
      ]
    },
    {
      "login": "Quaterion",
      "name": "Quaterion",
      "avatar_url": "https://avatars2.githubusercontent.com/u/23200273?v=4",
      "profile": "https://github.com/Quaterion",
      "contributions": [
        "bug"
      ]
    },
    {
      "login": "ABostrom",
      "name": "Aaron Bostrom",
      "avatar_url": "https://avatars0.githubusercontent.com/u/9571933?v=4",
      "profile": "https://github.com/ABostrom",
      "contributions": [
        "code",
        "doc",
        "test",
        "mentoring"
      ]
    },
    {
      "login": "BandaSaiTejaReddy",
      "name": "BANDASAITEJAREDDY",
      "avatar_url": "https://avatars0.githubusercontent.com/u/31387911?v=4",
      "profile": "https://github.com/BandaSaiTejaReddy",
      "contributions": [
        "code",
        "doc"
      ]
    },
    {
      "login": "lynnssi",
      "name": "Alexandra Amidon",
      "avatar_url": "https://avatars2.githubusercontent.com/u/17050655?v=4",
      "profile": "https://medium.com/@alexandra.amidon",
      "contributions": [
        "blog",
        "doc",
        "ideas"
      ]
    },
    {
      "login": "chizzi25",
      "name": "chizzi25",
      "avatar_url": "https://avatars3.githubusercontent.com/u/67911243?v=4",
      "profile": "https://github.com/chizzi25",
      "contributions": [
        "blog"
      ]
    },
    {
      "login": "Piyush1729",
      "name": "Piyush Gade",
      "avatar_url": "https://avatars2.githubusercontent.com/u/64950012?v=4",
      "profile": "https://github.com/Piyush1729",
      "contributions": [
        "code",
        "review"
      ]
    },
    {
      "login": "sri1419",
      "name": "sri1419",
      "avatar_url": "https://avatars2.githubusercontent.com/u/65078278?v=4",
      "profile": "https://github.com/sri1419",
      "contributions": [
        "code"
      ]
    },
    {
      "login": "patrickzib",
      "name": "Patrick Schäfer",
      "avatar_url": "https://avatars0.githubusercontent.com/u/7783034?v=4",
      "profile": "http://www2.informatik.hu-berlin.de/~schaefpa/",
      "contributions": [
        "code",
        "tutorial"
      ]
    },
    {
      "login": "ermshaua",
      "name": "Arik Ermshaus",
      "avatar_url": "https://avatars.githubusercontent.com/u/23294512?v=4",
      "profile": "https://github.com/ermshaua/",
      "contributions": [
        "code"
      ]
    },
    {
      "login": "akanz1",
      "name": "Andreas Kanz",
      "avatar_url": "https://avatars3.githubusercontent.com/u/51492342?v=4",
      "profile": "https://github.com/akanz1",
      "contributions": [
        "tutorial"
      ]
    },
    {
      "login": "brettkoonce",
      "name": "brett koonce",
      "avatar_url": "https://avatars2.githubusercontent.com/u/11281814?v=4",
      "profile": "https://github.com/brettkoonce",
      "contributions": [
        "doc"
      ]
    },
    {
      "login": "alwinw",
      "name": "Alwin",
      "avatar_url": "https://avatars3.githubusercontent.com/u/16846521?v=4",
      "profile": "https://github.com/alwinw",
      "contributions": [
        "doc",
        "code",
        "maintenance"
      ]
    },
    {
      "login": "kkoziara",
      "name": "kkoziara",
      "avatar_url": "https://avatars1.githubusercontent.com/u/4346849?v=4",
      "profile": "https://github.com/kkoziara",
      "contributions": [
        "code",
        "bug"
      ]
    },
    {
      "login": "evanmiller29",
      "name": "Evan Miller",
      "avatar_url": "https://avatars2.githubusercontent.com/u/8062590?v=4",
      "profile": "https://github.com/evanmiller29",
      "contributions": [
        "tutorial"
      ]
    },
    {
      "login": "achieveordie",
      "name": "Sagar Mishra",
      "avatar_url": "https://avatars.githubusercontent.com/u/54197164?v=4",
      "profile": "https://github.com/achieveordie",
      "contributions": [
        "bug",
        "code",
        "data",
        "doc",
        "review",
        "test"
      ]
    },
    {
      "login": "krumeto",
      "name": "Krum Arnaudov",
      "avatar_url": "https://avatars3.githubusercontent.com/u/11272436?v=4",
      "profile": "https://github.com/krumeto",
      "contributions": [
        "bug",
        "code"
      ]
    },
    {
      "login": "martinagvilas",
      "name": "Martina G. Vilas",
      "avatar_url": "https://avatars2.githubusercontent.com/u/37339384?v=4",
      "profile": "https://github.com/martinagvilas",
      "contributions": [
        "review",
        "ideas"
      ]
    },
    {
      "login": "Emiliathewolf",
      "name": "Emilia Rose",
      "avatar_url": "https://avatars2.githubusercontent.com/u/22026218?v=4",
      "profile": "https://github.com/Emiliathewolf",
      "contributions": [
        "code",
        "test"
      ]
    },
    {
      "login": "AidenRushbrooke",
      "name": "AidenRushbrooke",
      "avatar_url": "https://avatars0.githubusercontent.com/u/72034940?v=4",
      "profile": "https://github.com/AidenRushbrooke",
      "contributions": [
        "code",
        "test"
      ]
    },
    {
      "login": "whackteachers",
      "name": "Jason Pong",
      "avatar_url": "https://avatars0.githubusercontent.com/u/33785383?v=4",
      "profile": "https://github.com/whackteachers",
      "contributions": [
        "code",
        "test"
      ]
    },
    {
      "login": "magittan",
      "name": "William Zheng",
      "avatar_url": "https://avatars0.githubusercontent.com/u/14024202?v=4",
      "profile": "https://github.com/magittan",
      "contributions": [
        "code",
        "test"
      ]
    },
    {
      "login": "huayicodes",
      "name": "Huayi Wei",
      "avatar_url": "https://avatars3.githubusercontent.com/u/22870735?v=4",
      "profile": "https://www.linkedin.com/in/huayiwei/",
      "contributions": [
        "tutorial"
      ]
    },
    {
      "login": "Multivin12",
      "name": "Multivin12",
      "avatar_url": "https://avatars3.githubusercontent.com/u/36476633?v=4",
      "profile": "https://github.com/Multivin12",
      "contributions": [
        "code",
        "test"
      ]
    },
    {
      "login": "davidbp",
      "name": "David Buchaca Prats",
      "avatar_url": "https://avatars3.githubusercontent.com/u/4223580?v=4",
      "profile": "https://github.com/davidbp",
      "contributions": [
        "code"
      ]
    },
    {
      "login": "SebasKoel",
      "name": "Sebastiaan Koel",
      "avatar_url": "https://avatars3.githubusercontent.com/u/66252156?v=4",
      "profile": "https://github.com/SebasKoel",
      "contributions": [
        "code",
        "doc"
      ]
    },
    {
      "login": "MarcoGorelli",
      "name": "Marco Gorelli",
      "avatar_url": "https://avatars2.githubusercontent.com/u/33491632?v=4",
      "profile": "https://github.com/MarcoGorelli",
      "contributions": [
        "infra"
      ]
    },
    {
      "login": "DmitriyValetov",
      "name": "Dmitriy Valetov",
      "avatar_url": "https://avatars0.githubusercontent.com/u/27976850?v=4",
      "profile": "https://github.com/DmitriyValetov",
      "contributions": [
        "code",
        "tutorial"
      ]
    },
    {
      "login": "vollmersj",
      "name": "vollmersj",
      "avatar_url": "https://avatars2.githubusercontent.com/u/12613127?v=4",
      "profile": "https://github.com/vollmersj",
      "contributions": [
        "doc"
      ]
    },
    {
      "login": "MichalChromcak",
      "name": "Michal Chromcak",
      "avatar_url": "https://avatars1.githubusercontent.com/u/12393430?v=4",
      "profile": "https://github.com/MichalChromcak",
      "contributions": [
        "code",
        "doc",
        "test",
        "tutorial"
      ]
    },
    {
      "login": "bmurdata",
      "name": "Brian Murphy",
      "avatar_url": "https://avatars2.githubusercontent.com/u/32182553?v=4",
      "profile": "https://bmurphyportfolio.netlify.com/",
      "contributions": [
        "doc"
      ]
    },
    {
      "login": "raishubham1",
      "name": "raishubham1",
      "avatar_url": "https://avatars3.githubusercontent.com/u/29356417?v=4",
      "profile": "https://github.com/raishubham1",
      "contributions": [
        "doc"
      ]
    },
    {
      "login": "ngupta23",
      "name": "Nikhil Gupta",
      "avatar_url": "https://avatars0.githubusercontent.com/u/33585645?v=4",
      "profile": "https://github.com/ngupta23",
      "contributions": [
        "code",
        "bug",
        "doc"
      ]
    },
    {
      "login": "aiwalter",
      "name": "Martin Walter",
      "avatar_url": "https://avatars0.githubusercontent.com/u/29627036?v=4",
      "profile": "https://www.linkedin.com/in/martin-walter-1a33b3114/",
      "contributions": [
        "code",
        "bug",
        "projectManagement",
        "fundingFinding",
        "mentoring",
        "ideas",
        "design",
        "review",
        "doc",
        "talk"
      ]
    },
    {
      "login": "afzal442",
      "name": "Afzal Ansari",
      "avatar_url": "https://avatars0.githubusercontent.com/u/11625672?v=4",
      "profile": "https://github.com/afzal442",
      "contributions": [
        "code",
        "doc"
      ]
    },
    {
      "login": "gracewgao",
      "name": "Grace Gao",
      "avatar_url": "https://avatars0.githubusercontent.com/u/38268331?v=4",
      "profile": "https://www.linkedin.com/in/gracewgao/",
      "contributions": [
        "code",
        "bug"
      ]
    },
    {
      "login": "utsavcoding",
      "name": "Utsav Kumar Tiwari",
      "avatar_url": "https://avatars3.githubusercontent.com/u/55446385?v=4",
      "profile": "https://github.com/utsavcoding",
      "contributions": [
        "code",
        "doc"
      ]
    },
    {
      "login": "tch",
      "name": "Tomasz Chodakowski",
      "avatar_url": "https://avatars3.githubusercontent.com/u/184076?v=4",
      "profile": "https://github.com/tch",
      "contributions": [
        "code",
        "doc",
        "bug"
      ]
    },
    {
      "login": "koralturkk",
      "name": "Kutay Koralturk",
      "avatar_url": "https://avatars2.githubusercontent.com/u/18037789?s=460&v=4",
      "profile": "https://github.com/koralturkk",
      "contributions": [
        "code",
        "bug"
      ]
    },
    {
      "login": "vnmabus",
      "name": "Carlos Ramos Carreño",
      "avatar_url": "https://avatars1.githubusercontent.com/u/2364173?v=4",
      "profile": "https://github.com/vnmabus",
      "contributions": [
        "doc"
      ]
    },
    {
      "login": "lpantano",
      "name": "Lorena Pantano",
      "avatar_url": "https://avatars2.githubusercontent.com/u/1621788?v=4",
      "profile": "http://lpantano.github.io/",
      "contributions": [
        "ideas"
      ]
    },
    {
      "login": "KirstieJane",
      "name": "Kirstie Whitaker",
      "avatar_url": "https://avatars1.githubusercontent.com/u/3626306?v=4",
      "profile": "https://whitakerlab.github.io/",
      "contributions": [
        "ideas",
        "fundingFinding"
      ]
    },
    {
      "login": "juanitorduz",
      "name": "Juan Orduz",
      "avatar_url": "https://avatars1.githubusercontent.com/u/22996444?v=4",
      "profile": "https://juanitorduz.github.io/",
      "contributions": [
        "tutorial",
        "doc"
      ]
    },
    {
      "login": "dhirschfeld",
      "name": "Dave Hirschfeld",
      "avatar_url": "https://avatars1.githubusercontent.com/u/881019?v=4",
      "profile": "https://dhirschfeld.github.io/",
      "contributions": [
        "infra"
      ]
    },
    {
      "login": "xuyxu",
      "name": "Yi-Xuan Xu",
      "avatar_url": "https://avatars2.githubusercontent.com/u/22359569?v=4",
      "profile": "https://github.com/xuyxu",
      "contributions": [
        "code",
        "test",
        "maintenance",
        "doc"
      ]
    },
    {
      "login": "vincent-nich12",
      "name": "vincent-nich12",
      "avatar_url": "https://avatars3.githubusercontent.com/u/36476633?v=4",
      "profile": "https://github.com/vincent-nich12",
      "contributions": [
        "code"
      ]
    },
    {
      "login": "hamzahiqb",
      "name": "hamzahiqb",
      "avatar_url": "https://avatars3.githubusercontent.com/u/10302415?v=4",
      "profile": "https://github.com/hamzahiqb",
      "contributions": [
        "infra"
      ]
    },
    {
      "login": "Hephaest",
      "name": "Miao Cai",
      "avatar_url": "https://avatars2.githubusercontent.com/u/37981444?v=4",
      "profile": "https://github.com/Hephaest",
      "contributions": [
        "bug",
        "code"
      ]
    },
    {
      "login": "RNKuhns",
      "name": "Ryan Kuhns",
      "avatar_url": "https://avatars0.githubusercontent.com/u/26907244?v=4",
      "profile": "https://github.com/rnkuhns",
      "contributions": [
        "code",
        "doc",
        "tutorial",
        "example",
        "ideas",
        "review",
        "test"
      ]
    },
    {
      "login": "pabworks",
      "name": "pabworks",
      "avatar_url": "https://avatars.githubusercontent.com/u/32725127?v=4",
      "profile": "https://github.com/pabworks",
      "contributions": [
        "code",
        "test"
      ]
    },
    {
      "login": "ayan-biswas0412",
      "name": "AYAN BISWAS",
      "avatar_url": "https://avatars.githubusercontent.com/u/52851184?v=4",
      "profile": "https://github.com/ayan-biswas0412",
      "contributions": [
        "code"
      ]
    },
    {
      "login": "Lovkush-A",
      "name": "Lovkush",
      "avatar_url": "https://avatars.githubusercontent.com/u/25344832?v=4",
      "profile": "https://github.com/Lovkush-A",
      "contributions": [
        "code",
        "test",
        "ideas",
        "mentoring",
        "projectManagement"
      ]
    },
    {
      "login": "luiszugasti",
      "name": "Luis Zugasti",
      "avatar_url": "https://avatars.githubusercontent.com/u/11198457?s=460&u=0645b72683e491824aca16db9702f1d3eb990389&v=4",
      "profile": "https://github.com/luiszugasti",
      "contributions": [
        "doc"
      ]
    },
    {
      "login": "kanand77",
      "name": "Kavin Anand",
      "avatar_url": "https://avatars.githubusercontent.com/kanand77",
      "profile": "https://github.com/kanand77",
      "contributions": [
        "doc"
      ]
    },
    {
      "login": "dsherry",
      "name": "Dylan Sherry",
      "avatar_url": "https://avatars.githubusercontent.com/dsherry",
      "profile": "https://github.com/dsherry",
      "contributions": [
        "infra"
      ]
    },
    {
      "login": "kachayev",
      "name": "Oleksii Kachaiev",
      "avatar_url": "https://avatars.githubusercontent.com/u/485647?v=4",
      "profile": "https://github.com/kachayev",
      "contributions": [
        "code",
        "test"
      ]
    },
    {
      "login": "Ifeanyi30",
      "name": "Ifeanyi30",
      "avatar_url": "https://avatars.githubusercontent.com/u/49926145?v=4",
      "profile": "https://github.com/Ifeanyi30",
      "contributions": [
        "code"
      ]
    },
    {
      "login": "jschemm",
      "name": "jschemm",
      "avatar_url": "https://avatars.githubusercontent.com/u/81151346?v=4",
      "profile": "https://github.com/jschemm",
      "contributions": [
        "code"
      ]
    },
    {
      "login": "aaronreidsmith",
      "name": "Aaron Smith",
      "avatar_url": "https://avatars.githubusercontent.com/u/21350310?v=4",
      "profile": "https://github.com/aaronreidsmith",
      "contributions": [
        "code"
      ]
    },
    {
      "login": "ltsaprounis",
      "name": "Leonidas Tsaprounis",
      "avatar_url": "https://avatars.githubusercontent.com/u/64217214?v=4",
      "profile": "https://github.com/ltsaprounis",
      "contributions": [
        "code",
        "bug",
        "mentoring",
        "review"
      ]
    },
    {
      "login": "chernika158",
      "name": "Galina Chernikova",
      "avatar_url": "https://avatars.githubusercontent.com/u/43787741?s=400&v=4",
      "profile": "https://github.com/chernika158",
      "contributions": [
        "code"
      ]
    },
    {
      "login": "GuzalBulatova",
      "name": "Guzal Bulatova",
      "avatar_url": "https://avatars.githubusercontent.com/GuzalBulatova",
      "profile": "https://github.com/GuzalBulatova",
      "contributions": [
        "bug",
        "code",
        "eventOrganizing",
        "mentoring",
        "projectManagement",
        "review",
        "test"
      ]
    },
    {
      "login": "satya-pattnaik",
      "name": "Satya Prakash Pattnaik",
      "avatar_url": "https://avatars.githubusercontent.com/u/22102468?v=4",
      "profile": "https://www.linkedin.com/in/satya-pattnaik-77a430144/",
      "contributions": [
        "doc"
      ]
    },
    {
      "login": "yashlamba",
      "name": "Yash Lamba",
      "avatar_url": "https://avatars.githubusercontent.com/u/44164398?v=4",
      "profile": "https://github.com/yashlamba",
      "contributions": [
        "code"
      ]
    },
    {
      "login": "ckastner",
      "name": "Christian Kastner",
      "avatar_url": "https://avatars.githubusercontent.com/u/15859947?v=4",
      "profile": "https://github.com/ckastner",
      "contributions": [
        "code",
        "bug"
      ]
    },
    {
      "login": "tombh",
      "name": "Thomas Buckley-Houston",
      "avatar_url": "https://avatars.githubusercontent.com/u/160835?s=80&v=4",
      "profile": "https://github.com/tombh",
      "contributions": [
        "bug"
      ]
    },
    {
      "login": "julramos",
      "name": "Juliana",
      "avatar_url": "https://avatars.githubusercontent.com/u/19613567?v=4",
      "profile": "https://www.linkedin.com/in/julianarn/",
      "contributions": [
        "code"
      ]
    },
    {
      "login": "SveaMeyer13",
      "name": "Svea Marie Meyer",
      "avatar_url": "https://avatars.githubusercontent.com/u/46671894?v=4",
      "profile": "https://github.com/SveaMeyer13",
      "contributions": [
        "doc",
        "code"
      ]
    },
    {
      "login": "Flix6x",
      "name": "Felix Claessen",
      "avatar_url": "https://avatars.githubusercontent.com/u/30658763?v=4",
      "profile": "https://github.com/flix6x",
      "contributions": [
        "code",
        "doc",
        "test",
        "bug"
      ]
    },
    {
      "login": "thayeylolu",
      "name": "Taiwo Owoseni",
      "avatar_url": "https://avatars.githubusercontent.com/u/13348874?v=4",
      "profile": "https://thayeylolu.github.io/portfolio/",
      "contributions": [
        "code"
      ]
    },
    {
      "login": "jambo6",
      "name": "James Morrill",
      "avatar_url": "https://https://avatars.githubusercontent.com/jambo6",
      "profile": "https://github.com/jambo6",
      "contributions": [
        "code"
      ]
    },
    {
      "login": "Dbhasin1",
      "name": "Drishti Bhasin ",
      "avatar_url": "https://avatars.githubusercontent.com/u/56479884?v=4",
      "profile": "https://github.com/Dbhasin1",
      "contributions": [
        "code"
      ]
    },
    {
      "login": "Yard1",
      "name": "Antoni Baum",
      "avatar_url": "https://avatars.githubusercontent.com/u/10364161?v=4",
      "profile": "https://www.linkedin.com/in/yard1/",
      "contributions": [
        "code"
      ]
    },
    {
      "login": "ltoniazzi",
      "name": "Lorenzo Toniazzi",
      "avatar_url": "https://avatars.githubusercontent.com/u/61414566",
      "profile": "https://github.com/ltoniazzi",
      "contributions": [
        "code"
      ]
    },
    {
      "login": "freddyaboulton",
      "name": "Freddy A Boulton",
      "avatar_url": "https://avatars.githubusercontent.com/u/41651716?v=4",
      "profile": "https://github.com/freddyaboulton",
      "contributions": [
        "infra",
        "test"
      ]
    },
    {
      "login": "Riyabelle25",
      "name": "Riya Elizabeth John",
      "avatar_url": "https://avatars.githubusercontent.com/u/55790848?v=4",
      "profile": "https://github.com/Riyabelle25",
      "contributions": [
        "code",
        "test",
        "doc"
      ]
    },
    {
      "login": "chrisholder",
      "name": "chrisholder",
      "avatar_url": "https://avatars.githubusercontent.com/u/4674372?v=4",
      "profile": "https://github.com/chrisholder",
      "contributions": [
        "code",
        "test",
        "doc",
        "design",
        "example"
      ]
    },
    {
      "login": "moradabaz",
      "name": "Morad :)",
      "avatar_url": "https://avatars.githubusercontent.com/u/29915156?v=4",
      "profile": "https://moradisten.github.io/",
      "contributions": [
        "code",
        "test",
        "doc"
      ]
    },
    {
      "login": "bilal-196",
      "name": "Ahmed Bilal",
      "avatar_url": "https://avatars.githubusercontent.com/u/74570044?v=4",
      "profile": "https://github.com/bilal-196",
      "contributions": [
        "doc"
      ]
    },
    {
      "login": "victordremov",
      "name": "Viktor Dremov",
      "avatar_url": "https://avatars.githubusercontent.com/u/32140716",
      "profile": "https://github.com/victordremov",
      "contributions": [
        "code"
      ]
    },
    {
      "login": "corvusrabus",
      "name": "Corvin Paul",
      "avatar_url": "https://lh3.googleusercontent.com/zMvwkuxyIsRN1I0-HLojbcbbHaERXa-b9eztZ23z_C2m7cXdMiU4z36ekS5-cgBmikPhZA=w1280",
      "profile": "https://sites.google.com/view/corvinpaul/",
      "contributions": [
        "doc"
      ]
    },
    {
      "login": "xloem",
      "name": "patiently pending world peace",
      "profile": "https://github.com/xloem",
      "contributions": [
        "code"
      ]
    },
    {
      "login": "AreloTanoh",
      "name": "Arelo Tanoh",
      "avatar_url": "https://avatars.githubusercontent.com/AreloTanoh",
      "profile": "https://github.com/AreloTanoh",
      "contributions": [
        "doc"
      ]
    },
    {
      "login": "pul95",
      "name": "Pulkit Verma",
      "avatar_url": "https://avatars.githubusercontent.com/pul95",
      "profile": "https://github.com/pul95",
      "contributions": [
        "doc"
      ]
    },
    {
      "login": "IlyasMoutawwakil",
      "name": "Ilyas Moutawwakil",
      "avatar_url": "https://avatars.githubusercontent.com/IlyasMoutawwakil",
      "profile": "https://github.com/IlyasMoutawwakil",
      "contributions": [
        "code",
        "doc"
      ]
    },
    {
      "login": "mathco-wf",
      "name": "TheMathcompay Widget Factory Team",
      "avatar_url": "https://avatars.githubusercontent.com/mathco-wf",
      "profile": "https://github.com/mathco-wf",
      "contributions": [
        "doc"
      ]
    },
    {
      "login": "BINAYKUMAR943",
      "name": "Binay Kumar",
      "avatar_url": "https://avatars.githubusercontent.com/u/38756834?v=4",
      "profile": "https://github.com/BINAYKUMAR943",
      "contributions": [
        "code",
        "doc",
        "test"
      ]
    },
    {
      "login": "ronnie-llamado",
      "name": "Ronnie Llamado",
      "avatar_url": "https://avatars.githubusercontent.com/ronnie-llamado",
      "profile": "https://github.com/ronnie-llamado",
      "contributions": [
        "doc"
      ]
    },
    {
      "login": "bobbys-dev",
      "name": "bobbys",
      "avatar_url": "https://avatars.githubusercontent.com/bobbys-dev",
      "profile": "https://github.com/bobbys-dev",
      "contributions": [
        "code"
      ]
    },
    {
      "login": "yairbeer",
      "name": "Yair Beer",
      "avatar_url": "https://avatars.githubusercontent.com/yairbeer",
      "profile": "https://github.com/yairbeer",
      "contributions": [
        "code"
      ]
    },
    {
      "login": "boukepostma",
      "name": "Bouke Postma",
      "avatar_url": "https://avatars.githubusercontent.com/boukepostma",
      "profile": "https://github.com/boukepostma",
      "contributions": [
        "code",
        "bug",
        "ideas"
      ]
    },
    {
      "login": "Aparna-Sakshi",
      "name": "Aparna Sakshi",
      "avatar_url": "https://avatars.githubusercontent.com/u/44149689?v=4",
      "profile": "https://aparna-sakshi.github.io/",
      "contributions": [
        "code"
      ]
    },
    {
      "login": "eyalshafran",
      "name": "Eyal Shafran",
      "avatar_url": "https://avatars.githubusercontent.com/u/16999574?v=4",
      "profile": "https://github.com/eyalshafran",
      "contributions": [
        "code"
      ]
    },
    {
      "login": "tensorflow-as-tf",
      "name": "tensorflow-as-tf",
      "avatar_url": "https://avatars.githubusercontent.com/u/51345718?v=4",
      "profile": "https://github.com/tensorflow-as-tf",
      "contributions": [
        "code"
      ]
    },
    {
      "login": "justinshenk",
      "name": "Justin Shenk",
      "avatar_url": "https://avatars.githubusercontent.com/u/10270308?v=4",
      "profile": "https://www.justinshenk.com/",
      "contributions": [
        "doc"
      ]
    },
    {
      "login": "kejsitake",
      "name": "Kejsi Take",
      "avatar_url": "https://avatars.githubusercontent.com/u/23707808?v=4",
      "profile": "https://kejsitake.com/",
      "contributions": [
        "code"
      ]
    },
    {
      "login": "myprogrammerpersonality",
      "name": "Ali Yazdizadeh",
      "avatar_url": "https://avatars.githubusercontent.com/u/49058167?v=4",
      "profile": "https://github.com/myprogrammerpersonality",
      "contributions": [
        "doc"
      ]
    },
    {
      "login": "RavenRudi",
      "name": "RavenRudi",
      "avatar_url": "https://avatars.githubusercontent.com/u/46402968?v=4",
      "profile": "https://github.com/RavenRudi",
      "contributions": [
        "code"
      ]
    },
    {
      "login": "danbartl",
      "name": "danbartl",
      "avatar_url": "https://avatars.githubusercontent.com/u/19947407?v=4",
      "profile": "https://github.com/danbartl",
      "contributions": [
        "bug",
        "code",
        "review",
        "talk",
        "test",
        "tutorial",
        "video"
      ]
    },
    {
      "login": "xiaobenbenecho",
      "name": "xiaobenbenecho",
      "avatar_url": "https://avatars.githubusercontent.com/u/17461849?v=4",
      "profile": "https://github.com/xiaobenbenecho",
      "contributions": [
        "code"
      ]
    },
    {
      "login": "OliverMatthews",
      "name": "Oliver Matthews",
      "avatar_url": "https://avatars.githubusercontent.com/u/31141490?v=4",
      "profile": "https://github.com/olivermatthews",
      "contributions": [
        "code"
      ]
    },
    {
      "login": "Carlosbogo",
      "name": "Carlos Borrajo",
      "avatar_url": "https://avatars.githubusercontent.com/u/84228424?v=4",
      "profile": "https://github.com/Carlosbogo",
      "contributions": [
        "code",
        "doc"
      ]
    },
    {
      "login": "fstinner",
      "name": "Florian Stinner",
      "avatar_url": "https://avatars.githubusercontent.com/u/11679462?v=4",
      "profile": "https://github.com/fstinner",
      "contributions": [
        "code",
        "test"
      ]
    },
    {
      "login": "ChangWeiTan",
      "name": "Chang Wei Tan",
      "avatar_url": "https://avatars.githubusercontent.com/u/570744?v=4",
      "profile": "https://github.com/ChangWeiTan",
      "contributions": [
        "code"
      ]
    },
    {
      "login": "lmmentel",
      "name": "Lukasz Mentel",
      "avatar_url": "https://avatars.githubusercontent.com/u/8989838?v=4",
      "profile": "https://github.com/lmmentel",
      "contributions": [
        "code",
        "doc",
        "infra",
        "test",
        "bug",
        "maintenance",
        "mentoring"
      ]
    },
    {
      "login": "AngelPone",
      "name": "Bohan Zhang",
      "avatar_url": "https://avatars.githubusercontent.com/u/32930283?v=4",
      "profile": "https://angelpone.github.io/",
      "contributions": [
        "code"
      ]
    },
    {
      "login": "rakshitha123",
      "name": "Rakshitha Godahewa",
      "avatar_url": "https://avatars.githubusercontent.com/u/7654679?v=4",
      "profile": "https://github.com/rakshitha123",
      "contributions": [
        "code",
        "doc"
      ]
    },
    {
      "login": "marcio55afr",
      "name": "Márcio A. Freitas Jr",
      "avatar_url": "https://avatars.githubusercontent.com/u/42646282?v=4",
      "profile": "https://github.com/marcio55afr",
      "contributions": [
        "doc"
      ]
    },
    {
      "login": "MrPr3ntice",
      "name": "Philipp Kortmann",
      "avatar_url": "https://avatars.githubusercontent.com/u/20466981?v=4",
      "profile": "https://www.imes.uni-hannover.de/de/institut/team/m-sc-karl-philipp-kortmann/",
      "contributions": [
        "code",
        "doc"
      ]
    },
    {
      "login": "ishannangia001",
      "name": "Ishan Nangia",
      "avatar_url": "https://avatars.githubusercontent.com/u/29480389?v=4",
      "profile": "https://github.com/ishannangia001",
      "contributions": [
        "ideas"
      ]
    },
    {
      "login": "khrapovs",
      "name": "Stanislav Khrapov",
      "avatar_url": "https://avatars.githubusercontent.com/u/3774663?v=4",
      "profile": "https://github.com/khrapovs",
      "contributions": [
        "code"
      ]
    },
    {
      "login": "Saransh-cpp",
      "name": "Saransh Chopra",
      "avatar_url": "https://avatars.githubusercontent.com/u/74055102?v=4",
      "profile": "https://github.com/Saransh-cpp",
      "contributions": [
        "doc",
        "infra"
      ]
    },
    {
      "login": "RishiKumarRay",
      "name": "Rishi Kumar Ray",
      "avatar_url": "https://avatars.githubusercontent.com/u/87641376?v=4",
      "profile": "https://github.com/RishiKumarRay",
      "contributions": [
        "infra"
      ]
    },
    {
      "login": "cdahlin",
      "name": "Christopher Dahlin",
      "avatar_url": "https://avatars.githubusercontent.com/u/1567780?v=4",
      "profile": "https://github.com/cdahlin",
      "contributions": [
        "code"
      ]
    },
    {
      "login": "iljamaurer",
      "name": "Ilja Maurer",
      "avatar_url": "https://avatars.githubusercontent.com/u/45882103?v=4",
      "profile": "https://github.com/iljamaurer",
      "contributions": [
        "code"
      ]
    },
    {
      "login": "FedericoGarza",
      "name": "Federico Garza",
      "avatar_url": "https://avatars.githubusercontent.com/u/10517170?v=4",
      "profile": "https://github.com/FedericoGarza",
      "contributions": [
        "code",
        "example"
      ]
    },
    {
      "login": "TNTran92",
      "name": "TNTran92",
      "avatar_url": "https://avatars.githubusercontent.com/u/55965636?v=4",
      "profile": "https://github.com/TNTran92",
      "contributions": [
        "code"
      ]
    },
    {
      "login": "niekvanderlaan",
      "name": "Niek van der Laan",
      "avatar_url": "https://avatars.githubusercontent.com/u/9962825?v=4",
      "profile": "https://github.com/niekvanderlaan",
      "contributions": [
        "code"
      ]
    },
    {
      "login": "bethrice44",
      "name": "bethrice44",
      "avatar_url": "https://avatars.githubusercontent.com/u/11226988?v=4",
      "profile": "https://github.com/bethrice44",
      "contributions": [
        "bug",
        "code",
        "review",
        "test"
      ]
    },
    {
      "login": "keepersas",
      "name": "Aleksandr Grekov",
      "avatar_url": "https://avatars.githubusercontent.com/u/44262176?v=4",
      "profile": "https://github.com/keepersas",
      "contributions": [
        "doc"
      ]
    },
    {
      "login": "ZiyaoWei",
      "name": "Ziyao Wei",
      "avatar_url": "https://avatars.githubusercontent.com/u/940823?v=4",
      "profile": "https://github.com/ZiyaoWei",
      "contributions": [
        "code"
      ]
    },
    {
      "login": "dougollerenshaw",
      "name": "Doug Ollerenshaw",
      "avatar_url": "https://avatars.githubusercontent.com/u/19944442?v=4",
      "profile": "https://github.com/dougollerenshaw",
      "contributions": [
        "doc"
      ]
    },
    {
      "login": "AurumnPegasus",
      "name": "Shivansh Subramanian",
      "avatar_url": "https://avatars.githubusercontent.com/u/54315149?v=4",
      "profile": "https://github.com/AurumnPegasus",
      "contributions": [
        "doc",
        "code"
      ]
    },
    {
      "login": "NoaBenAmi",
      "name": "Noa Ben Ami",
      "avatar_url": "https://avatars.githubusercontent.com/u/37590002?v=4",
      "profile": "https://github.com/NoaBenAmi",
      "contributions": [
        "code",
        "test",
        "doc"
      ]
    },
    {
      "login": "lielleravid",
      "name": "Lielle Ravid",
      "avatar_url": "https://avatars.githubusercontent.com/u/37774194?v=4",
      "profile": "https://github.com/lielleravid",
      "contributions": [
        "code",
        "doc"
      ]
    },
    {
      "login": "ciaran-g",
      "name": "Ciaran Gilbert",
      "avatar_url": "https://avatars.githubusercontent.com/u/41995662?v=4",
      "profile": "https://github.com/ciaran-g",
      "contributions": [
        "bug",
        "code",
        "doc",
        "test",
        "ideas"
      ]
    },
    {
      "login": "mariamjabara",
      "name": "Mariam Jabara",
      "profile": "https://github.com/mariamjabara",
      "contributions": [
        "code"
      ]
    },
    {
      "login": "lbventura",
      "name": "Luis Ventura",
      "avatar_url": "https://avatars.githubusercontent.com/u/68004282?s=96&v=4",
      "profile": "https://github.com/lbventura",
      "contributions": [
        "code"
      ]
    },
    {
      "login": "Ris-Bali",
      "name": "Rishabh Bali",
      "avatar_url": "https://avatars.githubusercontent.com/u/81592570?v=4",
      "profile": "https://github.com/Ris-Bali",
      "contributions": [
        "code"
      ]
    },
    {
      "login": "shchur",
      "name": "Oleksandr Shchur",
      "avatar_url": "https://avatars.githubusercontent.com/u/6944857?v=4",
      "profile": "https://github.com/shchur",
      "contributions": [
        "bug",
        "code"
      ]
    },
    {
      "login": "jelc53",
      "name": "Julian Cooper",
      "profile": "https://github.com/jelc53",
      "contributions": [
        "code",
        "ideas"
      ]
    },
    {
      "login": "benheid",
      "name": "Benedikt Heidrich",
      "profile": "https://github.com/benheid",
      "contributions": [
        "code"
      ]
    },
    {
      "login": "AnH0ang",
      "name": "An Hoang",
      "profile": "https://github.com/AnH0ang",
      "contributions": [
        "bug",
        "code"
      ]
    },
    {
      "login": "haskarb",
      "name": "Bhaskar Dhariyal",
      "avatar_url": "https://avatars.githubusercontent.com/u/20501023?v=4",
      "profile": "https://haskarb.github.io/",
      "contributions": [
        "code",
        "test"
      ]
    },
    {
      "login": "kcc-lion",
      "name": "Kai Lion",
      "profile": "https://github.com/kcc-lion",
      "contributions": [
        "code",
        "test",
        "doc"
      ]
    },
    {
      "login": "bugslayer-332",
      "name": "Arepalli Yashwanth Reddy",
      "profile": "https://github.com/bugslayer-332",
      "contributions": [
        "code",
        "bug",
        "doc"
      ]
    },
    {
      "login": "shagn",
      "name": "Sebastian Hagn",
      "avatar_url": "https://avatars.githubusercontent.com/u/16029092?v=4",
      "profile": "https://github.com/shagn",
      "contributions": [
        "doc"
      ]
    },
    {
      "login": "jasmineliaw",
      "name": "Jasmine Liaw",
      "profile": "https://github.com/jasmineliaw",
      "contributions": [
        "code"
      ]
    },
    {
      "login": "topher-lo",
      "name": "Christopher Lo",
      "profile": "https://github.com/topher-lo",
      "contributions": [
        "code",
        "ideas"
      ]
    },
    {
      "login": "arampuria19",
      "name": "Akshat Rampuria",
      "profile": "https://github.com/arampuria19",
      "contributions": [
        "doc"
      ]
    },
    {
      "login": "chillerobscuro",
      "name": "Logan Duffy",
      "avatar_url": "https://avatars.githubusercontent.com/u/5232872?v=4",
      "profile": "https://github.com/chillerobscuro",
      "contributions": [
        "code",
        "doc",
        "test",
        "bug",
        "ideas"
      ]
    },
    {
      "login": "michaelfeil",
      "name": "Michael Feil",
      "avatar_url": "https://avatars.githubusercontent.com/u/63565275?v=4",
      "profile": "michaelfeil.eu",
      "contributions": [
        "code",
        "test",
        "ideas"
      ]
    },
    {
      "login": "KishManani",
      "name": "Kishan Manani",
      "avatar_url": "https://avatars.githubusercontent.com/u/30973056?v=4",
      "profile": "https://github.com/kishmanani",
      "contributions": [
        "code",
        "doc",
        "test",
        "bug",
        "ideas"
<<<<<<< HEAD
      },
      {
        "login": "jorenham",
        "name": "Joren Hammudoglu",
        "profile": "https://github.com/jorenham",
        "contributions": [
          "build"
        ]
      },
      {
        "login": "wolph",
        "name": "Rick van Hattem",
        "profile": "https://github.com/wolph",
        "contributions": [
          "build"
        ]
      },
      {
        "login": "templierw",
        "name": "William Templier",
        "avatar_url": "https://github.com/templierw.png",
        "profile": "https://www.linkedin.com/in/templierw/",
        "contributions": [
          "doc"
        ]
      },
      {
        "login": "nshahpazov",
        "name": "Nikola Shahpazov",
        "avatar_url": "https://avatars.githubusercontent.com/nshahpazov",
        "profile": "https://www.linkedin.com/in/nshahpazov/",
        "contributions": [
          "doc"
        ]
      },
      {
      "login": "adoherty21",
      "name": "adoherty21",
      "avatar_url": "https://avatars.githubusercontent.com/u/52799751?s=400&v=4",
      "profile": "https://github.com/adoherty21",
      "contributions": [
        "bug"
        ]
      }
    ]
  }
=======
      ]
    },
    {
      "login": "jorenham",
      "name": "Joren Hammudoglu",
      "profile": "https://github.com/jorenham",
      "contributions": [
        "build"
      ]
    },
    {
      "login": "wolph",
      "name": "Rick van Hattem",
      "profile": "https://github.com/wolph",
      "contributions": [
        "build"
      ]
    },
    {
      "login": "templierw",
      "name": "William Templier",
      "avatar_url": "https://github.com/templierw.png",
      "profile": "https://www.linkedin.com/in/templierw/",
      "contributions": [
        "doc"
      ]
    },
    {
      "login": "jnrusson1",
      "name": "Jack Russon",
      "avatar_url": "https://avatars.githubusercontent.com/u/51986332?v=4",
      "profile": "https://github.com/jnrusson1",
      "contributions": [
        "code"
      ]
    },
    {
      "login": "solen0id",
      "name": "Max Patzelt",
      "avatar_url": "https://avatars.githubusercontent.com/u/20767606?v=4",
      "profile": "https://github.com/solen0id",
      "contributions": [
        "code"
      ]
    },
    {
      "login": "benjaminbluhm",
      "name": "Benjamin Bluhm",
      "profile": "https://github.com/benjaminbluhm",
      "contributions": [
        "code",
        "doc",
        "example"
      ]
    },
    {
      "login": "nshahpazov",
      "name": "Nikola Shahpazov",
      "avatar_url": "https://avatars.githubusercontent.com/nshahpazov",
      "profile": "https://www.linkedin.com/in/nshahpazov/",
      "contributions": [
        "doc"
      ]
    }
  ]
}
>>>>>>> 4be2c979
<|MERGE_RESOLUTION|>--- conflicted
+++ resolved
@@ -1874,7 +1874,6 @@
         "test",
         "bug",
         "ideas"
-<<<<<<< HEAD
       },
       {
         "login": "jorenham",
@@ -1918,56 +1917,51 @@
       "contributions": [
         "bug"
         ]
-      }
-    ]
-  }
-=======
-      ]
-    },
-    {
+      },
+      {
       "login": "jorenham",
       "name": "Joren Hammudoglu",
       "profile": "https://github.com/jorenham",
       "contributions": [
         "build"
-      ]
-    },
-    {
+        ]
+      },
+      {
       "login": "wolph",
       "name": "Rick van Hattem",
       "profile": "https://github.com/wolph",
       "contributions": [
         "build"
-      ]
-    },
-    {
+        ]
+      },
+      {
       "login": "templierw",
       "name": "William Templier",
       "avatar_url": "https://github.com/templierw.png",
       "profile": "https://www.linkedin.com/in/templierw/",
       "contributions": [
         "doc"
-      ]
-    },
-    {
+        ]
+      },
+      {
       "login": "jnrusson1",
       "name": "Jack Russon",
       "avatar_url": "https://avatars.githubusercontent.com/u/51986332?v=4",
       "profile": "https://github.com/jnrusson1",
       "contributions": [
         "code"
-      ]
-    },
-    {
+        ]
+      },
+      {
       "login": "solen0id",
       "name": "Max Patzelt",
       "avatar_url": "https://avatars.githubusercontent.com/u/20767606?v=4",
       "profile": "https://github.com/solen0id",
       "contributions": [
         "code"
-      ]
-    },
-    {
+        ]
+      },
+      {
       "login": "benjaminbluhm",
       "name": "Benjamin Bluhm",
       "profile": "https://github.com/benjaminbluhm",
@@ -1975,9 +1969,9 @@
         "code",
         "doc",
         "example"
-      ]
-    },
-    {
+        ]
+      },
+      {
       "login": "nshahpazov",
       "name": "Nikola Shahpazov",
       "avatar_url": "https://avatars.githubusercontent.com/nshahpazov",
@@ -1987,5 +1981,4 @@
       ]
     }
   ]
-}
->>>>>>> 4be2c979
+}