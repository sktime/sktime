--- conflicted
+++ resolved
@@ -2608,8 +2608,27 @@
       ]
     },
     {
-<<<<<<< HEAD
-      "login": "ianspektor",
+      "login": "geetu040",
+      "name": "Armaghan",
+      "avatar_url": "https://avatars.githubusercontent.com/u/90601662?s=96&v=4",
+      "profile": "https://github.com/geetu040",
+      "contributions": [
+        "doc",
+        "maintenance"
+      ]
+    },
+    {
+      "login": "memeo-pro",
+      "name": "Yash Edake",
+      "avatar_url": "https://avatars.githubusercontent.com/memeo-pro",
+      "profile": "https://github.com/MEMEO-PRO",
+      "contributions": [
+        "maintenance",
+        "bug"
+      ]
+    },
+    {
+    "login": "ianspektor",
       "name": "Ian Spektor",
       "avatar_url": "https://avatars.githubusercontent.com/u/49082859?v=4",
       "profile": "https://github.com/ianspektor",
@@ -2626,25 +2645,6 @@
       "contributions": [
         "code",
         "doc"
-=======
-      "login": "geetu040",
-      "name": "Armaghan",
-      "avatar_url": "https://avatars.githubusercontent.com/u/90601662?s=96&v=4",
-      "profile": "https://github.com/geetu040",
-      "contributions": [
-        "doc",
-        "maintenance"
-      ]
-    },
-    {
-      "login": "memeo-pro",
-      "name": "Yash Edake",
-      "avatar_url": "https://avatars.githubusercontent.com/memeo-pro",
-      "profile": "https://github.com/MEMEO-PRO",
-      "contributions": [
-        "maintenance",
-        "bug"
->>>>>>> 2531edb6
       ]
     }
   ]
