{
  "files": [
    "CONTRIBUTORS.md"
  ],
  "imageSize": 100,
  "contributorsPerLine": 7,
  "contributorsSortAlphabetically": true,
  "badgeTemplate": "[![All Contributors](https://img.shields.io/badge/all_contributors-<%= contributors.length %>-orange.svg)](#contributors)",
  "skipCi": true,
  "contributors": [
    {
      "login": "fkiraly",
      "name": "fkiraly",
      "avatar_url": "https://avatars1.githubusercontent.com/u/7985502?v=4",
      "profile": "https://github.com/fkiraly",
      "contributions": [
        "business",
        "doc",
        "design",
        "eventOrganizing",
        "financial",
        "fundingFinding",
        "ideas",
        "projectManagement",
        "question",
        "review",
        "talk"
      ]
    },
    {
      "login": "sajaysurya",
      "name": "Sajaysurya Ganesh",
      "avatar_url": "https://avatars2.githubusercontent.com/u/25329624?v=4",
      "profile": "https://sajay.online",
      "contributions": [
        "code",
        "doc",
        "design",
        "example",
        "ideas",
        "test",
        "tutorial"
      ]
    },
    {
      "login": "TonyBagnall",
      "name": "Tony Bagnall",
      "avatar_url": "https://avatars1.githubusercontent.com/u/9594042?v=4",
      "profile": "http://www.timeseriesclassification.com",
      "contributions": [
        "code",
        "business",
        "doc",
        "design",
        "eventOrganizing",
        "fundingFinding",
        "ideas",
        "projectManagement",
        "question",
        "review",
        "talk",
        "data"
      ]
    },
    {
      "login": "jasonlines",
      "name": "Jason Lines",
      "avatar_url": "https://avatars1.githubusercontent.com/u/38794632?v=4",
      "profile": "http://www.timeseriesclassification.com",
      "contributions": [
        "code",
        "business",
        "doc",
        "design",
        "eventOrganizing",
        "fundingFinding",
        "ideas",
        "projectManagement",
        "question",
        "review",
        "talk",
        "example"
      ]
    },
    {
      "login": "mloning",
      "name": "Markus Löning",
      "avatar_url": "https://avatars3.githubusercontent.com/u/21020482?v=4",
      "profile": "https://github.com/mloning",
      "contributions": [
        "code",
        "test",
        "maintenance",
        "platform",
        "review",
        "infra",
        "example",
        "bug",
        "tutorial",
        "business",
        "doc",
        "design",
        "eventOrganizing",
        "fundingFinding",
        "ideas",
        "projectManagement",
        "question",
        "talk",
        "mentoring",
        "video"
      ]
    },
    {
      "login": "goastler",
      "name": "George Oastler",
      "avatar_url": "https://avatars0.githubusercontent.com/u/7059456?v=4",
      "profile": "https://github.com/goastler",
      "contributions": [
        "code",
        "test",
        "platform",
        "example",
        "doc"
      ]
    },
    {
      "login": "ViktorKaz",
      "name": "ViktorKaz",
      "avatar_url": "https://avatars0.githubusercontent.com/u/33499138?v=4",
      "profile": "https://github.com/ViktorKaz",
      "contributions": [
        "code",
        "doc",
        "design"
      ]
    },
    {
      "login": "MatthewMiddlehurst",
      "name": "Matthew Middlehurst",
      "avatar_url": "https://avatars0.githubusercontent.com/u/25731235?v=4",
      "profile": "http://www.timeseriesclassification.com",
      "contributions": [
        "code",
        "doc",
        "test",
        "tutorial"
      ]
    },
    {
      "login": "jesellier",
      "name": "jesellier",
      "avatar_url": "https://avatars0.githubusercontent.com/u/51952076?v=4",
      "profile": "https://github.com/jesellier",
      "contributions": [
        "code"
      ]
    },
    {
      "login": "James-Large",
      "name": "James Large",
      "avatar_url": "https://avatars0.githubusercontent.com/u/44509982?v=4",
      "profile": "http://www.timeseriesclassification.com/",
      "contributions": [
        "code",
        "doc",
        "test",
        "infra",
        "maintenance"
      ]
    },
    {
      "login": "simone-pignotti",
      "name": "simone-pignotti",
      "avatar_url": "https://avatars1.githubusercontent.com/u/44410066?v=4",
      "profile": "https://github.com/simone-pignotti",
      "contributions": [
        "code",
        "bug"
      ]
    },
    {
      "login": "ClaudiaSanches",
      "name": "ClaudiaSanches",
      "avatar_url": "https://avatars3.githubusercontent.com/u/28742178?v=4",
      "profile": "https://github.com/ClaudiaSanches",
      "contributions": [
        "code",
        "test"
      ]
    },
    {
      "login": "aa25desh",
      "name": "aa25desh",
      "avatar_url": "https://avatars1.githubusercontent.com/u/29518290?v=4",
      "profile": "https://github.com/aa25desh",
      "contributions": [
        "code",
        "bug"
      ]
    },
    {
      "login": "matteogales",
      "name": "matteogales",
      "avatar_url": "https://avatars0.githubusercontent.com/u/9269326?v=4",
      "profile": "https://github.com/matteogales",
      "contributions": [
        "code",
        "design",
        "ideas"
      ]
    },
    {
      "login": "prockenschaub",
      "name": "Patrick Rockenschaub",
      "avatar_url": "https://avatars0.githubusercontent.com/u/15381732?v=4",
      "profile": "https://github.com/prockenschaub",
      "contributions": [
        "code",
        "design",
        "ideas",
        "test"
      ]
    },
    {
      "login": "dasgupsa",
      "name": "Saurabh Dasgupta",
      "avatar_url": "https://avatars2.githubusercontent.com/u/10398956?v=4",
      "profile": "https://github.com/dasgupsa",
      "contributions": [
        "code"
      ]
    },
    {
      "login": "angus924",
      "name": "angus924",
      "avatar_url": "https://avatars0.githubusercontent.com/u/55837131?v=4",
      "profile": "https://github.com/angus924",
      "contributions": [
        "code",
        "test",
        "tutorial"
      ]
    },
    {
      "login": "lnthach",
      "name": "Thach Le Nguyen",
      "avatar_url": "https://avatars0.githubusercontent.com/u/7788363?v=4",
      "profile": "https://github.com/lnthach",
      "contributions": [
        "code",
        "test"
      ]
    },
    {
      "login": "Ayushmaanseth",
      "name": "Ayushmaan Seth",
      "avatar_url": "https://avatars1.githubusercontent.com/u/29939762?v=4",
      "profile": "https://www.linkedin.com/in/ayushmaan-seth-4a96364a/",
      "contributions": [
        "code",
        "review",
        "test",
        "doc",
        "eventOrganizing",
        "tutorial"
      ]
    },
    {
      "login": "ninfueng",
      "name": "Ninnart Fuengfusin",
      "avatar_url": "https://avatars2.githubusercontent.com/u/28499769?v=4",
      "profile": "https://github.com/ninfueng",
      "contributions": [
        "code"
      ]
    },
    {
      "login": "big-o",
      "name": "big-o",
      "avatar_url": "https://avatars1.githubusercontent.com/u/1134151?v=4",
      "profile": "https://github.com/big-o",
      "contributions": [
        "code",
        "test",
        "design",
        "ideas",
        "review",
        "tutorial",
        "mentoring"
      ]
    },
    {
      "login": "Kludex",
      "name": "Marcelo Trylesinski",
      "avatar_url": "https://avatars3.githubusercontent.com/u/7353520?v=4",
      "profile": "http://marcelotryle.com",
      "contributions": [
        "doc"
      ]
    },
    {
      "login": "oleskiewicz",
      "name": "oleskiewicz",
      "avatar_url": "https://avatars1.githubusercontent.com/u/5682158?v=4",
      "profile": "https://github.com/oleskiewicz",
      "contributions": [
        "code",
        "doc",
        "test"
      ]
    },
    {
      "login": "dguijo",
      "name": "David Guijo Rubio",
      "avatar_url": "https://avatars1.githubusercontent.com/u/47889499?v=4",
      "profile": "http://www.uco.es/grupos/ayrna/index.php/es/publicaciones/articulos?publications_view_all=1&theses_view_all=0&projects_view_all=0&task=show&view=member&id=22",
      "contributions": [
        "code",
        "ideas"
      ]
    },
    {
      "login": "HYang1996",
      "name": "HYang1996",
      "avatar_url": "https://avatars0.githubusercontent.com/u/44179303?v=4",
      "profile": "https://github.com/HYang1996",
      "contributions": [
        "code",
        "test",
        "doc",
        "tutorial"
      ]
    },
    {
      "login": "Mo-Saif",
      "name": "Mohammed Saif Kazamel",
      "avatar_url": "https://avatars0.githubusercontent.com/u/27867617?v=4",
      "profile": "https://mo-saif.github.io/",
      "contributions": [
        "bug"
      ]
    },
    {
      "login": "abandus",
      "name": "abandus",
      "avatar_url": "https://avatars2.githubusercontent.com/u/46486474?v=4",
      "profile": "https://github.com/abandus",
      "contributions": [
        "ideas",
        "code"
      ]
    },
    {
      "login": "Pangoraw",
      "name": "Paul",
      "avatar_url": "https://avatars1.githubusercontent.com/u/9824244?v=4",
      "profile": "https://ber.gp",
      "contributions": [
        "doc"
      ]
    },
    {
      "login": "vedazeren",
      "name": "vedazeren",
      "avatar_url": "https://avatars3.githubusercontent.com/u/63582874?v=4",
      "profile": "https://github.com/vedazeren",
      "contributions": [
        "code",
        "test"
      ]
    },
    {
      "login": "hiqbal2",
      "name": "hiqbal2",
      "avatar_url": "https://avatars3.githubusercontent.com/u/10302415?v=4",
      "profile": "https://github.com/hiqbal2",
      "contributions": [
        "doc"
      ]
    },
    {
      "login": "btrtts",
      "name": "btrtts",
      "avatar_url": "https://avatars3.githubusercontent.com/u/66252156?v=4",
      "profile": "https://github.com/btrtts",
      "contributions": [
        "doc"
      ]
    },
    {
      "login": "marielledado",
      "name": "Marielle",
      "avatar_url": "https://avatars2.githubusercontent.com/u/13499809?v=4",
      "profile": "https://twitter.com/marielli",
      "contributions": [
        "doc",
        "code",
        "ideas"
      ]
    },
    {
      "login": "Cheukting",
      "name": "Cheuk Ting Ho",
      "avatar_url": "https://avatars1.githubusercontent.com/u/28761465?v=4",
      "profile": "http://cheuk.dev",
      "contributions": [
        "code"
      ]
    },
    {
      "login": "sophijka",
      "name": "sophijka",
      "avatar_url": "https://avatars2.githubusercontent.com/u/47450591?v=4",
      "profile": "https://github.com/sophijka",
      "contributions": [
        "doc",
        "maintenance"
      ]
    },
    {
      "login": "Quaterion",
      "name": "Quaterion",
      "avatar_url": "https://avatars2.githubusercontent.com/u/23200273?v=4",
      "profile": "https://github.com/Quaterion",
      "contributions": [
        "bug"
      ]
    },
    {
      "login": "ABostrom",
      "name": "Aaron Bostrom",
      "avatar_url": "https://avatars0.githubusercontent.com/u/9571933?v=4",
      "profile": "https://github.com/ABostrom",
      "contributions": [
        "code",
        "doc",
        "test",
        "mentoring"
      ]
    },
    {
      "login": "BandaSaiTejaReddy",
      "name": "BANDASAITEJAREDDY",
      "avatar_url": "https://avatars0.githubusercontent.com/u/31387911?v=4",
      "profile": "https://github.com/BandaSaiTejaReddy",
      "contributions": [
        "code",
        "doc"
      ]
    },
    {
      "login": "lynnssi",
      "name": "Alexandra Amidon",
      "avatar_url": "https://avatars2.githubusercontent.com/u/17050655?v=4",
      "profile": "https://medium.com/@alexandra.amidon",
      "contributions": [
        "blog",
        "doc",
        "ideas"
      ]
    },
    {
      "login": "chizzi25",
      "name": "chizzi25",
      "avatar_url": "https://avatars3.githubusercontent.com/u/67911243?v=4",
      "profile": "https://github.com/chizzi25",
      "contributions": [
        "blog"
      ]
    },
    {
      "login": "Piyush1729",
      "name": "Piyush1729",
      "avatar_url": "https://avatars2.githubusercontent.com/u/64950012?v=4",
      "profile": "https://github.com/Piyush1729",
      "contributions": [
        "code",
        "review"
      ]
    },
    {
      "login": "sri1419",
      "name": "sri1419",
      "avatar_url": "https://avatars2.githubusercontent.com/u/65078278?v=4",
      "profile": "https://github.com/sri1419",
      "contributions": [
        "code"
      ]
    },
    {
      "login": "patrickzib",
      "name": "Patrick Schäfer",
      "avatar_url": "https://avatars0.githubusercontent.com/u/7783034?v=4",
      "profile": "http://www2.informatik.hu-berlin.de/~schaefpa/",
      "contributions": [
        "code",
        "tutorial"
      ]
    },
    {
      "login": "akanz1",
      "name": "Andreas Kanz",
      "avatar_url": "https://avatars3.githubusercontent.com/u/51492342?v=4",
      "profile": "https://github.com/akanz1",
      "contributions": [
        "tutorial"
      ]
    },
    {
      "login": "brettkoonce",
      "name": "brett koonce",
      "avatar_url": "https://avatars2.githubusercontent.com/u/11281814?v=4",
      "profile": "https://github.com/brettkoonce",
      "contributions": [
        "doc"
      ]
    },
    {
      "login": "alwinw",
      "name": "Alwin",
      "avatar_url": "https://avatars3.githubusercontent.com/u/16846521?v=4",
      "profile": "https://github.com/alwinw",
      "contributions": [
        "doc",
        "code",
        "maintenance"
      ]
    },
    {
      "login": "kkoziara",
      "name": "kkoziara",
      "avatar_url": "https://avatars1.githubusercontent.com/u/4346849?v=4",
      "profile": "https://github.com/kkoziara",
      "contributions": [
        "code",
        "bug"
      ]
    },
    {
      "login": "evanmiller29",
      "name": "Evan Miller",
      "avatar_url": "https://avatars2.githubusercontent.com/u/8062590?v=4",
      "profile": "https://github.com/evanmiller29",
      "contributions": [
        "tutorial"
      ]
    },
    {
      "login": "krumeto",
      "name": "Krum Arnaudov",
      "avatar_url": "https://avatars3.githubusercontent.com/u/11272436?v=4",
      "profile": "https://github.com/krumeto",
      "contributions": [
        "bug",
        "code"
      ]
    },
    {
      "login": "martinagvilas",
      "name": "Martina G. Vilas",
      "avatar_url": "https://avatars2.githubusercontent.com/u/37339384?v=4",
      "profile": "https://github.com/martinagvilas",
      "contributions": [
        "review",
        "ideas"
      ]
    },
    {
      "login": "Emiliathewolf",
      "name": "Emilia Rose",
      "avatar_url": "https://avatars2.githubusercontent.com/u/22026218?v=4",
      "profile": "https://github.com/Emiliathewolf",
      "contributions": [
        "code",
        "test"
      ]
    },
    {
      "login": "AidenRushbrooke",
      "name": "AidenRushbrooke",
      "avatar_url": "https://avatars0.githubusercontent.com/u/72034940?v=4",
      "profile": "https://github.com/AidenRushbrooke",
      "contributions": [
        "code",
        "test"
      ]
    },
    {
      "login": "whackteachers",
      "name": "Jason Pong",
      "avatar_url": "https://avatars0.githubusercontent.com/u/33785383?v=4",
      "profile": "https://github.com/whackteachers",
      "contributions": [
        "code",
        "test"
      ]
    },
    {
      "login": "magittan",
      "name": "William Zheng",
      "avatar_url": "https://avatars0.githubusercontent.com/u/14024202?v=4",
      "profile": "https://github.com/magittan",
      "contributions": [
        "code",
        "test"
      ]
    },
    {
      "login": "huayicodes",
      "name": "Huayi Wei",
      "avatar_url": "https://avatars3.githubusercontent.com/u/22870735?v=4",
      "profile": "https://www.linkedin.com/in/huayiwei/",
      "contributions": [
        "tutorial"
      ]
    },
    {
      "login": "Multivin12",
      "name": "Multivin12",
      "avatar_url": "https://avatars3.githubusercontent.com/u/36476633?v=4",
      "profile": "https://github.com/Multivin12",
      "contributions": [
        "code",
        "test"
      ]
    },
    {
      "login": "davidbp",
      "name": "David Buchaca Prats",
      "avatar_url": "https://avatars3.githubusercontent.com/u/4223580?v=4",
      "profile": "https://github.com/davidbp",
      "contributions": [
        "code"
      ]
    },
    {
      "login": "SebasKoel",
      "name": "Sebastiaan Koel",
      "avatar_url": "https://avatars3.githubusercontent.com/u/66252156?v=4",
      "profile": "https://github.com/SebasKoel",
      "contributions": [
        "code",
        "doc"
      ]
    },
    {
      "login": "MarcoGorelli",
      "name": "Marco Gorelli",
      "avatar_url": "https://avatars2.githubusercontent.com/u/33491632?v=4",
      "profile": "https://github.com/MarcoGorelli",
      "contributions": [
        "infra"
      ]
    },
    {
      "login": "DmitriyValetov",
      "name": "Dmitriy Valetov",
      "avatar_url": "https://avatars0.githubusercontent.com/u/27976850?v=4",
      "profile": "https://github.com/DmitriyValetov",
      "contributions": [
        "code",
        "tutorial"
      ]
    },
    {
      "login": "vollmersj",
      "name": "vollmersj",
      "avatar_url": "https://avatars2.githubusercontent.com/u/12613127?v=4",
      "profile": "https://github.com/vollmersj",
      "contributions": [
        "doc"
      ]
    },
    {
      "login": "MichalChromcak",
      "name": "Michal Chromcak",
      "avatar_url": "https://avatars1.githubusercontent.com/u/12393430?v=4",
      "profile": "https://github.com/MichalChromcak",
      "contributions": [
        "code",
        "doc",
        "test",
        "tutorial"
      ]
    },
    {
      "login": "bmurdata",
      "name": "Brian Murphy",
      "avatar_url": "https://avatars2.githubusercontent.com/u/32182553?v=4",
      "profile": "https://bmurphyportfolio.netlify.com/",
      "contributions": [
        "doc"
      ]
    },
    {
      "login": "raishubham1",
      "name": "raishubham1",
      "avatar_url": "https://avatars3.githubusercontent.com/u/29356417?v=4",
      "profile": "https://github.com/raishubham1",
      "contributions": [
        "doc"
      ]
    },
    {
      "login": "ngupta23",
      "name": "Nikhil Gupta",
      "avatar_url": "https://avatars0.githubusercontent.com/u/33585645?v=4",
      "profile": "https://github.com/ngupta23",
      "contributions": [
        "code",
        "bug",
        "doc"
      ]
    },
    {
      "login": "aiwalter",
      "name": "Martin Walter",
      "avatar_url": "https://avatars0.githubusercontent.com/u/29627036?v=4",
      "profile": "https://www.linkedin.com/in/martin-walter-1a33b3114/",
      "contributions": [
        "code",
        "bug"
      ]
    },
    {
      "login": "afzal442",
      "name": "Afzal Ansari",
      "avatar_url": "https://avatars0.githubusercontent.com/u/11625672?v=4",
      "profile": "https://github.com/afzal442",
      "contributions": [
        "code",
        "doc"
      ]
    },
    {
      "login": "gracewgao",
      "name": "Grace Gao",
      "avatar_url": "https://avatars0.githubusercontent.com/u/38268331?v=4",
      "profile": "https://www.linkedin.com/in/gracewgao/",
      "contributions": [
        "code",
        "bug"
      ]
    },
    {
      "login": "utsavcoding",
      "name": "Utsav Kumar Tiwari",
      "avatar_url": "https://avatars3.githubusercontent.com/u/55446385?v=4",
      "profile": "https://github.com/utsavcoding",
      "contributions": [
        "code",
        "doc"
      ]
    },
    {
      "login": "tch",
      "name": "Tomasz Chodakowski",
      "avatar_url": "https://avatars3.githubusercontent.com/u/184076?v=4",
      "profile": "https://github.com/tch",
      "contributions": [
        "code",
        "doc",
        "bug"
      ]
    },
    {
      "login": "koralturkk",
      "name": "Kutay Koralturk",
      "avatar_url": "https://avatars2.githubusercontent.com/u/18037789?s=460&v=4",
      "profile": "https://github.com/koralturkk",
      "contributions": [
        "code",
        "bug"
      ]
    },
    {
      "login": "vnmabus",
      "name": "Carlos Ramos Carreño",
      "avatar_url": "https://avatars1.githubusercontent.com/u/2364173?v=4",
      "profile": "https://github.com/vnmabus",
      "contributions": [
        "doc"
      ]
    },
    {
      "login": "lpantano",
      "name": "Lorena Pantano",
      "avatar_url": "https://avatars2.githubusercontent.com/u/1621788?v=4",
      "profile": "http://lpantano.github.io/",
      "contributions": [
        "ideas"
      ]
    },
    {
      "login": "KirstieJane",
      "name": "Kirstie Whitaker",
      "avatar_url": "https://avatars1.githubusercontent.com/u/3626306?v=4",
      "profile": "https://whitakerlab.github.io/",
      "contributions": [
        "ideas",
        "fundingFinding"
      ]
    },
    {
      "login": "juanitorduz",
      "name": "Juan Orduz",
      "avatar_url": "https://avatars1.githubusercontent.com/u/22996444?v=4",
      "profile": "https://juanitorduz.github.io/",
      "contributions": [
        "tutorial",
        "doc"
      ]
    },
    {
      "login": "dhirschfeld",
      "name": "Dave Hirschfeld",
      "avatar_url": "https://avatars1.githubusercontent.com/u/881019?v=4",
      "profile": "https://dhirschfeld.github.io/",
      "contributions": [
        "infra"
      ]
    },
    {
      "login": "xuyxu",
      "name": "Yi-Xuan Xu",
      "avatar_url": "https://avatars2.githubusercontent.com/u/22359569?v=4",
      "profile": "https://github.com/xuyxu",
      "contributions": [
        "code",
        "test",
        "maintenance",
        "doc"
      ]
    },
    {
      "login": "vincent-nich12",
      "name": "vincent-nich12",
      "avatar_url": "https://avatars3.githubusercontent.com/u/36476633?v=4",
      "profile": "https://github.com/vincent-nich12",
      "contributions": [
        "code"
      ]
    },
    {
      "login": "hamzahiqb",
      "name": "hamzahiqb",
      "avatar_url": "https://avatars3.githubusercontent.com/u/10302415?v=4",
      "profile": "https://github.com/hamzahiqb",
      "contributions": [
        "infra"
      ]
    },
    {
      "login": "Hephaest",
      "name": "Miao Cai",
      "avatar_url": "https://avatars2.githubusercontent.com/u/37981444?v=4",
      "profile": "https://github.com/Hephaest",
      "contributions": [
        "bug",
        "code"
      ]
    },
    {
      "login": "RNKuhns",
      "name": "Ryan Kuhns",
      "avatar_url": "https://avatars0.githubusercontent.com/u/26907244?v=4",
      "profile": "https://github.com/rnkuhns",
      "contributions": [
        "code",
        "doc",
        "tutorial"
      ]
    },
    {
      "login": "pabworks",
      "name": "pabworks",
      "avatar_url": "https://avatars.githubusercontent.com/u/32725127?v=4",
      "profile": "https://github.com/pabworks",
      "contributions": [
        "code",
        "test"
      ]
    },
    {
      "login": "ayan-biswas0412",
      "name": "AYAN BISWAS",
      "avatar_url": "https://avatars.githubusercontent.com/u/52851184?v=4",
      "profile": "https://github.com/ayan-biswas0412",
      "contributions": [
        "code"
      ]
    },
    {
      "login": "Lovkush-A",
      "name": "Lovkush",
      "avatar_url": "https://avatars.githubusercontent.com/u/25344832?v=4",
      "profile": "https://github.com/Lovkush-A",
      "contributions": [
        "code",
        "test"
      ]
    },
    {
      "login": "luiszugasti",
      "name": "Luis Zugasti",
      "avatar_url": "https://avatars.githubusercontent.com/u/11198457?s=460&u=0645b72683e491824aca16db9702f1d3eb990389&v=4",
      "profile": "https://github.com/luiszugasti",
      "contributions": [
        "doc"
      ]
    },
    {
      "login": "kanand77",
      "name": "Kavin Anand",
      "avatar_url": "https://avatars.githubusercontent.com/kanand77",
      "profile": "https://github.com/kanand77",
      "contributions": [
        "doc"
      ]
    },
    {
      "login": "dsherry",
      "name": "Dylan Sherry",
      "avatar_url": "https://avatars.githubusercontent.com/dsherry",
      "profile": "https://github.com/dsherry",
      "contributions": [
        "infra"
      ]
    },
    {
      "login": "kachayev",
      "name": "Oleksii Kachaiev"
      "avatar_url": "https://avatars.githubusercontent.com/u/485647?v=4",
      "profile": "https://github.com/kachayev",
      "contributions": [
        "code",
        "test"
      ]
    },
    {
      "login": "Ifeanyi30",
      "name": "Ifeanyi30",
      "avatar_url": "https://avatars.githubusercontent.com/u/49926145?v=4",
      "profile": "https://github.com/Ifeanyi30",
      "contributions": [
        "code"
      ]
    },
    {
      "login": "jschemm",
      "name": "jschemm",
      "avatar_url": "https://avatars.githubusercontent.com/u/81151346?v=4",
      "profile": "https://github.com/jschemm",
      "contributions": [
        "code"
      ]
    },
    {
      "login": "aaronreidsmith",
      "name": "Aaron Smith",
      "avatar_url": "https://avatars.githubusercontent.com/u/21350310?v=4",
      "profile": "https://github.com/aaronreidsmith",
      "contributions": [
        "code"
      ]
    },
    {
<<<<<<< HEAD
      "login": "ltsaprounis",
      "name": "Leonidas Tsaprounis",
      "avatar_url": "https://avatars.githubusercontent.com/u/64217214?v=4",
      "profile": "https://github.com/ltsaprounis",
      "contributions": [
        "code",
        "bug"
=======
      "login": "GuzalBulatova",
      "name": "Guzal Bulatova",
      "avatar_url": "https://avatars.githubusercontent.com/GuzalBulatova",
      "profile": "https://github.com/GuzalBulatova",
      "contributions": [
        "code",
        "test"
>>>>>>> 192b5ec5
      ]
    }
  ],
  "projectName": "sktime",
  "projectOwner": "alan-turing-institute",
  "repoType": "github",
  "repoHost": "https://github.com",
  "commitConvention": "none"
}<|MERGE_RESOLUTION|>--- conflicted
+++ resolved
@@ -965,7 +965,6 @@
       ]
     },
     {
-<<<<<<< HEAD
       "login": "ltsaprounis",
       "name": "Leonidas Tsaprounis",
       "avatar_url": "https://avatars.githubusercontent.com/u/64217214?v=4",
@@ -973,7 +972,9 @@
       "contributions": [
         "code",
         "bug"
-=======
+      ]
+    },
+    {
       "login": "GuzalBulatova",
       "name": "Guzal Bulatova",
       "avatar_url": "https://avatars.githubusercontent.com/GuzalBulatova",
@@ -981,7 +982,6 @@
       "contributions": [
         "code",
         "test"
->>>>>>> 192b5ec5
       ]
     }
   ],
