{
  "projectName": "sktime",
  "projectOwner": "sktime",
  "repoType": "github",
  "repoHost": "https://github.com",
  "commitConvention": "none",
  "files": [
    "CONTRIBUTORS.md"
  ],
  "imageSize": 100,
  "contributorsPerLine": 9,
  "contributorsSortAlphabetically": true,
  "badgeTemplate": "[![All Contributors](https://img.shields.io/badge/all_contributors-<%= contributors.length %>-orange.svg)](#contributors)",
  "skipCi": true,
  "contributors": [
    {
      "login": "fkiraly",
      "name": "Franz Kiraly",
      "avatar_url": "https://avatars1.githubusercontent.com/u/7985502?v=4",
      "profile": "https://github.com/fkiraly",
      "contributions": [
        "blog",
        "bug",
        "business",
        "code",
        "doc",
        "design",
        "eventOrganizing",
        "example",
        "financial",
        "fundingFinding",
        "ideas",
        "maintenance",
        "mentoring",
        "projectManagement",
        "question",
        "review",
        "talk",
        "test",
        "tutorial",
        "video"
      ]
    },
    {
      "login": "sajaysurya",
      "name": "Sajaysurya Ganesh",
      "avatar_url": "https://avatars2.githubusercontent.com/u/25329624?v=4",
      "profile": "https://sajay.online",
      "contributions": [
        "code",
        "doc",
        "design",
        "example",
        "ideas",
        "test",
        "tutorial"
      ]
    },
    {
      "login": "Tomiiwa",
      "name": "Ireoluwatomiwa",
      "avatar_url": "https://avatars.githubusercontent.com/u/61966277?v=4",
      "profile": "https://www.linkedin.com/in/ireoluwatomiwa-sanusi/",
      "contributions": [
        "doc"
      ]
    },
    {
      "login": "TonyBagnall",
      "name": "Tony Bagnall",
      "avatar_url": "https://avatars1.githubusercontent.com/u/9594042?v=4",
      "profile": "http://www.timeseriesclassification.com",
      "contributions": [
        "code",
        "business",
        "doc",
        "design",
        "eventOrganizing",
        "fundingFinding",
        "ideas",
        "projectManagement",
        "question",
        "review",
        "talk",
        "data"
      ]
    },
    {
      "login": "jasonlines",
      "name": "Jason Lines",
      "avatar_url": "https://avatars1.githubusercontent.com/u/38794632?v=4",
      "profile": "http://www.timeseriesclassification.com",
      "contributions": [
        "code",
        "business",
        "doc",
        "design",
        "eventOrganizing",
        "fundingFinding",
        "ideas",
        "projectManagement",
        "question",
        "review",
        "talk",
        "example"
      ]
    },
    {
      "login": "mloning",
      "name": "Markus Löning",
      "avatar_url": "https://avatars3.githubusercontent.com/u/21020482?v=4",
      "profile": "https://github.com/mloning",
      "contributions": [
        "code",
        "test",
        "maintenance",
        "platform",
        "review",
        "infra",
        "example",
        "bug",
        "tutorial",
        "business",
        "doc",
        "design",
        "eventOrganizing",
        "fundingFinding",
        "ideas",
        "projectManagement",
        "question",
        "talk",
        "mentoring",
        "video"
      ]
    },
    {
      "login": "goastler",
      "name": "George Oastler",
      "avatar_url": "https://avatars0.githubusercontent.com/u/7059456?v=4",
      "profile": "https://github.com/goastler",
      "contributions": [
        "code",
        "test",
        "platform",
        "example",
        "doc"
      ]
    },
    {
      "login": "ViktorKaz",
      "name": "ViktorKaz",
      "avatar_url": "https://avatars0.githubusercontent.com/u/33499138?v=4",
      "profile": "https://github.com/ViktorKaz",
      "contributions": [
        "code",
        "doc",
        "design"
      ]
    },
    {
      "login": "MatthewMiddlehurst",
      "name": "Matthew Middlehurst",
      "avatar_url": "https://avatars0.githubusercontent.com/u/25731235?v=4",
      "profile": "http://www.timeseriesclassification.com",
      "contributions": [
        "code",
        "doc",
        "test",
        "tutorial",
        "review",
        "bug"
      ]
    },
    {
      "login": "miraep8",
      "name": "Mirae Parker",
      "avatar_url": "https://avatars.githubusercontent.com/u/10511777?s=400&u=10a774fd4be767fa3b23a82a98bbfe102c17f0f3&v=4",
      "profile": "https://github.com/miraep8",
      "contributions": [
        "code",
        "test"
      ]
    },
    {
      "login": "jesellier",
      "name": "jesellier",
      "avatar_url": "https://avatars0.githubusercontent.com/u/51952076?v=4",
      "profile": "https://github.com/jesellier",
      "contributions": [
        "code"
      ]
    },
    {
      "login": "James-Large",
      "name": "James Large",
      "avatar_url": "https://avatars0.githubusercontent.com/u/44509982?v=4",
      "profile": "http://www.timeseriesclassification.com/",
      "contributions": [
        "code",
        "doc",
        "test",
        "infra",
        "maintenance"
      ]
    },
    {
      "login": "achieveordie",
      "name": "Sagar Mishra",
      "avatar_url": "https://avatars.githubusercontent.com/u/54197164?v=4",
      "profile": "https://github.com/achieveordie",
      "contributions": [
        "bug",
        "code",
        "test"
      ]
    },
    {
      "login": "simone-pignotti",
      "name": "simone-pignotti",
      "avatar_url": "https://avatars1.githubusercontent.com/u/44410066?v=4",
      "profile": "https://github.com/simone-pignotti",
      "contributions": [
        "code",
        "bug"
      ]
    },
    {
      "login": "ClaudiaSanches",
      "name": "ClaudiaSanches",
      "avatar_url": "https://avatars3.githubusercontent.com/u/28742178?v=4",
      "profile": "https://github.com/ClaudiaSanches",
      "contributions": [
        "code",
        "test"
      ]
    },
    {
      "login": "aa25desh",
      "name": "aa25desh",
      "avatar_url": "https://avatars1.githubusercontent.com/u/29518290?v=4",
      "profile": "https://github.com/aa25desh",
      "contributions": [
        "code",
        "bug"
      ]
    },
    {
      "login": "matteogales",
      "name": "matteogales",
      "avatar_url": "https://avatars0.githubusercontent.com/u/9269326?v=4",
      "profile": "https://github.com/matteogales",
      "contributions": [
        "code",
        "design",
        "ideas"
      ]
    },
    {
      "login": "prockenschaub",
      "name": "Patrick Rockenschaub",
      "avatar_url": "https://avatars0.githubusercontent.com/u/15381732?v=4",
      "profile": "https://github.com/prockenschaub",
      "contributions": [
        "code",
        "design",
        "ideas",
        "test"
      ]
    },
    {
      "login": "dasgupsa",
      "name": "Saurabh Dasgupta",
      "avatar_url": "https://avatars2.githubusercontent.com/u/10398956?v=4",
      "profile": "https://github.com/dasgupsa",
      "contributions": [
        "code"
      ]
    },
    {
      "login": "angus924",
      "name": "Angus Dempster",
      "avatar_url": "https://avatars0.githubusercontent.com/u/55837131?v=4",
      "profile": "https://github.com/angus924",
      "contributions": [
        "code",
        "test",
        "tutorial"
      ]
    },
    {
      "login": "vnicholson1",
      "name": "Vincent Nicholson",
      "profile": "https://github.com/vnicholson1",
      "contributions": [
        "code"
      ]
    },
    {
      "login": "lnthach",
      "name": "Thach Le Nguyen",
      "avatar_url": "https://avatars0.githubusercontent.com/u/7788363?v=4",
      "profile": "https://github.com/lnthach",
      "contributions": [
        "code",
        "test"
      ]
    },
    {
      "login": "Ayushmaanseth",
      "name": "Ayushmaan Seth",
      "avatar_url": "https://avatars1.githubusercontent.com/u/29939762?v=4",
      "profile": "https://www.linkedin.com/in/ayushmaan-seth-4a96364a/",
      "contributions": [
        "code",
        "review",
        "test",
        "doc",
        "eventOrganizing",
        "tutorial"
      ]
    },
    {
      "login": "Riyabelle25",
      "name": "Riya Elizabeth John",
      "avatar_url": "https://avatars.githubusercontent.com/u/55790848?v=4",
      "contributions": [
        "code"
      ]
    },
    {
      "login": "ninfueng",
      "name": "Ninnart Fuengfusin",
      "avatar_url": "https://avatars2.githubusercontent.com/u/28499769?v=4",
      "profile": "https://github.com/ninfueng",
      "contributions": [
        "code"
      ]
    },
    {
      "login": "big-o",
      "name": "big-o",
      "avatar_url": "https://avatars1.githubusercontent.com/u/1134151?v=4",
      "profile": "https://github.com/big-o",
      "contributions": [
        "code",
        "test",
        "design",
        "ideas",
        "review",
        "tutorial",
        "mentoring"
      ]
    },
    {
      "login": "Kludex",
      "name": "Marcelo Trylesinski",
      "avatar_url": "https://avatars3.githubusercontent.com/u/7353520?v=4",
      "profile": "http://marcelotryle.com",
      "contributions": [
        "doc"
      ]
    },
    {
      "login": "oleskiewicz",
      "name": "oleskiewicz",
      "avatar_url": "https://avatars1.githubusercontent.com/u/5682158?v=4",
      "profile": "https://github.com/oleskiewicz",
      "contributions": [
        "code",
        "doc",
        "test"
      ]
    },
    {
      "login": "dguijo",
      "name": "David Guijo Rubio",
      "avatar_url": "https://avatars1.githubusercontent.com/u/47889499?v=4",
      "profile": "http://www.uco.es/grupos/ayrna/index.php/es/publicaciones/articulos?publications_view_all=1&theses_view_all=0&projects_view_all=0&task=show&view=member&id=22",
      "contributions": [
        "code",
        "ideas"
      ]
    },
    {
      "login": "HYang1996",
      "name": "HYang1996",
      "avatar_url": "https://avatars0.githubusercontent.com/u/44179303?v=4",
      "profile": "https://github.com/HYang1996",
      "contributions": [
        "code",
        "test",
        "doc",
        "tutorial"
      ]
    },
    {
      "login": "Mo-Saif",
      "name": "Mohammed Saif Kazamel",
      "avatar_url": "https://avatars0.githubusercontent.com/u/27867617?v=4",
      "profile": "https://mo-saif.github.io/",
      "contributions": [
        "bug"
      ]
    },
    {
      "login": "abandus",
      "name": "abandus",
      "avatar_url": "https://avatars2.githubusercontent.com/u/46486474?v=4",
      "profile": "https://github.com/abandus",
      "contributions": [
        "ideas",
        "code"
      ]
    },
    {
      "login": "Pangoraw",
      "name": "Paul",
      "avatar_url": "https://avatars1.githubusercontent.com/u/9824244?v=4",
      "profile": "https://ber.gp",
      "contributions": [
        "doc"
      ]
    },
    {
      "login": "vedazeren",
      "name": "vedazeren",
      "avatar_url": "https://avatars3.githubusercontent.com/u/63582874?v=4",
      "profile": "https://github.com/vedazeren",
      "contributions": [
        "code",
        "test"
      ]
    },
    {
      "login": "hiqbal2",
      "name": "hiqbal2",
      "avatar_url": "https://avatars3.githubusercontent.com/u/10302415?v=4",
      "profile": "https://github.com/hiqbal2",
      "contributions": [
        "doc"
      ]
    },
    {
      "login": "btrtts",
      "name": "btrtts",
      "avatar_url": "https://avatars3.githubusercontent.com/u/66252156?v=4",
      "profile": "https://github.com/btrtts",
      "contributions": [
        "doc"
      ]
    },
    {
      "login": "marielledado",
      "name": "Marielle",
      "avatar_url": "https://avatars2.githubusercontent.com/u/13499809?v=4",
      "profile": "https://twitter.com/marielli",
      "contributions": [
        "doc",
        "code",
        "ideas"
      ]
    },
    {
      "login": "Cheukting",
      "name": "Cheuk Ting Ho",
      "avatar_url": "https://avatars1.githubusercontent.com/u/28761465?v=4",
      "profile": "http://cheuk.dev",
      "contributions": [
        "code"
      ]
    },
    {
      "login": "sophijka",
      "name": "sophijka",
      "avatar_url": "https://avatars2.githubusercontent.com/u/47450591?v=4",
      "profile": "https://github.com/sophijka",
      "contributions": [
        "doc",
        "maintenance"
      ]
    },
    {
      "login": "Quaterion",
      "name": "Quaterion",
      "avatar_url": "https://avatars2.githubusercontent.com/u/23200273?v=4",
      "profile": "https://github.com/Quaterion",
      "contributions": [
        "bug"
      ]
    },
    {
      "login": "Arnau",
      "name": "Arnau",
      "avatar_url": "https://avatars.githubusercontent.com/u/38285979?s=400&u=8bdd0021cb5bae47ba5bd69c355c694dc3090f5e&v=4",
      "profile": "https://www.linkedin.com/in/arnau-jim%C3%A9nez-castany-b2ba2597/",
      "contributions": [
        "code"
      ]
    },
    {
      "login": "ABostrom",
      "name": "Aaron Bostrom",
      "avatar_url": "https://avatars0.githubusercontent.com/u/9571933?v=4",
      "profile": "https://github.com/ABostrom",
      "contributions": [
        "code",
        "doc",
        "test",
        "mentoring"
      ]
    },
    {
      "login": "BandaSaiTejaReddy",
      "name": "BANDASAITEJAREDDY",
      "avatar_url": "https://avatars0.githubusercontent.com/u/31387911?v=4",
      "profile": "https://github.com/BandaSaiTejaReddy",
      "contributions": [
        "code",
        "doc"
      ]
    },
    {
      "login": "lynnssi",
      "name": "Alexandra Amidon",
      "avatar_url": "https://avatars2.githubusercontent.com/u/17050655?v=4",
      "profile": "https://medium.com/@alexandra.amidon",
      "contributions": [
        "blog",
        "doc",
        "ideas"
      ]
    },
    {
      "login": "chizzi25",
      "name": "chizzi25",
      "avatar_url": "https://avatars3.githubusercontent.com/u/67911243?v=4",
      "profile": "https://github.com/chizzi25",
      "contributions": [
        "blog"
      ]
    },
    {
      "login": "Piyush1729",
      "name": "Piyush Gade",
      "avatar_url": "https://avatars2.githubusercontent.com/u/64950012?v=4",
      "profile": "https://github.com/Piyush1729",
      "contributions": [
        "code",
        "review"
      ]
    },
    {
      "login": "sri1419",
      "name": "sri1419",
      "avatar_url": "https://avatars2.githubusercontent.com/u/65078278?v=4",
      "profile": "https://github.com/sri1419",
      "contributions": [
        "code"
      ]
    },
    {
      "login": "patrickzib",
      "name": "Patrick Schäfer",
      "avatar_url": "https://avatars0.githubusercontent.com/u/7783034?v=4",
      "profile": "http://www2.informatik.hu-berlin.de/~schaefpa/",
      "contributions": [
        "code",
        "tutorial"
      ]
    },
    {
      "login": "ermshaua",
      "name": "Arik Ermshaus",
      "avatar_url": "https://avatars.githubusercontent.com/u/23294512?v=4",
      "profile": "https://github.com/ermshaua/",
      "contributions": [
        "code"
      ]
    },
    {
      "login": "akanz1",
      "name": "Andreas Kanz",
      "avatar_url": "https://avatars3.githubusercontent.com/u/51492342?v=4",
      "profile": "https://github.com/akanz1",
      "contributions": [
        "tutorial"
      ]
    },
    {
      "login": "brettkoonce",
      "name": "brett koonce",
      "avatar_url": "https://avatars2.githubusercontent.com/u/11281814?v=4",
      "profile": "https://github.com/brettkoonce",
      "contributions": [
        "doc"
      ]
    },
    {
      "login": "alwinw",
      "name": "Alwin",
      "avatar_url": "https://avatars3.githubusercontent.com/u/16846521?v=4",
      "profile": "https://github.com/alwinw",
      "contributions": [
        "doc",
        "code",
        "maintenance"
      ]
    },
    {
      "login": "kkoziara",
      "name": "kkoziara",
      "avatar_url": "https://avatars1.githubusercontent.com/u/4346849?v=4",
      "profile": "https://github.com/kkoziara",
      "contributions": [
        "code",
        "bug"
      ]
    },
    {
      "login": "evanmiller29",
      "name": "Evan Miller",
      "avatar_url": "https://avatars2.githubusercontent.com/u/8062590?v=4",
      "profile": "https://github.com/evanmiller29",
      "contributions": [
        "tutorial"
      ]
    },
    {
      "login": "krumeto",
      "name": "Krum Arnaudov",
      "avatar_url": "https://avatars3.githubusercontent.com/u/11272436?v=4",
      "profile": "https://github.com/krumeto",
      "contributions": [
        "bug",
        "code"
      ]
    },
    {
      "login": "martinagvilas",
      "name": "Martina G. Vilas",
      "avatar_url": "https://avatars2.githubusercontent.com/u/37339384?v=4",
      "profile": "https://github.com/martinagvilas",
      "contributions": [
        "review",
        "ideas"
      ]
    },
    {
      "login": "Emiliathewolf",
      "name": "Emilia Rose",
      "avatar_url": "https://avatars2.githubusercontent.com/u/22026218?v=4",
      "profile": "https://github.com/Emiliathewolf",
      "contributions": [
        "code",
        "test"
      ]
    },
    {
      "login": "AidenRushbrooke",
      "name": "AidenRushbrooke",
      "avatar_url": "https://avatars0.githubusercontent.com/u/72034940?v=4",
      "profile": "https://github.com/AidenRushbrooke",
      "contributions": [
        "code",
        "test"
      ]
    },
    {
      "login": "whackteachers",
      "name": "Jason Pong",
      "avatar_url": "https://avatars0.githubusercontent.com/u/33785383?v=4",
      "profile": "https://github.com/whackteachers",
      "contributions": [
        "code",
        "test"
      ]
    },
    {
      "login": "magittan",
      "name": "William Zheng",
      "avatar_url": "https://avatars0.githubusercontent.com/u/14024202?v=4",
      "profile": "https://github.com/magittan",
      "contributions": [
        "code",
        "test"
      ]
    },
    {
      "login": "huayicodes",
      "name": "Huayi Wei",
      "avatar_url": "https://avatars3.githubusercontent.com/u/22870735?v=4",
      "profile": "https://www.linkedin.com/in/huayiwei/",
      "contributions": [
        "tutorial"
      ]
    },
    {
      "login": "Multivin12",
      "name": "Multivin12",
      "avatar_url": "https://avatars3.githubusercontent.com/u/36476633?v=4",
      "profile": "https://github.com/Multivin12",
      "contributions": [
        "code",
        "test"
      ]
    },
    {
      "login": "davidbp",
      "name": "David Buchaca Prats",
      "avatar_url": "https://avatars3.githubusercontent.com/u/4223580?v=4",
      "profile": "https://github.com/davidbp",
      "contributions": [
        "code"
      ]
    },
    {
      "login": "SebasKoel",
      "name": "Sebastiaan Koel",
      "avatar_url": "https://avatars3.githubusercontent.com/u/66252156?v=4",
      "profile": "https://github.com/SebasKoel",
      "contributions": [
        "code",
        "doc"
      ]
    },
    {
      "login": "MarcoGorelli",
      "name": "Marco Gorelli",
      "avatar_url": "https://avatars2.githubusercontent.com/u/33491632?v=4",
      "profile": "https://github.com/MarcoGorelli",
      "contributions": [
        "infra"
      ]
    },
    {
      "login": "DmitriyValetov",
      "name": "Dmitriy Valetov",
      "avatar_url": "https://avatars0.githubusercontent.com/u/27976850?v=4",
      "profile": "https://github.com/DmitriyValetov",
      "contributions": [
        "code",
        "tutorial"
      ]
    },
    {
      "login": "vollmersj",
      "name": "vollmersj",
      "avatar_url": "https://avatars2.githubusercontent.com/u/12613127?v=4",
      "profile": "https://github.com/vollmersj",
      "contributions": [
        "doc"
      ]
    },
    {
      "login": "MichalChromcak",
      "name": "Michal Chromcak",
      "avatar_url": "https://avatars1.githubusercontent.com/u/12393430?v=4",
      "profile": "https://github.com/MichalChromcak",
      "contributions": [
        "code",
        "doc",
        "test",
        "tutorial"
      ]
    },
    {
      "login": "bmurdata",
      "name": "Brian Murphy",
      "avatar_url": "https://avatars2.githubusercontent.com/u/32182553?v=4",
      "profile": "https://bmurphyportfolio.netlify.com/",
      "contributions": [
        "doc"
      ]
    },
    {
      "login": "raishubham1",
      "name": "raishubham1",
      "avatar_url": "https://avatars3.githubusercontent.com/u/29356417?v=4",
      "profile": "https://github.com/raishubham1",
      "contributions": [
        "doc"
      ]
    },
    {
      "login": "ngupta23",
      "name": "Nikhil Gupta",
      "avatar_url": "https://avatars0.githubusercontent.com/u/33585645?v=4",
      "profile": "https://github.com/ngupta23",
      "contributions": [
        "code",
        "bug",
        "doc"
      ]
    },
    {
      "login": "aiwalter",
      "name": "Martin Walter",
      "avatar_url": "https://avatars0.githubusercontent.com/u/29627036?v=4",
      "profile": "https://www.linkedin.com/in/martin-walter-1a33b3114/",
      "contributions": [
        "code",
        "bug",
        "projectManagement",
        "fundingFinding",
        "mentoring",
        "ideas",
        "design",
        "review",
        "doc",
        "talk"
      ]
    },
    {
      "login": "afzal442",
      "name": "Afzal Ansari",
      "avatar_url": "https://avatars0.githubusercontent.com/u/11625672?v=4",
      "profile": "https://github.com/afzal442",
      "contributions": [
        "code",
        "doc"
      ]
    },
    {
      "login": "gracewgao",
      "name": "Grace Gao",
      "avatar_url": "https://avatars0.githubusercontent.com/u/38268331?v=4",
      "profile": "https://www.linkedin.com/in/gracewgao/",
      "contributions": [
        "code",
        "bug"
      ]
    },
    {
      "login": "utsavcoding",
      "name": "Utsav Kumar Tiwari",
      "avatar_url": "https://avatars3.githubusercontent.com/u/55446385?v=4",
      "profile": "https://github.com/utsavcoding",
      "contributions": [
        "code",
        "doc"
      ]
    },
    {
      "login": "tch",
      "name": "Tomasz Chodakowski",
      "avatar_url": "https://avatars3.githubusercontent.com/u/184076?v=4",
      "profile": "https://github.com/tch",
      "contributions": [
        "code",
        "doc",
        "bug"
      ]
    },
    {
      "login": "koralturkk",
      "name": "Kutay Koralturk",
      "avatar_url": "https://avatars2.githubusercontent.com/u/18037789?s=460&v=4",
      "profile": "https://github.com/koralturkk",
      "contributions": [
        "code",
        "bug"
      ]
    },
    {
      "login": "vnmabus",
      "name": "Carlos Ramos Carreño",
      "avatar_url": "https://avatars1.githubusercontent.com/u/2364173?v=4",
      "profile": "https://github.com/vnmabus",
      "contributions": [
        "doc"
      ]
    },
    {
      "login": "lpantano",
      "name": "Lorena Pantano",
      "avatar_url": "https://avatars2.githubusercontent.com/u/1621788?v=4",
      "profile": "http://lpantano.github.io/",
      "contributions": [
        "ideas"
      ]
    },
    {
      "login": "KirstieJane",
      "name": "Kirstie Whitaker",
      "avatar_url": "https://avatars1.githubusercontent.com/u/3626306?v=4",
      "profile": "https://whitakerlab.github.io/",
      "contributions": [
        "ideas",
        "fundingFinding"
      ]
    },
    {
      "login": "juanitorduz",
      "name": "Juan Orduz",
      "avatar_url": "https://avatars1.githubusercontent.com/u/22996444?v=4",
      "profile": "https://juanitorduz.github.io/",
      "contributions": [
        "tutorial",
        "doc"
      ]
    },
    {
      "login": "dhirschfeld",
      "name": "Dave Hirschfeld",
      "avatar_url": "https://avatars1.githubusercontent.com/u/881019?v=4",
      "profile": "https://dhirschfeld.github.io/",
      "contributions": [
        "infra"
      ]
    },
    {
      "login": "xuyxu",
      "name": "Yi-Xuan Xu",
      "avatar_url": "https://avatars2.githubusercontent.com/u/22359569?v=4",
      "profile": "https://github.com/xuyxu",
      "contributions": [
        "code",
        "test",
        "maintenance",
        "doc"
      ]
    },
    {
      "login": "vincent-nich12",
      "name": "vincent-nich12",
      "avatar_url": "https://avatars3.githubusercontent.com/u/36476633?v=4",
      "profile": "https://github.com/vincent-nich12",
      "contributions": [
        "code"
      ]
    },
    {
      "login": "hamzahiqb",
      "name": "hamzahiqb",
      "avatar_url": "https://avatars3.githubusercontent.com/u/10302415?v=4",
      "profile": "https://github.com/hamzahiqb",
      "contributions": [
        "infra"
      ]
    },
    {
      "login": "Hephaest",
      "name": "Miao Cai",
      "avatar_url": "https://avatars2.githubusercontent.com/u/37981444?v=4",
      "profile": "https://github.com/Hephaest",
      "contributions": [
        "bug",
        "code"
      ]
    },
    {
      "login": "RNKuhns",
      "name": "Ryan Kuhns",
      "avatar_url": "https://avatars0.githubusercontent.com/u/26907244?v=4",
      "profile": "https://github.com/rnkuhns",
      "contributions": [
        "code",
        "doc",
        "tutorial",
        "example",
        "ideas",
        "review",
        "test"
      ]
    },
    {
      "login": "pabworks",
      "name": "pabworks",
      "avatar_url": "https://avatars.githubusercontent.com/u/32725127?v=4",
      "profile": "https://github.com/pabworks",
      "contributions": [
        "code",
        "test"
      ]
    },
    {
      "login": "ayan-biswas0412",
      "name": "AYAN BISWAS",
      "avatar_url": "https://avatars.githubusercontent.com/u/52851184?v=4",
      "profile": "https://github.com/ayan-biswas0412",
      "contributions": [
        "code"
      ]
    },
    {
      "login": "Lovkush-A",
      "name": "Lovkush",
      "avatar_url": "https://avatars.githubusercontent.com/u/25344832?v=4",
      "profile": "https://github.com/Lovkush-A",
      "contributions": [
        "code",
        "test",
        "ideas",
        "mentoring",
        "projectManagement"
      ]
    },
    {
      "login": "luiszugasti",
      "name": "Luis Zugasti",
      "avatar_url": "https://avatars.githubusercontent.com/u/11198457?s=460&u=0645b72683e491824aca16db9702f1d3eb990389&v=4",
      "profile": "https://github.com/luiszugasti",
      "contributions": [
        "doc"
      ]
    },
    {
      "login": "kanand77",
      "name": "Kavin Anand",
      "avatar_url": "https://avatars.githubusercontent.com/kanand77",
      "profile": "https://github.com/kanand77",
      "contributions": [
        "doc"
      ]
    },
    {
      "login": "dsherry",
      "name": "Dylan Sherry",
      "avatar_url": "https://avatars.githubusercontent.com/dsherry",
      "profile": "https://github.com/dsherry",
      "contributions": [
        "infra"
      ]
    },
    {
      "login": "kachayev",
      "name": "Oleksii Kachaiev",
      "avatar_url": "https://avatars.githubusercontent.com/u/485647?v=4",
      "profile": "https://github.com/kachayev",
      "contributions": [
        "code",
        "test"
      ]
    },
    {
      "login": "Ifeanyi30",
      "name": "Ifeanyi30",
      "avatar_url": "https://avatars.githubusercontent.com/u/49926145?v=4",
      "profile": "https://github.com/Ifeanyi30",
      "contributions": [
        "code"
      ]
    },
    {
      "login": "jschemm",
      "name": "jschemm",
      "avatar_url": "https://avatars.githubusercontent.com/u/81151346?v=4",
      "profile": "https://github.com/jschemm",
      "contributions": [
        "code"
      ]
    },
    {
      "login": "aaronreidsmith",
      "name": "Aaron Smith",
      "avatar_url": "https://avatars.githubusercontent.com/u/21350310?v=4",
      "profile": "https://github.com/aaronreidsmith",
      "contributions": [
        "code"
      ]
    },
    {
      "login": "ltsaprounis",
      "name": "Leonidas Tsaprounis",
      "avatar_url": "https://avatars.githubusercontent.com/u/64217214?v=4",
      "profile": "https://github.com/ltsaprounis",
      "contributions": [
        "code",
        "bug",
        "mentoring",
        "review"
      ]
    },
    {
      "login": "chernika158",
      "name": "Galina Chernikova",
      "avatar_url": "https://avatars.githubusercontent.com/u/43787741?s=400&v=4",
      "profile": "https://github.com/chernika158",
      "contributions": [
        "code"
      ]
    },
    {
      "login": "GuzalBulatova",
      "name": "Guzal Bulatova",
      "avatar_url": "https://avatars.githubusercontent.com/GuzalBulatova",
      "profile": "https://github.com/GuzalBulatova",
      "contributions": [
        "bug",
        "code",
        "eventOrganizing",
        "mentoring",
        "projectManagement",
        "review",
        "test"
      ]
    },
    {
      "login": "satya-pattnaik",
      "name": "Satya Prakash Pattnaik",
      "avatar_url": "https://avatars.githubusercontent.com/u/22102468?v=4",
      "profile": "https://www.linkedin.com/in/satya-pattnaik-77a430144/",
      "contributions": [
        "doc"
      ]
    },
    {
      "login": "yashlamba",
      "name": "Yash Lamba",
      "avatar_url": "https://avatars.githubusercontent.com/u/44164398?v=4",
      "profile": "https://github.com/yashlamba",
      "contributions": [
        "code"
      ]
    },
    {
      "login": "ckastner",
      "name": "Christian Kastner",
      "avatar_url": "https://avatars.githubusercontent.com/u/15859947?v=4",
      "profile": "https://github.com/ckastner",
      "contributions": [
        "code",
        "bug"
      ]
    },
    {
      "login": "tombh",
      "name": "Thomas Buckley-Houston",
      "avatar_url": "https://avatars.githubusercontent.com/u/160835?s=80&v=4",
      "profile": "https://github.com/tombh",
      "contributions": [
        "bug"
      ]
    },
    {
      "login": "julramos",
      "name": "Juliana",
      "avatar_url": "https://avatars.githubusercontent.com/u/19613567?v=4",
      "profile": "https://www.linkedin.com/in/julianarn/",
      "contributions": [
        "code"
      ]
    },
    {
      "login": "SveaMeyer13",
      "name": "Svea Marie Meyer",
      "avatar_url": "https://avatars.githubusercontent.com/u/46671894?v=4",
      "profile": "https://github.com/SveaMeyer13",
      "contributions": [
        "doc",
        "code"
      ]
    },
    {
      "login": "Flix6x",
      "name": "Felix Claessen",
      "avatar_url": "https://avatars.githubusercontent.com/u/30658763?v=4",
      "profile": "https://github.com/flix6x",
      "contributions": [
        "code",
        "doc",
        "test",
        "bug"
      ]
    },
    {
      "login": "thayeylolu",
      "name": "Taiwo Owoseni",
      "avatar_url": "https://avatars.githubusercontent.com/u/13348874?v=4",
      "profile": "https://thayeylolu.github.io/portfolio/",
      "contributions": [
        "code"
      ]
    },
    {
      "login": "jambo6",
      "name": "James Morrill",
      "avatar_url": "https://https://avatars.githubusercontent.com/jambo6",
      "profile": "https://github.com/jambo6",
      "contributions": [
        "code"
      ]
    },
    {
      "login": "Dbhasin1",
      "name": "Drishti Bhasin ",
      "avatar_url": "https://avatars.githubusercontent.com/u/56479884?v=4",
      "profile": "https://github.com/Dbhasin1",
      "contributions": [
        "code"
      ]
    },
    {
      "login": "Yard1",
      "name": "Antoni Baum",
      "avatar_url": "https://avatars.githubusercontent.com/u/10364161?v=4",
      "profile": "https://www.linkedin.com/in/yard1/",
      "contributions": [
        "code"
      ]
    },
    {
      "login": "ltoniazzi",
      "name": "Lorenzo Toniazzi",
      "avatar_url": "https://avatars.githubusercontent.com/u/61414566",
      "profile": "https://github.com/ltoniazzi",
      "contributions": [
        "code"
      ]
    },
    {
      "login": "freddyaboulton",
      "name": "Freddy A Boulton",
      "avatar_url": "https://avatars.githubusercontent.com/u/41651716?v=4",
      "profile": "https://github.com/freddyaboulton",
      "contributions": [
        "infra",
        "test"
      ]
    },
    {
      "login": "Riyabelle25",
      "name": "Riya Elizabeth John",
      "avatar_url": "https://avatars.githubusercontent.com/u/55790848?v=4",
      "profile": "https://github.com/Riyabelle25",
      "contributions": [
        "code",
        "test",
        "doc"
      ]
    },
    {
      "login": "chrisholder",
      "name": "chrisholder",
      "avatar_url": "https://avatars.githubusercontent.com/u/4674372?v=4",
      "profile": "https://github.com/chrisholder",
      "contributions": [
        "code",
        "test",
        "doc",
        "design",
        "example"
      ]
    },
    {
      "login": "moradabaz",
      "name": "Morad :)",
      "avatar_url": "https://avatars.githubusercontent.com/u/29915156?v=4",
      "profile": "https://moradabaz.github.io/",
      "contributions": [
        "code",
        "test",
        "doc"
      ]
    },
    {
      "login": "bilal-196",
      "name": "Ahmed Bilal",
      "avatar_url": "https://avatars.githubusercontent.com/u/74570044?v=4",
      "profile": "https://github.com/bilal-196",
      "contributions": [
        "doc"
      ]
    },
    {
      "login": "victordremov",
      "name": "Viktor Dremov",
      "avatar_url": "https://avatars.githubusercontent.com/u/32140716",
      "profile": "https://github.com/victordremov",
      "contributions": [
        "code"
      ]
    },
    {
      "login": "corvusrabus",
      "name": "Corvin Paul",
      "avatar_url": "https://lh3.googleusercontent.com/zMvwkuxyIsRN1I0-HLojbcbbHaERXa-b9eztZ23z_C2m7cXdMiU4z36ekS5-cgBmikPhZA=w1280",
      "profile": "https://sites.google.com/view/corvinpaul/",
      "contributions": [
        "doc"
      ]
    },
    {
      "login": "xloem",
      "name": "patiently pending world peace",
      "profile": "https://github.com/xloem",
      "contributions": [
        "code"
      ]
    },
    {
      "login": "AreloTanoh",
      "name": "Arelo Tanoh",
      "avatar_url": "https://avatars.githubusercontent.com/AreloTanoh",
      "profile": "https://github.com/AreloTanoh",
      "contributions": [
        "doc"
      ]
    },
    {
      "login": "pul95",
      "name": "Pulkit Verma",
      "avatar_url": "https://avatars.githubusercontent.com/pul95",
      "profile": "https://github.com/pul95",
      "contributions": [
        "doc"
      ]
    },
    {
      "login": "IlyasMoutawwakil",
      "name": "Ilyas Moutawwakil",
      "avatar_url": "https://avatars.githubusercontent.com/IlyasMoutawwakil",
      "profile": "https://github.com/IlyasMoutawwakil",
      "contributions": [
        "code",
        "doc"
      ]
    },
    {
      "login": "mathco-wf",
      "name": "TheMathcompay Widget Factory Team",
      "avatar_url": "https://avatars.githubusercontent.com/mathco-wf",
      "profile": "https://github.com/mathco-wf",
      "contributions": [
        "doc"
      ]
    },
    {
      "login": "BINAYKUMAR943",
      "name": "Binay Kumar",
      "avatar_url": "https://avatars.githubusercontent.com/u/38756834?v=4",
      "profile": "https://github.com/BINAYKUMAR943",
      "contributions": [
        "code",
        "doc",
        "test"
      ]
    },
    {
      "login": "ronnie-llamado",
      "name": "Ronnie Llamado",
      "avatar_url": "https://avatars.githubusercontent.com/ronnie-llamado",
      "profile": "https://github.com/ronnie-llamado",
      "contributions": [
        "doc"
      ]
    },
    {
      "login": "bobbys-dev",
      "name": "bobbys",
      "avatar_url": "https://avatars.githubusercontent.com/bobbys-dev",
      "profile": "https://github.com/bobbys-dev",
      "contributions": [
        "code"
      ]
    },
    {
      "login": "yairbeer",
      "name": "Yair Beer",
      "avatar_url": "https://avatars.githubusercontent.com/yairbeer",
      "profile": "https://github.com/yairbeer",
      "contributions": [
        "code"
      ]
    },
    {
      "login": "boukepostma",
      "name": "Bouke Postma",
      "avatar_url": "https://avatars.githubusercontent.com/boukepostma",
      "profile": "https://github.com/boukepostma",
      "contributions": [
        "code",
        "bug",
        "ideas"
      ]
    },
    {
      "login": "Aparna-Sakshi",
      "name": "Aparna Sakshi",
      "avatar_url": "https://avatars.githubusercontent.com/u/44149689?v=4",
      "profile": "https://aparna-sakshi.github.io/",
      "contributions": [
        "code"
      ]
    },
    {
      "login": "eyalshafran",
      "name": "Eyal Shafran",
      "avatar_url": "https://avatars.githubusercontent.com/u/16999574?v=4",
      "profile": "https://github.com/eyalshafran",
      "contributions": [
        "code"
      ]
    },
    {
      "login": "tensorflow-as-tf",
      "name": "tensorflow-as-tf",
      "avatar_url": "https://avatars.githubusercontent.com/u/51345718?v=4",
      "profile": "https://github.com/tensorflow-as-tf",
      "contributions": [
        "code"
      ]
    },
    {
      "login": "justinshenk",
      "name": "Justin Shenk",
      "avatar_url": "https://avatars.githubusercontent.com/u/10270308?v=4",
      "profile": "https://www.justinshenk.com/",
      "contributions": [
        "doc"
      ]
    },
    {
      "login": "kejsitake",
      "name": "Kejsi Take",
      "avatar_url": "https://avatars.githubusercontent.com/u/23707808?v=4",
      "profile": "https://kejsitake.com/",
      "contributions": [
        "code"
      ]
    },
    {
      "login": "myprogrammerpersonality",
      "name": "Ali Yazdizadeh",
      "avatar_url": "https://avatars.githubusercontent.com/u/49058167?v=4",
      "profile": "https://github.com/myprogrammerpersonality",
      "contributions": [
        "doc"
      ]
    },
    {
      "login": "RavenRudi",
      "name": "RavenRudi",
      "avatar_url": "https://avatars.githubusercontent.com/u/46402968?v=4",
      "profile": "https://github.com/RavenRudi",
      "contributions": [
        "code"
      ]
    },
    {
      "login": "danbartl",
      "name": "danbartl",
      "avatar_url": "https://avatars.githubusercontent.com/u/19947407?v=4",
      "profile": "https://github.com/danbartl",
      "contributions": [
        "bug",
        "code",
        "review",
        "talk",
        "test",
        "tutorial",
        "video"
      ]
    },
    {
      "login": "xiaobenbenecho",
      "name": "xiaobenbenecho",
      "avatar_url": "https://avatars.githubusercontent.com/u/17461849?v=4",
      "profile": "https://github.com/xiaobenbenecho",
      "contributions": [
        "code"
      ]
    },
    {
      "login": "OliverMatthews",
      "name": "Oliver Matthews",
      "avatar_url": "https://avatars.githubusercontent.com/u/31141490?v=4",
      "profile": "https://github.com/olivermatthews",
      "contributions": [
        "code"
      ]
    },
    {
      "login": "Carlosbogo",
      "name": "Carlos Borrajo",
      "avatar_url": "https://avatars.githubusercontent.com/u/84228424?v=4",
      "profile": "https://github.com/Carlosbogo",
      "contributions": [
        "code",
        "doc"
      ]
    },
    {
      "login": "fstinner",
      "name": "Florian Stinner",
      "avatar_url": "https://avatars.githubusercontent.com/u/11679462?v=4",
      "profile": "https://github.com/fstinner",
      "contributions": [
        "code",
        "test"
      ]
    },
    {
      "login": "ChangWeiTan",
      "name": "Chang Wei Tan",
      "avatar_url": "https://avatars.githubusercontent.com/u/570744?v=4",
      "profile": "https://github.com/ChangWeiTan",
      "contributions": [
        "code"
      ]
    },
    {
      "login": "lmmentel",
      "name": "Lukasz Mentel",
      "avatar_url": "https://avatars.githubusercontent.com/u/8989838?v=4",
      "profile": "https://github.com/lmmentel",
      "contributions": [
        "code",
        "doc",
        "infra",
        "test",
        "bug",
        "maintenance",
        "mentoring"
      ]
    },
    {
      "login": "AngelPone",
      "name": "Bohan Zhang",
      "avatar_url": "https://avatars.githubusercontent.com/u/32930283?v=4",
      "profile": "https://angelpone.github.io/",
      "contributions": [
        "code"
      ]
    },
    {
      "login": "rakshitha123",
      "name": "Rakshitha Godahewa",
      "avatar_url": "https://avatars.githubusercontent.com/u/7654679?v=4",
      "profile": "https://github.com/rakshitha123",
      "contributions": [
        "code",
        "doc"
      ]
    },
    {
      "login": "marcio55afr",
      "name": "Márcio A. Freitas Jr",
      "avatar_url": "https://avatars.githubusercontent.com/u/42646282?v=4",
      "profile": "https://github.com/marcio55afr",
      "contributions": [
        "doc"
      ]
    },
    {
      "login": "MrPr3ntice",
      "name": "Philipp Kortmann",
      "avatar_url": "https://avatars.githubusercontent.com/u/20466981?v=4",
      "profile": "https://www.imes.uni-hannover.de/de/institut/team/m-sc-karl-philipp-kortmann/",
      "contributions": [
        "code",
        "doc"
      ]
    },
    {
      "login": "ishannangia001",
      "name": "Ishan Nangia",
      "avatar_url": "https://avatars.githubusercontent.com/u/29480389?v=4",
      "profile": "https://github.com/ishannangia001",
      "contributions": [
        "ideas"
      ]
    },
    {
      "login": "khrapovs",
      "name": "Stanislav Khrapov",
      "avatar_url": "https://avatars.githubusercontent.com/u/3774663?v=4",
      "profile": "https://github.com/khrapovs",
      "contributions": [
        "code"
      ]
    },
    {
      "login": "Saransh-cpp",
      "name": "Saransh Chopra",
      "avatar_url": "https://avatars.githubusercontent.com/u/74055102?v=4",
      "profile": "https://github.com/Saransh-cpp",
      "contributions": [
        "doc",
        "infra"
      ]
    },
    {
      "login": "RishiKumarRay",
      "name": "Rishi Kumar Ray",
      "avatar_url": "https://avatars.githubusercontent.com/u/87641376?v=4",
      "profile": "https://github.com/RishiKumarRay",
      "contributions": [
        "infra"
      ]
    },
    {
      "login": "cdahlin",
      "name": "Christopher Dahlin",
      "avatar_url": "https://avatars.githubusercontent.com/u/1567780?v=4",
      "profile": "https://github.com/cdahlin",
      "contributions": [
        "code"
      ]
    },
    {
      "login": "iljamaurer",
      "name": "Ilja Maurer",
      "avatar_url": "https://avatars.githubusercontent.com/u/45882103?v=4",
      "profile": "https://github.com/iljamaurer",
      "contributions": [
        "code"
      ]
    },
    {
      "login": "FedericoGarza",
      "name": "Federico Garza",
      "avatar_url": "https://avatars.githubusercontent.com/u/10517170?v=4",
      "profile": "https://github.com/FedericoGarza",
      "contributions": [
        "code",
        "example"
      ]
    },
    {
      "login": "TNTran92",
      "name": "TNTran92",
      "avatar_url": "https://avatars.githubusercontent.com/u/55965636?v=4",
      "profile": "https://github.com/TNTran92",
      "contributions": [
        "code"
      ]
    },
    {
      "login": "niekvanderlaan",
      "name": "Niek van der Laan",
      "avatar_url": "https://avatars.githubusercontent.com/u/9962825?v=4",
      "profile": "https://github.com/niekvanderlaan",
      "contributions": [
        "code"
      ]
    },
    {
      "login": "bethrice44",
      "name": "bethrice44",
      "avatar_url": "https://avatars.githubusercontent.com/u/11226988?v=4",
      "profile": "https://github.com/bethrice44",
      "contributions": [
        "bug",
        "code",
        "review",
        "test"
      ]
    },
    {
      "login": "keepersas",
      "name": "Aleksandr Grekov",
      "avatar_url": "https://avatars.githubusercontent.com/u/44262176?v=4",
      "profile": "https://github.com/keepersas",
      "contributions": [
        "doc"
      ]
    },
    {
      "login": "ZiyaoWei",
      "name": "Ziyao Wei",
      "avatar_url": "https://avatars.githubusercontent.com/u/940823?v=4",
      "profile": "https://github.com/ZiyaoWei",
      "contributions": [
        "code"
      ]
    },
    {
      "login": "dougollerenshaw",
      "name": "Doug Ollerenshaw",
      "avatar_url": "https://avatars.githubusercontent.com/u/19944442?v=4",
      "profile": "https://github.com/dougollerenshaw",
      "contributions": [
        "doc"
      ]
    },
    {
      "login": "AurumnPegasus",
      "name": "Shivansh Subramanian",
      "avatar_url": "https://avatars.githubusercontent.com/u/54315149?v=4",
      "profile": "https://github.com/AurumnPegasus",
      "contributions": [
        "doc",
        "code"
      ]
    },
    {
      "login": "NoaBenAmi",
      "name": "Noa Ben Ami",
      "avatar_url": "https://avatars.githubusercontent.com/u/37590002?v=4",
      "profile": "https://github.com/NoaBenAmi",
      "contributions": [
        "code",
        "test",
        "doc"
      ]
    },
    {
      "login": "lielleravid",
      "name": "Lielle Ravid",
      "avatar_url": "https://avatars.githubusercontent.com/u/37774194?v=4",
      "profile": "https://github.com/lielleravid",
      "contributions": [
        "code",
        "doc"
      ]
    },
    {
      "login": "ciaran-g",
      "name": "Ciaran Gilbert",
      "avatar_url": "https://avatars.githubusercontent.com/u/41995662?v=4",
      "profile": "https://github.com/ciaran-g",
      "contributions": [
        "bug",
        "code",
        "doc",
        "test",
        "ideas"
      ]
    },
    {
      "login": "mariamjabara",
      "name": "Mariam Jabara",
      "profile": "https://github.com/mariamjabara",
      "contributions": [
        "code"
      ]
    },
    {
      "login": "lbventura",
      "name": "Luis Ventura",
      "avatar_url": "https://avatars.githubusercontent.com/u/68004282?s=96&v=4",
      "profile": "https://github.com/lbventura",
      "contributions": [
        "code"
      ]
    },
    {
      "login": "Ris-Bali",
      "name": "Rishabh Bali",
      "avatar_url": "https://avatars.githubusercontent.com/u/81592570?v=4",
      "profile": "https://github.com/Ris-Bali",
      "contributions": [
        "code"
      ]
    },
    {
      "login": "shchur",
      "name": "Oleksandr Shchur",
      "avatar_url": "https://avatars.githubusercontent.com/u/6944857?v=4",
      "profile": "https://github.com/shchur",
      "contributions": [
        "bug",
        "code"
      ]
    },
    {
      "login": "jelc53",
      "name": "Julian Cooper",
      "profile": "https://github.com/jelc53",
      "contributions": [
        "code",
        "ideas"
      ]
    },
    {
      "login": "benheid",
      "name": "Benedikt Heidrich",
      "profile": "https://github.com/benheid",
      "contributions": [
        "bug",
        "code",
        "design",
        "doc",
        "example",
        "ideas",
        "mentoring",
        "question",
        "review",
        "tutorial"
      ]
    },
    {
      "login": "AnH0ang",
      "name": "An Hoang",
      "profile": "https://github.com/AnH0ang",
      "contributions": [
        "bug",
        "code"
      ]
    },
    {
      "login": "haskarb",
      "name": "Bhaskar Dhariyal",
      "avatar_url": "https://avatars.githubusercontent.com/u/20501023?v=4",
      "profile": "https://haskarb.github.io/",
      "contributions": [
        "code",
        "test"
      ]
    },
    {
      "login": "kcc-lion",
      "name": "Kai Lion",
      "profile": "https://github.com/kcc-lion",
      "contributions": [
        "code",
        "test",
        "doc"
      ]
    },
    {
      "login": "bugslayer-332",
      "name": "Arepalli Yashwanth Reddy",
      "profile": "https://github.com/bugslayer-332",
      "contributions": [
        "code",
        "bug",
        "doc"
      ]
    },
    {
      "login": "shagn",
      "name": "Sebastian Hagn",
      "avatar_url": "https://avatars.githubusercontent.com/u/16029092?v=4",
      "profile": "https://github.com/shagn",
      "contributions": [
        "doc"
      ]
    },
    {
      "login": "jasmineliaw",
      "name": "Jasmine Liaw",
      "profile": "https://github.com/jasmineliaw",
      "contributions": [
        "code"
      ]
    },
    {
      "login": "topher-lo",
      "name": "Christopher Lo",
      "profile": "https://github.com/topher-lo",
      "contributions": [
        "code",
        "ideas"
      ]
    },
    {
      "login": "arampuria19",
      "name": "Akshat Rampuria",
      "profile": "https://github.com/arampuria19",
      "contributions": [
        "doc"
      ]
    },
    {
      "login": "chillerobscuro",
      "name": "Logan Duffy",
      "avatar_url": "https://avatars.githubusercontent.com/u/5232872?v=4",
      "profile": "https://github.com/chillerobscuro",
      "contributions": [
        "code",
        "doc",
        "test",
        "bug",
        "ideas"
      ]
    },
    {
      "login": "michaelfeil",
      "name": "Michael Feil",
      "avatar_url": "https://avatars.githubusercontent.com/u/63565275?v=4",
      "profile": "michaelfeil.eu",
      "contributions": [
        "code",
        "test",
        "ideas"
      ]
    },
    {
      "login": "KishManani",
      "name": "Kishan Manani",
      "avatar_url": "https://avatars.githubusercontent.com/u/30973056?v=4",
      "profile": "https://github.com/kishmanani",
      "contributions": [
        "code",
        "doc",
        "test",
        "bug",
        "ideas"
      ]
    },
    {
      "login": "jorenham",
      "name": "Joren Hammudoglu",
      "profile": "https://github.com/jorenham",
      "contributions": [
        "infra"
      ]
    },
    {
      "login": "wolph",
      "name": "Rick van Hattem",
      "profile": "https://github.com/wolph",
      "contributions": [
        "infra"
      ]
    },
    {
      "login": "templierw",
      "name": "William Templier",
      "avatar_url": "https://github.com/templierw.png",
      "profile": "https://www.linkedin.com/in/templierw/",
      "contributions": [
        "doc"
      ]
    },
    {
      "login": "badrmarani",
      "name": "Badr-Eddine Marani",
      "avatar_url": "https://avatars.githubusercontent.com/badrmarani",
      "profile": "https://github.com/badrmarani",
      "contributions": [
        "code"
      ]
    },
    {
      "login": "adoherty21",
      "name": "adoherty21",
      "avatar_url": "https://avatars.githubusercontent.com/u/52799751?s=400&v=4",
      "profile": "https://github.com/adoherty21",
      "contributions": [
        "bug"
      ]
    },
    {
      "login": "jnrusson1",
      "name": "Jack Russon",
      "avatar_url": "https://avatars.githubusercontent.com/u/51986332?v=4",
      "profile": "https://github.com/jnrusson1",
      "contributions": [
        "code"
      ]
    },
    {
      "login": "solen0id",
      "name": "Max Patzelt",
      "avatar_url": "https://avatars.githubusercontent.com/u/20767606?v=4",
      "profile": "https://github.com/solen0id",
      "contributions": [
        "code"
      ]
    },
    {
      "login": "benjaminbluhm",
      "name": "Benjamin Bluhm",
      "profile": "https://github.com/benjaminbluhm",
      "contributions": [
        "code",
        "doc",
        "example"
      ]
    },
    {
      "login": "VyomkeshVyas",
      "name": "Vyomkesh Vyas",
      "profile": "https://github.com/VyomkeshVyas",
      "contributions": [
        "code",
        "doc",
        "example",
        "test"
      ]
    },
    {
      "login": "xxl4tomxu98",
      "name": "Tom Xu",
      "avatar_url": "https://avatars.githubusercontent.com/u/62292177?s=40&v=4",
      "profile": "https://github.com/xxl4tomxu98",
      "contributions": [
        "code",
        "doc"
      ]
    },
    {
      "login": "nshahpazov",
      "name": "Nikola Shahpazov",
      "avatar_url": "https://avatars.githubusercontent.com/nshahpazov",
      "profile": "https://www.linkedin.com/in/nshahpazov/",
      "contributions": [
        "doc"
      ]
    },
    {
      "login": "dainelli98",
      "name": "Daniel Martín Martínez",
      "avatar_url": "https://avatars.githubusercontent.com/dainelli98",
      "profile": "https://www.linkedin.com/in/daniel-martin-martinez",
      "contributions": [
        "doc",
        "bug"
      ]
    },
    {
      "login": "nilesh05apr",
      "name": "Nilesh Kumar",
      "avatar_url": "https://avatars.githubusercontent.com/u/65773314?v=4",
      "profile": "https://github.com/nilesh05apr",
      "contributions": [
        "code"
      ]
    },
    {
      "login": "JonathanBechtel",
      "name": "JonathanBechtel",
      "avatar_url": "https://avatars.githubusercontent.com/u/481696?v=4",
      "profile": "https://github.com/JonathanBechtel",
      "contributions": [
        "code",
        "ideas",
        "test"
      ]
    },
    {
      "login": "arnavrneo",
      "name": "Arnav",
      "avatar_url": "https://avatars.githubusercontent.com/u/48650781?v=4",
      "profile": "https://github.com/arnavrneo",
      "contributions": [
        "code"
      ]
    },
    {
      "login": "erjieyong",
      "name": "Er Jie Yong",
      "avatar_url": "https://avatars.githubusercontent.com/u/109052378?v=4",
      "profile": "https://www.linkedin.com/in/erjieyong",
      "contributions": [
        "bug",
        "code"
      ]
    },
    {
      "login": "mateuja",
      "name": "Jaume Mateu",
      "avatar_url": "https://avatars.githubusercontent.com/mateuja",
      "profile": "https://github.com/mateuja",
      "contributions": [
        "code"
      ]
    },
    {
      "login": "aaronrmm",
      "name": "Aaron Margolese-Malin",
      "avatar_url": "https://avatars.githubusercontent.com/u/1742879?v=4",
      "profile": "https://github.com/aaronrmm",
      "contributions": [
        "bug"
      ]
    },
    {
      "login": "klam-data",
      "name": "Kevin Lam",
      "avatar_url": "https://avatars.githubusercontent.com/u/114420932?s=400&v=4",
      "profile": "https://www.linkedin.com/in/kevinlam2",
      "contributions": [
        "code",
        "example",
        "test"
      ]
    },
    {
      "login": "mgorlin",
      "name": "Margaret Gorlin",
      "avatar_url": "",
      "profile": "https://www.linkedin.com/in/margaret-gorlin/",
      "contributions": [
        "code",
        "example",
        "test"
      ]
    },
    {
      "login": "pyyim",
      "name": "Paul Yim",
      "avatar_url": "https://avatars.githubusercontent.com/pyyim",
      "profile": "https://www.linkedin.com/in/paulyim97/",
      "contributions": [
        "code",
        "example",
        "test"
      ]
    },
    {
      "login": "snnbotchway",
      "name": "Solomon Botchway",
      "avatar_url": "https://avatars.githubusercontent.com/u/62394255?v=4",
      "profile": "https://www.linkedin.com/in/solomon-botchway-a1383821b/",
      "contributions": [
        "maintenance"
      ]
    },
    {
      "login": "hoesler",
      "name": "Christoph Hösler",
      "avatar_url": "https://avatars.githubusercontent.com/u/1052770?v=4",
      "profile": "https://www.linkedin.com/in/hoesler/",
      "contributions": [
        "code"
      ]
    },
    {
      "login": "pranavvp16",
      "name": "Pranav Prajapati",
      "avatar_url": "https://avatars.githubusercontent.com/u/94780581?v=4",
      "profile": "https://www.linkedin.com/in/pranav-prajapati-a5b413226/",
      "contributions": [
        "code",
        "test"
      ]
    },
    {
      "login": "romanlutz",
      "name": "Roman Lutz",
      "avatar_url": "https://avatars.githubusercontent.com/u/10245648?v=4",
      "profile": "https://www.linkedin.com/in/romanlutz/",
      "contributions": [
        "doc"
      ]
    },
    {
      "login": "DBCerigo",
      "name": "Daniel Burkhardt Cerigo",
      "avatar_url": "https://avatars.githubusercontent.com/u/8318425?v=4",
      "profile": "https://github.com/DBCerigo",
      "contributions": [
        "code"
      ]
    },
    {
      "login": "alex-hh",
      "name": "Alex Hawkins-Hooker",
      "avatar_url": "https://avatars.githubusercontent.com/u/5719745?v=4",
      "profile": "https://github.com/alex-hh",
      "contributions": [
        "code"
      ]
    },
    {
      "login": "ali-tny",
      "name": "Ali Teeney",
      "avatar_url": "https://avatars.githubusercontent.com/u/26010073?v=4",
      "profile": "https://github.com/ali-tny",
      "contributions": [
        "code"
      ]
    },
    {
      "login": "ShivamPathak99",
      "name": "Shivam Pathak",
      "avatar_url": "https://avatars.githubusercontent.com/u/98941325?s=400&v=4",
      "profile": "https://github.com/ShivamPathak99",
      "contributions": [
        "doc"
      ]
    },
    {
      "login": "SamiAlavi",
      "name": "Sami Alavi",
      "avatar_url": "https://avatars.githubusercontent.com/u/32700289?v=4",
      "profile": "https://github.com/SamiAlavi",
      "contributions": [
        "code",
        "maintenance"
      ]
    },
    {
      "login": "yarnabrina",
      "name": "Anirban Ray",
      "avatar_url": "https://avatars.githubusercontent.com/u/39331844?v=4",
      "profile": "https://github.com/yarnabrina/",
      "contributions": [
        "bug",
        "code",
        "doc",
        "ideas",
        "maintenance",
        "mentoring",
        "question",
        "review",
        "test"
      ]
    },
    {
      "login": "dashapetr",
      "name": "Darya Petrashka",
      "avatar_url": "https://avatars.githubusercontent.com/u/54349415?v=4",
      "profile": "https://github.com/dashapetr",
      "contributions": [
        "doc"
      ]
    },
    {
      "login": "luca-miniati",
      "name": "Luca Miniati",
      "avatar_url": "https://avatars.githubusercontent.com/u/87467600?v=4",
      "profile": "https://github.com/luca-miniati",
      "contributions": [
        "code",
        "doc"
      ]
    },
    {
      "login": "marrov",
      "name": "Marc Rovira",
      "avatar_url": "https://avatars.githubusercontent.com/u/54272586?v=4",
      "profile": "https://github.com/marrov",
      "contributions": [
        "doc"
      ]
    },
    {
      "login": "Taise228",
      "name": "Taisei Yamamoto",
      "avatar_url": "https://avatars.githubusercontent.com/u/95762401?s=400&v=4",
      "profile": "https://github.com/Taise228",
      "contributions": [
        "code"
      ]
    },
    {
      "login": "CTFallon",
      "name": "Colin Fallon",
      "avatar_url": "https://avatars.githubusercontent.com/u/19725980?v=4",
      "profile": "https://github.com/CTFallon",
      "contributions": [
        "doc"
      ]
    },
    {
      "login": "mgazian000",
      "name": "Michael Gaziani",
      "avatar_url": "https://avatars.githubusercontent.com/mgazian000",
      "profile": "https://github.com/mgazian000",
      "contributions": [
        "doc"
      ]
    },
    {
      "login": "alan191006",
      "name": "Alan Huynh",
      "avatar_url": "https://avatars.githubusercontent.com/alan191006",
      "profile": "https://github.com/alan191006",
      "contributions": [
        "code"
      ]
    },
    {
      "login": "felipeangelimvieira",
      "name": "Felipe Angelim",
      "avatar_url": "https://avatars.githubusercontent.com/felipeangelimvieira",
      "profile": "https://github.com/felipeangelimvieira",
      "contributions": [
        "code",
        "bug"
      ]
    },
    {
      "login": "janpipek",
      "name": "Jan Pipek",
      "avatar_url": "https://avatars.githubusercontent.com/janpipek",
      "profile": "https://github.com/janpipek",
      "contributions": [
        "code"
      ]
    },
    {
      "login": "Gigi1111",
      "name": "Chung-Fan Tsai",
      "avatar_url": "https://avatars.githubusercontent.com/Gigi1111",
      "profile": "https://github.com/Gigi1111",
      "contributions": [
        "test"
      ]
    },
    {
      "login": "eyjo",
      "name": "Eyjólfur Sigurðsson",
      "avatar_url": "https://avatars.githubusercontent.com/eyjo",
      "profile": "https://github.com/eyjo",
      "contributions": [
        "code",
        "doc"
      ]
    },
    {
      "login": "julia-kraus",
      "name": "Julia Kraus",
      "avatar_url": "https://avatars.githubusercontent.com/julia-kraus",
      "profile": "https://github.com/julia-kraus",
      "contributions": [
        "doc",
        "code",
        "test"
      ]
    },
    {
      "login": "davidgilbertson",
      "name": "David Gilbertson",
      "avatar_url": "https://avatars.githubusercontent.com/u/4443482?v=4",
      "profile": "https://github.com/davidgilbertson",
      "contributions": [
        "code",
        "bug"
      ]
    },
    {
      "login": "MBristle",
      "name": "Mirko Bristle",
      "avatar_url": "https://avatars.githubusercontent.com/MBristle",
      "profile": "https://github.com/MBristle",
      "contributions": [
        "bug",
        "test",
        "doc"
      ]
    },
    {
      "login": "MCRE-BE",
      "name": "Mathias Creemers",
      "avatar_url": "https://avatars.githubusercontent.com/u/99316631",
      "profile": "https://github.com/MCRE-BE",
      "contributions": [
        "bug",
        "code"
      ]
    },
    {
      "login": "Ram0nB",
      "name": "Ramon Bussing",
      "avatar_url": "https://avatars.githubusercontent.com/u/45173421",
      "profile": "https://github.com/Ram0nB",
      "contributions": [
        "doc",
        "code"
      ]
    },
    {
      "login": "hazrulakmal",
      "name": "Hazrul Akmal",
      "avatar_url": "https://avatars.githubusercontent.com/u/24774385?v=4",
      "profile": "https://github.com/hazrulakmal",
      "contributions": [
        "code",
        "doc",
        "bug",
        "test"
      ]
    },
    {
      "login": "hliebert",
      "name": "Helge Liebert",
      "avatar_url": "https://avatars.githubusercontent.com/u/20834265",
      "profile": "https://github.com/hliebert",
      "contributions": [
        "bug",
        "code"
      ]
    },
    {
      "login": "alexfilothodoros",
      "name": "Alexandros Filothodoros",
      "avatar_url": "https://avatars.githubusercontent.com/u/6419847?v=4",
      "profile": "https://github.com/alexfilothodoros",
      "contributions": [
        "doc",
        "maintenance"
      ]
    },
    {
      "login": "ali-parizad",
      "name": "Ali Parizad",
      "avatar_url": "https://avatars.githubusercontent.com/u/13907016?v=4",
      "profile": "https://github.com/ali-parizad",
      "contributions": [
        "code"
      ]
    },
    {
      "login": "BensHamza",
      "name": "Hamza Benslimane",
      "avatar_url": "https://avatars.githubusercontent.com/u/96446862?v=4",
      "profile": "https://github.com/BensHamza",
      "contributions": [
        "bug",
        "code"
      ]
    },
    {
      "login": "sz85512678",
      "name": "Zhen Shao",
      "avatar_url": "https://avatars.githubusercontent.com/sz85512678",
      "profile": "https://github.com/sz85512678",
      "contributions": [
        "code"
      ]
    },
    {
      "login": "Vasudeva-bit",
      "name": "Vasudeva Kilaru",
      "avatar_url": "https://avatars.githubusercontent.com/u/70791259?v=4",
      "profile": "https://github.com/Vasudeva-bit",
      "contributions": [
        "code",
        "doc"
      ]
    },
    {
      "login": "geronimos",
      "name": "Geronimo Bergk",
      "avatar_url": "https://avatars.githubusercontent.com/u/29955288?s=96&v=4",
      "profile": "https://github.com/geronimos",
      "contributions": [
        "bug",
        "code"
      ]
    },
    {
      "login": "julnow",
      "name": "Julian Nowak",
      "avatar_url": "https://avatars.githubusercontent.com/u/21206185?v=4",
      "profile": "https://github.com/julnow",
      "contributions": [
        "bug",
        "code"
      ]
    },
    {
      "login": "pirnerjonas",
      "name": "Jonas Pirner",
      "avatar_url": "https://avatars.githubusercontent.com/u/48887249?v=4",
      "profile": "https://github.com/pirnerjonas",
      "contributions": [
        "doc"
      ]
    },
    {
      "login": "adamkells",
      "name": "Adam Kells",
      "avatar_url": "https://avatars.githubusercontent.com/u/19709277?v=4",
      "profile": "https://github.com/adamkells",
      "contributions": [
        "test"
      ]
    },
    {
      "login": "YHallouard",
      "name": "Yann Hallouard",
      "avatar_url": "https://avatars.githubusercontent.com/YHallouard",
      "profile": "https://www.linkedin.com/in/yann-hallouard/",
      "contributions": [
        "code",
        "test"
      ]
    },
    {
      "login": "xansh",
      "name": "Ansh Kumar",
      "avatar_url": "https://avatars.githubusercontent.com/u/65403652?s=400&u=a45b5dcca057cfaef737d5fab99850aca6da1607&v=4",
      "profile": "https://github.com/xansh",
      "contributions": [
        "doc"
      ]
    },
    {
      "login": "tpvasconcelos",
      "name": "Tomas P. de Vasconcelos",
      "avatar_url": "https://avatars.githubusercontent.com/u/17701527?v=4",
      "profile": "https://github.com/tpvasconcelos",
      "contributions": [
        "bug",
        "code"
      ]
    },
    {
      "login": "rahulporuri",
      "name": "Poruri Sai Rahul",
      "avatar_url": "https://avatars.githubusercontent.com/u/1926457?v=4",
      "profile": "https://github.com/rahulporuri",
      "contributions": [
        "doc"
      ]
    },
    {
      "login": "fspinna",
      "name": "Francesco Spinnato",
      "avatar_url": "https://avatars.githubusercontent.com/u/35352023?v=4",
      "profile": "https://github.com/fspinna",
      "contributions": [
        "code"
      ]
    },
    {
      "login": "sbuse",
      "name": "Simon B.",
      "avatar_url": "https://avatars.githubusercontent.com/u/24408707?v=4",
      "profile": "https://github.com/sbuse",
      "contributions": [
        "code"
      ]
    },
    {
      "login": "sd2k",
      "name": "Ben Sully",
      "avatar_url": "https://avatars.githubusercontent.com/u/5464991?&v=4",
      "profile": "https://github.com/sd2k",
      "contributions": [
        "bug",
        "code"
      ]
    },
    {
      "login": "wayneadams",
      "name": "Wayne Adams",
      "avatar_url": "https://avatars.githubusercontent.com/u/15034841?s=400&u=d717e9945910bcc844c5e64cd56d570c6cc4e8e6&v=4",
      "profile": "https://github.com/wayneadams",
      "contributions": [
        "doc"
      ]
    },
    {
      "login": "sanjayk0508",
      "name": "Sanjay Kumar",
      "avatar_url": "https://avatars.githubusercontent.com/u/102804548?v=4",
      "profile": "https://github.com/sanjayk0508",
      "contributions": [
        "test"
      ]
    },
    {
      "login": "sssilvar",
      "name": "Santiago Smith Silva",
      "avatar_url": "https://avatars.githubusercontent.com/u/16252054?v=4",
      "profile": "https://github.com/sssilvar",
      "contributions": [
        "code"
      ]
    },
    {
      "login": "DManowitz",
      "name": "David Manowitz",
      "avatar_url": "https://avatars.githubusercontent.com/u/66927103?v=4",
      "profile": "https://github.com/DManowitz",
      "contributions": [
        "bug",
        "maintenance"
      ]
    },
    {
      "login": "ninedigits",
      "name": "Max Frohlich",
      "avatar_url": "https://avatars.githubusercontent.com/u/16393653?v=4",
      "profile": "https://www.linkedin.com/in/maxfrohlich/",
      "contributions": [
        "code",
        "ideas",
        "maintenance"
      ]
    },
    {
      "login": "steenrotsman",
      "name": "Stijn J. Rotman",
      "avatar_url": "https://avatars.githubusercontent.com/u/78110080?s=400&v=4",
      "profile": "https://github.com/steenrotsman",
      "contributions": [
        "code",
        "doc"
      ]
    },
    {
      "login": "tvdboom",
      "name": "Mavs",
      "avatar_url": "https://avatars.githubusercontent.com/u/32366550?v=4",
      "profile": "https://github.com/tvdboom",
      "contributions": [
        "code"
      ]
    },
    {
      "login": "Cyril-Meyer",
      "name": "Cyril Meyer",
      "avatar_url": "https://avatars.githubusercontent.com/u/69190238?v=4",
      "profile": "https://cyrilmeyer.eu/",
      "contributions": [
        "bug",
        "code",
        "test"
      ]
    },
    {
      "login": "Abhay-Lejith",
      "name": "Abhay Lejith",
      "avatar_url": "https://avatars.githubusercontent.com/u/120819228?s=96&v=4",
      "profile": "https://github.com/Abhay-Lejith",
      "contributions": [
        "bug",
        "code"
      ]
    },
    {
      "login": "ShreeshaM07",
      "name": "Shreesha M",
      "avatar_url": "https://avatars.githubusercontent.com/u/120820143?s=400&v=4",
      "profile": "https://github.com/ShreeshaM07",
      "contributions": [
        "bug",
        "code",
        "test"
      ]
    },
    {
      "login": "geetu040",
      "name": "Armaghan",
      "avatar_url": "https://avatars.githubusercontent.com/u/90601662?s=96&v=4",
      "profile": "https://github.com/geetu040",
      "contributions": [
        "code",
        "doc",
        "maintenance"
      ]
    },
    {
      "login": "Xinyu-Wu-0000",
      "name": "Xinyu Wu",
      "avatar_url": "https://avatars.githubusercontent.com/u/57612792?v=4",
      "profile": "https://github.com/Xinyu-Wu-0000",
      "contributions": [
        "bug",
        "code",
        "test"
      ]
    },
    {
      "login": "meraldoantonio",
      "name": "Meraldo Antonio",
      "avatar_url": "https://avatars.githubusercontent.com/u/37468543?v=4",
      "profile": "https://github.com/meraldoantonio",
      "contributions": [
        "doc"
      ]
    },
    {
      "login": "memeo-pro",
      "name": "Yash Edake",
      "avatar_url": "https://avatars.githubusercontent.com/memeo-pro",
      "profile": "https://github.com/MEMEO-PRO",
      "contributions": [
        "maintenance",
        "bug"
      ]
    },
    {
      "login": "deysanjeeb",
      "name": "Sanjeeb Dey",
      "avatar_url": "https://avatars.githubusercontent.com/u/39940629?v=4",
      "profile": "https://github.com/deysanjeeb",
      "contributions": [
        "maintenance"
      ]
    },
    {
      "login": "YashKhare20",
      "name": "Yash Khare",
      "avatar_url": "https://avatars.githubusercontent.com/u/92680366?s=400",
      "profile": "https://github.com/YashKhare20",
      "contributions": [
        "code",
        "doc"
      ]
    },
    {
      "login": "ianspektor",
      "name": "Ian Spektor",
      "avatar_url": "https://avatars.githubusercontent.com/u/49082859?v=4",
      "profile": "https://github.com/ianspektor",
      "contributions": [
        "code",
        "doc"
      ]
    },
    {
      "login": "javiber",
      "name": "Javier Berneche",
      "avatar_url": "https://avatars.githubusercontent.com/u/3588715?v=4",
      "profile": "https://github.com/javiber",
      "contributions": [
        "code",
        "doc"
      ]
    },
    {
      "login": "fnhirwa",
      "name": "Felix Hirwa Nshuti",
      "avatar_url": "https://avatars.githubusercontent.com/u/67042527?s=64&v=4",
      "profile": "https://github.com/fnhirwa",
      "contributions": [
        "code",
        "maintenance"
      ]
    },
    {
      "login": "vandit98",
      "name": "Vandit Tyagi",
      "avatar_url": "https://avatars.githubusercontent.com/u/91458535?v=4",
      "profile": "https://github.com/vandit98",
      "contributions": [
        "doc"
      ]
    },
    {
      "login": "manuel-munoz-aguirre",
      "name": "Manuel Muñoz Aguirre",
      "avatar_url": "https://avatars.githubusercontent.com/u/5576458?v=4",
      "profile": "https://github.com/manuel-munoz-aguirre",
      "contributions": [
        "doc"
      ]
    },
    {
<<<<<<< HEAD
      "login": "mobley-trent",
      "name": "Eddy Oyieko",
      "avatar_url": "https://avatars.githubusercontent.com/u/67474838?v=4",
      "profile": "https://github.com/mobley-trent",
      "contributions": [
        "code"
=======
      "login": "anteemony",
      "name": "Anthony Okonneh",
      "avatar_url": "https://avatars.githubusercontent.com/u/90141191?v=4",
      "profile": "https://github.com/Anteemony",
      "contributions": [
        "doc"
>>>>>>> b5b5f4c4
      ]
    }
  ]
}<|MERGE_RESOLUTION|>--- conflicted
+++ resolved
@@ -2727,21 +2727,22 @@
       ]
     },
     {
-<<<<<<< HEAD
+      "login": "anteemony",
+      "name": "Anthony Okonneh",
+      "avatar_url": "https://avatars.githubusercontent.com/u/90141191?v=4",
+      "profile": "https://github.com/Anteemony",
+      "contributions": [
+        "doc"
+      ]
+    },
+    {
       "login": "mobley-trent",
       "name": "Eddy Oyieko",
       "avatar_url": "https://avatars.githubusercontent.com/u/67474838?v=4",
       "profile": "https://github.com/mobley-trent",
       "contributions": [
-        "code"
-=======
-      "login": "anteemony",
-      "name": "Anthony Okonneh",
-      "avatar_url": "https://avatars.githubusercontent.com/u/90141191?v=4",
-      "profile": "https://github.com/Anteemony",
-      "contributions": [
-        "doc"
->>>>>>> b5b5f4c4
+        "code",
+        "doc"
       ]
     }
   ]
