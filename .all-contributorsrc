--- conflicted
+++ resolved
@@ -3695,10 +3695,6 @@
       "avatar_url": "https://avatars.githubusercontent.com/u/33071364?v=4",
       "profile": "https://github.com/Astrael1",
       "contributions": [
-<<<<<<< HEAD
-        "code",
-        "doc"
-=======
         "doc",
         "code",
         "bug"
@@ -3711,7 +3707,6 @@
       "profile": "https://github.com/martinloretzzz",
       "contributions": [
         "code"
->>>>>>> 2d631477
       ]
     },
     {
