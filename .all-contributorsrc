{
  "projectName": "sktime",
  "projectOwner": "sktime",
  "repoType": "github",
  "repoHost": "https://github.com",
  "commitConvention": "none",
  "files": [
    "CONTRIBUTORS.md"
  ],
  "imageSize": 100,
  "contributorsPerLine": 9,
  "contributorsSortAlphabetically": true,
  "badgeTemplate": "[![All Contributors](https://img.shields.io/badge/all_contributors-<%= contributors.length %>-orange.svg)](#contributors)",
  "skipCi": true,
  "contributors": [
    {
      "login": "fkiraly",
      "name": "Franz Kiraly",
      "avatar_url": "https://avatars1.githubusercontent.com/u/7985502?v=4",
      "profile": "https://github.com/fkiraly",
      "contributions": [
        "blog",
        "bug",
        "business",
        "code",
        "doc",
        "design",
        "eventOrganizing",
        "example",
        "financial",
        "fundingFinding",
        "ideas",
        "maintenance",
        "mentoring",
        "projectManagement",
        "question",
        "review",
        "talk",
        "test",
        "tutorial",
        "video"
      ]
    },
    {
      "login": "sajaysurya",
      "name": "Sajaysurya Ganesh",
      "avatar_url": "https://avatars2.githubusercontent.com/u/25329624?v=4",
      "profile": "https://sajay.online",
      "contributions": [
        "code",
        "doc",
        "design",
        "example",
        "ideas",
        "test",
        "tutorial"
      ]
    },
    {
      "login": "Tomiiwa",
      "name": "Ireoluwatomiwa",
      "avatar_url": "https://avatars.githubusercontent.com/u/61966277?v=4",
      "profile": "https://www.linkedin.com/in/ireoluwatomiwa-sanusi/",
      "contributions": [
        "doc"
      ]
    },
    {
      "login": "TonyBagnall",
      "name": "Tony Bagnall",
      "avatar_url": "https://avatars1.githubusercontent.com/u/9594042?v=4",
      "profile": "http://www.timeseriesclassification.com",
      "contributions": [
        "code",
        "business",
        "doc",
        "design",
        "eventOrganizing",
        "fundingFinding",
        "ideas",
        "projectManagement",
        "question",
        "review",
        "talk",
        "data"
      ]
    },
    {
      "login": "jasonlines",
      "name": "Jason Lines",
      "avatar_url": "https://avatars1.githubusercontent.com/u/38794632?v=4",
      "profile": "http://www.timeseriesclassification.com",
      "contributions": [
        "code",
        "business",
        "doc",
        "design",
        "eventOrganizing",
        "fundingFinding",
        "ideas",
        "projectManagement",
        "question",
        "review",
        "talk",
        "example"
      ]
    },
    {
      "login": "mloning",
      "name": "Markus Löning",
      "avatar_url": "https://avatars3.githubusercontent.com/u/21020482?v=4",
      "profile": "https://github.com/mloning",
      "contributions": [
        "code",
        "test",
        "maintenance",
        "platform",
        "review",
        "infra",
        "example",
        "bug",
        "tutorial",
        "business",
        "doc",
        "design",
        "eventOrganizing",
        "fundingFinding",
        "ideas",
        "projectManagement",
        "question",
        "talk",
        "mentoring",
        "video"
      ]
    },
    {
      "login": "goastler",
      "name": "George Oastler",
      "avatar_url": "https://avatars0.githubusercontent.com/u/7059456?v=4",
      "profile": "https://github.com/goastler",
      "contributions": [
        "code",
        "test",
        "platform",
        "example",
        "doc"
      ]
    },
    {
      "login": "ViktorKaz",
      "name": "ViktorKaz",
      "avatar_url": "https://avatars0.githubusercontent.com/u/33499138?v=4",
      "profile": "https://github.com/ViktorKaz",
      "contributions": [
        "code",
        "doc",
        "design"
      ]
    },
    {
      "login": "MatthewMiddlehurst",
      "name": "Matthew Middlehurst",
      "avatar_url": "https://avatars0.githubusercontent.com/u/25731235?v=4",
      "profile": "http://www.timeseriesclassification.com",
      "contributions": [
        "code",
        "doc",
        "test",
        "tutorial",
        "review",
        "bug"
      ]
    },
    {
      "login": "miraep8",
      "name": "Mirae Parker",
      "avatar_url": "https://avatars.githubusercontent.com/u/10511777?s=400&u=10a774fd4be767fa3b23a82a98bbfe102c17f0f3&v=4",
      "profile": "https://github.com/miraep8",
      "contributions": [
        "code",
        "test"
      ]
    },
    {
      "login": "jesellier",
      "name": "jesellier",
      "avatar_url": "https://avatars0.githubusercontent.com/u/51952076?v=4",
      "profile": "https://github.com/jesellier",
      "contributions": [
        "code"
      ]
    },
    {
      "login": "James-Large",
      "name": "James Large",
      "avatar_url": "https://avatars0.githubusercontent.com/u/44509982?v=4",
      "profile": "http://www.timeseriesclassification.com/",
      "contributions": [
        "code",
        "doc",
        "test",
        "infra",
        "maintenance"
      ]
    },
    {
      "login": "achieveordie",
      "name": "Sagar Mishra",
      "avatar_url": "https://avatars.githubusercontent.com/u/54197164?v=4",
      "profile": "https://github.com/achieveordie",
      "contributions": [
        "bug",
        "code",
        "ideas",
        "projectManagement",
        "test"
      ]
    },
    {
      "login": "simone-pignotti",
      "name": "simone-pignotti",
      "avatar_url": "https://avatars1.githubusercontent.com/u/44410066?v=4",
      "profile": "https://github.com/simone-pignotti",
      "contributions": [
        "code",
        "bug"
      ]
    },
    {
      "login": "ClaudiaSanches",
      "name": "ClaudiaSanches",
      "avatar_url": "https://avatars3.githubusercontent.com/u/28742178?v=4",
      "profile": "https://github.com/ClaudiaSanches",
      "contributions": [
        "code",
        "test"
      ]
    },
    {
      "login": "aa25desh",
      "name": "aa25desh",
      "avatar_url": "https://avatars1.githubusercontent.com/u/29518290?v=4",
      "profile": "https://github.com/aa25desh",
      "contributions": [
        "code",
        "bug"
      ]
    },
    {
      "login": "matteogales",
      "name": "matteogales",
      "avatar_url": "https://avatars0.githubusercontent.com/u/9269326?v=4",
      "profile": "https://github.com/matteogales",
      "contributions": [
        "code",
        "design",
        "ideas"
      ]
    },
    {
      "login": "prockenschaub",
      "name": "Patrick Rockenschaub",
      "avatar_url": "https://avatars0.githubusercontent.com/u/15381732?v=4",
      "profile": "https://github.com/prockenschaub",
      "contributions": [
        "code",
        "design",
        "ideas",
        "test"
      ]
    },
    {
      "login": "dasgupsa",
      "name": "Saurabh Dasgupta",
      "avatar_url": "https://avatars2.githubusercontent.com/u/10398956?v=4",
      "profile": "https://github.com/dasgupsa",
      "contributions": [
        "code"
      ]
    },
    {
      "login": "angus924",
      "name": "Angus Dempster",
      "avatar_url": "https://avatars0.githubusercontent.com/u/55837131?v=4",
      "profile": "https://github.com/angus924",
      "contributions": [
        "code",
        "test",
        "tutorial"
      ]
    },
    {
      "login": "vnicholson1",
      "name": "Vincent Nicholson",
      "profile": "https://github.com/vnicholson1",
      "contributions": [
        "code"
      ]
    },
    {
      "login": "lnthach",
      "name": "Thach Le Nguyen",
      "avatar_url": "https://avatars0.githubusercontent.com/u/7788363?v=4",
      "profile": "https://github.com/lnthach",
      "contributions": [
        "code",
        "test"
      ]
    },
    {
      "login": "Ayushmaanseth",
      "name": "Ayushmaan Seth",
      "avatar_url": "https://avatars1.githubusercontent.com/u/29939762?v=4",
      "profile": "https://www.linkedin.com/in/ayushmaan-seth-4a96364a/",
      "contributions": [
        "code",
        "review",
        "test",
        "doc",
        "eventOrganizing",
        "tutorial"
      ]
    },
    {
      "login": "Riyabelle25",
      "name": "Riya Elizabeth John",
      "avatar_url": "https://avatars.githubusercontent.com/u/55790848?v=4",
      "contributions": [
        "code"
      ]
    },
    {
      "login": "ninfueng",
      "name": "Ninnart Fuengfusin",
      "avatar_url": "https://avatars2.githubusercontent.com/u/28499769?v=4",
      "profile": "https://github.com/ninfueng",
      "contributions": [
        "code"
      ]
    },
    {
      "login": "big-o",
      "name": "big-o",
      "avatar_url": "https://avatars1.githubusercontent.com/u/1134151?v=4",
      "profile": "https://github.com/big-o",
      "contributions": [
        "code",
        "test",
        "design",
        "ideas",
        "review",
        "tutorial",
        "mentoring"
      ]
    },
    {
      "login": "Kludex",
      "name": "Marcelo Trylesinski",
      "avatar_url": "https://avatars3.githubusercontent.com/u/7353520?v=4",
      "profile": "http://marcelotryle.com",
      "contributions": [
        "doc"
      ]
    },
    {
      "login": "oleskiewicz",
      "name": "oleskiewicz",
      "avatar_url": "https://avatars1.githubusercontent.com/u/5682158?v=4",
      "profile": "https://github.com/oleskiewicz",
      "contributions": [
        "code",
        "doc",
        "test"
      ]
    },
    {
      "login": "dguijo",
      "name": "David Guijo Rubio",
      "avatar_url": "https://avatars1.githubusercontent.com/u/47889499?v=4",
      "profile": "http://www.uco.es/grupos/ayrna/index.php/es/publicaciones/articulos?publications_view_all=1&theses_view_all=0&projects_view_all=0&task=show&view=member&id=22",
      "contributions": [
        "code",
        "ideas"
      ]
    },
    {
      "login": "HYang1996",
      "name": "HYang1996",
      "avatar_url": "https://avatars0.githubusercontent.com/u/44179303?v=4",
      "profile": "https://github.com/HYang1996",
      "contributions": [
        "code",
        "test",
        "doc",
        "tutorial"
      ]
    },
    {
      "login": "Mo-Saif",
      "name": "Mohammed Saif Kazamel",
      "avatar_url": "https://avatars0.githubusercontent.com/u/27867617?v=4",
      "profile": "https://mo-saif.github.io/",
      "contributions": [
        "bug"
      ]
    },
    {
      "login": "abandus",
      "name": "abandus",
      "avatar_url": "https://avatars2.githubusercontent.com/u/46486474?v=4",
      "profile": "https://github.com/abandus",
      "contributions": [
        "ideas",
        "code"
      ]
    },
    {
      "login": "Pangoraw",
      "name": "Paul",
      "avatar_url": "https://avatars1.githubusercontent.com/u/9824244?v=4",
      "profile": "https://ber.gp",
      "contributions": [
        "doc"
      ]
    },
    {
      "login": "vedazeren",
      "name": "vedazeren",
      "avatar_url": "https://avatars3.githubusercontent.com/u/63582874?v=4",
      "profile": "https://github.com/vedazeren",
      "contributions": [
        "code",
        "test"
      ]
    },
    {
      "login": "hiqbal2",
      "name": "hiqbal2",
      "avatar_url": "https://avatars3.githubusercontent.com/u/10302415?v=4",
      "profile": "https://github.com/hiqbal2",
      "contributions": [
        "doc"
      ]
    },
    {
      "login": "btrtts",
      "name": "btrtts",
      "avatar_url": "https://avatars3.githubusercontent.com/u/66252156?v=4",
      "profile": "https://github.com/btrtts",
      "contributions": [
        "doc"
      ]
    },
    {
      "login": "marielledado",
      "name": "Marielle",
      "avatar_url": "https://avatars2.githubusercontent.com/u/13499809?v=4",
      "profile": "https://twitter.com/marielli",
      "contributions": [
        "doc",
        "code",
        "ideas"
      ]
    },
    {
      "login": "Cheukting",
      "name": "Cheuk Ting Ho",
      "avatar_url": "https://avatars1.githubusercontent.com/u/28761465?v=4",
      "profile": "http://cheuk.dev",
      "contributions": [
        "code"
      ]
    },
    {
      "login": "sophijka",
      "name": "sophijka",
      "avatar_url": "https://avatars2.githubusercontent.com/u/47450591?v=4",
      "profile": "https://github.com/sophijka",
      "contributions": [
        "doc",
        "maintenance"
      ]
    },
    {
      "login": "Quaterion",
      "name": "Quaterion",
      "avatar_url": "https://avatars2.githubusercontent.com/u/23200273?v=4",
      "profile": "https://github.com/Quaterion",
      "contributions": [
        "bug"
      ]
    },
    {
      "login": "Arnau",
      "name": "Arnau",
      "avatar_url": "https://avatars.githubusercontent.com/u/38285979?s=400&u=8bdd0021cb5bae47ba5bd69c355c694dc3090f5e&v=4",
      "profile": "https://www.linkedin.com/in/arnau-jim%C3%A9nez-castany-b2ba2597/",
      "contributions": [
        "code"
      ]
    },
    {
      "login": "ABostrom",
      "name": "Aaron Bostrom",
      "avatar_url": "https://avatars0.githubusercontent.com/u/9571933?v=4",
      "profile": "https://github.com/ABostrom",
      "contributions": [
        "code",
        "doc",
        "test",
        "mentoring"
      ]
    },
    {
      "login": "BandaSaiTejaReddy",
      "name": "BANDASAITEJAREDDY",
      "avatar_url": "https://avatars0.githubusercontent.com/u/31387911?v=4",
      "profile": "https://github.com/BandaSaiTejaReddy",
      "contributions": [
        "code",
        "doc"
      ]
    },
    {
      "login": "lynnssi",
      "name": "Alexandra Amidon",
      "avatar_url": "https://avatars2.githubusercontent.com/u/17050655?v=4",
      "profile": "https://medium.com/@alexandra.amidon",
      "contributions": [
        "blog",
        "doc",
        "ideas"
      ]
    },
    {
      "login": "chizzi25",
      "name": "chizzi25",
      "avatar_url": "https://avatars3.githubusercontent.com/u/67911243?v=4",
      "profile": "https://github.com/chizzi25",
      "contributions": [
        "blog"
      ]
    },
    {
      "login": "Piyush1729",
      "name": "Piyush Gade",
      "avatar_url": "https://avatars2.githubusercontent.com/u/64950012?v=4",
      "profile": "https://github.com/Piyush1729",
      "contributions": [
        "code",
        "review"
      ]
    },
    {
      "login": "sri1419",
      "name": "sri1419",
      "avatar_url": "https://avatars2.githubusercontent.com/u/65078278?v=4",
      "profile": "https://github.com/sri1419",
      "contributions": [
        "code"
      ]
    },
    {
      "login": "patrickzib",
      "name": "Patrick Schäfer",
      "avatar_url": "https://avatars0.githubusercontent.com/u/7783034?v=4",
      "profile": "http://www2.informatik.hu-berlin.de/~schaefpa/",
      "contributions": [
        "code",
        "tutorial"
      ]
    },
    {
      "login": "ermshaua",
      "name": "Arik Ermshaus",
      "avatar_url": "https://avatars.githubusercontent.com/u/23294512?v=4",
      "profile": "https://github.com/ermshaua/",
      "contributions": [
        "code"
      ]
    },
    {
      "login": "akanz1",
      "name": "Andreas Kanz",
      "avatar_url": "https://avatars3.githubusercontent.com/u/51492342?v=4",
      "profile": "https://github.com/akanz1",
      "contributions": [
        "tutorial"
      ]
    },
    {
      "login": "brettkoonce",
      "name": "brett koonce",
      "avatar_url": "https://avatars2.githubusercontent.com/u/11281814?v=4",
      "profile": "https://github.com/brettkoonce",
      "contributions": [
        "doc"
      ]
    },
    {
      "login": "alwinw",
      "name": "Alwin",
      "avatar_url": "https://avatars3.githubusercontent.com/u/16846521?v=4",
      "profile": "https://github.com/alwinw",
      "contributions": [
        "doc",
        "code",
        "maintenance"
      ]
    },
    {
      "login": "kkoziara",
      "name": "kkoziara",
      "avatar_url": "https://avatars1.githubusercontent.com/u/4346849?v=4",
      "profile": "https://github.com/kkoziara",
      "contributions": [
        "code",
        "bug"
      ]
    },
    {
      "login": "evanmiller29",
      "name": "Evan Miller",
      "avatar_url": "https://avatars2.githubusercontent.com/u/8062590?v=4",
      "profile": "https://github.com/evanmiller29",
      "contributions": [
        "tutorial"
      ]
    },
    {
      "login": "krumeto",
      "name": "Krum Arnaudov",
      "avatar_url": "https://avatars3.githubusercontent.com/u/11272436?v=4",
      "profile": "https://github.com/krumeto",
      "contributions": [
        "bug",
        "code"
      ]
    },
    {
      "login": "martinagvilas",
      "name": "Martina G. Vilas",
      "avatar_url": "https://avatars2.githubusercontent.com/u/37339384?v=4",
      "profile": "https://github.com/martinagvilas",
      "contributions": [
        "review",
        "ideas"
      ]
    },
    {
      "login": "Emiliathewolf",
      "name": "Emilia Rose",
      "avatar_url": "https://avatars2.githubusercontent.com/u/22026218?v=4",
      "profile": "https://github.com/Emiliathewolf",
      "contributions": [
        "code",
        "test"
      ]
    },
    {
      "login": "AidenRushbrooke",
      "name": "AidenRushbrooke",
      "avatar_url": "https://avatars0.githubusercontent.com/u/72034940?v=4",
      "profile": "https://github.com/AidenRushbrooke",
      "contributions": [
        "code",
        "test"
      ]
    },
    {
      "login": "whackteachers",
      "name": "Jason Pong",
      "avatar_url": "https://avatars0.githubusercontent.com/u/33785383?v=4",
      "profile": "https://github.com/whackteachers",
      "contributions": [
        "code",
        "test"
      ]
    },
    {
      "login": "magittan",
      "name": "William Zheng",
      "avatar_url": "https://avatars0.githubusercontent.com/u/14024202?v=4",
      "profile": "https://github.com/magittan",
      "contributions": [
        "code",
        "test"
      ]
    },
    {
      "login": "huayicodes",
      "name": "Huayi Wei",
      "avatar_url": "https://avatars3.githubusercontent.com/u/22870735?v=4",
      "profile": "https://www.linkedin.com/in/huayiwei/",
      "contributions": [
        "tutorial"
      ]
    },
    {
      "login": "Multivin12",
      "name": "Multivin12",
      "avatar_url": "https://avatars3.githubusercontent.com/u/36476633?v=4",
      "profile": "https://github.com/Multivin12",
      "contributions": [
        "code",
        "test"
      ]
    },
    {
      "login": "davidbp",
      "name": "David Buchaca Prats",
      "avatar_url": "https://avatars3.githubusercontent.com/u/4223580?v=4",
      "profile": "https://github.com/davidbp",
      "contributions": [
        "code"
      ]
    },
    {
      "login": "SebasKoel",
      "name": "Sebastiaan Koel",
      "avatar_url": "https://avatars3.githubusercontent.com/u/66252156?v=4",
      "profile": "https://github.com/SebasKoel",
      "contributions": [
        "code",
        "doc"
      ]
    },
    {
      "login": "MarcoGorelli",
      "name": "Marco Gorelli",
      "avatar_url": "https://avatars2.githubusercontent.com/u/33491632?v=4",
      "profile": "https://github.com/MarcoGorelli",
      "contributions": [
        "infra"
      ]
    },
    {
      "login": "DmitriyValetov",
      "name": "Dmitriy Valetov",
      "avatar_url": "https://avatars0.githubusercontent.com/u/27976850?v=4",
      "profile": "https://github.com/DmitriyValetov",
      "contributions": [
        "code",
        "tutorial"
      ]
    },
    {
      "login": "vollmersj",
      "name": "vollmersj",
      "avatar_url": "https://avatars2.githubusercontent.com/u/12613127?v=4",
      "profile": "https://github.com/vollmersj",
      "contributions": [
        "doc"
      ]
    },
    {
      "login": "MichalChromcak",
      "name": "Michal Chromcak",
      "avatar_url": "https://avatars1.githubusercontent.com/u/12393430?v=4",
      "profile": "https://github.com/MichalChromcak",
      "contributions": [
        "code",
        "doc",
        "test",
        "tutorial"
      ]
    },
    {
      "login": "bmurdata",
      "name": "Brian Murphy",
      "avatar_url": "https://avatars2.githubusercontent.com/u/32182553?v=4",
      "profile": "https://bmurphyportfolio.netlify.com/",
      "contributions": [
        "doc"
      ]
    },
    {
      "login": "raishubham1",
      "name": "raishubham1",
      "avatar_url": "https://avatars3.githubusercontent.com/u/29356417?v=4",
      "profile": "https://github.com/raishubham1",
      "contributions": [
        "doc"
      ]
    },
    {
      "login": "ngupta23",
      "name": "Nikhil Gupta",
      "avatar_url": "https://avatars0.githubusercontent.com/u/33585645?v=4",
      "profile": "https://github.com/ngupta23",
      "contributions": [
        "code",
        "bug",
        "doc"
      ]
    },
    {
      "login": "aiwalter",
      "name": "Martin Walter",
      "avatar_url": "https://avatars0.githubusercontent.com/u/29627036?v=4",
      "profile": "https://www.linkedin.com/in/martin-walter-1a33b3114/",
      "contributions": [
        "code",
        "bug",
        "projectManagement",
        "fundingFinding",
        "mentoring",
        "ideas",
        "design",
        "review",
        "doc",
        "talk"
      ]
    },
    {
      "login": "afzal442",
      "name": "Afzal Ansari",
      "avatar_url": "https://avatars0.githubusercontent.com/u/11625672?v=4",
      "profile": "https://github.com/afzal442",
      "contributions": [
        "code",
        "doc"
      ]
    },
    {
      "login": "gracewgao",
      "name": "Grace Gao",
      "avatar_url": "https://avatars0.githubusercontent.com/u/38268331?v=4",
      "profile": "https://www.linkedin.com/in/gracewgao/",
      "contributions": [
        "code",
        "bug"
      ]
    },
    {
      "login": "utsavcoding",
      "name": "Utsav Kumar Tiwari",
      "avatar_url": "https://avatars3.githubusercontent.com/u/55446385?v=4",
      "profile": "https://github.com/utsavcoding",
      "contributions": [
        "code",
        "doc"
      ]
    },
    {
      "login": "tch",
      "name": "Tomasz Chodakowski",
      "avatar_url": "https://avatars3.githubusercontent.com/u/184076?v=4",
      "profile": "https://github.com/tch",
      "contributions": [
        "code",
        "doc",
        "bug"
      ]
    },
    {
      "login": "koralturkk",
      "name": "Kutay Koralturk",
      "avatar_url": "https://avatars2.githubusercontent.com/u/18037789?s=460&v=4",
      "profile": "https://github.com/koralturkk",
      "contributions": [
        "code",
        "bug"
      ]
    },
    {
      "login": "vnmabus",
      "name": "Carlos Ramos Carreño",
      "avatar_url": "https://avatars1.githubusercontent.com/u/2364173?v=4",
      "profile": "https://github.com/vnmabus",
      "contributions": [
        "doc"
      ]
    },
    {
      "login": "lpantano",
      "name": "Lorena Pantano",
      "avatar_url": "https://avatars2.githubusercontent.com/u/1621788?v=4",
      "profile": "http://lpantano.github.io/",
      "contributions": [
        "ideas"
      ]
    },
    {
      "login": "KirstieJane",
      "name": "Kirstie Whitaker",
      "avatar_url": "https://avatars1.githubusercontent.com/u/3626306?v=4",
      "profile": "https://whitakerlab.github.io/",
      "contributions": [
        "ideas",
        "fundingFinding"
      ]
    },
    {
      "login": "juanitorduz",
      "name": "Juan Orduz",
      "avatar_url": "https://avatars1.githubusercontent.com/u/22996444?v=4",
      "profile": "https://juanitorduz.github.io/",
      "contributions": [
        "tutorial",
        "doc"
      ]
    },
    {
      "login": "Prtm2110",
      "name": "Pratham Hole",
      "avatar_url": "https://avatars.githubusercontent.com/u/139000226?s=400&u=a2ef29514ad2780d1263ba9d724898132c8d18fb&v=4",
      "profile": "https://github.com/Prtm2110",
      "contributions": [
        "maintenance"
      ]
    },
    {
      "login": "dhirschfeld",
      "name": "Dave Hirschfeld",
      "avatar_url": "https://avatars1.githubusercontent.com/u/881019?v=4",
      "profile": "https://dhirschfeld.github.io/",
      "contributions": [
        "infra"
      ]
    },
    {
      "login": "xuyxu",
      "name": "Yi-Xuan Xu",
      "avatar_url": "https://avatars2.githubusercontent.com/u/22359569?v=4",
      "profile": "https://github.com/xuyxu",
      "contributions": [
        "code",
        "test",
        "maintenance",
        "doc"
      ]
    },
    {
      "login": "vincent-nich12",
      "name": "vincent-nich12",
      "avatar_url": "https://avatars3.githubusercontent.com/u/36476633?v=4",
      "profile": "https://github.com/vincent-nich12",
      "contributions": [
        "code"
      ]
    },
    {
      "login": "hamzahiqb",
      "name": "hamzahiqb",
      "avatar_url": "https://avatars3.githubusercontent.com/u/10302415?v=4",
      "profile": "https://github.com/hamzahiqb",
      "contributions": [
        "infra"
      ]
    },
    {
      "login": "Hephaest",
      "name": "Miao Cai",
      "avatar_url": "https://avatars2.githubusercontent.com/u/37981444?v=4",
      "profile": "https://github.com/Hephaest",
      "contributions": [
        "bug",
        "code"
      ]
    },
    {
      "login": "RNKuhns",
      "name": "Ryan Kuhns",
      "avatar_url": "https://avatars0.githubusercontent.com/u/26907244?v=4",
      "profile": "https://github.com/rnkuhns",
      "contributions": [
        "code",
        "doc",
        "tutorial",
        "example",
        "ideas",
        "review",
        "test"
      ]
    },
    {
      "login": "pabworks",
      "name": "pabworks",
      "avatar_url": "https://avatars.githubusercontent.com/u/32725127?v=4",
      "profile": "https://github.com/pabworks",
      "contributions": [
        "code",
        "test"
      ]
    },
    {
      "login": "ayan-biswas0412",
      "name": "AYAN BISWAS",
      "avatar_url": "https://avatars.githubusercontent.com/u/52851184?v=4",
      "profile": "https://github.com/ayan-biswas0412",
      "contributions": [
        "code"
      ]
    },
    {
      "login": "Lovkush-A",
      "name": "Lovkush",
      "avatar_url": "https://avatars.githubusercontent.com/u/25344832?v=4",
      "profile": "https://github.com/Lovkush-A",
      "contributions": [
        "code",
        "test",
        "ideas",
        "mentoring",
        "projectManagement"
      ]
    },
    {
      "login": "luiszugasti",
      "name": "Luis Zugasti",
      "avatar_url": "https://avatars.githubusercontent.com/u/11198457?s=460&u=0645b72683e491824aca16db9702f1d3eb990389&v=4",
      "profile": "https://github.com/luiszugasti",
      "contributions": [
        "doc"
      ]
    },
    {
      "login": "kanand77",
      "name": "Kavin Anand",
      "avatar_url": "https://avatars.githubusercontent.com/kanand77",
      "profile": "https://github.com/kanand77",
      "contributions": [
        "doc"
      ]
    },
    {
      "login": "dsherry",
      "name": "Dylan Sherry",
      "avatar_url": "https://avatars.githubusercontent.com/dsherry",
      "profile": "https://github.com/dsherry",
      "contributions": [
        "infra"
      ]
    },
    {
      "login": "kachayev",
      "name": "Oleksii Kachaiev",
      "avatar_url": "https://avatars.githubusercontent.com/u/485647?v=4",
      "profile": "https://github.com/kachayev",
      "contributions": [
        "code",
        "test"
      ]
    },
    {
      "login": "Ifeanyi30",
      "name": "Ifeanyi30",
      "avatar_url": "https://avatars.githubusercontent.com/u/49926145?v=4",
      "profile": "https://github.com/Ifeanyi30",
      "contributions": [
        "code"
      ]
    },
    {
      "login": "jschemm",
      "name": "jschemm",
      "avatar_url": "https://avatars.githubusercontent.com/u/81151346?v=4",
      "profile": "https://github.com/jschemm",
      "contributions": [
        "code"
      ]
    },
    {
      "login": "aaronreidsmith",
      "name": "Aaron Smith",
      "avatar_url": "https://avatars.githubusercontent.com/u/21350310?v=4",
      "profile": "https://github.com/aaronreidsmith",
      "contributions": [
        "code"
      ]
    },
    {
      "login": "ltsaprounis",
      "name": "Leonidas Tsaprounis",
      "avatar_url": "https://avatars.githubusercontent.com/u/64217214?v=4",
      "profile": "https://github.com/ltsaprounis",
      "contributions": [
        "code",
        "bug",
        "mentoring",
        "review"
      ]
    },
    {
      "login": "chernika158",
      "name": "Galina Chernikova",
      "avatar_url": "https://avatars.githubusercontent.com/u/43787741?s=400&v=4",
      "profile": "https://github.com/chernika158",
      "contributions": [
        "code"
      ]
    },
    {
      "login": "GuzalBulatova",
      "name": "Guzal Bulatova",
      "avatar_url": "https://avatars.githubusercontent.com/GuzalBulatova",
      "profile": "https://github.com/GuzalBulatova",
      "contributions": [
        "bug",
        "code",
        "eventOrganizing",
        "mentoring",
        "projectManagement",
        "review",
        "test"
      ]
    },
    {
      "login": "satya-pattnaik",
      "name": "Satya Prakash Pattnaik",
      "avatar_url": "https://avatars.githubusercontent.com/u/22102468?v=4",
      "profile": "https://www.linkedin.com/in/satya-pattnaik-77a430144/",
      "contributions": [
        "doc"
      ]
    },
    {
      "login": "yashlamba",
      "name": "Yash Lamba",
      "avatar_url": "https://avatars.githubusercontent.com/u/44164398?v=4",
      "profile": "https://github.com/yashlamba",
      "contributions": [
        "code"
      ]
    },
    {
      "login": "ckastner",
      "name": "Christian Kastner",
      "avatar_url": "https://avatars.githubusercontent.com/u/15859947?v=4",
      "profile": "https://github.com/ckastner",
      "contributions": [
        "code",
        "bug"
      ]
    },
    {
      "login": "tombh",
      "name": "Thomas Buckley-Houston",
      "avatar_url": "https://avatars.githubusercontent.com/u/160835?s=80&v=4",
      "profile": "https://github.com/tombh",
      "contributions": [
        "bug"
      ]
    },
    {
      "login": "julramos",
      "name": "Juliana",
      "avatar_url": "https://avatars.githubusercontent.com/u/19613567?v=4",
      "profile": "https://www.linkedin.com/in/julianarn/",
      "contributions": [
        "code"
      ]
    },
    {
      "login": "SveaMeyer13",
      "name": "Svea Marie Meyer",
      "avatar_url": "https://avatars.githubusercontent.com/u/46671894?v=4",
      "profile": "https://github.com/SveaMeyer13",
      "contributions": [
        "doc",
        "code"
      ]
    },
    {
      "login": "Flix6x",
      "name": "Felix Claessen",
      "avatar_url": "https://avatars.githubusercontent.com/u/30658763?v=4",
      "profile": "https://github.com/flix6x",
      "contributions": [
        "code",
        "doc",
        "test",
        "bug"
      ]
    },
    {
      "login": "thayeylolu",
      "name": "Taiwo Owoseni",
      "avatar_url": "https://avatars.githubusercontent.com/u/13348874?v=4",
      "profile": "https://thayeylolu.github.io/portfolio/",
      "contributions": [
        "code"
      ]
    },
    {
      "login": "jambo6",
      "name": "James Morrill",
      "avatar_url": "https://https://avatars.githubusercontent.com/jambo6",
      "profile": "https://github.com/jambo6",
      "contributions": [
        "code"
      ]
    },
    {
      "login": "Dbhasin1",
      "name": "Drishti Bhasin ",
      "avatar_url": "https://avatars.githubusercontent.com/u/56479884?v=4",
      "profile": "https://github.com/Dbhasin1",
      "contributions": [
        "code"
      ]
    },
    {
      "login": "Yard1",
      "name": "Antoni Baum",
      "avatar_url": "https://avatars.githubusercontent.com/u/10364161?v=4",
      "profile": "https://www.linkedin.com/in/yard1/",
      "contributions": [
        "code"
      ]
    },
    {
      "login": "ltoniazzi",
      "name": "Lorenzo Toniazzi",
      "avatar_url": "https://avatars.githubusercontent.com/u/61414566",
      "profile": "https://github.com/ltoniazzi",
      "contributions": [
        "code"
      ]
    },
    {
      "login": "freddyaboulton",
      "name": "Freddy A Boulton",
      "avatar_url": "https://avatars.githubusercontent.com/u/41651716?v=4",
      "profile": "https://github.com/freddyaboulton",
      "contributions": [
        "infra",
        "test"
      ]
    },
    {
      "login": "Riyabelle25",
      "name": "Riya Elizabeth John",
      "avatar_url": "https://avatars.githubusercontent.com/u/55790848?v=4",
      "profile": "https://github.com/Riyabelle25",
      "contributions": [
        "code",
        "test",
        "doc"
      ]
    },
    {
      "login": "chrisholder",
      "name": "chrisholder",
      "avatar_url": "https://avatars.githubusercontent.com/u/4674372?v=4",
      "profile": "https://github.com/chrisholder",
      "contributions": [
        "code",
        "test",
        "doc",
        "design",
        "example"
      ]
    },
    {
      "login": "moradabaz",
      "name": "Morad :)",
      "avatar_url": "https://avatars.githubusercontent.com/u/29915156?v=4",
      "profile": "https://moradabaz.github.io/",
      "contributions": [
        "code",
        "test",
        "doc"
      ]
    },
    {
      "login": "bilal-196",
      "name": "Ahmed Bilal",
      "avatar_url": "https://avatars.githubusercontent.com/u/74570044?v=4",
      "profile": "https://github.com/bilal-196",
      "contributions": [
        "doc"
      ]
    },
    {
      "login": "victordremov",
      "name": "Viktor Dremov",
      "avatar_url": "https://avatars.githubusercontent.com/u/32140716",
      "profile": "https://github.com/victordremov",
      "contributions": [
        "code"
      ]
    },
    {
      "login": "corvusrabus",
      "name": "Corvin Paul",
      "avatar_url": "https://lh3.googleusercontent.com/zMvwkuxyIsRN1I0-HLojbcbbHaERXa-b9eztZ23z_C2m7cXdMiU4z36ekS5-cgBmikPhZA=w1280",
      "profile": "https://sites.google.com/view/corvinpaul/",
      "contributions": [
        "doc"
      ]
    },
    {
      "login": "xloem",
      "name": "patiently pending world peace",
      "profile": "https://github.com/xloem",
      "contributions": [
        "code"
      ]
    },
    {
      "login": "AreloTanoh",
      "name": "Arelo Tanoh",
      "avatar_url": "https://avatars.githubusercontent.com/AreloTanoh",
      "profile": "https://github.com/AreloTanoh",
      "contributions": [
        "doc"
      ]
    },
    {
      "login": "pul95",
      "name": "Pulkit Verma",
      "avatar_url": "https://avatars.githubusercontent.com/pul95",
      "profile": "https://github.com/pul95",
      "contributions": [
        "doc"
      ]
    },
    {
      "login": "IlyasMoutawwakil",
      "name": "Ilyas Moutawwakil",
      "avatar_url": "https://avatars.githubusercontent.com/IlyasMoutawwakil",
      "profile": "https://github.com/IlyasMoutawwakil",
      "contributions": [
        "code",
        "doc"
      ]
    },
    {
      "login": "mathco-wf",
      "name": "TheMathcompay Widget Factory Team",
      "avatar_url": "https://avatars.githubusercontent.com/mathco-wf",
      "profile": "https://github.com/mathco-wf",
      "contributions": [
        "doc"
      ]
    },
    {
      "login": "BINAYKUMAR943",
      "name": "Binay Kumar",
      "avatar_url": "https://avatars.githubusercontent.com/u/38756834?v=4",
      "profile": "https://github.com/BINAYKUMAR943",
      "contributions": [
        "code",
        "doc",
        "test"
      ]
    },
    {
      "login": "ronnie-llamado",
      "name": "Ronnie Llamado",
      "avatar_url": "https://avatars.githubusercontent.com/ronnie-llamado",
      "profile": "https://github.com/ronnie-llamado",
      "contributions": [
        "doc"
      ]
    },
    {
      "login": "bobbys-dev",
      "name": "bobbys",
      "avatar_url": "https://avatars.githubusercontent.com/bobbys-dev",
      "profile": "https://github.com/bobbys-dev",
      "contributions": [
        "code"
      ]
    },
    {
      "login": "yairbeer",
      "name": "Yair Beer",
      "avatar_url": "https://avatars.githubusercontent.com/yairbeer",
      "profile": "https://github.com/yairbeer",
      "contributions": [
        "code"
      ]
    },
    {
      "login": "boukepostma",
      "name": "Bouke Postma",
      "avatar_url": "https://avatars.githubusercontent.com/boukepostma",
      "profile": "https://github.com/boukepostma",
      "contributions": [
        "code",
        "bug",
        "ideas"
      ]
    },
    {
      "login": "Aparna-Sakshi",
      "name": "Aparna Sakshi",
      "avatar_url": "https://avatars.githubusercontent.com/u/44149689?v=4",
      "profile": "https://aparna-sakshi.github.io/",
      "contributions": [
        "code"
      ]
    },
    {
      "login": "eyalshafran",
      "name": "Eyal Shafran",
      "avatar_url": "https://avatars.githubusercontent.com/u/16999574?v=4",
      "profile": "https://github.com/eyalshafran",
      "contributions": [
        "code"
      ]
    },
    {
      "login": "tensorflow-as-tf",
      "name": "tensorflow-as-tf",
      "avatar_url": "https://avatars.githubusercontent.com/u/51345718?v=4",
      "profile": "https://github.com/tensorflow-as-tf",
      "contributions": [
        "code"
      ]
    },
    {
      "login": "justinshenk",
      "name": "Justin Shenk",
      "avatar_url": "https://avatars.githubusercontent.com/u/10270308?v=4",
      "profile": "https://www.justinshenk.com/",
      "contributions": [
        "doc"
      ]
    },
    {
      "login": "kejsitake",
      "name": "Kejsi Take",
      "avatar_url": "https://avatars.githubusercontent.com/u/23707808?v=4",
      "profile": "https://kejsitake.com/",
      "contributions": [
        "code"
      ]
    },
    {
      "login": "myprogrammerpersonality",
      "name": "Ali Yazdizadeh",
      "avatar_url": "https://avatars.githubusercontent.com/u/49058167?v=4",
      "profile": "https://github.com/myprogrammerpersonality",
      "contributions": [
        "doc"
      ]
    },
    {
      "login": "RavenRudi",
      "name": "RavenRudi",
      "avatar_url": "https://avatars.githubusercontent.com/u/46402968?v=4",
      "profile": "https://github.com/RavenRudi",
      "contributions": [
        "code"
      ]
    },
    {
      "login": "danbartl",
      "name": "danbartl",
      "avatar_url": "https://avatars.githubusercontent.com/u/19947407?v=4",
      "profile": "https://github.com/danbartl",
      "contributions": [
        "bug",
        "code",
        "review",
        "talk",
        "test",
        "tutorial",
        "video"
      ]
    },
    {
      "login": "xiaobenbenecho",
      "name": "xiaobenbenecho",
      "avatar_url": "https://avatars.githubusercontent.com/u/17461849?v=4",
      "profile": "https://github.com/xiaobenbenecho",
      "contributions": [
        "code"
      ]
    },
    {
      "login": "OliverMatthews",
      "name": "Oliver Matthews",
      "avatar_url": "https://avatars.githubusercontent.com/u/31141490?v=4",
      "profile": "https://github.com/olivermatthews",
      "contributions": [
        "code"
      ]
    },
    {
      "login": "Carlosbogo",
      "name": "Carlos Borrajo",
      "avatar_url": "https://avatars.githubusercontent.com/u/84228424?v=4",
      "profile": "https://github.com/Carlosbogo",
      "contributions": [
        "code",
        "doc"
      ]
    },
    {
      "login": "fstinner",
      "name": "Florian Stinner",
      "avatar_url": "https://avatars.githubusercontent.com/u/11679462?v=4",
      "profile": "https://github.com/fstinner",
      "contributions": [
        "code",
        "test"
      ]
    },
    {
      "login": "ChangWeiTan",
      "name": "Chang Wei Tan",
      "avatar_url": "https://avatars.githubusercontent.com/u/570744?v=4",
      "profile": "https://github.com/ChangWeiTan",
      "contributions": [
        "code"
      ]
    },
    {
      "login": "lmmentel",
      "name": "Lukasz Mentel",
      "avatar_url": "https://avatars.githubusercontent.com/u/8989838?v=4",
      "profile": "https://github.com/lmmentel",
      "contributions": [
        "code",
        "doc",
        "infra",
        "test",
        "bug",
        "maintenance",
        "mentoring"
      ]
    },
    {
      "login": "AngelPone",
      "name": "Bohan Zhang",
      "avatar_url": "https://avatars.githubusercontent.com/u/32930283?v=4",
      "profile": "https://angelpone.github.io/",
      "contributions": [
        "code"
      ]
    },
    {
      "login": "rakshitha123",
      "name": "Rakshitha Godahewa",
      "avatar_url": "https://avatars.githubusercontent.com/u/7654679?v=4",
      "profile": "https://github.com/rakshitha123",
      "contributions": [
        "code",
        "doc"
      ]
    },
    {
      "login": "marcio55afr",
      "name": "Márcio A. Freitas Jr",
      "avatar_url": "https://avatars.githubusercontent.com/u/42646282?v=4",
      "profile": "https://github.com/marcio55afr",
      "contributions": [
        "doc"
      ]
    },
    {
      "login": "MrPr3ntice",
      "name": "Philipp Kortmann",
      "avatar_url": "https://avatars.githubusercontent.com/u/20466981?v=4",
      "profile": "https://www.imes.uni-hannover.de/de/institut/team/m-sc-karl-philipp-kortmann/",
      "contributions": [
        "code",
        "doc"
      ]
    },
    {
      "login": "ishannangia001",
      "name": "Ishan Nangia",
      "avatar_url": "https://avatars.githubusercontent.com/u/29480389?v=4",
      "profile": "https://github.com/ishannangia001",
      "contributions": [
        "ideas"
      ]
    },
    {
      "login": "khrapovs",
      "name": "Stanislav Khrapov",
      "avatar_url": "https://avatars.githubusercontent.com/u/3774663?v=4",
      "profile": "https://github.com/khrapovs",
      "contributions": [
        "code"
      ]
    },
    {
      "login": "Saransh-cpp",
      "name": "Saransh Chopra",
      "avatar_url": "https://avatars.githubusercontent.com/u/74055102?v=4",
      "profile": "https://github.com/Saransh-cpp",
      "contributions": [
        "doc",
        "infra"
      ]
    },
    {
      "login": "RishiKumarRay",
      "name": "Rishi Kumar Ray",
      "avatar_url": "https://avatars.githubusercontent.com/u/87641376?v=4",
      "profile": "https://github.com/RishiKumarRay",
      "contributions": [
        "infra"
      ]
    },
    {
      "login": "cdahlin",
      "name": "Christopher Dahlin",
      "avatar_url": "https://avatars.githubusercontent.com/u/1567780?v=4",
      "profile": "https://github.com/cdahlin",
      "contributions": [
        "code"
      ]
    },
    {
      "login": "iljamaurer",
      "name": "Ilja Maurer",
      "avatar_url": "https://avatars.githubusercontent.com/u/45882103?v=4",
      "profile": "https://github.com/iljamaurer",
      "contributions": [
        "code"
      ]
    },
    {
      "login": "AzulGarza",
      "name": "Azul Garza",
      "avatar_url": "https://avatars.githubusercontent.com/u/10517170?v=4",
      "profile": "https://github.com/AzulGarza",
      "contributions": [
        "code",
        "example"
      ]
    },
    {
      "login": "TNTran92",
      "name": "TNTran92",
      "avatar_url": "https://avatars.githubusercontent.com/u/55965636?v=4",
      "profile": "https://github.com/TNTran92",
      "contributions": [
        "code"
      ]
    },
    {
      "login": "niekvanderlaan",
      "name": "Niek van der Laan",
      "avatar_url": "https://avatars.githubusercontent.com/u/9962825?v=4",
      "profile": "https://github.com/niekvanderlaan",
      "contributions": [
        "code"
      ]
    },
    {
      "login": "bethrice44",
      "name": "bethrice44",
      "avatar_url": "https://avatars.githubusercontent.com/u/11226988?v=4",
      "profile": "https://github.com/bethrice44",
      "contributions": [
        "bug",
        "code",
        "review",
        "test"
      ]
    },
    {
      "login": "keepersas",
      "name": "Aleksandr Grekov",
      "avatar_url": "https://avatars.githubusercontent.com/u/44262176?v=4",
      "profile": "https://github.com/keepersas",
      "contributions": [
        "doc"
      ]
    },
    {
      "login": "ZiyaoWei",
      "name": "Ziyao Wei",
      "avatar_url": "https://avatars.githubusercontent.com/u/940823?v=4",
      "profile": "https://github.com/ZiyaoWei",
      "contributions": [
        "code"
      ]
    },
    {
      "login": "dougollerenshaw",
      "name": "Doug Ollerenshaw",
      "avatar_url": "https://avatars.githubusercontent.com/u/19944442?v=4",
      "profile": "https://github.com/dougollerenshaw",
      "contributions": [
        "doc"
      ]
    },
    {
      "login": "AurumnPegasus",
      "name": "Shivansh Subramanian",
      "avatar_url": "https://avatars.githubusercontent.com/u/54315149?v=4",
      "profile": "https://github.com/AurumnPegasus",
      "contributions": [
        "doc",
        "code"
      ]
    },
    {
      "login": "NoaBenAmi",
      "name": "Noa Ben Ami",
      "avatar_url": "https://avatars.githubusercontent.com/u/37590002?v=4",
      "profile": "https://github.com/NoaBenAmi",
      "contributions": [
        "code",
        "test",
        "doc"
      ]
    },
    {
      "login": "lielleravid",
      "name": "Lielle Ravid",
      "avatar_url": "https://avatars.githubusercontent.com/u/37774194?v=4",
      "profile": "https://github.com/lielleravid",
      "contributions": [
        "code",
        "doc"
      ]
    },
    {
      "login": "ciaran-g",
      "name": "Ciaran Gilbert",
      "avatar_url": "https://avatars.githubusercontent.com/u/41995662?v=4",
      "profile": "https://github.com/ciaran-g",
      "contributions": [
        "bug",
        "code",
        "doc",
        "test",
        "ideas"
      ]
    },
    {
      "login": "mariamjabara",
      "name": "Mariam Jabara",
      "profile": "https://github.com/mariamjabara",
      "contributions": [
        "code"
      ]
    },
    {
      "login": "lbventura",
      "name": "Luis Ventura",
      "avatar_url": "https://avatars.githubusercontent.com/u/68004282?s=96&v=4",
      "profile": "https://github.com/lbventura",
      "contributions": [
        "code"
      ]
    },
    {
      "login": "Ris-Bali",
      "name": "Rishabh Bali",
      "avatar_url": "https://avatars.githubusercontent.com/u/81592570?v=4",
      "profile": "https://github.com/Ris-Bali",
      "contributions": [
        "code"
      ]
    },
    {
      "login": "shchur",
      "name": "Oleksandr Shchur",
      "avatar_url": "https://avatars.githubusercontent.com/u/6944857?v=4",
      "profile": "https://github.com/shchur",
      "contributions": [
        "bug",
        "code"
      ]
    },
    {
      "login": "jelc53",
      "name": "Julian Cooper",
      "profile": "https://github.com/jelc53",
      "contributions": [
        "code",
        "ideas"
      ]
    },
    {
      "login": "benheid",
      "name": "Benedikt Heidrich",
      "profile": "https://github.com/benheid",
      "contributions": [
        "bug",
        "code",
        "design",
        "doc",
        "example",
        "ideas",
        "mentoring",
        "question",
        "review",
        "talk",
        "tutorial"
      ]
    },
    {
      "login": "AnH0ang",
      "name": "An Hoang",
      "profile": "https://github.com/AnH0ang",
      "contributions": [
        "bug",
        "code"
      ]
    },
    {
      "login": "haskarb",
      "name": "Bhaskar Dhariyal",
      "avatar_url": "https://avatars.githubusercontent.com/u/20501023?v=4",
      "profile": "https://haskarb.github.io/",
      "contributions": [
        "code",
        "test"
      ]
    },
    {
      "login": "kcc-lion",
      "name": "Kai Lion",
      "profile": "https://github.com/kcc-lion",
      "contributions": [
        "code",
        "test",
        "doc"
      ]
    },
    {
      "login": "bugslayer-332",
      "name": "Arepalli Yashwanth Reddy",
      "profile": "https://github.com/bugslayer-332",
      "contributions": [
        "code",
        "bug",
        "doc"
      ]
    },
    {
      "login": "shagn",
      "name": "Sebastian Hagn",
      "avatar_url": "https://avatars.githubusercontent.com/u/16029092?v=4",
      "profile": "https://github.com/shagn",
      "contributions": [
        "doc"
      ]
    },
    {
      "login": "jasmineliaw",
      "name": "Jasmine Liaw",
      "profile": "https://github.com/jasmineliaw",
      "contributions": [
        "code"
      ]
    },
    {
      "login": "topher-lo",
      "name": "Christopher Lo",
      "profile": "https://github.com/topher-lo",
      "contributions": [
        "code",
        "ideas"
      ]
    },
    {
      "login": "arampuria19",
      "name": "Akshat Rampuria",
      "profile": "https://github.com/arampuria19",
      "contributions": [
        "doc"
      ]
    },
    {
      "login": "chillerobscuro",
      "name": "Logan Duffy",
      "avatar_url": "https://avatars.githubusercontent.com/u/5232872?v=4",
      "profile": "https://github.com/chillerobscuro",
      "contributions": [
        "code",
        "doc",
        "test",
        "bug",
        "ideas"
      ]
    },
    {
      "login": "michaelfeil",
      "name": "Michael Feil",
      "avatar_url": "https://avatars.githubusercontent.com/u/63565275?v=4",
      "profile": "michaelfeil.eu",
      "contributions": [
        "code",
        "test",
        "ideas"
      ]
    },
    {
      "login": "KishManani",
      "name": "Kishan Manani",
      "avatar_url": "https://avatars.githubusercontent.com/u/30973056?v=4",
      "profile": "https://github.com/kishmanani",
      "contributions": [
        "code",
        "doc",
        "test",
        "bug",
        "ideas"
      ]
    },
    {
      "login": "jorenham",
      "name": "Joren Hammudoglu",
      "profile": "https://github.com/jorenham",
      "contributions": [
        "infra"
      ]
    },
    {
      "login": "wolph",
      "name": "Rick van Hattem",
      "profile": "https://github.com/wolph",
      "contributions": [
        "infra"
      ]
    },
    {
      "login": "templierw",
      "name": "William Templier",
      "avatar_url": "https://github.com/templierw.png",
      "profile": "https://www.linkedin.com/in/templierw/",
      "contributions": [
        "doc"
      ]
    },
    {
      "login": "badrmarani",
      "name": "Badr-Eddine Marani",
      "avatar_url": "https://avatars.githubusercontent.com/badrmarani",
      "profile": "https://github.com/badrmarani",
      "contributions": [
        "code"
      ]
    },
    {
      "login": "adoherty21",
      "name": "adoherty21",
      "avatar_url": "https://avatars.githubusercontent.com/u/52799751?s=400&v=4",
      "profile": "https://github.com/adoherty21",
      "contributions": [
        "bug"
      ]
    },
    {
      "login": "jnrusson1",
      "name": "Jack Russon",
      "avatar_url": "https://avatars.githubusercontent.com/u/51986332?v=4",
      "profile": "https://github.com/jnrusson1",
      "contributions": [
        "code"
      ]
    },
    {
      "login": "solen0id",
      "name": "Max Patzelt",
      "avatar_url": "https://avatars.githubusercontent.com/u/20767606?v=4",
      "profile": "https://github.com/solen0id",
      "contributions": [
        "code"
      ]
    },
    {
      "login": "benjaminbluhm",
      "name": "Benjamin Bluhm",
      "profile": "https://github.com/benjaminbluhm",
      "contributions": [
        "code",
        "doc",
        "example"
      ]
    },
    {
      "login": "VyomkeshVyas",
      "name": "Vyomkesh Vyas",
      "profile": "https://github.com/VyomkeshVyas",
      "contributions": [
        "code",
        "doc",
        "example",
        "test"
      ]
    },
    {
      "login": "xxl4tomxu98",
      "name": "Tom Xu",
      "avatar_url": "https://avatars.githubusercontent.com/u/62292177?s=40&v=4",
      "profile": "https://github.com/xxl4tomxu98",
      "contributions": [
        "code",
        "doc"
      ]
    },
    {
      "login": "nshahpazov",
      "name": "Nikola Shahpazov",
      "avatar_url": "https://avatars.githubusercontent.com/nshahpazov",
      "profile": "https://www.linkedin.com/in/nshahpazov/",
      "contributions": [
        "doc"
      ]
    },
    {
      "login": "dainelli98",
      "name": "Daniel Martín Martínez",
      "avatar_url": "https://avatars.githubusercontent.com/dainelli98",
      "profile": "https://www.linkedin.com/in/daniel-martin-martinez",
      "contributions": [
        "doc",
        "bug"
      ]
    },
    {
      "login": "nilesh05apr",
      "name": "Nilesh Kumar",
      "avatar_url": "https://avatars.githubusercontent.com/u/65773314?v=4",
      "profile": "https://github.com/nilesh05apr",
      "contributions": [
        "code"
      ]
    },
    {
      "login": "JonathanBechtel",
      "name": "JonathanBechtel",
      "avatar_url": "https://avatars.githubusercontent.com/u/481696?v=4",
      "profile": "https://github.com/JonathanBechtel",
      "contributions": [
        "code",
        "ideas",
        "projectManagement",
        "talk",
        "test"
      ]
    },
    {
      "login": "arnavrneo",
      "name": "Arnav",
      "avatar_url": "https://avatars.githubusercontent.com/u/48650781?v=4",
      "profile": "https://github.com/arnavrneo",
      "contributions": [
        "code"
      ]
    },
    {
      "login": "erjieyong",
      "name": "Er Jie Yong",
      "avatar_url": "https://avatars.githubusercontent.com/u/109052378?v=4",
      "profile": "https://www.linkedin.com/in/erjieyong",
      "contributions": [
        "bug",
        "code"
      ]
    },
    {
      "login": "mateuja",
      "name": "Jaume Mateu",
      "avatar_url": "https://avatars.githubusercontent.com/mateuja",
      "profile": "https://github.com/mateuja",
      "contributions": [
        "code"
      ]
    },
    {
      "login": "aaronrmm",
      "name": "Aaron Margolese-Malin",
      "avatar_url": "https://avatars.githubusercontent.com/u/1742879?v=4",
      "profile": "https://github.com/aaronrmm",
      "contributions": [
        "bug"
      ]
    },
    {
      "login": "klam-data",
      "name": "Kevin Lam",
      "avatar_url": "https://avatars.githubusercontent.com/u/114420932?s=400&v=4",
      "profile": "https://www.linkedin.com/in/kevinlam2",
      "contributions": [
        "code",
        "example",
        "test"
      ]
    },
    {
      "login": "mgorlin",
      "name": "Margaret Gorlin",
      "avatar_url": "",
      "profile": "https://www.linkedin.com/in/margaret-gorlin/",
      "contributions": [
        "code",
        "example",
        "test"
      ]
    },
    {
      "login": "pyyim",
      "name": "Paul Yim",
      "avatar_url": "https://avatars.githubusercontent.com/pyyim",
      "profile": "https://www.linkedin.com/in/paulyim97/",
      "contributions": [
        "code",
        "example",
        "test"
      ]
    },
    {
      "login": "snnbotchway",
      "name": "Solomon Botchway",
      "avatar_url": "https://avatars.githubusercontent.com/u/62394255?v=4",
      "profile": "https://www.linkedin.com/in/solomon-botchway-a1383821b/",
      "contributions": [
        "maintenance"
      ]
    },
    {
      "login": "hoesler",
      "name": "Christoph Hösler",
      "avatar_url": "https://avatars.githubusercontent.com/u/1052770?v=4",
      "profile": "https://www.linkedin.com/in/hoesler/",
      "contributions": [
        "code"
      ]
    },
    {
      "login": "pranavvp16",
      "name": "Pranav Prajapati",
      "avatar_url": "https://avatars.githubusercontent.com/u/94780581?v=4",
      "profile": "https://www.linkedin.com/in/pranav-prajapati-a5b413226/",
      "contributions": [
        "code",
        "test",
        "bug"
      ]
    },
    {
      "login": "romanlutz",
      "name": "Roman Lutz",
      "avatar_url": "https://avatars.githubusercontent.com/u/10245648?v=4",
      "profile": "https://www.linkedin.com/in/romanlutz/",
      "contributions": [
        "doc"
      ]
    },
    {
      "login": "DBCerigo",
      "name": "Daniel Burkhardt Cerigo",
      "avatar_url": "https://avatars.githubusercontent.com/u/8318425?v=4",
      "profile": "https://github.com/DBCerigo",
      "contributions": [
        "code"
      ]
    },
    {
      "login": "alex-hh",
      "name": "Alex Hawkins-Hooker",
      "avatar_url": "https://avatars.githubusercontent.com/u/5719745?v=4",
      "profile": "https://github.com/alex-hh",
      "contributions": [
        "code"
      ]
    },
    {
      "login": "ali-tny",
      "name": "Ali Teeney",
      "avatar_url": "https://avatars.githubusercontent.com/u/26010073?v=4",
      "profile": "https://github.com/ali-tny",
      "contributions": [
        "code"
      ]
    },
    {
      "login": "ShivamPathak99",
      "name": "Shivam Pathak",
      "avatar_url": "https://avatars.githubusercontent.com/u/98941325?s=400&v=4",
      "profile": "https://github.com/ShivamPathak99",
      "contributions": [
        "doc"
      ]
    },
    {
      "login": "SamiAlavi",
      "name": "Sami Alavi",
      "avatar_url": "https://avatars.githubusercontent.com/u/32700289?v=4",
      "profile": "https://github.com/SamiAlavi",
      "contributions": [
        "code",
        "maintenance"
      ]
    },
    {
      "login": "yarnabrina",
      "name": "Anirban Ray",
      "avatar_url": "https://avatars.githubusercontent.com/u/39331844?v=4",
      "profile": "https://github.com/yarnabrina/",
      "contributions": [
        "bug",
        "code",
        "doc",
        "ideas",
        "maintenance",
        "mentoring",
        "question",
        "review",
        "test"
      ]
    },
    {
      "login": "dashapetr",
      "name": "Darya Petrashka",
      "avatar_url": "https://avatars.githubusercontent.com/u/54349415?v=4",
      "profile": "https://github.com/dashapetr",
      "contributions": [
        "doc"
      ]
    },
    {
      "login": "luca-miniati",
      "name": "Luca Miniati",
      "avatar_url": "https://avatars.githubusercontent.com/u/87467600?v=4",
      "profile": "https://github.com/luca-miniati",
      "contributions": [
        "code",
        "doc"
      ]
    },
    {
      "login": "marrov",
      "name": "Marc Rovira",
      "avatar_url": "https://avatars.githubusercontent.com/u/54272586?v=4",
      "profile": "https://github.com/marrov",
      "contributions": [
        "design",
        "doc",
        "ideas",
        "mentoring",
        "projectManagement",
        "talk"
      ]
    },
    {
      "login": "Taise228",
      "name": "Taisei Yamamoto",
      "avatar_url": "https://avatars.githubusercontent.com/u/95762401?s=400&v=4",
      "profile": "https://github.com/Taise228",
      "contributions": [
        "code"
      ]
    },
    {
      "login": "CTFallon",
      "name": "Colin Fallon",
      "avatar_url": "https://avatars.githubusercontent.com/u/19725980?v=4",
      "profile": "https://github.com/CTFallon",
      "contributions": [
        "doc"
      ]
    },
    {
      "login": "mgazian000",
      "name": "Michael Gaziani",
      "avatar_url": "https://avatars.githubusercontent.com/mgazian000",
      "profile": "https://github.com/mgazian000",
      "contributions": [
        "doc"
      ]
    },
    {
      "login": "alan191006",
      "name": "Alan Huynh",
      "avatar_url": "https://avatars.githubusercontent.com/alan191006",
      "profile": "https://github.com/alan191006",
      "contributions": [
        "code"
      ]
    },
    {
      "login": "felipeangelimvieira",
      "name": "Felipe Angelim",
      "avatar_url": "https://avatars.githubusercontent.com/felipeangelimvieira",
      "profile": "https://github.com/felipeangelimvieira",
      "contributions": [
        "code",
        "bug"
      ]
    },
    {
      "login": "janpipek",
      "name": "Jan Pipek",
      "avatar_url": "https://avatars.githubusercontent.com/janpipek",
      "profile": "https://github.com/janpipek",
      "contributions": [
        "code"
      ]
    },
    {
      "login": "Gigi1111",
      "name": "Chung-Fan Tsai",
      "avatar_url": "https://avatars.githubusercontent.com/Gigi1111",
      "profile": "https://github.com/Gigi1111",
      "contributions": [
        "test"
      ]
    },
    {
      "login": "eyjo",
      "name": "Eyjólfur Sigurðsson",
      "avatar_url": "https://avatars.githubusercontent.com/eyjo",
      "profile": "https://github.com/eyjo",
      "contributions": [
        "code",
        "doc"
      ]
    },
    {
      "login": "julia-kraus",
      "name": "Julia Kraus",
      "avatar_url": "https://avatars.githubusercontent.com/julia-kraus",
      "profile": "https://github.com/julia-kraus",
      "contributions": [
        "doc",
        "code",
        "test"
      ]
    },
    {
      "login": "davidgilbertson",
      "name": "David Gilbertson",
      "avatar_url": "https://avatars.githubusercontent.com/u/4443482?v=4",
      "profile": "https://github.com/davidgilbertson",
      "contributions": [
        "code",
        "bug"
      ]
    },
    {
      "login": "MBristle",
      "name": "Mirko Bristle",
      "avatar_url": "https://avatars.githubusercontent.com/MBristle",
      "profile": "https://github.com/MBristle",
      "contributions": [
        "bug",
        "code",
        "doc",
        "test"
      ]
    },
    {
      "login": "MCRE-BE",
      "name": "Mathias Creemers",
      "avatar_url": "https://avatars.githubusercontent.com/u/99316631",
      "profile": "https://github.com/MCRE-BE",
      "contributions": [
        "bug",
        "code"
      ]
    },
    {
      "login": "Ram0nB",
      "name": "Ramon Bussing",
      "avatar_url": "https://avatars.githubusercontent.com/u/45173421",
      "profile": "https://github.com/Ram0nB",
      "contributions": [
        "doc",
        "code",
        "bug",
        "test"
      ]
    },
    {
      "login": "hazrulakmal",
      "name": "Hazrul Akmal",
      "avatar_url": "https://avatars.githubusercontent.com/u/24774385?v=4",
      "profile": "https://github.com/hazrulakmal",
      "contributions": [
        "code",
        "doc",
        "bug",
        "test"
      ]
    },
    {
      "login": "hliebert",
      "name": "Helge Liebert",
      "avatar_url": "https://avatars.githubusercontent.com/u/20834265",
      "profile": "https://github.com/hliebert",
      "contributions": [
        "bug",
        "code",
        "doc",
        "test"
      ]
    },
    {
      "login": "alexfilothodoros",
      "name": "Alexandros Filothodoros",
      "avatar_url": "https://avatars.githubusercontent.com/u/6419847?v=4",
      "profile": "https://github.com/alexfilothodoros",
      "contributions": [
        "doc",
        "maintenance"
      ]
    },
    {
      "login": "ali-parizad",
      "name": "Ali Parizad",
      "avatar_url": "https://avatars.githubusercontent.com/u/13907016?v=4",
      "profile": "https://github.com/ali-parizad",
      "contributions": [
        "code"
      ]
    },
    {
      "login": "BensHamza",
      "name": "Hamza Benslimane",
      "avatar_url": "https://avatars.githubusercontent.com/u/96446862?v=4",
      "profile": "https://github.com/BensHamza",
      "contributions": [
        "bug",
        "code"
      ]
    },
    {
      "login": "sz85512678",
      "name": "Zhen Shao",
      "avatar_url": "https://avatars.githubusercontent.com/sz85512678",
      "profile": "https://github.com/sz85512678",
      "contributions": [
        "code"
      ]
    },
    {
      "login": "Vasudeva-bit",
      "name": "Vasudeva Kilaru",
      "avatar_url": "https://avatars.githubusercontent.com/u/70791259?v=4",
      "profile": "https://github.com/Vasudeva-bit",
      "contributions": [
        "code",
        "doc"
      ]
    },
    {
      "login": "geronimos",
      "name": "Geronimo Bergk",
      "avatar_url": "https://avatars.githubusercontent.com/u/29955288?s=96&v=4",
      "profile": "https://github.com/geronimos",
      "contributions": [
        "bug",
        "code"
      ]
    },
    {
      "login": "julnow",
      "name": "Julian Nowak",
      "avatar_url": "https://avatars.githubusercontent.com/u/21206185?v=4",
      "profile": "https://github.com/julnow",
      "contributions": [
        "bug",
        "code"
      ]
    },
    {
      "login": "pirnerjonas",
      "name": "Jonas Pirner",
      "avatar_url": "https://avatars.githubusercontent.com/u/48887249?v=4",
      "profile": "https://github.com/pirnerjonas",
      "contributions": [
        "doc"
      ]
    },
    {
      "login": "adamkells",
      "name": "Adam Kells",
      "avatar_url": "https://avatars.githubusercontent.com/u/19709277?v=4",
      "profile": "https://github.com/adamkells",
      "contributions": [
        "test"
      ]
    },
    {
      "login": "YHallouard",
      "name": "Yann Hallouard",
      "avatar_url": "https://avatars.githubusercontent.com/YHallouard",
      "profile": "https://www.linkedin.com/in/yann-hallouard/",
      "contributions": [
        "code",
        "test"
      ]
    },
    {
      "login": "xansh",
      "name": "Ansh Kumar",
      "avatar_url": "https://avatars.githubusercontent.com/u/65403652?s=400&u=a45b5dcca057cfaef737d5fab99850aca6da1607&v=4",
      "profile": "https://github.com/xansh",
      "contributions": [
        "doc"
      ]
    },
    {
      "login": "tpvasconcelos",
      "name": "Tomas P. de Vasconcelos",
      "avatar_url": "https://avatars.githubusercontent.com/u/17701527?v=4",
      "profile": "https://github.com/tpvasconcelos",
      "contributions": [
        "bug",
        "code"
      ]
    },
    {
      "login": "rahulporuri",
      "name": "Poruri Sai Rahul",
      "avatar_url": "https://avatars.githubusercontent.com/u/1926457?v=4",
      "profile": "https://github.com/rahulporuri",
      "contributions": [
        "doc"
      ]
    },
    {
      "login": "fspinna",
      "name": "Francesco Spinnato",
      "avatar_url": "https://avatars.githubusercontent.com/u/35352023?v=4",
      "profile": "https://github.com/fspinna",
      "contributions": [
        "code"
      ]
    },
    {
      "login": "sbuse",
      "name": "Simon B.",
      "avatar_url": "https://avatars.githubusercontent.com/u/24408707?v=4",
      "profile": "https://github.com/sbuse",
      "contributions": [
        "code"
      ]
    },
    {
      "login": "sd2k",
      "name": "Ben Sully",
      "avatar_url": "https://avatars.githubusercontent.com/u/5464991?&v=4",
      "profile": "https://github.com/sd2k",
      "contributions": [
        "bug",
        "code"
      ]
    },
    {
      "login": "wayneadams",
      "name": "Wayne Adams",
      "avatar_url": "https://avatars.githubusercontent.com/u/15034841?s=400&u=d717e9945910bcc844c5e64cd56d570c6cc4e8e6&v=4",
      "profile": "https://github.com/wayneadams",
      "contributions": [
        "doc"
      ]
    },
    {
      "login": "sanjayk0508",
      "name": "Sanjay Kumar",
      "avatar_url": "https://avatars.githubusercontent.com/u/102804548?v=4",
      "profile": "https://github.com/sanjayk0508",
      "contributions": [
        "test"
      ]
    },
    {
      "login": "sssilvar",
      "name": "Santiago Smith Silva",
      "avatar_url": "https://avatars.githubusercontent.com/u/16252054?v=4",
      "profile": "https://github.com/sssilvar",
      "contributions": [
        "code"
      ]
    },
    {
      "login": "DManowitz",
      "name": "David Manowitz",
      "avatar_url": "https://avatars.githubusercontent.com/u/66927103?v=4",
      "profile": "https://github.com/DManowitz",
      "contributions": [
        "bug",
        "maintenance"
      ]
    },
    {
      "login": "ninedigits",
      "name": "Max Frohlich",
      "avatar_url": "https://avatars.githubusercontent.com/u/16393653?v=4",
      "profile": "https://www.linkedin.com/in/maxfrohlich/",
      "contributions": [
        "code",
        "ideas",
        "maintenance"
      ]
    },
    {
      "login": "steenrotsman",
      "name": "Stijn J. Rotman",
      "avatar_url": "https://avatars.githubusercontent.com/u/78110080?s=400&v=4",
      "profile": "https://github.com/steenrotsman",
      "contributions": [
        "code",
        "doc"
      ]
    },
    {
      "login": "tvdboom",
      "name": "Mavs",
      "avatar_url": "https://avatars.githubusercontent.com/u/32366550?v=4",
      "profile": "https://github.com/tvdboom",
      "contributions": [
        "code"
      ]
    },
    {
      "login": "Cyril-Meyer",
      "name": "Cyril Meyer",
      "avatar_url": "https://avatars.githubusercontent.com/u/69190238?v=4",
      "profile": "https://cyrilmeyer.eu/",
      "contributions": [
        "bug",
        "code",
        "test"
      ]
    },
    {
      "login": "Abhay-Lejith",
      "name": "Abhay Lejith",
      "avatar_url": "https://avatars.githubusercontent.com/u/120819228?s=96&v=4",
      "profile": "https://github.com/Abhay-Lejith",
      "contributions": [
        "bug",
        "code"
      ]
    },
    {
      "login": "ShreeshaM07",
      "name": "Shreesha M",
      "avatar_url": "https://avatars.githubusercontent.com/u/120820143?s=400&v=4",
      "profile": "https://github.com/ShreeshaM07",
      "contributions": [
        "bug",
        "code",
        "test"
      ]
    },
    {
      "login": "geetu040",
      "name": "Armaghan",
      "avatar_url": "https://avatars.githubusercontent.com/u/90601662?s=96&v=4",
      "profile": "https://github.com/geetu040",
      "contributions": [
        "code",
        "doc",
        "maintenance"
      ]
    },
    {
      "login": "SaiRevanth25",
      "name": "Sai Revanth Gowravajhala",
      "avatar_url": "https://avatars.githubusercontent.com/SaiRevanth25",
      "profile": "https://github.com/SaiRevanth25",
      "contributions": [
        "code",
        "bug"
      ]
    },
    {
      "login": "XinyuWuu",
      "name": "Xinyu Wu",
      "avatar_url": "https://avatars.githubusercontent.com/u/57612792?v=4",
      "profile": "https://github.com/XinyuWuu",
      "contributions": [
        "bug",
        "code",
        "test"
      ]
    },
    {
      "login": "meraldoantonio",
      "name": "Meraldo Antonio",
      "avatar_url": "https://avatars.githubusercontent.com/u/37468543?v=4",
      "profile": "https://github.com/meraldoantonio",
      "contributions": [
        "bug",
        "code",
        "doc",
        "test"
      ]
    },
    {
      "login": "memeo-pro",
      "name": "Yash Edake",
      "avatar_url": "https://avatars.githubusercontent.com/memeo-pro",
      "profile": "https://github.com/MEMEO-PRO",
      "contributions": [
        "maintenance",
        "bug"
      ]
    },
    {
      "login": "deysanjeeb",
      "name": "Sanjeeb Dey",
      "avatar_url": "https://avatars.githubusercontent.com/u/39940629?v=4",
      "profile": "https://github.com/deysanjeeb",
      "contributions": [
        "maintenance"
      ]
    },
    {
      "login": "YashKhare20",
      "name": "Yash Khare",
      "avatar_url": "https://avatars.githubusercontent.com/u/92680366?s=400",
      "profile": "https://github.com/YashKhare20",
      "contributions": [
        "code",
        "doc"
      ]
    },
    {
      "login": "ianspektor",
      "name": "Ian Spektor",
      "avatar_url": "https://avatars.githubusercontent.com/u/49082859?v=4",
      "profile": "https://github.com/ianspektor",
      "contributions": [
        "code",
        "doc"
      ]
    },
    {
      "login": "javiber",
      "name": "Javier Berneche",
      "avatar_url": "https://avatars.githubusercontent.com/u/3588715?v=4",
      "profile": "https://github.com/javiber",
      "contributions": [
        "code",
        "doc"
      ]
    },
    {
      "login": "fnhirwa",
      "name": "Felix Hirwa Nshuti",
      "avatar_url": "https://avatars.githubusercontent.com/u/67042527?s=64&v=4",
      "profile": "https://github.com/fnhirwa",
      "contributions": [
        "code",
        "maintenance"
      ]
    },
    {
      "login": "SamruddhiNavale",
      "name": "Samruddhi Navale",
      "avatar_url": "https://avatars.githubusercontent.com/u/86359115?v=4",
      "profile": "https://github.com/SamruddhiNavale",
      "contributions": [
        "doc"
      ]
    },
    {
      "login": "vandit98",
      "name": "Vandit Tyagi",
      "avatar_url": "https://avatars.githubusercontent.com/u/91458535?v=4",
      "profile": "https://github.com/vandit98",
      "contributions": [
        "doc"
      ]
    },
    {
      "login": "ArthrowAbstract",
      "name": "Devanshu Sinha",
      "avatar_url": "https://avatars.githubusercontent.com/u/38614120?v=4",
      "profile": "https://github.com/ArthrowAbstract",
      "contributions": [
        "code"
      ]
    },
    {
      "login": "MMTrooper",
      "name": "Michael Mwimali",
      "avatar_url": "https://avatars.githubusercontent.com/u/89777534?v=4",
      "profile": "https://github.com/MMTrooper",
      "contributions": [
        "code"
      ]
    },
    {
      "login": "manuel-munoz-aguirre",
      "name": "Manuel Muñoz Aguirre",
      "avatar_url": "https://avatars.githubusercontent.com/u/5576458?v=4",
      "profile": "https://github.com/manuel-munoz-aguirre",
      "contributions": [
        "doc"
      ]
    },
    {
      "login": "morestart",
      "name": "ctl",
      "avatar_url": "https://avatars.githubusercontent.com/u/35556811",
      "profile": "https://github.com/morestart",
      "contributions": [
        "bug"
      ]
    },
    {
      "login": "anteemony",
      "name": "Anthony Okonneh",
      "avatar_url": "https://avatars.githubusercontent.com/u/90141191?v=4",
      "profile": "https://github.com/Anteemony",
      "contributions": [
        "doc"
      ]
    },
    {
      "login": "ssabarwal",
      "name": "Shlok Sabarwal",
      "avatar_url": "https://gravatar.com/avatar/cbdbaac712ae282d730cd3028e862d45?s=400&d=robohash&r=x",
      "prifle": "https://www.github.com/shlok191/",
      "contributions": [
        "code"
      ]
    },
    {
      "login": "mobley-trent",
      "name": "Eddy Oyieko",
      "avatar_url": "https://avatars.githubusercontent.com/u/67474838?v=4",
      "profile": "https://github.com/mobley-trent",
      "contributions": [
        "code",
        "doc"
      ]
    },
    {
      "login": "toandaominh1997",
      "name": "Henry Dao",
      "avatar_url": "https://avatars.githubusercontent.com/u/18400648?v=4",
      "profile": "https://github.com/toandaominh1997",
      "contributions": [
        "bug",
        "code",
        "test"
      ]
    },
    {
      "login": "slavik57",
      "name": "Slava Shpitalny",
      "avatar_url": "https://avatars.githubusercontent.com/u/6184997?v=4",
      "profile": "https://github.com/slavik57",
      "contributions": [
        "maintenance"
      ]
    },
    {
      "login": "cedricdonie",
      "name": "Cedric Donié",
      "avatar_url": "https://avatars.githubusercontent.com/u/6626593?v=4",
      "profile": "https://github.com/cedricdonie",
      "contributions": [
        "bug",
        "code"
      ]
    },
    {
      "login": "helloplayer1",
      "name": "Julian Haderlein",
      "avatar_url": "https://avatars.githubusercontent.com/u/32032467?v=4",
      "profile": "https://github.com/helloplayer1",
      "contributions": [
        "doc"
      ]
    },
    {
      "login": "ishanpai",
      "name": "Ishan Paidhungat",
      "avatar_url": "https://avatars.githubusercontent.com/u/73134788?v=4",
      "profile": "https://github.com/ishanpai",
      "contributions": [
        "code",
        "doc"
      ]
    },
    {
      "login": "gareth-brown-86",
      "name": "Gareth Brown",
      "avatar_url": "https://avatars.githubusercontent.com/u/89069265?s=400&u=f6dc19c786a1762fcb7cdbb04f7f30bee9bd0240&v=4",
      "profile": "https://github.com/gareth-brown-86",
      "contributions": [
        "code",
        "bug"
      ]
    },
    {
      "login": "duydl",
      "name": "Duy Do Le",
      "avatar_url": "https://avatars.githubusercontent.com/u/56506156?v=4",
      "profile": "https://github.com/duydl",
      "contributions": [
        "code",
        "doc",
        "maintenance"
      ]
    },
    {
      "login": "ksharma6",
      "name": "Kishen Sharma",
      "avatar_url": "https://avatars.githubusercontent.com/u/142558351?v=4",
      "profile": "https://github.com/ksharma6",
      "contributions": [
        "bug",
        "code"
      ]
    },
    {
      "login": "benshaw2",
      "name": "Ben Shaw",
      "avatar_url": "https://avatars.githubusercontent.com/u/54603799?v=4",
      "profile": "https://github.com/benshaw2",
      "contributions": [
        "bug",
        "code",
        "doc"
      ]
    },
    {
      "login": "doberbauer",
      "name": "Daniel Oberbauer",
      "avatar_url": "https://avatars.githubusercontent.com/u/81889558?v=4",
      "profile": "https://github.com/doberbauer",
      "contributions": [
        "bug",
        "code"
      ]
    },
    {
      "login": "AlexeyOm",
      "name": "Alexey Omelchenko",
      "avatar_url": "https://avatars.githubusercontent.com/u/11708514?v=4",
      "profile": "https://github.com/AlexeyOm",
      "contributions": [
        "doc"
      ]
    },
    {
      "login": "fr1ll",
      "name": "Will Sanger",
      "avatar_url": "https://avatars.githubusercontent.com/u/29168593?v=4",
      "profile": "https://github.com/fr1ll",
      "contributions": [
        "code",
        "doc"
      ]
    },
    {
      "login": "alexander-lakocy",
      "name": "Alex Lakocy",
      "avatar_url": "https://avatars.githubusercontent.com/alexander-lakocy",
      "profile": "https://github.com/alexander-lakocy",
      "contributions": [
        "doc"
      ]
    },
    {
      "login": "mk406",
      "name": "Miguel Krause",
      "avatar_url": "https://avatars.githubusercontent.com/u/78024411?v=4",
      "profile": "https://github.com/mk406",
      "contributions": [
        "code"
      ]
    },
    {
      "login": "bastisar",
      "name": "Sebastian Hien",
      "avatar_url": "https://avatars.githubusercontent.com/u/142449680?v=4",
      "profile": "https://github.com/bastisar",
      "contributions": [
        "code",
        "bug",
        "test"
      ]
    },
    {
      "login": "mateuszkasprowicz",
      "name": "Mateusz Kasprowicz",
      "avatar_url": "https://avatars.githubusercontent.com/mateuszkasprowicz",
      "profile": "https://github.com/mateuszkasprowicz",
      "contributions": [
        "code",
        "test"
      ]
    },
    {
      "login": "DinoBektesevic",
      "name": "Dino Bektesevic",
      "avatar_url": "https://avatars.githubusercontent.com/u/29500910?v=4?s=100",
      "profile": "https://github.com/DinoBektesevic",
      "contributions": [
        "code",
        "maintenance"
      ]
    },
    {
      "login": "wirrywoo",
      "name": "Wilson Cheung",
      "avatar_url": "https://avatars.githubusercontent.com/u/148647848?v=4?s=100",
      "profile": "https://github.com/wirrywoo",
      "contributions": [
        "code",
        "doc"
      ]
    },
    {
      "login": "janasberger",
      "name": "Jana Schmidberger",
      "avatar_url": "https://avatars.githubusercontent.com/u/111234477?v=4",
      "profile": "https://github.com/janasberger",
      "contributions": [
        "business",
        "ideas",
        "projectManagement"
      ]
    },
    {
      "login": "kirilral",
      "name": "Kiril Ralinovski",
      "avatar_url": "https://avatars.githubusercontent.com/u/34281484?v=4",
      "profile": "https://github.com/kirilral",
      "contributions": [
        "ideas",
        "mentoring",
        "projectManagement",
        "talk"
      ]
    },
    {
      "login": "onyekaugochukwu",
      "name": "Ugochukwu Onyeka",
      "avatar_url": "https://avatars.githubusercontent.com/u/92909501?v=4",
      "profile": "https://github.com/onyekaugochukwu",
      "contributions": [
        "business",
        "doc",
        "ideas",
        "mentoring",
        "projectManagement"
      ]
    },
    {
      "login": "wpdonders",
      "name": "Wouter Donders",
      "avatar_url": "https://avatars.githubusercontent.com/u/1868824?v=4?s=100",
      "profile": "https://github.com/wpdonders",
      "contributions": [
        "code",
        "test"
      ]
    },
    {
      "login": "madhuri723",
      "name": "Madhuri",
      "avatar_url": "https://avatars.githubusercontent.com/u/108001973?v=4&size=64",
      "profile": "https://www.linkedin.com/in/madhuri-agarwal-166080209/",
      "contributions": [
        "doc"
      ]
    },
    {
      "login": "Saptarshi-Bandopadhyay",
      "name": "Saptarshi Bandopadhyay",
      "avatar_url": "https://avatars.githubusercontent.com/u/88289395?v=4",
      "profile": "https://github.com/Saptarshi-Bandopadhyay",
      "contributions": [
        "doc"
      ]
    },
    {
      "login": "Dehelaan",
      "name": "Nihal Chaudhary",
      "avatar_url": "https://avatars.githubusercontent.com/u/120308161?s=400&v=4",
      "profile": "https://github.com/Dehelaan",
      "contributions": [
        "doc"
      ]
    },
    {
      "login":"vedantag17",
      "name": "Vedant Agrawal",
      "avatar_url": "https://avatars.githubusercontent.com/u/118207011?v=4",
      "profile": "https://github.com/vedantag17",
      "contributions": [
        "doc"
      ]
    },
    {
      "login": "jan-mue",
      "name": "Jan Müller",
      "avatar_url": "https://avatars.githubusercontent.com/u/6440416?v=4",
      "profile": "https://github.com/jan-mue",
      "contributions": [
        "doc"
      ]
    },
    {
      "login":"markussagen",
      "name": "Markus Sagen",
      "avatar_url": "https://avatars.githubusercontent.com/u/20767068?v=4",
      "profile": "https://github.com/markussagen",
      "contributions": [
        "code",
        "example"
      ]
    },
    {
      "login": "Z-Fran",
      "name": "Jindong Zhang",
      "avatar_url": "https://avatars.githubusercontent.com/u/49083766?v=4",
      "profile": "https://github.com/Z-Fran",
      "contributions": [
        "code"
      ]
    },
    {
      "login": "RigvedManoj",
      "name": "Rigved Manoj",
      "avatar_url": "https://avatars.githubusercontent.com/u/28307990?v=4",
      "profile": "https://github.com/RigvedManoj",
      "contributions": [
        "code"
      ]
    },
    {
      "login": "phoeenniixx",
      "name": "Aryan Saini",
      "avatar_url": "https://avatars.githubusercontent.com/u/116151399?v=4",
      "profile": "https://github.com/phoeenniixx",
      "contributions": [
        "code"
      ]
    },
    {
      "login": "Garve",
      "name": "Robert Kübler",
      "avatar_url": "https://avatars.githubusercontent.com/u/932327?v=4",
      "profile": "https://linkedin.com/in/robert-kuebler",
      "contributions": [
        "bug",
        "code"
      ]
    },
    {
      "login": "RobotPsychologist",
      "name": "Christopher Risi",
      "avatar_url": "https://avatars.githubusercontent.com/u/110344005?&v=4",
      "profile": "https://github.com/RobotPsychologist",
      "contributions": [
        "bug",
        "example",
        "tutorial"
      ]
    },
    {
      "login": "VectorNd",
      "name": "Rishabh Kamboj",
      "avatar_url": "https://avatars.githubusercontent.com/u/111004091?v=4",
      "profile": "https://github.com/VectorNd",
      "contributions": [
        "code"
      ]
    },
    {
      "login": "jusssch",
      "name": "Julius Schmid",
      "avatar_url": "https://avatars.githubusercontent.com/jusssch",
      "profile": "https://github.com/jusssch",
      "contributions": [
        "code"
      ]
    },
    {
<<<<<<< HEAD
      "login": "jgyfutub",
      "name": "Vedant Pandey",
      "avatar_url": "https://avatars.githubusercontent.com/u/97391064?s=400&v=4",
      "profile": "https://github.com/jgyfutub",
      "contributions": [
        "code"
      ]
    }
=======
      "login": "manolotis",
      "name": "Manuel Muñoz Sánchez",
      "avatar_url": "https://avatars.githubusercontent.com/manolotis",
      "profile": "https://github.com/manolotis",
      "contributions": [
        "doc"
      ]
     }

>>>>>>> 7ca9e1a4
  ]
}<|MERGE_RESOLUTION|>--- conflicted
+++ resolved
@@ -3175,7 +3175,6 @@
       ]
     },
     {
-<<<<<<< HEAD
       "login": "jgyfutub",
       "name": "Vedant Pandey",
       "avatar_url": "https://avatars.githubusercontent.com/u/97391064?s=400&v=4",
@@ -3183,8 +3182,8 @@
       "contributions": [
         "code"
       ]
-    }
-=======
+    },
+    {
       "login": "manolotis",
       "name": "Manuel Muñoz Sánchez",
       "avatar_url": "https://avatars.githubusercontent.com/manolotis",
@@ -3192,8 +3191,6 @@
       "contributions": [
         "doc"
       ]
-     }
-
->>>>>>> 7ca9e1a4
+    }
   ]
 }