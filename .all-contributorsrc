--- conflicted
+++ resolved
@@ -2229,14 +2229,15 @@
       ]
     },
     {
-<<<<<<< HEAD
       "login": "Gigi1111",
       "name": "Chung-Fan Tsai",
       "avatar_url": "https://avatars.githubusercontent.com/Gigi1111",
       "profile": "https://github.com/Gigi1111",
       "contributions": [
-        "code"
-=======
+        "test"
+      ]
+    },
+    {
       "login": "eyjo",
       "name": "Eyjólfur Sigurðsson",
       "avatar_url": "https://avatars.githubusercontent.com/eyjo",
@@ -2252,8 +2253,9 @@
       "avatar_url": "https://avatars.githubusercontent.com/julia-kraus",
       "profile": "https://github.com/julia-kraus",
       "contributions": [
-        "doc"
->>>>>>> f4815d7f
+        "doc",
+        "code",
+        "test"
       ]
     }
   ]
