--- conflicted
+++ resolved
@@ -3556,15 +3556,6 @@
       ]
     },
     {
-<<<<<<< HEAD
-      "login": "tingiskhan",
-      "name": "Victor Gruselius",
-      "profile": "https://github.com/tingiskhan",
-      "contributions": [
-        "code",
-      ]
-    },
-=======
       "login": "thearshkumar",
       "name": "Arsh Kumar",
       "avatar_url": "https://avatars.githubusercontent.com/u/145699183?v=4",
@@ -3585,6 +3576,5 @@
         "bug"
       ]
     }
->>>>>>> f0595c38
   ]
 }