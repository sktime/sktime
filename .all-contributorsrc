{
  "projectName": "sktime",
  "projectOwner": "sktime",
  "repoType": "github",
  "repoHost": "https://github.com",
  "commitConvention": "none",
  "files": [
    "CONTRIBUTORS.md"
  ],
  "imageSize": 100,
  "contributorsPerLine": 9,
  "contributorsSortAlphabetically": true,
  "badgeTemplate": "[![All Contributors](https://img.shields.io/badge/all_contributors-<%= contributors.length %>-orange.svg)](#contributors)",
  "skipCi": true,
  "contributors": [
    {
      "login": "fkiraly",
      "name": "Franz Kiraly",
      "avatar_url": "https://avatars1.githubusercontent.com/u/7985502?v=4",
      "profile": "https://github.com/fkiraly",
      "contributions": [
        "blog",
        "bug",
        "business",
        "code",
        "doc",
        "design",
        "eventOrganizing",
        "example",
        "financial",
        "fundingFinding",
        "ideas",
        "maintenance",
        "mentoring",
        "projectManagement",
        "question",
        "review",
        "talk",
        "test",
        "tutorial",
        "video"
      ]
    },
    {
      "login": "sajaysurya",
      "name": "Sajaysurya Ganesh",
      "avatar_url": "https://avatars2.githubusercontent.com/u/25329624?v=4",
      "profile": "https://sajay.online",
      "contributions": [
        "code",
        "doc",
        "design",
        "example",
        "ideas",
        "test",
        "tutorial"
      ]
    },
    {
      "login": "Tomiiwa",
      "name": "Ireoluwatomiwa",
      "avatar_url": "https://avatars.githubusercontent.com/u/61966277?v=4",
      "profile": "https://www.linkedin.com/in/ireoluwatomiwa-sanusi/",
      "contributions": [
        "doc"
      ]
    },
    {
      "login": "TonyBagnall",
      "name": "Tony Bagnall",
      "avatar_url": "https://avatars1.githubusercontent.com/u/9594042?v=4",
      "profile": "http://www.timeseriesclassification.com",
      "contributions": [
        "code",
        "business",
        "doc",
        "design",
        "eventOrganizing",
        "fundingFinding",
        "ideas",
        "projectManagement",
        "question",
        "review",
        "talk",
        "data"
      ]
    },
    {
      "login": "jasonlines",
      "name": "Jason Lines",
      "avatar_url": "https://avatars1.githubusercontent.com/u/38794632?v=4",
      "profile": "http://www.timeseriesclassification.com",
      "contributions": [
        "code",
        "business",
        "doc",
        "design",
        "eventOrganizing",
        "fundingFinding",
        "ideas",
        "projectManagement",
        "question",
        "review",
        "talk",
        "example"
      ]
    },
    {
      "login": "mloning",
      "name": "Markus Löning",
      "avatar_url": "https://avatars3.githubusercontent.com/u/21020482?v=4",
      "profile": "https://github.com/mloning",
      "contributions": [
        "code",
        "test",
        "maintenance",
        "platform",
        "review",
        "infra",
        "example",
        "bug",
        "tutorial",
        "business",
        "doc",
        "design",
        "eventOrganizing",
        "fundingFinding",
        "ideas",
        "projectManagement",
        "question",
        "talk",
        "mentoring",
        "video"
      ]
    },
    {
      "login": "goastler",
      "name": "George Oastler",
      "avatar_url": "https://avatars0.githubusercontent.com/u/7059456?v=4",
      "profile": "https://github.com/goastler",
      "contributions": [
        "code",
        "test",
        "platform",
        "example",
        "doc"
      ]
    },
    {
      "login": "ViktorKaz",
      "name": "ViktorKaz",
      "avatar_url": "https://avatars0.githubusercontent.com/u/33499138?v=4",
      "profile": "https://github.com/ViktorKaz",
      "contributions": [
        "code",
        "doc",
        "design"
      ]
    },
    {
      "login": "abhishek-iitmadras",
      "name": "Abhishek Kumar",
      "avatar_url": "https://avatars.githubusercontent.com/u/142383124?v=4",
      "profile": "https://github.com/abhishek-iitmadras",
      "contributions": [
        "code",
        "infra",
        "bug"
      ]
    },
    {
      "login": "MatthewMiddlehurst",
      "name": "Matthew Middlehurst",
      "avatar_url": "https://avatars0.githubusercontent.com/u/25731235?v=4",
      "profile": "http://www.timeseriesclassification.com",
      "contributions": [
        "code",
        "doc",
        "test",
        "tutorial",
        "review",
        "bug"
      ]
    },
    {
      "login": "miraep8",
      "name": "Mirae Parker",
      "avatar_url": "https://avatars.githubusercontent.com/u/10511777?s=400&u=10a774fd4be767fa3b23a82a98bbfe102c17f0f3&v=4",
      "profile": "https://github.com/miraep8",
      "contributions": [
        "code",
        "test"
      ]
    },
    {
      "login": "jesellier",
      "name": "jesellier",
      "avatar_url": "https://avatars0.githubusercontent.com/u/51952076?v=4",
      "profile": "https://github.com/jesellier",
      "contributions": [
        "code"
      ]
    },
    {
      "login": "James-Large",
      "name": "James Large",
      "avatar_url": "https://avatars0.githubusercontent.com/u/44509982?v=4",
      "profile": "http://www.timeseriesclassification.com/",
      "contributions": [
        "code",
        "doc",
        "test",
        "infra",
        "maintenance"
      ]
    },
    {
      "login": "achieveordie",
      "name": "Sagar Mishra",
      "avatar_url": "https://avatars.githubusercontent.com/u/54197164?v=4",
      "profile": "https://github.com/achieveordie",
      "contributions": [
        "bug",
        "code",
        "ideas",
        "projectManagement",
        "test"
      ]
    },
    {
      "login": "simone-pignotti",
      "name": "simone-pignotti",
      "avatar_url": "https://avatars1.githubusercontent.com/u/44410066?v=4",
      "profile": "https://github.com/simone-pignotti",
      "contributions": [
        "code",
        "bug"
      ]
    },
    {
      "login": "ClaudiaSanches",
      "name": "ClaudiaSanches",
      "avatar_url": "https://avatars3.githubusercontent.com/u/28742178?v=4",
      "profile": "https://github.com/ClaudiaSanches",
      "contributions": [
        "code",
        "test"
      ]
    },
    {
      "login": "aa25desh",
      "name": "aa25desh",
      "avatar_url": "https://avatars1.githubusercontent.com/u/29518290?v=4",
      "profile": "https://github.com/aa25desh",
      "contributions": [
        "code",
        "bug"
      ]
    },
    {
      "login": "matteogales",
      "name": "matteogales",
      "avatar_url": "https://avatars0.githubusercontent.com/u/9269326?v=4",
      "profile": "https://github.com/matteogales",
      "contributions": [
        "code",
        "design",
        "ideas"
      ]
    },
    {
      "login": "prockenschaub",
      "name": "Patrick Rockenschaub",
      "avatar_url": "https://avatars0.githubusercontent.com/u/15381732?v=4",
      "profile": "https://github.com/prockenschaub",
      "contributions": [
        "code",
        "design",
        "ideas",
        "test"
      ]
    },
    {
      "login": "dasgupsa",
      "name": "Saurabh Dasgupta",
      "avatar_url": "https://avatars2.githubusercontent.com/u/10398956?v=4",
      "profile": "https://github.com/dasgupsa",
      "contributions": [
        "code"
      ]
    },
    {
      "login": "angus924",
      "name": "Angus Dempster",
      "avatar_url": "https://avatars0.githubusercontent.com/u/55837131?v=4",
      "profile": "https://github.com/angus924",
      "contributions": [
        "code",
        "test",
        "tutorial"
      ]
    },
    {
      "login": "vnicholson1",
      "name": "Vincent Nicholson",
      "profile": "https://github.com/vnicholson1",
      "contributions": [
        "code"
      ]
    },
    {
      "login": "lnthach",
      "name": "Thach Le Nguyen",
      "avatar_url": "https://avatars0.githubusercontent.com/u/7788363?v=4",
      "profile": "https://github.com/lnthach",
      "contributions": [
        "code",
        "test"
      ]
    },
    {
      "login": "Ayushmaanseth",
      "name": "Ayushmaan Seth",
      "avatar_url": "https://avatars1.githubusercontent.com/u/29939762?v=4",
      "profile": "https://www.linkedin.com/in/ayushmaan-seth-4a96364a/",
      "contributions": [
        "code",
        "review",
        "test",
        "doc",
        "eventOrganizing",
        "tutorial"
      ]
    },
    {
      "login": "Riyabelle25",
      "name": "Riya Elizabeth John",
      "avatar_url": "https://avatars.githubusercontent.com/u/55790848?v=4",
      "contributions": [
        "code"
      ]
    },
    {
      "login": "ninfueng",
      "name": "Ninnart Fuengfusin",
      "avatar_url": "https://avatars2.githubusercontent.com/u/28499769?v=4",
      "profile": "https://github.com/ninfueng",
      "contributions": [
        "code"
      ]
    },
    {
      "login": "big-o",
      "name": "big-o",
      "avatar_url": "https://avatars1.githubusercontent.com/u/1134151?v=4",
      "profile": "https://github.com/big-o",
      "contributions": [
        "code",
        "test",
        "design",
        "ideas",
        "review",
        "tutorial",
        "mentoring"
      ]
    },
    {
      "login": "Kludex",
      "name": "Marcelo Trylesinski",
      "avatar_url": "https://avatars3.githubusercontent.com/u/7353520?v=4",
      "profile": "http://marcelotryle.com",
      "contributions": [
        "doc"
      ]
    },
    {
      "login": "oleskiewicz",
      "name": "oleskiewicz",
      "avatar_url": "https://avatars1.githubusercontent.com/u/5682158?v=4",
      "profile": "https://github.com/oleskiewicz",
      "contributions": [
        "code",
        "doc",
        "test"
      ]
    },
    {
      "login": "dguijo",
      "name": "David Guijo Rubio",
      "avatar_url": "https://avatars1.githubusercontent.com/u/47889499?v=4",
      "profile": "http://www.uco.es/grupos/ayrna/index.php/es/publicaciones/articulos?publications_view_all=1&theses_view_all=0&projects_view_all=0&task=show&view=member&id=22",
      "contributions": [
        "code",
        "ideas"
      ]
    },
    {
      "login": "HYang1996",
      "name": "HYang1996",
      "avatar_url": "https://avatars0.githubusercontent.com/u/44179303?v=4",
      "profile": "https://github.com/HYang1996",
      "contributions": [
        "code",
        "test",
        "doc",
        "tutorial"
      ]
    },
    {
      "login": "Mo-Saif",
      "name": "Mohammed Saif Kazamel",
      "avatar_url": "https://avatars0.githubusercontent.com/u/27867617?v=4",
      "profile": "https://mo-saif.github.io/",
      "contributions": [
        "bug"
      ]
    },
    {
      "login": "abandus",
      "name": "abandus",
      "avatar_url": "https://avatars2.githubusercontent.com/u/46486474?v=4",
      "profile": "https://github.com/abandus",
      "contributions": [
        "ideas",
        "code"
      ]
    },
    {
      "login": "Pangoraw",
      "name": "Paul",
      "avatar_url": "https://avatars1.githubusercontent.com/u/9824244?v=4",
      "profile": "https://ber.gp",
      "contributions": [
        "doc"
      ]
    },
    {
      "login": "vedazeren",
      "name": "vedazeren",
      "avatar_url": "https://avatars3.githubusercontent.com/u/63582874?v=4",
      "profile": "https://github.com/vedazeren",
      "contributions": [
        "code",
        "test"
      ]
    },
    {
      "login": "hiqbal2",
      "name": "hiqbal2",
      "avatar_url": "https://avatars3.githubusercontent.com/u/10302415?v=4",
      "profile": "https://github.com/hiqbal2",
      "contributions": [
        "doc"
      ]
    },
    {
      "login": "btrtts",
      "name": "btrtts",
      "avatar_url": "https://avatars3.githubusercontent.com/u/66252156?v=4",
      "profile": "https://github.com/btrtts",
      "contributions": [
        "doc"
      ]
    },
    {
      "login": "marielledado",
      "name": "Marielle",
      "avatar_url": "https://avatars2.githubusercontent.com/u/13499809?v=4",
      "profile": "https://twitter.com/marielli",
      "contributions": [
        "doc",
        "code",
        "ideas"
      ]
    },
    {
      "login": "Cheukting",
      "name": "Cheuk Ting Ho",
      "avatar_url": "https://avatars1.githubusercontent.com/u/28761465?v=4",
      "profile": "http://cheuk.dev",
      "contributions": [
        "code"
      ]
    },
    {
      "login": "sophijka",
      "name": "sophijka",
      "avatar_url": "https://avatars2.githubusercontent.com/u/47450591?v=4",
      "profile": "https://github.com/sophijka",
      "contributions": [
        "doc",
        "maintenance"
      ]
    },
    {
      "login": "Quaterion",
      "name": "Quaterion",
      "avatar_url": "https://avatars2.githubusercontent.com/u/23200273?v=4",
      "profile": "https://github.com/Quaterion",
      "contributions": [
        "bug"
      ]
    },
    {
      "login": "Arnau",
      "name": "Arnau",
      "avatar_url": "https://avatars.githubusercontent.com/u/38285979?s=400&u=8bdd0021cb5bae47ba5bd69c355c694dc3090f5e&v=4",
      "profile": "https://www.linkedin.com/in/arnau-jim%C3%A9nez-castany-b2ba2597/",
      "contributions": [
        "code"
      ]
    },
    {
      "login": "ABostrom",
      "name": "Aaron Bostrom",
      "avatar_url": "https://avatars0.githubusercontent.com/u/9571933?v=4",
      "profile": "https://github.com/ABostrom",
      "contributions": [
        "code",
        "doc",
        "test",
        "mentoring"
      ]
    },
    {
      "login": "BandaSaiTejaReddy",
      "name": "BANDASAITEJAREDDY",
      "avatar_url": "https://avatars0.githubusercontent.com/u/31387911?v=4",
      "profile": "https://github.com/BandaSaiTejaReddy",
      "contributions": [
        "code",
        "doc"
      ]
    },
    {
      "login": "lynnssi",
      "name": "Alexandra Amidon",
      "avatar_url": "https://avatars2.githubusercontent.com/u/17050655?v=4",
      "profile": "https://medium.com/@alexandra.amidon",
      "contributions": [
        "blog",
        "doc",
        "ideas"
      ]
    },
    {
      "login": "chizzi25",
      "name": "chizzi25",
      "avatar_url": "https://avatars3.githubusercontent.com/u/67911243?v=4",
      "profile": "https://github.com/chizzi25",
      "contributions": [
        "blog"
      ]
    },
    {
      "login": "Piyush1729",
      "name": "Piyush Gade",
      "avatar_url": "https://avatars2.githubusercontent.com/u/64950012?v=4",
      "profile": "https://github.com/Piyush1729",
      "contributions": [
        "code",
        "review"
      ]
    },
    {
      "login": "sri1419",
      "name": "sri1419",
      "avatar_url": "https://avatars2.githubusercontent.com/u/65078278?v=4",
      "profile": "https://github.com/sri1419",
      "contributions": [
        "code"
      ]
    },
    {
      "login": "patrickzib",
      "name": "Patrick Schäfer",
      "avatar_url": "https://avatars0.githubusercontent.com/u/7783034?v=4",
      "profile": "http://www2.informatik.hu-berlin.de/~schaefpa/",
      "contributions": [
        "code",
        "tutorial"
      ]
    },
    {
      "login": "ermshaua",
      "name": "Arik Ermshaus",
      "avatar_url": "https://avatars.githubusercontent.com/u/23294512?v=4",
      "profile": "https://github.com/ermshaua/",
      "contributions": [
        "code"
      ]
    },
    {
      "login": "akanz1",
      "name": "Andreas Kanz",
      "avatar_url": "https://avatars3.githubusercontent.com/u/51492342?v=4",
      "profile": "https://github.com/akanz1",
      "contributions": [
        "tutorial"
      ]
    },
    {
      "login": "brettkoonce",
      "name": "brett koonce",
      "avatar_url": "https://avatars2.githubusercontent.com/u/11281814?v=4",
      "profile": "https://github.com/brettkoonce",
      "contributions": [
        "doc"
      ]
    },
    {
      "login": "alwinw",
      "name": "Alwin",
      "avatar_url": "https://avatars3.githubusercontent.com/u/16846521?v=4",
      "profile": "https://github.com/alwinw",
      "contributions": [
        "doc",
        "code",
        "maintenance"
      ]
    },
    {
      "login": "kkoziara",
      "name": "kkoziara",
      "avatar_url": "https://avatars1.githubusercontent.com/u/4346849?v=4",
      "profile": "https://github.com/kkoziara",
      "contributions": [
        "code",
        "bug"
      ]
    },
    {
      "login": "evanmiller29",
      "name": "Evan Miller",
      "avatar_url": "https://avatars2.githubusercontent.com/u/8062590?v=4",
      "profile": "https://github.com/evanmiller29",
      "contributions": [
        "tutorial"
      ]
    },
    {
      "login": "krumeto",
      "name": "Krum Arnaudov",
      "avatar_url": "https://avatars3.githubusercontent.com/u/11272436?v=4",
      "profile": "https://github.com/krumeto",
      "contributions": [
        "bug",
        "code"
      ]
    },
    {
      "login": "martinagvilas",
      "name": "Martina G. Vilas",
      "avatar_url": "https://avatars2.githubusercontent.com/u/37339384?v=4",
      "profile": "https://github.com/martinagvilas",
      "contributions": [
        "review",
        "ideas"
      ]
    },
    {
      "login": "Emiliathewolf",
      "name": "Emilia Rose",
      "avatar_url": "https://avatars2.githubusercontent.com/u/22026218?v=4",
      "profile": "https://github.com/Emiliathewolf",
      "contributions": [
        "code",
        "test"
      ]
    },
    {
      "login": "AidenRushbrooke",
      "name": "AidenRushbrooke",
      "avatar_url": "https://avatars0.githubusercontent.com/u/72034940?v=4",
      "profile": "https://github.com/AidenRushbrooke",
      "contributions": [
        "code",
        "test"
      ]
    },
    {
      "login": "whackteachers",
      "name": "Jason Pong",
      "avatar_url": "https://avatars0.githubusercontent.com/u/33785383?v=4",
      "profile": "https://github.com/whackteachers",
      "contributions": [
        "code",
        "test"
      ]
    },
    {
      "login": "magittan",
      "name": "William Zheng",
      "avatar_url": "https://avatars0.githubusercontent.com/u/14024202?v=4",
      "profile": "https://github.com/magittan",
      "contributions": [
        "code",
        "test"
      ]
    },
    {
      "login": "huayicodes",
      "name": "Huayi Wei",
      "avatar_url": "https://avatars3.githubusercontent.com/u/22870735?v=4",
      "profile": "https://www.linkedin.com/in/huayiwei/",
      "contributions": [
        "tutorial"
      ]
    },
    {
      "login": "Multivin12",
      "name": "Multivin12",
      "avatar_url": "https://avatars3.githubusercontent.com/u/36476633?v=4",
      "profile": "https://github.com/Multivin12",
      "contributions": [
        "code",
        "test"
      ]
    },
    {
      "login": "davidbp",
      "name": "David Buchaca Prats",
      "avatar_url": "https://avatars3.githubusercontent.com/u/4223580?v=4",
      "profile": "https://github.com/davidbp",
      "contributions": [
        "code"
      ]
    },
    {
      "login": "SebasKoel",
      "name": "Sebastiaan Koel",
      "avatar_url": "https://avatars3.githubusercontent.com/u/66252156?v=4",
      "profile": "https://github.com/SebasKoel",
      "contributions": [
        "code",
        "doc"
      ]
    },
    {
      "login": "MarcoGorelli",
      "name": "Marco Gorelli",
      "avatar_url": "https://avatars2.githubusercontent.com/u/33491632?v=4",
      "profile": "https://github.com/MarcoGorelli",
      "contributions": [
        "infra"
      ]
    },
    {
      "login": "DmitriyValetov",
      "name": "Dmitriy Valetov",
      "avatar_url": "https://avatars0.githubusercontent.com/u/27976850?v=4",
      "profile": "https://github.com/DmitriyValetov",
      "contributions": [
        "code",
        "tutorial"
      ]
    },
    {
      "login": "vollmersj",
      "name": "vollmersj",
      "avatar_url": "https://avatars2.githubusercontent.com/u/12613127?v=4",
      "profile": "https://github.com/vollmersj",
      "contributions": [
        "doc"
      ]
    },
    {
      "login": "MichalChromcak",
      "name": "Michal Chromcak",
      "avatar_url": "https://avatars1.githubusercontent.com/u/12393430?v=4",
      "profile": "https://github.com/MichalChromcak",
      "contributions": [
        "code",
        "doc",
        "test",
        "tutorial"
      ]
    },
    {
      "login": "bmurdata",
      "name": "Brian Murphy",
      "avatar_url": "https://avatars2.githubusercontent.com/u/32182553?v=4",
      "profile": "https://bmurphyportfolio.netlify.com/",
      "contributions": [
        "doc"
      ]
    },
    {
      "login": "raishubham1",
      "name": "raishubham1",
      "avatar_url": "https://avatars3.githubusercontent.com/u/29356417?v=4",
      "profile": "https://github.com/raishubham1",
      "contributions": [
        "doc"
      ]
    },
    {
      "login": "ngupta23",
      "name": "Nikhil Gupta",
      "avatar_url": "https://avatars0.githubusercontent.com/u/33585645?v=4",
      "profile": "https://github.com/ngupta23",
      "contributions": [
        "code",
        "bug",
        "doc"
      ]
    },
    {
      "login": "aiwalter",
      "name": "Martin Walter",
      "avatar_url": "https://avatars0.githubusercontent.com/u/29627036?v=4",
      "profile": "https://www.linkedin.com/in/martin-walter-1a33b3114/",
      "contributions": [
        "code",
        "bug",
        "projectManagement",
        "fundingFinding",
        "mentoring",
        "ideas",
        "design",
        "review",
        "doc",
        "talk"
      ]
    },
    {
      "login": "afzal442",
      "name": "Afzal Ansari",
      "avatar_url": "https://avatars0.githubusercontent.com/u/11625672?v=4",
      "profile": "https://github.com/afzal442",
      "contributions": [
        "code",
        "doc"
      ]
    },
    {
      "login": "gracewgao",
      "name": "Grace Gao",
      "avatar_url": "https://avatars0.githubusercontent.com/u/38268331?v=4",
      "profile": "https://www.linkedin.com/in/gracewgao/",
      "contributions": [
        "code",
        "bug"
      ]
    },
    {
      "login": "utsavcoding",
      "name": "Utsav Kumar Tiwari",
      "avatar_url": "https://avatars3.githubusercontent.com/u/55446385?v=4",
      "profile": "https://github.com/utsavcoding",
      "contributions": [
        "code",
        "doc"
      ]
    },
    {
      "login": "tch",
      "name": "Tomasz Chodakowski",
      "avatar_url": "https://avatars3.githubusercontent.com/u/184076?v=4",
      "profile": "https://github.com/tch",
      "contributions": [
        "code",
        "doc",
        "bug"
      ]
    },
    {
      "login": "koralturkk",
      "name": "Kutay Koralturk",
      "avatar_url": "https://avatars2.githubusercontent.com/u/18037789?s=460&v=4",
      "profile": "https://github.com/koralturkk",
      "contributions": [
        "code",
        "bug"
      ]
    },
    {
      "login": "vnmabus",
      "name": "Carlos Ramos Carreño",
      "avatar_url": "https://avatars1.githubusercontent.com/u/2364173?v=4",
      "profile": "https://github.com/vnmabus",
      "contributions": [
        "doc"
      ]
    },
    {
      "login": "lpantano",
      "name": "Lorena Pantano",
      "avatar_url": "https://avatars2.githubusercontent.com/u/1621788?v=4",
      "profile": "http://lpantano.github.io/",
      "contributions": [
        "ideas"
      ]
    },
    {
      "login": "KirstieJane",
      "name": "Kirstie Whitaker",
      "avatar_url": "https://avatars1.githubusercontent.com/u/3626306?v=4",
      "profile": "https://whitakerlab.github.io/",
      "contributions": [
        "ideas",
        "fundingFinding"
      ]
    },
    {
      "login": "juanitorduz",
      "name": "Juan Orduz",
      "avatar_url": "https://avatars1.githubusercontent.com/u/22996444?v=4",
      "profile": "https://juanitorduz.github.io/",
      "contributions": [
        "tutorial",
        "doc"
      ]
    },
    {
      "login": "Prtm2110",
      "name": "Pratham Hole",
      "avatar_url": "https://avatars.githubusercontent.com/u/139000226?s=400&u=a2ef29514ad2780d1263ba9d724898132c8d18fb&v=4",
      "profile": "https://github.com/Prtm2110",
      "contributions": [
        "maintenance"
      ]
    },
    {
      "login": "dhirschfeld",
      "name": "Dave Hirschfeld",
      "avatar_url": "https://avatars1.githubusercontent.com/u/881019?v=4",
      "profile": "https://dhirschfeld.github.io/",
      "contributions": [
        "infra"
      ]
    },
    {
      "login": "xuyxu",
      "name": "Yi-Xuan Xu",
      "avatar_url": "https://avatars2.githubusercontent.com/u/22359569?v=4",
      "profile": "https://github.com/xuyxu",
      "contributions": [
        "code",
        "test",
        "maintenance",
        "doc"
      ]
    },
    {
      "login": "vincent-nich12",
      "name": "vincent-nich12",
      "avatar_url": "https://avatars3.githubusercontent.com/u/36476633?v=4",
      "profile": "https://github.com/vincent-nich12",
      "contributions": [
        "code"
      ]
    },
    {
      "login": "hamzahiqb",
      "name": "hamzahiqb",
      "avatar_url": "https://avatars3.githubusercontent.com/u/10302415?v=4",
      "profile": "https://github.com/hamzahiqb",
      "contributions": [
        "infra"
      ]
    },
    {
      "login": "Hephaest",
      "name": "Miao Cai",
      "avatar_url": "https://avatars2.githubusercontent.com/u/37981444?v=4",
      "profile": "https://github.com/Hephaest",
      "contributions": [
        "bug",
        "code"
      ]
    },
    {
      "login": "RNKuhns",
      "name": "Ryan Kuhns",
      "avatar_url": "https://avatars0.githubusercontent.com/u/26907244?v=4",
      "profile": "https://github.com/rnkuhns",
      "contributions": [
        "code",
        "doc",
        "tutorial",
        "example",
        "ideas",
        "review",
        "test"
      ]
    },
    {
      "login": "pabworks",
      "name": "pabworks",
      "avatar_url": "https://avatars.githubusercontent.com/u/32725127?v=4",
      "profile": "https://github.com/pabworks",
      "contributions": [
        "code",
        "test"
      ]
    },
    {
      "login": "ayan-biswas0412",
      "name": "AYAN BISWAS",
      "avatar_url": "https://avatars.githubusercontent.com/u/52851184?v=4",
      "profile": "https://github.com/ayan-biswas0412",
      "contributions": [
        "code"
      ]
    },
    {
      "login": "Lovkush-A",
      "name": "Lovkush",
      "avatar_url": "https://avatars.githubusercontent.com/u/25344832?v=4",
      "profile": "https://github.com/Lovkush-A",
      "contributions": [
        "code",
        "test",
        "ideas",
        "mentoring",
        "projectManagement"
      ]
    },
    {
      "login": "luiszugasti",
      "name": "Luis Zugasti",
      "avatar_url": "https://avatars.githubusercontent.com/u/11198457?s=460&u=0645b72683e491824aca16db9702f1d3eb990389&v=4",
      "profile": "https://github.com/luiszugasti",
      "contributions": [
        "doc"
      ]
    },
    {
      "login": "kanand77",
      "name": "Kavin Anand",
      "avatar_url": "https://avatars.githubusercontent.com/kanand77",
      "profile": "https://github.com/kanand77",
      "contributions": [
        "doc"
      ]
    },
    {
      "login": "dsherry",
      "name": "Dylan Sherry",
      "avatar_url": "https://avatars.githubusercontent.com/dsherry",
      "profile": "https://github.com/dsherry",
      "contributions": [
        "infra"
      ]
    },
    {
      "login": "kachayev",
      "name": "Oleksii Kachaiev",
      "avatar_url": "https://avatars.githubusercontent.com/u/485647?v=4",
      "profile": "https://github.com/kachayev",
      "contributions": [
        "code",
        "test"
      ]
    },
    {
      "login": "Ifeanyi30",
      "name": "Ifeanyi30",
      "avatar_url": "https://avatars.githubusercontent.com/u/49926145?v=4",
      "profile": "https://github.com/Ifeanyi30",
      "contributions": [
        "code"
      ]
    },
    {
      "login": "jschemm",
      "name": "jschemm",
      "avatar_url": "https://avatars.githubusercontent.com/u/81151346?v=4",
      "profile": "https://github.com/jschemm",
      "contributions": [
        "code"
      ]
    },
    {
      "login": "aaronreidsmith",
      "name": "Aaron Smith",
      "avatar_url": "https://avatars.githubusercontent.com/u/21350310?v=4",
      "profile": "https://github.com/aaronreidsmith",
      "contributions": [
        "code"
      ]
    },
    {
      "login": "ltsaprounis",
      "name": "Leonidas Tsaprounis",
      "avatar_url": "https://avatars.githubusercontent.com/u/64217214?v=4",
      "profile": "https://github.com/ltsaprounis",
      "contributions": [
        "code",
        "bug",
        "mentoring",
        "review"
      ]
    },
    {
      "login": "chernika158",
      "name": "Galina Chernikova",
      "avatar_url": "https://avatars.githubusercontent.com/u/43787741?s=400&v=4",
      "profile": "https://github.com/chernika158",
      "contributions": [
        "code"
      ]
    },
    {
      "login": "GuzalBulatova",
      "name": "Guzal Bulatova",
      "avatar_url": "https://avatars.githubusercontent.com/GuzalBulatova",
      "profile": "https://github.com/GuzalBulatova",
      "contributions": [
        "bug",
        "code",
        "eventOrganizing",
        "mentoring",
        "projectManagement",
        "review",
        "test"
      ]
    },
    {
      "login": "satya-pattnaik",
      "name": "Satya Prakash Pattnaik",
      "avatar_url": "https://avatars.githubusercontent.com/u/22102468?v=4",
      "profile": "https://www.linkedin.com/in/satya-pattnaik-77a430144/",
      "contributions": [
        "doc"
      ]
    },
    {
      "login": "yashlamba",
      "name": "Yash Lamba",
      "avatar_url": "https://avatars.githubusercontent.com/u/44164398?v=4",
      "profile": "https://github.com/yashlamba",
      "contributions": [
        "code"
      ]
    },
    {
      "login": "ckastner",
      "name": "Christian Kastner",
      "avatar_url": "https://avatars.githubusercontent.com/u/15859947?v=4",
      "profile": "https://github.com/ckastner",
      "contributions": [
        "code",
        "bug"
      ]
    },
    {
      "login": "tombh",
      "name": "Thomas Buckley-Houston",
      "avatar_url": "https://avatars.githubusercontent.com/u/160835?s=80&v=4",
      "profile": "https://github.com/tombh",
      "contributions": [
        "bug"
      ]
    },
    {
      "login": "julramos",
      "name": "Juliana",
      "avatar_url": "https://avatars.githubusercontent.com/u/19613567?v=4",
      "profile": "https://www.linkedin.com/in/julianarn/",
      "contributions": [
        "code"
      ]
    },
    {
      "login": "SveaMeyer13",
      "name": "Svea Marie Meyer",
      "avatar_url": "https://avatars.githubusercontent.com/u/46671894?v=4",
      "profile": "https://github.com/SveaMeyer13",
      "contributions": [
        "doc",
        "code"
      ]
    },
    {
      "login": "Flix6x",
      "name": "Felix Claessen",
      "avatar_url": "https://avatars.githubusercontent.com/u/30658763?v=4",
      "profile": "https://github.com/flix6x",
      "contributions": [
        "code",
        "doc",
        "test",
        "bug"
      ]
    },
    {
      "login": "thayeylolu",
      "name": "Taiwo Owoseni",
      "avatar_url": "https://avatars.githubusercontent.com/u/13348874?v=4",
      "profile": "https://thayeylolu.github.io/portfolio/",
      "contributions": [
        "code"
      ]
    },
    {
      "login": "jambo6",
      "name": "James Morrill",
      "avatar_url": "https://https://avatars.githubusercontent.com/jambo6",
      "profile": "https://github.com/jambo6",
      "contributions": [
        "code"
      ]
    },
    {
      "login": "Dbhasin1",
      "name": "Drishti Bhasin ",
      "avatar_url": "https://avatars.githubusercontent.com/u/56479884?v=4",
      "profile": "https://github.com/Dbhasin1",
      "contributions": [
        "code"
      ]
    },
    {
      "login": "Yard1",
      "name": "Antoni Baum",
      "avatar_url": "https://avatars.githubusercontent.com/u/10364161?v=4",
      "profile": "https://www.linkedin.com/in/yard1/",
      "contributions": [
        "code"
      ]
    },
    {
      "login": "ltoniazzi",
      "name": "Lorenzo Toniazzi",
      "avatar_url": "https://avatars.githubusercontent.com/u/61414566",
      "profile": "https://github.com/ltoniazzi",
      "contributions": [
        "code"
      ]
    },
    {
      "login": "freddyaboulton",
      "name": "Freddy A Boulton",
      "avatar_url": "https://avatars.githubusercontent.com/u/41651716?v=4",
      "profile": "https://github.com/freddyaboulton",
      "contributions": [
        "infra",
        "test"
      ]
    },
    {
      "login": "Riyabelle25",
      "name": "Riya Elizabeth John",
      "avatar_url": "https://avatars.githubusercontent.com/u/55790848?v=4",
      "profile": "https://github.com/Riyabelle25",
      "contributions": [
        "code",
        "test",
        "doc"
      ]
    },
    {
      "login": "chrisholder",
      "name": "chrisholder",
      "avatar_url": "https://avatars.githubusercontent.com/u/4674372?v=4",
      "profile": "https://github.com/chrisholder",
      "contributions": [
        "code",
        "test",
        "doc",
        "design",
        "example"
      ]
    },
    {
      "login": "moradabaz",
      "name": "Morad :)",
      "avatar_url": "https://avatars.githubusercontent.com/u/29915156?v=4",
      "profile": "https://moradabaz.github.io/",
      "contributions": [
        "code",
        "test",
        "doc"
      ]
    },
    {
      "login": "bilal-196",
      "name": "Ahmed Bilal",
      "avatar_url": "https://avatars.githubusercontent.com/u/74570044?v=4",
      "profile": "https://github.com/bilal-196",
      "contributions": [
        "doc"
      ]
    },
    {
      "login": "victordremov",
      "name": "Viktor Dremov",
      "avatar_url": "https://avatars.githubusercontent.com/u/32140716",
      "profile": "https://github.com/victordremov",
      "contributions": [
        "code"
      ]
    },
    {
      "login": "corvusrabus",
      "name": "Corvin Paul",
      "avatar_url": "https://lh3.googleusercontent.com/zMvwkuxyIsRN1I0-HLojbcbbHaERXa-b9eztZ23z_C2m7cXdMiU4z36ekS5-cgBmikPhZA=w1280",
      "profile": "https://sites.google.com/view/corvinpaul/",
      "contributions": [
        "doc"
      ]
    },
    {
      "login": "xloem",
      "name": "patiently pending world peace",
      "profile": "https://github.com/xloem",
      "contributions": [
        "code"
      ]
    },
    {
      "login": "AreloTanoh",
      "name": "Arelo Tanoh",
      "avatar_url": "https://avatars.githubusercontent.com/AreloTanoh",
      "profile": "https://github.com/AreloTanoh",
      "contributions": [
        "doc"
      ]
    },
    {
      "login": "pul95",
      "name": "Pulkit Verma",
      "avatar_url": "https://avatars.githubusercontent.com/pul95",
      "profile": "https://github.com/pul95",
      "contributions": [
        "doc"
      ]
    },
    {
      "login": "IlyasMoutawwakil",
      "name": "Ilyas Moutawwakil",
      "avatar_url": "https://avatars.githubusercontent.com/IlyasMoutawwakil",
      "profile": "https://github.com/IlyasMoutawwakil",
      "contributions": [
        "code",
        "doc"
      ]
    },
    {
      "login": "mathco-wf",
      "name": "TheMathcompay Widget Factory Team",
      "avatar_url": "https://avatars.githubusercontent.com/mathco-wf",
      "profile": "https://github.com/mathco-wf",
      "contributions": [
        "doc"
      ]
    },
    {
      "login": "BINAYKUMAR943",
      "name": "Binay Kumar",
      "avatar_url": "https://avatars.githubusercontent.com/u/38756834?v=4",
      "profile": "https://github.com/BINAYKUMAR943",
      "contributions": [
        "code",
        "doc",
        "test"
      ]
    },
    {
      "login": "ronnie-llamado",
      "name": "Ronnie Llamado",
      "avatar_url": "https://avatars.githubusercontent.com/ronnie-llamado",
      "profile": "https://github.com/ronnie-llamado",
      "contributions": [
        "doc"
      ]
    },
    {
      "login": "bobbys-dev",
      "name": "bobbys",
      "avatar_url": "https://avatars.githubusercontent.com/bobbys-dev",
      "profile": "https://github.com/bobbys-dev",
      "contributions": [
        "code"
      ]
    },
    {
      "login": "yairbeer",
      "name": "Yair Beer",
      "avatar_url": "https://avatars.githubusercontent.com/yairbeer",
      "profile": "https://github.com/yairbeer",
      "contributions": [
        "code"
      ]
    },
    {
      "login": "boukepostma",
      "name": "Bouke Postma",
      "avatar_url": "https://avatars.githubusercontent.com/boukepostma",
      "profile": "https://github.com/boukepostma",
      "contributions": [
        "code",
        "bug",
        "ideas"
      ]
    },
    {
      "login": "Aparna-Sakshi",
      "name": "Aparna Sakshi",
      "avatar_url": "https://avatars.githubusercontent.com/u/44149689?v=4",
      "profile": "https://aparna-sakshi.github.io/",
      "contributions": [
        "code"
      ]
    },
    {
      "login": "eyalshafran",
      "name": "Eyal Shafran",
      "avatar_url": "https://avatars.githubusercontent.com/u/16999574?v=4",
      "profile": "https://github.com/eyalshafran",
      "contributions": [
        "code"
      ]
    },
    {
      "login": "tensorflow-as-tf",
      "name": "tensorflow-as-tf",
      "avatar_url": "https://avatars.githubusercontent.com/u/51345718?v=4",
      "profile": "https://github.com/tensorflow-as-tf",
      "contributions": [
        "code"
      ]
    },
    {
      "login": "justinshenk",
      "name": "Justin Shenk",
      "avatar_url": "https://avatars.githubusercontent.com/u/10270308?v=4",
      "profile": "https://www.justinshenk.com/",
      "contributions": [
        "doc"
      ]
    },
    {
      "login": "kejsitake",
      "name": "Kejsi Take",
      "avatar_url": "https://avatars.githubusercontent.com/u/23707808?v=4",
      "profile": "https://kejsitake.com/",
      "contributions": [
        "code"
      ]
    },
    {
      "login": "myprogrammerpersonality",
      "name": "Ali Yazdizadeh",
      "avatar_url": "https://avatars.githubusercontent.com/u/49058167?v=4",
      "profile": "https://github.com/myprogrammerpersonality",
      "contributions": [
        "doc"
      ]
    },
    {
      "login": "RavenRudi",
      "name": "RavenRudi",
      "avatar_url": "https://avatars.githubusercontent.com/u/46402968?v=4",
      "profile": "https://github.com/RavenRudi",
      "contributions": [
        "code"
      ]
    },
    {
      "login": "danbartl",
      "name": "danbartl",
      "avatar_url": "https://avatars.githubusercontent.com/u/19947407?v=4",
      "profile": "https://github.com/danbartl",
      "contributions": [
        "bug",
        "code",
        "review",
        "talk",
        "test",
        "tutorial",
        "video"
      ]
    },
    {
      "login": "xiaobenbenecho",
      "name": "xiaobenbenecho",
      "avatar_url": "https://avatars.githubusercontent.com/u/17461849?v=4",
      "profile": "https://github.com/xiaobenbenecho",
      "contributions": [
        "code"
      ]
    },
    {
      "login": "OliverMatthews",
      "name": "Oliver Matthews",
      "avatar_url": "https://avatars.githubusercontent.com/u/31141490?v=4",
      "profile": "https://github.com/olivermatthews",
      "contributions": [
        "code"
      ]
    },
    {
      "login": "Carlosbogo",
      "name": "Carlos Borrajo",
      "avatar_url": "https://avatars.githubusercontent.com/u/84228424?v=4",
      "profile": "https://github.com/Carlosbogo",
      "contributions": [
        "code",
        "doc"
      ]
    },
    {
      "login": "fstinner",
      "name": "Florian Stinner",
      "avatar_url": "https://avatars.githubusercontent.com/u/11679462?v=4",
      "profile": "https://github.com/fstinner",
      "contributions": [
        "code",
        "test"
      ]
    },
    {
      "login": "ChangWeiTan",
      "name": "Chang Wei Tan",
      "avatar_url": "https://avatars.githubusercontent.com/u/570744?v=4",
      "profile": "https://github.com/ChangWeiTan",
      "contributions": [
        "code"
      ]
    },
    {
      "login": "lmmentel",
      "name": "Lukasz Mentel",
      "avatar_url": "https://avatars.githubusercontent.com/u/8989838?v=4",
      "profile": "https://github.com/lmmentel",
      "contributions": [
        "code",
        "doc",
        "infra",
        "test",
        "bug",
        "maintenance",
        "mentoring"
      ]
    },
    {
      "login": "AngelPone",
      "name": "Bohan Zhang",
      "avatar_url": "https://avatars.githubusercontent.com/u/32930283?v=4",
      "profile": "https://angelpone.github.io/",
      "contributions": [
        "code"
      ]
    },
    {
      "login": "rakshitha123",
      "name": "Rakshitha Godahewa",
      "avatar_url": "https://avatars.githubusercontent.com/u/7654679?v=4",
      "profile": "https://github.com/rakshitha123",
      "contributions": [
        "code",
        "doc"
      ]
    },
    {
      "login": "marcio55afr",
      "name": "Márcio A. Freitas Jr",
      "avatar_url": "https://avatars.githubusercontent.com/u/42646282?v=4",
      "profile": "https://github.com/marcio55afr",
      "contributions": [
        "doc"
      ]
    },
    {
      "login": "MrPr3ntice",
      "name": "Philipp Kortmann",
      "avatar_url": "https://avatars.githubusercontent.com/u/20466981?v=4",
      "profile": "https://www.imes.uni-hannover.de/de/institut/team/m-sc-karl-philipp-kortmann/",
      "contributions": [
        "code",
        "doc"
      ]
    },
    {
      "login": "ishannangia001",
      "name": "Ishan Nangia",
      "avatar_url": "https://avatars.githubusercontent.com/u/29480389?v=4",
      "profile": "https://github.com/ishannangia001",
      "contributions": [
        "ideas"
      ]
    },
    {
      "login": "khrapovs",
      "name": "Stanislav Khrapov",
      "avatar_url": "https://avatars.githubusercontent.com/u/3774663?v=4",
      "profile": "https://github.com/khrapovs",
      "contributions": [
        "code"
      ]
    },
    {
      "login": "Saransh-cpp",
      "name": "Saransh Chopra",
      "avatar_url": "https://avatars.githubusercontent.com/u/74055102?v=4",
      "profile": "https://github.com/Saransh-cpp",
      "contributions": [
        "doc",
        "infra"
      ]
    },
    {
      "login": "RishiKumarRay",
      "name": "Rishi Kumar Ray",
      "avatar_url": "https://avatars.githubusercontent.com/u/87641376?v=4",
      "profile": "https://github.com/RishiKumarRay",
      "contributions": [
        "infra"
      ]
    },
    {
      "login": "cdahlin",
      "name": "Christopher Dahlin",
      "avatar_url": "https://avatars.githubusercontent.com/u/1567780?v=4",
      "profile": "https://github.com/cdahlin",
      "contributions": [
        "code"
      ]
    },
    {
      "login": "iljamaurer",
      "name": "Ilja Maurer",
      "avatar_url": "https://avatars.githubusercontent.com/u/45882103?v=4",
      "profile": "https://github.com/iljamaurer",
      "contributions": [
        "code"
      ]
    },
    {
      "login": "AzulGarza",
      "name": "Azul Garza",
      "avatar_url": "https://avatars.githubusercontent.com/u/10517170?v=4",
      "profile": "https://github.com/AzulGarza",
      "contributions": [
        "code",
        "example"
      ]
    },
    {
      "login": "TNTran92",
      "name": "TNTran92",
      "avatar_url": "https://avatars.githubusercontent.com/u/55965636?v=4",
      "profile": "https://github.com/TNTran92",
      "contributions": [
        "code"
      ]
    },
    {
      "login": "niekvanderlaan",
      "name": "Niek van der Laan",
      "avatar_url": "https://avatars.githubusercontent.com/u/9962825?v=4",
      "profile": "https://github.com/niekvanderlaan",
      "contributions": [
        "code"
      ]
    },
    {
      "login": "bethrice44",
      "name": "bethrice44",
      "avatar_url": "https://avatars.githubusercontent.com/u/11226988?v=4",
      "profile": "https://github.com/bethrice44",
      "contributions": [
        "bug",
        "code",
        "review",
        "test"
      ]
    },
    {
      "login": "keepersas",
      "name": "Aleksandr Grekov",
      "avatar_url": "https://avatars.githubusercontent.com/u/44262176?v=4",
      "profile": "https://github.com/keepersas",
      "contributions": [
        "doc"
      ]
    },
    {
      "login": "ZiyaoWei",
      "name": "Ziyao Wei",
      "avatar_url": "https://avatars.githubusercontent.com/u/940823?v=4",
      "profile": "https://github.com/ZiyaoWei",
      "contributions": [
        "code"
      ]
    },
    {
      "login": "dougollerenshaw",
      "name": "Doug Ollerenshaw",
      "avatar_url": "https://avatars.githubusercontent.com/u/19944442?v=4",
      "profile": "https://github.com/dougollerenshaw",
      "contributions": [
        "doc"
      ]
    },
    {
      "login": "AurumnPegasus",
      "name": "Shivansh Subramanian",
      "avatar_url": "https://avatars.githubusercontent.com/u/54315149?v=4",
      "profile": "https://github.com/AurumnPegasus",
      "contributions": [
        "doc",
        "code"
      ]
    },
    {
      "login": "NoaWegerhoff",
      "name": "Noa Ben Ami",
      "avatar_url": "https://avatars.githubusercontent.com/u/37590002?v=4",
      "profile": "https://github.com/NoaWegerhoff",
      "contributions": [
        "code",
        "test",
        "doc"
      ]
    },
    {
      "login": "lielleravid",
      "name": "Lielle Ravid",
      "avatar_url": "https://avatars.githubusercontent.com/u/37774194?v=4",
      "profile": "https://github.com/lielleravid",
      "contributions": [
        "code",
        "doc"
      ]
    },
    {
      "login": "ciaran-g",
      "name": "Ciaran Gilbert",
      "avatar_url": "https://avatars.githubusercontent.com/u/41995662?v=4",
      "profile": "https://github.com/ciaran-g",
      "contributions": [
        "bug",
        "code",
        "doc",
        "test",
        "ideas"
      ]
    },
    {
      "login": "mariamjabara",
      "name": "Mariam Jabara",
      "profile": "https://github.com/mariamjabara",
      "contributions": [
        "code"
      ]
    },
    {
      "login": "lbventura",
      "name": "Luis Ventura",
      "avatar_url": "https://avatars.githubusercontent.com/u/68004282?s=96&v=4",
      "profile": "https://github.com/lbventura",
      "contributions": [
        "code"
      ]
    },
    {
      "login": "Ris-Bali",
      "name": "Rishabh Bali",
      "avatar_url": "https://avatars.githubusercontent.com/u/81592570?v=4",
      "profile": "https://github.com/Ris-Bali",
      "contributions": [
        "code"
      ]
    },
    {
      "login": "shchur",
      "name": "Oleksandr Shchur",
      "avatar_url": "https://avatars.githubusercontent.com/u/6944857?v=4",
      "profile": "https://github.com/shchur",
      "contributions": [
        "bug",
        "code"
      ]
    },
    {
      "login": "jelc53",
      "name": "Julian Cooper",
      "profile": "https://github.com/jelc53",
      "contributions": [
        "code",
        "ideas"
      ]
    },
    {
      "login": "benheid",
      "name": "Benedikt Heidrich",
      "profile": "https://github.com/benheid",
      "contributions": [
        "bug",
        "code",
        "design",
        "doc",
        "example",
        "ideas",
        "mentoring",
        "question",
        "review",
        "talk",
        "tutorial"
      ]
    },
    {
      "login": "AnH0ang",
      "name": "An Hoang",
      "profile": "https://github.com/AnH0ang",
      "contributions": [
        "bug",
        "code"
      ]
    },
    {
      "login": "haskarb",
      "name": "Bhaskar Dhariyal",
      "avatar_url": "https://avatars.githubusercontent.com/u/20501023?v=4",
      "profile": "https://haskarb.github.io/",
      "contributions": [
        "code",
        "test"
      ]
    },
    {
      "login": "kcc-lion",
      "name": "Kai Lion",
      "profile": "https://github.com/kcc-lion",
      "contributions": [
        "code",
        "test",
        "doc"
      ]
    },
    {
      "login": "bugslayer-332",
      "name": "Arepalli Yashwanth Reddy",
      "profile": "https://github.com/bugslayer-332",
      "contributions": [
        "code",
        "bug",
        "doc"
      ]
    },
    {
      "login": "shagn",
      "name": "Sebastian Hagn",
      "avatar_url": "https://avatars.githubusercontent.com/u/16029092?v=4",
      "profile": "https://github.com/shagn",
      "contributions": [
        "doc"
      ]
    },
    {
      "login": "jasmineliaw",
      "name": "Jasmine Liaw",
      "profile": "https://github.com/jasmineliaw",
      "contributions": [
        "code"
      ]
    },
    {
      "login": "topher-lo",
      "name": "Christopher Lo",
      "profile": "https://github.com/topher-lo",
      "contributions": [
        "code",
        "ideas"
      ]
    },
    {
      "login": "arampuria19",
      "name": "Akshat Rampuria",
      "profile": "https://github.com/arampuria19",
      "contributions": [
        "doc"
      ]
    },
    {
      "login": "chillerobscuro",
      "name": "Logan Duffy",
      "avatar_url": "https://avatars.githubusercontent.com/u/5232872?v=4",
      "profile": "https://github.com/chillerobscuro",
      "contributions": [
        "code",
        "doc",
        "test",
        "bug",
        "ideas"
      ]
    },
    {
      "login": "michaelfeil",
      "name": "Michael Feil",
      "avatar_url": "https://avatars.githubusercontent.com/u/63565275?v=4",
      "profile": "michaelfeil.eu",
      "contributions": [
        "code",
        "test",
        "ideas"
      ]
    },
    {
      "login": "KishManani",
      "name": "Kishan Manani",
      "avatar_url": "https://avatars.githubusercontent.com/u/30973056?v=4",
      "profile": "https://github.com/kishmanani",
      "contributions": [
        "code",
        "doc",
        "test",
        "bug",
        "ideas"
      ]
    },
    {
      "login": "jorenham",
      "name": "Joren Hammudoglu",
      "profile": "https://github.com/jorenham",
      "contributions": [
        "infra"
      ]
    },
    {
      "login": "wolph",
      "name": "Rick van Hattem",
      "profile": "https://github.com/wolph",
      "contributions": [
        "infra"
      ]
    },
    {
      "login": "templierw",
      "name": "William Templier",
      "avatar_url": "https://github.com/templierw.png",
      "profile": "https://www.linkedin.com/in/templierw/",
      "contributions": [
        "doc"
      ]
    },
    {
      "login": "badrmarani",
      "name": "Badr-Eddine Marani",
      "avatar_url": "https://avatars.githubusercontent.com/badrmarani",
      "profile": "https://github.com/badrmarani",
      "contributions": [
        "code"
      ]
    },
    {
      "login": "adoherty21",
      "name": "adoherty21",
      "avatar_url": "https://avatars.githubusercontent.com/u/52799751?s=400&v=4",
      "profile": "https://github.com/adoherty21",
      "contributions": [
        "bug"
      ]
    },
    {
      "login": "jnrusson1",
      "name": "Jack Russon",
      "avatar_url": "https://avatars.githubusercontent.com/u/51986332?v=4",
      "profile": "https://github.com/jnrusson1",
      "contributions": [
        "code"
      ]
    },
    {
      "login": "solen0id",
      "name": "Max Patzelt",
      "avatar_url": "https://avatars.githubusercontent.com/u/20767606?v=4",
      "profile": "https://github.com/solen0id",
      "contributions": [
        "code"
      ]
    },
    {
      "login": "benjaminbluhm",
      "name": "Benjamin Bluhm",
      "profile": "https://github.com/benjaminbluhm",
      "contributions": [
        "code",
        "doc",
        "example"
      ]
    },
    {
      "login": "VyomkeshVyas",
      "name": "Vyomkesh Vyas",
      "profile": "https://github.com/VyomkeshVyas",
      "contributions": [
        "code",
        "doc",
        "example",
        "test"
      ]
    },
    {
      "login": "xxl4tomxu98",
      "name": "Tom Xu",
      "avatar_url": "https://avatars.githubusercontent.com/u/62292177?s=40&v=4",
      "profile": "https://github.com/xxl4tomxu98",
      "contributions": [
        "code",
        "doc"
      ]
    },
    {
      "login": "nshahpazov",
      "name": "Nikola Shahpazov",
      "avatar_url": "https://avatars.githubusercontent.com/nshahpazov",
      "profile": "https://www.linkedin.com/in/nshahpazov/",
      "contributions": [
        "doc"
      ]
    },
    {
      "login": "dainelli98",
      "name": "Daniel Martín Martínez",
      "avatar_url": "https://avatars.githubusercontent.com/dainelli98",
      "profile": "https://www.linkedin.com/in/daniel-martin-martinez",
      "contributions": [
        "doc",
        "bug"
      ]
    },
    {
      "login": "nilesh05apr",
      "name": "Nilesh Kumar",
      "avatar_url": "https://avatars.githubusercontent.com/u/65773314?v=4",
      "profile": "https://github.com/nilesh05apr",
      "contributions": [
        "code"
      ]
    },
    {
      "login": "JonathanBechtel",
      "name": "JonathanBechtel",
      "avatar_url": "https://avatars.githubusercontent.com/u/481696?v=4",
      "profile": "https://github.com/JonathanBechtel",
      "contributions": [
        "code",
        "ideas",
        "projectManagement",
        "talk",
        "test"
      ]
    },
    {
      "login": "arnavrneo",
      "name": "Arnav",
      "avatar_url": "https://avatars.githubusercontent.com/u/48650781?v=4",
      "profile": "https://github.com/arnavrneo",
      "contributions": [
        "code"
      ]
    },
    {
      "login": "erjieyong",
      "name": "Er Jie Yong",
      "avatar_url": "https://avatars.githubusercontent.com/u/109052378?v=4",
      "profile": "https://www.linkedin.com/in/erjieyong",
      "contributions": [
        "bug",
        "code"
      ]
    },
    {
      "login": "mateuja",
      "name": "Jaume Mateu",
      "avatar_url": "https://avatars.githubusercontent.com/mateuja",
      "profile": "https://github.com/mateuja",
      "contributions": [
        "code"
      ]
    },
    {
      "login": "aaronrmm",
      "name": "Aaron Margolese-Malin",
      "avatar_url": "https://avatars.githubusercontent.com/u/1742879?v=4",
      "profile": "https://github.com/aaronrmm",
      "contributions": [
        "bug"
      ]
    },
    {
      "login": "klam-data",
      "name": "Kevin Lam",
      "avatar_url": "https://avatars.githubusercontent.com/u/114420932?s=400&v=4",
      "profile": "https://www.linkedin.com/in/kevinlam2",
      "contributions": [
        "code",
        "example",
        "test"
      ]
    },
    {
      "login": "mgorlin",
      "name": "Margaret Gorlin",
      "avatar_url": "",
      "profile": "https://www.linkedin.com/in/margaret-gorlin/",
      "contributions": [
        "code",
        "example",
        "test"
      ]
    },
    {
      "login": "pyyim",
      "name": "Paul Yim",
      "avatar_url": "https://avatars.githubusercontent.com/pyyim",
      "profile": "https://www.linkedin.com/in/paulyim97/",
      "contributions": [
        "code",
        "example",
        "test"
      ]
    },
    {
      "login": "snnbotchway",
      "name": "Solomon Botchway",
      "avatar_url": "https://avatars.githubusercontent.com/u/62394255?v=4",
      "profile": "https://www.linkedin.com/in/solomon-botchway-a1383821b/",
      "contributions": [
        "maintenance"
      ]
    },
    {
      "login": "hoesler",
      "name": "Christoph Hösler",
      "avatar_url": "https://avatars.githubusercontent.com/u/1052770?v=4",
      "profile": "https://www.linkedin.com/in/hoesler/",
      "contributions": [
        "code"
      ]
    },
    {
      "login": "pranavvp16",
      "name": "Pranav Prajapati",
      "avatar_url": "https://avatars.githubusercontent.com/u/94780581?v=4",
      "profile": "https://www.linkedin.com/in/pranav-prajapati-a5b413226/",
      "contributions": [
        "code",
        "test",
        "bug"
      ]
    },
    {
      "login": "romanlutz",
      "name": "Roman Lutz",
      "avatar_url": "https://avatars.githubusercontent.com/u/10245648?v=4",
      "profile": "https://www.linkedin.com/in/romanlutz/",
      "contributions": [
        "doc"
      ]
    },
    {
      "login": "DBCerigo",
      "name": "Daniel Burkhardt Cerigo",
      "avatar_url": "https://avatars.githubusercontent.com/u/8318425?v=4",
      "profile": "https://github.com/DBCerigo",
      "contributions": [
        "code"
      ]
    },
    {
      "login": "alex-hh",
      "name": "Alex Hawkins-Hooker",
      "avatar_url": "https://avatars.githubusercontent.com/u/5719745?v=4",
      "profile": "https://github.com/alex-hh",
      "contributions": [
        "code"
      ]
    },
    {
      "login": "ali-tny",
      "name": "Ali Teeney",
      "avatar_url": "https://avatars.githubusercontent.com/u/26010073?v=4",
      "profile": "https://github.com/ali-tny",
      "contributions": [
        "code"
      ]
    },
    {
      "login": "ShivamPathak99",
      "name": "Shivam Pathak",
      "avatar_url": "https://avatars.githubusercontent.com/u/98941325?s=400&v=4",
      "profile": "https://github.com/ShivamPathak99",
      "contributions": [
        "doc"
      ]
    },
    {
      "login": "SamiAlavi",
      "name": "Sami Alavi",
      "avatar_url": "https://avatars.githubusercontent.com/u/32700289?v=4",
      "profile": "https://github.com/SamiAlavi",
      "contributions": [
        "code",
        "maintenance"
      ]
    },
    {
      "login": "yarnabrina",
      "name": "Anirban Ray",
      "avatar_url": "https://avatars.githubusercontent.com/u/39331844?v=4",
      "profile": "https://github.com/yarnabrina/",
      "contributions": [
        "bug",
        "code",
        "doc",
        "ideas",
        "maintenance",
        "mentoring",
        "question",
        "review",
        "test"
      ]
    },
    {
      "login": "dashapetr",
      "name": "Darya Petrashka",
      "avatar_url": "https://avatars.githubusercontent.com/u/54349415?v=4",
      "profile": "https://github.com/dashapetr",
      "contributions": [
        "doc"
      ]
    },
    {
      "login": "luca-miniati",
      "name": "Luca Miniati",
      "avatar_url": "https://avatars.githubusercontent.com/u/87467600?v=4",
      "profile": "https://github.com/luca-miniati",
      "contributions": [
        "code",
        "doc"
      ]
    },
    {
      "login": "marrov",
      "name": "Marc Rovira",
      "avatar_url": "https://avatars.githubusercontent.com/u/54272586?v=4",
      "profile": "https://github.com/marrov",
      "contributions": [
        "design",
        "doc",
        "ideas",
        "mentoring",
        "projectManagement",
        "talk"
      ]
    },
    {
      "login": "Taise228",
      "name": "Taisei Yamamoto",
      "avatar_url": "https://avatars.githubusercontent.com/u/95762401?s=400&v=4",
      "profile": "https://github.com/Taise228",
      "contributions": [
        "code"
      ]
    },
    {
      "login": "CTFallon",
      "name": "Colin Fallon",
      "avatar_url": "https://avatars.githubusercontent.com/u/19725980?v=4",
      "profile": "https://github.com/CTFallon",
      "contributions": [
        "doc"
      ]
    },
    {
      "login": "mgazian000",
      "name": "Michael Gaziani",
      "avatar_url": "https://avatars.githubusercontent.com/mgazian000",
      "profile": "https://github.com/mgazian000",
      "contributions": [
        "doc"
      ]
    },
    {
      "login": "alan191006",
      "name": "Alan Huynh",
      "avatar_url": "https://avatars.githubusercontent.com/alan191006",
      "profile": "https://github.com/alan191006",
      "contributions": [
        "code"
      ]
    },
    {
      "login": "felipeangelimvieira",
      "name": "Felipe Angelim",
      "avatar_url": "https://avatars.githubusercontent.com/felipeangelimvieira",
      "profile": "https://github.com/felipeangelimvieira",
      "contributions": [
        "code",
        "bug"
      ]
    },
    {
      "login": "janpipek",
      "name": "Jan Pipek",
      "avatar_url": "https://avatars.githubusercontent.com/janpipek",
      "profile": "https://github.com/janpipek",
      "contributions": [
        "code"
      ]
    },
    {
      "login": "Gigi1111",
      "name": "Chung-Fan Tsai",
      "avatar_url": "https://avatars.githubusercontent.com/Gigi1111",
      "profile": "https://github.com/Gigi1111",
      "contributions": [
        "test"
      ]
    },
    {
      "login": "eyjo",
      "name": "Eyjólfur Sigurðsson",
      "avatar_url": "https://avatars.githubusercontent.com/eyjo",
      "profile": "https://github.com/eyjo",
      "contributions": [
        "code",
        "doc"
      ]
    },
    {
      "login": "julia-kraus",
      "name": "Julia Kraus",
      "avatar_url": "https://avatars.githubusercontent.com/julia-kraus",
      "profile": "https://github.com/julia-kraus",
      "contributions": [
        "doc",
        "code",
        "test"
      ]
    },
    {
      "login": "davidgilbertson",
      "name": "David Gilbertson",
      "avatar_url": "https://avatars.githubusercontent.com/u/4443482?v=4",
      "profile": "https://github.com/davidgilbertson",
      "contributions": [
        "code",
        "bug"
      ]
    },
    {
      "login": "MBristle",
      "name": "Mirko Bristle",
      "avatar_url": "https://avatars.githubusercontent.com/MBristle",
      "profile": "https://github.com/MBristle",
      "contributions": [
        "bug",
        "code",
        "doc",
        "test"
      ]
    },
    {
      "login": "MCRE-BE",
      "name": "Mathias Creemers",
      "avatar_url": "https://avatars.githubusercontent.com/u/99316631",
      "profile": "https://github.com/MCRE-BE",
      "contributions": [
        "bug",
        "code"
      ]
    },
    {
      "login": "Ram0nB",
      "name": "Ramon Bussing",
      "avatar_url": "https://avatars.githubusercontent.com/u/45173421",
      "profile": "https://github.com/Ram0nB",
      "contributions": [
        "doc",
        "code",
        "bug",
        "test"
      ]
    },
    {
      "login": "hazrulakmal",
      "name": "Hazrul Akmal",
      "avatar_url": "https://avatars.githubusercontent.com/u/24774385?v=4",
      "profile": "https://github.com/hazrulakmal",
      "contributions": [
        "code",
        "doc",
        "bug",
        "test"
      ]
    },
    {
      "login": "hliebert",
      "name": "Helge Liebert",
      "avatar_url": "https://avatars.githubusercontent.com/u/20834265",
      "profile": "https://github.com/hliebert",
      "contributions": [
        "bug",
        "code",
        "doc",
        "test"
      ]
    },
    {
      "login": "alexfilothodoros",
      "name": "Alexandros Filothodoros",
      "avatar_url": "https://avatars.githubusercontent.com/u/6419847?v=4",
      "profile": "https://github.com/alexfilothodoros",
      "contributions": [
        "doc",
        "maintenance"
      ]
    },
    {
      "login": "ali-parizad",
      "name": "Ali Parizad",
      "avatar_url": "https://avatars.githubusercontent.com/u/13907016?v=4",
      "profile": "https://github.com/ali-parizad",
      "contributions": [
        "code"
      ]
    },
    {
      "login": "BensHamza",
      "name": "Hamza Benslimane",
      "avatar_url": "https://avatars.githubusercontent.com/u/96446862?v=4",
      "profile": "https://github.com/BensHamza",
      "contributions": [
        "bug",
        "code"
      ]
    },
    {
      "login": "sz85512678",
      "name": "Zhen Shao",
      "avatar_url": "https://avatars.githubusercontent.com/sz85512678",
      "profile": "https://github.com/sz85512678",
      "contributions": [
        "code"
      ]
    },
    {
      "login": "Vasudeva-bit",
      "name": "Vasudeva Kilaru",
      "avatar_url": "https://avatars.githubusercontent.com/u/70791259?v=4",
      "profile": "https://github.com/Vasudeva-bit",
      "contributions": [
        "code",
        "doc"
      ]
    },
    {
      "login": "geronimos",
      "name": "Geronimo Bergk",
      "avatar_url": "https://avatars.githubusercontent.com/u/29955288?s=96&v=4",
      "profile": "https://github.com/geronimos",
      "contributions": [
        "bug",
        "code"
      ]
    },
    {
      "login": "julnow",
      "name": "Julian Nowak",
      "avatar_url": "https://avatars.githubusercontent.com/u/21206185?v=4",
      "profile": "https://github.com/julnow",
      "contributions": [
        "bug",
        "code"
      ]
    },
    {
      "login": "pirnerjonas",
      "name": "Jonas Pirner",
      "avatar_url": "https://avatars.githubusercontent.com/u/48887249?v=4",
      "profile": "https://github.com/pirnerjonas",
      "contributions": [
        "doc"
      ]
    },
    {
      "login": "adamkells",
      "name": "Adam Kells",
      "avatar_url": "https://avatars.githubusercontent.com/u/19709277?v=4",
      "profile": "https://github.com/adamkells",
      "contributions": [
        "test"
      ]
    },
    {
      "login": "YHallouard",
      "name": "Yann Hallouard",
      "avatar_url": "https://avatars.githubusercontent.com/YHallouard",
      "profile": "https://www.linkedin.com/in/yann-hallouard/",
      "contributions": [
        "code",
        "test"
      ]
    },
    {
      "login": "xansh",
      "name": "Ansh Kumar",
      "avatar_url": "https://avatars.githubusercontent.com/u/65403652?s=400&u=a45b5dcca057cfaef737d5fab99850aca6da1607&v=4",
      "profile": "https://github.com/xansh",
      "contributions": [
        "doc"
      ]
    },
    {
      "login": "tpvasconcelos",
      "name": "Tomas P. de Vasconcelos",
      "avatar_url": "https://avatars.githubusercontent.com/u/17701527?v=4",
      "profile": "https://github.com/tpvasconcelos",
      "contributions": [
        "bug",
        "code"
      ]
    },
    {
      "login": "rahulporuri",
      "name": "Poruri Sai Rahul",
      "avatar_url": "https://avatars.githubusercontent.com/u/1926457?v=4",
      "profile": "https://github.com/rahulporuri",
      "contributions": [
        "doc"
      ]
    },
    {
      "login": "fspinna",
      "name": "Francesco Spinnato",
      "avatar_url": "https://avatars.githubusercontent.com/u/35352023?v=4",
      "profile": "https://github.com/fspinna",
      "contributions": [
        "code"
      ]
    },
    {
      "login": "sbuse",
      "name": "Simon B.",
      "avatar_url": "https://avatars.githubusercontent.com/u/24408707?v=4",
      "profile": "https://github.com/sbuse",
      "contributions": [
        "code"
      ]
    },
    {
      "login": "sd2k",
      "name": "Ben Sully",
      "avatar_url": "https://avatars.githubusercontent.com/u/5464991?&v=4",
      "profile": "https://github.com/sd2k",
      "contributions": [
        "bug",
        "code"
      ]
    },
    {
      "login": "wayneadams",
      "name": "Wayne Adams",
      "avatar_url": "https://avatars.githubusercontent.com/u/15034841?s=400&u=d717e9945910bcc844c5e64cd56d570c6cc4e8e6&v=4",
      "profile": "https://github.com/wayneadams",
      "contributions": [
        "doc"
      ]
    },
    {
      "login": "sanjayk0508",
      "name": "Sanjay Kumar",
      "avatar_url": "https://avatars.githubusercontent.com/u/102804548?v=4",
      "profile": "https://github.com/sanjayk0508",
      "contributions": [
        "test"
      ]
    },
    {
      "login": "sssilvar",
      "name": "Santiago Smith Silva",
      "avatar_url": "https://avatars.githubusercontent.com/u/16252054?v=4",
      "profile": "https://github.com/sssilvar",
      "contributions": [
        "code"
      ]
    },
    {
      "login": "DManowitz",
      "name": "David Manowitz",
      "avatar_url": "https://avatars.githubusercontent.com/u/66927103?v=4",
      "profile": "https://github.com/DManowitz",
      "contributions": [
        "bug",
        "maintenance"
      ]
    },
    {
      "login": "ninedigits",
      "name": "Max Frohlich",
      "avatar_url": "https://avatars.githubusercontent.com/u/16393653?v=4",
      "profile": "https://www.linkedin.com/in/maxfrohlich/",
      "contributions": [
        "code",
        "ideas",
        "maintenance"
      ]
    },
    {
      "login": "steenrotsman",
      "name": "Stijn J. Rotman",
      "avatar_url": "https://avatars.githubusercontent.com/u/78110080?s=400&v=4",
      "profile": "https://github.com/steenrotsman",
      "contributions": [
        "code",
        "doc"
      ]
    },
    {
      "login": "tvdboom",
      "name": "Mavs",
      "avatar_url": "https://avatars.githubusercontent.com/u/32366550?v=4",
      "profile": "https://github.com/tvdboom",
      "contributions": [
        "code"
      ]
    },
    {
      "login": "Cyril-Meyer",
      "name": "Cyril Meyer",
      "avatar_url": "https://avatars.githubusercontent.com/u/69190238?v=4",
      "profile": "https://cyrilmeyer.eu/",
      "contributions": [
        "bug",
        "code",
        "test"
      ]
    },
    {
      "login": "Abhay-Lejith",
      "name": "Abhay Lejith",
      "avatar_url": "https://avatars.githubusercontent.com/u/120819228?s=96&v=4",
      "profile": "https://github.com/Abhay-Lejith",
      "contributions": [
        "bug",
        "code"
      ]
    },
    {
      "login": "ShreeshaM07",
      "name": "Shreesha M",
      "avatar_url": "https://avatars.githubusercontent.com/u/120820143?s=400&v=4",
      "profile": "https://github.com/ShreeshaM07",
      "contributions": [
        "bug",
        "code",
        "test"
      ]
    },
    {
      "login": "geetu040",
      "name": "Armaghan",
      "avatar_url": "https://avatars.githubusercontent.com/u/90601662?s=96&v=4",
      "profile": "https://github.com/geetu040",
      "contributions": [
        "code",
        "doc",
        "maintenance"
      ]
    },
    {
      "login": "SaiRevanth25",
      "name": "Sai Revanth Gowravajhala",
      "avatar_url": "https://avatars.githubusercontent.com/SaiRevanth25",
      "profile": "https://github.com/SaiRevanth25",
      "contributions": [
        "code",
        "bug"
      ]
    },
    {
      "login": "XinyuWuu",
      "name": "Xinyu Wu",
      "avatar_url": "https://avatars.githubusercontent.com/u/57612792?v=4",
      "profile": "https://github.com/XinyuWuu",
      "contributions": [
        "bug",
        "code",
        "test"
      ]
    },
    {
      "login": "meraldoantonio",
      "name": "Meraldo Antonio",
      "avatar_url": "https://avatars.githubusercontent.com/u/37468543?v=4",
      "profile": "https://github.com/meraldoantonio",
      "contributions": [
        "bug",
        "code",
        "doc",
        "test"
      ]
    },
    {
      "login": "memeo-pro",
      "name": "Yash Edake",
      "avatar_url": "https://avatars.githubusercontent.com/memeo-pro",
      "profile": "https://github.com/MEMEO-PRO",
      "contributions": [
        "maintenance",
        "bug"
      ]
    },
    {
      "login": "deysanjeeb",
      "name": "Sanjeeb Dey",
      "avatar_url": "https://avatars.githubusercontent.com/u/39940629?v=4",
      "profile": "https://github.com/deysanjeeb",
      "contributions": [
        "maintenance"
      ]
    },
    {
      "login": "YashKhare20",
      "name": "Yash Khare",
      "avatar_url": "https://avatars.githubusercontent.com/u/92680366?s=400",
      "profile": "https://github.com/YashKhare20",
      "contributions": [
        "code",
        "doc"
      ]
    },
    {
      "login": "ianspektor",
      "name": "Ian Spektor",
      "avatar_url": "https://avatars.githubusercontent.com/u/49082859?v=4",
      "profile": "https://github.com/ianspektor",
      "contributions": [
        "code",
        "doc"
      ]
    },
    {
      "login": "javiber",
      "name": "Javier Berneche",
      "avatar_url": "https://avatars.githubusercontent.com/u/3588715?v=4",
      "profile": "https://github.com/javiber",
      "contributions": [
        "code",
        "doc"
      ]
    },
    {
      "login": "fnhirwa",
      "name": "Felix Hirwa Nshuti",
      "avatar_url": "https://avatars.githubusercontent.com/u/67042527?s=64&v=4",
      "profile": "https://github.com/fnhirwa",
      "contributions": [
        "code",
        "maintenance"
      ]
    },
    {
      "login": "SamruddhiNavale",
      "name": "Samruddhi Navale",
      "avatar_url": "https://avatars.githubusercontent.com/u/86359115?v=4",
      "profile": "https://github.com/SamruddhiNavale",
      "contributions": [
        "doc"
      ]
    },
    {
      "login": "vandit98",
      "name": "Vandit Tyagi",
      "avatar_url": "https://avatars.githubusercontent.com/u/91458535?v=4",
      "profile": "https://github.com/vandit98",
      "contributions": [
        "doc"
      ]
    },
    {
      "login": "ArthrowAbstract",
      "name": "Devanshu Sinha",
      "avatar_url": "https://avatars.githubusercontent.com/u/38614120?v=4",
      "profile": "https://github.com/ArthrowAbstract",
      "contributions": [
        "code"
      ]
    },
    {
      "login": "MMTrooper",
      "name": "Michael Mwimali",
      "avatar_url": "https://avatars.githubusercontent.com/u/89777534?v=4",
      "profile": "https://github.com/MMTrooper",
      "contributions": [
        "code"
      ]
    },
    {
      "login": "manuel-munoz-aguirre",
      "name": "Manuel Muñoz Aguirre",
      "avatar_url": "https://avatars.githubusercontent.com/u/5576458?v=4",
      "profile": "https://github.com/manuel-munoz-aguirre",
      "contributions": [
        "doc"
      ]
    },
    {
      "login": "Abelarm",
      "name": "Luigi Giugliano",
      "avatar_url": "https://avatars.githubusercontent.com/u/6976921?v=4",
      "profile": "https://github.com/Abelarm",
      "contributions": [
        "code"
      ]
    },
    {
      "login": "morestart",
      "name": "ctl",
      "avatar_url": "https://avatars.githubusercontent.com/u/35556811",
      "profile": "https://github.com/morestart",
      "contributions": [
        "bug"
      ]
    },
    {
      "login": "anteemony",
      "name": "Anthony Okonneh",
      "avatar_url": "https://avatars.githubusercontent.com/u/90141191?v=4",
      "profile": "https://github.com/Anteemony",
      "contributions": [
        "doc"
      ]
    },
    {
      "login": "ssabarwal",
      "name": "Shlok Sabarwal",
      "avatar_url": "https://gravatar.com/avatar/cbdbaac712ae282d730cd3028e862d45?s=400&d=robohash&r=x",
      "prifle": "https://www.github.com/shlok191/",
      "contributions": [
        "code"
      ]
    },
    {
      "login": "mobley-trent",
      "name": "Eddy Oyieko",
      "avatar_url": "https://avatars.githubusercontent.com/u/67474838?v=4",
      "profile": "https://github.com/mobley-trent",
      "contributions": [
        "code",
        "doc"
      ]
    },
    {
      "login": "toandaominh1997",
      "name": "Henry Dao",
      "avatar_url": "https://avatars.githubusercontent.com/u/18400648?v=4",
      "profile": "https://github.com/toandaominh1997",
      "contributions": [
        "bug",
        "code",
        "test"
      ]
    },
    {
      "login": "slavik57",
      "name": "Slava Shpitalny",
      "avatar_url": "https://avatars.githubusercontent.com/u/6184997?v=4",
      "profile": "https://github.com/slavik57",
      "contributions": [
        "maintenance"
      ]
    },
    {
      "login": "cedricdonie",
      "name": "Cedric Donié",
      "avatar_url": "https://avatars.githubusercontent.com/u/6626593?v=4",
      "profile": "https://github.com/cedricdonie",
      "contributions": [
        "bug",
        "code"
      ]
    },
    {
      "login": "helloplayer1",
      "name": "Julian Haderlein",
      "avatar_url": "https://avatars.githubusercontent.com/u/32032467?v=4",
      "profile": "https://github.com/helloplayer1",
      "contributions": [
        "doc"
      ]
    },
    {
      "login": "ishanpai",
      "name": "Ishan Paidhungat",
      "avatar_url": "https://avatars.githubusercontent.com/u/73134788?v=4",
      "profile": "https://github.com/ishanpai",
      "contributions": [
        "code",
        "doc"
      ]
    },
    {
      "login": "gareth-brown-86",
      "name": "Gareth Brown",
      "avatar_url": "https://avatars.githubusercontent.com/u/89069265?s=400&u=f6dc19c786a1762fcb7cdbb04f7f30bee9bd0240&v=4",
      "profile": "https://github.com/gareth-brown-86",
      "contributions": [
        "code",
        "bug"
      ]
    },
    {
      "login": "duydl",
      "name": "Duy Do Le",
      "avatar_url": "https://avatars.githubusercontent.com/u/56506156?v=4",
      "profile": "https://github.com/duydl",
      "contributions": [
        "code",
        "doc",
        "maintenance"
      ]
    },
    {
      "login": "ksharma6",
      "name": "Kishen Sharma",
      "avatar_url": "https://avatars.githubusercontent.com/u/142558351?v=4",
      "profile": "https://github.com/ksharma6",
      "contributions": [
        "bug",
        "code"
      ]
    },
    {
      "login": "benshaw2",
      "name": "Ben Shaw",
      "avatar_url": "https://avatars.githubusercontent.com/u/54603799?v=4",
      "profile": "https://github.com/benshaw2",
      "contributions": [
        "bug",
        "code",
        "doc"
      ]
    },
    {
      "login": "doberbauer",
      "name": "Daniel Oberbauer",
      "avatar_url": "https://avatars.githubusercontent.com/u/81889558?v=4",
      "profile": "https://github.com/doberbauer",
      "contributions": [
        "bug",
        "code"
      ]
    },
    {
      "login": "AlexeyOm",
      "name": "Alexey Omelchenko",
      "avatar_url": "https://avatars.githubusercontent.com/u/11708514?v=4",
      "profile": "https://github.com/AlexeyOm",
      "contributions": [
        "doc"
      ]
    },
    {
      "login": "fr1ll",
      "name": "Will Sanger",
      "avatar_url": "https://avatars.githubusercontent.com/u/29168593?v=4",
      "profile": "https://github.com/fr1ll",
      "contributions": [
        "code",
        "doc"
      ]
    },
    {
      "login": "alexander-lakocy",
      "name": "Alex Lakocy",
      "avatar_url": "https://avatars.githubusercontent.com/alexander-lakocy",
      "profile": "https://github.com/alexander-lakocy",
      "contributions": [
        "doc"
      ]
    },
    {
      "login": "mk406",
      "name": "Miguel Krause",
      "avatar_url": "https://avatars.githubusercontent.com/u/78024411?v=4",
      "profile": "https://github.com/mk406",
      "contributions": [
        "code"
      ]
    },
    {
      "login": "bastisar",
      "name": "Sebastian Hien",
      "avatar_url": "https://avatars.githubusercontent.com/u/142449680?v=4",
      "profile": "https://github.com/bastisar",
      "contributions": [
        "code",
        "bug",
        "test"
      ]
    },
    {
      "login": "mateuszkasprowicz",
      "name": "Mateusz Kasprowicz",
      "avatar_url": "https://avatars.githubusercontent.com/mateuszkasprowicz",
      "profile": "https://github.com/mateuszkasprowicz",
      "contributions": [
        "code",
        "test"
      ]
    },
    {
      "login": "DinoBektesevic",
      "name": "Dino Bektesevic",
      "avatar_url": "https://avatars.githubusercontent.com/u/29500910?v=4?s=100",
      "profile": "https://github.com/DinoBektesevic",
      "contributions": [
        "code",
        "maintenance"
      ]
    },
    {
      "login": "wirrywoo",
      "name": "Wilson Cheung",
      "avatar_url": "https://avatars.githubusercontent.com/u/148647848?v=4?s=100",
      "profile": "https://github.com/wirrywoo",
      "contributions": [
        "code",
        "doc"
      ]
    },
    {
      "login": "janasberger",
      "name": "Jana Schmidberger",
      "avatar_url": "https://avatars.githubusercontent.com/u/111234477?v=4",
      "profile": "https://github.com/janasberger",
      "contributions": [
        "business",
        "ideas",
        "projectManagement"
      ]
    },
    {
      "login": "kirilral",
      "name": "Kiril Ralinovski",
      "avatar_url": "https://avatars.githubusercontent.com/u/34281484?v=4",
      "profile": "https://github.com/kirilral",
      "contributions": [
        "ideas",
        "mentoring",
        "projectManagement",
        "talk"
      ]
    },
    {
      "login": "onyekaugochukwu",
      "name": "Ugochukwu Onyeka",
      "avatar_url": "https://avatars.githubusercontent.com/u/92909501?v=4",
      "profile": "https://github.com/onyekaugochukwu",
      "contributions": [
        "business",
        "doc",
        "ideas",
        "mentoring",
        "projectManagement"
      ]
    },
    {
      "login": "wpdonders",
      "name": "Wouter Donders",
      "avatar_url": "https://avatars.githubusercontent.com/u/1868824?v=4?s=100",
      "profile": "https://github.com/wpdonders",
      "contributions": [
        "code",
        "test"
      ]
    },
    {
      "login": "madhuri723",
      "name": "Madhuri",
      "avatar_url": "https://avatars.githubusercontent.com/u/108001973?v=4&size=64",
      "profile": "https://www.linkedin.com/in/madhuri-agarwal-166080209/",
      "contributions": [
        "doc"
      ]
    },
    {
      "login": "Saptarshi-Bandopadhyay",
      "name": "Saptarshi Bandopadhyay",
      "avatar_url": "https://avatars.githubusercontent.com/u/88289395?v=4",
      "profile": "https://github.com/Saptarshi-Bandopadhyay",
      "contributions": [
        "doc"
      ]
    },
    {
      "login": "Dehelaan",
      "name": "Nihal Chaudhary",
      "avatar_url": "https://avatars.githubusercontent.com/u/120308161?s=400&v=4",
      "profile": "https://github.com/Dehelaan",
      "contributions": [
        "doc"
      ]
    },
    {
      "login": "vedantag17",
      "name": "Vedant Agrawal",
      "avatar_url": "https://avatars.githubusercontent.com/u/118207011?v=4",
      "profile": "https://github.com/vedantag17",
      "contributions": [
        "doc",
        "code"
      ]
    },
    {
      "login": "jan-mue",
      "name": "Jan Müller",
      "avatar_url": "https://avatars.githubusercontent.com/u/6440416?v=4",
      "profile": "https://github.com/jan-mue",
      "contributions": [
        "doc"
      ]
    },
    {
      "login": "markussagen",
      "name": "Markus Sagen",
      "avatar_url": "https://avatars.githubusercontent.com/u/20767068?v=4",
      "profile": "https://github.com/markussagen",
      "contributions": [
        "code",
        "example"
      ]
    },
    {
      "login": "Z-Fran",
      "name": "Jindong Zhang",
      "avatar_url": "https://avatars.githubusercontent.com/u/49083766?v=4",
      "profile": "https://github.com/Z-Fran",
      "contributions": [
        "code"
      ]
    },
    {
      "login": "RigvedManoj",
      "name": "Rigved Manoj",
      "avatar_url": "https://avatars.githubusercontent.com/u/28307990?v=4",
      "profile": "https://github.com/RigvedManoj",
      "contributions": [
        "code"
      ]
    },
    {
      "login": "phoeenniixx",
      "name": "Aryan Saini",
      "avatar_url": "https://avatars.githubusercontent.com/u/116151399?v=4",
      "profile": "https://github.com/phoeenniixx",
      "contributions": [
        "code",
        "doc"
      ]
    },
    {
      "login": "RobKuebler",
      "name": "Robert Kübler",
      "avatar_url": "https://avatars.githubusercontent.com/u/932327?v=4",
      "profile": "https://linkedin.com/in/robert-kuebler",
      "contributions": [
        "bug",
        "code",
        "test"
      ]
    },
    {
      "login": "RobotPsychologist",
      "name": "Christopher Risi",
      "avatar_url": "https://avatars.githubusercontent.com/u/110344005?&v=4",
      "profile": "https://github.com/RobotPsychologist",
      "contributions": [
        "bug",
        "example",
        "tutorial"
      ]
    },
    {
      "login": "VectorNd",
      "name": "Rishabh Kamboj",
      "avatar_url": "https://avatars.githubusercontent.com/u/111004091?v=4",
      "profile": "https://github.com/VectorNd",
      "contributions": [
        "code"
      ]
    },
    {
      "login": "jusssch",
      "name": "Julius Schmid",
      "avatar_url": "https://avatars.githubusercontent.com/jusssch",
      "profile": "https://github.com/jusssch",
      "contributions": [
        "code"
      ]
    },
    {
      "login": "jgyfutub",
      "name": "Vedant Pandey",
      "avatar_url": "https://avatars.githubusercontent.com/u/97391064?s=400&v=4",
      "profile": "https://github.com/jgyfutub",
      "contributions": [
        "code"
      ]
    },
    {
      "login": "manolotis",
      "name": "Manuel Muñoz Sánchez",
      "avatar_url": "https://avatars.githubusercontent.com/manolotis",
      "profile": "https://github.com/manolotis",
      "contributions": [
        "doc"
      ]
    },
    {
      "login": "vagechirkov",
      "name": "Valerii Chirkov",
      "avatar_url": "https://avatars.githubusercontent.com/vagechirkov",
      "profile": "https://github.com/vagechirkov",
      "contributions": [
        "code",
        "doc"
      ]
    },
    {
      "login": "tajir0",
      "name": "Jinrong Tang",
      "avatar_url": "https://avatars.githubusercontent.com/u/36022362",
      "profile": "https://github.com/tajir0",
      "contributions": [
        "code",
        "test"
      ]
    },
    {
      "login": "PranavBhatP",
      "name": "Pranav Bhat",
      "avatar_url": "https://avatars.githubusercontent.com/PranavBhatP",
      "profile": "https://github.com/PranavBhatP",
      "contributions": [
        "doc",
        "code",
        "test"
      ]
    },
    {
      "login": "mjste",
      "name": "Michał Stefanik",
      "avatar_url": "https://avatars.githubusercontent.com/mjste",
      "profile": "https://github.com/mjste",
      "contributions": [
        "doc"
      ]
    },
    {
      "login": "Sohaib-Ahmed21",
      "name": "Sohaib Ahmed",
      "avatar_url": "https://avatars.githubusercontent.com/Sohaib-Ahmed21",
      "profile": "https://github.com/Sohaib-Ahmed21",
      "contributions": [
        "bug",
        "code"
      ]
    },
    {
      "login": "HarshvirSandhu",
      "name": "Harshvir Sandhu",
      "avatar_url": "https://avatars.githubusercontent.com/HarshvirSandhu",
      "profile": "https://github.com/HarshvirSandhu",
      "contributions": [
        "code"
      ]
    },
    {
      "login": "alyssadsouza",
      "name": "Alyssa D'Souza",
      "avatar_url": "https://avatars.githubusercontent.com/alyssadsouza",
      "profile": "https://github.com/alyssadsouza",
      "contributions": [
        "code"
      ]
    },
    {
      "login": "ShivamJ07",
      "name": "Shivam Singal",
      "avatar_url": "https://avatars.githubusercontent.com/ShivamJ07",
      "profile": "https://github.com/ShivamJ07",
      "contributions": [
        "bug",
        "code"
      ]
    },
    {
      "login": "satvshr",
      "name": "Satvik Mishra",
      "avatar_url": "https://avatars.githubusercontent.com/u/112589278",
      "profile": "https://github.com/satvshr",
      "contributions": [
        "code",
        "bug"
      ]
    },
    {
      "login": "tanvincible",
      "name": "Tanvi Pooranmal Meena",
      "avatar_url": "https://avatars.githubusercontent.com/tanvincible",
      "profile": "https://github.com/tanvincible",
      "contributions": [
        "code",
        "doc"
      ]
    },
    {
      "login": "y-mx",
      "name": "Yimeng Xie",
      "avatar_url": "https://avatars.githubusercontent.com/y-mx",
      "profile": "https://github.com/y-mx",
      "contributions": [
        "code"
      ]
    },
    {
      "login": "jgyasu",
      "name": "Jigyasu",
      "avatar_url": "https://avatars.githubusercontent.com/u/94278611",
      "profile": "https://jgyasu.github.io",
      "contributions": [
        "code",
        "bug",
        "test",
        "doc"
      ]
    },
    {
      "login": "Adarsh2345",
      "name": "Adarsh J",
      "avatar_url": "https://avatars.githubusercontent.com/u/130629672?v=4",
      "profile": "https://github.com/Adarsh2345",
      "contributions": [
        "doc"
      ]
    },
    {
      "login": "skinan",
      "name": "Muhammad Sakib Khan Inan",
      "avatar_url": "https://avatars.githubusercontent.com/skinan",
      "profile": "https://github.com/skinan",
      "contributions": [
        "doc"
      ]
    },
    {
      "login": "gavinkatz001",
      "name": "Gavin Katz",
      "avatar_url": "https://avatars.githubusercontent.com/u/124807974?v=4",
      "profile": "https://github.com/gavinkatz001",
      "contributions": [
        "doc",
        "code"
      ]
    },
    {
      "login": "lenaklosik",
      "name": "Lena Klosik",
      "avatar_url": "https://avatars.githubusercontent.com/lenaklosik",
      "profile": "https://github.com/lenaklosik",
      "contributions": [
        "code"
      ]
    },
    {
      "login": "marcosfelt",
      "name": "Kobi Felton",
      "avatar_url": "https://avatars.githubusercontent.com/u/25933639?v=4",
      "profile": "https://github.com/marcosfelt",
      "contributions": [
        "code"
      ]
    },
    {
      "login": "b9junkers",
      "name": "Shounak Shirodkar",
      "avatar_url": "https://avatars.githubusercontent.com/u/54496663?v=4",
      "profile": "https://github.com/b9junkers",
      "contributions": [
        "doc"
      ]
    },
    {
      "login": "Utkarsh-Aggarwal",
      "name": "Utkarsh Aggarwal",
      "avatar_url": "https://avatars.githubusercontent.com/Utkarsh-Aggarwal",
      "profile": "https://github.com/Utkarsh-Aggarwal",
      "contributions": [
        "code",
        "doc",
        "bug"
      ]
    },
    {
      "login": "VjayRam",
      "name": "Vijay Ram Enaganti",
      "avatar_url": "https://avatars.githubusercontent.com/u/76694566?v=4",
      "profile": "https://github.com/VjayRam",
      "contributions": [
        "doc"
      ]
    },
    {
      "login": "Ankit-1204",
      "name": "Ankit Upadhyay",
      "avatar_url": "https://avatars.githubusercontent.com/u/112757447?v=4",
      "profile": "https://github.com/Ankit-1204",
      "contributions": [
        "code"
      ]
    },
    {
      "login": "LHoelper",
      "name": "Luca Hölper",
      "avatar_url": "https://avatars.githubusercontent.com/LHoelper",
      "profile": "https://github.com/LHoelper",
      "contributions": [
        "code",
        "doc"
      ]
    },
    {
      "login": "sky0walker99",
      "name": "Muhammed Haroon",
      "avatar_url": "https://avatars.githubusercontent.com/u/106879583?s=96&v=4",
      "profile": "https://github.com/sky0walker99",
      "contributions": [
        "doc"
      ]
    },
    {
      "login": "wilsbj",
      "name": "Brendan Wilson",
      "avatar_url": "https://avatars.githubusercontent.com/u/16727867?v=4",
      "profile": "https://github.com/wilsbj",
      "contributions": [
        "bug",
        "code",
        "maintenance"
      ]
    },
    {
      "login": "oseiskar",
      "name": "Otto Seiskari",
      "avatar_url": "https://avatars.githubusercontent.com/u/1812432?v=4",
      "profile": "https://github.com/oseiskar",
      "contributions": [
        "code",
        "doc",
        "test"
      ]
    },
    {
      "login": "mujeeb4",
      "name": "Muhammad Mujeeb",
      "avatar_url": "https://avatars.githubusercontent.com/u/70962107?v=4",
      "profile": "https://github.com/Mujeeb4",
      "contributions": [
        "code",
        "maintenance"
      ]
    },
    {
      "login": "tapyu",
      "name": "Rubem Pacelli",
      "avatar_url": "https://avatars.githubusercontent.com/u/22801918?v=4",
      "profile": "https://github.com/tapyu",
      "contributions": [
        "doc"
      ]
    },
    {
      "login": "LorchZachery",
      "name": "Zachery Lorch",
      "avatar_url": "https://avatars.githubusercontent.com/u/54079406?v=4",
      "profile": "https://github.com/LorchZachery",
      "contributions": [
        "bug",
        "code"
      ]
    },
    {
      "login": "danferns",
      "name": "Daniel Fernandes",
      "avatar_url": "https://avatars.githubusercontent.com/u/57069381?v=4",
      "profile": "https://github.com/danferns",
      "contributions": [
        "code"
      ]
    },
    {
      "login": "OmBiradar",
      "name": "Om Biradar",
      "avatar_url": "https://avatars.githubusercontent.com/OmBiradar",
      "profile": "https://github.com/OmBiradar",
      "contributions": [
        "code",
        "bug",
        "doc"
      ]
    },
    {
      "login": "gbilleyPeco",
      "name": "Graham Billey",
      "avatar_url": "https://avatars.githubusercontent.com/u/119866794?v=4",
      "profile": "https://github.com/gbilleyPeco",
      "contributions": [
        "code",
        "bug",
        "doc",
        "ideas"
      ]
    },
    {
      "login": "",
      "name": "Martin Tveten",
      "avatar_url": "https://avatars.githubusercontent.com/u/18215310?v=4",
      "profile": "https://github.com/Tveten",
      "contributions": [
        "code",
        "design"
      ]
    },
    {
      "login": "Prahitha",
      "name": "Prahitha Movva",
      "avatar_url": "https://avatars.githubusercontent.com/u/44160152?s=400&v=4",
      "profile": "https://github.com/Prahitha",
      "contributions": [
        "doc"
      ]
    },
    {
      "login": "jobs-git",
      "name": "James Guana",
      "avatar_url": "https://avatars.githubusercontent.com/u/13552004?v=4",
      "profile": "https://github.com/jobs-git",
      "contributions": [
        "code"
      ]
    },
    {
      "login": "Rajdeep-naha",
      "name": "Rajdeep Naha",
      "avatar_url": "https://avatars.githubusercontent.com/u/161390547?v=4",
      "profile": "https://github.com/Rajdeep-naha",
      "contributions": [
        "code"
      ]
    },
    {
      "login": "andretheronsa",
      "name": "Andre Theron",
      "avatar_url": "https://avatars.githubusercontent.com/u/33958609?v=4",
      "profile": "https://github.com/andretheronsa",
      "contributions": [
        "code"
      ]
    },
    {
      "login": "Tirath5504",
      "name": "Tirath Bhathawala",
      "avatar_url": "https://avatars.githubusercontent.com/u/111230032?v=4",
      "profile": "https://github.com/Tirath5504",
      "contributions": [
        "code",
        "doc"
      ]
    },
    {
      "login": "akshathmangudi",
      "name": "Akshath",
      "avatar_url": "https://avatars.githubusercontent.com/akshathmangudi",
      "profile": "https://github.com/akshathmangudi",
      "contributions": [
        "code",
        "maintenance"
      ]
    },
    {
      "login": "thearshkumar",
      "name": "Arsh Kumar",
      "avatar_url": "https://avatars.githubusercontent.com/u/145699183?v=4",
      "profile": "https://github.com/thearshkumar",
      "contributions": [
        "code",
        "bug",
        "doc"
      ]
    },
    {
      "login": "SzymonStolarski",
      "name": "Szymon Stolarski",
      "avatar_url": "https://avatars.githubusercontent.com/u/67345427?v=4",
      "profile": "https://github.com/SzymonStolarski",
      "contributions": [
        "code",
        "test",
        "bug"
      ]
    },
    {
      "login": "sinemkilicdere",
      "name": "Sinem Kilicdere",
      "avatar_url": "https://avatars.githubusercontent.com/u/187651453?v=4",
      "profile": "https://github.com/SinemKilicdere",
      "contributions": [
        "code",
        "test"
      ]
    },
    {
      "login": "garar",
      "name": "Krystian Kichewko",
      "avatar_url": "https://avatars.githubusercontent.com/u/220005?v=4",
      "profile": "https://github.com/garar",
      "contributions": [
        "code",
        "bug"
      ]
    },
    {
      "login": "Virgile-Foussereau",
      "name": "Virgile Foussereau",
      "avatar_url": "https://avatars.githubusercontent.com/u/99748194?v=4",
      "profile": "https://github.com/Virgile-Foussereau",
      "contributions": [
        "code"
      ]
    },
    {
      "login": "Tanuj-Taneja1",
      "name": "Tanuj Taneja",
      "avatar_url": "https://avatars.githubusercontent.com/u/94695078?v=4",
      "profile": "https://github.com/Tanuj-Taneja1",
      "contributions": [
        "code"
      ]
    },
    {
      "login": "oresthes",
      "name": "Orest Alickolli",
      "profile": "https://github.com/oresthes",
      "avatar_url": "https://avatars.githubusercontent.com/u/12741634?v=4",
      "contributions": [
        "code"
      ]
    },
    {
      "login": "JATAYU000",
      "name": "Shrivaths S Nair",
      "avatar_url": "https://avatars.githubusercontent.com/u/142079253?v=4",
      "profile": "https://github.com/JATAYU000",
      "contributions": [
        "code",
        "bug"
      ]
    },
    {
<<<<<<< HEAD
      "login": "RecreationalMath",
      "name": "Nirbhai Singh",
      "avatar_url": "https://avatars.githubusercontent.com/u/6928297?v=4",
      "profile": "https://github.com/RecreationalMath",
      "contributions": [
        "code",
=======
      "login": "Astrael1",
      "name": "Astrael",
      "avatar_url": "https://avatars.githubusercontent.com/u/33071364?v=4",
      "profile": "https://github.com/Astrael1",
      "contributions": [
>>>>>>> 31d1881b
        "doc"
      ]
    }
  ]
}<|MERGE_RESOLUTION|>--- conflicted
+++ resolved
@@ -3666,20 +3666,21 @@
       ]
     },
     {
-<<<<<<< HEAD
+      "login": "Astrael1",
+      "name": "Astrael",
+      "avatar_url": "https://avatars.githubusercontent.com/u/33071364?v=4",
+      "profile": "https://github.com/Astrael1",
+      "contributions": [
+        "doc"
+      ]
+    },
+    {
       "login": "RecreationalMath",
       "name": "Nirbhai Singh",
       "avatar_url": "https://avatars.githubusercontent.com/u/6928297?v=4",
       "profile": "https://github.com/RecreationalMath",
       "contributions": [
         "code",
-=======
-      "login": "Astrael1",
-      "name": "Astrael",
-      "avatar_url": "https://avatars.githubusercontent.com/u/33071364?v=4",
-      "profile": "https://github.com/Astrael1",
-      "contributions": [
->>>>>>> 31d1881b
         "doc"
       ]
     }
