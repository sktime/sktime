--- conflicted
+++ resolved
@@ -3587,7 +3587,16 @@
       ]
     },
     {
-<<<<<<< HEAD
+      "login": "garar",
+      "name": "Krystian Kichewko",
+      "avatar_url": "https://avatars.githubusercontent.com/u/220005?v=4",
+      "profile": "https://github.com/garar",
+      "contributions": [
+        "code",
+        "bug"
+      ]
+    },
+    {
       "login": "tingiskhan",
       "name": "Victor Gruselius",
       "avatar_url": "https://avatars.githubusercontent.com/u/23217740?v=4",
@@ -3596,16 +3605,5 @@
         "code"
       ]
     },
-=======
-      "login": "garar",
-      "name": "Krystian Kichewko",
-      "avatar_url": "https://avatars.githubusercontent.com/u/220005?v=4",
-      "profile": "https://github.com/garar",
-      "contributions": [
-        "code",
-        "bug"
-      ]
-    }
->>>>>>> 16e1708e
   ]
 }