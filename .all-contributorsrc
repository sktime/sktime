{
  "projectName": "sktime",
  "projectOwner": "sktime",
  "repoType": "github",
  "repoHost": "https://github.com",
  "commitConvention": "none",
  "files": [
    "CONTRIBUTORS.md"
  ],
  "imageSize": 100,
  "contributorsPerLine": 9,
  "contributorsSortAlphabetically": true,
  "badgeTemplate": "[![All Contributors](https://img.shields.io/badge/all_contributors-<%= contributors.length %>-orange.svg)](#contributors)",
  "skipCi": true,
  "contributors": [
    {
      "login": "fkiraly",
      "name": "Franz Kiraly",
      "avatar_url": "https://avatars1.githubusercontent.com/u/7985502?v=4",
      "profile": "https://github.com/fkiraly",
      "contributions": [
        "blog",
        "bug",
        "business",
        "code",
        "doc",
        "design",
        "eventOrganizing",
        "example",
        "financial",
        "fundingFinding",
        "ideas",
        "maintenance",
        "mentoring",
        "projectManagement",
        "question",
        "review",
        "talk",
        "test",
        "tutorial",
        "video"
      ]
    },
    {
      "login": "sajaysurya",
      "name": "Sajaysurya Ganesh",
      "avatar_url": "https://avatars2.githubusercontent.com/u/25329624?v=4",
      "profile": "https://sajay.online",
      "contributions": [
        "code",
        "doc",
        "design",
        "example",
        "ideas",
        "test",
        "tutorial"
      ]
    },
    {
      "login": "Tomiiwa",
      "name": "Ireoluwatomiwa",
      "avatar_url": "https://avatars.githubusercontent.com/u/61966277?v=4",
      "profile": "https://www.linkedin.com/in/ireoluwatomiwa-sanusi/",
      "contributions": [
        "doc"
      ]
    },
    {
      "login": "TonyBagnall",
      "name": "Tony Bagnall",
      "avatar_url": "https://avatars1.githubusercontent.com/u/9594042?v=4",
      "profile": "http://www.timeseriesclassification.com",
      "contributions": [
        "code",
        "business",
        "doc",
        "design",
        "eventOrganizing",
        "fundingFinding",
        "ideas",
        "projectManagement",
        "question",
        "review",
        "talk",
        "data"
      ]
    },
    {
      "login": "jasonlines",
      "name": "Jason Lines",
      "avatar_url": "https://avatars1.githubusercontent.com/u/38794632?v=4",
      "profile": "http://www.timeseriesclassification.com",
      "contributions": [
        "code",
        "business",
        "doc",
        "design",
        "eventOrganizing",
        "fundingFinding",
        "ideas",
        "projectManagement",
        "question",
        "review",
        "talk",
        "example"
      ]
    },
    {
      "login": "mloning",
      "name": "Markus Löning",
      "avatar_url": "https://avatars3.githubusercontent.com/u/21020482?v=4",
      "profile": "https://github.com/mloning",
      "contributions": [
        "code",
        "test",
        "maintenance",
        "platform",
        "review",
        "infra",
        "example",
        "bug",
        "tutorial",
        "business",
        "doc",
        "design",
        "eventOrganizing",
        "fundingFinding",
        "ideas",
        "projectManagement",
        "question",
        "talk",
        "mentoring",
        "video"
      ]
    },
    {
      "login": "goastler",
      "name": "George Oastler",
      "avatar_url": "https://avatars0.githubusercontent.com/u/7059456?v=4",
      "profile": "https://github.com/goastler",
      "contributions": [
        "code",
        "test",
        "platform",
        "example",
        "doc"
      ]
    },
    {
      "login": "ViktorKaz",
      "name": "ViktorKaz",
      "avatar_url": "https://avatars0.githubusercontent.com/u/33499138?v=4",
      "profile": "https://github.com/ViktorKaz",
      "contributions": [
        "code",
        "doc",
        "design"
      ]
    },
    {
      "login": "MatthewMiddlehurst",
      "name": "Matthew Middlehurst",
      "avatar_url": "https://avatars0.githubusercontent.com/u/25731235?v=4",
      "profile": "http://www.timeseriesclassification.com",
      "contributions": [
        "code",
        "doc",
        "test",
        "tutorial",
        "review",
        "bug"
      ]
    },
    {
      "login": "miraep8",
      "name": "Mirae Parker",
      "avatar_url": "https://avatars.githubusercontent.com/u/10511777?s=400&u=10a774fd4be767fa3b23a82a98bbfe102c17f0f3&v=4",
      "profile": "https://github.com/miraep8",
      "contributions": [
        "code",
        "test"
      ]
    },
    {
      "login": "jesellier",
      "name": "jesellier",
      "avatar_url": "https://avatars0.githubusercontent.com/u/51952076?v=4",
      "profile": "https://github.com/jesellier",
      "contributions": [
        "code"
      ]
    },
    {
      "login": "James-Large",
      "name": "James Large",
      "avatar_url": "https://avatars0.githubusercontent.com/u/44509982?v=4",
      "profile": "http://www.timeseriesclassification.com/",
      "contributions": [
        "code",
        "doc",
        "test",
        "infra",
        "maintenance"
      ]
    },
    {
      "login": "achieveordie",
      "name": "Sagar Mishra",
      "avatar_url": "https://avatars.githubusercontent.com/u/54197164?v=4",
      "profile": "https://github.com/achieveordie",
      "contributions": [
        "bug",
        "code",
        "ideas",
        "projectManagement",
        "test"
      ]
    },
    {
      "login": "simone-pignotti",
      "name": "simone-pignotti",
      "avatar_url": "https://avatars1.githubusercontent.com/u/44410066?v=4",
      "profile": "https://github.com/simone-pignotti",
      "contributions": [
        "code",
        "bug"
      ]
    },
    {
      "login": "ClaudiaSanches",
      "name": "ClaudiaSanches",
      "avatar_url": "https://avatars3.githubusercontent.com/u/28742178?v=4",
      "profile": "https://github.com/ClaudiaSanches",
      "contributions": [
        "code",
        "test"
      ]
    },
    {
      "login": "aa25desh",
      "name": "aa25desh",
      "avatar_url": "https://avatars1.githubusercontent.com/u/29518290?v=4",
      "profile": "https://github.com/aa25desh",
      "contributions": [
        "code",
        "bug"
      ]
    },
    {
      "login": "matteogales",
      "name": "matteogales",
      "avatar_url": "https://avatars0.githubusercontent.com/u/9269326?v=4",
      "profile": "https://github.com/matteogales",
      "contributions": [
        "code",
        "design",
        "ideas"
      ]
    },
    {
      "login": "prockenschaub",
      "name": "Patrick Rockenschaub",
      "avatar_url": "https://avatars0.githubusercontent.com/u/15381732?v=4",
      "profile": "https://github.com/prockenschaub",
      "contributions": [
        "code",
        "design",
        "ideas",
        "test"
      ]
    },
    {
      "login": "dasgupsa",
      "name": "Saurabh Dasgupta",
      "avatar_url": "https://avatars2.githubusercontent.com/u/10398956?v=4",
      "profile": "https://github.com/dasgupsa",
      "contributions": [
        "code"
      ]
    },
    {
      "login": "angus924",
      "name": "Angus Dempster",
      "avatar_url": "https://avatars0.githubusercontent.com/u/55837131?v=4",
      "profile": "https://github.com/angus924",
      "contributions": [
        "code",
        "test",
        "tutorial"
      ]
    },
    {
      "login": "vnicholson1",
      "name": "Vincent Nicholson",
      "profile": "https://github.com/vnicholson1",
      "contributions": [
        "code"
      ]
    },
    {
      "login": "lnthach",
      "name": "Thach Le Nguyen",
      "avatar_url": "https://avatars0.githubusercontent.com/u/7788363?v=4",
      "profile": "https://github.com/lnthach",
      "contributions": [
        "code",
        "test"
      ]
    },
    {
      "login": "Ayushmaanseth",
      "name": "Ayushmaan Seth",
      "avatar_url": "https://avatars1.githubusercontent.com/u/29939762?v=4",
      "profile": "https://www.linkedin.com/in/ayushmaan-seth-4a96364a/",
      "contributions": [
        "code",
        "review",
        "test",
        "doc",
        "eventOrganizing",
        "tutorial"
      ]
    },
    {
      "login": "Riyabelle25",
      "name": "Riya Elizabeth John",
      "avatar_url": "https://avatars.githubusercontent.com/u/55790848?v=4",
      "contributions": [
        "code"
      ]
    },
    {
      "login": "ninfueng",
      "name": "Ninnart Fuengfusin",
      "avatar_url": "https://avatars2.githubusercontent.com/u/28499769?v=4",
      "profile": "https://github.com/ninfueng",
      "contributions": [
        "code"
      ]
    },
    {
      "login": "big-o",
      "name": "big-o",
      "avatar_url": "https://avatars1.githubusercontent.com/u/1134151?v=4",
      "profile": "https://github.com/big-o",
      "contributions": [
        "code",
        "test",
        "design",
        "ideas",
        "review",
        "tutorial",
        "mentoring"
      ]
    },
    {
      "login": "Kludex",
      "name": "Marcelo Trylesinski",
      "avatar_url": "https://avatars3.githubusercontent.com/u/7353520?v=4",
      "profile": "http://marcelotryle.com",
      "contributions": [
        "doc"
      ]
    },
    {
      "login": "oleskiewicz",
      "name": "oleskiewicz",
      "avatar_url": "https://avatars1.githubusercontent.com/u/5682158?v=4",
      "profile": "https://github.com/oleskiewicz",
      "contributions": [
        "code",
        "doc",
        "test"
      ]
    },
    {
      "login": "dguijo",
      "name": "David Guijo Rubio",
      "avatar_url": "https://avatars1.githubusercontent.com/u/47889499?v=4",
      "profile": "http://www.uco.es/grupos/ayrna/index.php/es/publicaciones/articulos?publications_view_all=1&theses_view_all=0&projects_view_all=0&task=show&view=member&id=22",
      "contributions": [
        "code",
        "ideas"
      ]
    },
    {
      "login": "HYang1996",
      "name": "HYang1996",
      "avatar_url": "https://avatars0.githubusercontent.com/u/44179303?v=4",
      "profile": "https://github.com/HYang1996",
      "contributions": [
        "code",
        "test",
        "doc",
        "tutorial"
      ]
    },
    {
      "login": "Mo-Saif",
      "name": "Mohammed Saif Kazamel",
      "avatar_url": "https://avatars0.githubusercontent.com/u/27867617?v=4",
      "profile": "https://mo-saif.github.io/",
      "contributions": [
        "bug"
      ]
    },
    {
      "login": "abandus",
      "name": "abandus",
      "avatar_url": "https://avatars2.githubusercontent.com/u/46486474?v=4",
      "profile": "https://github.com/abandus",
      "contributions": [
        "ideas",
        "code"
      ]
    },
    {
      "login": "Pangoraw",
      "name": "Paul",
      "avatar_url": "https://avatars1.githubusercontent.com/u/9824244?v=4",
      "profile": "https://ber.gp",
      "contributions": [
        "doc"
      ]
    },
    {
      "login": "vedazeren",
      "name": "vedazeren",
      "avatar_url": "https://avatars3.githubusercontent.com/u/63582874?v=4",
      "profile": "https://github.com/vedazeren",
      "contributions": [
        "code",
        "test"
      ]
    },
    {
      "login": "hiqbal2",
      "name": "hiqbal2",
      "avatar_url": "https://avatars3.githubusercontent.com/u/10302415?v=4",
      "profile": "https://github.com/hiqbal2",
      "contributions": [
        "doc"
      ]
    },
    {
      "login": "btrtts",
      "name": "btrtts",
      "avatar_url": "https://avatars3.githubusercontent.com/u/66252156?v=4",
      "profile": "https://github.com/btrtts",
      "contributions": [
        "doc"
      ]
    },
    {
      "login": "marielledado",
      "name": "Marielle",
      "avatar_url": "https://avatars2.githubusercontent.com/u/13499809?v=4",
      "profile": "https://twitter.com/marielli",
      "contributions": [
        "doc",
        "code",
        "ideas"
      ]
    },
    {
      "login": "Cheukting",
      "name": "Cheuk Ting Ho",
      "avatar_url": "https://avatars1.githubusercontent.com/u/28761465?v=4",
      "profile": "http://cheuk.dev",
      "contributions": [
        "code"
      ]
    },
    {
      "login": "sophijka",
      "name": "sophijka",
      "avatar_url": "https://avatars2.githubusercontent.com/u/47450591?v=4",
      "profile": "https://github.com/sophijka",
      "contributions": [
        "doc",
        "maintenance"
      ]
    },
    {
      "login": "Quaterion",
      "name": "Quaterion",
      "avatar_url": "https://avatars2.githubusercontent.com/u/23200273?v=4",
      "profile": "https://github.com/Quaterion",
      "contributions": [
        "bug"
      ]
    },
    {
      "login": "Arnau",
      "name": "Arnau",
      "avatar_url": "https://avatars.githubusercontent.com/u/38285979?s=400&u=8bdd0021cb5bae47ba5bd69c355c694dc3090f5e&v=4",
      "profile": "https://www.linkedin.com/in/arnau-jim%C3%A9nez-castany-b2ba2597/",
      "contributions": [
        "code"
      ]
    },
    {
      "login": "ABostrom",
      "name": "Aaron Bostrom",
      "avatar_url": "https://avatars0.githubusercontent.com/u/9571933?v=4",
      "profile": "https://github.com/ABostrom",
      "contributions": [
        "code",
        "doc",
        "test",
        "mentoring"
      ]
    },
    {
      "login": "BandaSaiTejaReddy",
      "name": "BANDASAITEJAREDDY",
      "avatar_url": "https://avatars0.githubusercontent.com/u/31387911?v=4",
      "profile": "https://github.com/BandaSaiTejaReddy",
      "contributions": [
        "code",
        "doc"
      ]
    },
    {
      "login": "lynnssi",
      "name": "Alexandra Amidon",
      "avatar_url": "https://avatars2.githubusercontent.com/u/17050655?v=4",
      "profile": "https://medium.com/@alexandra.amidon",
      "contributions": [
        "blog",
        "doc",
        "ideas"
      ]
    },
    {
      "login": "chizzi25",
      "name": "chizzi25",
      "avatar_url": "https://avatars3.githubusercontent.com/u/67911243?v=4",
      "profile": "https://github.com/chizzi25",
      "contributions": [
        "blog"
      ]
    },
    {
      "login": "Piyush1729",
      "name": "Piyush Gade",
      "avatar_url": "https://avatars2.githubusercontent.com/u/64950012?v=4",
      "profile": "https://github.com/Piyush1729",
      "contributions": [
        "code",
        "review"
      ]
    },
    {
      "login": "sri1419",
      "name": "sri1419",
      "avatar_url": "https://avatars2.githubusercontent.com/u/65078278?v=4",
      "profile": "https://github.com/sri1419",
      "contributions": [
        "code"
      ]
    },
    {
      "login": "patrickzib",
      "name": "Patrick Schäfer",
      "avatar_url": "https://avatars0.githubusercontent.com/u/7783034?v=4",
      "profile": "http://www2.informatik.hu-berlin.de/~schaefpa/",
      "contributions": [
        "code",
        "tutorial"
      ]
    },
    {
      "login": "ermshaua",
      "name": "Arik Ermshaus",
      "avatar_url": "https://avatars.githubusercontent.com/u/23294512?v=4",
      "profile": "https://github.com/ermshaua/",
      "contributions": [
        "code"
      ]
    },
    {
      "login": "akanz1",
      "name": "Andreas Kanz",
      "avatar_url": "https://avatars3.githubusercontent.com/u/51492342?v=4",
      "profile": "https://github.com/akanz1",
      "contributions": [
        "tutorial"
      ]
    },
    {
      "login": "brettkoonce",
      "name": "brett koonce",
      "avatar_url": "https://avatars2.githubusercontent.com/u/11281814?v=4",
      "profile": "https://github.com/brettkoonce",
      "contributions": [
        "doc"
      ]
    },
    {
      "login": "alwinw",
      "name": "Alwin",
      "avatar_url": "https://avatars3.githubusercontent.com/u/16846521?v=4",
      "profile": "https://github.com/alwinw",
      "contributions": [
        "doc",
        "code",
        "maintenance"
      ]
    },
    {
      "login": "kkoziara",
      "name": "kkoziara",
      "avatar_url": "https://avatars1.githubusercontent.com/u/4346849?v=4",
      "profile": "https://github.com/kkoziara",
      "contributions": [
        "code",
        "bug"
      ]
    },
    {
      "login": "evanmiller29",
      "name": "Evan Miller",
      "avatar_url": "https://avatars2.githubusercontent.com/u/8062590?v=4",
      "profile": "https://github.com/evanmiller29",
      "contributions": [
        "tutorial"
      ]
    },
    {
      "login": "krumeto",
      "name": "Krum Arnaudov",
      "avatar_url": "https://avatars3.githubusercontent.com/u/11272436?v=4",
      "profile": "https://github.com/krumeto",
      "contributions": [
        "bug",
        "code"
      ]
    },
    {
      "login": "martinagvilas",
      "name": "Martina G. Vilas",
      "avatar_url": "https://avatars2.githubusercontent.com/u/37339384?v=4",
      "profile": "https://github.com/martinagvilas",
      "contributions": [
        "review",
        "ideas"
      ]
    },
    {
      "login": "Emiliathewolf",
      "name": "Emilia Rose",
      "avatar_url": "https://avatars2.githubusercontent.com/u/22026218?v=4",
      "profile": "https://github.com/Emiliathewolf",
      "contributions": [
        "code",
        "test"
      ]
    },
    {
      "login": "AidenRushbrooke",
      "name": "AidenRushbrooke",
      "avatar_url": "https://avatars0.githubusercontent.com/u/72034940?v=4",
      "profile": "https://github.com/AidenRushbrooke",
      "contributions": [
        "code",
        "test"
      ]
    },
    {
      "login": "whackteachers",
      "name": "Jason Pong",
      "avatar_url": "https://avatars0.githubusercontent.com/u/33785383?v=4",
      "profile": "https://github.com/whackteachers",
      "contributions": [
        "code",
        "test"
      ]
    },
    {
      "login": "magittan",
      "name": "William Zheng",
      "avatar_url": "https://avatars0.githubusercontent.com/u/14024202?v=4",
      "profile": "https://github.com/magittan",
      "contributions": [
        "code",
        "test"
      ]
    },
    {
      "login": "huayicodes",
      "name": "Huayi Wei",
      "avatar_url": "https://avatars3.githubusercontent.com/u/22870735?v=4",
      "profile": "https://www.linkedin.com/in/huayiwei/",
      "contributions": [
        "tutorial"
      ]
    },
    {
      "login": "Multivin12",
      "name": "Multivin12",
      "avatar_url": "https://avatars3.githubusercontent.com/u/36476633?v=4",
      "profile": "https://github.com/Multivin12",
      "contributions": [
        "code",
        "test"
      ]
    },
    {
      "login": "davidbp",
      "name": "David Buchaca Prats",
      "avatar_url": "https://avatars3.githubusercontent.com/u/4223580?v=4",
      "profile": "https://github.com/davidbp",
      "contributions": [
        "code"
      ]
    },
    {
      "login": "SebasKoel",
      "name": "Sebastiaan Koel",
      "avatar_url": "https://avatars3.githubusercontent.com/u/66252156?v=4",
      "profile": "https://github.com/SebasKoel",
      "contributions": [
        "code",
        "doc"
      ]
    },
    {
      "login": "MarcoGorelli",
      "name": "Marco Gorelli",
      "avatar_url": "https://avatars2.githubusercontent.com/u/33491632?v=4",
      "profile": "https://github.com/MarcoGorelli",
      "contributions": [
        "infra"
      ]
    },
    {
      "login": "DmitriyValetov",
      "name": "Dmitriy Valetov",
      "avatar_url": "https://avatars0.githubusercontent.com/u/27976850?v=4",
      "profile": "https://github.com/DmitriyValetov",
      "contributions": [
        "code",
        "tutorial"
      ]
    },
    {
      "login": "vollmersj",
      "name": "vollmersj",
      "avatar_url": "https://avatars2.githubusercontent.com/u/12613127?v=4",
      "profile": "https://github.com/vollmersj",
      "contributions": [
        "doc"
      ]
    },
    {
      "login": "MichalChromcak",
      "name": "Michal Chromcak",
      "avatar_url": "https://avatars1.githubusercontent.com/u/12393430?v=4",
      "profile": "https://github.com/MichalChromcak",
      "contributions": [
        "code",
        "doc",
        "test",
        "tutorial"
      ]
    },
    {
      "login": "bmurdata",
      "name": "Brian Murphy",
      "avatar_url": "https://avatars2.githubusercontent.com/u/32182553?v=4",
      "profile": "https://bmurphyportfolio.netlify.com/",
      "contributions": [
        "doc"
      ]
    },
    {
      "login": "raishubham1",
      "name": "raishubham1",
      "avatar_url": "https://avatars3.githubusercontent.com/u/29356417?v=4",
      "profile": "https://github.com/raishubham1",
      "contributions": [
        "doc"
      ]
    },
    {
      "login": "ngupta23",
      "name": "Nikhil Gupta",
      "avatar_url": "https://avatars0.githubusercontent.com/u/33585645?v=4",
      "profile": "https://github.com/ngupta23",
      "contributions": [
        "code",
        "bug",
        "doc"
      ]
    },
    {
      "login": "aiwalter",
      "name": "Martin Walter",
      "avatar_url": "https://avatars0.githubusercontent.com/u/29627036?v=4",
      "profile": "https://www.linkedin.com/in/martin-walter-1a33b3114/",
      "contributions": [
        "code",
        "bug",
        "projectManagement",
        "fundingFinding",
        "mentoring",
        "ideas",
        "design",
        "review",
        "doc",
        "talk"
      ]
    },
    {
      "login": "afzal442",
      "name": "Afzal Ansari",
      "avatar_url": "https://avatars0.githubusercontent.com/u/11625672?v=4",
      "profile": "https://github.com/afzal442",
      "contributions": [
        "code",
        "doc"
      ]
    },
    {
      "login": "gracewgao",
      "name": "Grace Gao",
      "avatar_url": "https://avatars0.githubusercontent.com/u/38268331?v=4",
      "profile": "https://www.linkedin.com/in/gracewgao/",
      "contributions": [
        "code",
        "bug"
      ]
    },
    {
      "login": "utsavcoding",
      "name": "Utsav Kumar Tiwari",
      "avatar_url": "https://avatars3.githubusercontent.com/u/55446385?v=4",
      "profile": "https://github.com/utsavcoding",
      "contributions": [
        "code",
        "doc"
      ]
    },
    {
      "login": "tch",
      "name": "Tomasz Chodakowski",
      "avatar_url": "https://avatars3.githubusercontent.com/u/184076?v=4",
      "profile": "https://github.com/tch",
      "contributions": [
        "code",
        "doc",
        "bug"
      ]
    },
    {
      "login": "koralturkk",
      "name": "Kutay Koralturk",
      "avatar_url": "https://avatars2.githubusercontent.com/u/18037789?s=460&v=4",
      "profile": "https://github.com/koralturkk",
      "contributions": [
        "code",
        "bug"
      ]
    },
    {
      "login": "vnmabus",
      "name": "Carlos Ramos Carreño",
      "avatar_url": "https://avatars1.githubusercontent.com/u/2364173?v=4",
      "profile": "https://github.com/vnmabus",
      "contributions": [
        "doc"
      ]
    },
    {
      "login": "lpantano",
      "name": "Lorena Pantano",
      "avatar_url": "https://avatars2.githubusercontent.com/u/1621788?v=4",
      "profile": "http://lpantano.github.io/",
      "contributions": [
        "ideas"
      ]
    },
    {
      "login": "KirstieJane",
      "name": "Kirstie Whitaker",
      "avatar_url": "https://avatars1.githubusercontent.com/u/3626306?v=4",
      "profile": "https://whitakerlab.github.io/",
      "contributions": [
        "ideas",
        "fundingFinding"
      ]
    },
    {
      "login": "juanitorduz",
      "name": "Juan Orduz",
      "avatar_url": "https://avatars1.githubusercontent.com/u/22996444?v=4",
      "profile": "https://juanitorduz.github.io/",
      "contributions": [
        "tutorial",
        "doc"
      ]
    },
    {
      "login": "Prtm2110",
      "name": "Pratham Hole",
      "avatar_url": "https://avatars.githubusercontent.com/u/139000226?s=400&u=a2ef29514ad2780d1263ba9d724898132c8d18fb&v=4",
      "profile": "https://github.com/Prtm2110",
      "contributions": [
        "maintenance"
      ]
    },
    {
      "login": "dhirschfeld",
      "name": "Dave Hirschfeld",
      "avatar_url": "https://avatars1.githubusercontent.com/u/881019?v=4",
      "profile": "https://dhirschfeld.github.io/",
      "contributions": [
        "infra"
      ]
    },
    {
      "login": "xuyxu",
      "name": "Yi-Xuan Xu",
      "avatar_url": "https://avatars2.githubusercontent.com/u/22359569?v=4",
      "profile": "https://github.com/xuyxu",
      "contributions": [
        "code",
        "test",
        "maintenance",
        "doc"
      ]
    },
    {
      "login": "vincent-nich12",
      "name": "vincent-nich12",
      "avatar_url": "https://avatars3.githubusercontent.com/u/36476633?v=4",
      "profile": "https://github.com/vincent-nich12",
      "contributions": [
        "code"
      ]
    },
    {
      "login": "hamzahiqb",
      "name": "hamzahiqb",
      "avatar_url": "https://avatars3.githubusercontent.com/u/10302415?v=4",
      "profile": "https://github.com/hamzahiqb",
      "contributions": [
        "infra"
      ]
    },
    {
      "login": "Hephaest",
      "name": "Miao Cai",
      "avatar_url": "https://avatars2.githubusercontent.com/u/37981444?v=4",
      "profile": "https://github.com/Hephaest",
      "contributions": [
        "bug",
        "code"
      ]
    },
    {
      "login": "RNKuhns",
      "name": "Ryan Kuhns",
      "avatar_url": "https://avatars0.githubusercontent.com/u/26907244?v=4",
      "profile": "https://github.com/rnkuhns",
      "contributions": [
        "code",
        "doc",
        "tutorial",
        "example",
        "ideas",
        "review",
        "test"
      ]
    },
    {
      "login": "pabworks",
      "name": "pabworks",
      "avatar_url": "https://avatars.githubusercontent.com/u/32725127?v=4",
      "profile": "https://github.com/pabworks",
      "contributions": [
        "code",
        "test"
      ]
    },
    {
      "login": "ayan-biswas0412",
      "name": "AYAN BISWAS",
      "avatar_url": "https://avatars.githubusercontent.com/u/52851184?v=4",
      "profile": "https://github.com/ayan-biswas0412",
      "contributions": [
        "code"
      ]
    },
    {
      "login": "Lovkush-A",
      "name": "Lovkush",
      "avatar_url": "https://avatars.githubusercontent.com/u/25344832?v=4",
      "profile": "https://github.com/Lovkush-A",
      "contributions": [
        "code",
        "test",
        "ideas",
        "mentoring",
        "projectManagement"
      ]
    },
    {
      "login": "luiszugasti",
      "name": "Luis Zugasti",
      "avatar_url": "https://avatars.githubusercontent.com/u/11198457?s=460&u=0645b72683e491824aca16db9702f1d3eb990389&v=4",
      "profile": "https://github.com/luiszugasti",
      "contributions": [
        "doc"
      ]
    },
    {
      "login": "kanand77",
      "name": "Kavin Anand",
      "avatar_url": "https://avatars.githubusercontent.com/kanand77",
      "profile": "https://github.com/kanand77",
      "contributions": [
        "doc"
      ]
    },
    {
      "login": "dsherry",
      "name": "Dylan Sherry",
      "avatar_url": "https://avatars.githubusercontent.com/dsherry",
      "profile": "https://github.com/dsherry",
      "contributions": [
        "infra"
      ]
    },
    {
      "login": "kachayev",
      "name": "Oleksii Kachaiev",
      "avatar_url": "https://avatars.githubusercontent.com/u/485647?v=4",
      "profile": "https://github.com/kachayev",
      "contributions": [
        "code",
        "test"
      ]
    },
    {
      "login": "Ifeanyi30",
      "name": "Ifeanyi30",
      "avatar_url": "https://avatars.githubusercontent.com/u/49926145?v=4",
      "profile": "https://github.com/Ifeanyi30",
      "contributions": [
        "code"
      ]
    },
    {
      "login": "jschemm",
      "name": "jschemm",
      "avatar_url": "https://avatars.githubusercontent.com/u/81151346?v=4",
      "profile": "https://github.com/jschemm",
      "contributions": [
        "code"
      ]
    },
    {
      "login": "aaronreidsmith",
      "name": "Aaron Smith",
      "avatar_url": "https://avatars.githubusercontent.com/u/21350310?v=4",
      "profile": "https://github.com/aaronreidsmith",
      "contributions": [
        "code"
      ]
    },
    {
      "login": "ltsaprounis",
      "name": "Leonidas Tsaprounis",
      "avatar_url": "https://avatars.githubusercontent.com/u/64217214?v=4",
      "profile": "https://github.com/ltsaprounis",
      "contributions": [
        "code",
        "bug",
        "mentoring",
        "review"
      ]
    },
    {
      "login": "chernika158",
      "name": "Galina Chernikova",
      "avatar_url": "https://avatars.githubusercontent.com/u/43787741?s=400&v=4",
      "profile": "https://github.com/chernika158",
      "contributions": [
        "code"
      ]
    },
    {
      "login": "GuzalBulatova",
      "name": "Guzal Bulatova",
      "avatar_url": "https://avatars.githubusercontent.com/GuzalBulatova",
      "profile": "https://github.com/GuzalBulatova",
      "contributions": [
        "bug",
        "code",
        "eventOrganizing",
        "mentoring",
        "projectManagement",
        "review",
        "test"
      ]
    },
    {
      "login": "satya-pattnaik",
      "name": "Satya Prakash Pattnaik",
      "avatar_url": "https://avatars.githubusercontent.com/u/22102468?v=4",
      "profile": "https://www.linkedin.com/in/satya-pattnaik-77a430144/",
      "contributions": [
        "doc"
      ]
    },
    {
      "login": "yashlamba",
      "name": "Yash Lamba",
      "avatar_url": "https://avatars.githubusercontent.com/u/44164398?v=4",
      "profile": "https://github.com/yashlamba",
      "contributions": [
        "code"
      ]
    },
    {
      "login": "ckastner",
      "name": "Christian Kastner",
      "avatar_url": "https://avatars.githubusercontent.com/u/15859947?v=4",
      "profile": "https://github.com/ckastner",
      "contributions": [
        "code",
        "bug"
      ]
    },
    {
      "login": "tombh",
      "name": "Thomas Buckley-Houston",
      "avatar_url": "https://avatars.githubusercontent.com/u/160835?s=80&v=4",
      "profile": "https://github.com/tombh",
      "contributions": [
        "bug"
      ]
    },
    {
      "login": "julramos",
      "name": "Juliana",
      "avatar_url": "https://avatars.githubusercontent.com/u/19613567?v=4",
      "profile": "https://www.linkedin.com/in/julianarn/",
      "contributions": [
        "code"
      ]
    },
    {
      "login": "SveaMeyer13",
      "name": "Svea Marie Meyer",
      "avatar_url": "https://avatars.githubusercontent.com/u/46671894?v=4",
      "profile": "https://github.com/SveaMeyer13",
      "contributions": [
        "doc",
        "code"
      ]
    },
    {
      "login": "Flix6x",
      "name": "Felix Claessen",
      "avatar_url": "https://avatars.githubusercontent.com/u/30658763?v=4",
      "profile": "https://github.com/flix6x",
      "contributions": [
        "code",
        "doc",
        "test",
        "bug"
      ]
    },
    {
      "login": "thayeylolu",
      "name": "Taiwo Owoseni",
      "avatar_url": "https://avatars.githubusercontent.com/u/13348874?v=4",
      "profile": "https://thayeylolu.github.io/portfolio/",
      "contributions": [
        "code"
      ]
    },
    {
      "login": "jambo6",
      "name": "James Morrill",
      "avatar_url": "https://https://avatars.githubusercontent.com/jambo6",
      "profile": "https://github.com/jambo6",
      "contributions": [
        "code"
      ]
    },
    {
      "login": "Dbhasin1",
      "name": "Drishti Bhasin ",
      "avatar_url": "https://avatars.githubusercontent.com/u/56479884?v=4",
      "profile": "https://github.com/Dbhasin1",
      "contributions": [
        "code"
      ]
    },
    {
      "login": "Yard1",
      "name": "Antoni Baum",
      "avatar_url": "https://avatars.githubusercontent.com/u/10364161?v=4",
      "profile": "https://www.linkedin.com/in/yard1/",
      "contributions": [
        "code"
      ]
    },
    {
      "login": "ltoniazzi",
      "name": "Lorenzo Toniazzi",
      "avatar_url": "https://avatars.githubusercontent.com/u/61414566",
      "profile": "https://github.com/ltoniazzi",
      "contributions": [
        "code"
      ]
    },
    {
      "login": "freddyaboulton",
      "name": "Freddy A Boulton",
      "avatar_url": "https://avatars.githubusercontent.com/u/41651716?v=4",
      "profile": "https://github.com/freddyaboulton",
      "contributions": [
        "infra",
        "test"
      ]
    },
    {
      "login": "Riyabelle25",
      "name": "Riya Elizabeth John",
      "avatar_url": "https://avatars.githubusercontent.com/u/55790848?v=4",
      "profile": "https://github.com/Riyabelle25",
      "contributions": [
        "code",
        "test",
        "doc"
      ]
    },
    {
      "login": "chrisholder",
      "name": "chrisholder",
      "avatar_url": "https://avatars.githubusercontent.com/u/4674372?v=4",
      "profile": "https://github.com/chrisholder",
      "contributions": [
        "code",
        "test",
        "doc",
        "design",
        "example"
      ]
    },
    {
      "login": "moradabaz",
      "name": "Morad :)",
      "avatar_url": "https://avatars.githubusercontent.com/u/29915156?v=4",
      "profile": "https://moradabaz.github.io/",
      "contributions": [
        "code",
        "test",
        "doc"
      ]
    },
    {
      "login": "bilal-196",
      "name": "Ahmed Bilal",
      "avatar_url": "https://avatars.githubusercontent.com/u/74570044?v=4",
      "profile": "https://github.com/bilal-196",
      "contributions": [
        "doc"
      ]
    },
    {
      "login": "victordremov",
      "name": "Viktor Dremov",
      "avatar_url": "https://avatars.githubusercontent.com/u/32140716",
      "profile": "https://github.com/victordremov",
      "contributions": [
        "code"
      ]
    },
    {
      "login": "corvusrabus",
      "name": "Corvin Paul",
      "avatar_url": "https://lh3.googleusercontent.com/zMvwkuxyIsRN1I0-HLojbcbbHaERXa-b9eztZ23z_C2m7cXdMiU4z36ekS5-cgBmikPhZA=w1280",
      "profile": "https://sites.google.com/view/corvinpaul/",
      "contributions": [
        "doc"
      ]
    },
    {
      "login": "xloem",
      "name": "patiently pending world peace",
      "profile": "https://github.com/xloem",
      "contributions": [
        "code"
      ]
    },
    {
      "login": "AreloTanoh",
      "name": "Arelo Tanoh",
      "avatar_url": "https://avatars.githubusercontent.com/AreloTanoh",
      "profile": "https://github.com/AreloTanoh",
      "contributions": [
        "doc"
      ]
    },
    {
      "login": "pul95",
      "name": "Pulkit Verma",
      "avatar_url": "https://avatars.githubusercontent.com/pul95",
      "profile": "https://github.com/pul95",
      "contributions": [
        "doc"
      ]
    },
    {
      "login": "IlyasMoutawwakil",
      "name": "Ilyas Moutawwakil",
      "avatar_url": "https://avatars.githubusercontent.com/IlyasMoutawwakil",
      "profile": "https://github.com/IlyasMoutawwakil",
      "contributions": [
        "code",
        "doc"
      ]
    },
    {
      "login": "mathco-wf",
      "name": "TheMathcompay Widget Factory Team",
      "avatar_url": "https://avatars.githubusercontent.com/mathco-wf",
      "profile": "https://github.com/mathco-wf",
      "contributions": [
        "doc"
      ]
    },
    {
      "login": "BINAYKUMAR943",
      "name": "Binay Kumar",
      "avatar_url": "https://avatars.githubusercontent.com/u/38756834?v=4",
      "profile": "https://github.com/BINAYKUMAR943",
      "contributions": [
        "code",
        "doc",
        "test"
      ]
    },
    {
      "login": "ronnie-llamado",
      "name": "Ronnie Llamado",
      "avatar_url": "https://avatars.githubusercontent.com/ronnie-llamado",
      "profile": "https://github.com/ronnie-llamado",
      "contributions": [
        "doc"
      ]
    },
    {
      "login": "bobbys-dev",
      "name": "bobbys",
      "avatar_url": "https://avatars.githubusercontent.com/bobbys-dev",
      "profile": "https://github.com/bobbys-dev",
      "contributions": [
        "code"
      ]
    },
    {
      "login": "yairbeer",
      "name": "Yair Beer",
      "avatar_url": "https://avatars.githubusercontent.com/yairbeer",
      "profile": "https://github.com/yairbeer",
      "contributions": [
        "code"
      ]
    },
    {
      "login": "boukepostma",
      "name": "Bouke Postma",
      "avatar_url": "https://avatars.githubusercontent.com/boukepostma",
      "profile": "https://github.com/boukepostma",
      "contributions": [
        "code",
        "bug",
        "ideas"
      ]
    },
    {
      "login": "Aparna-Sakshi",
      "name": "Aparna Sakshi",
      "avatar_url": "https://avatars.githubusercontent.com/u/44149689?v=4",
      "profile": "https://aparna-sakshi.github.io/",
      "contributions": [
        "code"
      ]
    },
    {
      "login": "eyalshafran",
      "name": "Eyal Shafran",
      "avatar_url": "https://avatars.githubusercontent.com/u/16999574?v=4",
      "profile": "https://github.com/eyalshafran",
      "contributions": [
        "code"
      ]
    },
    {
      "login": "tensorflow-as-tf",
      "name": "tensorflow-as-tf",
      "avatar_url": "https://avatars.githubusercontent.com/u/51345718?v=4",
      "profile": "https://github.com/tensorflow-as-tf",
      "contributions": [
        "code"
      ]
    },
    {
      "login": "justinshenk",
      "name": "Justin Shenk",
      "avatar_url": "https://avatars.githubusercontent.com/u/10270308?v=4",
      "profile": "https://www.justinshenk.com/",
      "contributions": [
        "doc"
      ]
    },
    {
      "login": "kejsitake",
      "name": "Kejsi Take",
      "avatar_url": "https://avatars.githubusercontent.com/u/23707808?v=4",
      "profile": "https://kejsitake.com/",
      "contributions": [
        "code"
      ]
    },
    {
      "login": "myprogrammerpersonality",
      "name": "Ali Yazdizadeh",
      "avatar_url": "https://avatars.githubusercontent.com/u/49058167?v=4",
      "profile": "https://github.com/myprogrammerpersonality",
      "contributions": [
        "doc"
      ]
    },
    {
      "login": "RavenRudi",
      "name": "RavenRudi",
      "avatar_url": "https://avatars.githubusercontent.com/u/46402968?v=4",
      "profile": "https://github.com/RavenRudi",
      "contributions": [
        "code"
      ]
    },
    {
      "login": "danbartl",
      "name": "danbartl",
      "avatar_url": "https://avatars.githubusercontent.com/u/19947407?v=4",
      "profile": "https://github.com/danbartl",
      "contributions": [
        "bug",
        "code",
        "review",
        "talk",
        "test",
        "tutorial",
        "video"
      ]
    },
    {
      "login": "xiaobenbenecho",
      "name": "xiaobenbenecho",
      "avatar_url": "https://avatars.githubusercontent.com/u/17461849?v=4",
      "profile": "https://github.com/xiaobenbenecho",
      "contributions": [
        "code"
      ]
    },
    {
      "login": "OliverMatthews",
      "name": "Oliver Matthews",
      "avatar_url": "https://avatars.githubusercontent.com/u/31141490?v=4",
      "profile": "https://github.com/olivermatthews",
      "contributions": [
        "code"
      ]
    },
    {
      "login": "Carlosbogo",
      "name": "Carlos Borrajo",
      "avatar_url": "https://avatars.githubusercontent.com/u/84228424?v=4",
      "profile": "https://github.com/Carlosbogo",
      "contributions": [
        "code",
        "doc"
      ]
    },
    {
      "login": "fstinner",
      "name": "Florian Stinner",
      "avatar_url": "https://avatars.githubusercontent.com/u/11679462?v=4",
      "profile": "https://github.com/fstinner",
      "contributions": [
        "code",
        "test"
      ]
    },
    {
      "login": "ChangWeiTan",
      "name": "Chang Wei Tan",
      "avatar_url": "https://avatars.githubusercontent.com/u/570744?v=4",
      "profile": "https://github.com/ChangWeiTan",
      "contributions": [
        "code"
      ]
    },
    {
      "login": "lmmentel",
      "name": "Lukasz Mentel",
      "avatar_url": "https://avatars.githubusercontent.com/u/8989838?v=4",
      "profile": "https://github.com/lmmentel",
      "contributions": [
        "code",
        "doc",
        "infra",
        "test",
        "bug",
        "maintenance",
        "mentoring"
      ]
    },
    {
      "login": "AngelPone",
      "name": "Bohan Zhang",
      "avatar_url": "https://avatars.githubusercontent.com/u/32930283?v=4",
      "profile": "https://angelpone.github.io/",
      "contributions": [
        "code"
      ]
    },
    {
      "login": "rakshitha123",
      "name": "Rakshitha Godahewa",
      "avatar_url": "https://avatars.githubusercontent.com/u/7654679?v=4",
      "profile": "https://github.com/rakshitha123",
      "contributions": [
        "code",
        "doc"
      ]
    },
    {
      "login": "marcio55afr",
      "name": "Márcio A. Freitas Jr",
      "avatar_url": "https://avatars.githubusercontent.com/u/42646282?v=4",
      "profile": "https://github.com/marcio55afr",
      "contributions": [
        "doc"
      ]
    },
    {
      "login": "MrPr3ntice",
      "name": "Philipp Kortmann",
      "avatar_url": "https://avatars.githubusercontent.com/u/20466981?v=4",
      "profile": "https://www.imes.uni-hannover.de/de/institut/team/m-sc-karl-philipp-kortmann/",
      "contributions": [
        "code",
        "doc"
      ]
    },
    {
      "login": "ishannangia001",
      "name": "Ishan Nangia",
      "avatar_url": "https://avatars.githubusercontent.com/u/29480389?v=4",
      "profile": "https://github.com/ishannangia001",
      "contributions": [
        "ideas"
      ]
    },
    {
      "login": "khrapovs",
      "name": "Stanislav Khrapov",
      "avatar_url": "https://avatars.githubusercontent.com/u/3774663?v=4",
      "profile": "https://github.com/khrapovs",
      "contributions": [
        "code"
      ]
    },
    {
      "login": "Saransh-cpp",
      "name": "Saransh Chopra",
      "avatar_url": "https://avatars.githubusercontent.com/u/74055102?v=4",
      "profile": "https://github.com/Saransh-cpp",
      "contributions": [
        "doc",
        "infra"
      ]
    },
    {
      "login": "RishiKumarRay",
      "name": "Rishi Kumar Ray",
      "avatar_url": "https://avatars.githubusercontent.com/u/87641376?v=4",
      "profile": "https://github.com/RishiKumarRay",
      "contributions": [
        "infra"
      ]
    },
    {
      "login": "cdahlin",
      "name": "Christopher Dahlin",
      "avatar_url": "https://avatars.githubusercontent.com/u/1567780?v=4",
      "profile": "https://github.com/cdahlin",
      "contributions": [
        "code"
      ]
    },
    {
      "login": "iljamaurer",
      "name": "Ilja Maurer",
      "avatar_url": "https://avatars.githubusercontent.com/u/45882103?v=4",
      "profile": "https://github.com/iljamaurer",
      "contributions": [
        "code"
      ]
    },
    {
      "login": "AzulGarza",
      "name": "Azul Garza",
      "avatar_url": "https://avatars.githubusercontent.com/u/10517170?v=4",
      "profile": "https://github.com/AzulGarza",
      "contributions": [
        "code",
        "example"
      ]
    },
    {
      "login": "TNTran92",
      "name": "TNTran92",
      "avatar_url": "https://avatars.githubusercontent.com/u/55965636?v=4",
      "profile": "https://github.com/TNTran92",
      "contributions": [
        "code"
      ]
    },
    {
      "login": "niekvanderlaan",
      "name": "Niek van der Laan",
      "avatar_url": "https://avatars.githubusercontent.com/u/9962825?v=4",
      "profile": "https://github.com/niekvanderlaan",
      "contributions": [
        "code"
      ]
    },
    {
      "login": "bethrice44",
      "name": "bethrice44",
      "avatar_url": "https://avatars.githubusercontent.com/u/11226988?v=4",
      "profile": "https://github.com/bethrice44",
      "contributions": [
        "bug",
        "code",
        "review",
        "test"
      ]
    },
    {
      "login": "keepersas",
      "name": "Aleksandr Grekov",
      "avatar_url": "https://avatars.githubusercontent.com/u/44262176?v=4",
      "profile": "https://github.com/keepersas",
      "contributions": [
        "doc"
      ]
    },
    {
      "login": "ZiyaoWei",
      "name": "Ziyao Wei",
      "avatar_url": "https://avatars.githubusercontent.com/u/940823?v=4",
      "profile": "https://github.com/ZiyaoWei",
      "contributions": [
        "code"
      ]
    },
    {
      "login": "dougollerenshaw",
      "name": "Doug Ollerenshaw",
      "avatar_url": "https://avatars.githubusercontent.com/u/19944442?v=4",
      "profile": "https://github.com/dougollerenshaw",
      "contributions": [
        "doc"
      ]
    },
    {
      "login": "AurumnPegasus",
      "name": "Shivansh Subramanian",
      "avatar_url": "https://avatars.githubusercontent.com/u/54315149?v=4",
      "profile": "https://github.com/AurumnPegasus",
      "contributions": [
        "doc",
        "code"
      ]
    },
    {
      "login": "NoaBenAmi",
      "name": "Noa Ben Ami",
      "avatar_url": "https://avatars.githubusercontent.com/u/37590002?v=4",
      "profile": "https://github.com/NoaBenAmi",
      "contributions": [
        "code",
        "test",
        "doc"
      ]
    },
    {
      "login": "lielleravid",
      "name": "Lielle Ravid",
      "avatar_url": "https://avatars.githubusercontent.com/u/37774194?v=4",
      "profile": "https://github.com/lielleravid",
      "contributions": [
        "code",
        "doc"
      ]
    },
    {
      "login": "ciaran-g",
      "name": "Ciaran Gilbert",
      "avatar_url": "https://avatars.githubusercontent.com/u/41995662?v=4",
      "profile": "https://github.com/ciaran-g",
      "contributions": [
        "bug",
        "code",
        "doc",
        "test",
        "ideas"
      ]
    },
    {
      "login": "mariamjabara",
      "name": "Mariam Jabara",
      "profile": "https://github.com/mariamjabara",
      "contributions": [
        "code"
      ]
    },
    {
      "login": "lbventura",
      "name": "Luis Ventura",
      "avatar_url": "https://avatars.githubusercontent.com/u/68004282?s=96&v=4",
      "profile": "https://github.com/lbventura",
      "contributions": [
        "code"
      ]
    },
    {
      "login": "Ris-Bali",
      "name": "Rishabh Bali",
      "avatar_url": "https://avatars.githubusercontent.com/u/81592570?v=4",
      "profile": "https://github.com/Ris-Bali",
      "contributions": [
        "code"
      ]
    },
    {
      "login": "shchur",
      "name": "Oleksandr Shchur",
      "avatar_url": "https://avatars.githubusercontent.com/u/6944857?v=4",
      "profile": "https://github.com/shchur",
      "contributions": [
        "bug",
        "code"
      ]
    },
    {
      "login": "jelc53",
      "name": "Julian Cooper",
      "profile": "https://github.com/jelc53",
      "contributions": [
        "code",
        "ideas"
      ]
    },
    {
      "login": "benheid",
      "name": "Benedikt Heidrich",
      "profile": "https://github.com/benheid",
      "contributions": [
        "bug",
        "code",
        "design",
        "doc",
        "example",
        "ideas",
        "mentoring",
        "question",
        "review",
        "talk",
        "tutorial"
      ]
    },
    {
      "login": "AnH0ang",
      "name": "An Hoang",
      "profile": "https://github.com/AnH0ang",
      "contributions": [
        "bug",
        "code"
      ]
    },
    {
      "login": "haskarb",
      "name": "Bhaskar Dhariyal",
      "avatar_url": "https://avatars.githubusercontent.com/u/20501023?v=4",
      "profile": "https://haskarb.github.io/",
      "contributions": [
        "code",
        "test"
      ]
    },
    {
      "login": "kcc-lion",
      "name": "Kai Lion",
      "profile": "https://github.com/kcc-lion",
      "contributions": [
        "code",
        "test",
        "doc"
      ]
    },
    {
      "login": "bugslayer-332",
      "name": "Arepalli Yashwanth Reddy",
      "profile": "https://github.com/bugslayer-332",
      "contributions": [
        "code",
        "bug",
        "doc"
      ]
    },
    {
      "login": "shagn",
      "name": "Sebastian Hagn",
      "avatar_url": "https://avatars.githubusercontent.com/u/16029092?v=4",
      "profile": "https://github.com/shagn",
      "contributions": [
        "doc"
      ]
    },
    {
      "login": "jasmineliaw",
      "name": "Jasmine Liaw",
      "profile": "https://github.com/jasmineliaw",
      "contributions": [
        "code"
      ]
    },
    {
      "login": "topher-lo",
      "name": "Christopher Lo",
      "profile": "https://github.com/topher-lo",
      "contributions": [
        "code",
        "ideas"
      ]
    },
    {
      "login": "arampuria19",
      "name": "Akshat Rampuria",
      "profile": "https://github.com/arampuria19",
      "contributions": [
        "doc"
      ]
    },
    {
      "login": "chillerobscuro",
      "name": "Logan Duffy",
      "avatar_url": "https://avatars.githubusercontent.com/u/5232872?v=4",
      "profile": "https://github.com/chillerobscuro",
      "contributions": [
        "code",
        "doc",
        "test",
        "bug",
        "ideas"
      ]
    },
    {
      "login": "michaelfeil",
      "name": "Michael Feil",
      "avatar_url": "https://avatars.githubusercontent.com/u/63565275?v=4",
      "profile": "michaelfeil.eu",
      "contributions": [
        "code",
        "test",
        "ideas"
      ]
    },
    {
      "login": "KishManani",
      "name": "Kishan Manani",
      "avatar_url": "https://avatars.githubusercontent.com/u/30973056?v=4",
      "profile": "https://github.com/kishmanani",
      "contributions": [
        "code",
        "doc",
        "test",
        "bug",
        "ideas"
      ]
    },
    {
      "login": "jorenham",
      "name": "Joren Hammudoglu",
      "profile": "https://github.com/jorenham",
      "contributions": [
        "infra"
      ]
    },
    {
      "login": "wolph",
      "name": "Rick van Hattem",
      "profile": "https://github.com/wolph",
      "contributions": [
        "infra"
      ]
    },
    {
      "login": "templierw",
      "name": "William Templier",
      "avatar_url": "https://github.com/templierw.png",
      "profile": "https://www.linkedin.com/in/templierw/",
      "contributions": [
        "doc"
      ]
    },
    {
      "login": "badrmarani",
      "name": "Badr-Eddine Marani",
      "avatar_url": "https://avatars.githubusercontent.com/badrmarani",
      "profile": "https://github.com/badrmarani",
      "contributions": [
        "code"
      ]
    },
    {
      "login": "adoherty21",
      "name": "adoherty21",
      "avatar_url": "https://avatars.githubusercontent.com/u/52799751?s=400&v=4",
      "profile": "https://github.com/adoherty21",
      "contributions": [
        "bug"
      ]
    },
    {
      "login": "jnrusson1",
      "name": "Jack Russon",
      "avatar_url": "https://avatars.githubusercontent.com/u/51986332?v=4",
      "profile": "https://github.com/jnrusson1",
      "contributions": [
        "code"
      ]
    },
    {
      "login": "solen0id",
      "name": "Max Patzelt",
      "avatar_url": "https://avatars.githubusercontent.com/u/20767606?v=4",
      "profile": "https://github.com/solen0id",
      "contributions": [
        "code"
      ]
    },
    {
      "login": "benjaminbluhm",
      "name": "Benjamin Bluhm",
      "profile": "https://github.com/benjaminbluhm",
      "contributions": [
        "code",
        "doc",
        "example"
      ]
    },
    {
      "login": "VyomkeshVyas",
      "name": "Vyomkesh Vyas",
      "profile": "https://github.com/VyomkeshVyas",
      "contributions": [
        "code",
        "doc",
        "example",
        "test"
      ]
    },
    {
      "login": "xxl4tomxu98",
      "name": "Tom Xu",
      "avatar_url": "https://avatars.githubusercontent.com/u/62292177?s=40&v=4",
      "profile": "https://github.com/xxl4tomxu98",
      "contributions": [
        "code",
        "doc"
      ]
    },
    {
      "login": "nshahpazov",
      "name": "Nikola Shahpazov",
      "avatar_url": "https://avatars.githubusercontent.com/nshahpazov",
      "profile": "https://www.linkedin.com/in/nshahpazov/",
      "contributions": [
        "doc"
      ]
    },
    {
      "login": "dainelli98",
      "name": "Daniel Martín Martínez",
      "avatar_url": "https://avatars.githubusercontent.com/dainelli98",
      "profile": "https://www.linkedin.com/in/daniel-martin-martinez",
      "contributions": [
        "doc",
        "bug"
      ]
    },
    {
      "login": "nilesh05apr",
      "name": "Nilesh Kumar",
      "avatar_url": "https://avatars.githubusercontent.com/u/65773314?v=4",
      "profile": "https://github.com/nilesh05apr",
      "contributions": [
        "code"
      ]
    },
    {
      "login": "JonathanBechtel",
      "name": "JonathanBechtel",
      "avatar_url": "https://avatars.githubusercontent.com/u/481696?v=4",
      "profile": "https://github.com/JonathanBechtel",
      "contributions": [
        "code",
        "ideas",
        "projectManagement",
        "talk",
        "test"
      ]
    },
    {
      "login": "arnavrneo",
      "name": "Arnav",
      "avatar_url": "https://avatars.githubusercontent.com/u/48650781?v=4",
      "profile": "https://github.com/arnavrneo",
      "contributions": [
        "code"
      ]
    },
    {
      "login": "erjieyong",
      "name": "Er Jie Yong",
      "avatar_url": "https://avatars.githubusercontent.com/u/109052378?v=4",
      "profile": "https://www.linkedin.com/in/erjieyong",
      "contributions": [
        "bug",
        "code"
      ]
    },
    {
      "login": "mateuja",
      "name": "Jaume Mateu",
      "avatar_url": "https://avatars.githubusercontent.com/mateuja",
      "profile": "https://github.com/mateuja",
      "contributions": [
        "code"
      ]
    },
    {
      "login": "aaronrmm",
      "name": "Aaron Margolese-Malin",
      "avatar_url": "https://avatars.githubusercontent.com/u/1742879?v=4",
      "profile": "https://github.com/aaronrmm",
      "contributions": [
        "bug"
      ]
    },
    {
      "login": "klam-data",
      "name": "Kevin Lam",
      "avatar_url": "https://avatars.githubusercontent.com/u/114420932?s=400&v=4",
      "profile": "https://www.linkedin.com/in/kevinlam2",
      "contributions": [
        "code",
        "example",
        "test"
      ]
    },
    {
      "login": "mgorlin",
      "name": "Margaret Gorlin",
      "avatar_url": "",
      "profile": "https://www.linkedin.com/in/margaret-gorlin/",
      "contributions": [
        "code",
        "example",
        "test"
      ]
    },
    {
      "login": "pyyim",
      "name": "Paul Yim",
      "avatar_url": "https://avatars.githubusercontent.com/pyyim",
      "profile": "https://www.linkedin.com/in/paulyim97/",
      "contributions": [
        "code",
        "example",
        "test"
      ]
    },
    {
      "login": "snnbotchway",
      "name": "Solomon Botchway",
      "avatar_url": "https://avatars.githubusercontent.com/u/62394255?v=4",
      "profile": "https://www.linkedin.com/in/solomon-botchway-a1383821b/",
      "contributions": [
        "maintenance"
      ]
    },
    {
      "login": "hoesler",
      "name": "Christoph Hösler",
      "avatar_url": "https://avatars.githubusercontent.com/u/1052770?v=4",
      "profile": "https://www.linkedin.com/in/hoesler/",
      "contributions": [
        "code"
      ]
    },
    {
      "login": "pranavvp16",
      "name": "Pranav Prajapati",
      "avatar_url": "https://avatars.githubusercontent.com/u/94780581?v=4",
      "profile": "https://www.linkedin.com/in/pranav-prajapati-a5b413226/",
      "contributions": [
        "code",
        "test",
        "bug"
      ]
    },
    {
      "login": "romanlutz",
      "name": "Roman Lutz",
      "avatar_url": "https://avatars.githubusercontent.com/u/10245648?v=4",
      "profile": "https://www.linkedin.com/in/romanlutz/",
      "contributions": [
        "doc"
      ]
    },
    {
      "login": "DBCerigo",
      "name": "Daniel Burkhardt Cerigo",
      "avatar_url": "https://avatars.githubusercontent.com/u/8318425?v=4",
      "profile": "https://github.com/DBCerigo",
      "contributions": [
        "code"
      ]
    },
    {
      "login": "alex-hh",
      "name": "Alex Hawkins-Hooker",
      "avatar_url": "https://avatars.githubusercontent.com/u/5719745?v=4",
      "profile": "https://github.com/alex-hh",
      "contributions": [
        "code"
      ]
    },
    {
      "login": "ali-tny",
      "name": "Ali Teeney",
      "avatar_url": "https://avatars.githubusercontent.com/u/26010073?v=4",
      "profile": "https://github.com/ali-tny",
      "contributions": [
        "code"
      ]
    },
    {
      "login": "ShivamPathak99",
      "name": "Shivam Pathak",
      "avatar_url": "https://avatars.githubusercontent.com/u/98941325?s=400&v=4",
      "profile": "https://github.com/ShivamPathak99",
      "contributions": [
        "doc"
      ]
    },
    {
      "login": "SamiAlavi",
      "name": "Sami Alavi",
      "avatar_url": "https://avatars.githubusercontent.com/u/32700289?v=4",
      "profile": "https://github.com/SamiAlavi",
      "contributions": [
        "code",
        "maintenance"
      ]
    },
    {
      "login": "yarnabrina",
      "name": "Anirban Ray",
      "avatar_url": "https://avatars.githubusercontent.com/u/39331844?v=4",
      "profile": "https://github.com/yarnabrina/",
      "contributions": [
        "bug",
        "code",
        "doc",
        "ideas",
        "maintenance",
        "mentoring",
        "question",
        "review",
        "test"
      ]
    },
    {
      "login": "dashapetr",
      "name": "Darya Petrashka",
      "avatar_url": "https://avatars.githubusercontent.com/u/54349415?v=4",
      "profile": "https://github.com/dashapetr",
      "contributions": [
        "doc"
      ]
    },
    {
      "login": "luca-miniati",
      "name": "Luca Miniati",
      "avatar_url": "https://avatars.githubusercontent.com/u/87467600?v=4",
      "profile": "https://github.com/luca-miniati",
      "contributions": [
        "code",
        "doc"
      ]
    },
    {
      "login": "marrov",
      "name": "Marc Rovira",
      "avatar_url": "https://avatars.githubusercontent.com/u/54272586?v=4",
      "profile": "https://github.com/marrov",
      "contributions": [
        "design",
        "doc",
        "ideas",
        "mentoring",
        "projectManagement",
        "talk"
      ]
    },
    {
      "login": "Taise228",
      "name": "Taisei Yamamoto",
      "avatar_url": "https://avatars.githubusercontent.com/u/95762401?s=400&v=4",
      "profile": "https://github.com/Taise228",
      "contributions": [
        "code"
      ]
    },
    {
      "login": "CTFallon",
      "name": "Colin Fallon",
      "avatar_url": "https://avatars.githubusercontent.com/u/19725980?v=4",
      "profile": "https://github.com/CTFallon",
      "contributions": [
        "doc"
      ]
    },
    {
      "login": "mgazian000",
      "name": "Michael Gaziani",
      "avatar_url": "https://avatars.githubusercontent.com/mgazian000",
      "profile": "https://github.com/mgazian000",
      "contributions": [
        "doc"
      ]
    },
    {
      "login": "alan191006",
      "name": "Alan Huynh",
      "avatar_url": "https://avatars.githubusercontent.com/alan191006",
      "profile": "https://github.com/alan191006",
      "contributions": [
        "code"
      ]
    },
    {
      "login": "felipeangelimvieira",
      "name": "Felipe Angelim",
      "avatar_url": "https://avatars.githubusercontent.com/felipeangelimvieira",
      "profile": "https://github.com/felipeangelimvieira",
      "contributions": [
        "code",
        "bug"
      ]
    },
    {
      "login": "janpipek",
      "name": "Jan Pipek",
      "avatar_url": "https://avatars.githubusercontent.com/janpipek",
      "profile": "https://github.com/janpipek",
      "contributions": [
        "code"
      ]
    },
    {
      "login": "Gigi1111",
      "name": "Chung-Fan Tsai",
      "avatar_url": "https://avatars.githubusercontent.com/Gigi1111",
      "profile": "https://github.com/Gigi1111",
      "contributions": [
        "test"
      ]
    },
    {
      "login": "eyjo",
      "name": "Eyjólfur Sigurðsson",
      "avatar_url": "https://avatars.githubusercontent.com/eyjo",
      "profile": "https://github.com/eyjo",
      "contributions": [
        "code",
        "doc"
      ]
    },
    {
      "login": "julia-kraus",
      "name": "Julia Kraus",
      "avatar_url": "https://avatars.githubusercontent.com/julia-kraus",
      "profile": "https://github.com/julia-kraus",
      "contributions": [
        "doc",
        "code",
        "test"
      ]
    },
    {
      "login": "davidgilbertson",
      "name": "David Gilbertson",
      "avatar_url": "https://avatars.githubusercontent.com/u/4443482?v=4",
      "profile": "https://github.com/davidgilbertson",
      "contributions": [
        "code",
        "bug"
      ]
    },
    {
      "login": "MBristle",
      "name": "Mirko Bristle",
      "avatar_url": "https://avatars.githubusercontent.com/MBristle",
      "profile": "https://github.com/MBristle",
      "contributions": [
        "bug",
        "code",
        "doc",
        "test"
      ]
    },
    {
      "login": "MCRE-BE",
      "name": "Mathias Creemers",
      "avatar_url": "https://avatars.githubusercontent.com/u/99316631",
      "profile": "https://github.com/MCRE-BE",
      "contributions": [
        "bug",
        "code"
      ]
    },
    {
      "login": "Ram0nB",
      "name": "Ramon Bussing",
      "avatar_url": "https://avatars.githubusercontent.com/u/45173421",
      "profile": "https://github.com/Ram0nB",
      "contributions": [
        "doc",
        "code",
        "bug",
        "test"
      ]
    },
    {
      "login": "hazrulakmal",
      "name": "Hazrul Akmal",
      "avatar_url": "https://avatars.githubusercontent.com/u/24774385?v=4",
      "profile": "https://github.com/hazrulakmal",
      "contributions": [
        "code",
        "doc",
        "bug",
        "test"
      ]
    },
    {
      "login": "hliebert",
      "name": "Helge Liebert",
      "avatar_url": "https://avatars.githubusercontent.com/u/20834265",
      "profile": "https://github.com/hliebert",
      "contributions": [
        "bug",
        "code",
        "doc",
        "test"
      ]
    },
    {
      "login": "alexfilothodoros",
      "name": "Alexandros Filothodoros",
      "avatar_url": "https://avatars.githubusercontent.com/u/6419847?v=4",
      "profile": "https://github.com/alexfilothodoros",
      "contributions": [
        "doc",
        "maintenance"
      ]
    },
    {
      "login": "ali-parizad",
      "name": "Ali Parizad",
      "avatar_url": "https://avatars.githubusercontent.com/u/13907016?v=4",
      "profile": "https://github.com/ali-parizad",
      "contributions": [
        "code"
      ]
    },
    {
      "login": "BensHamza",
      "name": "Hamza Benslimane",
      "avatar_url": "https://avatars.githubusercontent.com/u/96446862?v=4",
      "profile": "https://github.com/BensHamza",
      "contributions": [
        "bug",
        "code"
      ]
    },
    {
      "login": "sz85512678",
      "name": "Zhen Shao",
      "avatar_url": "https://avatars.githubusercontent.com/sz85512678",
      "profile": "https://github.com/sz85512678",
      "contributions": [
        "code"
      ]
    },
    {
      "login": "Vasudeva-bit",
      "name": "Vasudeva Kilaru",
      "avatar_url": "https://avatars.githubusercontent.com/u/70791259?v=4",
      "profile": "https://github.com/Vasudeva-bit",
      "contributions": [
        "code",
        "doc"
      ]
    },
    {
      "login": "geronimos",
      "name": "Geronimo Bergk",
      "avatar_url": "https://avatars.githubusercontent.com/u/29955288?s=96&v=4",
      "profile": "https://github.com/geronimos",
      "contributions": [
        "bug",
        "code"
      ]
    },
    {
      "login": "julnow",
      "name": "Julian Nowak",
      "avatar_url": "https://avatars.githubusercontent.com/u/21206185?v=4",
      "profile": "https://github.com/julnow",
      "contributions": [
        "bug",
        "code"
      ]
    },
    {
      "login": "pirnerjonas",
      "name": "Jonas Pirner",
      "avatar_url": "https://avatars.githubusercontent.com/u/48887249?v=4",
      "profile": "https://github.com/pirnerjonas",
      "contributions": [
        "doc"
      ]
    },
    {
      "login": "adamkells",
      "name": "Adam Kells",
      "avatar_url": "https://avatars.githubusercontent.com/u/19709277?v=4",
      "profile": "https://github.com/adamkells",
      "contributions": [
        "test"
      ]
    },
    {
      "login": "YHallouard",
      "name": "Yann Hallouard",
      "avatar_url": "https://avatars.githubusercontent.com/YHallouard",
      "profile": "https://www.linkedin.com/in/yann-hallouard/",
      "contributions": [
        "code",
        "test"
      ]
    },
    {
      "login": "xansh",
      "name": "Ansh Kumar",
      "avatar_url": "https://avatars.githubusercontent.com/u/65403652?s=400&u=a45b5dcca057cfaef737d5fab99850aca6da1607&v=4",
      "profile": "https://github.com/xansh",
      "contributions": [
        "doc"
      ]
    },
    {
      "login": "tpvasconcelos",
      "name": "Tomas P. de Vasconcelos",
      "avatar_url": "https://avatars.githubusercontent.com/u/17701527?v=4",
      "profile": "https://github.com/tpvasconcelos",
      "contributions": [
        "bug",
        "code"
      ]
    },
    {
      "login": "rahulporuri",
      "name": "Poruri Sai Rahul",
      "avatar_url": "https://avatars.githubusercontent.com/u/1926457?v=4",
      "profile": "https://github.com/rahulporuri",
      "contributions": [
        "doc"
      ]
    },
    {
      "login": "fspinna",
      "name": "Francesco Spinnato",
      "avatar_url": "https://avatars.githubusercontent.com/u/35352023?v=4",
      "profile": "https://github.com/fspinna",
      "contributions": [
        "code"
      ]
    },
    {
      "login": "sbuse",
      "name": "Simon B.",
      "avatar_url": "https://avatars.githubusercontent.com/u/24408707?v=4",
      "profile": "https://github.com/sbuse",
      "contributions": [
        "code"
      ]
    },
    {
      "login": "sd2k",
      "name": "Ben Sully",
      "avatar_url": "https://avatars.githubusercontent.com/u/5464991?&v=4",
      "profile": "https://github.com/sd2k",
      "contributions": [
        "bug",
        "code"
      ]
    },
    {
      "login": "wayneadams",
      "name": "Wayne Adams",
      "avatar_url": "https://avatars.githubusercontent.com/u/15034841?s=400&u=d717e9945910bcc844c5e64cd56d570c6cc4e8e6&v=4",
      "profile": "https://github.com/wayneadams",
      "contributions": [
        "doc"
      ]
    },
    {
      "login": "sanjayk0508",
      "name": "Sanjay Kumar",
      "avatar_url": "https://avatars.githubusercontent.com/u/102804548?v=4",
      "profile": "https://github.com/sanjayk0508",
      "contributions": [
        "test"
      ]
    },
    {
      "login": "sssilvar",
      "name": "Santiago Smith Silva",
      "avatar_url": "https://avatars.githubusercontent.com/u/16252054?v=4",
      "profile": "https://github.com/sssilvar",
      "contributions": [
        "code"
      ]
    },
    {
      "login": "DManowitz",
      "name": "David Manowitz",
      "avatar_url": "https://avatars.githubusercontent.com/u/66927103?v=4",
      "profile": "https://github.com/DManowitz",
      "contributions": [
        "bug",
        "maintenance"
      ]
    },
    {
      "login": "ninedigits",
      "name": "Max Frohlich",
      "avatar_url": "https://avatars.githubusercontent.com/u/16393653?v=4",
      "profile": "https://www.linkedin.com/in/maxfrohlich/",
      "contributions": [
        "code",
        "ideas",
        "maintenance"
      ]
    },
    {
      "login": "steenrotsman",
      "name": "Stijn J. Rotman",
      "avatar_url": "https://avatars.githubusercontent.com/u/78110080?s=400&v=4",
      "profile": "https://github.com/steenrotsman",
      "contributions": [
        "code",
        "doc"
      ]
    },
    {
      "login": "tvdboom",
      "name": "Mavs",
      "avatar_url": "https://avatars.githubusercontent.com/u/32366550?v=4",
      "profile": "https://github.com/tvdboom",
      "contributions": [
        "code"
      ]
    },
    {
      "login": "Cyril-Meyer",
      "name": "Cyril Meyer",
      "avatar_url": "https://avatars.githubusercontent.com/u/69190238?v=4",
      "profile": "https://cyrilmeyer.eu/",
      "contributions": [
        "bug",
        "code",
        "test"
      ]
    },
    {
      "login": "Abhay-Lejith",
      "name": "Abhay Lejith",
      "avatar_url": "https://avatars.githubusercontent.com/u/120819228?s=96&v=4",
      "profile": "https://github.com/Abhay-Lejith",
      "contributions": [
        "bug",
        "code"
      ]
    },
    {
      "login": "ShreeshaM07",
      "name": "Shreesha M",
      "avatar_url": "https://avatars.githubusercontent.com/u/120820143?s=400&v=4",
      "profile": "https://github.com/ShreeshaM07",
      "contributions": [
        "bug",
        "code",
        "test"
      ]
    },
    {
      "login": "geetu040",
      "name": "Armaghan",
      "avatar_url": "https://avatars.githubusercontent.com/u/90601662?s=96&v=4",
      "profile": "https://github.com/geetu040",
      "contributions": [
        "code",
        "doc",
        "maintenance"
      ]
    },
    {
      "login": "SaiRevanth25",
      "name": "Sai Revanth Gowravajhala",
      "avatar_url": "https://avatars.githubusercontent.com/SaiRevanth25",
      "profile": "https://github.com/SaiRevanth25",
      "contributions": [
        "code",
        "bug"
      ]
    },
    {
      "login": "XinyuWuu",
      "name": "Xinyu Wu",
      "avatar_url": "https://avatars.githubusercontent.com/u/57612792?v=4",
      "profile": "https://github.com/XinyuWuu",
      "contributions": [
        "bug",
        "code",
        "test"
      ]
    },
    {
      "login": "meraldoantonio",
      "name": "Meraldo Antonio",
      "avatar_url": "https://avatars.githubusercontent.com/u/37468543?v=4",
      "profile": "https://github.com/meraldoantonio",
      "contributions": [
        "bug",
        "code",
        "doc",
        "test"
      ]
    },
    {
      "login": "memeo-pro",
      "name": "Yash Edake",
      "avatar_url": "https://avatars.githubusercontent.com/memeo-pro",
      "profile": "https://github.com/MEMEO-PRO",
      "contributions": [
        "maintenance",
        "bug"
      ]
    },
    {
      "login": "deysanjeeb",
      "name": "Sanjeeb Dey",
      "avatar_url": "https://avatars.githubusercontent.com/u/39940629?v=4",
      "profile": "https://github.com/deysanjeeb",
      "contributions": [
        "maintenance"
      ]
    },
    {
      "login": "YashKhare20",
      "name": "Yash Khare",
      "avatar_url": "https://avatars.githubusercontent.com/u/92680366?s=400",
      "profile": "https://github.com/YashKhare20",
      "contributions": [
        "code",
        "doc"
      ]
    },
    {
      "login": "ianspektor",
      "name": "Ian Spektor",
      "avatar_url": "https://avatars.githubusercontent.com/u/49082859?v=4",
      "profile": "https://github.com/ianspektor",
      "contributions": [
        "code",
        "doc"
      ]
    },
    {
      "login": "javiber",
      "name": "Javier Berneche",
      "avatar_url": "https://avatars.githubusercontent.com/u/3588715?v=4",
      "profile": "https://github.com/javiber",
      "contributions": [
        "code",
        "doc"
      ]
    },
    {
      "login": "fnhirwa",
      "name": "Felix Hirwa Nshuti",
      "avatar_url": "https://avatars.githubusercontent.com/u/67042527?s=64&v=4",
      "profile": "https://github.com/fnhirwa",
      "contributions": [
        "code",
        "maintenance"
      ]
    },
    {
      "login": "SamruddhiNavale",
      "name": "Samruddhi Navale",
      "avatar_url": "https://avatars.githubusercontent.com/u/86359115?v=4",
      "profile": "https://github.com/SamruddhiNavale",
      "contributions": [
        "doc"
      ]
    },
    {
      "login": "vandit98",
      "name": "Vandit Tyagi",
      "avatar_url": "https://avatars.githubusercontent.com/u/91458535?v=4",
      "profile": "https://github.com/vandit98",
      "contributions": [
        "doc"
      ]
    },
    {
      "login": "ArthrowAbstract",
      "name": "Devanshu Sinha",
      "avatar_url": "https://avatars.githubusercontent.com/u/38614120?v=4",
      "profile": "https://github.com/ArthrowAbstract",
      "contributions": [
        "code"
      ]
    },
    {
      "login": "MMTrooper",
      "name": "Michael Mwimali",
      "avatar_url": "https://avatars.githubusercontent.com/u/89777534?v=4",
      "profile": "https://github.com/MMTrooper",
      "contributions": [
        "code"
      ]
    },
    {
      "login": "manuel-munoz-aguirre",
      "name": "Manuel Muñoz Aguirre",
      "avatar_url": "https://avatars.githubusercontent.com/u/5576458?v=4",
      "profile": "https://github.com/manuel-munoz-aguirre",
      "contributions": [
        "doc"
      ]
    },
    {
      "login": "morestart",
      "name": "ctl",
      "avatar_url": "https://avatars.githubusercontent.com/u/35556811",
      "profile": "https://github.com/morestart",
      "contributions": [
        "bug"
      ]
    },
    {
      "login": "anteemony",
      "name": "Anthony Okonneh",
      "avatar_url": "https://avatars.githubusercontent.com/u/90141191?v=4",
      "profile": "https://github.com/Anteemony",
      "contributions": [
        "doc"
      ]
    },
    {
      "login": "ssabarwal",
      "name": "Shlok Sabarwal",
      "avatar_url": "https://gravatar.com/avatar/cbdbaac712ae282d730cd3028e862d45?s=400&d=robohash&r=x",
      "prifle": "https://www.github.com/shlok191/",
      "contributions": [
        "code"
      ]
    },
    {
      "login": "mobley-trent",
      "name": "Eddy Oyieko",
      "avatar_url": "https://avatars.githubusercontent.com/u/67474838?v=4",
      "profile": "https://github.com/mobley-trent",
      "contributions": [
        "code",
        "doc"
      ]
    },
    {
      "login": "toandaominh1997",
      "name": "Henry Dao",
      "avatar_url": "https://avatars.githubusercontent.com/u/18400648?v=4",
      "profile": "https://github.com/toandaominh1997",
      "contributions": [
        "bug",
        "code",
        "test"
      ]
    },
    {
      "login": "slavik57",
      "name": "Slava Shpitalny",
      "avatar_url": "https://avatars.githubusercontent.com/u/6184997?v=4",
      "profile": "https://github.com/slavik57",
      "contributions": [
        "maintenance"
      ]
    },
    {
      "login": "cedricdonie",
      "name": "Cedric Donié",
      "avatar_url": "https://avatars.githubusercontent.com/u/6626593?v=4",
      "profile": "https://github.com/cedricdonie",
      "contributions": [
        "bug",
        "code"
      ]
    },
    {
      "login": "helloplayer1",
      "name": "Julian Haderlein",
      "avatar_url": "https://avatars.githubusercontent.com/u/32032467?v=4",
      "profile": "https://github.com/helloplayer1",
      "contributions": [
        "doc"
      ]
    },
    {
      "login": "ishanpai",
      "name": "Ishan Paidhungat",
      "avatar_url": "https://avatars.githubusercontent.com/u/73134788?v=4",
      "profile": "https://github.com/ishanpai",
      "contributions": [
        "code",
        "doc"
      ]
    },
    {
      "login": "gareth-brown-86",
      "name": "Gareth Brown",
      "avatar_url": "https://avatars.githubusercontent.com/u/89069265?s=400&u=f6dc19c786a1762fcb7cdbb04f7f30bee9bd0240&v=4",
      "profile": "https://github.com/gareth-brown-86",
      "contributions": [
        "code",
        "bug"
      ]
    },
    {
      "login": "duydl",
      "name": "Duy Do Le",
      "avatar_url": "https://avatars.githubusercontent.com/u/56506156?v=4",
      "profile": "https://github.com/duydl",
      "contributions": [
        "code",
        "doc",
        "maintenance"
      ]
    },
    {
      "login": "ksharma6",
      "name": "Kishen Sharma",
      "avatar_url": "https://avatars.githubusercontent.com/u/142558351?v=4",
      "profile": "https://github.com/ksharma6",
      "contributions": [
        "bug",
        "code"
      ]
    },
    {
      "login": "benshaw2",
      "name": "Ben Shaw",
      "avatar_url": "https://avatars.githubusercontent.com/u/54603799?v=4",
      "profile": "https://github.com/benshaw2",
      "contributions": [
        "bug",
        "code",
        "doc"
      ]
    },
    {
      "login": "doberbauer",
      "name": "Daniel Oberbauer",
      "avatar_url": "https://avatars.githubusercontent.com/u/81889558?v=4",
      "profile": "https://github.com/doberbauer",
      "contributions": [
        "bug",
        "code"
      ]
    },
    {
      "login": "AlexeyOm",
      "name": "Alexey Omelchenko",
      "avatar_url": "https://avatars.githubusercontent.com/u/11708514?v=4",
      "profile": "https://github.com/AlexeyOm",
      "contributions": [
        "doc"
      ]
    },
    {
      "login": "fr1ll",
      "name": "Will Sanger",
      "avatar_url": "https://avatars.githubusercontent.com/u/29168593?v=4",
      "profile": "https://github.com/fr1ll",
      "contributions": [
        "code",
        "doc"
      ]
    },
    {
      "login": "alexander-lakocy",
      "name": "Alex Lakocy",
      "avatar_url": "https://avatars.githubusercontent.com/alexander-lakocy",
      "profile": "https://github.com/alexander-lakocy",
      "contributions": [
        "doc"
      ]
    },
    {
      "login": "mk406",
      "name": "Miguel Krause",
      "avatar_url": "https://avatars.githubusercontent.com/u/78024411?v=4",
      "profile": "https://github.com/mk406",
      "contributions": [
        "code"
      ]
    },
    {
      "login": "bastisar",
      "name": "Sebastian Hien",
      "avatar_url": "https://avatars.githubusercontent.com/u/142449680?v=4",
      "profile": "https://github.com/bastisar",
      "contributions": [
        "code",
        "bug",
        "test"
      ]
    },
    {
      "login": "mateuszkasprowicz",
      "name": "Mateusz Kasprowicz",
      "avatar_url": "https://avatars.githubusercontent.com/mateuszkasprowicz",
      "profile": "https://github.com/mateuszkasprowicz",
      "contributions": [
        "code",
        "test"
      ]
    },
    {
      "login": "DinoBektesevic",
      "name": "Dino Bektesevic",
      "avatar_url": "https://avatars.githubusercontent.com/u/29500910?v=4?s=100",
      "profile": "https://github.com/DinoBektesevic",
      "contributions": [
        "code",
        "maintenance"
      ]
    },
    {
      "login": "wirrywoo",
      "name": "Wilson Cheung",
      "avatar_url": "https://avatars.githubusercontent.com/u/148647848?v=4?s=100",
      "profile": "https://github.com/wirrywoo",
      "contributions": [
        "code",
        "doc"
      ]
    },
    {
      "login": "janasberger",
      "name": "Jana Schmidberger",
      "avatar_url": "https://avatars.githubusercontent.com/u/111234477?v=4",
      "profile": "https://github.com/janasberger",
      "contributions": [
        "business",
        "ideas",
        "projectManagement"
      ]
    },
    {
      "login": "kirilral",
      "name": "Kiril Ralinovski",
      "avatar_url": "https://avatars.githubusercontent.com/u/34281484?v=4",
      "profile": "https://github.com/kirilral",
      "contributions": [
        "ideas",
        "mentoring",
        "projectManagement",
        "talk"
      ]
    },
    {
      "login": "onyekaugochukwu",
      "name": "Ugochukwu Onyeka",
      "avatar_url": "https://avatars.githubusercontent.com/u/92909501?v=4",
      "profile": "https://github.com/onyekaugochukwu",
      "contributions": [
        "business",
        "doc",
        "ideas",
        "mentoring",
        "projectManagement"
      ]
    },
    {
      "login": "wpdonders",
      "name": "Wouter Donders",
      "avatar_url": "https://avatars.githubusercontent.com/u/1868824?v=4?s=100",
      "profile": "https://github.com/wpdonders",
      "contributions": [
        "code",
        "test"
      ]
    },
    {
      "login": "madhuri723",
      "name": "Madhuri",
      "avatar_url": "https://avatars.githubusercontent.com/u/108001973?v=4&size=64",
      "profile": "https://www.linkedin.com/in/madhuri-agarwal-166080209/",
      "contributions": [
        "doc"
      ]
    },
    {
      "login": "Saptarshi-Bandopadhyay",
      "name": "Saptarshi Bandopadhyay",
      "avatar_url": "https://avatars.githubusercontent.com/u/88289395?v=4",
      "profile": "https://github.com/Saptarshi-Bandopadhyay",
      "contributions": [
        "doc"
      ]
    },
    {
      "login": "Dehelaan",
      "name": "Nihal Chaudhary",
      "avatar_url": "https://avatars.githubusercontent.com/u/120308161?s=400&v=4",
      "profile": "https://github.com/Dehelaan",
      "contributions": [
        "doc"
      ]
    },
    {
      "login":"vedantag17",
      "name": "Vedant Agrawal",
      "avatar_url": "https://avatars.githubusercontent.com/u/118207011?v=4",
      "profile": "https://github.com/vedantag17",
      "contributions": [
        "doc"
      ]
    },
    {
      "login":"jan-mue",
      "name": "Jan Müller",
      "avatar_url": "https://avatars.githubusercontent.com/u/6440416?v=4",
      "profile": "https://github.com/jan-mue",
      "contributions": [
        "doc"
      ]
    },
    {
      "login":"markussagen",
      "name": "Markus Sagen",
      "avatar_url": "https://avatars.githubusercontent.com/u/20767068?v=4",
      "profile": "https://github.com/markussagen",
      "contributions": [
        "code",
        "example"
      ]
    },
    {
      "login": "Z-Fran",
      "name": "Jindong Zhang",
      "avatar_url": "https://avatars.githubusercontent.com/u/49083766?v=4",
      "profile": "https://github.com/Z-Fran",
      "contributions": [
        "code"
      ]
    },
    {
      "login": "RigvedManoj",
      "name": "Rigved Manoj",
      "avatar_url": "https://avatars.githubusercontent.com/u/28307990?v=4",
      "profile": "https://github.com/RigvedManoj",
      "contributions": [
        "code"
      ]
    },
    {
<<<<<<< HEAD
      "login": "avishkarsonni",
      "name": "Avishkar Sonni",
      "avatar_url": "https://avatars.githubusercontent.com/u/154905237?v=4",
      "profile": "https://github.com/avishkarsonni",
      "contributions": [
        "code",
        "test"
=======
      "login": "phoeenniixx",
      "name": "Aryan Saini",
      "avatar_url": "https://avatars.githubusercontent.com/u/116151399?v=4",
      "profile": "https://github.com/phoeenniixx",
      "contributions": [
        "code"
      ]
    },
    {
      "login": "Garve",
      "name": "Robert Kübler",
      "avatar_url": "https://avatars.githubusercontent.com/u/932327?v=4",
      "profile": "https://linkedin.com/in/robert-kuebler",
      "contributions": [
        "bug",
        "code"
      ]
    },
    {
      "login": "RobotPsychologist",
      "name": "Christopher Risi",
      "avatar_url": "https://avatars.githubusercontent.com/u/110344005?&v=4",
      "profile": "https://github.com/RobotPsychologist",
      "contributions": [
        "bug",
        "example",
        "tutorial"
>>>>>>> 3e8ecf84
      ]
    }
  ]
}<|MERGE_RESOLUTION|>--- conflicted
+++ resolved
@@ -3127,7 +3127,6 @@
       ]
     },
     {
-<<<<<<< HEAD
       "login": "avishkarsonni",
       "name": "Avishkar Sonni",
       "avatar_url": "https://avatars.githubusercontent.com/u/154905237?v=4",
@@ -3135,7 +3134,9 @@
       "contributions": [
         "code",
         "test"
-=======
+       ]
+     },
+     {
       "login": "phoeenniixx",
       "name": "Aryan Saini",
       "avatar_url": "https://avatars.githubusercontent.com/u/116151399?v=4",
@@ -3163,7 +3164,6 @@
         "bug",
         "example",
         "tutorial"
->>>>>>> 3e8ecf84
       ]
     }
   ]
