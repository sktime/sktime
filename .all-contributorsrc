{
  "projectName": "sktime",
  "projectOwner": "sktime",
  "repoType": "github",
  "repoHost": "https://github.com",
  "commitConvention": "none",
  "files": [
    "CONTRIBUTORS.md"
  ],
  "imageSize": 100,
  "contributorsPerLine": 9,
  "contributorsSortAlphabetically": true,
  "badgeTemplate": "[![All Contributors](https://img.shields.io/badge/all_contributors-<%= contributors.length %>-orange.svg)](#contributors)",
  "skipCi": true,
  "contributors": [
    {
      "login": "fkiraly",
      "name": "Franz Kiraly",
      "avatar_url": "https://avatars1.githubusercontent.com/u/7985502?v=4",
      "profile": "https://github.com/fkiraly",
      "contributions": [
        "blog",
        "bug",
        "business",
        "code",
        "doc",
        "design",
        "eventOrganizing",
        "example",
        "financial",
        "fundingFinding",
        "ideas",
        "maintenance",
        "mentoring",
        "projectManagement",
        "question",
        "review",
        "talk",
        "test",
        "tutorial",
        "video"
      ]
    },
    {
      "login": "sajaysurya",
      "name": "Sajaysurya Ganesh",
      "avatar_url": "https://avatars2.githubusercontent.com/u/25329624?v=4",
      "profile": "https://sajay.online",
      "contributions": [
        "code",
        "doc",
        "design",
        "example",
        "ideas",
        "test",
        "tutorial"
      ]
    },
    {
      "login": "Tomiiwa",
      "name": "Ireoluwatomiwa",
      "avatar_url": "https://avatars.githubusercontent.com/u/61966277?v=4",
      "profile": "https://www.linkedin.com/in/ireoluwatomiwa-sanusi/",
      "contributions": [
        "doc"
      ]
    },
    {
      "login": "TonyBagnall",
      "name": "Tony Bagnall",
      "avatar_url": "https://avatars1.githubusercontent.com/u/9594042?v=4",
      "profile": "http://www.timeseriesclassification.com",
      "contributions": [
        "code",
        "business",
        "doc",
        "design",
        "eventOrganizing",
        "fundingFinding",
        "ideas",
        "projectManagement",
        "question",
        "review",
        "talk",
        "data"
      ]
    },
    {
      "login": "jasonlines",
      "name": "Jason Lines",
      "avatar_url": "https://avatars1.githubusercontent.com/u/38794632?v=4",
      "profile": "http://www.timeseriesclassification.com",
      "contributions": [
        "code",
        "business",
        "doc",
        "design",
        "eventOrganizing",
        "fundingFinding",
        "ideas",
        "projectManagement",
        "question",
        "review",
        "talk",
        "example"
      ]
    },
    {
      "login": "mloning",
      "name": "Markus Löning",
      "avatar_url": "https://avatars3.githubusercontent.com/u/21020482?v=4",
      "profile": "https://github.com/mloning",
      "contributions": [
        "code",
        "test",
        "maintenance",
        "platform",
        "review",
        "infra",
        "example",
        "bug",
        "tutorial",
        "business",
        "doc",
        "design",
        "eventOrganizing",
        "fundingFinding",
        "ideas",
        "projectManagement",
        "question",
        "talk",
        "mentoring",
        "video"
      ]
    },
    {
      "login": "goastler",
      "name": "George Oastler",
      "avatar_url": "https://avatars0.githubusercontent.com/u/7059456?v=4",
      "profile": "https://github.com/goastler",
      "contributions": [
        "code",
        "test",
        "platform",
        "example",
        "doc"
      ]
    },
    {
      "login": "ViktorKaz",
      "name": "ViktorKaz",
      "avatar_url": "https://avatars0.githubusercontent.com/u/33499138?v=4",
      "profile": "https://github.com/ViktorKaz",
      "contributions": [
        "code",
        "doc",
        "design"
      ]
    },
    {
      "login": "abhishek-iitmadras",
      "name": "Abhishek Kumar",
      "avatar_url": "https://avatars.githubusercontent.com/u/142383124?v=4",
      "profile": "https://github.com/abhishek-iitmadras",
      "contributions": [
        "code",
        "infra",
        "bug"
      ]
    },
    {
      "login": "MatthewMiddlehurst",
      "name": "Matthew Middlehurst",
      "avatar_url": "https://avatars0.githubusercontent.com/u/25731235?v=4",
      "profile": "http://www.timeseriesclassification.com",
      "contributions": [
        "code",
        "doc",
        "test",
        "tutorial",
        "review",
        "bug"
      ]
    },
    {
      "login": "miraep8",
      "name": "Mirae Parker",
      "avatar_url": "https://avatars.githubusercontent.com/u/10511777?s=400&u=10a774fd4be767fa3b23a82a98bbfe102c17f0f3&v=4",
      "profile": "https://github.com/miraep8",
      "contributions": [
        "code",
        "test"
      ]
    },
    {
      "login": "jesellier",
      "name": "jesellier",
      "avatar_url": "https://avatars0.githubusercontent.com/u/51952076?v=4",
      "profile": "https://github.com/jesellier",
      "contributions": [
        "code"
      ]
    },
    {
      "login": "James-Large",
      "name": "James Large",
      "avatar_url": "https://avatars0.githubusercontent.com/u/44509982?v=4",
      "profile": "http://www.timeseriesclassification.com/",
      "contributions": [
        "code",
        "doc",
        "test",
        "infra",
        "maintenance"
      ]
    },
    {
      "login": "achieveordie",
      "name": "Sagar Mishra",
      "avatar_url": "https://avatars.githubusercontent.com/u/54197164?v=4",
      "profile": "https://github.com/achieveordie",
      "contributions": [
        "bug",
        "code",
        "ideas",
        "projectManagement",
        "test"
      ]
    },
    {
      "login": "simone-pignotti",
      "name": "simone-pignotti",
      "avatar_url": "https://avatars1.githubusercontent.com/u/44410066?v=4",
      "profile": "https://github.com/simone-pignotti",
      "contributions": [
        "code",
        "bug"
      ]
    },
    {
      "login": "ClaudiaSanches",
      "name": "ClaudiaSanches",
      "avatar_url": "https://avatars3.githubusercontent.com/u/28742178?v=4",
      "profile": "https://github.com/ClaudiaSanches",
      "contributions": [
        "code",
        "test"
      ]
    },
    {
      "login": "aa25desh",
      "name": "aa25desh",
      "avatar_url": "https://avatars1.githubusercontent.com/u/29518290?v=4",
      "profile": "https://github.com/aa25desh",
      "contributions": [
        "code",
        "bug"
      ]
    },
    {
      "login": "matteogales",
      "name": "matteogales",
      "avatar_url": "https://avatars0.githubusercontent.com/u/9269326?v=4",
      "profile": "https://github.com/matteogales",
      "contributions": [
        "code",
        "design",
        "ideas"
      ]
    },
    {
      "login": "prockenschaub",
      "name": "Patrick Rockenschaub",
      "avatar_url": "https://avatars0.githubusercontent.com/u/15381732?v=4",
      "profile": "https://github.com/prockenschaub",
      "contributions": [
        "code",
        "design",
        "ideas",
        "test"
      ]
    },
    {
      "login": "dasgupsa",
      "name": "Saurabh Dasgupta",
      "avatar_url": "https://avatars2.githubusercontent.com/u/10398956?v=4",
      "profile": "https://github.com/dasgupsa",
      "contributions": [
        "code"
      ]
    },
    {
      "login": "angus924",
      "name": "Angus Dempster",
      "avatar_url": "https://avatars0.githubusercontent.com/u/55837131?v=4",
      "profile": "https://github.com/angus924",
      "contributions": [
        "code",
        "test",
        "tutorial"
      ]
    },
    {
      "login": "vnicholson1",
      "name": "Vincent Nicholson",
      "profile": "https://github.com/vnicholson1",
      "contributions": [
        "code"
      ]
    },
    {
      "login": "lnthach",
      "name": "Thach Le Nguyen",
      "avatar_url": "https://avatars0.githubusercontent.com/u/7788363?v=4",
      "profile": "https://github.com/lnthach",
      "contributions": [
        "code",
        "test"
      ]
    },
    {
      "login": "Ayushmaanseth",
      "name": "Ayushmaan Seth",
      "avatar_url": "https://avatars1.githubusercontent.com/u/29939762?v=4",
      "profile": "https://www.linkedin.com/in/ayushmaan-seth-4a96364a/",
      "contributions": [
        "code",
        "review",
        "test",
        "doc",
        "eventOrganizing",
        "tutorial"
      ]
    },
    {
      "login": "Riyabelle25",
      "name": "Riya Elizabeth John",
      "avatar_url": "https://avatars.githubusercontent.com/u/55790848?v=4",
      "contributions": [
        "code"
      ]
    },
    {
      "login": "ninfueng",
      "name": "Ninnart Fuengfusin",
      "avatar_url": "https://avatars2.githubusercontent.com/u/28499769?v=4",
      "profile": "https://github.com/ninfueng",
      "contributions": [
        "code"
      ]
    },
    {
      "login": "big-o",
      "name": "big-o",
      "avatar_url": "https://avatars1.githubusercontent.com/u/1134151?v=4",
      "profile": "https://github.com/big-o",
      "contributions": [
        "code",
        "test",
        "design",
        "ideas",
        "review",
        "tutorial",
        "mentoring"
      ]
    },
    {
      "login": "Kludex",
      "name": "Marcelo Trylesinski",
      "avatar_url": "https://avatars3.githubusercontent.com/u/7353520?v=4",
      "profile": "http://marcelotryle.com",
      "contributions": [
        "doc"
      ]
    },
    {
      "login": "oleskiewicz",
      "name": "oleskiewicz",
      "avatar_url": "https://avatars1.githubusercontent.com/u/5682158?v=4",
      "profile": "https://github.com/oleskiewicz",
      "contributions": [
        "code",
        "doc",
        "test"
      ]
    },
    {
      "login": "dguijo",
      "name": "David Guijo Rubio",
      "avatar_url": "https://avatars1.githubusercontent.com/u/47889499?v=4",
      "profile": "http://www.uco.es/grupos/ayrna/index.php/es/publicaciones/articulos?publications_view_all=1&theses_view_all=0&projects_view_all=0&task=show&view=member&id=22",
      "contributions": [
        "code",
        "ideas"
      ]
    },
    {
      "login": "HYang1996",
      "name": "HYang1996",
      "avatar_url": "https://avatars0.githubusercontent.com/u/44179303?v=4",
      "profile": "https://github.com/HYang1996",
      "contributions": [
        "code",
        "test",
        "doc",
        "tutorial"
      ]
    },
    {
      "login": "Mo-Saif",
      "name": "Mohammed Saif Kazamel",
      "avatar_url": "https://avatars0.githubusercontent.com/u/27867617?v=4",
      "profile": "https://mo-saif.github.io/",
      "contributions": [
        "bug"
      ]
    },
    {
      "login": "abandus",
      "name": "abandus",
      "avatar_url": "https://avatars2.githubusercontent.com/u/46486474?v=4",
      "profile": "https://github.com/abandus",
      "contributions": [
        "ideas",
        "code"
      ]
    },
    {
      "login": "Pangoraw",
      "name": "Paul",
      "avatar_url": "https://avatars1.githubusercontent.com/u/9824244?v=4",
      "profile": "https://ber.gp",
      "contributions": [
        "doc"
      ]
    },
    {
      "login": "vedazeren",
      "name": "vedazeren",
      "avatar_url": "https://avatars3.githubusercontent.com/u/63582874?v=4",
      "profile": "https://github.com/vedazeren",
      "contributions": [
        "code",
        "test"
      ]
    },
    {
      "login": "hiqbal2",
      "name": "hiqbal2",
      "avatar_url": "https://avatars3.githubusercontent.com/u/10302415?v=4",
      "profile": "https://github.com/hiqbal2",
      "contributions": [
        "doc"
      ]
    },
    {
      "login": "btrtts",
      "name": "btrtts",
      "avatar_url": "https://avatars3.githubusercontent.com/u/66252156?v=4",
      "profile": "https://github.com/btrtts",
      "contributions": [
        "doc"
      ]
    },
    {
      "login": "marielledado",
      "name": "Marielle",
      "avatar_url": "https://avatars2.githubusercontent.com/u/13499809?v=4",
      "profile": "https://twitter.com/marielli",
      "contributions": [
        "doc",
        "code",
        "ideas"
      ]
    },
    {
      "login": "Cheukting",
      "name": "Cheuk Ting Ho",
      "avatar_url": "https://avatars1.githubusercontent.com/u/28761465?v=4",
      "profile": "http://cheuk.dev",
      "contributions": [
        "code"
      ]
    },
    {
      "login": "sophijka",
      "name": "sophijka",
      "avatar_url": "https://avatars2.githubusercontent.com/u/47450591?v=4",
      "profile": "https://github.com/sophijka",
      "contributions": [
        "doc",
        "maintenance"
      ]
    },
    {
      "login": "Quaterion",
      "name": "Quaterion",
      "avatar_url": "https://avatars2.githubusercontent.com/u/23200273?v=4",
      "profile": "https://github.com/Quaterion",
      "contributions": [
        "bug"
      ]
    },
    {
      "login": "Arnau",
      "name": "Arnau",
      "avatar_url": "https://avatars.githubusercontent.com/u/38285979?s=400&u=8bdd0021cb5bae47ba5bd69c355c694dc3090f5e&v=4",
      "profile": "https://www.linkedin.com/in/arnau-jim%C3%A9nez-castany-b2ba2597/",
      "contributions": [
        "code"
      ]
    },
    {
      "login": "ABostrom",
      "name": "Aaron Bostrom",
      "avatar_url": "https://avatars0.githubusercontent.com/u/9571933?v=4",
      "profile": "https://github.com/ABostrom",
      "contributions": [
        "code",
        "doc",
        "test",
        "mentoring"
      ]
    },
    {
      "login": "BandaSaiTejaReddy",
      "name": "BANDASAITEJAREDDY",
      "avatar_url": "https://avatars0.githubusercontent.com/u/31387911?v=4",
      "profile": "https://github.com/BandaSaiTejaReddy",
      "contributions": [
        "code",
        "doc"
      ]
    },
    {
      "login": "lynnssi",
      "name": "Alexandra Amidon",
      "avatar_url": "https://avatars2.githubusercontent.com/u/17050655?v=4",
      "profile": "https://medium.com/@alexandra.amidon",
      "contributions": [
        "blog",
        "doc",
        "ideas"
      ]
    },
    {
      "login": "chizzi25",
      "name": "chizzi25",
      "avatar_url": "https://avatars3.githubusercontent.com/u/67911243?v=4",
      "profile": "https://github.com/chizzi25",
      "contributions": [
        "blog"
      ]
    },
    {
      "login": "Piyush1729",
      "name": "Piyush Gade",
      "avatar_url": "https://avatars2.githubusercontent.com/u/64950012?v=4",
      "profile": "https://github.com/Piyush1729",
      "contributions": [
        "code",
        "review"
      ]
    },
    {
      "login": "sri1419",
      "name": "sri1419",
      "avatar_url": "https://avatars2.githubusercontent.com/u/65078278?v=4",
      "profile": "https://github.com/sri1419",
      "contributions": [
        "code"
      ]
    },
    {
      "login": "patrickzib",
      "name": "Patrick Schäfer",
      "avatar_url": "https://avatars0.githubusercontent.com/u/7783034?v=4",
      "profile": "http://www2.informatik.hu-berlin.de/~schaefpa/",
      "contributions": [
        "code",
        "tutorial"
      ]
    },
    {
      "login": "ermshaua",
      "name": "Arik Ermshaus",
      "avatar_url": "https://avatars.githubusercontent.com/u/23294512?v=4",
      "profile": "https://github.com/ermshaua/",
      "contributions": [
        "code"
      ]
    },
    {
      "login": "akanz1",
      "name": "Andreas Kanz",
      "avatar_url": "https://avatars3.githubusercontent.com/u/51492342?v=4",
      "profile": "https://github.com/akanz1",
      "contributions": [
        "tutorial"
      ]
    },
    {
      "login": "brettkoonce",
      "name": "brett koonce",
      "avatar_url": "https://avatars2.githubusercontent.com/u/11281814?v=4",
      "profile": "https://github.com/brettkoonce",
      "contributions": [
        "doc"
      ]
    },
    {
      "login": "alwinw",
      "name": "Alwin",
      "avatar_url": "https://avatars3.githubusercontent.com/u/16846521?v=4",
      "profile": "https://github.com/alwinw",
      "contributions": [
        "doc",
        "code",
        "maintenance"
      ]
    },
    {
      "login": "kkoziara",
      "name": "kkoziara",
      "avatar_url": "https://avatars1.githubusercontent.com/u/4346849?v=4",
      "profile": "https://github.com/kkoziara",
      "contributions": [
        "code",
        "bug"
      ]
    },
    {
      "login": "evanmiller29",
      "name": "Evan Miller",
      "avatar_url": "https://avatars2.githubusercontent.com/u/8062590?v=4",
      "profile": "https://github.com/evanmiller29",
      "contributions": [
        "tutorial"
      ]
    },
    {
      "login": "krumeto",
      "name": "Krum Arnaudov",
      "avatar_url": "https://avatars3.githubusercontent.com/u/11272436?v=4",
      "profile": "https://github.com/krumeto",
      "contributions": [
        "bug",
        "code"
      ]
    },
    {
      "login": "martinagvilas",
      "name": "Martina G. Vilas",
      "avatar_url": "https://avatars2.githubusercontent.com/u/37339384?v=4",
      "profile": "https://github.com/martinagvilas",
      "contributions": [
        "review",
        "ideas"
      ]
    },
    {
      "login": "Emiliathewolf",
      "name": "Emilia Rose",
      "avatar_url": "https://avatars2.githubusercontent.com/u/22026218?v=4",
      "profile": "https://github.com/Emiliathewolf",
      "contributions": [
        "code",
        "test"
      ]
    },
    {
      "login": "AidenRushbrooke",
      "name": "AidenRushbrooke",
      "avatar_url": "https://avatars0.githubusercontent.com/u/72034940?v=4",
      "profile": "https://github.com/AidenRushbrooke",
      "contributions": [
        "code",
        "test"
      ]
    },
    {
      "login": "whackteachers",
      "name": "Jason Pong",
      "avatar_url": "https://avatars0.githubusercontent.com/u/33785383?v=4",
      "profile": "https://github.com/whackteachers",
      "contributions": [
        "code",
        "test"
      ]
    },
    {
      "login": "magittan",
      "name": "William Zheng",
      "avatar_url": "https://avatars0.githubusercontent.com/u/14024202?v=4",
      "profile": "https://github.com/magittan",
      "contributions": [
        "code",
        "test"
      ]
    },
    {
      "login": "huayicodes",
      "name": "Huayi Wei",
      "avatar_url": "https://avatars3.githubusercontent.com/u/22870735?v=4",
      "profile": "https://www.linkedin.com/in/huayiwei/",
      "contributions": [
        "tutorial"
      ]
    },
    {
      "login": "Multivin12",
      "name": "Multivin12",
      "avatar_url": "https://avatars3.githubusercontent.com/u/36476633?v=4",
      "profile": "https://github.com/Multivin12",
      "contributions": [
        "code",
        "test"
      ]
    },
    {
      "login": "davidbp",
      "name": "David Buchaca Prats",
      "avatar_url": "https://avatars3.githubusercontent.com/u/4223580?v=4",
      "profile": "https://github.com/davidbp",
      "contributions": [
        "code"
      ]
    },
    {
      "login": "SebasKoel",
      "name": "Sebastiaan Koel",
      "avatar_url": "https://avatars3.githubusercontent.com/u/66252156?v=4",
      "profile": "https://github.com/SebasKoel",
      "contributions": [
        "code",
        "doc"
      ]
    },
    {
      "login": "MarcoGorelli",
      "name": "Marco Gorelli",
      "avatar_url": "https://avatars2.githubusercontent.com/u/33491632?v=4",
      "profile": "https://github.com/MarcoGorelli",
      "contributions": [
        "infra"
      ]
    },
    {
      "login": "DmitriyValetov",
      "name": "Dmitriy Valetov",
      "avatar_url": "https://avatars0.githubusercontent.com/u/27976850?v=4",
      "profile": "https://github.com/DmitriyValetov",
      "contributions": [
        "code",
        "tutorial"
      ]
    },
    {
      "login": "vollmersj",
      "name": "vollmersj",
      "avatar_url": "https://avatars2.githubusercontent.com/u/12613127?v=4",
      "profile": "https://github.com/vollmersj",
      "contributions": [
        "doc"
      ]
    },
    {
      "login": "MichalChromcak",
      "name": "Michal Chromcak",
      "avatar_url": "https://avatars1.githubusercontent.com/u/12393430?v=4",
      "profile": "https://github.com/MichalChromcak",
      "contributions": [
        "code",
        "doc",
        "test",
        "tutorial"
      ]
    },
    {
      "login": "bmurdata",
      "name": "Brian Murphy",
      "avatar_url": "https://avatars2.githubusercontent.com/u/32182553?v=4",
      "profile": "https://bmurphyportfolio.netlify.com/",
      "contributions": [
        "doc"
      ]
    },
    {
      "login": "raishubham1",
      "name": "raishubham1",
      "avatar_url": "https://avatars3.githubusercontent.com/u/29356417?v=4",
      "profile": "https://github.com/raishubham1",
      "contributions": [
        "doc"
      ]
    },
    {
      "login": "ngupta23",
      "name": "Nikhil Gupta",
      "avatar_url": "https://avatars0.githubusercontent.com/u/33585645?v=4",
      "profile": "https://github.com/ngupta23",
      "contributions": [
        "code",
        "bug",
        "doc"
      ]
    },
    {
      "login": "aiwalter",
      "name": "Martin Walter",
      "avatar_url": "https://avatars0.githubusercontent.com/u/29627036?v=4",
      "profile": "https://www.linkedin.com/in/martin-walter-1a33b3114/",
      "contributions": [
        "code",
        "bug",
        "projectManagement",
        "fundingFinding",
        "mentoring",
        "ideas",
        "design",
        "review",
        "doc",
        "talk"
      ]
    },
    {
      "login": "afzal442",
      "name": "Afzal Ansari",
      "avatar_url": "https://avatars0.githubusercontent.com/u/11625672?v=4",
      "profile": "https://github.com/afzal442",
      "contributions": [
        "code",
        "doc"
      ]
    },
    {
      "login": "gracewgao",
      "name": "Grace Gao",
      "avatar_url": "https://avatars0.githubusercontent.com/u/38268331?v=4",
      "profile": "https://www.linkedin.com/in/gracewgao/",
      "contributions": [
        "code",
        "bug"
      ]
    },
    {
      "login": "utsavcoding",
      "name": "Utsav Kumar Tiwari",
      "avatar_url": "https://avatars3.githubusercontent.com/u/55446385?v=4",
      "profile": "https://github.com/utsavcoding",
      "contributions": [
        "code",
        "doc"
      ]
    },
    {
      "login": "tch",
      "name": "Tomasz Chodakowski",
      "avatar_url": "https://avatars3.githubusercontent.com/u/184076?v=4",
      "profile": "https://github.com/tch",
      "contributions": [
        "code",
        "doc",
        "bug"
      ]
    },
    {
      "login": "koralturkk",
      "name": "Kutay Koralturk",
      "avatar_url": "https://avatars2.githubusercontent.com/u/18037789?s=460&v=4",
      "profile": "https://github.com/koralturkk",
      "contributions": [
        "code",
        "bug"
      ]
    },
    {
      "login": "vnmabus",
      "name": "Carlos Ramos Carreño",
      "avatar_url": "https://avatars1.githubusercontent.com/u/2364173?v=4",
      "profile": "https://github.com/vnmabus",
      "contributions": [
        "doc"
      ]
    },
    {
      "login": "lpantano",
      "name": "Lorena Pantano",
      "avatar_url": "https://avatars2.githubusercontent.com/u/1621788?v=4",
      "profile": "http://lpantano.github.io/",
      "contributions": [
        "ideas"
      ]
    },
    {
      "login": "KirstieJane",
      "name": "Kirstie Whitaker",
      "avatar_url": "https://avatars1.githubusercontent.com/u/3626306?v=4",
      "profile": "https://whitakerlab.github.io/",
      "contributions": [
        "ideas",
        "fundingFinding"
      ]
    },
    {
      "login": "juanitorduz",
      "name": "Juan Orduz",
      "avatar_url": "https://avatars1.githubusercontent.com/u/22996444?v=4",
      "profile": "https://juanitorduz.github.io/",
      "contributions": [
        "tutorial",
        "doc"
      ]
    },
    {
      "login": "Prtm2110",
      "name": "Pratham Hole",
      "avatar_url": "https://avatars.githubusercontent.com/u/139000226?s=400&u=a2ef29514ad2780d1263ba9d724898132c8d18fb&v=4",
      "profile": "https://github.com/Prtm2110",
      "contributions": [
        "maintenance"
      ]
    },
    {
      "login": "dhirschfeld",
      "name": "Dave Hirschfeld",
      "avatar_url": "https://avatars1.githubusercontent.com/u/881019?v=4",
      "profile": "https://dhirschfeld.github.io/",
      "contributions": [
        "infra"
      ]
    },
    {
      "login": "xuyxu",
      "name": "Yi-Xuan Xu",
      "avatar_url": "https://avatars2.githubusercontent.com/u/22359569?v=4",
      "profile": "https://github.com/xuyxu",
      "contributions": [
        "code",
        "test",
        "maintenance",
        "doc"
      ]
    },
    {
      "login": "vincent-nich12",
      "name": "vincent-nich12",
      "avatar_url": "https://avatars3.githubusercontent.com/u/36476633?v=4",
      "profile": "https://github.com/vincent-nich12",
      "contributions": [
        "code"
      ]
    },
    {
      "login": "hamzahiqb",
      "name": "hamzahiqb",
      "avatar_url": "https://avatars3.githubusercontent.com/u/10302415?v=4",
      "profile": "https://github.com/hamzahiqb",
      "contributions": [
        "infra"
      ]
    },
    {
      "login": "Hephaest",
      "name": "Miao Cai",
      "avatar_url": "https://avatars2.githubusercontent.com/u/37981444?v=4",
      "profile": "https://github.com/Hephaest",
      "contributions": [
        "bug",
        "code"
      ]
    },
    {
      "login": "RNKuhns",
      "name": "Ryan Kuhns",
      "avatar_url": "https://avatars0.githubusercontent.com/u/26907244?v=4",
      "profile": "https://github.com/rnkuhns",
      "contributions": [
        "code",
        "doc",
        "tutorial",
        "example",
        "ideas",
        "review",
        "test"
      ]
    },
    {
      "login": "pabworks",
      "name": "pabworks",
      "avatar_url": "https://avatars.githubusercontent.com/u/32725127?v=4",
      "profile": "https://github.com/pabworks",
      "contributions": [
        "code",
        "test"
      ]
    },
    {
      "login": "ayan-biswas0412",
      "name": "AYAN BISWAS",
      "avatar_url": "https://avatars.githubusercontent.com/u/52851184?v=4",
      "profile": "https://github.com/ayan-biswas0412",
      "contributions": [
        "code"
      ]
    },
    {
      "login": "Lovkush-A",
      "name": "Lovkush",
      "avatar_url": "https://avatars.githubusercontent.com/u/25344832?v=4",
      "profile": "https://github.com/Lovkush-A",
      "contributions": [
        "code",
        "test",
        "ideas",
        "mentoring",
        "projectManagement"
      ]
    },
    {
      "login": "luiszugasti",
      "name": "Luis Zugasti",
      "avatar_url": "https://avatars.githubusercontent.com/u/11198457?s=460&u=0645b72683e491824aca16db9702f1d3eb990389&v=4",
      "profile": "https://github.com/luiszugasti",
      "contributions": [
        "doc"
      ]
    },
    {
      "login": "kanand77",
      "name": "Kavin Anand",
      "avatar_url": "https://avatars.githubusercontent.com/kanand77",
      "profile": "https://github.com/kanand77",
      "contributions": [
        "doc"
      ]
    },
    {
      "login": "dsherry",
      "name": "Dylan Sherry",
      "avatar_url": "https://avatars.githubusercontent.com/dsherry",
      "profile": "https://github.com/dsherry",
      "contributions": [
        "infra"
      ]
    },
    {
      "login": "kachayev",
      "name": "Oleksii Kachaiev",
      "avatar_url": "https://avatars.githubusercontent.com/u/485647?v=4",
      "profile": "https://github.com/kachayev",
      "contributions": [
        "code",
        "test"
      ]
    },
    {
      "login": "Ifeanyi30",
      "name": "Ifeanyi30",
      "avatar_url": "https://avatars.githubusercontent.com/u/49926145?v=4",
      "profile": "https://github.com/Ifeanyi30",
      "contributions": [
        "code"
      ]
    },
    {
      "login": "jschemm",
      "name": "jschemm",
      "avatar_url": "https://avatars.githubusercontent.com/u/81151346?v=4",
      "profile": "https://github.com/jschemm",
      "contributions": [
        "code"
      ]
    },
    {
      "login": "aaronreidsmith",
      "name": "Aaron Smith",
      "avatar_url": "https://avatars.githubusercontent.com/u/21350310?v=4",
      "profile": "https://github.com/aaronreidsmith",
      "contributions": [
        "code"
      ]
    },
    {
      "login": "ltsaprounis",
      "name": "Leonidas Tsaprounis",
      "avatar_url": "https://avatars.githubusercontent.com/u/64217214?v=4",
      "profile": "https://github.com/ltsaprounis",
      "contributions": [
        "code",
        "bug",
        "mentoring",
        "review"
      ]
    },
    {
      "login": "chernika158",
      "name": "Galina Chernikova",
      "avatar_url": "https://avatars.githubusercontent.com/u/43787741?s=400&v=4",
      "profile": "https://github.com/chernika158",
      "contributions": [
        "code"
      ]
    },
    {
      "login": "GuzalBulatova",
      "name": "Guzal Bulatova",
      "avatar_url": "https://avatars.githubusercontent.com/GuzalBulatova",
      "profile": "https://github.com/GuzalBulatova",
      "contributions": [
        "bug",
        "code",
        "eventOrganizing",
        "mentoring",
        "projectManagement",
        "review",
        "test"
      ]
    },
    {
      "login": "satya-pattnaik",
      "name": "Satya Prakash Pattnaik",
      "avatar_url": "https://avatars.githubusercontent.com/u/22102468?v=4",
      "profile": "https://www.linkedin.com/in/satya-pattnaik-77a430144/",
      "contributions": [
        "doc"
      ]
    },
    {
      "login": "yashlamba",
      "name": "Yash Lamba",
      "avatar_url": "https://avatars.githubusercontent.com/u/44164398?v=4",
      "profile": "https://github.com/yashlamba",
      "contributions": [
        "code"
      ]
    },
    {
      "login": "ckastner",
      "name": "Christian Kastner",
      "avatar_url": "https://avatars.githubusercontent.com/u/15859947?v=4",
      "profile": "https://github.com/ckastner",
      "contributions": [
        "code",
        "bug"
      ]
    },
    {
      "login": "tombh",
      "name": "Thomas Buckley-Houston",
      "avatar_url": "https://avatars.githubusercontent.com/u/160835?s=80&v=4",
      "profile": "https://github.com/tombh",
      "contributions": [
        "bug"
      ]
    },
    {
      "login": "julramos",
      "name": "Juliana",
      "avatar_url": "https://avatars.githubusercontent.com/u/19613567?v=4",
      "profile": "https://www.linkedin.com/in/julianarn/",
      "contributions": [
        "code"
      ]
    },
    {
      "login": "SveaMeyer13",
      "name": "Svea Marie Meyer",
      "avatar_url": "https://avatars.githubusercontent.com/u/46671894?v=4",
      "profile": "https://github.com/SveaMeyer13",
      "contributions": [
        "doc",
        "code"
      ]
    },
    {
      "login": "Flix6x",
      "name": "Felix Claessen",
      "avatar_url": "https://avatars.githubusercontent.com/u/30658763?v=4",
      "profile": "https://github.com/flix6x",
      "contributions": [
        "code",
        "doc",
        "test",
        "bug"
      ]
    },
    {
      "login": "thayeylolu",
      "name": "Taiwo Owoseni",
      "avatar_url": "https://avatars.githubusercontent.com/u/13348874?v=4",
      "profile": "https://thayeylolu.github.io/portfolio/",
      "contributions": [
        "code"
      ]
    },
    {
      "login": "jambo6",
      "name": "James Morrill",
      "avatar_url": "https://https://avatars.githubusercontent.com/jambo6",
      "profile": "https://github.com/jambo6",
      "contributions": [
        "code"
      ]
    },
    {
      "login": "Dbhasin1",
      "name": "Drishti Bhasin ",
      "avatar_url": "https://avatars.githubusercontent.com/u/56479884?v=4",
      "profile": "https://github.com/Dbhasin1",
      "contributions": [
        "code"
      ]
    },
    {
      "login": "Yard1",
      "name": "Antoni Baum",
      "avatar_url": "https://avatars.githubusercontent.com/u/10364161?v=4",
      "profile": "https://www.linkedin.com/in/yard1/",
      "contributions": [
        "code"
      ]
    },
    {
      "login": "ltoniazzi",
      "name": "Lorenzo Toniazzi",
      "avatar_url": "https://avatars.githubusercontent.com/u/61414566",
      "profile": "https://github.com/ltoniazzi",
      "contributions": [
        "code"
      ]
    },
    {
      "login": "freddyaboulton",
      "name": "Freddy A Boulton",
      "avatar_url": "https://avatars.githubusercontent.com/u/41651716?v=4",
      "profile": "https://github.com/freddyaboulton",
      "contributions": [
        "infra",
        "test"
      ]
    },
    {
      "login": "Riyabelle25",
      "name": "Riya Elizabeth John",
      "avatar_url": "https://avatars.githubusercontent.com/u/55790848?v=4",
      "profile": "https://github.com/Riyabelle25",
      "contributions": [
        "code",
        "test",
        "doc"
      ]
    },
    {
      "login": "chrisholder",
      "name": "chrisholder",
      "avatar_url": "https://avatars.githubusercontent.com/u/4674372?v=4",
      "profile": "https://github.com/chrisholder",
      "contributions": [
        "code",
        "test",
        "doc",
        "design",
        "example"
      ]
    },
    {
      "login": "moradabaz",
      "name": "Morad :)",
      "avatar_url": "https://avatars.githubusercontent.com/u/29915156?v=4",
      "profile": "https://moradabaz.github.io/",
      "contributions": [
        "code",
        "test",
        "doc"
      ]
    },
    {
      "login": "bilal-196",
      "name": "Ahmed Bilal",
      "avatar_url": "https://avatars.githubusercontent.com/u/74570044?v=4",
      "profile": "https://github.com/bilal-196",
      "contributions": [
        "doc"
      ]
    },
    {
      "login": "victordremov",
      "name": "Viktor Dremov",
      "avatar_url": "https://avatars.githubusercontent.com/u/32140716",
      "profile": "https://github.com/victordremov",
      "contributions": [
        "code"
      ]
    },
    {
      "login": "corvusrabus",
      "name": "Corvin Paul",
      "avatar_url": "https://lh3.googleusercontent.com/zMvwkuxyIsRN1I0-HLojbcbbHaERXa-b9eztZ23z_C2m7cXdMiU4z36ekS5-cgBmikPhZA=w1280",
      "profile": "https://sites.google.com/view/corvinpaul/",
      "contributions": [
        "doc"
      ]
    },
    {
      "login": "xloem",
      "name": "patiently pending world peace",
      "profile": "https://github.com/xloem",
      "contributions": [
        "code"
      ]
    },
    {
      "login": "AreloTanoh",
      "name": "Arelo Tanoh",
      "avatar_url": "https://avatars.githubusercontent.com/AreloTanoh",
      "profile": "https://github.com/AreloTanoh",
      "contributions": [
        "doc"
      ]
    },
    {
      "login": "pul95",
      "name": "Pulkit Verma",
      "avatar_url": "https://avatars.githubusercontent.com/pul95",
      "profile": "https://github.com/pul95",
      "contributions": [
        "doc"
      ]
    },
    {
      "login": "IlyasMoutawwakil",
      "name": "Ilyas Moutawwakil",
      "avatar_url": "https://avatars.githubusercontent.com/IlyasMoutawwakil",
      "profile": "https://github.com/IlyasMoutawwakil",
      "contributions": [
        "code",
        "doc"
      ]
    },
    {
      "login": "mathco-wf",
      "name": "TheMathcompay Widget Factory Team",
      "avatar_url": "https://avatars.githubusercontent.com/mathco-wf",
      "profile": "https://github.com/mathco-wf",
      "contributions": [
        "doc"
      ]
    },
    {
      "login": "BINAYKUMAR943",
      "name": "Binay Kumar",
      "avatar_url": "https://avatars.githubusercontent.com/u/38756834?v=4",
      "profile": "https://github.com/BINAYKUMAR943",
      "contributions": [
        "code",
        "doc",
        "test"
      ]
    },
    {
      "login": "ronnie-llamado",
      "name": "Ronnie Llamado",
      "avatar_url": "https://avatars.githubusercontent.com/ronnie-llamado",
      "profile": "https://github.com/ronnie-llamado",
      "contributions": [
        "doc"
      ]
    },
    {
      "login": "bobbys-dev",
      "name": "bobbys",
      "avatar_url": "https://avatars.githubusercontent.com/bobbys-dev",
      "profile": "https://github.com/bobbys-dev",
      "contributions": [
        "code"
      ]
    },
    {
      "login": "yairbeer",
      "name": "Yair Beer",
      "avatar_url": "https://avatars.githubusercontent.com/yairbeer",
      "profile": "https://github.com/yairbeer",
      "contributions": [
        "code"
      ]
    },
    {
      "login": "boukepostma",
      "name": "Bouke Postma",
      "avatar_url": "https://avatars.githubusercontent.com/boukepostma",
      "profile": "https://github.com/boukepostma",
      "contributions": [
        "code",
        "bug",
        "ideas"
      ]
    },
    {
      "login": "Aparna-Sakshi",
      "name": "Aparna Sakshi",
      "avatar_url": "https://avatars.githubusercontent.com/u/44149689?v=4",
      "profile": "https://aparna-sakshi.github.io/",
      "contributions": [
        "code"
      ]
    },
    {
      "login": "eyalshafran",
      "name": "Eyal Shafran",
      "avatar_url": "https://avatars.githubusercontent.com/u/16999574?v=4",
      "profile": "https://github.com/eyalshafran",
      "contributions": [
        "code"
      ]
    },
    {
      "login": "tensorflow-as-tf",
      "name": "tensorflow-as-tf",
      "avatar_url": "https://avatars.githubusercontent.com/u/51345718?v=4",
      "profile": "https://github.com/tensorflow-as-tf",
      "contributions": [
        "code"
      ]
    },
    {
      "login": "justinshenk",
      "name": "Justin Shenk",
      "avatar_url": "https://avatars.githubusercontent.com/u/10270308?v=4",
      "profile": "https://www.justinshenk.com/",
      "contributions": [
        "doc"
      ]
    },
    {
      "login": "kejsitake",
      "name": "Kejsi Take",
      "avatar_url": "https://avatars.githubusercontent.com/u/23707808?v=4",
      "profile": "https://kejsitake.com/",
      "contributions": [
        "code"
      ]
    },
    {
      "login": "myprogrammerpersonality",
      "name": "Ali Yazdizadeh",
      "avatar_url": "https://avatars.githubusercontent.com/u/49058167?v=4",
      "profile": "https://github.com/myprogrammerpersonality",
      "contributions": [
        "doc"
      ]
    },
    {
      "login": "RavenRudi",
      "name": "RavenRudi",
      "avatar_url": "https://avatars.githubusercontent.com/u/46402968?v=4",
      "profile": "https://github.com/RavenRudi",
      "contributions": [
        "code"
      ]
    },
    {
      "login": "danbartl",
      "name": "danbartl",
      "avatar_url": "https://avatars.githubusercontent.com/u/19947407?v=4",
      "profile": "https://github.com/danbartl",
      "contributions": [
        "bug",
        "code",
        "review",
        "talk",
        "test",
        "tutorial",
        "video"
      ]
    },
    {
      "login": "xiaobenbenecho",
      "name": "xiaobenbenecho",
      "avatar_url": "https://avatars.githubusercontent.com/u/17461849?v=4",
      "profile": "https://github.com/xiaobenbenecho",
      "contributions": [
        "code"
      ]
    },
    {
      "login": "OliverMatthews",
      "name": "Oliver Matthews",
      "avatar_url": "https://avatars.githubusercontent.com/u/31141490?v=4",
      "profile": "https://github.com/olivermatthews",
      "contributions": [
        "code"
      ]
    },
    {
      "login": "Carlosbogo",
      "name": "Carlos Borrajo",
      "avatar_url": "https://avatars.githubusercontent.com/u/84228424?v=4",
      "profile": "https://github.com/Carlosbogo",
      "contributions": [
        "code",
        "doc"
      ]
    },
    {
      "login": "fstinner",
      "name": "Florian Stinner",
      "avatar_url": "https://avatars.githubusercontent.com/u/11679462?v=4",
      "profile": "https://github.com/fstinner",
      "contributions": [
        "code",
        "test"
      ]
    },
    {
      "login": "ChangWeiTan",
      "name": "Chang Wei Tan",
      "avatar_url": "https://avatars.githubusercontent.com/u/570744?v=4",
      "profile": "https://github.com/ChangWeiTan",
      "contributions": [
        "code"
      ]
    },
    {
      "login": "lmmentel",
      "name": "Lukasz Mentel",
      "avatar_url": "https://avatars.githubusercontent.com/u/8989838?v=4",
      "profile": "https://github.com/lmmentel",
      "contributions": [
        "code",
        "doc",
        "infra",
        "test",
        "bug",
        "maintenance",
        "mentoring"
      ]
    },
    {
      "login": "AngelPone",
      "name": "Bohan Zhang",
      "avatar_url": "https://avatars.githubusercontent.com/u/32930283?v=4",
      "profile": "https://angelpone.github.io/",
      "contributions": [
        "code"
      ]
    },
    {
      "login": "rakshitha123",
      "name": "Rakshitha Godahewa",
      "avatar_url": "https://avatars.githubusercontent.com/u/7654679?v=4",
      "profile": "https://github.com/rakshitha123",
      "contributions": [
        "code",
        "doc"
      ]
    },
    {
      "login": "marcio55afr",
      "name": "Márcio A. Freitas Jr",
      "avatar_url": "https://avatars.githubusercontent.com/u/42646282?v=4",
      "profile": "https://github.com/marcio55afr",
      "contributions": [
        "doc"
      ]
    },
    {
      "login": "MrPr3ntice",
      "name": "Philipp Kortmann",
      "avatar_url": "https://avatars.githubusercontent.com/u/20466981?v=4",
      "profile": "https://www.imes.uni-hannover.de/de/institut/team/m-sc-karl-philipp-kortmann/",
      "contributions": [
        "code",
        "doc"
      ]
    },
    {
      "login": "ishannangia001",
      "name": "Ishan Nangia",
      "avatar_url": "https://avatars.githubusercontent.com/u/29480389?v=4",
      "profile": "https://github.com/ishannangia001",
      "contributions": [
        "ideas"
      ]
    },
    {
      "login": "khrapovs",
      "name": "Stanislav Khrapov",
      "avatar_url": "https://avatars.githubusercontent.com/u/3774663?v=4",
      "profile": "https://github.com/khrapovs",
      "contributions": [
        "code"
      ]
    },
    {
      "login": "Saransh-cpp",
      "name": "Saransh Chopra",
      "avatar_url": "https://avatars.githubusercontent.com/u/74055102?v=4",
      "profile": "https://github.com/Saransh-cpp",
      "contributions": [
        "doc",
        "infra"
      ]
    },
    {
      "login": "RishiKumarRay",
      "name": "Rishi Kumar Ray",
      "avatar_url": "https://avatars.githubusercontent.com/u/87641376?v=4",
      "profile": "https://github.com/RishiKumarRay",
      "contributions": [
        "infra"
      ]
    },
    {
      "login": "cdahlin",
      "name": "Christopher Dahlin",
      "avatar_url": "https://avatars.githubusercontent.com/u/1567780?v=4",
      "profile": "https://github.com/cdahlin",
      "contributions": [
        "code"
      ]
    },
    {
      "login": "iljamaurer",
      "name": "Ilja Maurer",
      "avatar_url": "https://avatars.githubusercontent.com/u/45882103?v=4",
      "profile": "https://github.com/iljamaurer",
      "contributions": [
        "code"
      ]
    },
    {
      "login": "AzulGarza",
      "name": "Azul Garza",
      "avatar_url": "https://avatars.githubusercontent.com/u/10517170?v=4",
      "profile": "https://github.com/AzulGarza",
      "contributions": [
        "code",
        "example"
      ]
    },
    {
      "login": "TNTran92",
      "name": "TNTran92",
      "avatar_url": "https://avatars.githubusercontent.com/u/55965636?v=4",
      "profile": "https://github.com/TNTran92",
      "contributions": [
        "code"
      ]
    },
    {
      "login": "niekvanderlaan",
      "name": "Niek van der Laan",
      "avatar_url": "https://avatars.githubusercontent.com/u/9962825?v=4",
      "profile": "https://github.com/niekvanderlaan",
      "contributions": [
        "code"
      ]
    },
    {
      "login": "bethrice44",
      "name": "bethrice44",
      "avatar_url": "https://avatars.githubusercontent.com/u/11226988?v=4",
      "profile": "https://github.com/bethrice44",
      "contributions": [
        "bug",
        "code",
        "review",
        "test"
      ]
    },
    {
      "login": "keepersas",
      "name": "Aleksandr Grekov",
      "avatar_url": "https://avatars.githubusercontent.com/u/44262176?v=4",
      "profile": "https://github.com/keepersas",
      "contributions": [
        "doc"
      ]
    },
    {
      "login": "ZiyaoWei",
      "name": "Ziyao Wei",
      "avatar_url": "https://avatars.githubusercontent.com/u/940823?v=4",
      "profile": "https://github.com/ZiyaoWei",
      "contributions": [
        "code"
      ]
    },
    {
      "login": "dougollerenshaw",
      "name": "Doug Ollerenshaw",
      "avatar_url": "https://avatars.githubusercontent.com/u/19944442?v=4",
      "profile": "https://github.com/dougollerenshaw",
      "contributions": [
        "doc"
      ]
    },
    {
      "login": "AurumnPegasus",
      "name": "Shivansh Subramanian",
      "avatar_url": "https://avatars.githubusercontent.com/u/54315149?v=4",
      "profile": "https://github.com/AurumnPegasus",
      "contributions": [
        "doc",
        "code"
      ]
    },
    {
      "login": "NoaWegerhoff",
      "name": "Noa Ben Ami",
      "avatar_url": "https://avatars.githubusercontent.com/u/37590002?v=4",
      "profile": "https://github.com/NoaWegerhoff",
      "contributions": [
        "code",
        "test",
        "doc"
      ]
    },
    {
      "login": "lielleravid",
      "name": "Lielle Ravid",
      "avatar_url": "https://avatars.githubusercontent.com/u/37774194?v=4",
      "profile": "https://github.com/lielleravid",
      "contributions": [
        "code",
        "doc"
      ]
    },
    {
      "login": "ciaran-g",
      "name": "Ciaran Gilbert",
      "avatar_url": "https://avatars.githubusercontent.com/u/41995662?v=4",
      "profile": "https://github.com/ciaran-g",
      "contributions": [
        "bug",
        "code",
        "doc",
        "test",
        "ideas"
      ]
    },
    {
      "login": "mariamjabara",
      "name": "Mariam Jabara",
      "profile": "https://github.com/mariamjabara",
      "contributions": [
        "code"
      ]
    },
    {
      "login": "lbventura",
      "name": "Luis Ventura",
      "avatar_url": "https://avatars.githubusercontent.com/u/68004282?s=96&v=4",
      "profile": "https://github.com/lbventura",
      "contributions": [
        "code"
      ]
    },
    {
      "login": "Ris-Bali",
      "name": "Rishabh Bali",
      "avatar_url": "https://avatars.githubusercontent.com/u/81592570?v=4",
      "profile": "https://github.com/Ris-Bali",
      "contributions": [
        "code"
      ]
    },
    {
      "login": "shchur",
      "name": "Oleksandr Shchur",
      "avatar_url": "https://avatars.githubusercontent.com/u/6944857?v=4",
      "profile": "https://github.com/shchur",
      "contributions": [
        "bug",
        "code"
      ]
    },
    {
      "login": "jelc53",
      "name": "Julian Cooper",
      "profile": "https://github.com/jelc53",
      "contributions": [
        "code",
        "ideas"
      ]
    },
    {
      "login": "benheid",
      "name": "Benedikt Heidrich",
      "profile": "https://github.com/benheid",
      "contributions": [
        "bug",
        "code",
        "design",
        "doc",
        "example",
        "ideas",
        "mentoring",
        "question",
        "review",
        "talk",
        "tutorial"
      ]
    },
    {
      "login": "AnH0ang",
      "name": "An Hoang",
      "profile": "https://github.com/AnH0ang",
      "contributions": [
        "bug",
        "code"
      ]
    },
    {
      "login": "haskarb",
      "name": "Bhaskar Dhariyal",
      "avatar_url": "https://avatars.githubusercontent.com/u/20501023?v=4",
      "profile": "https://haskarb.github.io/",
      "contributions": [
        "code",
        "test"
      ]
    },
    {
      "login": "kcc-lion",
      "name": "Kai Lion",
      "profile": "https://github.com/kcc-lion",
      "contributions": [
        "code",
        "test",
        "doc"
      ]
    },
    {
      "login": "bugslayer-332",
      "name": "Arepalli Yashwanth Reddy",
      "profile": "https://github.com/bugslayer-332",
      "contributions": [
        "code",
        "bug",
        "doc"
      ]
    },
    {
      "login": "shagn",
      "name": "Sebastian Hagn",
      "avatar_url": "https://avatars.githubusercontent.com/u/16029092?v=4",
      "profile": "https://github.com/shagn",
      "contributions": [
        "doc"
      ]
    },
    {
      "login": "jasmineliaw",
      "name": "Jasmine Liaw",
      "profile": "https://github.com/jasmineliaw",
      "contributions": [
        "code"
      ]
    },
    {
      "login": "topher-lo",
      "name": "Christopher Lo",
      "profile": "https://github.com/topher-lo",
      "contributions": [
        "code",
        "ideas"
      ]
    },
    {
      "login": "arampuria19",
      "name": "Akshat Rampuria",
      "profile": "https://github.com/arampuria19",
      "contributions": [
        "doc"
      ]
    },
    {
      "login": "chillerobscuro",
      "name": "Logan Duffy",
      "avatar_url": "https://avatars.githubusercontent.com/u/5232872?v=4",
      "profile": "https://github.com/chillerobscuro",
      "contributions": [
        "code",
        "doc",
        "test",
        "bug",
        "ideas"
      ]
    },
    {
      "login": "michaelfeil",
      "name": "Michael Feil",
      "avatar_url": "https://avatars.githubusercontent.com/u/63565275?v=4",
      "profile": "michaelfeil.eu",
      "contributions": [
        "code",
        "test",
        "ideas"
      ]
    },
    {
      "login": "KishManani",
      "name": "Kishan Manani",
      "avatar_url": "https://avatars.githubusercontent.com/u/30973056?v=4",
      "profile": "https://github.com/kishmanani",
      "contributions": [
        "code",
        "doc",
        "test",
        "bug",
        "ideas"
      ]
    },
    {
      "login": "jorenham",
      "name": "Joren Hammudoglu",
      "profile": "https://github.com/jorenham",
      "contributions": [
        "infra"
      ]
    },
    {
      "login": "wolph",
      "name": "Rick van Hattem",
      "profile": "https://github.com/wolph",
      "contributions": [
        "infra"
      ]
    },
    {
      "login": "templierw",
      "name": "William Templier",
      "avatar_url": "https://github.com/templierw.png",
      "profile": "https://www.linkedin.com/in/templierw/",
      "contributions": [
        "doc"
      ]
    },
    {
      "login": "badrmarani",
      "name": "Badr-Eddine Marani",
      "avatar_url": "https://avatars.githubusercontent.com/badrmarani",
      "profile": "https://github.com/badrmarani",
      "contributions": [
        "code"
      ]
    },
    {
      "login": "adoherty21",
      "name": "adoherty21",
      "avatar_url": "https://avatars.githubusercontent.com/u/52799751?s=400&v=4",
      "profile": "https://github.com/adoherty21",
      "contributions": [
        "bug"
      ]
    },
    {
      "login": "jnrusson1",
      "name": "Jack Russon",
      "avatar_url": "https://avatars.githubusercontent.com/u/51986332?v=4",
      "profile": "https://github.com/jnrusson1",
      "contributions": [
        "code"
      ]
    },
    {
      "login": "solen0id",
      "name": "Max Patzelt",
      "avatar_url": "https://avatars.githubusercontent.com/u/20767606?v=4",
      "profile": "https://github.com/solen0id",
      "contributions": [
        "code"
      ]
    },
    {
      "login": "benjaminbluhm",
      "name": "Benjamin Bluhm",
      "profile": "https://github.com/benjaminbluhm",
      "contributions": [
        "code",
        "doc",
        "example"
      ]
    },
    {
      "login": "VyomkeshVyas",
      "name": "Vyomkesh Vyas",
      "profile": "https://github.com/VyomkeshVyas",
      "contributions": [
        "code",
        "doc",
        "example",
        "test"
      ]
    },
    {
      "login": "xxl4tomxu98",
      "name": "Tom Xu",
      "avatar_url": "https://avatars.githubusercontent.com/u/62292177?s=40&v=4",
      "profile": "https://github.com/xxl4tomxu98",
      "contributions": [
        "code",
        "doc"
      ]
    },
    {
      "login": "nshahpazov",
      "name": "Nikola Shahpazov",
      "avatar_url": "https://avatars.githubusercontent.com/nshahpazov",
      "profile": "https://www.linkedin.com/in/nshahpazov/",
      "contributions": [
        "doc"
      ]
    },
    {
      "login": "dainelli98",
      "name": "Daniel Martín Martínez",
      "avatar_url": "https://avatars.githubusercontent.com/dainelli98",
      "profile": "https://www.linkedin.com/in/daniel-martin-martinez",
      "contributions": [
        "doc",
        "bug"
      ]
    },
    {
      "login": "nilesh05apr",
      "name": "Nilesh Kumar",
      "avatar_url": "https://avatars.githubusercontent.com/u/65773314?v=4",
      "profile": "https://github.com/nilesh05apr",
      "contributions": [
        "code"
      ]
    },
    {
      "login": "JonathanBechtel",
      "name": "JonathanBechtel",
      "avatar_url": "https://avatars.githubusercontent.com/u/481696?v=4",
      "profile": "https://github.com/JonathanBechtel",
      "contributions": [
        "code",
        "ideas",
        "projectManagement",
        "talk",
        "test"
      ]
    },
    {
      "login": "arnavrneo",
      "name": "Arnav",
      "avatar_url": "https://avatars.githubusercontent.com/u/48650781?v=4",
      "profile": "https://github.com/arnavrneo",
      "contributions": [
        "code"
      ]
    },
    {
      "login": "erjieyong",
      "name": "Er Jie Yong",
      "avatar_url": "https://avatars.githubusercontent.com/u/109052378?v=4",
      "profile": "https://www.linkedin.com/in/erjieyong",
      "contributions": [
        "bug",
        "code"
      ]
    },
    {
      "login": "mateuja",
      "name": "Jaume Mateu",
      "avatar_url": "https://avatars.githubusercontent.com/mateuja",
      "profile": "https://github.com/mateuja",
      "contributions": [
        "code"
      ]
    },
    {
      "login": "aaronrmm",
      "name": "Aaron Margolese-Malin",
      "avatar_url": "https://avatars.githubusercontent.com/u/1742879?v=4",
      "profile": "https://github.com/aaronrmm",
      "contributions": [
        "bug"
      ]
    },
    {
      "login": "klam-data",
      "name": "Kevin Lam",
      "avatar_url": "https://avatars.githubusercontent.com/u/114420932?s=400&v=4",
      "profile": "https://www.linkedin.com/in/kevinlam2",
      "contributions": [
        "code",
        "example",
        "test"
      ]
    },
    {
      "login": "mgorlin",
      "name": "Margaret Gorlin",
      "avatar_url": "",
      "profile": "https://www.linkedin.com/in/margaret-gorlin/",
      "contributions": [
        "code",
        "example",
        "test"
      ]
    },
    {
      "login": "pyyim",
      "name": "Paul Yim",
      "avatar_url": "https://avatars.githubusercontent.com/pyyim",
      "profile": "https://www.linkedin.com/in/paulyim97/",
      "contributions": [
        "code",
        "example",
        "test"
      ]
    },
    {
      "login": "snnbotchway",
      "name": "Solomon Botchway",
      "avatar_url": "https://avatars.githubusercontent.com/u/62394255?v=4",
      "profile": "https://www.linkedin.com/in/solomon-botchway-a1383821b/",
      "contributions": [
        "maintenance"
      ]
    },
    {
      "login": "hoesler",
      "name": "Christoph Hösler",
      "avatar_url": "https://avatars.githubusercontent.com/u/1052770?v=4",
      "profile": "https://www.linkedin.com/in/hoesler/",
      "contributions": [
        "code"
      ]
    },
    {
      "login": "pranavvp16",
      "name": "Pranav Prajapati",
      "avatar_url": "https://avatars.githubusercontent.com/u/94780581?v=4",
      "profile": "https://www.linkedin.com/in/pranav-prajapati-a5b413226/",
      "contributions": [
        "code",
        "test",
        "bug"
      ]
    },
    {
      "login": "romanlutz",
      "name": "Roman Lutz",
      "avatar_url": "https://avatars.githubusercontent.com/u/10245648?v=4",
      "profile": "https://www.linkedin.com/in/romanlutz/",
      "contributions": [
        "doc"
      ]
    },
    {
      "login": "DBCerigo",
      "name": "Daniel Burkhardt Cerigo",
      "avatar_url": "https://avatars.githubusercontent.com/u/8318425?v=4",
      "profile": "https://github.com/DBCerigo",
      "contributions": [
        "code"
      ]
    },
    {
      "login": "alex-hh",
      "name": "Alex Hawkins-Hooker",
      "avatar_url": "https://avatars.githubusercontent.com/u/5719745?v=4",
      "profile": "https://github.com/alex-hh",
      "contributions": [
        "code"
      ]
    },
    {
      "login": "ali-tny",
      "name": "Ali Teeney",
      "avatar_url": "https://avatars.githubusercontent.com/u/26010073?v=4",
      "profile": "https://github.com/ali-tny",
      "contributions": [
        "code"
      ]
    },
    {
      "login": "ShivamPathak99",
      "name": "Shivam Pathak",
      "avatar_url": "https://avatars.githubusercontent.com/u/98941325?s=400&v=4",
      "profile": "https://github.com/ShivamPathak99",
      "contributions": [
        "doc"
      ]
    },
    {
      "login": "SamiAlavi",
      "name": "Sami Alavi",
      "avatar_url": "https://avatars.githubusercontent.com/u/32700289?v=4",
      "profile": "https://github.com/SamiAlavi",
      "contributions": [
        "code",
        "maintenance"
      ]
    },
    {
      "login": "yarnabrina",
      "name": "Anirban Ray",
      "avatar_url": "https://avatars.githubusercontent.com/u/39331844?v=4",
      "profile": "https://github.com/yarnabrina/",
      "contributions": [
        "bug",
        "code",
        "doc",
        "ideas",
        "maintenance",
        "mentoring",
        "question",
        "review",
        "test"
      ]
    },
    {
      "login": "dashapetr",
      "name": "Darya Petrashka",
      "avatar_url": "https://avatars.githubusercontent.com/u/54349415?v=4",
      "profile": "https://github.com/dashapetr",
      "contributions": [
        "doc"
      ]
    },
    {
      "login": "luca-miniati",
      "name": "Luca Miniati",
      "avatar_url": "https://avatars.githubusercontent.com/u/87467600?v=4",
      "profile": "https://github.com/luca-miniati",
      "contributions": [
        "code",
        "doc"
      ]
    },
    {
      "login": "marrov",
      "name": "Marc Rovira",
      "avatar_url": "https://avatars.githubusercontent.com/u/54272586?v=4",
      "profile": "https://github.com/marrov",
      "contributions": [
        "design",
        "doc",
        "ideas",
        "mentoring",
        "projectManagement",
        "talk"
      ]
    },
    {
      "login": "Taise228",
      "name": "Taisei Yamamoto",
      "avatar_url": "https://avatars.githubusercontent.com/u/95762401?s=400&v=4",
      "profile": "https://github.com/Taise228",
      "contributions": [
        "code"
      ]
    },
    {
      "login": "CTFallon",
      "name": "Colin Fallon",
      "avatar_url": "https://avatars.githubusercontent.com/u/19725980?v=4",
      "profile": "https://github.com/CTFallon",
      "contributions": [
        "doc"
      ]
    },
    {
      "login": "mgazian000",
      "name": "Michael Gaziani",
      "avatar_url": "https://avatars.githubusercontent.com/mgazian000",
      "profile": "https://github.com/mgazian000",
      "contributions": [
        "doc"
      ]
    },
    {
      "login": "alan191006",
      "name": "Alan Huynh",
      "avatar_url": "https://avatars.githubusercontent.com/alan191006",
      "profile": "https://github.com/alan191006",
      "contributions": [
        "code"
      ]
    },
    {
      "login": "felipeangelimvieira",
      "name": "Felipe Angelim",
      "avatar_url": "https://avatars.githubusercontent.com/felipeangelimvieira",
      "profile": "https://github.com/felipeangelimvieira",
      "contributions": [
        "code",
        "bug"
      ]
    },
    {
      "login": "janpipek",
      "name": "Jan Pipek",
      "avatar_url": "https://avatars.githubusercontent.com/janpipek",
      "profile": "https://github.com/janpipek",
      "contributions": [
        "code"
      ]
    },
    {
      "login": "Gigi1111",
      "name": "Chung-Fan Tsai",
      "avatar_url": "https://avatars.githubusercontent.com/Gigi1111",
      "profile": "https://github.com/Gigi1111",
      "contributions": [
        "test"
      ]
    },
    {
      "login": "eyjo",
      "name": "Eyjólfur Sigurðsson",
      "avatar_url": "https://avatars.githubusercontent.com/eyjo",
      "profile": "https://github.com/eyjo",
      "contributions": [
        "code",
        "doc"
      ]
    },
    {
      "login": "julia-kraus",
      "name": "Julia Kraus",
      "avatar_url": "https://avatars.githubusercontent.com/julia-kraus",
      "profile": "https://github.com/julia-kraus",
      "contributions": [
        "doc",
        "code",
        "test"
      ]
    },
    {
      "login": "davidgilbertson",
      "name": "David Gilbertson",
      "avatar_url": "https://avatars.githubusercontent.com/u/4443482?v=4",
      "profile": "https://github.com/davidgilbertson",
      "contributions": [
        "code",
        "bug"
      ]
    },
    {
      "login": "MBristle",
      "name": "Mirko Bristle",
      "avatar_url": "https://avatars.githubusercontent.com/MBristle",
      "profile": "https://github.com/MBristle",
      "contributions": [
        "bug",
        "code",
        "doc",
        "test"
      ]
    },
    {
      "login": "MCRE-BE",
      "name": "Mathias Creemers",
      "avatar_url": "https://avatars.githubusercontent.com/u/99316631",
      "profile": "https://github.com/MCRE-BE",
      "contributions": [
        "bug",
        "code"
      ]
    },
    {
      "login": "Ram0nB",
      "name": "Ramon Bussing",
      "avatar_url": "https://avatars.githubusercontent.com/u/45173421",
      "profile": "https://github.com/Ram0nB",
      "contributions": [
        "doc",
        "code",
        "bug",
        "test"
      ]
    },
    {
      "login": "hazrulakmal",
      "name": "Hazrul Akmal",
      "avatar_url": "https://avatars.githubusercontent.com/u/24774385?v=4",
      "profile": "https://github.com/hazrulakmal",
      "contributions": [
        "code",
        "doc",
        "bug",
        "test"
      ]
    },
    {
      "login": "hliebert",
      "name": "Helge Liebert",
      "avatar_url": "https://avatars.githubusercontent.com/u/20834265",
      "profile": "https://github.com/hliebert",
      "contributions": [
        "bug",
        "code",
        "doc",
        "test"
      ]
    },
    {
      "login": "alexfilothodoros",
      "name": "Alexandros Filothodoros",
      "avatar_url": "https://avatars.githubusercontent.com/u/6419847?v=4",
      "profile": "https://github.com/alexfilothodoros",
      "contributions": [
        "doc",
        "maintenance"
      ]
    },
    {
      "login": "ali-parizad",
      "name": "Ali Parizad",
      "avatar_url": "https://avatars.githubusercontent.com/u/13907016?v=4",
      "profile": "https://github.com/ali-parizad",
      "contributions": [
        "code"
      ]
    },
    {
      "login": "BensHamza",
      "name": "Hamza Benslimane",
      "avatar_url": "https://avatars.githubusercontent.com/u/96446862?v=4",
      "profile": "https://github.com/BensHamza",
      "contributions": [
        "bug",
        "code"
      ]
    },
    {
      "login": "sz85512678",
      "name": "Zhen Shao",
      "avatar_url": "https://avatars.githubusercontent.com/sz85512678",
      "profile": "https://github.com/sz85512678",
      "contributions": [
        "code"
      ]
    },
    {
      "login": "Vasudeva-bit",
      "name": "Vasudeva Kilaru",
      "avatar_url": "https://avatars.githubusercontent.com/u/70791259?v=4",
      "profile": "https://github.com/Vasudeva-bit",
      "contributions": [
        "code",
        "doc"
      ]
    },
    {
      "login": "geronimos",
      "name": "Geronimo Bergk",
      "avatar_url": "https://avatars.githubusercontent.com/u/29955288?s=96&v=4",
      "profile": "https://github.com/geronimos",
      "contributions": [
        "bug",
        "code"
      ]
    },
    {
      "login": "julnow",
      "name": "Julian Nowak",
      "avatar_url": "https://avatars.githubusercontent.com/u/21206185?v=4",
      "profile": "https://github.com/julnow",
      "contributions": [
        "bug",
        "code"
      ]
    },
    {
      "login": "pirnerjonas",
      "name": "Jonas Pirner",
      "avatar_url": "https://avatars.githubusercontent.com/u/48887249?v=4",
      "profile": "https://github.com/pirnerjonas",
      "contributions": [
        "doc"
      ]
    },
    {
      "login": "adamkells",
      "name": "Adam Kells",
      "avatar_url": "https://avatars.githubusercontent.com/u/19709277?v=4",
      "profile": "https://github.com/adamkells",
      "contributions": [
        "test"
      ]
    },
    {
      "login": "YHallouard",
      "name": "Yann Hallouard",
      "avatar_url": "https://avatars.githubusercontent.com/YHallouard",
      "profile": "https://www.linkedin.com/in/yann-hallouard/",
      "contributions": [
        "code",
        "test"
      ]
    },
    {
      "login": "xansh",
      "name": "Ansh Kumar",
      "avatar_url": "https://avatars.githubusercontent.com/u/65403652?s=400&u=a45b5dcca057cfaef737d5fab99850aca6da1607&v=4",
      "profile": "https://github.com/xansh",
      "contributions": [
        "doc"
      ]
    },
    {
      "login": "tpvasconcelos",
      "name": "Tomas P. de Vasconcelos",
      "avatar_url": "https://avatars.githubusercontent.com/u/17701527?v=4",
      "profile": "https://github.com/tpvasconcelos",
      "contributions": [
        "bug",
        "code"
      ]
    },
    {
      "login": "rahulporuri",
      "name": "Poruri Sai Rahul",
      "avatar_url": "https://avatars.githubusercontent.com/u/1926457?v=4",
      "profile": "https://github.com/rahulporuri",
      "contributions": [
        "doc"
      ]
    },
    {
      "login": "fspinna",
      "name": "Francesco Spinnato",
      "avatar_url": "https://avatars.githubusercontent.com/u/35352023?v=4",
      "profile": "https://github.com/fspinna",
      "contributions": [
        "code"
      ]
    },
    {
      "login": "sbuse",
      "name": "Simon B.",
      "avatar_url": "https://avatars.githubusercontent.com/u/24408707?v=4",
      "profile": "https://github.com/sbuse",
      "contributions": [
        "code"
      ]
    },
    {
      "login": "sd2k",
      "name": "Ben Sully",
      "avatar_url": "https://avatars.githubusercontent.com/u/5464991?&v=4",
      "profile": "https://github.com/sd2k",
      "contributions": [
        "bug",
        "code"
      ]
    },
    {
      "login": "wayneadams",
      "name": "Wayne Adams",
      "avatar_url": "https://avatars.githubusercontent.com/u/15034841?s=400&u=d717e9945910bcc844c5e64cd56d570c6cc4e8e6&v=4",
      "profile": "https://github.com/wayneadams",
      "contributions": [
        "doc"
      ]
    },
    {
      "login": "sanjayk0508",
      "name": "Sanjay Kumar",
      "avatar_url": "https://avatars.githubusercontent.com/u/102804548?v=4",
      "profile": "https://github.com/sanjayk0508",
      "contributions": [
        "test"
      ]
    },
    {
      "login": "sssilvar",
      "name": "Santiago Smith Silva",
      "avatar_url": "https://avatars.githubusercontent.com/u/16252054?v=4",
      "profile": "https://github.com/sssilvar",
      "contributions": [
        "code"
      ]
    },
    {
      "login": "DManowitz",
      "name": "David Manowitz",
      "avatar_url": "https://avatars.githubusercontent.com/u/66927103?v=4",
      "profile": "https://github.com/DManowitz",
      "contributions": [
        "bug",
        "maintenance"
      ]
    },
    {
      "login": "ninedigits",
      "name": "Max Frohlich",
      "avatar_url": "https://avatars.githubusercontent.com/u/16393653?v=4",
      "profile": "https://www.linkedin.com/in/maxfrohlich/",
      "contributions": [
        "code",
        "ideas",
        "maintenance"
      ]
    },
    {
      "login": "steenrotsman",
      "name": "Stijn J. Rotman",
      "avatar_url": "https://avatars.githubusercontent.com/u/78110080?s=400&v=4",
      "profile": "https://github.com/steenrotsman",
      "contributions": [
        "code",
        "doc"
      ]
    },
    {
      "login": "tvdboom",
      "name": "Mavs",
      "avatar_url": "https://avatars.githubusercontent.com/u/32366550?v=4",
      "profile": "https://github.com/tvdboom",
      "contributions": [
        "code"
      ]
    },
    {
      "login": "Cyril-Meyer",
      "name": "Cyril Meyer",
      "avatar_url": "https://avatars.githubusercontent.com/u/69190238?v=4",
      "profile": "https://cyrilmeyer.eu/",
      "contributions": [
        "bug",
        "code",
        "test"
      ]
    },
    {
      "login": "Abhay-Lejith",
      "name": "Abhay Lejith",
      "avatar_url": "https://avatars.githubusercontent.com/u/120819228?s=96&v=4",
      "profile": "https://github.com/Abhay-Lejith",
      "contributions": [
        "bug",
        "code"
      ]
    },
    {
      "login": "ShreeshaM07",
      "name": "Shreesha M",
      "avatar_url": "https://avatars.githubusercontent.com/u/120820143?s=400&v=4",
      "profile": "https://github.com/ShreeshaM07",
      "contributions": [
        "bug",
        "code",
        "test"
      ]
    },
    {
      "login": "geetu040",
      "name": "Armaghan",
      "avatar_url": "https://avatars.githubusercontent.com/u/90601662?s=96&v=4",
      "profile": "https://github.com/geetu040",
      "contributions": [
        "code",
        "doc",
        "maintenance"
      ]
    },
    {
      "login": "SaiRevanth25",
      "name": "Sai Revanth Gowravajhala",
      "avatar_url": "https://avatars.githubusercontent.com/SaiRevanth25",
      "profile": "https://github.com/SaiRevanth25",
      "contributions": [
        "code",
        "bug"
      ]
    },
    {
      "login": "XinyuWuu",
      "name": "Xinyu Wu",
      "avatar_url": "https://avatars.githubusercontent.com/u/57612792?v=4",
      "profile": "https://github.com/XinyuWuu",
      "contributions": [
        "bug",
        "code",
        "test"
      ]
    },
    {
      "login": "meraldoantonio",
      "name": "Meraldo Antonio",
      "avatar_url": "https://avatars.githubusercontent.com/u/37468543?v=4",
      "profile": "https://github.com/meraldoantonio",
      "contributions": [
        "bug",
        "code",
        "doc",
        "test"
      ]
    },
    {
      "login": "memeo-pro",
      "name": "Yash Edake",
      "avatar_url": "https://avatars.githubusercontent.com/memeo-pro",
      "profile": "https://github.com/MEMEO-PRO",
      "contributions": [
        "maintenance",
        "bug"
      ]
    },
    {
      "login": "deysanjeeb",
      "name": "Sanjeeb Dey",
      "avatar_url": "https://avatars.githubusercontent.com/u/39940629?v=4",
      "profile": "https://github.com/deysanjeeb",
      "contributions": [
        "maintenance"
      ]
    },
    {
      "login": "YashKhare20",
      "name": "Yash Khare",
      "avatar_url": "https://avatars.githubusercontent.com/u/92680366?s=400",
      "profile": "https://github.com/YashKhare20",
      "contributions": [
        "code",
        "doc"
      ]
    },
    {
      "login": "ianspektor",
      "name": "Ian Spektor",
      "avatar_url": "https://avatars.githubusercontent.com/u/49082859?v=4",
      "profile": "https://github.com/ianspektor",
      "contributions": [
        "code",
        "doc"
      ]
    },
    {
      "login": "javiber",
      "name": "Javier Berneche",
      "avatar_url": "https://avatars.githubusercontent.com/u/3588715?v=4",
      "profile": "https://github.com/javiber",
      "contributions": [
        "code",
        "doc"
      ]
    },
    {
      "login": "fnhirwa",
      "name": "Felix Hirwa Nshuti",
      "avatar_url": "https://avatars.githubusercontent.com/u/67042527?s=64&v=4",
      "profile": "https://github.com/fnhirwa",
      "contributions": [
        "code",
        "maintenance"
      ]
    },
    {
      "login": "SamruddhiNavale",
      "name": "Samruddhi Navale",
      "avatar_url": "https://avatars.githubusercontent.com/u/86359115?v=4",
      "profile": "https://github.com/SamruddhiNavale",
      "contributions": [
        "doc"
      ]
    },
    {
      "login": "vandit98",
      "name": "Vandit Tyagi",
      "avatar_url": "https://avatars.githubusercontent.com/u/91458535?v=4",
      "profile": "https://github.com/vandit98",
      "contributions": [
        "doc"
      ]
    },
    {
      "login": "ArthrowAbstract",
      "name": "Devanshu Sinha",
      "avatar_url": "https://avatars.githubusercontent.com/u/38614120?v=4",
      "profile": "https://github.com/ArthrowAbstract",
      "contributions": [
        "code"
      ]
    },
    {
      "login": "MMTrooper",
      "name": "Michael Mwimali",
      "avatar_url": "https://avatars.githubusercontent.com/u/89777534?v=4",
      "profile": "https://github.com/MMTrooper",
      "contributions": [
        "code"
      ]
    },
    {
      "login": "manuel-munoz-aguirre",
      "name": "Manuel Muñoz Aguirre",
      "avatar_url": "https://avatars.githubusercontent.com/u/5576458?v=4",
      "profile": "https://github.com/manuel-munoz-aguirre",
      "contributions": [
        "doc"
      ]
    },
    {
      "login": "Abelarm",
      "name": "Luigi Giugliano",
      "avatar_url": "https://avatars.githubusercontent.com/u/6976921?v=4",
      "profile": "https://github.com/Abelarm",
      "contributions": [
        "code"
      ]
    },
    {
      "login": "morestart",
      "name": "ctl",
      "avatar_url": "https://avatars.githubusercontent.com/u/35556811",
      "profile": "https://github.com/morestart",
      "contributions": [
        "bug"
      ]
    },
    {
      "login": "anteemony",
      "name": "Anthony Okonneh",
      "avatar_url": "https://avatars.githubusercontent.com/u/90141191?v=4",
      "profile": "https://github.com/Anteemony",
      "contributions": [
        "doc"
      ]
    },
    {
      "login": "ssabarwal",
      "name": "Shlok Sabarwal",
      "avatar_url": "https://gravatar.com/avatar/cbdbaac712ae282d730cd3028e862d45?s=400&d=robohash&r=x",
      "prifle": "https://www.github.com/shlok191/",
      "contributions": [
        "code"
      ]
    },
    {
      "login": "mobley-trent",
      "name": "Eddy Oyieko",
      "avatar_url": "https://avatars.githubusercontent.com/u/67474838?v=4",
      "profile": "https://github.com/mobley-trent",
      "contributions": [
        "code",
        "doc"
      ]
    },
    {
      "login": "toandaominh1997",
      "name": "Henry Dao",
      "avatar_url": "https://avatars.githubusercontent.com/u/18400648?v=4",
      "profile": "https://github.com/toandaominh1997",
      "contributions": [
        "bug",
        "code",
        "test"
      ]
    },
    {
      "login": "slavik57",
      "name": "Slava Shpitalny",
      "avatar_url": "https://avatars.githubusercontent.com/u/6184997?v=4",
      "profile": "https://github.com/slavik57",
      "contributions": [
        "maintenance"
      ]
    },
    {
      "login": "cedricdonie",
      "name": "Cedric Donié",
      "avatar_url": "https://avatars.githubusercontent.com/u/6626593?v=4",
      "profile": "https://github.com/cedricdonie",
      "contributions": [
        "bug",
        "code"
      ]
    },
    {
      "login": "helloplayer1",
      "name": "Julian Haderlein",
      "avatar_url": "https://avatars.githubusercontent.com/u/32032467?v=4",
      "profile": "https://github.com/helloplayer1",
      "contributions": [
        "doc"
      ]
    },
    {
      "login": "ishanpai",
      "name": "Ishan Paidhungat",
      "avatar_url": "https://avatars.githubusercontent.com/u/73134788?v=4",
      "profile": "https://github.com/ishanpai",
      "contributions": [
        "code",
        "doc"
      ]
    },
    {
      "login": "gareth-brown-86",
      "name": "Gareth Brown",
      "avatar_url": "https://avatars.githubusercontent.com/u/89069265?s=400&u=f6dc19c786a1762fcb7cdbb04f7f30bee9bd0240&v=4",
      "profile": "https://github.com/gareth-brown-86",
      "contributions": [
        "code",
        "bug"
      ]
    },
    {
      "login": "duydl",
      "name": "Duy Do Le",
      "avatar_url": "https://avatars.githubusercontent.com/u/56506156?v=4",
      "profile": "https://github.com/duydl",
      "contributions": [
        "code",
        "doc",
        "maintenance"
      ]
    },
    {
      "login": "ksharma6",
      "name": "Kishen Sharma",
      "avatar_url": "https://avatars.githubusercontent.com/u/142558351?v=4",
      "profile": "https://github.com/ksharma6",
      "contributions": [
        "bug",
        "code"
      ]
    },
    {
      "login": "benshaw2",
      "name": "Ben Shaw",
      "avatar_url": "https://avatars.githubusercontent.com/u/54603799?v=4",
      "profile": "https://github.com/benshaw2",
      "contributions": [
        "bug",
        "code",
        "doc"
      ]
    },
    {
      "login": "doberbauer",
      "name": "Daniel Oberbauer",
      "avatar_url": "https://avatars.githubusercontent.com/u/81889558?v=4",
      "profile": "https://github.com/doberbauer",
      "contributions": [
        "bug",
        "code"
      ]
    },
    {
      "login": "AlexeyOm",
      "name": "Alexey Omelchenko",
      "avatar_url": "https://avatars.githubusercontent.com/u/11708514?v=4",
      "profile": "https://github.com/AlexeyOm",
      "contributions": [
        "doc"
      ]
    },
    {
      "login": "fr1ll",
      "name": "Will Sanger",
      "avatar_url": "https://avatars.githubusercontent.com/u/29168593?v=4",
      "profile": "https://github.com/fr1ll",
      "contributions": [
        "code",
        "doc"
      ]
    },
    {
      "login": "alexander-lakocy",
      "name": "Alex Lakocy",
      "avatar_url": "https://avatars.githubusercontent.com/alexander-lakocy",
      "profile": "https://github.com/alexander-lakocy",
      "contributions": [
        "doc"
      ]
    },
    {
      "login": "mk406",
      "name": "Miguel Krause",
      "avatar_url": "https://avatars.githubusercontent.com/u/78024411?v=4",
      "profile": "https://github.com/mk406",
      "contributions": [
        "code"
      ]
    },
    {
      "login": "bastisar",
      "name": "Sebastian Hien",
      "avatar_url": "https://avatars.githubusercontent.com/u/142449680?v=4",
      "profile": "https://github.com/bastisar",
      "contributions": [
        "code",
        "bug",
        "test"
      ]
    },
    {
      "login": "mateuszkasprowicz",
      "name": "Mateusz Kasprowicz",
      "avatar_url": "https://avatars.githubusercontent.com/mateuszkasprowicz",
      "profile": "https://github.com/mateuszkasprowicz",
      "contributions": [
        "code",
        "test"
      ]
    },
    {
      "login": "DinoBektesevic",
      "name": "Dino Bektesevic",
      "avatar_url": "https://avatars.githubusercontent.com/u/29500910?v=4?s=100",
      "profile": "https://github.com/DinoBektesevic",
      "contributions": [
        "code",
        "maintenance"
      ]
    },
    {
      "login": "wirrywoo",
      "name": "Wilson Cheung",
      "avatar_url": "https://avatars.githubusercontent.com/u/148647848?v=4?s=100",
      "profile": "https://github.com/wirrywoo",
      "contributions": [
        "code",
        "doc"
      ]
    },
    {
      "login": "janasberger",
      "name": "Jana Schmidberger",
      "avatar_url": "https://avatars.githubusercontent.com/u/111234477?v=4",
      "profile": "https://github.com/janasberger",
      "contributions": [
        "business",
        "ideas",
        "projectManagement"
      ]
    },
    {
      "login": "kirilral",
      "name": "Kiril Ralinovski",
      "avatar_url": "https://avatars.githubusercontent.com/u/34281484?v=4",
      "profile": "https://github.com/kirilral",
      "contributions": [
        "ideas",
        "mentoring",
        "projectManagement",
        "talk"
      ]
    },
    {
      "login": "onyekaugochukwu",
      "name": "Ugochukwu Onyeka",
      "avatar_url": "https://avatars.githubusercontent.com/u/92909501?v=4",
      "profile": "https://github.com/onyekaugochukwu",
      "contributions": [
        "business",
        "doc",
        "ideas",
        "mentoring",
        "projectManagement"
      ]
    },
    {
      "login": "wpdonders",
      "name": "Wouter Donders",
      "avatar_url": "https://avatars.githubusercontent.com/u/1868824?v=4?s=100",
      "profile": "https://github.com/wpdonders",
      "contributions": [
        "code",
        "test"
      ]
    },
    {
      "login": "madhuri723",
      "name": "Madhuri",
      "avatar_url": "https://avatars.githubusercontent.com/u/108001973?v=4&size=64",
      "profile": "https://www.linkedin.com/in/madhuri-agarwal-166080209/",
      "contributions": [
        "doc"
      ]
    },
    {
      "login": "Saptarshi-Bandopadhyay",
      "name": "Saptarshi Bandopadhyay",
      "avatar_url": "https://avatars.githubusercontent.com/u/88289395?v=4",
      "profile": "https://github.com/Saptarshi-Bandopadhyay",
      "contributions": [
        "doc"
      ]
    },
    {
      "login": "Dehelaan",
      "name": "Nihal Chaudhary",
      "avatar_url": "https://avatars.githubusercontent.com/u/120308161?s=400&v=4",
      "profile": "https://github.com/Dehelaan",
      "contributions": [
        "doc"
      ]
    },
    {
      "login": "vedantag17",
      "name": "Vedant Agrawal",
      "avatar_url": "https://avatars.githubusercontent.com/u/118207011?v=4",
      "profile": "https://github.com/vedantag17",
      "contributions": [
        "doc",
        "code"
      ]
    },
    {
      "login": "jan-mue",
      "name": "Jan Müller",
      "avatar_url": "https://avatars.githubusercontent.com/u/6440416?v=4",
      "profile": "https://github.com/jan-mue",
      "contributions": [
        "doc"
      ]
    },
    {
      "login": "markussagen",
      "name": "Markus Sagen",
      "avatar_url": "https://avatars.githubusercontent.com/u/20767068?v=4",
      "profile": "https://github.com/markussagen",
      "contributions": [
        "code",
        "example"
      ]
    },
    {
      "login": "Z-Fran",
      "name": "Jindong Zhang",
      "avatar_url": "https://avatars.githubusercontent.com/u/49083766?v=4",
      "profile": "https://github.com/Z-Fran",
      "contributions": [
        "code"
      ]
    },
    {
      "login": "RigvedManoj",
      "name": "Rigved Manoj",
      "avatar_url": "https://avatars.githubusercontent.com/u/28307990?v=4",
      "profile": "https://github.com/RigvedManoj",
      "contributions": [
        "code"
      ]
    },
    {
      "login": "phoeenniixx",
      "name": "Aryan Saini",
      "avatar_url": "https://avatars.githubusercontent.com/u/116151399?v=4",
      "profile": "https://github.com/phoeenniixx",
      "contributions": [
        "code",
        "doc"
      ]
    },
    {
      "login": "Garve",
      "name": "Robert Kübler",
      "avatar_url": "https://avatars.githubusercontent.com/u/932327?v=4",
      "profile": "https://linkedin.com/in/robert-kuebler",
      "contributions": [
        "bug",
        "code"
      ]
    },
    {
      "login": "RobotPsychologist",
      "name": "Christopher Risi",
      "avatar_url": "https://avatars.githubusercontent.com/u/110344005?&v=4",
      "profile": "https://github.com/RobotPsychologist",
      "contributions": [
        "bug",
        "example",
        "tutorial"
      ]
    },
    {
      "login": "VectorNd",
      "name": "Rishabh Kamboj",
      "avatar_url": "https://avatars.githubusercontent.com/u/111004091?v=4",
      "profile": "https://github.com/VectorNd",
      "contributions": [
        "code"
      ]
    },
    {
      "login": "jusssch",
      "name": "Julius Schmid",
      "avatar_url": "https://avatars.githubusercontent.com/jusssch",
      "profile": "https://github.com/jusssch",
      "contributions": [
        "code"
      ]
    },
    {
      "login": "jgyfutub",
      "name": "Vedant Pandey",
      "avatar_url": "https://avatars.githubusercontent.com/u/97391064?s=400&v=4",
      "profile": "https://github.com/jgyfutub",
      "contributions": [
        "code"
      ]
    },
    {
      "login": "manolotis",
      "name": "Manuel Muñoz Sánchez",
      "avatar_url": "https://avatars.githubusercontent.com/manolotis",
      "profile": "https://github.com/manolotis",
      "contributions": [
        "doc"
      ]
    },
    {
      "login": "vagechirkov",
      "name": "Valerii Chirkov",
      "avatar_url": "https://avatars.githubusercontent.com/vagechirkov",
      "profile": "https://github.com/vagechirkov",
      "contributions": [
        "code",
        "doc"
      ]
    },
    {
      "login": "tajir0",
      "name": "Jinrong Tang",
      "avatar_url": "https://avatars.githubusercontent.com/u/36022362",
      "profile": "https://github.com/tajir0",
      "contributions": [
        "code",
        "test"
      ]
    },
    {
      "login": "PranavBhatP",
      "name": "PranavBhatP",
      "avatar_url": "https://avatars.githubusercontent.com/PranavBhatP",
      "profile" :"https://github.com/PranavBhatP",
      "contributions": [
        "doc"
      ]
    },
    {
      "login": "mjste",
      "name": "Michał Stefanik",
      "avatar_url": "https://avatars.githubusercontent.com/mjste",
      "profile": "https://github.com/mjste",
      "contributions": [
        "doc"
      ]
    },
    {
      "login": "Sohaib-Ahmed21",
      "name": "Sohaib Ahmed",
      "avatar_url": "https://avatars.githubusercontent.com/Sohaib-Ahmed21",
      "profile": "https://github.com/Sohaib-Ahmed21",
      "contributions": [
        "code"
      ]
    },
    {
      "login": "HarshvirSandhu",
      "name": "Harshvir Sandhu",
      "avatar_url": "https://avatars.githubusercontent.com/HarshvirSandhu",
      "profile": "https://github.com/HarshvirSandhu",
      "contributions": [
        "code"
      ]
    },
    {
      "login": "alyssadsouza",
      "name": "Alyssa D'Souza",
      "avatar_url": "https://avatars.githubusercontent.com/alyssadsouza",
      "profile": "https://github.com/alyssadsouza",
      "contributions": [
        "code"
      ]
    },
    {
      "login": "ShivamJ07",
      "name": "Shivam Singal",
      "avatar_url": "https://avatars.githubusercontent.com/ShivamJ07",
      "profile": "https://github.com/ShivamJ07",
      "contributions": [
        "bug",
        "code"
      ]
    },
    {
      "login": "satvshr",
      "name": "Satvik Mishra",
      "avatar_url": "https://avatars.githubusercontent.com/u/112589278",
      "profile": "https://github.com/satvshr",
      "contributions": [
        "code",
        "bug"
      ]
    },
    {
      "login": "tanvincible",
      "name": "Tanvi Pooranmal Meena",
      "avatar_url": "https://avatars.githubusercontent.com/tanvincible",
      "profile": "https://github.com/tanvincible",
      "contributions": [
        "code",
        "doc"
      ]
    },
    {
      "login": "y-mx",
      "name": "Yimeng Xie",
      "avatar_url": "https://avatars.githubusercontent.com/y-mx",
      "profile": "https://github.com/y-mx",
      "contributions": [
        "code"
      ]
    },
    {
      "login": "jgyasu",
      "name": "Jigyasu",
      "avatar_url": "https://avatars.githubusercontent.com/u/94278611",
      "profile": "https://jgyasu.github.io",
      "contributions": [
        "code",
        "bug",
        "test",
        "doc"
      ]
    },
    {
      "login": "Adarsh2345",
      "name": "Adarsh J",
      "avatar_url": "https://avatars.githubusercontent.com/u/130629672?v=4",
      "profile": "https://github.com/Adarsh2345",
      "contributions": [
        "doc"
      ]
    },
    {
      "login": "skinan",
      "name": "Muhammad Sakib Khan Inan",
      "avatar_url": "https://avatars.githubusercontent.com/skinan",
      "profile": "https://github.com/skinan",
      "contributions": [
        "doc"
      ]
    },
    {
      "login": "gavinkatz001",
      "name": "Gavin Katz",
      "avatar_url": "https://avatars.githubusercontent.com/u/124807974?v=4",
      "profile": "https://github.com/gavinkatz001",
      "contributions": [
        "doc",
        "code"
      ]
    },
    {
      "login": "lenaklosik",
      "name": "Lena Klosik",
      "avatar_url": "https://avatars.githubusercontent.com/lenaklosik",
      "profile": "https://github.com/lenaklosik",
      "contributions": [
        "code"
      ]
    },
    {
      "login": "marcosfelt",
      "name": "Kobi Felton",
      "avatar_url": "https://avatars.githubusercontent.com/u/25933639?v=4",
      "profile": "https://github.com/marcosfelt",
      "contributions": [
        "code"
      ]
    },
    {
      "login": "b9junkers",
      "name": "Shounak Shirodkar",
      "avatar_url": "https://avatars.githubusercontent.com/u/54496663?v=4",
      "profile": "https://github.com/b9junkers",
      "contributions": [
        "doc"
      ]
    },
    {
      "login": "Utkarsh-Aggarwal",
      "name": "Utkarsh Aggarwal",
      "avatar_url": "https://avatars.githubusercontent.com/Utkarsh-Aggarwal",
      "profile": "https://github.com/Utkarsh-Aggarwal",
      "contributions": [
        "code",
        "doc",
        "bug"
      ]
    },
    {
      "login": "VjayRam",
      "name": "Vijay Ram Enaganti",
      "avatar_url": "https://avatars.githubusercontent.com/u/76694566?v=4",
      "profile": "https://github.com/VjayRam",
      "contributions": [
        "doc"
      ]
    },
    {
      "login": "Ankit-1204",
      "name": "Ankit Upadhyay",
      "avatar_url": "https://avatars.githubusercontent.com/u/112757447?v=4",
      "profile": "https://github.com/Ankit-1204",
      "contributions": [
        "code"
      ]
    },
    {
      "login": "LHoelper",
      "name": "Luca Hölper",
      "avatar_url": "https://avatars.githubusercontent.com/LHoelper",
      "profile": "https://github.com/LHoelper",
      "contributions": [
        "code"
      ]
    },
    {
      "login": "sky0walker99",
      "name": "Muhammed Haroon",
      "avatar_url": "https://avatars.githubusercontent.com/u/106879583?s=96&v=4",
      "profile": "https://github.com/sky0walker99",
      "contributions": [
        "doc"
      ]
    },
    {
      "login": "wilsbj",
      "name": "Brendan Wilson",
      "avatar_url": "https://avatars.githubusercontent.com/u/16727867?v=4",
      "profile": "https://github.com/wilsbj",
      "contributions": [
        "bug",
        "code",
        "maintenance"
      ]
    },
    {
<<<<<<< HEAD
      "login": "oseiskar",
      "name": "Otto Seiskari",
      "avatar_url": "https://avatars.githubusercontent.com/u/1812432?v=4",
      "profile": "https://github.com/oseiskar",
      "contributions": [
        "code",
        "doc",
        "test"
=======
      "login": "tapyu",
      "name": "Rubem Pacelli",
      "avatar_url": "https://avatars.githubusercontent.com/u/22801918?v=4",
      "profile": "https://github.com/tapyu",
      "contributions": [
        "doc"
>>>>>>> 6a69e790
      ]
    }
  ]
}<|MERGE_RESOLUTION|>--- conflicted
+++ resolved
@@ -3444,7 +3444,6 @@
       ]
     },
     {
-<<<<<<< HEAD
       "login": "oseiskar",
       "name": "Otto Seiskari",
       "avatar_url": "https://avatars.githubusercontent.com/u/1812432?v=4",
@@ -3453,14 +3452,15 @@
         "code",
         "doc",
         "test"
-=======
+      ]
+    },
+    {
       "login": "tapyu",
       "name": "Rubem Pacelli",
       "avatar_url": "https://avatars.githubusercontent.com/u/22801918?v=4",
       "profile": "https://github.com/tapyu",
       "contributions": [
         "doc"
->>>>>>> 6a69e790
       ]
     }
   ]
