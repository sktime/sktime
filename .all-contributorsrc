--- conflicted
+++ resolved
@@ -3289,9 +3289,7 @@
       ]
     },
     {
-<<<<<<< HEAD
-      "login": "TanviPooranmal",
-=======
+
       "login": "satvshr",
       "name": "Satvik Mishra",
       "avatar_url": "https://avatars.githubusercontent.com/u/112589278",
@@ -3303,7 +3301,6 @@
     },
     {
       "login": "tanvincible",
->>>>>>> 251fa7f3
       "name": "Tanvi Pooranmal Meena",
       "avatar_url": "https://avatars.githubusercontent.com/TanviPooranmal",
       "profile": "https://github.com/TanviPooranmal",
