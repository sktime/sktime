--- conflicted
+++ resolved
@@ -2377,20 +2377,22 @@
       ]
     },
     {
-<<<<<<< HEAD
       "login": "geronimos",
       "name": "Geronimo Bergk",
       "avatar_url": "https://avatars.githubusercontent.com/u/29955288?s=96&v=4",
       "profile": "https://github.com/geronimos",
       "contributions": [
-=======
+        "bug",
+        "code"
+      ]
+    },
+    {
       "login": "julnow",
       "name": "Julian Nowak",
       "avatar_url": "https://avatars.githubusercontent.com/u/21206185?v=4",
       "profile": "https://github.com/julnow",
       "contributions": [
         "bug",
->>>>>>> d7e16a57
         "code"
       ]
     }
