{
  "projectName": "sktime",
  "projectOwner": "sktime",
  "repoType": "github",
  "repoHost": "https://github.com",
  "commitConvention": "none",
  "files": [
    "CONTRIBUTORS.md"
  ],
  "imageSize": 100,
  "contributorsPerLine": 9,
  "contributorsSortAlphabetically": true,
  "badgeTemplate": "[![All Contributors](https://img.shields.io/badge/all_contributors-<%= contributors.length %>-orange.svg)](#contributors)",
  "skipCi": true,
  "contributors": [
    {
      "login": "fkiraly",
      "name": "Franz Kiraly",
      "avatar_url": "https://avatars1.githubusercontent.com/u/7985502?v=4",
      "profile": "https://github.com/fkiraly",
      "contributions": [
        "blog",
        "bug",
        "business",
        "code",
        "doc",
        "design",
        "eventOrganizing",
        "example",
        "financial",
        "fundingFinding",
        "ideas",
        "maintenance",
        "mentoring",
        "projectManagement",
        "question",
        "review",
        "talk",
        "test",
        "tutorial",
        "video"
      ]
    },
    {
      "login": "sajaysurya",
      "name": "Sajaysurya Ganesh",
      "avatar_url": "https://avatars2.githubusercontent.com/u/25329624?v=4",
      "profile": "https://sajay.online",
      "contributions": [
        "code",
        "doc",
        "design",
        "example",
        "ideas",
        "test",
        "tutorial"
      ]
    },
    {
      "login": "Tomiiwa",
      "name": "Ireoluwatomiwa",
      "avatar_url": "https://avatars.githubusercontent.com/u/61966277?v=4",
      "profile": "https://www.linkedin.com/in/ireoluwatomiwa-sanusi/",
      "contributions": [
        "doc"
      ]
    },
    {
      "login": "TonyBagnall",
      "name": "Tony Bagnall",
      "avatar_url": "https://avatars1.githubusercontent.com/u/9594042?v=4",
      "profile": "http://www.timeseriesclassification.com",
      "contributions": [
        "code",
        "business",
        "doc",
        "design",
        "eventOrganizing",
        "fundingFinding",
        "ideas",
        "projectManagement",
        "question",
        "review",
        "talk",
        "data"
      ]
    },
    {
      "login": "jasonlines",
      "name": "Jason Lines",
      "avatar_url": "https://avatars1.githubusercontent.com/u/38794632?v=4",
      "profile": "http://www.timeseriesclassification.com",
      "contributions": [
        "code",
        "business",
        "doc",
        "design",
        "eventOrganizing",
        "fundingFinding",
        "ideas",
        "projectManagement",
        "question",
        "review",
        "talk",
        "example"
      ]
    },
    {
      "login": "mloning",
      "name": "Markus Löning",
      "avatar_url": "https://avatars3.githubusercontent.com/u/21020482?v=4",
      "profile": "https://github.com/mloning",
      "contributions": [
        "code",
        "test",
        "maintenance",
        "platform",
        "review",
        "infra",
        "example",
        "bug",
        "tutorial",
        "business",
        "doc",
        "design",
        "eventOrganizing",
        "fundingFinding",
        "ideas",
        "projectManagement",
        "question",
        "talk",
        "mentoring",
        "video"
      ]
    },
    {
      "login": "goastler",
      "name": "George Oastler",
      "avatar_url": "https://avatars0.githubusercontent.com/u/7059456?v=4",
      "profile": "https://github.com/goastler",
      "contributions": [
        "code",
        "test",
        "platform",
        "example",
        "doc"
      ]
    },
    {
      "login": "ViktorKaz",
      "name": "ViktorKaz",
      "avatar_url": "https://avatars0.githubusercontent.com/u/33499138?v=4",
      "profile": "https://github.com/ViktorKaz",
      "contributions": [
        "code",
        "doc",
        "design"
      ]
    },
    {
      "login": "abhishek-iitmadras",
      "name": "Abhishek Kumar",
      "avatar_url": "https://avatars.githubusercontent.com/u/142383124?v=4",
      "profile": "https://github.com/abhishek-iitmadras",
      "contributions": [
        "code",
        "infra",
        "bug"
      ]
    },
    {
      "login": "MatthewMiddlehurst",
      "name": "Matthew Middlehurst",
      "avatar_url": "https://avatars0.githubusercontent.com/u/25731235?v=4",
      "profile": "http://www.timeseriesclassification.com",
      "contributions": [
        "code",
        "doc",
        "test",
        "tutorial",
        "review",
        "bug"
      ]
    },
    {
      "login": "miraep8",
      "name": "Mirae Parker",
      "avatar_url": "https://avatars.githubusercontent.com/u/10511777?s=400&u=10a774fd4be767fa3b23a82a98bbfe102c17f0f3&v=4",
      "profile": "https://github.com/miraep8",
      "contributions": [
        "code",
        "test"
      ]
    },
    {
      "login": "jesellier",
      "name": "jesellier",
      "avatar_url": "https://avatars0.githubusercontent.com/u/51952076?v=4",
      "profile": "https://github.com/jesellier",
      "contributions": [
        "code"
      ]
    },
    {
      "login": "James-Large",
      "name": "James Large",
      "avatar_url": "https://avatars0.githubusercontent.com/u/44509982?v=4",
      "profile": "http://www.timeseriesclassification.com/",
      "contributions": [
        "code",
        "doc",
        "test",
        "infra",
        "maintenance"
      ]
    },
    {
      "login": "achieveordie",
      "name": "Sagar Mishra",
      "avatar_url": "https://avatars.githubusercontent.com/u/54197164?v=4",
      "profile": "https://github.com/achieveordie",
      "contributions": [
        "bug",
        "code",
        "ideas",
        "projectManagement",
        "test"
      ]
    },
    {
      "login": "simone-pignotti",
      "name": "simone-pignotti",
      "avatar_url": "https://avatars1.githubusercontent.com/u/44410066?v=4",
      "profile": "https://github.com/simone-pignotti",
      "contributions": [
        "code",
        "bug"
      ]
    },
    {
      "login": "ClaudiaSanches",
      "name": "ClaudiaSanches",
      "avatar_url": "https://avatars3.githubusercontent.com/u/28742178?v=4",
      "profile": "https://github.com/ClaudiaSanches",
      "contributions": [
        "code",
        "test"
      ]
    },
    {
      "login": "aa25desh",
      "name": "aa25desh",
      "avatar_url": "https://avatars1.githubusercontent.com/u/29518290?v=4",
      "profile": "https://github.com/aa25desh",
      "contributions": [
        "code",
        "bug"
      ]
    },
    {
      "login": "matteogales",
      "name": "matteogales",
      "avatar_url": "https://avatars0.githubusercontent.com/u/9269326?v=4",
      "profile": "https://github.com/matteogales",
      "contributions": [
        "code",
        "design",
        "ideas"
      ]
    },
    {
      "login": "prockenschaub",
      "name": "Patrick Rockenschaub",
      "avatar_url": "https://avatars0.githubusercontent.com/u/15381732?v=4",
      "profile": "https://github.com/prockenschaub",
      "contributions": [
        "code",
        "design",
        "ideas",
        "test"
      ]
    },
    {
      "login": "dasgupsa",
      "name": "Saurabh Dasgupta",
      "avatar_url": "https://avatars2.githubusercontent.com/u/10398956?v=4",
      "profile": "https://github.com/dasgupsa",
      "contributions": [
        "code"
      ]
    },
    {
      "login": "angus924",
      "name": "Angus Dempster",
      "avatar_url": "https://avatars0.githubusercontent.com/u/55837131?v=4",
      "profile": "https://github.com/angus924",
      "contributions": [
        "code",
        "test",
        "tutorial"
      ]
    },
    {
      "login": "vnicholson1",
      "name": "Vincent Nicholson",
      "profile": "https://github.com/vnicholson1",
      "contributions": [
        "code"
      ]
    },
    {
      "login": "lnthach",
      "name": "Thach Le Nguyen",
      "avatar_url": "https://avatars0.githubusercontent.com/u/7788363?v=4",
      "profile": "https://github.com/lnthach",
      "contributions": [
        "code",
        "test"
      ]
    },
    {
      "login": "Ayushmaanseth",
      "name": "Ayushmaan Seth",
      "avatar_url": "https://avatars1.githubusercontent.com/u/29939762?v=4",
      "profile": "https://www.linkedin.com/in/ayushmaan-seth-4a96364a/",
      "contributions": [
        "code",
        "review",
        "test",
        "doc",
        "eventOrganizing",
        "tutorial"
      ]
    },
    {
      "login": "Riyabelle25",
      "name": "Riya Elizabeth John",
      "avatar_url": "https://avatars.githubusercontent.com/u/55790848?v=4",
      "contributions": [
        "code"
      ]
    },
    {
      "login": "ninfueng",
      "name": "Ninnart Fuengfusin",
      "avatar_url": "https://avatars2.githubusercontent.com/u/28499769?v=4",
      "profile": "https://github.com/ninfueng",
      "contributions": [
        "code"
      ]
    },
    {
      "login": "big-o",
      "name": "big-o",
      "avatar_url": "https://avatars1.githubusercontent.com/u/1134151?v=4",
      "profile": "https://github.com/big-o",
      "contributions": [
        "code",
        "test",
        "design",
        "ideas",
        "review",
        "tutorial",
        "mentoring"
      ]
    },
    {
      "login": "Kludex",
      "name": "Marcelo Trylesinski",
      "avatar_url": "https://avatars3.githubusercontent.com/u/7353520?v=4",
      "profile": "http://marcelotryle.com",
      "contributions": [
        "doc"
      ]
    },
    {
      "login": "oleskiewicz",
      "name": "oleskiewicz",
      "avatar_url": "https://avatars1.githubusercontent.com/u/5682158?v=4",
      "profile": "https://github.com/oleskiewicz",
      "contributions": [
        "code",
        "doc",
        "test"
      ]
    },
    {
      "login": "dguijo",
      "name": "David Guijo Rubio",
      "avatar_url": "https://avatars1.githubusercontent.com/u/47889499?v=4",
      "profile": "http://www.uco.es/grupos/ayrna/index.php/es/publicaciones/articulos?publications_view_all=1&theses_view_all=0&projects_view_all=0&task=show&view=member&id=22",
      "contributions": [
        "code",
        "ideas"
      ]
    },
    {
      "login": "HYang1996",
      "name": "HYang1996",
      "avatar_url": "https://avatars0.githubusercontent.com/u/44179303?v=4",
      "profile": "https://github.com/HYang1996",
      "contributions": [
        "code",
        "test",
        "doc",
        "tutorial"
      ]
    },
    {
      "login": "Mo-Saif",
      "name": "Mohammed Saif Kazamel",
      "avatar_url": "https://avatars0.githubusercontent.com/u/27867617?v=4",
      "profile": "https://mo-saif.github.io/",
      "contributions": [
        "bug"
      ]
    },
    {
      "login": "abandus",
      "name": "abandus",
      "avatar_url": "https://avatars2.githubusercontent.com/u/46486474?v=4",
      "profile": "https://github.com/abandus",
      "contributions": [
        "ideas",
        "code"
      ]
    },
    {
      "login": "Pangoraw",
      "name": "Paul",
      "avatar_url": "https://avatars1.githubusercontent.com/u/9824244?v=4",
      "profile": "https://ber.gp",
      "contributions": [
        "doc"
      ]
    },
    {
      "login": "vedazeren",
      "name": "vedazeren",
      "avatar_url": "https://avatars3.githubusercontent.com/u/63582874?v=4",
      "profile": "https://github.com/vedazeren",
      "contributions": [
        "code",
        "test"
      ]
    },
    {
      "login": "hiqbal2",
      "name": "hiqbal2",
      "avatar_url": "https://avatars3.githubusercontent.com/u/10302415?v=4",
      "profile": "https://github.com/hiqbal2",
      "contributions": [
        "doc"
      ]
    },
    {
      "login": "btrtts",
      "name": "btrtts",
      "avatar_url": "https://avatars3.githubusercontent.com/u/66252156?v=4",
      "profile": "https://github.com/btrtts",
      "contributions": [
        "doc"
      ]
    },
    {
      "login": "marielledado",
      "name": "Marielle",
      "avatar_url": "https://avatars2.githubusercontent.com/u/13499809?v=4",
      "profile": "https://twitter.com/marielli",
      "contributions": [
        "doc",
        "code",
        "ideas"
      ]
    },
    {
      "login": "Cheukting",
      "name": "Cheuk Ting Ho",
      "avatar_url": "https://avatars1.githubusercontent.com/u/28761465?v=4",
      "profile": "http://cheuk.dev",
      "contributions": [
        "code"
      ]
    },
    {
      "login": "sophijka",
      "name": "sophijka",
      "avatar_url": "https://avatars2.githubusercontent.com/u/47450591?v=4",
      "profile": "https://github.com/sophijka",
      "contributions": [
        "doc",
        "maintenance"
      ]
    },
    {
      "login": "Quaterion",
      "name": "Quaterion",
      "avatar_url": "https://avatars2.githubusercontent.com/u/23200273?v=4",
      "profile": "https://github.com/Quaterion",
      "contributions": [
        "bug"
      ]
    },
    {
      "login": "Arnau",
      "name": "Arnau",
      "avatar_url": "https://avatars.githubusercontent.com/u/38285979?s=400&u=8bdd0021cb5bae47ba5bd69c355c694dc3090f5e&v=4",
      "profile": "https://www.linkedin.com/in/arnau-jim%C3%A9nez-castany-b2ba2597/",
      "contributions": [
        "code"
      ]
    },
    {
      "login": "ABostrom",
      "name": "Aaron Bostrom",
      "avatar_url": "https://avatars0.githubusercontent.com/u/9571933?v=4",
      "profile": "https://github.com/ABostrom",
      "contributions": [
        "code",
        "doc",
        "test",
        "mentoring"
      ]
    },
    {
      "login": "BandaSaiTejaReddy",
      "name": "BANDASAITEJAREDDY",
      "avatar_url": "https://avatars0.githubusercontent.com/u/31387911?v=4",
      "profile": "https://github.com/BandaSaiTejaReddy",
      "contributions": [
        "code",
        "doc"
      ]
    },
    {
      "login": "lynnssi",
      "name": "Alexandra Amidon",
      "avatar_url": "https://avatars2.githubusercontent.com/u/17050655?v=4",
      "profile": "https://medium.com/@alexandra.amidon",
      "contributions": [
        "blog",
        "doc",
        "ideas"
      ]
    },
    {
      "login": "chizzi25",
      "name": "chizzi25",
      "avatar_url": "https://avatars3.githubusercontent.com/u/67911243?v=4",
      "profile": "https://github.com/chizzi25",
      "contributions": [
        "blog"
      ]
    },
    {
      "login": "Piyush1729",
      "name": "Piyush Gade",
      "avatar_url": "https://avatars2.githubusercontent.com/u/64950012?v=4",
      "profile": "https://github.com/Piyush1729",
      "contributions": [
        "code",
        "review"
      ]
    },
    {
      "login": "sri1419",
      "name": "sri1419",
      "avatar_url": "https://avatars2.githubusercontent.com/u/65078278?v=4",
      "profile": "https://github.com/sri1419",
      "contributions": [
        "code"
      ]
    },
    {
      "login": "patrickzib",
      "name": "Patrick Schäfer",
      "avatar_url": "https://avatars0.githubusercontent.com/u/7783034?v=4",
      "profile": "http://www2.informatik.hu-berlin.de/~schaefpa/",
      "contributions": [
        "code",
        "tutorial"
      ]
    },
    {
      "login": "ermshaua",
      "name": "Arik Ermshaus",
      "avatar_url": "https://avatars.githubusercontent.com/u/23294512?v=4",
      "profile": "https://github.com/ermshaua/",
      "contributions": [
        "code"
      ]
    },
    {
      "login": "akanz1",
      "name": "Andreas Kanz",
      "avatar_url": "https://avatars3.githubusercontent.com/u/51492342?v=4",
      "profile": "https://github.com/akanz1",
      "contributions": [
        "tutorial"
      ]
    },
    {
      "login": "brettkoonce",
      "name": "brett koonce",
      "avatar_url": "https://avatars2.githubusercontent.com/u/11281814?v=4",
      "profile": "https://github.com/brettkoonce",
      "contributions": [
        "doc"
      ]
    },
    {
      "login": "alwinw",
      "name": "Alwin",
      "avatar_url": "https://avatars3.githubusercontent.com/u/16846521?v=4",
      "profile": "https://github.com/alwinw",
      "contributions": [
        "doc",
        "code",
        "maintenance"
      ]
    },
    {
      "login": "kkoziara",
      "name": "kkoziara",
      "avatar_url": "https://avatars1.githubusercontent.com/u/4346849?v=4",
      "profile": "https://github.com/kkoziara",
      "contributions": [
        "code",
        "bug"
      ]
    },
    {
      "login": "evanmiller29",
      "name": "Evan Miller",
      "avatar_url": "https://avatars2.githubusercontent.com/u/8062590?v=4",
      "profile": "https://github.com/evanmiller29",
      "contributions": [
        "tutorial"
      ]
    },
    {
      "login": "krumeto",
      "name": "Krum Arnaudov",
      "avatar_url": "https://avatars3.githubusercontent.com/u/11272436?v=4",
      "profile": "https://github.com/krumeto",
      "contributions": [
        "bug",
        "code"
      ]
    },
    {
      "login": "martinagvilas",
      "name": "Martina G. Vilas",
      "avatar_url": "https://avatars2.githubusercontent.com/u/37339384?v=4",
      "profile": "https://github.com/martinagvilas",
      "contributions": [
        "review",
        "ideas"
      ]
    },
    {
      "login": "Emiliathewolf",
      "name": "Emilia Rose",
      "avatar_url": "https://avatars2.githubusercontent.com/u/22026218?v=4",
      "profile": "https://github.com/Emiliathewolf",
      "contributions": [
        "code",
        "test"
      ]
    },
    {
      "login": "AidenRushbrooke",
      "name": "AidenRushbrooke",
      "avatar_url": "https://avatars0.githubusercontent.com/u/72034940?v=4",
      "profile": "https://github.com/AidenRushbrooke",
      "contributions": [
        "code",
        "test"
      ]
    },
    {
      "login": "whackteachers",
      "name": "Jason Pong",
      "avatar_url": "https://avatars0.githubusercontent.com/u/33785383?v=4",
      "profile": "https://github.com/whackteachers",
      "contributions": [
        "code",
        "test"
      ]
    },
    {
      "login": "magittan",
      "name": "William Zheng",
      "avatar_url": "https://avatars0.githubusercontent.com/u/14024202?v=4",
      "profile": "https://github.com/magittan",
      "contributions": [
        "code",
        "test"
      ]
    },
    {
      "login": "huayicodes",
      "name": "Huayi Wei",
      "avatar_url": "https://avatars3.githubusercontent.com/u/22870735?v=4",
      "profile": "https://www.linkedin.com/in/huayiwei/",
      "contributions": [
        "tutorial"
      ]
    },
    {
      "login": "Multivin12",
      "name": "Multivin12",
      "avatar_url": "https://avatars3.githubusercontent.com/u/36476633?v=4",
      "profile": "https://github.com/Multivin12",
      "contributions": [
        "code",
        "test"
      ]
    },
    {
      "login": "davidbp",
      "name": "David Buchaca Prats",
      "avatar_url": "https://avatars3.githubusercontent.com/u/4223580?v=4",
      "profile": "https://github.com/davidbp",
      "contributions": [
        "code"
      ]
    },
    {
      "login": "SebasKoel",
      "name": "Sebastiaan Koel",
      "avatar_url": "https://avatars3.githubusercontent.com/u/66252156?v=4",
      "profile": "https://github.com/SebasKoel",
      "contributions": [
        "code",
        "doc"
      ]
    },
    {
      "login": "MarcoGorelli",
      "name": "Marco Gorelli",
      "avatar_url": "https://avatars2.githubusercontent.com/u/33491632?v=4",
      "profile": "https://github.com/MarcoGorelli",
      "contributions": [
        "infra"
      ]
    },
    {
      "login": "DmitriyValetov",
      "name": "Dmitriy Valetov",
      "avatar_url": "https://avatars0.githubusercontent.com/u/27976850?v=4",
      "profile": "https://github.com/DmitriyValetov",
      "contributions": [
        "code",
        "tutorial"
      ]
    },
    {
      "login": "vollmersj",
      "name": "vollmersj",
      "avatar_url": "https://avatars2.githubusercontent.com/u/12613127?v=4",
      "profile": "https://github.com/vollmersj",
      "contributions": [
        "doc"
      ]
    },
    {
      "login": "MichalChromcak",
      "name": "Michal Chromcak",
      "avatar_url": "https://avatars1.githubusercontent.com/u/12393430?v=4",
      "profile": "https://github.com/MichalChromcak",
      "contributions": [
        "code",
        "doc",
        "test",
        "tutorial"
      ]
    },
    {
      "login": "bmurdata",
      "name": "Brian Murphy",
      "avatar_url": "https://avatars2.githubusercontent.com/u/32182553?v=4",
      "profile": "https://bmurphyportfolio.netlify.com/",
      "contributions": [
        "doc"
      ]
    },
    {
      "login": "raishubham1",
      "name": "raishubham1",
      "avatar_url": "https://avatars3.githubusercontent.com/u/29356417?v=4",
      "profile": "https://github.com/raishubham1",
      "contributions": [
        "doc"
      ]
    },
    {
      "login": "ngupta23",
      "name": "Nikhil Gupta",
      "avatar_url": "https://avatars0.githubusercontent.com/u/33585645?v=4",
      "profile": "https://github.com/ngupta23",
      "contributions": [
        "code",
        "bug",
        "doc"
      ]
    },
    {
      "login": "aiwalter",
      "name": "Martin Walter",
      "avatar_url": "https://avatars0.githubusercontent.com/u/29627036?v=4",
      "profile": "https://www.linkedin.com/in/martin-walter-1a33b3114/",
      "contributions": [
        "code",
        "bug",
        "projectManagement",
        "fundingFinding",
        "mentoring",
        "ideas",
        "design",
        "review",
        "doc",
        "talk"
      ]
    },
    {
      "login": "afzal442",
      "name": "Afzal Ansari",
      "avatar_url": "https://avatars0.githubusercontent.com/u/11625672?v=4",
      "profile": "https://github.com/afzal442",
      "contributions": [
        "code",
        "doc"
      ]
    },
    {
      "login": "gracewgao",
      "name": "Grace Gao",
      "avatar_url": "https://avatars0.githubusercontent.com/u/38268331?v=4",
      "profile": "https://www.linkedin.com/in/gracewgao/",
      "contributions": [
        "code",
        "bug"
      ]
    },
    {
      "login": "utsavcoding",
      "name": "Utsav Kumar Tiwari",
      "avatar_url": "https://avatars3.githubusercontent.com/u/55446385?v=4",
      "profile": "https://github.com/utsavcoding",
      "contributions": [
        "code",
        "doc"
      ]
    },
    {
      "login": "tch",
      "name": "Tomasz Chodakowski",
      "avatar_url": "https://avatars3.githubusercontent.com/u/184076?v=4",
      "profile": "https://github.com/tch",
      "contributions": [
        "code",
        "doc",
        "bug"
      ]
    },
    {
      "login": "koralturkk",
      "name": "Kutay Koralturk",
      "avatar_url": "https://avatars2.githubusercontent.com/u/18037789?s=460&v=4",
      "profile": "https://github.com/koralturkk",
      "contributions": [
        "code",
        "bug"
      ]
    },
    {
      "login": "vnmabus",
      "name": "Carlos Ramos Carreño",
      "avatar_url": "https://avatars1.githubusercontent.com/u/2364173?v=4",
      "profile": "https://github.com/vnmabus",
      "contributions": [
        "doc"
      ]
    },
    {
      "login": "lpantano",
      "name": "Lorena Pantano",
      "avatar_url": "https://avatars2.githubusercontent.com/u/1621788?v=4",
      "profile": "http://lpantano.github.io/",
      "contributions": [
        "ideas"
      ]
    },
    {
      "login": "KirstieJane",
      "name": "Kirstie Whitaker",
      "avatar_url": "https://avatars1.githubusercontent.com/u/3626306?v=4",
      "profile": "https://whitakerlab.github.io/",
      "contributions": [
        "ideas",
        "fundingFinding"
      ]
    },
    {
      "login": "juanitorduz",
      "name": "Juan Orduz",
      "avatar_url": "https://avatars1.githubusercontent.com/u/22996444?v=4",
      "profile": "https://juanitorduz.github.io/",
      "contributions": [
        "tutorial",
        "doc"
      ]
    },
    {
      "login": "Prtm2110",
      "name": "Pratham Hole",
      "avatar_url": "https://avatars.githubusercontent.com/u/139000226?s=400&u=a2ef29514ad2780d1263ba9d724898132c8d18fb&v=4",
      "profile": "https://github.com/Prtm2110",
      "contributions": [
        "maintenance"
      ]
    },
    {
      "login": "dhirschfeld",
      "name": "Dave Hirschfeld",
      "avatar_url": "https://avatars1.githubusercontent.com/u/881019?v=4",
      "profile": "https://dhirschfeld.github.io/",
      "contributions": [
        "infra"
      ]
    },
    {
      "login": "xuyxu",
      "name": "Yi-Xuan Xu",
      "avatar_url": "https://avatars2.githubusercontent.com/u/22359569?v=4",
      "profile": "https://github.com/xuyxu",
      "contributions": [
        "code",
        "test",
        "maintenance",
        "doc"
      ]
    },
    {
      "login": "vincent-nich12",
      "name": "vincent-nich12",
      "avatar_url": "https://avatars3.githubusercontent.com/u/36476633?v=4",
      "profile": "https://github.com/vincent-nich12",
      "contributions": [
        "code"
      ]
    },
    {
      "login": "hamzahiqb",
      "name": "hamzahiqb",
      "avatar_url": "https://avatars3.githubusercontent.com/u/10302415?v=4",
      "profile": "https://github.com/hamzahiqb",
      "contributions": [
        "infra"
      ]
    },
    {
      "login": "Hephaest",
      "name": "Miao Cai",
      "avatar_url": "https://avatars2.githubusercontent.com/u/37981444?v=4",
      "profile": "https://github.com/Hephaest",
      "contributions": [
        "bug",
        "code"
      ]
    },
    {
      "login": "RNKuhns",
      "name": "Ryan Kuhns",
      "avatar_url": "https://avatars0.githubusercontent.com/u/26907244?v=4",
      "profile": "https://github.com/rnkuhns",
      "contributions": [
        "code",
        "doc",
        "tutorial",
        "example",
        "ideas",
        "review",
        "test"
      ]
    },
    {
      "login": "pabworks",
      "name": "pabworks",
      "avatar_url": "https://avatars.githubusercontent.com/u/32725127?v=4",
      "profile": "https://github.com/pabworks",
      "contributions": [
        "code",
        "test"
      ]
    },
    {
      "login": "ayan-biswas0412",
      "name": "AYAN BISWAS",
      "avatar_url": "https://avatars.githubusercontent.com/u/52851184?v=4",
      "profile": "https://github.com/ayan-biswas0412",
      "contributions": [
        "code"
      ]
    },
    {
      "login": "Lovkush-A",
      "name": "Lovkush",
      "avatar_url": "https://avatars.githubusercontent.com/u/25344832?v=4",
      "profile": "https://github.com/Lovkush-A",
      "contributions": [
        "code",
        "test",
        "ideas",
        "mentoring",
        "projectManagement"
      ]
    },
    {
      "login": "luiszugasti",
      "name": "Luis Zugasti",
      "avatar_url": "https://avatars.githubusercontent.com/u/11198457?s=460&u=0645b72683e491824aca16db9702f1d3eb990389&v=4",
      "profile": "https://github.com/luiszugasti",
      "contributions": [
        "doc"
      ]
    },
    {
      "login": "kanand77",
      "name": "Kavin Anand",
      "avatar_url": "https://avatars.githubusercontent.com/kanand77",
      "profile": "https://github.com/kanand77",
      "contributions": [
        "doc"
      ]
    },
    {
      "login": "dsherry",
      "name": "Dylan Sherry",
      "avatar_url": "https://avatars.githubusercontent.com/dsherry",
      "profile": "https://github.com/dsherry",
      "contributions": [
        "infra"
      ]
    },
    {
      "login": "kachayev",
      "name": "Oleksii Kachaiev",
      "avatar_url": "https://avatars.githubusercontent.com/u/485647?v=4",
      "profile": "https://github.com/kachayev",
      "contributions": [
        "code",
        "test"
      ]
    },
    {
      "login": "Ifeanyi30",
      "name": "Ifeanyi30",
      "avatar_url": "https://avatars.githubusercontent.com/u/49926145?v=4",
      "profile": "https://github.com/Ifeanyi30",
      "contributions": [
        "code"
      ]
    },
    {
      "login": "jschemm",
      "name": "jschemm",
      "avatar_url": "https://avatars.githubusercontent.com/u/81151346?v=4",
      "profile": "https://github.com/jschemm",
      "contributions": [
        "code"
      ]
    },
    {
      "login": "aaronreidsmith",
      "name": "Aaron Smith",
      "avatar_url": "https://avatars.githubusercontent.com/u/21350310?v=4",
      "profile": "https://github.com/aaronreidsmith",
      "contributions": [
        "code"
      ]
    },
    {
      "login": "ltsaprounis",
      "name": "Leonidas Tsaprounis",
      "avatar_url": "https://avatars.githubusercontent.com/u/64217214?v=4",
      "profile": "https://github.com/ltsaprounis",
      "contributions": [
        "code",
        "bug",
        "mentoring",
        "review"
      ]
    },
    {
      "login": "chernika158",
      "name": "Galina Chernikova",
      "avatar_url": "https://avatars.githubusercontent.com/u/43787741?s=400&v=4",
      "profile": "https://github.com/chernika158",
      "contributions": [
        "code"
      ]
    },
    {
      "login": "GuzalBulatova",
      "name": "Guzal Bulatova",
      "avatar_url": "https://avatars.githubusercontent.com/GuzalBulatova",
      "profile": "https://github.com/GuzalBulatova",
      "contributions": [
        "bug",
        "code",
        "eventOrganizing",
        "mentoring",
        "projectManagement",
        "review",
        "test"
      ]
    },
    {
      "login": "satya-pattnaik",
      "name": "Satya Prakash Pattnaik",
      "avatar_url": "https://avatars.githubusercontent.com/u/22102468?v=4",
      "profile": "https://www.linkedin.com/in/satya-pattnaik-77a430144/",
      "contributions": [
        "doc"
      ]
    },
    {
      "login": "yashlamba",
      "name": "Yash Lamba",
      "avatar_url": "https://avatars.githubusercontent.com/u/44164398?v=4",
      "profile": "https://github.com/yashlamba",
      "contributions": [
        "code"
      ]
    },
    {
      "login": "ckastner",
      "name": "Christian Kastner",
      "avatar_url": "https://avatars.githubusercontent.com/u/15859947?v=4",
      "profile": "https://github.com/ckastner",
      "contributions": [
        "code",
        "bug"
      ]
    },
    {
      "login": "tombh",
      "name": "Thomas Buckley-Houston",
      "avatar_url": "https://avatars.githubusercontent.com/u/160835?s=80&v=4",
      "profile": "https://github.com/tombh",
      "contributions": [
        "bug"
      ]
    },
    {
      "login": "julramos",
      "name": "Juliana",
      "avatar_url": "https://avatars.githubusercontent.com/u/19613567?v=4",
      "profile": "https://www.linkedin.com/in/julianarn/",
      "contributions": [
        "code"
      ]
    },
    {
      "login": "SveaMeyer13",
      "name": "Svea Marie Meyer",
      "avatar_url": "https://avatars.githubusercontent.com/u/46671894?v=4",
      "profile": "https://github.com/SveaMeyer13",
      "contributions": [
        "doc",
        "code"
      ]
    },
    {
      "login": "Flix6x",
      "name": "Felix Claessen",
      "avatar_url": "https://avatars.githubusercontent.com/u/30658763?v=4",
      "profile": "https://github.com/flix6x",
      "contributions": [
        "code",
        "doc",
        "test",
        "bug"
      ]
    },
    {
      "login": "thayeylolu",
      "name": "Taiwo Owoseni",
      "avatar_url": "https://avatars.githubusercontent.com/u/13348874?v=4",
      "profile": "https://thayeylolu.github.io/portfolio/",
      "contributions": [
        "code"
      ]
    },
    {
      "login": "jambo6",
      "name": "James Morrill",
      "avatar_url": "https://https://avatars.githubusercontent.com/jambo6",
      "profile": "https://github.com/jambo6",
      "contributions": [
        "code"
      ]
    },
    {
      "login": "Dbhasin1",
      "name": "Drishti Bhasin ",
      "avatar_url": "https://avatars.githubusercontent.com/u/56479884?v=4",
      "profile": "https://github.com/Dbhasin1",
      "contributions": [
        "code"
      ]
    },
    {
      "login": "Yard1",
      "name": "Antoni Baum",
      "avatar_url": "https://avatars.githubusercontent.com/u/10364161?v=4",
      "profile": "https://www.linkedin.com/in/yard1/",
      "contributions": [
        "code"
      ]
    },
    {
      "login": "ltoniazzi",
      "name": "Lorenzo Toniazzi",
      "avatar_url": "https://avatars.githubusercontent.com/u/61414566",
      "profile": "https://github.com/ltoniazzi",
      "contributions": [
        "code"
      ]
    },
    {
      "login": "freddyaboulton",
      "name": "Freddy A Boulton",
      "avatar_url": "https://avatars.githubusercontent.com/u/41651716?v=4",
      "profile": "https://github.com/freddyaboulton",
      "contributions": [
        "infra",
        "test"
      ]
    },
    {
      "login": "Riyabelle25",
      "name": "Riya Elizabeth John",
      "avatar_url": "https://avatars.githubusercontent.com/u/55790848?v=4",
      "profile": "https://github.com/Riyabelle25",
      "contributions": [
        "code",
        "test",
        "doc"
      ]
    },
    {
      "login": "chrisholder",
      "name": "chrisholder",
      "avatar_url": "https://avatars.githubusercontent.com/u/4674372?v=4",
      "profile": "https://github.com/chrisholder",
      "contributions": [
        "code",
        "test",
        "doc",
        "design",
        "example"
      ]
    },
    {
      "login": "moradabaz",
      "name": "Morad :)",
      "avatar_url": "https://avatars.githubusercontent.com/u/29915156?v=4",
      "profile": "https://moradabaz.github.io/",
      "contributions": [
        "code",
        "test",
        "doc"
      ]
    },
    {
      "login": "bilal-196",
      "name": "Ahmed Bilal",
      "avatar_url": "https://avatars.githubusercontent.com/u/74570044?v=4",
      "profile": "https://github.com/bilal-196",
      "contributions": [
        "doc"
      ]
    },
    {
      "login": "victordremov",
      "name": "Viktor Dremov",
      "avatar_url": "https://avatars.githubusercontent.com/u/32140716",
      "profile": "https://github.com/victordremov",
      "contributions": [
        "code"
      ]
    },
    {
      "login": "corvusrabus",
      "name": "Corvin Paul",
      "avatar_url": "https://lh3.googleusercontent.com/zMvwkuxyIsRN1I0-HLojbcbbHaERXa-b9eztZ23z_C2m7cXdMiU4z36ekS5-cgBmikPhZA=w1280",
      "profile": "https://sites.google.com/view/corvinpaul/",
      "contributions": [
        "doc"
      ]
    },
    {
      "login": "xloem",
      "name": "patiently pending world peace",
      "profile": "https://github.com/xloem",
      "contributions": [
        "code"
      ]
    },
    {
      "login": "AreloTanoh",
      "name": "Arelo Tanoh",
      "avatar_url": "https://avatars.githubusercontent.com/AreloTanoh",
      "profile": "https://github.com/AreloTanoh",
      "contributions": [
        "doc"
      ]
    },
    {
      "login": "pul95",
      "name": "Pulkit Verma",
      "avatar_url": "https://avatars.githubusercontent.com/pul95",
      "profile": "https://github.com/pul95",
      "contributions": [
        "doc"
      ]
    },
    {
      "login": "IlyasMoutawwakil",
      "name": "Ilyas Moutawwakil",
      "avatar_url": "https://avatars.githubusercontent.com/IlyasMoutawwakil",
      "profile": "https://github.com/IlyasMoutawwakil",
      "contributions": [
        "code",
        "doc"
      ]
    },
    {
      "login": "mathco-wf",
      "name": "TheMathcompay Widget Factory Team",
      "avatar_url": "https://avatars.githubusercontent.com/mathco-wf",
      "profile": "https://github.com/mathco-wf",
      "contributions": [
        "doc"
      ]
    },
    {
      "login": "BINAYKUMAR943",
      "name": "Binay Kumar",
      "avatar_url": "https://avatars.githubusercontent.com/u/38756834?v=4",
      "profile": "https://github.com/BINAYKUMAR943",
      "contributions": [
        "code",
        "doc",
        "test"
      ]
    },
    {
      "login": "ronnie-llamado",
      "name": "Ronnie Llamado",
      "avatar_url": "https://avatars.githubusercontent.com/ronnie-llamado",
      "profile": "https://github.com/ronnie-llamado",
      "contributions": [
        "doc"
      ]
    },
    {
      "login": "bobbys-dev",
      "name": "bobbys",
      "avatar_url": "https://avatars.githubusercontent.com/bobbys-dev",
      "profile": "https://github.com/bobbys-dev",
      "contributions": [
        "code"
      ]
    },
    {
      "login": "yairbeer",
      "name": "Yair Beer",
      "avatar_url": "https://avatars.githubusercontent.com/yairbeer",
      "profile": "https://github.com/yairbeer",
      "contributions": [
        "code"
      ]
    },
    {
      "login": "boukepostma",
      "name": "Bouke Postma",
      "avatar_url": "https://avatars.githubusercontent.com/boukepostma",
      "profile": "https://github.com/boukepostma",
      "contributions": [
        "code",
        "bug",
        "ideas"
      ]
    },
    {
      "login": "Aparna-Sakshi",
      "name": "Aparna Sakshi",
      "avatar_url": "https://avatars.githubusercontent.com/u/44149689?v=4",
      "profile": "https://aparna-sakshi.github.io/",
      "contributions": [
        "code"
      ]
    },
    {
      "login": "eyalshafran",
      "name": "Eyal Shafran",
      "avatar_url": "https://avatars.githubusercontent.com/u/16999574?v=4",
      "profile": "https://github.com/eyalshafran",
      "contributions": [
        "code"
      ]
    },
    {
      "login": "tensorflow-as-tf",
      "name": "tensorflow-as-tf",
      "avatar_url": "https://avatars.githubusercontent.com/u/51345718?v=4",
      "profile": "https://github.com/tensorflow-as-tf",
      "contributions": [
        "code"
      ]
    },
    {
      "login": "justinshenk",
      "name": "Justin Shenk",
      "avatar_url": "https://avatars.githubusercontent.com/u/10270308?v=4",
      "profile": "https://www.justinshenk.com/",
      "contributions": [
        "doc"
      ]
    },
    {
      "login": "kejsitake",
      "name": "Kejsi Take",
      "avatar_url": "https://avatars.githubusercontent.com/u/23707808?v=4",
      "profile": "https://kejsitake.com/",
      "contributions": [
        "code"
      ]
    },
    {
      "login": "myprogrammerpersonality",
      "name": "Ali Yazdizadeh",
      "avatar_url": "https://avatars.githubusercontent.com/u/49058167?v=4",
      "profile": "https://github.com/myprogrammerpersonality",
      "contributions": [
        "doc"
      ]
    },
    {
      "login": "RavenRudi",
      "name": "RavenRudi",
      "avatar_url": "https://avatars.githubusercontent.com/u/46402968?v=4",
      "profile": "https://github.com/RavenRudi",
      "contributions": [
        "code"
      ]
    },
    {
      "login": "danbartl",
      "name": "danbartl",
      "avatar_url": "https://avatars.githubusercontent.com/u/19947407?v=4",
      "profile": "https://github.com/danbartl",
      "contributions": [
        "bug",
        "code",
        "review",
        "talk",
        "test",
        "tutorial",
        "video"
      ]
    },
    {
      "login": "xiaobenbenecho",
      "name": "xiaobenbenecho",
      "avatar_url": "https://avatars.githubusercontent.com/u/17461849?v=4",
      "profile": "https://github.com/xiaobenbenecho",
      "contributions": [
        "code"
      ]
    },
    {
      "login": "OliverMatthews",
      "name": "Oliver Matthews",
      "avatar_url": "https://avatars.githubusercontent.com/u/31141490?v=4",
      "profile": "https://github.com/olivermatthews",
      "contributions": [
        "code"
      ]
    },
    {
      "login": "Carlosbogo",
      "name": "Carlos Borrajo",
      "avatar_url": "https://avatars.githubusercontent.com/u/84228424?v=4",
      "profile": "https://github.com/Carlosbogo",
      "contributions": [
        "code",
        "doc"
      ]
    },
    {
      "login": "fstinner",
      "name": "Florian Stinner",
      "avatar_url": "https://avatars.githubusercontent.com/u/11679462?v=4",
      "profile": "https://github.com/fstinner",
      "contributions": [
        "code",
        "test"
      ]
    },
    {
      "login": "ChangWeiTan",
      "name": "Chang Wei Tan",
      "avatar_url": "https://avatars.githubusercontent.com/u/570744?v=4",
      "profile": "https://github.com/ChangWeiTan",
      "contributions": [
        "code"
      ]
    },
    {
      "login": "lmmentel",
      "name": "Lukasz Mentel",
      "avatar_url": "https://avatars.githubusercontent.com/u/8989838?v=4",
      "profile": "https://github.com/lmmentel",
      "contributions": [
        "code",
        "doc",
        "infra",
        "test",
        "bug",
        "maintenance",
        "mentoring"
      ]
    },
    {
      "login": "AngelPone",
      "name": "Bohan Zhang",
      "avatar_url": "https://avatars.githubusercontent.com/u/32930283?v=4",
      "profile": "https://angelpone.github.io/",
      "contributions": [
        "code"
      ]
    },
    {
      "login": "rakshitha123",
      "name": "Rakshitha Godahewa",
      "avatar_url": "https://avatars.githubusercontent.com/u/7654679?v=4",
      "profile": "https://github.com/rakshitha123",
      "contributions": [
        "code",
        "doc"
      ]
    },
    {
      "login": "marcio55afr",
      "name": "Márcio A. Freitas Jr",
      "avatar_url": "https://avatars.githubusercontent.com/u/42646282?v=4",
      "profile": "https://github.com/marcio55afr",
      "contributions": [
        "doc"
      ]
    },
    {
      "login": "MrPr3ntice",
      "name": "Philipp Kortmann",
      "avatar_url": "https://avatars.githubusercontent.com/u/20466981?v=4",
      "profile": "https://www.imes.uni-hannover.de/de/institut/team/m-sc-karl-philipp-kortmann/",
      "contributions": [
        "code",
        "doc"
      ]
    },
    {
      "login": "ishannangia001",
      "name": "Ishan Nangia",
      "avatar_url": "https://avatars.githubusercontent.com/u/29480389?v=4",
      "profile": "https://github.com/ishannangia001",
      "contributions": [
        "ideas"
      ]
    },
    {
      "login": "khrapovs",
      "name": "Stanislav Khrapov",
      "avatar_url": "https://avatars.githubusercontent.com/u/3774663?v=4",
      "profile": "https://github.com/khrapovs",
      "contributions": [
        "code"
      ]
    },
    {
      "login": "Saransh-cpp",
      "name": "Saransh Chopra",
      "avatar_url": "https://avatars.githubusercontent.com/u/74055102?v=4",
      "profile": "https://github.com/Saransh-cpp",
      "contributions": [
        "doc",
        "infra"
      ]
    },
    {
      "login": "RishiKumarRay",
      "name": "Rishi Kumar Ray",
      "avatar_url": "https://avatars.githubusercontent.com/u/87641376?v=4",
      "profile": "https://github.com/RishiKumarRay",
      "contributions": [
        "infra"
      ]
    },
    {
      "login": "cdahlin",
      "name": "Christopher Dahlin",
      "avatar_url": "https://avatars.githubusercontent.com/u/1567780?v=4",
      "profile": "https://github.com/cdahlin",
      "contributions": [
        "code"
      ]
    },
    {
      "login": "iljamaurer",
      "name": "Ilja Maurer",
      "avatar_url": "https://avatars.githubusercontent.com/u/45882103?v=4",
      "profile": "https://github.com/iljamaurer",
      "contributions": [
        "code"
      ]
    },
    {
      "login": "AzulGarza",
      "name": "Azul Garza",
      "avatar_url": "https://avatars.githubusercontent.com/u/10517170?v=4",
      "profile": "https://github.com/AzulGarza",
      "contributions": [
        "code",
        "example"
      ]
    },
    {
      "login": "TNTran92",
      "name": "TNTran92",
      "avatar_url": "https://avatars.githubusercontent.com/u/55965636?v=4",
      "profile": "https://github.com/TNTran92",
      "contributions": [
        "code"
      ]
    },
    {
      "login": "niekvanderlaan",
      "name": "Niek van der Laan",
      "avatar_url": "https://avatars.githubusercontent.com/u/9962825?v=4",
      "profile": "https://github.com/niekvanderlaan",
      "contributions": [
        "code"
      ]
    },
    {
      "login": "bethrice44",
      "name": "bethrice44",
      "avatar_url": "https://avatars.githubusercontent.com/u/11226988?v=4",
      "profile": "https://github.com/bethrice44",
      "contributions": [
        "bug",
        "code",
        "review",
        "test"
      ]
    },
    {
      "login": "keepersas",
      "name": "Aleksandr Grekov",
      "avatar_url": "https://avatars.githubusercontent.com/u/44262176?v=4",
      "profile": "https://github.com/keepersas",
      "contributions": [
        "doc"
      ]
    },
    {
      "login": "ZiyaoWei",
      "name": "Ziyao Wei",
      "avatar_url": "https://avatars.githubusercontent.com/u/940823?v=4",
      "profile": "https://github.com/ZiyaoWei",
      "contributions": [
        "code"
      ]
    },
    {
      "login": "dougollerenshaw",
      "name": "Doug Ollerenshaw",
      "avatar_url": "https://avatars.githubusercontent.com/u/19944442?v=4",
      "profile": "https://github.com/dougollerenshaw",
      "contributions": [
        "doc"
      ]
    },
    {
      "login": "AurumnPegasus",
      "name": "Shivansh Subramanian",
      "avatar_url": "https://avatars.githubusercontent.com/u/54315149?v=4",
      "profile": "https://github.com/AurumnPegasus",
      "contributions": [
        "doc",
        "code"
      ]
    },
    {
      "login": "NoaWegerhoff",
      "name": "Noa Ben Ami",
      "avatar_url": "https://avatars.githubusercontent.com/u/37590002?v=4",
      "profile": "https://github.com/NoaWegerhoff",
      "contributions": [
        "code",
        "test",
        "doc"
      ]
    },
    {
      "login": "lielleravid",
      "name": "Lielle Ravid",
      "avatar_url": "https://avatars.githubusercontent.com/u/37774194?v=4",
      "profile": "https://github.com/lielleravid",
      "contributions": [
        "code",
        "doc"
      ]
    },
    {
      "login": "ciaran-g",
      "name": "Ciaran Gilbert",
      "avatar_url": "https://avatars.githubusercontent.com/u/41995662?v=4",
      "profile": "https://github.com/ciaran-g",
      "contributions": [
        "bug",
        "code",
        "doc",
        "test",
        "ideas"
      ]
    },
    {
      "login": "mariamjabara",
      "name": "Mariam Jabara",
      "profile": "https://github.com/mariamjabara",
      "contributions": [
        "code"
      ]
    },
    {
      "login": "lbventura",
      "name": "Luis Ventura",
      "avatar_url": "https://avatars.githubusercontent.com/u/68004282?s=96&v=4",
      "profile": "https://github.com/lbventura",
      "contributions": [
        "code"
      ]
    },
    {
      "login": "Ris-Bali",
      "name": "Rishabh Bali",
      "avatar_url": "https://avatars.githubusercontent.com/u/81592570?v=4",
      "profile": "https://github.com/Ris-Bali",
      "contributions": [
        "code"
      ]
    },
    {
      "login": "shchur",
      "name": "Oleksandr Shchur",
      "avatar_url": "https://avatars.githubusercontent.com/u/6944857?v=4",
      "profile": "https://github.com/shchur",
      "contributions": [
        "bug",
        "code"
      ]
    },
    {
      "login": "jelc53",
      "name": "Julian Cooper",
      "profile": "https://github.com/jelc53",
      "contributions": [
        "code",
        "ideas"
      ]
    },
    {
      "login": "benheid",
      "name": "Benedikt Heidrich",
      "profile": "https://github.com/benheid",
      "contributions": [
        "bug",
        "code",
        "design",
        "doc",
        "example",
        "ideas",
        "mentoring",
        "question",
        "review",
        "talk",
        "tutorial"
      ]
    },
    {
      "login": "AnH0ang",
      "name": "An Hoang",
      "profile": "https://github.com/AnH0ang",
      "contributions": [
        "bug",
        "code"
      ]
    },
    {
      "login": "haskarb",
      "name": "Bhaskar Dhariyal",
      "avatar_url": "https://avatars.githubusercontent.com/u/20501023?v=4",
      "profile": "https://haskarb.github.io/",
      "contributions": [
        "code",
        "test"
      ]
    },
    {
      "login": "kcc-lion",
      "name": "Kai Lion",
      "profile": "https://github.com/kcc-lion",
      "contributions": [
        "code",
        "test",
        "doc"
      ]
    },
    {
      "login": "bugslayer-332",
      "name": "Arepalli Yashwanth Reddy",
      "profile": "https://github.com/bugslayer-332",
      "contributions": [
        "code",
        "bug",
        "doc"
      ]
    },
    {
      "login": "shagn",
      "name": "Sebastian Hagn",
      "avatar_url": "https://avatars.githubusercontent.com/u/16029092?v=4",
      "profile": "https://github.com/shagn",
      "contributions": [
        "doc"
      ]
    },
    {
      "login": "jasmineliaw",
      "name": "Jasmine Liaw",
      "profile": "https://github.com/jasmineliaw",
      "contributions": [
        "code"
      ]
    },
    {
      "login": "topher-lo",
      "name": "Christopher Lo",
      "profile": "https://github.com/topher-lo",
      "contributions": [
        "code",
        "ideas"
      ]
    },
    {
      "login": "arampuria19",
      "name": "Akshat Rampuria",
      "profile": "https://github.com/arampuria19",
      "contributions": [
        "doc"
      ]
    },
    {
      "login": "chillerobscuro",
      "name": "Logan Duffy",
      "avatar_url": "https://avatars.githubusercontent.com/u/5232872?v=4",
      "profile": "https://github.com/chillerobscuro",
      "contributions": [
        "code",
        "doc",
        "test",
        "bug",
        "ideas"
      ]
    },
    {
      "login": "michaelfeil",
      "name": "Michael Feil",
      "avatar_url": "https://avatars.githubusercontent.com/u/63565275?v=4",
      "profile": "michaelfeil.eu",
      "contributions": [
        "code",
        "test",
        "ideas"
      ]
    },
    {
      "login": "KishManani",
      "name": "Kishan Manani",
      "avatar_url": "https://avatars.githubusercontent.com/u/30973056?v=4",
      "profile": "https://github.com/kishmanani",
      "contributions": [
        "code",
        "doc",
        "test",
        "bug",
        "ideas"
      ]
    },
    {
      "login": "jorenham",
      "name": "Joren Hammudoglu",
      "profile": "https://github.com/jorenham",
      "contributions": [
        "infra"
      ]
    },
    {
      "login": "wolph",
      "name": "Rick van Hattem",
      "profile": "https://github.com/wolph",
      "contributions": [
        "infra"
      ]
    },
    {
      "login": "templierw",
      "name": "William Templier",
      "avatar_url": "https://github.com/templierw.png",
      "profile": "https://www.linkedin.com/in/templierw/",
      "contributions": [
        "doc"
      ]
    },
    {
      "login": "badrmarani",
      "name": "Badr-Eddine Marani",
      "avatar_url": "https://avatars.githubusercontent.com/badrmarani",
      "profile": "https://github.com/badrmarani",
      "contributions": [
        "code"
      ]
    },
    {
      "login": "adoherty21",
      "name": "adoherty21",
      "avatar_url": "https://avatars.githubusercontent.com/u/52799751?s=400&v=4",
      "profile": "https://github.com/adoherty21",
      "contributions": [
        "bug"
      ]
    },
    {
      "login": "jnrusson1",
      "name": "Jack Russon",
      "avatar_url": "https://avatars.githubusercontent.com/u/51986332?v=4",
      "profile": "https://github.com/jnrusson1",
      "contributions": [
        "code"
      ]
    },
    {
      "login": "solen0id",
      "name": "Max Patzelt",
      "avatar_url": "https://avatars.githubusercontent.com/u/20767606?v=4",
      "profile": "https://github.com/solen0id",
      "contributions": [
        "code"
      ]
    },
    {
      "login": "benjaminbluhm",
      "name": "Benjamin Bluhm",
      "profile": "https://github.com/benjaminbluhm",
      "contributions": [
        "code",
        "doc",
        "example"
      ]
    },
    {
      "login": "VyomkeshVyas",
      "name": "Vyomkesh Vyas",
      "profile": "https://github.com/VyomkeshVyas",
      "contributions": [
        "code",
        "doc",
        "example",
        "test"
      ]
    },
    {
      "login": "xxl4tomxu98",
      "name": "Tom Xu",
      "avatar_url": "https://avatars.githubusercontent.com/u/62292177?s=40&v=4",
      "profile": "https://github.com/xxl4tomxu98",
      "contributions": [
        "code",
        "doc"
      ]
    },
    {
      "login": "nshahpazov",
      "name": "Nikola Shahpazov",
      "avatar_url": "https://avatars.githubusercontent.com/nshahpazov",
      "profile": "https://www.linkedin.com/in/nshahpazov/",
      "contributions": [
        "doc"
      ]
    },
    {
      "login": "dainelli98",
      "name": "Daniel Martín Martínez",
      "avatar_url": "https://avatars.githubusercontent.com/dainelli98",
      "profile": "https://www.linkedin.com/in/daniel-martin-martinez",
      "contributions": [
        "doc",
        "bug"
      ]
    },
    {
      "login": "nilesh05apr",
      "name": "Nilesh Kumar",
      "avatar_url": "https://avatars.githubusercontent.com/u/65773314?v=4",
      "profile": "https://github.com/nilesh05apr",
      "contributions": [
        "code"
      ]
    },
    {
      "login": "JonathanBechtel",
      "name": "JonathanBechtel",
      "avatar_url": "https://avatars.githubusercontent.com/u/481696?v=4",
      "profile": "https://github.com/JonathanBechtel",
      "contributions": [
        "code",
        "ideas",
        "projectManagement",
        "talk",
        "test"
      ]
    },
    {
      "login": "arnavrneo",
      "name": "Arnav",
      "avatar_url": "https://avatars.githubusercontent.com/u/48650781?v=4",
      "profile": "https://github.com/arnavrneo",
      "contributions": [
        "code"
      ]
    },
    {
      "login": "erjieyong",
      "name": "Er Jie Yong",
      "avatar_url": "https://avatars.githubusercontent.com/u/109052378?v=4",
      "profile": "https://www.linkedin.com/in/erjieyong",
      "contributions": [
        "bug",
        "code"
      ]
    },
    {
      "login": "mateuja",
      "name": "Jaume Mateu",
      "avatar_url": "https://avatars.githubusercontent.com/mateuja",
      "profile": "https://github.com/mateuja",
      "contributions": [
        "code"
      ]
    },
    {
      "login": "aaronrmm",
      "name": "Aaron Margolese-Malin",
      "avatar_url": "https://avatars.githubusercontent.com/u/1742879?v=4",
      "profile": "https://github.com/aaronrmm",
      "contributions": [
        "bug"
      ]
    },
    {
      "login": "klam-data",
      "name": "Kevin Lam",
      "avatar_url": "https://avatars.githubusercontent.com/u/114420932?s=400&v=4",
      "profile": "https://www.linkedin.com/in/kevinlam2",
      "contributions": [
        "code",
        "example",
        "test"
      ]
    },
    {
      "login": "mgorlin",
      "name": "Margaret Gorlin",
      "avatar_url": "",
      "profile": "https://www.linkedin.com/in/margaret-gorlin/",
      "contributions": [
        "code",
        "example",
        "test"
      ]
    },
    {
      "login": "pyyim",
      "name": "Paul Yim",
      "avatar_url": "https://avatars.githubusercontent.com/pyyim",
      "profile": "https://www.linkedin.com/in/paulyim97/",
      "contributions": [
        "code",
        "example",
        "test"
      ]
    },
    {
      "login": "snnbotchway",
      "name": "Solomon Botchway",
      "avatar_url": "https://avatars.githubusercontent.com/u/62394255?v=4",
      "profile": "https://www.linkedin.com/in/solomon-botchway-a1383821b/",
      "contributions": [
        "maintenance"
      ]
    },
    {
      "login": "hoesler",
      "name": "Christoph Hösler",
      "avatar_url": "https://avatars.githubusercontent.com/u/1052770?v=4",
      "profile": "https://www.linkedin.com/in/hoesler/",
      "contributions": [
        "code"
      ]
    },
    {
      "login": "pranavvp16",
      "name": "Pranav Prajapati",
      "avatar_url": "https://avatars.githubusercontent.com/u/94780581?v=4",
      "profile": "https://www.linkedin.com/in/pranav-prajapati-a5b413226/",
      "contributions": [
        "code",
        "test",
        "bug"
      ]
    },
    {
      "login": "romanlutz",
      "name": "Roman Lutz",
      "avatar_url": "https://avatars.githubusercontent.com/u/10245648?v=4",
      "profile": "https://www.linkedin.com/in/romanlutz/",
      "contributions": [
        "doc"
      ]
    },
    {
      "login": "DBCerigo",
      "name": "Daniel Burkhardt Cerigo",
      "avatar_url": "https://avatars.githubusercontent.com/u/8318425?v=4",
      "profile": "https://github.com/DBCerigo",
      "contributions": [
        "code"
      ]
    },
    {
      "login": "alex-hh",
      "name": "Alex Hawkins-Hooker",
      "avatar_url": "https://avatars.githubusercontent.com/u/5719745?v=4",
      "profile": "https://github.com/alex-hh",
      "contributions": [
        "code"
      ]
    },
    {
      "login": "ali-tny",
      "name": "Ali Teeney",
      "avatar_url": "https://avatars.githubusercontent.com/u/26010073?v=4",
      "profile": "https://github.com/ali-tny",
      "contributions": [
        "code"
      ]
    },
    {
      "login": "ShivamPathak99",
      "name": "Shivam Pathak",
      "avatar_url": "https://avatars.githubusercontent.com/u/98941325?s=400&v=4",
      "profile": "https://github.com/ShivamPathak99",
      "contributions": [
        "doc"
      ]
    },
    {
      "login": "SamiAlavi",
      "name": "Sami Alavi",
      "avatar_url": "https://avatars.githubusercontent.com/u/32700289?v=4",
      "profile": "https://github.com/SamiAlavi",
      "contributions": [
        "code",
        "maintenance"
      ]
    },
    {
      "login": "yarnabrina",
      "name": "Anirban Ray",
      "avatar_url": "https://avatars.githubusercontent.com/u/39331844?v=4",
      "profile": "https://github.com/yarnabrina/",
      "contributions": [
        "bug",
        "code",
        "doc",
        "ideas",
        "maintenance",
        "mentoring",
        "question",
        "review",
        "test"
      ]
    },
    {
      "login": "dashapetr",
      "name": "Darya Petrashka",
      "avatar_url": "https://avatars.githubusercontent.com/u/54349415?v=4",
      "profile": "https://github.com/dashapetr",
      "contributions": [
        "doc"
      ]
    },
    {
      "login": "luca-miniati",
      "name": "Luca Miniati",
      "avatar_url": "https://avatars.githubusercontent.com/u/87467600?v=4",
      "profile": "https://github.com/luca-miniati",
      "contributions": [
        "code",
        "doc"
      ]
    },
    {
      "login": "marrov",
      "name": "Marc Rovira",
      "avatar_url": "https://avatars.githubusercontent.com/u/54272586?v=4",
      "profile": "https://github.com/marrov",
      "contributions": [
        "design",
        "doc",
        "ideas",
        "mentoring",
        "projectManagement",
        "talk"
      ]
    },
    {
      "login": "Taise228",
      "name": "Taisei Yamamoto",
      "avatar_url": "https://avatars.githubusercontent.com/u/95762401?s=400&v=4",
      "profile": "https://github.com/Taise228",
      "contributions": [
        "code"
      ]
    },
    {
      "login": "CTFallon",
      "name": "Colin Fallon",
      "avatar_url": "https://avatars.githubusercontent.com/u/19725980?v=4",
      "profile": "https://github.com/CTFallon",
      "contributions": [
        "doc"
      ]
    },
    {
      "login": "mgazian000",
      "name": "Michael Gaziani",
      "avatar_url": "https://avatars.githubusercontent.com/mgazian000",
      "profile": "https://github.com/mgazian000",
      "contributions": [
        "doc"
      ]
    },
    {
      "login": "alan191006",
      "name": "Alan Huynh",
      "avatar_url": "https://avatars.githubusercontent.com/alan191006",
      "profile": "https://github.com/alan191006",
      "contributions": [
        "code"
      ]
    },
    {
      "login": "felipeangelimvieira",
      "name": "Felipe Angelim",
      "avatar_url": "https://avatars.githubusercontent.com/felipeangelimvieira",
      "profile": "https://github.com/felipeangelimvieira",
      "contributions": [
        "code",
        "bug"
      ]
    },
    {
      "login": "janpipek",
      "name": "Jan Pipek",
      "avatar_url": "https://avatars.githubusercontent.com/janpipek",
      "profile": "https://github.com/janpipek",
      "contributions": [
        "code"
      ]
    },
    {
      "login": "Gigi1111",
      "name": "Chung-Fan Tsai",
      "avatar_url": "https://avatars.githubusercontent.com/Gigi1111",
      "profile": "https://github.com/Gigi1111",
      "contributions": [
        "test"
      ]
    },
    {
      "login": "eyjo",
      "name": "Eyjólfur Sigurðsson",
      "avatar_url": "https://avatars.githubusercontent.com/eyjo",
      "profile": "https://github.com/eyjo",
      "contributions": [
        "code",
        "doc"
      ]
    },
    {
      "login": "julia-kraus",
      "name": "Julia Kraus",
      "avatar_url": "https://avatars.githubusercontent.com/julia-kraus",
      "profile": "https://github.com/julia-kraus",
      "contributions": [
        "doc",
        "code",
        "test"
      ]
    },
    {
      "login": "davidgilbertson",
      "name": "David Gilbertson",
      "avatar_url": "https://avatars.githubusercontent.com/u/4443482?v=4",
      "profile": "https://github.com/davidgilbertson",
      "contributions": [
        "code",
        "bug"
      ]
    },
    {
      "login": "MBristle",
      "name": "Mirko Bristle",
      "avatar_url": "https://avatars.githubusercontent.com/MBristle",
      "profile": "https://github.com/MBristle",
      "contributions": [
        "bug",
        "code",
        "doc",
        "test"
      ]
    },
    {
      "login": "MCRE-BE",
      "name": "Mathias Creemers",
      "avatar_url": "https://avatars.githubusercontent.com/u/99316631",
      "profile": "https://github.com/MCRE-BE",
      "contributions": [
        "bug",
        "code"
      ]
    },
    {
      "login": "Ram0nB",
      "name": "Ramon Bussing",
      "avatar_url": "https://avatars.githubusercontent.com/u/45173421",
      "profile": "https://github.com/Ram0nB",
      "contributions": [
        "doc",
        "code",
        "bug",
        "test"
      ]
    },
    {
      "login": "hazrulakmal",
      "name": "Hazrul Akmal",
      "avatar_url": "https://avatars.githubusercontent.com/u/24774385?v=4",
      "profile": "https://github.com/hazrulakmal",
      "contributions": [
        "code",
        "doc",
        "bug",
        "test"
      ]
    },
    {
      "login": "hliebert",
      "name": "Helge Liebert",
      "avatar_url": "https://avatars.githubusercontent.com/u/20834265",
      "profile": "https://github.com/hliebert",
      "contributions": [
        "bug",
        "code",
        "doc",
        "test"
      ]
    },
    {
      "login": "alexfilothodoros",
      "name": "Alexandros Filothodoros",
      "avatar_url": "https://avatars.githubusercontent.com/u/6419847?v=4",
      "profile": "https://github.com/alexfilothodoros",
      "contributions": [
        "doc",
        "maintenance"
      ]
    },
    {
      "login": "ali-parizad",
      "name": "Ali Parizad",
      "avatar_url": "https://avatars.githubusercontent.com/u/13907016?v=4",
      "profile": "https://github.com/ali-parizad",
      "contributions": [
        "code"
      ]
    },
    {
      "login": "BensHamza",
      "name": "Hamza Benslimane",
      "avatar_url": "https://avatars.githubusercontent.com/u/96446862?v=4",
      "profile": "https://github.com/BensHamza",
      "contributions": [
        "bug",
        "code"
      ]
    },
    {
      "login": "sz85512678",
      "name": "Zhen Shao",
      "avatar_url": "https://avatars.githubusercontent.com/sz85512678",
      "profile": "https://github.com/sz85512678",
      "contributions": [
        "code"
      ]
    },
    {
      "login": "Vasudeva-bit",
      "name": "Vasudeva Kilaru",
      "avatar_url": "https://avatars.githubusercontent.com/u/70791259?v=4",
      "profile": "https://github.com/Vasudeva-bit",
      "contributions": [
        "code",
        "doc"
      ]
    },
    {
      "login": "geronimos",
      "name": "Geronimo Bergk",
      "avatar_url": "https://avatars.githubusercontent.com/u/29955288?s=96&v=4",
      "profile": "https://github.com/geronimos",
      "contributions": [
        "bug",
        "code"
      ]
    },
    {
      "login": "julnow",
      "name": "Julian Nowak",
      "avatar_url": "https://avatars.githubusercontent.com/u/21206185?v=4",
      "profile": "https://github.com/julnow",
      "contributions": [
        "bug",
        "code"
      ]
    },
    {
      "login": "pirnerjonas",
      "name": "Jonas Pirner",
      "avatar_url": "https://avatars.githubusercontent.com/u/48887249?v=4",
      "profile": "https://github.com/pirnerjonas",
      "contributions": [
        "doc"
      ]
    },
    {
      "login": "adamkells",
      "name": "Adam Kells",
      "avatar_url": "https://avatars.githubusercontent.com/u/19709277?v=4",
      "profile": "https://github.com/adamkells",
      "contributions": [
        "test"
      ]
    },
    {
      "login": "YHallouard",
      "name": "Yann Hallouard",
      "avatar_url": "https://avatars.githubusercontent.com/YHallouard",
      "profile": "https://www.linkedin.com/in/yann-hallouard/",
      "contributions": [
        "code",
        "test"
      ]
    },
    {
      "login": "xansh",
      "name": "Ansh Kumar",
      "avatar_url": "https://avatars.githubusercontent.com/u/65403652?s=400&u=a45b5dcca057cfaef737d5fab99850aca6da1607&v=4",
      "profile": "https://github.com/xansh",
      "contributions": [
        "doc"
      ]
    },
    {
      "login": "tpvasconcelos",
      "name": "Tomas P. de Vasconcelos",
      "avatar_url": "https://avatars.githubusercontent.com/u/17701527?v=4",
      "profile": "https://github.com/tpvasconcelos",
      "contributions": [
        "bug",
        "code"
      ]
    },
    {
      "login": "rahulporuri",
      "name": "Poruri Sai Rahul",
      "avatar_url": "https://avatars.githubusercontent.com/u/1926457?v=4",
      "profile": "https://github.com/rahulporuri",
      "contributions": [
        "doc"
      ]
    },
    {
      "login": "fspinna",
      "name": "Francesco Spinnato",
      "avatar_url": "https://avatars.githubusercontent.com/u/35352023?v=4",
      "profile": "https://github.com/fspinna",
      "contributions": [
        "code"
      ]
    },
    {
      "login": "sbuse",
      "name": "Simon B.",
      "avatar_url": "https://avatars.githubusercontent.com/u/24408707?v=4",
      "profile": "https://github.com/sbuse",
      "contributions": [
        "code"
      ]
    },
    {
      "login": "sd2k",
      "name": "Ben Sully",
      "avatar_url": "https://avatars.githubusercontent.com/u/5464991?&v=4",
      "profile": "https://github.com/sd2k",
      "contributions": [
        "bug",
        "code"
      ]
    },
    {
      "login": "wayneadams",
      "name": "Wayne Adams",
      "avatar_url": "https://avatars.githubusercontent.com/u/15034841?s=400&u=d717e9945910bcc844c5e64cd56d570c6cc4e8e6&v=4",
      "profile": "https://github.com/wayneadams",
      "contributions": [
        "doc"
      ]
    },
    {
      "login": "sanjayk0508",
      "name": "Sanjay Kumar",
      "avatar_url": "https://avatars.githubusercontent.com/u/102804548?v=4",
      "profile": "https://github.com/sanjayk0508",
      "contributions": [
        "test"
      ]
    },
    {
      "login": "sssilvar",
      "name": "Santiago Smith Silva",
      "avatar_url": "https://avatars.githubusercontent.com/u/16252054?v=4",
      "profile": "https://github.com/sssilvar",
      "contributions": [
        "code"
      ]
    },
    {
      "login": "DManowitz",
      "name": "David Manowitz",
      "avatar_url": "https://avatars.githubusercontent.com/u/66927103?v=4",
      "profile": "https://github.com/DManowitz",
      "contributions": [
        "bug",
        "maintenance"
      ]
    },
    {
      "login": "ninedigits",
      "name": "Max Frohlich",
      "avatar_url": "https://avatars.githubusercontent.com/u/16393653?v=4",
      "profile": "https://www.linkedin.com/in/maxfrohlich/",
      "contributions": [
        "code",
        "ideas",
        "maintenance"
      ]
    },
    {
      "login": "steenrotsman",
      "name": "Stijn J. Rotman",
      "avatar_url": "https://avatars.githubusercontent.com/u/78110080?s=400&v=4",
      "profile": "https://github.com/steenrotsman",
      "contributions": [
        "code",
        "doc"
      ]
    },
    {
      "login": "tvdboom",
      "name": "Mavs",
      "avatar_url": "https://avatars.githubusercontent.com/u/32366550?v=4",
      "profile": "https://github.com/tvdboom",
      "contributions": [
        "code"
      ]
    },
    {
      "login": "Cyril-Meyer",
      "name": "Cyril Meyer",
      "avatar_url": "https://avatars.githubusercontent.com/u/69190238?v=4",
      "profile": "https://cyrilmeyer.eu/",
      "contributions": [
        "bug",
        "code",
        "test"
      ]
    },
    {
      "login": "Abhay-Lejith",
      "name": "Abhay Lejith",
      "avatar_url": "https://avatars.githubusercontent.com/u/120819228?s=96&v=4",
      "profile": "https://github.com/Abhay-Lejith",
      "contributions": [
        "bug",
        "code"
      ]
    },
    {
      "login": "ShreeshaM07",
      "name": "Shreesha M",
      "avatar_url": "https://avatars.githubusercontent.com/u/120820143?s=400&v=4",
      "profile": "https://github.com/ShreeshaM07",
      "contributions": [
        "bug",
        "code",
        "test"
      ]
    },
    {
      "login": "geetu040",
      "name": "Armaghan",
      "avatar_url": "https://avatars.githubusercontent.com/u/90601662?s=96&v=4",
      "profile": "https://github.com/geetu040",
      "contributions": [
        "code",
        "doc",
        "maintenance"
      ]
    },
    {
      "login": "SaiRevanth25",
      "name": "Sai Revanth Gowravajhala",
      "avatar_url": "https://avatars.githubusercontent.com/SaiRevanth25",
      "profile": "https://github.com/SaiRevanth25",
      "contributions": [
        "code",
        "bug"
      ]
    },
    {
      "login": "XinyuWuu",
      "name": "Xinyu Wu",
      "avatar_url": "https://avatars.githubusercontent.com/u/57612792?v=4",
      "profile": "https://github.com/XinyuWuu",
      "contributions": [
        "bug",
        "code",
        "test"
      ]
    },
    {
      "login": "meraldoantonio",
      "name": "Meraldo Antonio",
      "avatar_url": "https://avatars.githubusercontent.com/u/37468543?v=4",
      "profile": "https://github.com/meraldoantonio",
      "contributions": [
        "bug",
        "code",
        "doc",
        "test"
      ]
    },
    {
      "login": "memeo-pro",
      "name": "Yash Edake",
      "avatar_url": "https://avatars.githubusercontent.com/memeo-pro",
      "profile": "https://github.com/MEMEO-PRO",
      "contributions": [
        "maintenance",
        "bug"
      ]
    },
    {
      "login": "deysanjeeb",
      "name": "Sanjeeb Dey",
      "avatar_url": "https://avatars.githubusercontent.com/u/39940629?v=4",
      "profile": "https://github.com/deysanjeeb",
      "contributions": [
        "maintenance"
      ]
    },
    {
      "login": "YashKhare20",
      "name": "Yash Khare",
      "avatar_url": "https://avatars.githubusercontent.com/u/92680366?s=400",
      "profile": "https://github.com/YashKhare20",
      "contributions": [
        "code",
        "doc"
      ]
    },
    {
      "login": "ianspektor",
      "name": "Ian Spektor",
      "avatar_url": "https://avatars.githubusercontent.com/u/49082859?v=4",
      "profile": "https://github.com/ianspektor",
      "contributions": [
        "code",
        "doc"
      ]
    },
    {
      "login": "javiber",
      "name": "Javier Berneche",
      "avatar_url": "https://avatars.githubusercontent.com/u/3588715?v=4",
      "profile": "https://github.com/javiber",
      "contributions": [
        "code",
        "doc"
      ]
    },
    {
      "login": "fnhirwa",
      "name": "Felix Hirwa Nshuti",
      "avatar_url": "https://avatars.githubusercontent.com/u/67042527?s=64&v=4",
      "profile": "https://github.com/fnhirwa",
      "contributions": [
        "code",
        "maintenance"
      ]
    },
    {
      "login": "SamruddhiNavale",
      "name": "Samruddhi Navale",
      "avatar_url": "https://avatars.githubusercontent.com/u/86359115?v=4",
      "profile": "https://github.com/SamruddhiNavale",
      "contributions": [
        "doc"
      ]
    },
    {
      "login": "vandit98",
      "name": "Vandit Tyagi",
      "avatar_url": "https://avatars.githubusercontent.com/u/91458535?v=4",
      "profile": "https://github.com/vandit98",
      "contributions": [
        "doc"
      ]
    },
    {
      "login": "ArthrowAbstract",
      "name": "Devanshu Sinha",
      "avatar_url": "https://avatars.githubusercontent.com/u/38614120?v=4",
      "profile": "https://github.com/ArthrowAbstract",
      "contributions": [
        "code"
      ]
    },
    {
      "login": "MMTrooper",
      "name": "Michael Mwimali",
      "avatar_url": "https://avatars.githubusercontent.com/u/89777534?v=4",
      "profile": "https://github.com/MMTrooper",
      "contributions": [
        "code"
      ]
    },
    {
      "login": "manuel-munoz-aguirre",
      "name": "Manuel Muñoz Aguirre",
      "avatar_url": "https://avatars.githubusercontent.com/u/5576458?v=4",
      "profile": "https://github.com/manuel-munoz-aguirre",
      "contributions": [
        "doc"
      ]
    },
    {
      "login": "Abelarm",
      "name": "Luigi Giugliano",
      "avatar_url": "https://avatars.githubusercontent.com/u/6976921?v=4",
      "profile": "https://github.com/Abelarm",
      "contributions": [
        "code"
      ]
    },
    {
      "login": "morestart",
      "name": "ctl",
      "avatar_url": "https://avatars.githubusercontent.com/u/35556811",
      "profile": "https://github.com/morestart",
      "contributions": [
        "bug"
      ]
    },
    {
      "login": "anteemony",
      "name": "Anthony Okonneh",
      "avatar_url": "https://avatars.githubusercontent.com/u/90141191?v=4",
      "profile": "https://github.com/Anteemony",
      "contributions": [
        "doc"
      ]
    },
    {
      "login": "ssabarwal",
      "name": "Shlok Sabarwal",
      "avatar_url": "https://gravatar.com/avatar/cbdbaac712ae282d730cd3028e862d45?s=400&d=robohash&r=x",
      "prifle": "https://www.github.com/shlok191/",
      "contributions": [
        "code"
      ]
    },
    {
      "login": "mobley-trent",
      "name": "Eddy Oyieko",
      "avatar_url": "https://avatars.githubusercontent.com/u/67474838?v=4",
      "profile": "https://github.com/mobley-trent",
      "contributions": [
        "code",
        "doc"
      ]
    },
    {
      "login": "toandaominh1997",
      "name": "Henry Dao",
      "avatar_url": "https://avatars.githubusercontent.com/u/18400648?v=4",
      "profile": "https://github.com/toandaominh1997",
      "contributions": [
        "bug",
        "code",
        "test"
      ]
    },
    {
      "login": "slavik57",
      "name": "Slava Shpitalny",
      "avatar_url": "https://avatars.githubusercontent.com/u/6184997?v=4",
      "profile": "https://github.com/slavik57",
      "contributions": [
        "maintenance"
      ]
    },
    {
      "login": "cedricdonie",
      "name": "Cedric Donié",
      "avatar_url": "https://avatars.githubusercontent.com/u/6626593?v=4",
      "profile": "https://github.com/cedricdonie",
      "contributions": [
        "bug",
        "code"
      ]
    },
    {
      "login": "helloplayer1",
      "name": "Julian Haderlein",
      "avatar_url": "https://avatars.githubusercontent.com/u/32032467?v=4",
      "profile": "https://github.com/helloplayer1",
      "contributions": [
        "doc"
      ]
    },
    {
      "login": "ishanpai",
      "name": "Ishan Paidhungat",
      "avatar_url": "https://avatars.githubusercontent.com/u/73134788?v=4",
      "profile": "https://github.com/ishanpai",
      "contributions": [
        "code",
        "doc"
      ]
    },
    {
      "login": "gareth-brown-86",
      "name": "Gareth Brown",
      "avatar_url": "https://avatars.githubusercontent.com/u/89069265?s=400&u=f6dc19c786a1762fcb7cdbb04f7f30bee9bd0240&v=4",
      "profile": "https://github.com/gareth-brown-86",
      "contributions": [
        "code",
        "bug"
      ]
    },
    {
      "login": "duydl",
      "name": "Duy Do Le",
      "avatar_url": "https://avatars.githubusercontent.com/u/56506156?v=4",
      "profile": "https://github.com/duydl",
      "contributions": [
        "code",
        "doc",
        "maintenance"
      ]
    },
    {
      "login": "ksharma6",
      "name": "Kishen Sharma",
      "avatar_url": "https://avatars.githubusercontent.com/u/142558351?v=4",
      "profile": "https://github.com/ksharma6",
      "contributions": [
        "bug",
        "code"
      ]
    },
    {
      "login": "benshaw2",
      "name": "Ben Shaw",
      "avatar_url": "https://avatars.githubusercontent.com/u/54603799?v=4",
      "profile": "https://github.com/benshaw2",
      "contributions": [
        "bug",
        "code",
        "doc"
      ]
    },
    {
      "login": "doberbauer",
      "name": "Daniel Oberbauer",
      "avatar_url": "https://avatars.githubusercontent.com/u/81889558?v=4",
      "profile": "https://github.com/doberbauer",
      "contributions": [
        "bug",
        "code"
      ]
    },
    {
      "login": "AlexeyOm",
      "name": "Alexey Omelchenko",
      "avatar_url": "https://avatars.githubusercontent.com/u/11708514?v=4",
      "profile": "https://github.com/AlexeyOm",
      "contributions": [
        "doc"
      ]
    },
    {
      "login": "fr1ll",
      "name": "Will Sanger",
      "avatar_url": "https://avatars.githubusercontent.com/u/29168593?v=4",
      "profile": "https://github.com/fr1ll",
      "contributions": [
        "code",
        "doc"
      ]
    },
    {
      "login": "alexander-lakocy",
      "name": "Alex Lakocy",
      "avatar_url": "https://avatars.githubusercontent.com/alexander-lakocy",
      "profile": "https://github.com/alexander-lakocy",
      "contributions": [
        "doc"
      ]
    },
    {
      "login": "mk406",
      "name": "Miguel Krause",
      "avatar_url": "https://avatars.githubusercontent.com/u/78024411?v=4",
      "profile": "https://github.com/mk406",
      "contributions": [
        "code"
      ]
    },
    {
      "login": "bastisar",
      "name": "Sebastian Hien",
      "avatar_url": "https://avatars.githubusercontent.com/u/142449680?v=4",
      "profile": "https://github.com/bastisar",
      "contributions": [
        "code",
        "bug",
        "test"
      ]
    },
    {
      "login": "mateuszkasprowicz",
      "name": "Mateusz Kasprowicz",
      "avatar_url": "https://avatars.githubusercontent.com/mateuszkasprowicz",
      "profile": "https://github.com/mateuszkasprowicz",
      "contributions": [
        "code",
        "test"
      ]
    },
    {
      "login": "DinoBektesevic",
      "name": "Dino Bektesevic",
      "avatar_url": "https://avatars.githubusercontent.com/u/29500910?v=4?s=100",
      "profile": "https://github.com/DinoBektesevic",
      "contributions": [
        "code",
        "maintenance"
      ]
    },
    {
      "login": "wirrywoo",
      "name": "Wilson Cheung",
      "avatar_url": "https://avatars.githubusercontent.com/u/148647848?v=4?s=100",
      "profile": "https://github.com/wirrywoo",
      "contributions": [
        "code",
        "doc"
      ]
    },
    {
      "login": "janasberger",
      "name": "Jana Schmidberger",
      "avatar_url": "https://avatars.githubusercontent.com/u/111234477?v=4",
      "profile": "https://github.com/janasberger",
      "contributions": [
        "business",
        "ideas",
        "projectManagement"
      ]
    },
    {
      "login": "kirilral",
      "name": "Kiril Ralinovski",
      "avatar_url": "https://avatars.githubusercontent.com/u/34281484?v=4",
      "profile": "https://github.com/kirilral",
      "contributions": [
        "ideas",
        "mentoring",
        "projectManagement",
        "talk"
      ]
    },
    {
      "login": "onyekaugochukwu",
      "name": "Ugochukwu Onyeka",
      "avatar_url": "https://avatars.githubusercontent.com/u/92909501?v=4",
      "profile": "https://github.com/onyekaugochukwu",
      "contributions": [
        "business",
        "doc",
        "ideas",
        "mentoring",
        "projectManagement"
      ]
    },
    {
      "login": "wpdonders",
      "name": "Wouter Donders",
      "avatar_url": "https://avatars.githubusercontent.com/u/1868824?v=4?s=100",
      "profile": "https://github.com/wpdonders",
      "contributions": [
        "code",
        "test"
      ]
    },
    {
      "login": "madhuri723",
      "name": "Madhuri",
      "avatar_url": "https://avatars.githubusercontent.com/u/108001973?v=4&size=64",
      "profile": "https://www.linkedin.com/in/madhuri-agarwal-166080209/",
      "contributions": [
        "doc"
      ]
    },
    {
      "login": "Saptarshi-Bandopadhyay",
      "name": "Saptarshi Bandopadhyay",
      "avatar_url": "https://avatars.githubusercontent.com/u/88289395?v=4",
      "profile": "https://github.com/Saptarshi-Bandopadhyay",
      "contributions": [
        "doc"
      ]
    },
    {
      "login": "Dehelaan",
      "name": "Nihal Chaudhary",
      "avatar_url": "https://avatars.githubusercontent.com/u/120308161?s=400&v=4",
      "profile": "https://github.com/Dehelaan",
      "contributions": [
        "doc"
      ]
    },
    {
      "login": "vedantag17",
      "name": "Vedant Agrawal",
      "avatar_url": "https://avatars.githubusercontent.com/u/118207011?v=4",
      "profile": "https://github.com/vedantag17",
      "contributions": [
        "doc",
        "code"
      ]
    },
    {
      "login": "jan-mue",
      "name": "Jan Müller",
      "avatar_url": "https://avatars.githubusercontent.com/u/6440416?v=4",
      "profile": "https://github.com/jan-mue",
      "contributions": [
        "doc"
      ]
    },
    {
      "login": "markussagen",
      "name": "Markus Sagen",
      "avatar_url": "https://avatars.githubusercontent.com/u/20767068?v=4",
      "profile": "https://github.com/markussagen",
      "contributions": [
        "code",
        "example"
      ]
    },
    {
      "login": "Z-Fran",
      "name": "Jindong Zhang",
      "avatar_url": "https://avatars.githubusercontent.com/u/49083766?v=4",
      "profile": "https://github.com/Z-Fran",
      "contributions": [
        "code"
      ]
    },
    {
      "login": "RigvedManoj",
      "name": "Rigved Manoj",
      "avatar_url": "https://avatars.githubusercontent.com/u/28307990?v=4",
      "profile": "https://github.com/RigvedManoj",
      "contributions": [
        "code"
      ]
    },
    {
      "login": "phoeenniixx",
      "name": "Aryan Saini",
      "avatar_url": "https://avatars.githubusercontent.com/u/116151399?v=4",
      "profile": "https://github.com/phoeenniixx",
      "contributions": [
        "code",
        "doc"
      ]
    },
    {
      "login": "RobKuebler",
      "name": "Robert Kübler",
      "avatar_url": "https://avatars.githubusercontent.com/u/932327?v=4",
      "profile": "https://linkedin.com/in/robert-kuebler",
      "contributions": [
        "bug",
        "code"
      ]
    },
    {
      "login": "RobotPsychologist",
      "name": "Christopher Risi",
      "avatar_url": "https://avatars.githubusercontent.com/u/110344005?&v=4",
      "profile": "https://github.com/RobotPsychologist",
      "contributions": [
        "bug",
        "example",
        "tutorial"
      ]
    },
    {
      "login": "VectorNd",
      "name": "Rishabh Kamboj",
      "avatar_url": "https://avatars.githubusercontent.com/u/111004091?v=4",
      "profile": "https://github.com/VectorNd",
      "contributions": [
        "code"
      ]
    },
    {
      "login": "jusssch",
      "name": "Julius Schmid",
      "avatar_url": "https://avatars.githubusercontent.com/jusssch",
      "profile": "https://github.com/jusssch",
      "contributions": [
        "code"
      ]
    },
    {
      "login": "jgyfutub",
      "name": "Vedant Pandey",
      "avatar_url": "https://avatars.githubusercontent.com/u/97391064?s=400&v=4",
      "profile": "https://github.com/jgyfutub",
      "contributions": [
        "code"
      ]
    },
    {
      "login": "manolotis",
      "name": "Manuel Muñoz Sánchez",
      "avatar_url": "https://avatars.githubusercontent.com/manolotis",
      "profile": "https://github.com/manolotis",
      "contributions": [
        "doc"
      ]
    },
    {
      "login": "vagechirkov",
      "name": "Valerii Chirkov",
      "avatar_url": "https://avatars.githubusercontent.com/vagechirkov",
      "profile": "https://github.com/vagechirkov",
      "contributions": [
        "code",
        "doc"
      ]
    },
    {
      "login": "tajir0",
      "name": "Jinrong Tang",
      "avatar_url": "https://avatars.githubusercontent.com/u/36022362",
      "profile": "https://github.com/tajir0",
      "contributions": [
        "code",
        "test"
      ]
    },
    {
      "login": "PranavBhatP",
      "name": "Pranav Bhat",
      "avatar_url": "https://avatars.githubusercontent.com/PranavBhatP",
      "profile": "https://github.com/PranavBhatP",
      "contributions": [
        "doc",
        "code",
        "test"
      ]
    },
    {
      "login": "mjste",
      "name": "Michał Stefanik",
      "avatar_url": "https://avatars.githubusercontent.com/mjste",
      "profile": "https://github.com/mjste",
      "contributions": [
        "doc"
      ]
    },
    {
      "login": "Sohaib-Ahmed21",
      "name": "Sohaib Ahmed",
      "avatar_url": "https://avatars.githubusercontent.com/Sohaib-Ahmed21",
      "profile": "https://github.com/Sohaib-Ahmed21",
      "contributions": [
        "code"
      ]
    },
    {
      "login": "HarshvirSandhu",
      "name": "Harshvir Sandhu",
      "avatar_url": "https://avatars.githubusercontent.com/HarshvirSandhu",
      "profile": "https://github.com/HarshvirSandhu",
      "contributions": [
        "code"
      ]
    },
    {
      "login": "alyssadsouza",
      "name": "Alyssa D'Souza",
      "avatar_url": "https://avatars.githubusercontent.com/alyssadsouza",
      "profile": "https://github.com/alyssadsouza",
      "contributions": [
        "code"
      ]
    },
    {
      "login": "ShivamJ07",
      "name": "Shivam Singal",
      "avatar_url": "https://avatars.githubusercontent.com/ShivamJ07",
      "profile": "https://github.com/ShivamJ07",
      "contributions": [
        "bug",
        "code"
      ]
    },
    {
      "login": "satvshr",
      "name": "Satvik Mishra",
      "avatar_url": "https://avatars.githubusercontent.com/u/112589278",
      "profile": "https://github.com/satvshr",
      "contributions": [
        "code",
        "bug"
      ]
    },
    {
      "login": "tanvincible",
      "name": "Tanvi Pooranmal Meena",
      "avatar_url": "https://avatars.githubusercontent.com/tanvincible",
      "profile": "https://github.com/tanvincible",
      "contributions": [
        "code",
        "doc"
      ]
    },
    {
      "login": "y-mx",
      "name": "Yimeng Xie",
      "avatar_url": "https://avatars.githubusercontent.com/y-mx",
      "profile": "https://github.com/y-mx",
      "contributions": [
        "code"
      ]
    },
    {
      "login": "jgyasu",
      "name": "Jigyasu",
      "avatar_url": "https://avatars.githubusercontent.com/u/94278611",
      "profile": "https://jgyasu.github.io",
      "contributions": [
        "code",
        "bug",
        "test",
        "doc"
      ]
    },
    {
      "login": "Adarsh2345",
      "name": "Adarsh J",
      "avatar_url": "https://avatars.githubusercontent.com/u/130629672?v=4",
      "profile": "https://github.com/Adarsh2345",
      "contributions": [
        "doc"
      ]
    },
    {
      "login": "skinan",
      "name": "Muhammad Sakib Khan Inan",
      "avatar_url": "https://avatars.githubusercontent.com/skinan",
      "profile": "https://github.com/skinan",
      "contributions": [
        "doc"
      ]
    },
    {
      "login": "gavinkatz001",
      "name": "Gavin Katz",
      "avatar_url": "https://avatars.githubusercontent.com/u/124807974?v=4",
      "profile": "https://github.com/gavinkatz001",
      "contributions": [
        "doc",
        "code"
      ]
    },
    {
      "login": "lenaklosik",
      "name": "Lena Klosik",
      "avatar_url": "https://avatars.githubusercontent.com/lenaklosik",
      "profile": "https://github.com/lenaklosik",
      "contributions": [
        "code"
      ]
    },
    {
      "login": "marcosfelt",
      "name": "Kobi Felton",
      "avatar_url": "https://avatars.githubusercontent.com/u/25933639?v=4",
      "profile": "https://github.com/marcosfelt",
      "contributions": [
        "code"
      ]
    },
    {
      "login": "b9junkers",
      "name": "Shounak Shirodkar",
      "avatar_url": "https://avatars.githubusercontent.com/u/54496663?v=4",
      "profile": "https://github.com/b9junkers",
      "contributions": [
        "doc"
      ]
    },
    {
      "login": "Utkarsh-Aggarwal",
      "name": "Utkarsh Aggarwal",
      "avatar_url": "https://avatars.githubusercontent.com/Utkarsh-Aggarwal",
      "profile": "https://github.com/Utkarsh-Aggarwal",
      "contributions": [
        "code",
        "doc",
        "bug"
      ]
    },
    {
      "login": "VjayRam",
      "name": "Vijay Ram Enaganti",
      "avatar_url": "https://avatars.githubusercontent.com/u/76694566?v=4",
      "profile": "https://github.com/VjayRam",
      "contributions": [
        "doc"
      ]
    },
    {
      "login": "Ankit-1204",
      "name": "Ankit Upadhyay",
      "avatar_url": "https://avatars.githubusercontent.com/u/112757447?v=4",
      "profile": "https://github.com/Ankit-1204",
      "contributions": [
        "code"
      ]
    },
    {
      "login": "LHoelper",
      "name": "Luca Hölper",
      "avatar_url": "https://avatars.githubusercontent.com/LHoelper",
      "profile": "https://github.com/LHoelper",
      "contributions": [
        "code",
        "doc"
      ]
    },
    {
      "login": "sky0walker99",
      "name": "Muhammed Haroon",
      "avatar_url": "https://avatars.githubusercontent.com/u/106879583?s=96&v=4",
      "profile": "https://github.com/sky0walker99",
      "contributions": [
        "doc"
      ]
    },
    {
      "login": "wilsbj",
      "name": "Brendan Wilson",
      "avatar_url": "https://avatars.githubusercontent.com/u/16727867?v=4",
      "profile": "https://github.com/wilsbj",
      "contributions": [
        "bug",
        "code",
        "maintenance"
      ]
    },
    {
      "login": "oseiskar",
      "name": "Otto Seiskari",
      "avatar_url": "https://avatars.githubusercontent.com/u/1812432?v=4",
      "profile": "https://github.com/oseiskar",
      "contributions": [
        "code",
        "doc",
        "test"
      ]
    },
    {
      "login": "tapyu",
      "name": "Rubem Pacelli",
      "avatar_url": "https://avatars.githubusercontent.com/u/22801918?v=4",
      "profile": "https://github.com/tapyu",
      "contributions": [
        "doc"
      ]
    },
    {
      "login": "LorchZachery",
      "name": "Zachery Lorch",
      "avatar_url": "https://avatars.githubusercontent.com/u/54079406?v=4",
      "profile": "https://github.com/LorchZachery",
      "contributions": [
        "bug",
        "code"
      ]
    },
    {
      "login": "danferns",
      "name": "Daniel Fernandes",
      "avatar_url": "https://avatars.githubusercontent.com/u/57069381?v=4",
      "profile": "https://github.com/danferns",
      "contributions": [
        "code"
      ]
    },
    {
      "login": "OmBiradar",
      "name": "Om Biradar",
      "avatar_url": "https://avatars.githubusercontent.com/OmBiradar",
      "profile": "https://github.com/OmBiradar",
      "contributions": [
        "code",
        "bug",
        "doc"
      ]
    },
    {
      "login": "gbilleyPeco",
      "name": "Graham Billey",
      "avatar_url": "https://avatars.githubusercontent.com/u/119866794?v=4",
      "profile": "https://github.com/gbilleyPeco",
      "contributions": [
        "code",
        "bug",
        "doc",
        "ideas"
      ]
    },
    {
      "login": "",
      "name": "Martin Tveten",
      "avatar_url": "https://avatars.githubusercontent.com/u/18215310?v=4",
      "profile": "https://github.com/Tveten",
      "contributions": [
        "code",
        "design"
      ]
    },
    {
      "login": "Prahitha",
      "name": "Prahitha Movva",
      "avatar_url": "https://avatars.githubusercontent.com/u/44160152?s=400&v=4",
      "profile": "https://github.com/Prahitha",
      "contributions": [
        "doc"
      ]
    },
    {
      "login": "jobs-git",
      "name": "James Guana",
      "avatar_url": "https://avatars.githubusercontent.com/u/13552004?v=4",
      "profile": "https://github.com/jobs-git",
      "contributions": [
        "code"
      ]
    },
    {
      "login": "andretheronsa",
      "name": "Andre Theron",
      "avatar_url": "https://avatars.githubusercontent.com/u/33958609?v=4",
      "profile": "https://github.com/andretheronsa",
      "contributions": [
        "code"
      ]
    },
    {
<<<<<<< HEAD
      "login": "xenonnn4w",
      "name": "Snowiee",
      "avatar_url": "https://avatars.githubusercontent.com/u/139516059?v=4",
      "profile": "https://github.com/xenonnn4w",
      "contributions": [
        "code"
=======
      "login": "Tirath5504",
      "name": "Tirath Bhathawala",
      "avatar_url": "https://avatars.githubusercontent.com/u/111230032?v=4",
      "profile": "https://github.com/Tirath5504",
      "contributions": [
        "code",
        "doc"
      ]
    },
    {
      "login": "thearshkumar",
      "name": "Arsh Kumar",
      "avatar_url": "https://avatars.githubusercontent.com/u/145699183?v=4",
      "profile": "https://github.com/thearshkumar",
      "contributions": [
        "code",
        "bug"
      ]
    },
    {
      "login": "SzymonStolarski",
      "name": "Szymon Stolarski",
      "avatar_url": "https://avatars.githubusercontent.com/u/67345427?v=4",
      "profile": "https://github.com/SzymonStolarski",
      "contributions": [
        "code",
        "test",
        "bug"
>>>>>>> 75179c6f
      ]
    }
  ]
}<|MERGE_RESOLUTION|>--- conflicted
+++ resolved
@@ -3546,14 +3546,15 @@
       ]
     },
     {
-<<<<<<< HEAD
       "login": "xenonnn4w",
       "name": "Snowiee",
       "avatar_url": "https://avatars.githubusercontent.com/u/139516059?v=4",
       "profile": "https://github.com/xenonnn4w",
       "contributions": [
         "code"
-=======
+      ]
+    },
+    {
       "login": "Tirath5504",
       "name": "Tirath Bhathawala",
       "avatar_url": "https://avatars.githubusercontent.com/u/111230032?v=4",
@@ -3582,7 +3583,6 @@
         "code",
         "test",
         "bug"
->>>>>>> 75179c6f
       ]
     }
   ]
