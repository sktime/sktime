--- conflicted
+++ resolved
@@ -2628,8 +2628,16 @@
       ]
     },
     {
-<<<<<<< HEAD
-    "login": "ianspektor",
+      "login": "deysanjeeb",
+      "name": "Sanjeeb Dey",
+      "avatar_url": "https://avatars.githubusercontent.com/u/39940629?v=4",
+      "profile": "https://github.com/deysanjeeb",
+      "contributions": [
+        "maintenance"
+      ]
+    },
+    {
+      "login": "ianspektor",
       "name": "Ian Spektor",
       "avatar_url": "https://avatars.githubusercontent.com/u/49082859?v=4",
       "profile": "https://github.com/ianspektor",
@@ -2646,14 +2654,6 @@
       "contributions": [
         "code",
         "doc"
-=======
-      "login": "deysanjeeb",
-      "name": "Sanjeeb Dey",
-      "avatar_url": "https://avatars.githubusercontent.com/u/39940629?v=4",
-      "profile": "https://github.com/deysanjeeb",
-      "contributions": [
-        "maintenance"
->>>>>>> 58ed13e5
       ]
     }
   ]
