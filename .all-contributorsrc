--- conflicted
+++ resolved
@@ -2897,21 +2897,21 @@
       ]
     },
     {
-<<<<<<< HEAD
       "login": "mk406",
       "name": "Miguel Krause",
       "avatar_url": "https://avatars.githubusercontent.com/u/78024411?v=4",
       "profile": "https://github.com/mk406",
       "contributions": [
         "code"
-=======
+      ]
+    },
+    {
       "login": "AlexeyOm",
       "name": "Alexey Omelchenko",
       "avatar_url": "https://avatars.githubusercontent.com/u/11708514?v=4",
       "profile": "https://github.com/AlexeyOm",
       "contributions": [
         "doc"
->>>>>>> 2e6f5e21
       ]
     },
     {
