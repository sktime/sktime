--- conflicted
+++ resolved
@@ -2646,7 +2646,6 @@
       ]
     },
     {
-<<<<<<< HEAD
       "login": "ianspektor",
       "name": "Ian Spektor",
       "avatar_url": "https://avatars.githubusercontent.com/u/49082859?v=4",
@@ -2664,7 +2663,9 @@
       "contributions": [
         "code",
         "doc"
-=======
+      ]
+    },
+    {
       "login": "fnhirwa",
       "name": "Felix Hirwa Nshuti",
       "avatar_url": "https://avatars.githubusercontent.com/u/67042527?s=64&v=4",
@@ -2672,7 +2673,6 @@
       "contributions": [
         "code",
         "maintenance"
->>>>>>> 134568c2
       ]
     }
   ]
