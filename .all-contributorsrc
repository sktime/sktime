{
  "projectName": "sktime",
  "projectOwner": "sktime",
  "repoType": "github",
  "repoHost": "https://github.com",
  "commitConvention": "none",
  "files": [
    "CONTRIBUTORS.md"
  ],
  "imageSize": 100,
  "contributorsPerLine": 9,
  "contributorsSortAlphabetically": true,
  "badgeTemplate": "[![All Contributors](https://img.shields.io/badge/all_contributors-<%= contributors.length %>-orange.svg)](#contributors)",
  "skipCi": true,
  "contributors": [
    {
      "login": "fkiraly",
      "name": "Franz Kiraly",
      "avatar_url": "https://avatars1.githubusercontent.com/u/7985502?v=4",
      "profile": "https://github.com/fkiraly",
      "contributions": [
        "blog",
        "bug",
        "business",
        "code",
        "doc",
        "design",
        "eventOrganizing",
        "example",
        "financial",
        "fundingFinding",
        "ideas",
        "maintenance",
        "mentoring",
        "projectManagement",
        "question",
        "review",
        "talk",
        "test",
        "tutorial",
        "video"
      ]
    },
    {
      "login": "sajaysurya",
      "name": "Sajaysurya Ganesh",
      "avatar_url": "https://avatars2.githubusercontent.com/u/25329624?v=4",
      "profile": "https://sajay.online",
      "contributions": [
        "code",
        "doc",
        "design",
        "example",
        "ideas",
        "test",
        "tutorial"
      ]
    },
    {
      "login": "Tomiiwa",
      "name": "Ireoluwatomiwa",
      "avatar_url": "https://avatars.githubusercontent.com/u/61966277?v=4",
      "profile": "https://www.linkedin.com/in/ireoluwatomiwa-sanusi/",
      "contributions": [
        "doc"
      ]
    },
    {
      "login": "TonyBagnall",
      "name": "Tony Bagnall",
      "avatar_url": "https://avatars1.githubusercontent.com/u/9594042?v=4",
      "profile": "http://www.timeseriesclassification.com",
      "contributions": [
        "code",
        "business",
        "doc",
        "design",
        "eventOrganizing",
        "fundingFinding",
        "ideas",
        "projectManagement",
        "question",
        "review",
        "talk",
        "data"
      ]
    },
    {
      "login": "jasonlines",
      "name": "Jason Lines",
      "avatar_url": "https://avatars1.githubusercontent.com/u/38794632?v=4",
      "profile": "http://www.timeseriesclassification.com",
      "contributions": [
        "code",
        "business",
        "doc",
        "design",
        "eventOrganizing",
        "fundingFinding",
        "ideas",
        "projectManagement",
        "question",
        "review",
        "talk",
        "example"
      ]
    },
    {
      "login": "mloning",
      "name": "Markus Löning",
      "avatar_url": "https://avatars3.githubusercontent.com/u/21020482?v=4",
      "profile": "https://github.com/mloning",
      "contributions": [
        "code",
        "test",
        "maintenance",
        "platform",
        "review",
        "infra",
        "example",
        "bug",
        "tutorial",
        "business",
        "doc",
        "design",
        "eventOrganizing",
        "fundingFinding",
        "ideas",
        "projectManagement",
        "question",
        "talk",
        "mentoring",
        "video"
      ]
    },
    {
      "login": "goastler",
      "name": "George Oastler",
      "avatar_url": "https://avatars0.githubusercontent.com/u/7059456?v=4",
      "profile": "https://github.com/goastler",
      "contributions": [
        "code",
        "test",
        "platform",
        "example",
        "doc"
      ]
    },
    {
      "login": "ViktorKaz",
      "name": "ViktorKaz",
      "avatar_url": "https://avatars0.githubusercontent.com/u/33499138?v=4",
      "profile": "https://github.com/ViktorKaz",
      "contributions": [
        "code",
        "doc",
        "design"
      ]
    },
    {
      "login": "MatthewMiddlehurst",
      "name": "Matthew Middlehurst",
      "avatar_url": "https://avatars0.githubusercontent.com/u/25731235?v=4",
      "profile": "http://www.timeseriesclassification.com",
      "contributions": [
        "code",
        "doc",
        "test",
        "tutorial",
        "review",
        "bug"
      ]
    },
    {
      "login": "miraep8",
      "name": "Mirae Parker",
      "avatar_url": "https://avatars.githubusercontent.com/u/10511777?s=400&u=10a774fd4be767fa3b23a82a98bbfe102c17f0f3&v=4",
      "profile": "https://github.com/miraep8",
      "contributions": [
        "code",
        "test"
      ]
    },
    {
      "login": "jesellier",
      "name": "jesellier",
      "avatar_url": "https://avatars0.githubusercontent.com/u/51952076?v=4",
      "profile": "https://github.com/jesellier",
      "contributions": [
        "code"
      ]
    },
    {
      "login": "James-Large",
      "name": "James Large",
      "avatar_url": "https://avatars0.githubusercontent.com/u/44509982?v=4",
      "profile": "http://www.timeseriesclassification.com/",
      "contributions": [
        "code",
        "doc",
        "test",
        "infra",
        "maintenance"
      ]
    },
    {
      "login": "achieveordie",
      "name": "Sagar Mishra",
      "avatar_url": "https://avatars.githubusercontent.com/u/54197164?v=4",
      "profile": "https://github.com/achieveordie",
      "contributions": [
        "bug",
        "code",
        "ideas",
        "projectManagement",
        "test"
      ]
    },
    {
      "login": "simone-pignotti",
      "name": "simone-pignotti",
      "avatar_url": "https://avatars1.githubusercontent.com/u/44410066?v=4",
      "profile": "https://github.com/simone-pignotti",
      "contributions": [
        "code",
        "bug"
      ]
    },
    {
      "login": "ClaudiaSanches",
      "name": "ClaudiaSanches",
      "avatar_url": "https://avatars3.githubusercontent.com/u/28742178?v=4",
      "profile": "https://github.com/ClaudiaSanches",
      "contributions": [
        "code",
        "test"
      ]
    },
    {
      "login": "aa25desh",
      "name": "aa25desh",
      "avatar_url": "https://avatars1.githubusercontent.com/u/29518290?v=4",
      "profile": "https://github.com/aa25desh",
      "contributions": [
        "code",
        "bug"
      ]
    },
    {
      "login": "matteogales",
      "name": "matteogales",
      "avatar_url": "https://avatars0.githubusercontent.com/u/9269326?v=4",
      "profile": "https://github.com/matteogales",
      "contributions": [
        "code",
        "design",
        "ideas"
      ]
    },
    {
      "login": "prockenschaub",
      "name": "Patrick Rockenschaub",
      "avatar_url": "https://avatars0.githubusercontent.com/u/15381732?v=4",
      "profile": "https://github.com/prockenschaub",
      "contributions": [
        "code",
        "design",
        "ideas",
        "test"
      ]
    },
    {
      "login": "dasgupsa",
      "name": "Saurabh Dasgupta",
      "avatar_url": "https://avatars2.githubusercontent.com/u/10398956?v=4",
      "profile": "https://github.com/dasgupsa",
      "contributions": [
        "code"
      ]
    },
    {
      "login": "angus924",
      "name": "Angus Dempster",
      "avatar_url": "https://avatars0.githubusercontent.com/u/55837131?v=4",
      "profile": "https://github.com/angus924",
      "contributions": [
        "code",
        "test",
        "tutorial"
      ]
    },
    {
      "login": "vnicholson1",
      "name": "Vincent Nicholson",
      "profile": "https://github.com/vnicholson1",
      "contributions": [
        "code"
      ]
    },
    {
      "login": "lnthach",
      "name": "Thach Le Nguyen",
      "avatar_url": "https://avatars0.githubusercontent.com/u/7788363?v=4",
      "profile": "https://github.com/lnthach",
      "contributions": [
        "code",
        "test"
      ]
    },
    {
      "login": "Ayushmaanseth",
      "name": "Ayushmaan Seth",
      "avatar_url": "https://avatars1.githubusercontent.com/u/29939762?v=4",
      "profile": "https://www.linkedin.com/in/ayushmaan-seth-4a96364a/",
      "contributions": [
        "code",
        "review",
        "test",
        "doc",
        "eventOrganizing",
        "tutorial"
      ]
    },
    {
      "login": "Riyabelle25",
      "name": "Riya Elizabeth John",
      "avatar_url": "https://avatars.githubusercontent.com/u/55790848?v=4",
      "contributions": [
        "code"
      ]
    },
    {
      "login": "ninfueng",
      "name": "Ninnart Fuengfusin",
      "avatar_url": "https://avatars2.githubusercontent.com/u/28499769?v=4",
      "profile": "https://github.com/ninfueng",
      "contributions": [
        "code"
      ]
    },
    {
      "login": "big-o",
      "name": "big-o",
      "avatar_url": "https://avatars1.githubusercontent.com/u/1134151?v=4",
      "profile": "https://github.com/big-o",
      "contributions": [
        "code",
        "test",
        "design",
        "ideas",
        "review",
        "tutorial",
        "mentoring"
      ]
    },
    {
      "login": "Kludex",
      "name": "Marcelo Trylesinski",
      "avatar_url": "https://avatars3.githubusercontent.com/u/7353520?v=4",
      "profile": "http://marcelotryle.com",
      "contributions": [
        "doc"
      ]
    },
    {
      "login": "oleskiewicz",
      "name": "oleskiewicz",
      "avatar_url": "https://avatars1.githubusercontent.com/u/5682158?v=4",
      "profile": "https://github.com/oleskiewicz",
      "contributions": [
        "code",
        "doc",
        "test"
      ]
    },
    {
      "login": "dguijo",
      "name": "David Guijo Rubio",
      "avatar_url": "https://avatars1.githubusercontent.com/u/47889499?v=4",
      "profile": "http://www.uco.es/grupos/ayrna/index.php/es/publicaciones/articulos?publications_view_all=1&theses_view_all=0&projects_view_all=0&task=show&view=member&id=22",
      "contributions": [
        "code",
        "ideas"
      ]
    },
    {
      "login": "HYang1996",
      "name": "HYang1996",
      "avatar_url": "https://avatars0.githubusercontent.com/u/44179303?v=4",
      "profile": "https://github.com/HYang1996",
      "contributions": [
        "code",
        "test",
        "doc",
        "tutorial"
      ]
    },
    {
      "login": "Mo-Saif",
      "name": "Mohammed Saif Kazamel",
      "avatar_url": "https://avatars0.githubusercontent.com/u/27867617?v=4",
      "profile": "https://mo-saif.github.io/",
      "contributions": [
        "bug"
      ]
    },
    {
      "login": "abandus",
      "name": "abandus",
      "avatar_url": "https://avatars2.githubusercontent.com/u/46486474?v=4",
      "profile": "https://github.com/abandus",
      "contributions": [
        "ideas",
        "code"
      ]
    },
    {
      "login": "Pangoraw",
      "name": "Paul",
      "avatar_url": "https://avatars1.githubusercontent.com/u/9824244?v=4",
      "profile": "https://ber.gp",
      "contributions": [
        "doc"
      ]
    },
    {
      "login": "vedazeren",
      "name": "vedazeren",
      "avatar_url": "https://avatars3.githubusercontent.com/u/63582874?v=4",
      "profile": "https://github.com/vedazeren",
      "contributions": [
        "code",
        "test"
      ]
    },
    {
      "login": "hiqbal2",
      "name": "hiqbal2",
      "avatar_url": "https://avatars3.githubusercontent.com/u/10302415?v=4",
      "profile": "https://github.com/hiqbal2",
      "contributions": [
        "doc"
      ]
    },
    {
      "login": "btrtts",
      "name": "btrtts",
      "avatar_url": "https://avatars3.githubusercontent.com/u/66252156?v=4",
      "profile": "https://github.com/btrtts",
      "contributions": [
        "doc"
      ]
    },
    {
      "login": "marielledado",
      "name": "Marielle",
      "avatar_url": "https://avatars2.githubusercontent.com/u/13499809?v=4",
      "profile": "https://twitter.com/marielli",
      "contributions": [
        "doc",
        "code",
        "ideas"
      ]
    },
    {
      "login": "Cheukting",
      "name": "Cheuk Ting Ho",
      "avatar_url": "https://avatars1.githubusercontent.com/u/28761465?v=4",
      "profile": "http://cheuk.dev",
      "contributions": [
        "code"
      ]
    },
    {
      "login": "sophijka",
      "name": "sophijka",
      "avatar_url": "https://avatars2.githubusercontent.com/u/47450591?v=4",
      "profile": "https://github.com/sophijka",
      "contributions": [
        "doc",
        "maintenance"
      ]
    },
    {
      "login": "Quaterion",
      "name": "Quaterion",
      "avatar_url": "https://avatars2.githubusercontent.com/u/23200273?v=4",
      "profile": "https://github.com/Quaterion",
      "contributions": [
        "bug"
      ]
    },
    {
      "login": "Arnau",
      "name": "Arnau",
      "avatar_url": "https://avatars.githubusercontent.com/u/38285979?s=400&u=8bdd0021cb5bae47ba5bd69c355c694dc3090f5e&v=4",
      "profile": "https://www.linkedin.com/in/arnau-jim%C3%A9nez-castany-b2ba2597/",
      "contributions": [
        "code"
      ]
    },
    {
      "login": "ABostrom",
      "name": "Aaron Bostrom",
      "avatar_url": "https://avatars0.githubusercontent.com/u/9571933?v=4",
      "profile": "https://github.com/ABostrom",
      "contributions": [
        "code",
        "doc",
        "test",
        "mentoring"
      ]
    },
    {
      "login": "BandaSaiTejaReddy",
      "name": "BANDASAITEJAREDDY",
      "avatar_url": "https://avatars0.githubusercontent.com/u/31387911?v=4",
      "profile": "https://github.com/BandaSaiTejaReddy",
      "contributions": [
        "code",
        "doc"
      ]
    },
    {
      "login": "lynnssi",
      "name": "Alexandra Amidon",
      "avatar_url": "https://avatars2.githubusercontent.com/u/17050655?v=4",
      "profile": "https://medium.com/@alexandra.amidon",
      "contributions": [
        "blog",
        "doc",
        "ideas"
      ]
    },
    {
      "login": "chizzi25",
      "name": "chizzi25",
      "avatar_url": "https://avatars3.githubusercontent.com/u/67911243?v=4",
      "profile": "https://github.com/chizzi25",
      "contributions": [
        "blog"
      ]
    },
    {
      "login": "Piyush1729",
      "name": "Piyush Gade",
      "avatar_url": "https://avatars2.githubusercontent.com/u/64950012?v=4",
      "profile": "https://github.com/Piyush1729",
      "contributions": [
        "code",
        "review"
      ]
    },
    {
      "login": "sri1419",
      "name": "sri1419",
      "avatar_url": "https://avatars2.githubusercontent.com/u/65078278?v=4",
      "profile": "https://github.com/sri1419",
      "contributions": [
        "code"
      ]
    },
    {
      "login": "patrickzib",
      "name": "Patrick Schäfer",
      "avatar_url": "https://avatars0.githubusercontent.com/u/7783034?v=4",
      "profile": "http://www2.informatik.hu-berlin.de/~schaefpa/",
      "contributions": [
        "code",
        "tutorial"
      ]
    },
    {
      "login": "ermshaua",
      "name": "Arik Ermshaus",
      "avatar_url": "https://avatars.githubusercontent.com/u/23294512?v=4",
      "profile": "https://github.com/ermshaua/",
      "contributions": [
        "code"
      ]
    },
    {
      "login": "akanz1",
      "name": "Andreas Kanz",
      "avatar_url": "https://avatars3.githubusercontent.com/u/51492342?v=4",
      "profile": "https://github.com/akanz1",
      "contributions": [
        "tutorial"
      ]
    },
    {
      "login": "brettkoonce",
      "name": "brett koonce",
      "avatar_url": "https://avatars2.githubusercontent.com/u/11281814?v=4",
      "profile": "https://github.com/brettkoonce",
      "contributions": [
        "doc"
      ]
    },
    {
      "login": "alwinw",
      "name": "Alwin",
      "avatar_url": "https://avatars3.githubusercontent.com/u/16846521?v=4",
      "profile": "https://github.com/alwinw",
      "contributions": [
        "doc",
        "code",
        "maintenance"
      ]
    },
    {
      "login": "kkoziara",
      "name": "kkoziara",
      "avatar_url": "https://avatars1.githubusercontent.com/u/4346849?v=4",
      "profile": "https://github.com/kkoziara",
      "contributions": [
        "code",
        "bug"
      ]
    },
    {
      "login": "evanmiller29",
      "name": "Evan Miller",
      "avatar_url": "https://avatars2.githubusercontent.com/u/8062590?v=4",
      "profile": "https://github.com/evanmiller29",
      "contributions": [
        "tutorial"
      ]
    },
    {
      "login": "krumeto",
      "name": "Krum Arnaudov",
      "avatar_url": "https://avatars3.githubusercontent.com/u/11272436?v=4",
      "profile": "https://github.com/krumeto",
      "contributions": [
        "bug",
        "code"
      ]
    },
    {
      "login": "martinagvilas",
      "name": "Martina G. Vilas",
      "avatar_url": "https://avatars2.githubusercontent.com/u/37339384?v=4",
      "profile": "https://github.com/martinagvilas",
      "contributions": [
        "review",
        "ideas"
      ]
    },
    {
      "login": "Emiliathewolf",
      "name": "Emilia Rose",
      "avatar_url": "https://avatars2.githubusercontent.com/u/22026218?v=4",
      "profile": "https://github.com/Emiliathewolf",
      "contributions": [
        "code",
        "test"
      ]
    },
    {
      "login": "AidenRushbrooke",
      "name": "AidenRushbrooke",
      "avatar_url": "https://avatars0.githubusercontent.com/u/72034940?v=4",
      "profile": "https://github.com/AidenRushbrooke",
      "contributions": [
        "code",
        "test"
      ]
    },
    {
      "login": "whackteachers",
      "name": "Jason Pong",
      "avatar_url": "https://avatars0.githubusercontent.com/u/33785383?v=4",
      "profile": "https://github.com/whackteachers",
      "contributions": [
        "code",
        "test"
      ]
    },
    {
      "login": "magittan",
      "name": "William Zheng",
      "avatar_url": "https://avatars0.githubusercontent.com/u/14024202?v=4",
      "profile": "https://github.com/magittan",
      "contributions": [
        "code",
        "test"
      ]
    },
    {
      "login": "huayicodes",
      "name": "Huayi Wei",
      "avatar_url": "https://avatars3.githubusercontent.com/u/22870735?v=4",
      "profile": "https://www.linkedin.com/in/huayiwei/",
      "contributions": [
        "tutorial"
      ]
    },
    {
      "login": "Multivin12",
      "name": "Multivin12",
      "avatar_url": "https://avatars3.githubusercontent.com/u/36476633?v=4",
      "profile": "https://github.com/Multivin12",
      "contributions": [
        "code",
        "test"
      ]
    },
    {
      "login": "davidbp",
      "name": "David Buchaca Prats",
      "avatar_url": "https://avatars3.githubusercontent.com/u/4223580?v=4",
      "profile": "https://github.com/davidbp",
      "contributions": [
        "code"
      ]
    },
    {
      "login": "SebasKoel",
      "name": "Sebastiaan Koel",
      "avatar_url": "https://avatars3.githubusercontent.com/u/66252156?v=4",
      "profile": "https://github.com/SebasKoel",
      "contributions": [
        "code",
        "doc"
      ]
    },
    {
      "login": "MarcoGorelli",
      "name": "Marco Gorelli",
      "avatar_url": "https://avatars2.githubusercontent.com/u/33491632?v=4",
      "profile": "https://github.com/MarcoGorelli",
      "contributions": [
        "infra"
      ]
    },
    {
      "login": "DmitriyValetov",
      "name": "Dmitriy Valetov",
      "avatar_url": "https://avatars0.githubusercontent.com/u/27976850?v=4",
      "profile": "https://github.com/DmitriyValetov",
      "contributions": [
        "code",
        "tutorial"
      ]
    },
    {
      "login": "vollmersj",
      "name": "vollmersj",
      "avatar_url": "https://avatars2.githubusercontent.com/u/12613127?v=4",
      "profile": "https://github.com/vollmersj",
      "contributions": [
        "doc"
      ]
    },
    {
      "login": "MichalChromcak",
      "name": "Michal Chromcak",
      "avatar_url": "https://avatars1.githubusercontent.com/u/12393430?v=4",
      "profile": "https://github.com/MichalChromcak",
      "contributions": [
        "code",
        "doc",
        "test",
        "tutorial"
      ]
    },
    {
      "login": "bmurdata",
      "name": "Brian Murphy",
      "avatar_url": "https://avatars2.githubusercontent.com/u/32182553?v=4",
      "profile": "https://bmurphyportfolio.netlify.com/",
      "contributions": [
        "doc"
      ]
    },
    {
      "login": "raishubham1",
      "name": "raishubham1",
      "avatar_url": "https://avatars3.githubusercontent.com/u/29356417?v=4",
      "profile": "https://github.com/raishubham1",
      "contributions": [
        "doc"
      ]
    },
    {
      "login": "ngupta23",
      "name": "Nikhil Gupta",
      "avatar_url": "https://avatars0.githubusercontent.com/u/33585645?v=4",
      "profile": "https://github.com/ngupta23",
      "contributions": [
        "code",
        "bug",
        "doc"
      ]
    },
    {
      "login": "aiwalter",
      "name": "Martin Walter",
      "avatar_url": "https://avatars0.githubusercontent.com/u/29627036?v=4",
      "profile": "https://www.linkedin.com/in/martin-walter-1a33b3114/",
      "contributions": [
        "code",
        "bug",
        "projectManagement",
        "fundingFinding",
        "mentoring",
        "ideas",
        "design",
        "review",
        "doc",
        "talk"
      ]
    },
    {
      "login": "afzal442",
      "name": "Afzal Ansari",
      "avatar_url": "https://avatars0.githubusercontent.com/u/11625672?v=4",
      "profile": "https://github.com/afzal442",
      "contributions": [
        "code",
        "doc"
      ]
    },
    {
      "login": "gracewgao",
      "name": "Grace Gao",
      "avatar_url": "https://avatars0.githubusercontent.com/u/38268331?v=4",
      "profile": "https://www.linkedin.com/in/gracewgao/",
      "contributions": [
        "code",
        "bug"
      ]
    },
    {
      "login": "utsavcoding",
      "name": "Utsav Kumar Tiwari",
      "avatar_url": "https://avatars3.githubusercontent.com/u/55446385?v=4",
      "profile": "https://github.com/utsavcoding",
      "contributions": [
        "code",
        "doc"
      ]
    },
    {
      "login": "tch",
      "name": "Tomasz Chodakowski",
      "avatar_url": "https://avatars3.githubusercontent.com/u/184076?v=4",
      "profile": "https://github.com/tch",
      "contributions": [
        "code",
        "doc",
        "bug"
      ]
    },
    {
      "login": "koralturkk",
      "name": "Kutay Koralturk",
      "avatar_url": "https://avatars2.githubusercontent.com/u/18037789?s=460&v=4",
      "profile": "https://github.com/koralturkk",
      "contributions": [
        "code",
        "bug"
      ]
    },
    {
      "login": "vnmabus",
      "name": "Carlos Ramos Carreño",
      "avatar_url": "https://avatars1.githubusercontent.com/u/2364173?v=4",
      "profile": "https://github.com/vnmabus",
      "contributions": [
        "doc"
      ]
    },
    {
      "login": "lpantano",
      "name": "Lorena Pantano",
      "avatar_url": "https://avatars2.githubusercontent.com/u/1621788?v=4",
      "profile": "http://lpantano.github.io/",
      "contributions": [
        "ideas"
      ]
    },
    {
      "login": "KirstieJane",
      "name": "Kirstie Whitaker",
      "avatar_url": "https://avatars1.githubusercontent.com/u/3626306?v=4",
      "profile": "https://whitakerlab.github.io/",
      "contributions": [
        "ideas",
        "fundingFinding"
      ]
    },
    {
      "login": "juanitorduz",
      "name": "Juan Orduz",
      "avatar_url": "https://avatars1.githubusercontent.com/u/22996444?v=4",
      "profile": "https://juanitorduz.github.io/",
      "contributions": [
        "tutorial",
        "doc"
      ]
    },
    {
      "login": "Prtm2110",
      "name": "Pratham Hole",
      "avatar_url": "https://avatars.githubusercontent.com/u/139000226?s=400&u=a2ef29514ad2780d1263ba9d724898132c8d18fb&v=4",
      "profile": "https://github.com/Prtm2110",
      "contributions": [
        "maintenance"
      ]
    },
    {
      "login": "dhirschfeld",
      "name": "Dave Hirschfeld",
      "avatar_url": "https://avatars1.githubusercontent.com/u/881019?v=4",
      "profile": "https://dhirschfeld.github.io/",
      "contributions": [
        "infra"
      ]
    },
    {
      "login": "xuyxu",
      "name": "Yi-Xuan Xu",
      "avatar_url": "https://avatars2.githubusercontent.com/u/22359569?v=4",
      "profile": "https://github.com/xuyxu",
      "contributions": [
        "code",
        "test",
        "maintenance",
        "doc"
      ]
    },
    {
      "login": "vincent-nich12",
      "name": "vincent-nich12",
      "avatar_url": "https://avatars3.githubusercontent.com/u/36476633?v=4",
      "profile": "https://github.com/vincent-nich12",
      "contributions": [
        "code"
      ]
    },
    {
      "login": "hamzahiqb",
      "name": "hamzahiqb",
      "avatar_url": "https://avatars3.githubusercontent.com/u/10302415?v=4",
      "profile": "https://github.com/hamzahiqb",
      "contributions": [
        "infra"
      ]
    },
    {
      "login": "Hephaest",
      "name": "Miao Cai",
      "avatar_url": "https://avatars2.githubusercontent.com/u/37981444?v=4",
      "profile": "https://github.com/Hephaest",
      "contributions": [
        "bug",
        "code"
      ]
    },
    {
      "login": "RNKuhns",
      "name": "Ryan Kuhns",
      "avatar_url": "https://avatars0.githubusercontent.com/u/26907244?v=4",
      "profile": "https://github.com/rnkuhns",
      "contributions": [
        "code",
        "doc",
        "tutorial",
        "example",
        "ideas",
        "review",
        "test"
      ]
    },
    {
      "login": "pabworks",
      "name": "pabworks",
      "avatar_url": "https://avatars.githubusercontent.com/u/32725127?v=4",
      "profile": "https://github.com/pabworks",
      "contributions": [
        "code",
        "test"
      ]
    },
    {
      "login": "ayan-biswas0412",
      "name": "AYAN BISWAS",
      "avatar_url": "https://avatars.githubusercontent.com/u/52851184?v=4",
      "profile": "https://github.com/ayan-biswas0412",
      "contributions": [
        "code"
      ]
    },
    {
      "login": "Lovkush-A",
      "name": "Lovkush",
      "avatar_url": "https://avatars.githubusercontent.com/u/25344832?v=4",
      "profile": "https://github.com/Lovkush-A",
      "contributions": [
        "code",
        "test",
        "ideas",
        "mentoring",
        "projectManagement"
      ]
    },
    {
      "login": "luiszugasti",
      "name": "Luis Zugasti",
      "avatar_url": "https://avatars.githubusercontent.com/u/11198457?s=460&u=0645b72683e491824aca16db9702f1d3eb990389&v=4",
      "profile": "https://github.com/luiszugasti",
      "contributions": [
        "doc"
      ]
    },
    {
      "login": "kanand77",
      "name": "Kavin Anand",
      "avatar_url": "https://avatars.githubusercontent.com/kanand77",
      "profile": "https://github.com/kanand77",
      "contributions": [
        "doc"
      ]
    },
    {
      "login": "dsherry",
      "name": "Dylan Sherry",
      "avatar_url": "https://avatars.githubusercontent.com/dsherry",
      "profile": "https://github.com/dsherry",
      "contributions": [
        "infra"
      ]
    },
    {
      "login": "kachayev",
      "name": "Oleksii Kachaiev",
      "avatar_url": "https://avatars.githubusercontent.com/u/485647?v=4",
      "profile": "https://github.com/kachayev",
      "contributions": [
        "code",
        "test"
      ]
    },
    {
      "login": "Ifeanyi30",
      "name": "Ifeanyi30",
      "avatar_url": "https://avatars.githubusercontent.com/u/49926145?v=4",
      "profile": "https://github.com/Ifeanyi30",
      "contributions": [
        "code"
      ]
    },
    {
      "login": "jschemm",
      "name": "jschemm",
      "avatar_url": "https://avatars.githubusercontent.com/u/81151346?v=4",
      "profile": "https://github.com/jschemm",
      "contributions": [
        "code"
      ]
    },
    {
      "login": "aaronreidsmith",
      "name": "Aaron Smith",
      "avatar_url": "https://avatars.githubusercontent.com/u/21350310?v=4",
      "profile": "https://github.com/aaronreidsmith",
      "contributions": [
        "code"
      ]
    },
    {
      "login": "ltsaprounis",
      "name": "Leonidas Tsaprounis",
      "avatar_url": "https://avatars.githubusercontent.com/u/64217214?v=4",
      "profile": "https://github.com/ltsaprounis",
      "contributions": [
        "code",
        "bug",
        "mentoring",
        "review"
      ]
    },
    {
      "login": "chernika158",
      "name": "Galina Chernikova",
      "avatar_url": "https://avatars.githubusercontent.com/u/43787741?s=400&v=4",
      "profile": "https://github.com/chernika158",
      "contributions": [
        "code"
      ]
    },
    {
      "login": "GuzalBulatova",
      "name": "Guzal Bulatova",
      "avatar_url": "https://avatars.githubusercontent.com/GuzalBulatova",
      "profile": "https://github.com/GuzalBulatova",
      "contributions": [
        "bug",
        "code",
        "eventOrganizing",
        "mentoring",
        "projectManagement",
        "review",
        "test"
      ]
    },
    {
      "login": "satya-pattnaik",
      "name": "Satya Prakash Pattnaik",
      "avatar_url": "https://avatars.githubusercontent.com/u/22102468?v=4",
      "profile": "https://www.linkedin.com/in/satya-pattnaik-77a430144/",
      "contributions": [
        "doc"
      ]
    },
    {
      "login": "yashlamba",
      "name": "Yash Lamba",
      "avatar_url": "https://avatars.githubusercontent.com/u/44164398?v=4",
      "profile": "https://github.com/yashlamba",
      "contributions": [
        "code"
      ]
    },
    {
      "login": "ckastner",
      "name": "Christian Kastner",
      "avatar_url": "https://avatars.githubusercontent.com/u/15859947?v=4",
      "profile": "https://github.com/ckastner",
      "contributions": [
        "code",
        "bug"
      ]
    },
    {
      "login": "tombh",
      "name": "Thomas Buckley-Houston",
      "avatar_url": "https://avatars.githubusercontent.com/u/160835?s=80&v=4",
      "profile": "https://github.com/tombh",
      "contributions": [
        "bug"
      ]
    },
    {
      "login": "julramos",
      "name": "Juliana",
      "avatar_url": "https://avatars.githubusercontent.com/u/19613567?v=4",
      "profile": "https://www.linkedin.com/in/julianarn/",
      "contributions": [
        "code"
      ]
    },
    {
      "login": "SveaMeyer13",
      "name": "Svea Marie Meyer",
      "avatar_url": "https://avatars.githubusercontent.com/u/46671894?v=4",
      "profile": "https://github.com/SveaMeyer13",
      "contributions": [
        "doc",
        "code"
      ]
    },
    {
      "login": "Flix6x",
      "name": "Felix Claessen",
      "avatar_url": "https://avatars.githubusercontent.com/u/30658763?v=4",
      "profile": "https://github.com/flix6x",
      "contributions": [
        "code",
        "doc",
        "test",
        "bug"
      ]
    },
    {
      "login": "thayeylolu",
      "name": "Taiwo Owoseni",
      "avatar_url": "https://avatars.githubusercontent.com/u/13348874?v=4",
      "profile": "https://thayeylolu.github.io/portfolio/",
      "contributions": [
        "code"
      ]
    },
    {
      "login": "jambo6",
      "name": "James Morrill",
      "avatar_url": "https://https://avatars.githubusercontent.com/jambo6",
      "profile": "https://github.com/jambo6",
      "contributions": [
        "code"
      ]
    },
    {
      "login": "Dbhasin1",
      "name": "Drishti Bhasin ",
      "avatar_url": "https://avatars.githubusercontent.com/u/56479884?v=4",
      "profile": "https://github.com/Dbhasin1",
      "contributions": [
        "code"
      ]
    },
    {
      "login": "Yard1",
      "name": "Antoni Baum",
      "avatar_url": "https://avatars.githubusercontent.com/u/10364161?v=4",
      "profile": "https://www.linkedin.com/in/yard1/",
      "contributions": [
        "code"
      ]
    },
    {
      "login": "ltoniazzi",
      "name": "Lorenzo Toniazzi",
      "avatar_url": "https://avatars.githubusercontent.com/u/61414566",
      "profile": "https://github.com/ltoniazzi",
      "contributions": [
        "code"
      ]
    },
    {
      "login": "freddyaboulton",
      "name": "Freddy A Boulton",
      "avatar_url": "https://avatars.githubusercontent.com/u/41651716?v=4",
      "profile": "https://github.com/freddyaboulton",
      "contributions": [
        "infra",
        "test"
      ]
    },
    {
      "login": "Riyabelle25",
      "name": "Riya Elizabeth John",
      "avatar_url": "https://avatars.githubusercontent.com/u/55790848?v=4",
      "profile": "https://github.com/Riyabelle25",
      "contributions": [
        "code",
        "test",
        "doc"
      ]
    },
    {
      "login": "chrisholder",
      "name": "chrisholder",
      "avatar_url": "https://avatars.githubusercontent.com/u/4674372?v=4",
      "profile": "https://github.com/chrisholder",
      "contributions": [
        "code",
        "test",
        "doc",
        "design",
        "example"
      ]
    },
    {
      "login": "moradabaz",
      "name": "Morad :)",
      "avatar_url": "https://avatars.githubusercontent.com/u/29915156?v=4",
      "profile": "https://moradabaz.github.io/",
      "contributions": [
        "code",
        "test",
        "doc"
      ]
    },
    {
      "login": "bilal-196",
      "name": "Ahmed Bilal",
      "avatar_url": "https://avatars.githubusercontent.com/u/74570044?v=4",
      "profile": "https://github.com/bilal-196",
      "contributions": [
        "doc"
      ]
    },
    {
      "login": "victordremov",
      "name": "Viktor Dremov",
      "avatar_url": "https://avatars.githubusercontent.com/u/32140716",
      "profile": "https://github.com/victordremov",
      "contributions": [
        "code"
      ]
    },
    {
      "login": "corvusrabus",
      "name": "Corvin Paul",
      "avatar_url": "https://lh3.googleusercontent.com/zMvwkuxyIsRN1I0-HLojbcbbHaERXa-b9eztZ23z_C2m7cXdMiU4z36ekS5-cgBmikPhZA=w1280",
      "profile": "https://sites.google.com/view/corvinpaul/",
      "contributions": [
        "doc"
      ]
    },
    {
      "login": "xloem",
      "name": "patiently pending world peace",
      "profile": "https://github.com/xloem",
      "contributions": [
        "code"
      ]
    },
    {
      "login": "AreloTanoh",
      "name": "Arelo Tanoh",
      "avatar_url": "https://avatars.githubusercontent.com/AreloTanoh",
      "profile": "https://github.com/AreloTanoh",
      "contributions": [
        "doc"
      ]
    },
    {
      "login": "pul95",
      "name": "Pulkit Verma",
      "avatar_url": "https://avatars.githubusercontent.com/pul95",
      "profile": "https://github.com/pul95",
      "contributions": [
        "doc"
      ]
    },
    {
      "login": "IlyasMoutawwakil",
      "name": "Ilyas Moutawwakil",
      "avatar_url": "https://avatars.githubusercontent.com/IlyasMoutawwakil",
      "profile": "https://github.com/IlyasMoutawwakil",
      "contributions": [
        "code",
        "doc"
      ]
    },
    {
      "login": "mathco-wf",
      "name": "TheMathcompay Widget Factory Team",
      "avatar_url": "https://avatars.githubusercontent.com/mathco-wf",
      "profile": "https://github.com/mathco-wf",
      "contributions": [
        "doc"
      ]
    },
    {
      "login": "BINAYKUMAR943",
      "name": "Binay Kumar",
      "avatar_url": "https://avatars.githubusercontent.com/u/38756834?v=4",
      "profile": "https://github.com/BINAYKUMAR943",
      "contributions": [
        "code",
        "doc",
        "test"
      ]
    },
    {
      "login": "ronnie-llamado",
      "name": "Ronnie Llamado",
      "avatar_url": "https://avatars.githubusercontent.com/ronnie-llamado",
      "profile": "https://github.com/ronnie-llamado",
      "contributions": [
        "doc"
      ]
    },
    {
      "login": "bobbys-dev",
      "name": "bobbys",
      "avatar_url": "https://avatars.githubusercontent.com/bobbys-dev",
      "profile": "https://github.com/bobbys-dev",
      "contributions": [
        "code"
      ]
    },
    {
      "login": "yairbeer",
      "name": "Yair Beer",
      "avatar_url": "https://avatars.githubusercontent.com/yairbeer",
      "profile": "https://github.com/yairbeer",
      "contributions": [
        "code"
      ]
    },
    {
      "login": "boukepostma",
      "name": "Bouke Postma",
      "avatar_url": "https://avatars.githubusercontent.com/boukepostma",
      "profile": "https://github.com/boukepostma",
      "contributions": [
        "code",
        "bug",
        "ideas"
      ]
    },
    {
      "login": "Aparna-Sakshi",
      "name": "Aparna Sakshi",
      "avatar_url": "https://avatars.githubusercontent.com/u/44149689?v=4",
      "profile": "https://aparna-sakshi.github.io/",
      "contributions": [
        "code"
      ]
    },
    {
      "login": "eyalshafran",
      "name": "Eyal Shafran",
      "avatar_url": "https://avatars.githubusercontent.com/u/16999574?v=4",
      "profile": "https://github.com/eyalshafran",
      "contributions": [
        "code"
      ]
    },
    {
      "login": "tensorflow-as-tf",
      "name": "tensorflow-as-tf",
      "avatar_url": "https://avatars.githubusercontent.com/u/51345718?v=4",
      "profile": "https://github.com/tensorflow-as-tf",
      "contributions": [
        "code"
      ]
    },
    {
      "login": "justinshenk",
      "name": "Justin Shenk",
      "avatar_url": "https://avatars.githubusercontent.com/u/10270308?v=4",
      "profile": "https://www.justinshenk.com/",
      "contributions": [
        "doc"
      ]
    },
    {
      "login": "kejsitake",
      "name": "Kejsi Take",
      "avatar_url": "https://avatars.githubusercontent.com/u/23707808?v=4",
      "profile": "https://kejsitake.com/",
      "contributions": [
        "code"
      ]
    },
    {
      "login": "myprogrammerpersonality",
      "name": "Ali Yazdizadeh",
      "avatar_url": "https://avatars.githubusercontent.com/u/49058167?v=4",
      "profile": "https://github.com/myprogrammerpersonality",
      "contributions": [
        "doc"
      ]
    },
    {
      "login": "RavenRudi",
      "name": "RavenRudi",
      "avatar_url": "https://avatars.githubusercontent.com/u/46402968?v=4",
      "profile": "https://github.com/RavenRudi",
      "contributions": [
        "code"
      ]
    },
    {
      "login": "danbartl",
      "name": "danbartl",
      "avatar_url": "https://avatars.githubusercontent.com/u/19947407?v=4",
      "profile": "https://github.com/danbartl",
      "contributions": [
        "bug",
        "code",
        "review",
        "talk",
        "test",
        "tutorial",
        "video"
      ]
    },
    {
      "login": "xiaobenbenecho",
      "name": "xiaobenbenecho",
      "avatar_url": "https://avatars.githubusercontent.com/u/17461849?v=4",
      "profile": "https://github.com/xiaobenbenecho",
      "contributions": [
        "code"
      ]
    },
    {
      "login": "OliverMatthews",
      "name": "Oliver Matthews",
      "avatar_url": "https://avatars.githubusercontent.com/u/31141490?v=4",
      "profile": "https://github.com/olivermatthews",
      "contributions": [
        "code"
      ]
    },
    {
      "login": "Carlosbogo",
      "name": "Carlos Borrajo",
      "avatar_url": "https://avatars.githubusercontent.com/u/84228424?v=4",
      "profile": "https://github.com/Carlosbogo",
      "contributions": [
        "code",
        "doc"
      ]
    },
    {
      "login": "fstinner",
      "name": "Florian Stinner",
      "avatar_url": "https://avatars.githubusercontent.com/u/11679462?v=4",
      "profile": "https://github.com/fstinner",
      "contributions": [
        "code",
        "test"
      ]
    },
    {
      "login": "ChangWeiTan",
      "name": "Chang Wei Tan",
      "avatar_url": "https://avatars.githubusercontent.com/u/570744?v=4",
      "profile": "https://github.com/ChangWeiTan",
      "contributions": [
        "code"
      ]
    },
    {
      "login": "lmmentel",
      "name": "Lukasz Mentel",
      "avatar_url": "https://avatars.githubusercontent.com/u/8989838?v=4",
      "profile": "https://github.com/lmmentel",
      "contributions": [
        "code",
        "doc",
        "infra",
        "test",
        "bug",
        "maintenance",
        "mentoring"
      ]
    },
    {
      "login": "AngelPone",
      "name": "Bohan Zhang",
      "avatar_url": "https://avatars.githubusercontent.com/u/32930283?v=4",
      "profile": "https://angelpone.github.io/",
      "contributions": [
        "code"
      ]
    },
    {
      "login": "rakshitha123",
      "name": "Rakshitha Godahewa",
      "avatar_url": "https://avatars.githubusercontent.com/u/7654679?v=4",
      "profile": "https://github.com/rakshitha123",
      "contributions": [
        "code",
        "doc"
      ]
    },
    {
      "login": "marcio55afr",
      "name": "Márcio A. Freitas Jr",
      "avatar_url": "https://avatars.githubusercontent.com/u/42646282?v=4",
      "profile": "https://github.com/marcio55afr",
      "contributions": [
        "doc"
      ]
    },
    {
      "login": "MrPr3ntice",
      "name": "Philipp Kortmann",
      "avatar_url": "https://avatars.githubusercontent.com/u/20466981?v=4",
      "profile": "https://www.imes.uni-hannover.de/de/institut/team/m-sc-karl-philipp-kortmann/",
      "contributions": [
        "code",
        "doc"
      ]
    },
    {
      "login": "ishannangia001",
      "name": "Ishan Nangia",
      "avatar_url": "https://avatars.githubusercontent.com/u/29480389?v=4",
      "profile": "https://github.com/ishannangia001",
      "contributions": [
        "ideas"
      ]
    },
    {
      "login": "khrapovs",
      "name": "Stanislav Khrapov",
      "avatar_url": "https://avatars.githubusercontent.com/u/3774663?v=4",
      "profile": "https://github.com/khrapovs",
      "contributions": [
        "code"
      ]
    },
    {
      "login": "Saransh-cpp",
      "name": "Saransh Chopra",
      "avatar_url": "https://avatars.githubusercontent.com/u/74055102?v=4",
      "profile": "https://github.com/Saransh-cpp",
      "contributions": [
        "doc",
        "infra"
      ]
    },
    {
      "login": "RishiKumarRay",
      "name": "Rishi Kumar Ray",
      "avatar_url": "https://avatars.githubusercontent.com/u/87641376?v=4",
      "profile": "https://github.com/RishiKumarRay",
      "contributions": [
        "infra"
      ]
    },
    {
      "login": "cdahlin",
      "name": "Christopher Dahlin",
      "avatar_url": "https://avatars.githubusercontent.com/u/1567780?v=4",
      "profile": "https://github.com/cdahlin",
      "contributions": [
        "code"
      ]
    },
    {
      "login": "iljamaurer",
      "name": "Ilja Maurer",
      "avatar_url": "https://avatars.githubusercontent.com/u/45882103?v=4",
      "profile": "https://github.com/iljamaurer",
      "contributions": [
        "code"
      ]
    },
    {
      "login": "AzulGarza",
      "name": "Azul Garza",
      "avatar_url": "https://avatars.githubusercontent.com/u/10517170?v=4",
      "profile": "https://github.com/AzulGarza",
      "contributions": [
        "code",
        "example"
      ]
    },
    {
      "login": "TNTran92",
      "name": "TNTran92",
      "avatar_url": "https://avatars.githubusercontent.com/u/55965636?v=4",
      "profile": "https://github.com/TNTran92",
      "contributions": [
        "code"
      ]
    },
    {
      "login": "niekvanderlaan",
      "name": "Niek van der Laan",
      "avatar_url": "https://avatars.githubusercontent.com/u/9962825?v=4",
      "profile": "https://github.com/niekvanderlaan",
      "contributions": [
        "code"
      ]
    },
    {
      "login": "bethrice44",
      "name": "bethrice44",
      "avatar_url": "https://avatars.githubusercontent.com/u/11226988?v=4",
      "profile": "https://github.com/bethrice44",
      "contributions": [
        "bug",
        "code",
        "review",
        "test"
      ]
    },
    {
      "login": "keepersas",
      "name": "Aleksandr Grekov",
      "avatar_url": "https://avatars.githubusercontent.com/u/44262176?v=4",
      "profile": "https://github.com/keepersas",
      "contributions": [
        "doc"
      ]
    },
    {
      "login": "ZiyaoWei",
      "name": "Ziyao Wei",
      "avatar_url": "https://avatars.githubusercontent.com/u/940823?v=4",
      "profile": "https://github.com/ZiyaoWei",
      "contributions": [
        "code"
      ]
    },
    {
      "login": "dougollerenshaw",
      "name": "Doug Ollerenshaw",
      "avatar_url": "https://avatars.githubusercontent.com/u/19944442?v=4",
      "profile": "https://github.com/dougollerenshaw",
      "contributions": [
        "doc"
      ]
    },
    {
      "login": "AurumnPegasus",
      "name": "Shivansh Subramanian",
      "avatar_url": "https://avatars.githubusercontent.com/u/54315149?v=4",
      "profile": "https://github.com/AurumnPegasus",
      "contributions": [
        "doc",
        "code"
      ]
    },
    {
      "login": "NoaBenAmi",
      "name": "Noa Ben Ami",
      "avatar_url": "https://avatars.githubusercontent.com/u/37590002?v=4",
      "profile": "https://github.com/NoaBenAmi",
      "contributions": [
        "code",
        "test",
        "doc"
      ]
    },
    {
      "login": "lielleravid",
      "name": "Lielle Ravid",
      "avatar_url": "https://avatars.githubusercontent.com/u/37774194?v=4",
      "profile": "https://github.com/lielleravid",
      "contributions": [
        "code",
        "doc"
      ]
    },
    {
      "login": "ciaran-g",
      "name": "Ciaran Gilbert",
      "avatar_url": "https://avatars.githubusercontent.com/u/41995662?v=4",
      "profile": "https://github.com/ciaran-g",
      "contributions": [
        "bug",
        "code",
        "doc",
        "test",
        "ideas"
      ]
    },
    {
      "login": "mariamjabara",
      "name": "Mariam Jabara",
      "profile": "https://github.com/mariamjabara",
      "contributions": [
        "code"
      ]
    },
    {
      "login": "lbventura",
      "name": "Luis Ventura",
      "avatar_url": "https://avatars.githubusercontent.com/u/68004282?s=96&v=4",
      "profile": "https://github.com/lbventura",
      "contributions": [
        "code"
      ]
    },
    {
      "login": "Ris-Bali",
      "name": "Rishabh Bali",
      "avatar_url": "https://avatars.githubusercontent.com/u/81592570?v=4",
      "profile": "https://github.com/Ris-Bali",
      "contributions": [
        "code"
      ]
    },
    {
      "login": "shchur",
      "name": "Oleksandr Shchur",
      "avatar_url": "https://avatars.githubusercontent.com/u/6944857?v=4",
      "profile": "https://github.com/shchur",
      "contributions": [
        "bug",
        "code"
      ]
    },
    {
      "login": "jelc53",
      "name": "Julian Cooper",
      "profile": "https://github.com/jelc53",
      "contributions": [
        "code",
        "ideas"
      ]
    },
    {
      "login": "benheid",
      "name": "Benedikt Heidrich",
      "profile": "https://github.com/benheid",
      "contributions": [
        "bug",
        "code",
        "design",
        "doc",
        "example",
        "ideas",
        "mentoring",
        "question",
        "review",
        "talk",
        "tutorial"
      ]
    },
    {
      "login": "AnH0ang",
      "name": "An Hoang",
      "profile": "https://github.com/AnH0ang",
      "contributions": [
        "bug",
        "code"
      ]
    },
    {
      "login": "haskarb",
      "name": "Bhaskar Dhariyal",
      "avatar_url": "https://avatars.githubusercontent.com/u/20501023?v=4",
      "profile": "https://haskarb.github.io/",
      "contributions": [
        "code",
        "test"
      ]
    },
    {
      "login": "kcc-lion",
      "name": "Kai Lion",
      "profile": "https://github.com/kcc-lion",
      "contributions": [
        "code",
        "test",
        "doc"
      ]
    },
    {
      "login": "bugslayer-332",
      "name": "Arepalli Yashwanth Reddy",
      "profile": "https://github.com/bugslayer-332",
      "contributions": [
        "code",
        "bug",
        "doc"
      ]
    },
    {
      "login": "shagn",
      "name": "Sebastian Hagn",
      "avatar_url": "https://avatars.githubusercontent.com/u/16029092?v=4",
      "profile": "https://github.com/shagn",
      "contributions": [
        "doc"
      ]
    },
    {
      "login": "jasmineliaw",
      "name": "Jasmine Liaw",
      "profile": "https://github.com/jasmineliaw",
      "contributions": [
        "code"
      ]
    },
    {
      "login": "topher-lo",
      "name": "Christopher Lo",
      "profile": "https://github.com/topher-lo",
      "contributions": [
        "code",
        "ideas"
      ]
    },
    {
      "login": "arampuria19",
      "name": "Akshat Rampuria",
      "profile": "https://github.com/arampuria19",
      "contributions": [
        "doc"
      ]
    },
    {
      "login": "chillerobscuro",
      "name": "Logan Duffy",
      "avatar_url": "https://avatars.githubusercontent.com/u/5232872?v=4",
      "profile": "https://github.com/chillerobscuro",
      "contributions": [
        "code",
        "doc",
        "test",
        "bug",
        "ideas"
      ]
    },
    {
      "login": "michaelfeil",
      "name": "Michael Feil",
      "avatar_url": "https://avatars.githubusercontent.com/u/63565275?v=4",
      "profile": "michaelfeil.eu",
      "contributions": [
        "code",
        "test",
        "ideas"
      ]
    },
    {
      "login": "KishManani",
      "name": "Kishan Manani",
      "avatar_url": "https://avatars.githubusercontent.com/u/30973056?v=4",
      "profile": "https://github.com/kishmanani",
      "contributions": [
        "code",
        "doc",
        "test",
        "bug",
        "ideas"
      ]
    },
    {
      "login": "jorenham",
      "name": "Joren Hammudoglu",
      "profile": "https://github.com/jorenham",
      "contributions": [
        "infra"
      ]
    },
    {
      "login": "wolph",
      "name": "Rick van Hattem",
      "profile": "https://github.com/wolph",
      "contributions": [
        "infra"
      ]
    },
    {
      "login": "templierw",
      "name": "William Templier",
      "avatar_url": "https://github.com/templierw.png",
      "profile": "https://www.linkedin.com/in/templierw/",
      "contributions": [
        "doc"
      ]
    },
    {
      "login": "badrmarani",
      "name": "Badr-Eddine Marani",
      "avatar_url": "https://avatars.githubusercontent.com/badrmarani",
      "profile": "https://github.com/badrmarani",
      "contributions": [
        "code"
      ]
    },
    {
      "login": "adoherty21",
      "name": "adoherty21",
      "avatar_url": "https://avatars.githubusercontent.com/u/52799751?s=400&v=4",
      "profile": "https://github.com/adoherty21",
      "contributions": [
        "bug"
      ]
    },
    {
      "login": "jnrusson1",
      "name": "Jack Russon",
      "avatar_url": "https://avatars.githubusercontent.com/u/51986332?v=4",
      "profile": "https://github.com/jnrusson1",
      "contributions": [
        "code"
      ]
    },
    {
      "login": "solen0id",
      "name": "Max Patzelt",
      "avatar_url": "https://avatars.githubusercontent.com/u/20767606?v=4",
      "profile": "https://github.com/solen0id",
      "contributions": [
        "code"
      ]
    },
    {
      "login": "benjaminbluhm",
      "name": "Benjamin Bluhm",
      "profile": "https://github.com/benjaminbluhm",
      "contributions": [
        "code",
        "doc",
        "example"
      ]
    },
    {
      "login": "VyomkeshVyas",
      "name": "Vyomkesh Vyas",
      "profile": "https://github.com/VyomkeshVyas",
      "contributions": [
        "code",
        "doc",
        "example",
        "test"
      ]
    },
    {
      "login": "xxl4tomxu98",
      "name": "Tom Xu",
      "avatar_url": "https://avatars.githubusercontent.com/u/62292177?s=40&v=4",
      "profile": "https://github.com/xxl4tomxu98",
      "contributions": [
        "code",
        "doc"
      ]
    },
    {
      "login": "nshahpazov",
      "name": "Nikola Shahpazov",
      "avatar_url": "https://avatars.githubusercontent.com/nshahpazov",
      "profile": "https://www.linkedin.com/in/nshahpazov/",
      "contributions": [
        "doc"
      ]
    },
    {
      "login": "dainelli98",
      "name": "Daniel Martín Martínez",
      "avatar_url": "https://avatars.githubusercontent.com/dainelli98",
      "profile": "https://www.linkedin.com/in/daniel-martin-martinez",
      "contributions": [
        "doc",
        "bug"
      ]
    },
    {
      "login": "nilesh05apr",
      "name": "Nilesh Kumar",
      "avatar_url": "https://avatars.githubusercontent.com/u/65773314?v=4",
      "profile": "https://github.com/nilesh05apr",
      "contributions": [
        "code"
      ]
    },
    {
      "login": "JonathanBechtel",
      "name": "JonathanBechtel",
      "avatar_url": "https://avatars.githubusercontent.com/u/481696?v=4",
      "profile": "https://github.com/JonathanBechtel",
      "contributions": [
        "code",
        "ideas",
        "projectManagement",
        "talk",
        "test"
      ]
    },
    {
      "login": "arnavrneo",
      "name": "Arnav",
      "avatar_url": "https://avatars.githubusercontent.com/u/48650781?v=4",
      "profile": "https://github.com/arnavrneo",
      "contributions": [
        "code"
      ]
    },
    {
      "login": "erjieyong",
      "name": "Er Jie Yong",
      "avatar_url": "https://avatars.githubusercontent.com/u/109052378?v=4",
      "profile": "https://www.linkedin.com/in/erjieyong",
      "contributions": [
        "bug",
        "code"
      ]
    },
    {
      "login": "mateuja",
      "name": "Jaume Mateu",
      "avatar_url": "https://avatars.githubusercontent.com/mateuja",
      "profile": "https://github.com/mateuja",
      "contributions": [
        "code"
      ]
    },
    {
      "login": "aaronrmm",
      "name": "Aaron Margolese-Malin",
      "avatar_url": "https://avatars.githubusercontent.com/u/1742879?v=4",
      "profile": "https://github.com/aaronrmm",
      "contributions": [
        "bug"
      ]
    },
    {
      "login": "klam-data",
      "name": "Kevin Lam",
      "avatar_url": "https://avatars.githubusercontent.com/u/114420932?s=400&v=4",
      "profile": "https://www.linkedin.com/in/kevinlam2",
      "contributions": [
        "code",
        "example",
        "test"
      ]
    },
    {
      "login": "mgorlin",
      "name": "Margaret Gorlin",
      "avatar_url": "",
      "profile": "https://www.linkedin.com/in/margaret-gorlin/",
      "contributions": [
        "code",
        "example",
        "test"
      ]
    },
    {
      "login": "pyyim",
      "name": "Paul Yim",
      "avatar_url": "https://avatars.githubusercontent.com/pyyim",
      "profile": "https://www.linkedin.com/in/paulyim97/",
      "contributions": [
        "code",
        "example",
        "test"
      ]
    },
    {
      "login": "snnbotchway",
      "name": "Solomon Botchway",
      "avatar_url": "https://avatars.githubusercontent.com/u/62394255?v=4",
      "profile": "https://www.linkedin.com/in/solomon-botchway-a1383821b/",
      "contributions": [
        "maintenance"
      ]
    },
    {
      "login": "hoesler",
      "name": "Christoph Hösler",
      "avatar_url": "https://avatars.githubusercontent.com/u/1052770?v=4",
      "profile": "https://www.linkedin.com/in/hoesler/",
      "contributions": [
        "code"
      ]
    },
    {
      "login": "pranavvp16",
      "name": "Pranav Prajapati",
      "avatar_url": "https://avatars.githubusercontent.com/u/94780581?v=4",
      "profile": "https://www.linkedin.com/in/pranav-prajapati-a5b413226/",
      "contributions": [
        "code",
        "test",
        "bug"
      ]
    },
    {
      "login": "romanlutz",
      "name": "Roman Lutz",
      "avatar_url": "https://avatars.githubusercontent.com/u/10245648?v=4",
      "profile": "https://www.linkedin.com/in/romanlutz/",
      "contributions": [
        "doc"
      ]
    },
    {
      "login": "DBCerigo",
      "name": "Daniel Burkhardt Cerigo",
      "avatar_url": "https://avatars.githubusercontent.com/u/8318425?v=4",
      "profile": "https://github.com/DBCerigo",
      "contributions": [
        "code"
      ]
    },
    {
      "login": "alex-hh",
      "name": "Alex Hawkins-Hooker",
      "avatar_url": "https://avatars.githubusercontent.com/u/5719745?v=4",
      "profile": "https://github.com/alex-hh",
      "contributions": [
        "code"
      ]
    },
    {
      "login": "ali-tny",
      "name": "Ali Teeney",
      "avatar_url": "https://avatars.githubusercontent.com/u/26010073?v=4",
      "profile": "https://github.com/ali-tny",
      "contributions": [
        "code"
      ]
    },
    {
      "login": "ShivamPathak99",
      "name": "Shivam Pathak",
      "avatar_url": "https://avatars.githubusercontent.com/u/98941325?s=400&v=4",
      "profile": "https://github.com/ShivamPathak99",
      "contributions": [
        "doc"
      ]
    },
    {
      "login": "SamiAlavi",
      "name": "Sami Alavi",
      "avatar_url": "https://avatars.githubusercontent.com/u/32700289?v=4",
      "profile": "https://github.com/SamiAlavi",
      "contributions": [
        "code",
        "maintenance"
      ]
    },
    {
      "login": "yarnabrina",
      "name": "Anirban Ray",
      "avatar_url": "https://avatars.githubusercontent.com/u/39331844?v=4",
      "profile": "https://github.com/yarnabrina/",
      "contributions": [
        "bug",
        "code",
        "doc",
        "ideas",
        "maintenance",
        "mentoring",
        "question",
        "review",
        "test"
      ]
    },
    {
      "login": "dashapetr",
      "name": "Darya Petrashka",
      "avatar_url": "https://avatars.githubusercontent.com/u/54349415?v=4",
      "profile": "https://github.com/dashapetr",
      "contributions": [
        "doc"
      ]
    },
    {
      "login": "luca-miniati",
      "name": "Luca Miniati",
      "avatar_url": "https://avatars.githubusercontent.com/u/87467600?v=4",
      "profile": "https://github.com/luca-miniati",
      "contributions": [
        "code",
        "doc"
      ]
    },
    {
      "login": "marrov",
      "name": "Marc Rovira",
      "avatar_url": "https://avatars.githubusercontent.com/u/54272586?v=4",
      "profile": "https://github.com/marrov",
      "contributions": [
        "design",
        "doc",
        "ideas",
        "mentoring",
        "projectManagement",
        "talk"
      ]
    },
    {
      "login": "Taise228",
      "name": "Taisei Yamamoto",
      "avatar_url": "https://avatars.githubusercontent.com/u/95762401?s=400&v=4",
      "profile": "https://github.com/Taise228",
      "contributions": [
        "code"
      ]
    },
    {
      "login": "CTFallon",
      "name": "Colin Fallon",
      "avatar_url": "https://avatars.githubusercontent.com/u/19725980?v=4",
      "profile": "https://github.com/CTFallon",
      "contributions": [
        "doc"
      ]
    },
    {
      "login": "mgazian000",
      "name": "Michael Gaziani",
      "avatar_url": "https://avatars.githubusercontent.com/mgazian000",
      "profile": "https://github.com/mgazian000",
      "contributions": [
        "doc"
      ]
    },
    {
      "login": "alan191006",
      "name": "Alan Huynh",
      "avatar_url": "https://avatars.githubusercontent.com/alan191006",
      "profile": "https://github.com/alan191006",
      "contributions": [
        "code"
      ]
    },
    {
      "login": "felipeangelimvieira",
      "name": "Felipe Angelim",
      "avatar_url": "https://avatars.githubusercontent.com/felipeangelimvieira",
      "profile": "https://github.com/felipeangelimvieira",
      "contributions": [
        "code",
        "bug"
      ]
    },
    {
      "login": "janpipek",
      "name": "Jan Pipek",
      "avatar_url": "https://avatars.githubusercontent.com/janpipek",
      "profile": "https://github.com/janpipek",
      "contributions": [
        "code"
      ]
    },
    {
      "login": "Gigi1111",
      "name": "Chung-Fan Tsai",
      "avatar_url": "https://avatars.githubusercontent.com/Gigi1111",
      "profile": "https://github.com/Gigi1111",
      "contributions": [
        "test"
      ]
    },
    {
      "login": "eyjo",
      "name": "Eyjólfur Sigurðsson",
      "avatar_url": "https://avatars.githubusercontent.com/eyjo",
      "profile": "https://github.com/eyjo",
      "contributions": [
        "code",
        "doc"
      ]
    },
    {
      "login": "julia-kraus",
      "name": "Julia Kraus",
      "avatar_url": "https://avatars.githubusercontent.com/julia-kraus",
      "profile": "https://github.com/julia-kraus",
      "contributions": [
        "doc",
        "code",
        "test"
      ]
    },
    {
      "login": "davidgilbertson",
      "name": "David Gilbertson",
      "avatar_url": "https://avatars.githubusercontent.com/u/4443482?v=4",
      "profile": "https://github.com/davidgilbertson",
      "contributions": [
        "code",
        "bug"
      ]
    },
    {
      "login": "MBristle",
      "name": "Mirko Bristle",
      "avatar_url": "https://avatars.githubusercontent.com/MBristle",
      "profile": "https://github.com/MBristle",
      "contributions": [
        "bug",
        "code",
        "doc",
        "test"
      ]
    },
    {
      "login": "MCRE-BE",
      "name": "Mathias Creemers",
      "avatar_url": "https://avatars.githubusercontent.com/u/99316631",
      "profile": "https://github.com/MCRE-BE",
      "contributions": [
        "bug",
        "code"
      ]
    },
    {
      "login": "Ram0nB",
      "name": "Ramon Bussing",
      "avatar_url": "https://avatars.githubusercontent.com/u/45173421",
      "profile": "https://github.com/Ram0nB",
      "contributions": [
        "doc",
        "code",
        "bug",
        "test"
      ]
    },
    {
      "login": "hazrulakmal",
      "name": "Hazrul Akmal",
      "avatar_url": "https://avatars.githubusercontent.com/u/24774385?v=4",
      "profile": "https://github.com/hazrulakmal",
      "contributions": [
        "code",
        "doc",
        "bug",
        "test"
      ]
    },
    {
      "login": "hliebert",
      "name": "Helge Liebert",
      "avatar_url": "https://avatars.githubusercontent.com/u/20834265",
      "profile": "https://github.com/hliebert",
      "contributions": [
        "bug",
        "code",
        "doc",
        "test"
      ]
    },
    {
      "login": "alexfilothodoros",
      "name": "Alexandros Filothodoros",
      "avatar_url": "https://avatars.githubusercontent.com/u/6419847?v=4",
      "profile": "https://github.com/alexfilothodoros",
      "contributions": [
        "doc",
        "maintenance"
      ]
    },
    {
      "login": "ali-parizad",
      "name": "Ali Parizad",
      "avatar_url": "https://avatars.githubusercontent.com/u/13907016?v=4",
      "profile": "https://github.com/ali-parizad",
      "contributions": [
        "code"
      ]
    },
    {
      "login": "BensHamza",
      "name": "Hamza Benslimane",
      "avatar_url": "https://avatars.githubusercontent.com/u/96446862?v=4",
      "profile": "https://github.com/BensHamza",
      "contributions": [
        "bug",
        "code"
      ]
    },
    {
      "login": "sz85512678",
      "name": "Zhen Shao",
      "avatar_url": "https://avatars.githubusercontent.com/sz85512678",
      "profile": "https://github.com/sz85512678",
      "contributions": [
        "code"
      ]
    },
    {
      "login": "Vasudeva-bit",
      "name": "Vasudeva Kilaru",
      "avatar_url": "https://avatars.githubusercontent.com/u/70791259?v=4",
      "profile": "https://github.com/Vasudeva-bit",
      "contributions": [
        "code",
        "doc"
      ]
    },
    {
      "login": "geronimos",
      "name": "Geronimo Bergk",
      "avatar_url": "https://avatars.githubusercontent.com/u/29955288?s=96&v=4",
      "profile": "https://github.com/geronimos",
      "contributions": [
        "bug",
        "code"
      ]
    },
    {
      "login": "julnow",
      "name": "Julian Nowak",
      "avatar_url": "https://avatars.githubusercontent.com/u/21206185?v=4",
      "profile": "https://github.com/julnow",
      "contributions": [
        "bug",
        "code"
      ]
    },
    {
      "login": "pirnerjonas",
      "name": "Jonas Pirner",
      "avatar_url": "https://avatars.githubusercontent.com/u/48887249?v=4",
      "profile": "https://github.com/pirnerjonas",
      "contributions": [
        "doc"
      ]
    },
    {
      "login": "adamkells",
      "name": "Adam Kells",
      "avatar_url": "https://avatars.githubusercontent.com/u/19709277?v=4",
      "profile": "https://github.com/adamkells",
      "contributions": [
        "test"
      ]
    },
    {
      "login": "YHallouard",
      "name": "Yann Hallouard",
      "avatar_url": "https://avatars.githubusercontent.com/YHallouard",
      "profile": "https://www.linkedin.com/in/yann-hallouard/",
      "contributions": [
        "code",
        "test"
      ]
    },
    {
      "login": "xansh",
      "name": "Ansh Kumar",
      "avatar_url": "https://avatars.githubusercontent.com/u/65403652?s=400&u=a45b5dcca057cfaef737d5fab99850aca6da1607&v=4",
      "profile": "https://github.com/xansh",
      "contributions": [
        "doc"
      ]
    },
    {
      "login": "tpvasconcelos",
      "name": "Tomas P. de Vasconcelos",
      "avatar_url": "https://avatars.githubusercontent.com/u/17701527?v=4",
      "profile": "https://github.com/tpvasconcelos",
      "contributions": [
        "bug",
        "code"
      ]
    },
    {
      "login": "rahulporuri",
      "name": "Poruri Sai Rahul",
      "avatar_url": "https://avatars.githubusercontent.com/u/1926457?v=4",
      "profile": "https://github.com/rahulporuri",
      "contributions": [
        "doc"
      ]
    },
    {
      "login": "fspinna",
      "name": "Francesco Spinnato",
      "avatar_url": "https://avatars.githubusercontent.com/u/35352023?v=4",
      "profile": "https://github.com/fspinna",
      "contributions": [
        "code"
      ]
    },
    {
      "login": "sbuse",
      "name": "Simon B.",
      "avatar_url": "https://avatars.githubusercontent.com/u/24408707?v=4",
      "profile": "https://github.com/sbuse",
      "contributions": [
        "code"
      ]
    },
    {
      "login": "sd2k",
      "name": "Ben Sully",
      "avatar_url": "https://avatars.githubusercontent.com/u/5464991?&v=4",
      "profile": "https://github.com/sd2k",
      "contributions": [
        "bug",
        "code"
      ]
    },
    {
      "login": "wayneadams",
      "name": "Wayne Adams",
      "avatar_url": "https://avatars.githubusercontent.com/u/15034841?s=400&u=d717e9945910bcc844c5e64cd56d570c6cc4e8e6&v=4",
      "profile": "https://github.com/wayneadams",
      "contributions": [
        "doc"
      ]
    },
    {
      "login": "sanjayk0508",
      "name": "Sanjay Kumar",
      "avatar_url": "https://avatars.githubusercontent.com/u/102804548?v=4",
      "profile": "https://github.com/sanjayk0508",
      "contributions": [
        "test"
      ]
    },
    {
      "login": "sssilvar",
      "name": "Santiago Smith Silva",
      "avatar_url": "https://avatars.githubusercontent.com/u/16252054?v=4",
      "profile": "https://github.com/sssilvar",
      "contributions": [
        "code"
      ]
    },
    {
      "login": "DManowitz",
      "name": "David Manowitz",
      "avatar_url": "https://avatars.githubusercontent.com/u/66927103?v=4",
      "profile": "https://github.com/DManowitz",
      "contributions": [
        "bug",
        "maintenance"
      ]
    },
    {
      "login": "ninedigits",
      "name": "Max Frohlich",
      "avatar_url": "https://avatars.githubusercontent.com/u/16393653?v=4",
      "profile": "https://www.linkedin.com/in/maxfrohlich/",
      "contributions": [
        "code",
        "ideas",
        "maintenance"
      ]
    },
    {
      "login": "steenrotsman",
      "name": "Stijn J. Rotman",
      "avatar_url": "https://avatars.githubusercontent.com/u/78110080?s=400&v=4",
      "profile": "https://github.com/steenrotsman",
      "contributions": [
        "code",
        "doc"
      ]
    },
    {
      "login": "tvdboom",
      "name": "Mavs",
      "avatar_url": "https://avatars.githubusercontent.com/u/32366550?v=4",
      "profile": "https://github.com/tvdboom",
      "contributions": [
        "code"
      ]
    },
    {
      "login": "Cyril-Meyer",
      "name": "Cyril Meyer",
      "avatar_url": "https://avatars.githubusercontent.com/u/69190238?v=4",
      "profile": "https://cyrilmeyer.eu/",
      "contributions": [
        "bug",
        "code",
        "test"
      ]
    },
    {
      "login": "Abhay-Lejith",
      "name": "Abhay Lejith",
      "avatar_url": "https://avatars.githubusercontent.com/u/120819228?s=96&v=4",
      "profile": "https://github.com/Abhay-Lejith",
      "contributions": [
        "bug",
        "code"
      ]
    },
    {
      "login": "ShreeshaM07",
      "name": "Shreesha M",
      "avatar_url": "https://avatars.githubusercontent.com/u/120820143?s=400&v=4",
      "profile": "https://github.com/ShreeshaM07",
      "contributions": [
        "bug",
        "code",
        "test"
      ]
    },
    {
      "login": "geetu040",
      "name": "Armaghan",
      "avatar_url": "https://avatars.githubusercontent.com/u/90601662?s=96&v=4",
      "profile": "https://github.com/geetu040",
      "contributions": [
        "code",
        "doc",
        "maintenance"
      ]
    },
    {
      "login": "SaiRevanth25",
      "name": "Sai Revanth Gowravajhala",
      "avatar_url": "https://avatars.githubusercontent.com/SaiRevanth25",
      "profile": "https://github.com/SaiRevanth25",
      "contributions": [
        "code",
        "bug"
      ]
    },
    {
      "login": "XinyuWuu",
      "name": "Xinyu Wu",
      "avatar_url": "https://avatars.githubusercontent.com/u/57612792?v=4",
      "profile": "https://github.com/XinyuWuu",
      "contributions": [
        "bug",
        "code",
        "test"
      ]
    },
    {
      "login": "meraldoantonio",
      "name": "Meraldo Antonio",
      "avatar_url": "https://avatars.githubusercontent.com/u/37468543?v=4",
      "profile": "https://github.com/meraldoantonio",
      "contributions": [
        "bug",
        "code",
        "doc",
        "test"
      ]
    },
    {
      "login": "memeo-pro",
      "name": "Yash Edake",
      "avatar_url": "https://avatars.githubusercontent.com/memeo-pro",
      "profile": "https://github.com/MEMEO-PRO",
      "contributions": [
        "maintenance",
        "bug"
      ]
    },
    {
      "login": "deysanjeeb",
      "name": "Sanjeeb Dey",
      "avatar_url": "https://avatars.githubusercontent.com/u/39940629?v=4",
      "profile": "https://github.com/deysanjeeb",
      "contributions": [
        "maintenance"
      ]
    },
    {
      "login": "YashKhare20",
      "name": "Yash Khare",
      "avatar_url": "https://avatars.githubusercontent.com/u/92680366?s=400",
      "profile": "https://github.com/YashKhare20",
      "contributions": [
        "code",
        "doc"
      ]
    },
    {
      "login": "ianspektor",
      "name": "Ian Spektor",
      "avatar_url": "https://avatars.githubusercontent.com/u/49082859?v=4",
      "profile": "https://github.com/ianspektor",
      "contributions": [
        "code",
        "doc"
      ]
    },
    {
      "login": "javiber",
      "name": "Javier Berneche",
      "avatar_url": "https://avatars.githubusercontent.com/u/3588715?v=4",
      "profile": "https://github.com/javiber",
      "contributions": [
        "code",
        "doc"
      ]
    },
    {
      "login": "fnhirwa",
      "name": "Felix Hirwa Nshuti",
      "avatar_url": "https://avatars.githubusercontent.com/u/67042527?s=64&v=4",
      "profile": "https://github.com/fnhirwa",
      "contributions": [
        "code",
        "maintenance"
      ]
    },
    {
      "login": "SamruddhiNavale",
      "name": "Samruddhi Navale",
      "avatar_url": "https://avatars.githubusercontent.com/u/86359115?v=4",
      "profile": "https://github.com/SamruddhiNavale",
      "contributions": [
        "doc"
      ]
    },
    {
      "login": "vandit98",
      "name": "Vandit Tyagi",
      "avatar_url": "https://avatars.githubusercontent.com/u/91458535?v=4",
      "profile": "https://github.com/vandit98",
      "contributions": [
        "doc"
      ]
    },
    {
      "login": "ArthrowAbstract",
      "name": "Devanshu Sinha",
      "avatar_url": "https://avatars.githubusercontent.com/u/38614120?v=4",
      "profile": "https://github.com/ArthrowAbstract",
      "contributions": [
        "code"
      ]
    },
    {
      "login": "MMTrooper",
      "name": "Michael Mwimali",
      "avatar_url": "https://avatars.githubusercontent.com/u/89777534?v=4",
      "profile": "https://github.com/MMTrooper",
      "contributions": [
        "code"
      ]
    },
    {
      "login": "manuel-munoz-aguirre",
      "name": "Manuel Muñoz Aguirre",
      "avatar_url": "https://avatars.githubusercontent.com/u/5576458?v=4",
      "profile": "https://github.com/manuel-munoz-aguirre",
      "contributions": [
        "doc"
      ]
    },
    {
      "login": "morestart",
      "name": "ctl",
      "avatar_url": "https://avatars.githubusercontent.com/u/35556811",
      "profile": "https://github.com/morestart",
      "contributions": [
        "bug"
      ]
    },
    {
      "login": "anteemony",
      "name": "Anthony Okonneh",
      "avatar_url": "https://avatars.githubusercontent.com/u/90141191?v=4",
      "profile": "https://github.com/Anteemony",
      "contributions": [
        "doc"
      ]
    },
    {
      "login": "ssabarwal",
      "name": "Shlok Sabarwal",
      "avatar_url": "https://gravatar.com/avatar/cbdbaac712ae282d730cd3028e862d45?s=400&d=robohash&r=x",
      "prifle": "https://www.github.com/shlok191/",
      "contributions": [
        "code"
      ]
    },
    {
      "login": "mobley-trent",
      "name": "Eddy Oyieko",
      "avatar_url": "https://avatars.githubusercontent.com/u/67474838?v=4",
      "profile": "https://github.com/mobley-trent",
      "contributions": [
        "code",
        "doc"
      ]
    },
    {
      "login": "toandaominh1997",
      "name": "Henry Dao",
      "avatar_url": "https://avatars.githubusercontent.com/u/18400648?v=4",
      "profile": "https://github.com/toandaominh1997",
      "contributions": [
        "bug",
        "code",
        "test"
      ]
    },
    {
      "login": "slavik57",
      "name": "Slava Shpitalny",
      "avatar_url": "https://avatars.githubusercontent.com/u/6184997?v=4",
      "profile": "https://github.com/slavik57",
      "contributions": [
        "maintenance"
      ]
    },
    {
      "login": "cedricdonie",
      "name": "Cedric Donié",
      "avatar_url": "https://avatars.githubusercontent.com/u/6626593?v=4",
      "profile": "https://github.com/cedricdonie",
      "contributions": [
        "bug",
        "code"
      ]
    },
    {
      "login": "helloplayer1",
      "name": "Julian Haderlein",
      "avatar_url": "https://avatars.githubusercontent.com/u/32032467?v=4",
      "profile": "https://github.com/helloplayer1",
      "contributions": [
        "doc"
      ]
    },
    {
      "login": "ishanpai",
      "name": "Ishan Paidhungat",
      "avatar_url": "https://avatars.githubusercontent.com/u/73134788?v=4",
      "profile": "https://github.com/ishanpai",
      "contributions": [
        "code",
        "doc"
      ]
    },
    {
      "login": "gareth-brown-86",
      "name": "Gareth Brown",
      "avatar_url": "https://avatars.githubusercontent.com/u/89069265?s=400&u=f6dc19c786a1762fcb7cdbb04f7f30bee9bd0240&v=4",
      "profile": "https://github.com/gareth-brown-86",
      "contributions": [
        "code",
        "bug"
      ]
    },
    {
      "login": "duydl",
      "name": "Duy Do Le",
      "avatar_url": "https://avatars.githubusercontent.com/u/56506156?v=4",
      "profile": "https://github.com/duydl",
      "contributions": [
        "code",
        "doc",
        "maintenance"
      ]
    },
    {
      "login": "ksharma6",
      "name": "Kishen Sharma",
      "avatar_url": "https://avatars.githubusercontent.com/u/142558351?v=4",
      "profile": "https://github.com/ksharma6",
      "contributions": [
        "bug",
        "code"
      ]
    },
    {
      "login": "benshaw2",
      "name": "Ben Shaw",
      "avatar_url": "https://avatars.githubusercontent.com/u/54603799?v=4",
      "profile": "https://github.com/benshaw2",
      "contributions": [
        "bug",
        "code",
        "doc"
      ]
    },
    {
      "login": "doberbauer",
      "name": "Daniel Oberbauer",
      "avatar_url": "https://avatars.githubusercontent.com/u/81889558?v=4",
      "profile": "https://github.com/doberbauer",
      "contributions": [
        "bug",
        "code"
      ]
    },
    {
      "login": "AlexeyOm",
      "name": "Alexey Omelchenko",
      "avatar_url": "https://avatars.githubusercontent.com/u/11708514?v=4",
      "profile": "https://github.com/AlexeyOm",
      "contributions": [
        "doc"
      ]
    },
    {
      "login": "fr1ll",
      "name": "Will Sanger",
      "avatar_url": "https://avatars.githubusercontent.com/u/29168593?v=4",
      "profile": "https://github.com/fr1ll",
      "contributions": [
        "code",
        "doc"
      ]
    },
    {
      "login": "alexander-lakocy",
      "name": "Alex Lakocy",
      "avatar_url": "https://avatars.githubusercontent.com/alexander-lakocy",
      "profile": "https://github.com/alexander-lakocy",
      "contributions": [
        "doc"
      ]
    },
    {
      "login": "mk406",
      "name": "Miguel Krause",
      "avatar_url": "https://avatars.githubusercontent.com/u/78024411?v=4",
      "profile": "https://github.com/mk406",
      "contributions": [
        "code"
      ]
    },
    {
      "login": "bastisar",
      "name": "Sebastian Hien",
      "avatar_url": "https://avatars.githubusercontent.com/u/142449680?v=4",
      "profile": "https://github.com/bastisar",
      "contributions": [
        "code",
        "bug",
        "test"
      ]
    },
    {
      "login": "mateuszkasprowicz",
      "name": "Mateusz Kasprowicz",
      "avatar_url": "https://avatars.githubusercontent.com/mateuszkasprowicz",
      "profile": "https://github.com/mateuszkasprowicz",
      "contributions": [
        "code",
        "test"
      ]
    },
    {
      "login": "DinoBektesevic",
      "name": "Dino Bektesevic",
      "avatar_url": "https://avatars.githubusercontent.com/u/29500910?v=4?s=100",
      "profile": "https://github.com/DinoBektesevic",
      "contributions": [
        "code",
        "maintenance"
      ]
    },
    {
      "login": "wirrywoo",
      "name": "Wilson Cheung",
      "avatar_url": "https://avatars.githubusercontent.com/u/148647848?v=4?s=100",
      "profile": "https://github.com/wirrywoo",
      "contributions": [
        "code",
        "doc"
      ]
    },
    {
      "login": "janasberger",
      "name": "Jana Schmidberger",
      "avatar_url": "https://avatars.githubusercontent.com/u/111234477?v=4",
      "profile": "https://github.com/janasberger",
      "contributions": [
        "business",
        "ideas",
        "projectManagement"
      ]
    },
    {
      "login": "kirilral",
      "name": "Kiril Ralinovski",
      "avatar_url": "https://avatars.githubusercontent.com/u/34281484?v=4",
      "profile": "https://github.com/kirilral",
      "contributions": [
        "ideas",
        "mentoring",
        "projectManagement",
        "talk"
      ]
    },
    {
      "login": "onyekaugochukwu",
      "name": "Ugochukwu Onyeka",
      "avatar_url": "https://avatars.githubusercontent.com/u/92909501?v=4",
      "profile": "https://github.com/onyekaugochukwu",
      "contributions": [
        "business",
        "doc",
        "ideas",
        "mentoring",
        "projectManagement"
      ]
    },
    {
      "login": "wpdonders",
      "name": "Wouter Donders",
      "avatar_url": "https://avatars.githubusercontent.com/u/1868824?v=4?s=100",
      "profile": "https://github.com/wpdonders",
      "contributions": [
        "code",
        "test"
      ]
    },
    {
      "login": "madhuri723",
      "name": "Madhuri",
      "avatar_url": "https://avatars.githubusercontent.com/u/108001973?v=4&size=64",
      "profile": "https://www.linkedin.com/in/madhuri-agarwal-166080209/",
      "contributions": [
        "doc"
      ]
    },
    {
      "login": "Saptarshi-Bandopadhyay",
      "name": "Saptarshi Bandopadhyay",
      "avatar_url": "https://avatars.githubusercontent.com/u/88289395?v=4",
      "profile": "https://github.com/Saptarshi-Bandopadhyay",
      "contributions": [
        "doc"
      ]
    },
    {
      "login": "Dehelaan",
      "name": "Nihal Chaudhary",
      "avatar_url": "https://avatars.githubusercontent.com/u/120308161?s=400&v=4",
      "profile": "https://github.com/Dehelaan",
      "contributions": [
        "doc"
      ]
    },
    {
      "login":"vedantag17",
      "name": "Vedant Agrawal",
      "avatar_url": "https://avatars.githubusercontent.com/u/118207011?v=4",
      "profile": "https://github.com/vedantag17",
      "contributions": [
        "doc"
      ]
    },
    {
      "login": "jan-mue",
      "name": "Jan Müller",
      "avatar_url": "https://avatars.githubusercontent.com/u/6440416?v=4",
      "profile": "https://github.com/jan-mue",
      "contributions": [
        "doc"
      ]
    },
    {
      "login":"markussagen",
      "name": "Markus Sagen",
      "avatar_url": "https://avatars.githubusercontent.com/u/20767068?v=4",
      "profile": "https://github.com/markussagen",
      "contributions": [
        "code",
        "example"
      ]
    },
    {
      "login": "Z-Fran",
      "name": "Jindong Zhang",
      "avatar_url": "https://avatars.githubusercontent.com/u/49083766?v=4",
      "profile": "https://github.com/Z-Fran",
      "contributions": [
        "code"
      ]
    },
    {
      "login": "RigvedManoj",
      "name": "Rigved Manoj",
      "avatar_url": "https://avatars.githubusercontent.com/u/28307990?v=4",
      "profile": "https://github.com/RigvedManoj",
      "contributions": [
        "code"
      ]
    },
    {
      "login": "phoeenniixx",
      "name": "Aryan Saini",
      "avatar_url": "https://avatars.githubusercontent.com/u/116151399?v=4",
      "profile": "https://github.com/phoeenniixx",
      "contributions": [
        "code"
      ]
    },
    {
      "login": "Garve",
      "name": "Robert Kübler",
      "avatar_url": "https://avatars.githubusercontent.com/u/932327?v=4",
      "profile": "https://linkedin.com/in/robert-kuebler",
      "contributions": [
        "bug",
        "code"
      ]
    },
    {
      "login": "RobotPsychologist",
      "name": "Christopher Risi",
      "avatar_url": "https://avatars.githubusercontent.com/u/110344005?&v=4",
      "profile": "https://github.com/RobotPsychologist",
      "contributions": [
        "bug",
        "example",
        "tutorial"
      ]
    },
    {
<<<<<<< HEAD
      "login": "VectorNd",
      "name": "Rishabh Kamboj",
      "avatar_url": "https://avatars.githubusercontent.com/u/111004091?v=4",
      "profile": "https://github.com/VectorNd",
=======
      "login": "jusssch",
      "name": "Julius Schmid",
      "avatar_url": "https://avatars.githubusercontent.com/jusssch",
      "profile": "https://github.com/jusssch",
>>>>>>> 9d243f4f
      "contributions": [
        "code"
      ]
    }
  ]
}<|MERGE_RESOLUTION|>--- conflicted
+++ resolved
@@ -3157,17 +3157,19 @@
       ]
     },
     {
-<<<<<<< HEAD
       "login": "VectorNd",
       "name": "Rishabh Kamboj",
       "avatar_url": "https://avatars.githubusercontent.com/u/111004091?v=4",
       "profile": "https://github.com/VectorNd",
-=======
+      "contributions": [
+        "code"
+      ]
+    },
+    {
       "login": "jusssch",
       "name": "Julius Schmid",
       "avatar_url": "https://avatars.githubusercontent.com/jusssch",
       "profile": "https://github.com/jusssch",
->>>>>>> 9d243f4f
       "contributions": [
         "code"
       ]
