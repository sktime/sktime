{
  "projectName": "sktime",
  "projectOwner": "sktime",
  "repoType": "github",
  "repoHost": "https://github.com",
  "commitConvention": "none",
  "files": [
    "CONTRIBUTORS.md"
  ],
  "imageSize": 100,
  "contributorsPerLine": 9,
  "contributorsSortAlphabetically": true,
  "badgeTemplate": "[![All Contributors](https://img.shields.io/badge/all_contributors-<%= contributors.length %>-orange.svg)](#contributors)",
  "skipCi": true,
  "contributors": [
    {
      "login": "fkiraly",
      "name": "Franz Kiraly",
      "avatar_url": "https://avatars1.githubusercontent.com/u/7985502?v=4",
      "profile": "https://github.com/fkiraly",
      "contributions": [
        "bug",
        "business",
        "code",
        "doc",
        "design",
        "eventOrganizing",
        "example",
        "financial",
        "fundingFinding",
        "ideas",
        "maintenance",
        "mentoring",
        "projectManagement",
        "question",
        "review",
        "talk",
        "test",
        "tutorial",
        "video"
      ]
    },
    {
      "login": "sajaysurya",
      "name": "Sajaysurya Ganesh",
      "avatar_url": "https://avatars2.githubusercontent.com/u/25329624?v=4",
      "profile": "https://sajay.online",
      "contributions": [
        "code",
        "doc",
        "design",
        "example",
        "ideas",
        "test",
        "tutorial"
      ]
    },
    {
      "login": "Tomiiwa",
      "name": "Ireoluwatomiwa",
      "avatar_url": "https://avatars.githubusercontent.com/u/61966277?v=4",
      "profile": "https://www.linkedin.com/in/ireoluwatomiwa-sanusi/",
      "contributions": [
        "doc"
      ]
    },
    {
      "login": "TonyBagnall",
      "name": "Tony Bagnall",
      "avatar_url": "https://avatars1.githubusercontent.com/u/9594042?v=4",
      "profile": "http://www.timeseriesclassification.com",
      "contributions": [
        "code",
        "business",
        "doc",
        "design",
        "eventOrganizing",
        "fundingFinding",
        "ideas",
        "projectManagement",
        "question",
        "review",
        "talk",
        "data"
      ]
    },
    {
      "login": "jasonlines",
      "name": "Jason Lines",
      "avatar_url": "https://avatars1.githubusercontent.com/u/38794632?v=4",
      "profile": "http://www.timeseriesclassification.com",
      "contributions": [
        "code",
        "business",
        "doc",
        "design",
        "eventOrganizing",
        "fundingFinding",
        "ideas",
        "projectManagement",
        "question",
        "review",
        "talk",
        "example"
      ]
    },
    {
      "login": "mloning",
      "name": "Markus Löning",
      "avatar_url": "https://avatars3.githubusercontent.com/u/21020482?v=4",
      "profile": "https://github.com/mloning",
      "contributions": [
        "code",
        "test",
        "maintenance",
        "platform",
        "review",
        "infra",
        "example",
        "bug",
        "tutorial",
        "business",
        "doc",
        "design",
        "eventOrganizing",
        "fundingFinding",
        "ideas",
        "projectManagement",
        "question",
        "talk",
        "mentoring",
        "video"
      ]
    },
    {
      "login": "goastler",
      "name": "George Oastler",
      "avatar_url": "https://avatars0.githubusercontent.com/u/7059456?v=4",
      "profile": "https://github.com/goastler",
      "contributions": [
        "code",
        "test",
        "platform",
        "example",
        "doc"
      ]
    },
    {
      "login": "ViktorKaz",
      "name": "ViktorKaz",
      "avatar_url": "https://avatars0.githubusercontent.com/u/33499138?v=4",
      "profile": "https://github.com/ViktorKaz",
      "contributions": [
        "code",
        "doc",
        "design"
      ]
    },
    {
      "login": "MatthewMiddlehurst",
      "name": "Matthew Middlehurst",
      "avatar_url": "https://avatars0.githubusercontent.com/u/25731235?v=4",
      "profile": "http://www.timeseriesclassification.com",
      "contributions": [
        "code",
        "doc",
        "test",
        "tutorial",
        "review",
        "bug"
      ]
    },
    {
      "login": "miraep8",
      "name": "Mirae Parker",
      "avatar_url": "https://avatars.githubusercontent.com/u/10511777?s=400&u=10a774fd4be767fa3b23a82a98bbfe102c17f0f3&v=4",
      "profile": "https://github.com/miraep8",
      "contributions": [
        "code",
        "test"
      ]
    },
    {
      "login": "jesellier",
      "name": "jesellier",
      "avatar_url": "https://avatars0.githubusercontent.com/u/51952076?v=4",
      "profile": "https://github.com/jesellier",
      "contributions": [
        "code"
      ]
    },
    {
      "login": "James-Large",
      "name": "James Large",
      "avatar_url": "https://avatars0.githubusercontent.com/u/44509982?v=4",
      "profile": "http://www.timeseriesclassification.com/",
      "contributions": [
        "code",
        "doc",
        "test",
        "infra",
        "maintenance"
      ]
    },
    {
      "login": "achieveordie",
      "name": "Sagar Mishra",
      "avatar_url": "https://avatars.githubusercontent.com/u/54197164?v=4",
      "profile": "https://github.com/achieveordie",
      "contributions": [
       "test"
      ]
    },
    {
      "login": "simone-pignotti",
      "name": "simone-pignotti",
      "avatar_url": "https://avatars1.githubusercontent.com/u/44410066?v=4",
      "profile": "https://github.com/simone-pignotti",
      "contributions": [
        "code",
        "bug"
      ]
    },
    {
      "login": "ClaudiaSanches",
      "name": "ClaudiaSanches",
      "avatar_url": "https://avatars3.githubusercontent.com/u/28742178?v=4",
      "profile": "https://github.com/ClaudiaSanches",
      "contributions": [
        "code",
        "test"
      ]
    },
    {
      "login": "aa25desh",
      "name": "aa25desh",
      "avatar_url": "https://avatars1.githubusercontent.com/u/29518290?v=4",
      "profile": "https://github.com/aa25desh",
      "contributions": [
        "code",
        "bug"
      ]
    },
    {
      "login": "matteogales",
      "name": "matteogales",
      "avatar_url": "https://avatars0.githubusercontent.com/u/9269326?v=4",
      "profile": "https://github.com/matteogales",
      "contributions": [
        "code",
        "design",
        "ideas"
      ]
    },
    {
      "login": "prockenschaub",
      "name": "Patrick Rockenschaub",
      "avatar_url": "https://avatars0.githubusercontent.com/u/15381732?v=4",
      "profile": "https://github.com/prockenschaub",
      "contributions": [
        "code",
        "design",
        "ideas",
        "test"
      ]
    },
    {
      "login": "dasgupsa",
      "name": "Saurabh Dasgupta",
      "avatar_url": "https://avatars2.githubusercontent.com/u/10398956?v=4",
      "profile": "https://github.com/dasgupsa",
      "contributions": [
        "code"
      ]
    },
    {
      "login": "angus924",
      "name": "Angus Dempster",
      "avatar_url": "https://avatars0.githubusercontent.com/u/55837131?v=4",
      "profile": "https://github.com/angus924",
      "contributions": [
        "code",
        "test",
        "tutorial"
      ]
    },
    {
      "login": "lnthach",
      "name": "Thach Le Nguyen",
      "avatar_url": "https://avatars0.githubusercontent.com/u/7788363?v=4",
      "profile": "https://github.com/lnthach",
      "contributions": [
        "code",
        "test"
      ]
    },
    {
      "login": "Ayushmaanseth",
      "name": "Ayushmaan Seth",
      "avatar_url": "https://avatars1.githubusercontent.com/u/29939762?v=4",
      "profile": "https://www.linkedin.com/in/ayushmaan-seth-4a96364a/",
      "contributions": [
        "code",
        "review",
        "test",
        "doc",
        "eventOrganizing",
        "tutorial"
      ]
    },
    {
      "login": "ninfueng",
      "name": "Ninnart Fuengfusin",
      "avatar_url": "https://avatars2.githubusercontent.com/u/28499769?v=4",
      "profile": "https://github.com/ninfueng",
      "contributions": [
        "code"
      ]
    },
    {
      "login": "big-o",
      "name": "big-o",
      "avatar_url": "https://avatars1.githubusercontent.com/u/1134151?v=4",
      "profile": "https://github.com/big-o",
      "contributions": [
        "code",
        "test",
        "design",
        "ideas",
        "review",
        "tutorial",
        "mentoring"
      ]
    },
    {
      "login": "Kludex",
      "name": "Marcelo Trylesinski",
      "avatar_url": "https://avatars3.githubusercontent.com/u/7353520?v=4",
      "profile": "http://marcelotryle.com",
      "contributions": [
        "doc"
      ]
    },
    {
      "login": "oleskiewicz",
      "name": "oleskiewicz",
      "avatar_url": "https://avatars1.githubusercontent.com/u/5682158?v=4",
      "profile": "https://github.com/oleskiewicz",
      "contributions": [
        "code",
        "doc",
        "test"
      ]
    },
    {
      "login": "dguijo",
      "name": "David Guijo Rubio",
      "avatar_url": "https://avatars1.githubusercontent.com/u/47889499?v=4",
      "profile": "http://www.uco.es/grupos/ayrna/index.php/es/publicaciones/articulos?publications_view_all=1&theses_view_all=0&projects_view_all=0&task=show&view=member&id=22",
      "contributions": [
        "code",
        "ideas"
      ]
    },
    {
      "login": "HYang1996",
      "name": "HYang1996",
      "avatar_url": "https://avatars0.githubusercontent.com/u/44179303?v=4",
      "profile": "https://github.com/HYang1996",
      "contributions": [
        "code",
        "test",
        "doc",
        "tutorial"
      ]
    },
    {
      "login": "Mo-Saif",
      "name": "Mohammed Saif Kazamel",
      "avatar_url": "https://avatars0.githubusercontent.com/u/27867617?v=4",
      "profile": "https://mo-saif.github.io/",
      "contributions": [
        "bug"
      ]
    },
    {
      "login": "abandus",
      "name": "abandus",
      "avatar_url": "https://avatars2.githubusercontent.com/u/46486474?v=4",
      "profile": "https://github.com/abandus",
      "contributions": [
        "ideas",
        "code"
      ]
    },
    {
      "login": "Pangoraw",
      "name": "Paul",
      "avatar_url": "https://avatars1.githubusercontent.com/u/9824244?v=4",
      "profile": "https://ber.gp",
      "contributions": [
        "doc"
      ]
    },
    {
      "login": "vedazeren",
      "name": "vedazeren",
      "avatar_url": "https://avatars3.githubusercontent.com/u/63582874?v=4",
      "profile": "https://github.com/vedazeren",
      "contributions": [
        "code",
        "test"
      ]
    },
    {
      "login": "hiqbal2",
      "name": "hiqbal2",
      "avatar_url": "https://avatars3.githubusercontent.com/u/10302415?v=4",
      "profile": "https://github.com/hiqbal2",
      "contributions": [
        "doc"
      ]
    },
    {
      "login": "btrtts",
      "name": "btrtts",
      "avatar_url": "https://avatars3.githubusercontent.com/u/66252156?v=4",
      "profile": "https://github.com/btrtts",
      "contributions": [
        "doc"
      ]
    },
    {
      "login": "marielledado",
      "name": "Marielle",
      "avatar_url": "https://avatars2.githubusercontent.com/u/13499809?v=4",
      "profile": "https://twitter.com/marielli",
      "contributions": [
        "doc",
        "code",
        "ideas"
      ]
    },
    {
      "login": "Cheukting",
      "name": "Cheuk Ting Ho",
      "avatar_url": "https://avatars1.githubusercontent.com/u/28761465?v=4",
      "profile": "http://cheuk.dev",
      "contributions": [
        "code"
      ]
    },
    {
      "login": "sophijka",
      "name": "sophijka",
      "avatar_url": "https://avatars2.githubusercontent.com/u/47450591?v=4",
      "profile": "https://github.com/sophijka",
      "contributions": [
        "doc",
        "maintenance"
      ]
    },
    {
      "login": "Quaterion",
      "name": "Quaterion",
      "avatar_url": "https://avatars2.githubusercontent.com/u/23200273?v=4",
      "profile": "https://github.com/Quaterion",
      "contributions": [
        "bug"
      ]
    },
    {
      "login": "ABostrom",
      "name": "Aaron Bostrom",
      "avatar_url": "https://avatars0.githubusercontent.com/u/9571933?v=4",
      "profile": "https://github.com/ABostrom",
      "contributions": [
        "code",
        "doc",
        "test",
        "mentoring"
      ]
    },
    {
      "login": "BandaSaiTejaReddy",
      "name": "BANDASAITEJAREDDY",
      "avatar_url": "https://avatars0.githubusercontent.com/u/31387911?v=4",
      "profile": "https://github.com/BandaSaiTejaReddy",
      "contributions": [
        "code",
        "doc"
      ]
    },
    {
      "login": "lynnssi",
      "name": "Alexandra Amidon",
      "avatar_url": "https://avatars2.githubusercontent.com/u/17050655?v=4",
      "profile": "https://medium.com/@alexandra.amidon",
      "contributions": [
        "blog",
        "doc",
        "ideas"
      ]
    },
    {
      "login": "chizzi25",
      "name": "chizzi25",
      "avatar_url": "https://avatars3.githubusercontent.com/u/67911243?v=4",
      "profile": "https://github.com/chizzi25",
      "contributions": [
        "blog"
      ]
    },
    {
      "login": "Piyush1729",
      "name": "Piyush Gade",
      "avatar_url": "https://avatars2.githubusercontent.com/u/64950012?v=4",
      "profile": "https://github.com/Piyush1729",
      "contributions": [
        "code",
        "review"
      ]
    },
    {
      "login": "sri1419",
      "name": "sri1419",
      "avatar_url": "https://avatars2.githubusercontent.com/u/65078278?v=4",
      "profile": "https://github.com/sri1419",
      "contributions": [
        "code"
      ]
    },
    {
      "login": "patrickzib",
      "name": "Patrick Schäfer",
      "avatar_url": "https://avatars0.githubusercontent.com/u/7783034?v=4",
      "profile": "http://www2.informatik.hu-berlin.de/~schaefpa/",
      "contributions": [
        "code",
        "tutorial"
      ]
    },
    {
      "login": "ermshaua",
      "name": "Arik Ermshaus",
      "avatar_url": "https://avatars.githubusercontent.com/u/23294512?v=4",
      "profile": "https://github.com/ermshaua/",
      "contributions": [
        "code"
      ]
    },
    {
      "login": "akanz1",
      "name": "Andreas Kanz",
      "avatar_url": "https://avatars3.githubusercontent.com/u/51492342?v=4",
      "profile": "https://github.com/akanz1",
      "contributions": [
        "tutorial"
      ]
    },
    {
      "login": "brettkoonce",
      "name": "brett koonce",
      "avatar_url": "https://avatars2.githubusercontent.com/u/11281814?v=4",
      "profile": "https://github.com/brettkoonce",
      "contributions": [
        "doc"
      ]
    },
    {
      "login": "alwinw",
      "name": "Alwin",
      "avatar_url": "https://avatars3.githubusercontent.com/u/16846521?v=4",
      "profile": "https://github.com/alwinw",
      "contributions": [
        "doc",
        "code",
        "maintenance"
      ]
    },
    {
      "login": "kkoziara",
      "name": "kkoziara",
      "avatar_url": "https://avatars1.githubusercontent.com/u/4346849?v=4",
      "profile": "https://github.com/kkoziara",
      "contributions": [
        "code",
        "bug"
      ]
    },
    {
      "login": "evanmiller29",
      "name": "Evan Miller",
      "avatar_url": "https://avatars2.githubusercontent.com/u/8062590?v=4",
      "profile": "https://github.com/evanmiller29",
      "contributions": [
        "tutorial"
      ]
    },
    {
      "login": "krumeto",
      "name": "Krum Arnaudov",
      "avatar_url": "https://avatars3.githubusercontent.com/u/11272436?v=4",
      "profile": "https://github.com/krumeto",
      "contributions": [
        "bug",
        "code"
      ]
    },
    {
      "login": "martinagvilas",
      "name": "Martina G. Vilas",
      "avatar_url": "https://avatars2.githubusercontent.com/u/37339384?v=4",
      "profile": "https://github.com/martinagvilas",
      "contributions": [
        "review",
        "ideas"
      ]
    },
    {
      "login": "Emiliathewolf",
      "name": "Emilia Rose",
      "avatar_url": "https://avatars2.githubusercontent.com/u/22026218?v=4",
      "profile": "https://github.com/Emiliathewolf",
      "contributions": [
        "code",
        "test"
      ]
    },
    {
      "login": "AidenRushbrooke",
      "name": "AidenRushbrooke",
      "avatar_url": "https://avatars0.githubusercontent.com/u/72034940?v=4",
      "profile": "https://github.com/AidenRushbrooke",
      "contributions": [
        "code",
        "test"
      ]
    },
    {
      "login": "whackteachers",
      "name": "Jason Pong",
      "avatar_url": "https://avatars0.githubusercontent.com/u/33785383?v=4",
      "profile": "https://github.com/whackteachers",
      "contributions": [
        "code",
        "test"
      ]
    },
    {
      "login": "magittan",
      "name": "William Zheng",
      "avatar_url": "https://avatars0.githubusercontent.com/u/14024202?v=4",
      "profile": "https://github.com/magittan",
      "contributions": [
        "code",
        "test"
      ]
    },
    {
      "login": "huayicodes",
      "name": "Huayi Wei",
      "avatar_url": "https://avatars3.githubusercontent.com/u/22870735?v=4",
      "profile": "https://www.linkedin.com/in/huayiwei/",
      "contributions": [
        "tutorial"
      ]
    },
    {
      "login": "Multivin12",
      "name": "Multivin12",
      "avatar_url": "https://avatars3.githubusercontent.com/u/36476633?v=4",
      "profile": "https://github.com/Multivin12",
      "contributions": [
        "code",
        "test"
      ]
    },
    {
      "login": "davidbp",
      "name": "David Buchaca Prats",
      "avatar_url": "https://avatars3.githubusercontent.com/u/4223580?v=4",
      "profile": "https://github.com/davidbp",
      "contributions": [
        "code"
      ]
    },
    {
      "login": "SebasKoel",
      "name": "Sebastiaan Koel",
      "avatar_url": "https://avatars3.githubusercontent.com/u/66252156?v=4",
      "profile": "https://github.com/SebasKoel",
      "contributions": [
        "code",
        "doc"
      ]
    },
    {
      "login": "MarcoGorelli",
      "name": "Marco Gorelli",
      "avatar_url": "https://avatars2.githubusercontent.com/u/33491632?v=4",
      "profile": "https://github.com/MarcoGorelli",
      "contributions": [
        "infra"
      ]
    },
    {
      "login": "DmitriyValetov",
      "name": "Dmitriy Valetov",
      "avatar_url": "https://avatars0.githubusercontent.com/u/27976850?v=4",
      "profile": "https://github.com/DmitriyValetov",
      "contributions": [
        "code",
        "tutorial"
      ]
    },
    {
      "login": "vollmersj",
      "name": "vollmersj",
      "avatar_url": "https://avatars2.githubusercontent.com/u/12613127?v=4",
      "profile": "https://github.com/vollmersj",
      "contributions": [
        "doc"
      ]
    },
    {
      "login": "MichalChromcak",
      "name": "Michal Chromcak",
      "avatar_url": "https://avatars1.githubusercontent.com/u/12393430?v=4",
      "profile": "https://github.com/MichalChromcak",
      "contributions": [
        "code",
        "doc",
        "test",
        "tutorial"
      ]
    },
    {
      "login": "bmurdata",
      "name": "Brian Murphy",
      "avatar_url": "https://avatars2.githubusercontent.com/u/32182553?v=4",
      "profile": "https://bmurphyportfolio.netlify.com/",
      "contributions": [
        "doc"
      ]
    },
    {
      "login": "raishubham1",
      "name": "raishubham1",
      "avatar_url": "https://avatars3.githubusercontent.com/u/29356417?v=4",
      "profile": "https://github.com/raishubham1",
      "contributions": [
        "doc"
      ]
    },
    {
      "login": "ngupta23",
      "name": "Nikhil Gupta",
      "avatar_url": "https://avatars0.githubusercontent.com/u/33585645?v=4",
      "profile": "https://github.com/ngupta23",
      "contributions": [
        "code",
        "bug",
        "doc"
      ]
    },
    {
      "login": "aiwalter",
      "name": "Martin Walter",
      "avatar_url": "https://avatars0.githubusercontent.com/u/29627036?v=4",
      "profile": "https://www.linkedin.com/in/martin-walter-1a33b3114/",
      "contributions": [
        "code",
        "bug",
        "projectManagement",
        "fundingFinding",
        "mentoring",
        "ideas",
        "design",
        "review",
        "doc",
        "talk"
      ]
    },
    {
      "login": "afzal442",
      "name": "Afzal Ansari",
      "avatar_url": "https://avatars0.githubusercontent.com/u/11625672?v=4",
      "profile": "https://github.com/afzal442",
      "contributions": [
        "code",
        "doc"
      ]
    },
    {
      "login": "gracewgao",
      "name": "Grace Gao",
      "avatar_url": "https://avatars0.githubusercontent.com/u/38268331?v=4",
      "profile": "https://www.linkedin.com/in/gracewgao/",
      "contributions": [
        "code",
        "bug"
      ]
    },
    {
      "login": "utsavcoding",
      "name": "Utsav Kumar Tiwari",
      "avatar_url": "https://avatars3.githubusercontent.com/u/55446385?v=4",
      "profile": "https://github.com/utsavcoding",
      "contributions": [
        "code",
        "doc"
      ]
    },
    {
      "login": "tch",
      "name": "Tomasz Chodakowski",
      "avatar_url": "https://avatars3.githubusercontent.com/u/184076?v=4",
      "profile": "https://github.com/tch",
      "contributions": [
        "code",
        "doc",
        "bug"
      ]
    },
    {
      "login": "koralturkk",
      "name": "Kutay Koralturk",
      "avatar_url": "https://avatars2.githubusercontent.com/u/18037789?s=460&v=4",
      "profile": "https://github.com/koralturkk",
      "contributions": [
        "code",
        "bug"
      ]
    },
    {
      "login": "vnmabus",
      "name": "Carlos Ramos Carreño",
      "avatar_url": "https://avatars1.githubusercontent.com/u/2364173?v=4",
      "profile": "https://github.com/vnmabus",
      "contributions": [
        "doc"
      ]
    },
    {
      "login": "lpantano",
      "name": "Lorena Pantano",
      "avatar_url": "https://avatars2.githubusercontent.com/u/1621788?v=4",
      "profile": "http://lpantano.github.io/",
      "contributions": [
        "ideas"
      ]
    },
    {
      "login": "KirstieJane",
      "name": "Kirstie Whitaker",
      "avatar_url": "https://avatars1.githubusercontent.com/u/3626306?v=4",
      "profile": "https://whitakerlab.github.io/",
      "contributions": [
        "ideas",
        "fundingFinding"
      ]
    },
    {
      "login": "juanitorduz",
      "name": "Juan Orduz",
      "avatar_url": "https://avatars1.githubusercontent.com/u/22996444?v=4",
      "profile": "https://juanitorduz.github.io/",
      "contributions": [
        "tutorial",
        "doc"
      ]
    },
    {
      "login": "dhirschfeld",
      "name": "Dave Hirschfeld",
      "avatar_url": "https://avatars1.githubusercontent.com/u/881019?v=4",
      "profile": "https://dhirschfeld.github.io/",
      "contributions": [
        "infra"
      ]
    },
    {
      "login": "xuyxu",
      "name": "Yi-Xuan Xu",
      "avatar_url": "https://avatars2.githubusercontent.com/u/22359569?v=4",
      "profile": "https://github.com/xuyxu",
      "contributions": [
        "code",
        "test",
        "maintenance",
        "doc"
      ]
    },
    {
      "login": "vincent-nich12",
      "name": "vincent-nich12",
      "avatar_url": "https://avatars3.githubusercontent.com/u/36476633?v=4",
      "profile": "https://github.com/vincent-nich12",
      "contributions": [
        "code"
      ]
    },
    {
      "login": "hamzahiqb",
      "name": "hamzahiqb",
      "avatar_url": "https://avatars3.githubusercontent.com/u/10302415?v=4",
      "profile": "https://github.com/hamzahiqb",
      "contributions": [
        "infra"
      ]
    },
    {
      "login": "Hephaest",
      "name": "Miao Cai",
      "avatar_url": "https://avatars2.githubusercontent.com/u/37981444?v=4",
      "profile": "https://github.com/Hephaest",
      "contributions": [
        "bug",
        "code"
      ]
    },
    {
      "login": "RNKuhns",
      "name": "Ryan Kuhns",
      "avatar_url": "https://avatars0.githubusercontent.com/u/26907244?v=4",
      "profile": "https://github.com/rnkuhns",
      "contributions": [
        "code",
        "doc",
        "tutorial",
        "example",
        "ideas",
        "review",
        "test"
      ]
    },
    {
      "login": "pabworks",
      "name": "pabworks",
      "avatar_url": "https://avatars.githubusercontent.com/u/32725127?v=4",
      "profile": "https://github.com/pabworks",
      "contributions": [
        "code",
        "test"
      ]
    },
    {
      "login": "ayan-biswas0412",
      "name": "AYAN BISWAS",
      "avatar_url": "https://avatars.githubusercontent.com/u/52851184?v=4",
      "profile": "https://github.com/ayan-biswas0412",
      "contributions": [
        "code"
      ]
    },
    {
      "login": "Lovkush-A",
      "name": "Lovkush",
      "avatar_url": "https://avatars.githubusercontent.com/u/25344832?v=4",
      "profile": "https://github.com/Lovkush-A",
      "contributions": [
        "code",
        "test",
        "ideas",
        "mentoring",
        "projectManagement"
      ]
    },
    {
      "login": "luiszugasti",
      "name": "Luis Zugasti",
      "avatar_url": "https://avatars.githubusercontent.com/u/11198457?s=460&u=0645b72683e491824aca16db9702f1d3eb990389&v=4",
      "profile": "https://github.com/luiszugasti",
      "contributions": [
        "doc"
      ]
    },
    {
      "login": "kanand77",
      "name": "Kavin Anand",
      "avatar_url": "https://avatars.githubusercontent.com/kanand77",
      "profile": "https://github.com/kanand77",
      "contributions": [
        "doc"
      ]
    },
    {
      "login": "dsherry",
      "name": "Dylan Sherry",
      "avatar_url": "https://avatars.githubusercontent.com/dsherry",
      "profile": "https://github.com/dsherry",
      "contributions": [
        "infra"
      ]
    },
    {
      "login": "kachayev",
      "name": "Oleksii Kachaiev",
      "avatar_url": "https://avatars.githubusercontent.com/u/485647?v=4",
      "profile": "https://github.com/kachayev",
      "contributions": [
        "code",
        "test"
      ]
    },
    {
      "login": "Ifeanyi30",
      "name": "Ifeanyi30",
      "avatar_url": "https://avatars.githubusercontent.com/u/49926145?v=4",
      "profile": "https://github.com/Ifeanyi30",
      "contributions": [
        "code"
      ]
    },
    {
      "login": "jschemm",
      "name": "jschemm",
      "avatar_url": "https://avatars.githubusercontent.com/u/81151346?v=4",
      "profile": "https://github.com/jschemm",
      "contributions": [
        "code"
      ]
    },
    {
      "login": "aaronreidsmith",
      "name": "Aaron Smith",
      "avatar_url": "https://avatars.githubusercontent.com/u/21350310?v=4",
      "profile": "https://github.com/aaronreidsmith",
      "contributions": [
        "code"
      ]
    },
    {
      "login": "ltsaprounis",
      "name": "Leonidas Tsaprounis",
      "avatar_url": "https://avatars.githubusercontent.com/u/64217214?v=4",
      "profile": "https://github.com/ltsaprounis",
      "contributions": [
        "code",
        "bug",
        "mentoring",
        "review"
      ]
    },
    {
      "login": "chernika158",
      "name": "Galina Chernikova",
      "avatar_url": "https://avatars.githubusercontent.com/u/43787741?s=400&v=4",
      "profile": "https://github.com/chernika158",
      "contributions": [
        "code"
      ]
    },
    {
      "login": "GuzalBulatova",
      "name": "Guzal Bulatova",
      "avatar_url": "https://avatars.githubusercontent.com/GuzalBulatova",
      "profile": "https://github.com/GuzalBulatova",
      "contributions": [
        "bug",
        "code",
        "eventOrganizing",
        "mentoring",
        "projectManagement",
        "review",
        "test"
      ]
    },
    {
      "login": "satya-pattnaik",
      "name": "Satya Prakash Pattnaik",
      "avatar_url": "https://avatars.githubusercontent.com/u/22102468?v=4",
      "profile": "https://www.linkedin.com/in/satya-pattnaik-77a430144/",
      "contributions": [
        "doc"
      ]
    },
    {
      "login": "yashlamba",
      "name": "Yash Lamba",
      "avatar_url": "https://avatars.githubusercontent.com/u/44164398?v=4",
      "profile": "https://github.com/yashlamba",
      "contributions": [
        "code"
      ]
    },
    {
      "login": "ckastner",
      "name": "Christian Kastner",
      "avatar_url": "https://avatars.githubusercontent.com/u/15859947?v=4",
      "profile": "https://github.com/ckastner",
      "contributions": [
        "code",
        "bug"
      ]
    },
    {
      "login": "tombh",
      "name": "Thomas Buckley-Houston",
      "avatar_url": "https://avatars.githubusercontent.com/u/160835?s=80&v=4",
      "profile": "https://github.com/tombh",
      "contributions": [
        "bug"
      ]
    },
    {
      "login": "julramos",
      "name": "Juliana",
      "avatar_url": "https://avatars.githubusercontent.com/u/19613567?v=4",
      "profile": "https://www.linkedin.com/in/julianarn/",
      "contributions": [
        "code"
      ]
    },
    {
      "login": "SveaMeyer13",
      "name": "Svea Marie Meyer",
      "avatar_url": "https://avatars.githubusercontent.com/u/46671894?v=4",
      "profile": "https://github.com/SveaMeyer13",
      "contributions": [
        "doc",
        "code"
      ]
    },
    {
      "login": "Flix6x",
      "name": "Felix Claessen",
      "avatar_url": "https://avatars.githubusercontent.com/u/30658763?v=4",
      "profile": "https://github.com/flix6x",
      "contributions": [
        "code",
        "doc",
        "test",
        "bug"
      ]
    },
    {
      "login": "thayeylolu",
      "name": "Taiwo Owoseni",
      "avatar_url": "https://avatars.githubusercontent.com/u/13348874?v=4",
      "profile": "https://thayeylolu.github.io/portfolio/",
      "contributions": [
        "code"
      ]
    },
    {
      "login": "jambo6",
      "name": "James Morrill",
      "avatar_url": "https://https://avatars.githubusercontent.com/jambo6",
      "profile": "https://github.com/jambo6",
      "contributions": [
        "code"
      ]
    },
    {
      "login": "Dbhasin1",
      "name": "Drishti Bhasin ",
      "avatar_url": "https://avatars.githubusercontent.com/u/56479884?v=4",
      "profile": "https://github.com/Dbhasin1",
      "contributions": [
        "code"
      ]
    },
    {
      "login": "Yard1",
      "name": "Antoni Baum",
      "avatar_url": "https://avatars.githubusercontent.com/u/10364161?v=4",
      "profile": "https://www.linkedin.com/in/yard1/",
      "contributions": [
        "code"
      ]
    },
    {
      "login": "ltoniazzi",
      "name": "Lorenzo Toniazzi",
      "avatar_url": "https://avatars.githubusercontent.com/u/61414566",
      "profile": "https://github.com/ltoniazzi",
      "contributions": [
        "code"
      ]
    },
    {
      "login": "freddyaboulton",
      "name": "Freddy A Boulton",
      "avatar_url": "https://avatars.githubusercontent.com/u/41651716?v=4",
      "profile": "https://github.com/freddyaboulton",
      "contributions": [
        "infra",
        "test"
      ]
    },
    {
      "login": "Riyabelle25",
      "name": "Riya Elizabeth John",
      "avatar_url": "https://avatars.githubusercontent.com/u/55790848?v=4",
      "profile": "https://github.com/Riyabelle25",
      "contributions": [
        "code",
        "test",
        "doc"
      ]
    },
    {
      "login": "chrisholder",
      "name": "chrisholder",
      "avatar_url": "https://avatars.githubusercontent.com/u/4674372?v=4",
      "profile": "https://github.com/chrisholder",
      "contributions": [
        "code",
        "test",
        "doc",
        "design",
        "example"
      ]
    },
    {
      "login": "moradabaz",
      "name": "Morad :)",
      "avatar_url": "https://avatars.githubusercontent.com/u/29915156?v=4",
      "profile": "https://moradabaz.github.io/",
      "contributions": [
        "code",
        "test",
        "doc"
      ]
    },
    {
      "login": "bilal-196",
      "name": "Ahmed Bilal",
      "avatar_url": "https://avatars.githubusercontent.com/u/74570044?v=4",
      "profile": "https://github.com/bilal-196",
      "contributions": [
        "doc"
      ]
    },
    {
      "login": "victordremov",
      "name": "Viktor Dremov",
      "avatar_url": "https://avatars.githubusercontent.com/u/32140716",
      "profile": "https://github.com/victordremov",
      "contributions": [
        "code"
      ]
    },
    {
      "login": "corvusrabus",
      "name": "Corvin Paul",
      "avatar_url": "https://lh3.googleusercontent.com/zMvwkuxyIsRN1I0-HLojbcbbHaERXa-b9eztZ23z_C2m7cXdMiU4z36ekS5-cgBmikPhZA=w1280",
      "profile": "https://sites.google.com/view/corvinpaul/",
      "contributions": [
        "doc"
      ]
    },
    {
      "login": "xloem",
      "name": "patiently pending world peace",
      "profile": "https://github.com/xloem",
      "contributions": [
        "code"
      ]
    },
    {
      "login": "AreloTanoh",
      "name": "Arelo Tanoh",
      "avatar_url": "https://avatars.githubusercontent.com/AreloTanoh",
      "profile": "https://github.com/AreloTanoh",
      "contributions": [
        "doc"
      ]
    },
    {
      "login": "pul95",
      "name": "Pulkit Verma",
      "avatar_url": "https://avatars.githubusercontent.com/pul95",
      "profile": "https://github.com/pul95",
      "contributions": [
        "doc"
      ]
    },
    {
      "login": "IlyasMoutawwakil",
      "name": "Ilyas Moutawwakil",
      "avatar_url": "https://avatars.githubusercontent.com/IlyasMoutawwakil",
      "profile": "https://github.com/IlyasMoutawwakil",
      "contributions": [
        "code",
        "doc"
      ]
    },
    {
      "login": "mathco-wf",
      "name": "TheMathcompay Widget Factory Team",
      "avatar_url": "https://avatars.githubusercontent.com/mathco-wf",
      "profile": "https://github.com/mathco-wf",
      "contributions": [
        "doc"
      ]
    },
    {
      "login": "BINAYKUMAR943",
      "name": "Binay Kumar",
      "avatar_url": "https://avatars.githubusercontent.com/u/38756834?v=4",
      "profile": "https://github.com/BINAYKUMAR943",
      "contributions": [
        "code",
        "doc",
        "test"
      ]
    },
    {
      "login": "ronnie-llamado",
      "name": "Ronnie Llamado",
      "avatar_url": "https://avatars.githubusercontent.com/ronnie-llamado",
      "profile": "https://github.com/ronnie-llamado",
      "contributions": [
        "doc"
      ]
    },
    {
      "login": "bobbys-dev",
      "name": "bobbys",
      "avatar_url": "https://avatars.githubusercontent.com/bobbys-dev",
      "profile": "https://github.com/bobbys-dev",
      "contributions": [
        "code"
      ]
    },
    {
      "login": "yairbeer",
      "name": "Yair Beer",
      "avatar_url": "https://avatars.githubusercontent.com/yairbeer",
      "profile": "https://github.com/yairbeer",
      "contributions": [
        "code"
      ]
    },
    {
      "login": "boukepostma",
      "name": "Bouke Postma",
      "avatar_url": "https://avatars.githubusercontent.com/boukepostma",
      "profile": "https://github.com/boukepostma",
      "contributions": [
        "code",
        "bug",
        "ideas"
      ]
    },
    {
      "login": "Aparna-Sakshi",
      "name": "Aparna Sakshi",
      "avatar_url": "https://avatars.githubusercontent.com/u/44149689?v=4",
      "profile": "https://aparna-sakshi.github.io/",
      "contributions": [
        "code"
      ]
    },
    {
      "login": "eyalshafran",
      "name": "Eyal Shafran",
      "avatar_url": "https://avatars.githubusercontent.com/u/16999574?v=4",
      "profile": "https://github.com/eyalshafran",
      "contributions": [
        "code"
      ]
    },
    {
      "login": "tensorflow-as-tf",
      "name": "tensorflow-as-tf",
      "avatar_url": "https://avatars.githubusercontent.com/u/51345718?v=4",
      "profile": "https://github.com/tensorflow-as-tf",
      "contributions": [
        "code"
      ]
    },
    {
      "login": "justinshenk",
      "name": "Justin Shenk",
      "avatar_url": "https://avatars.githubusercontent.com/u/10270308?v=4",
      "profile": "https://www.justinshenk.com/",
      "contributions": [
        "doc"
      ]
    },
    {
      "login": "kejsitake",
      "name": "Kejsi Take",
      "avatar_url": "https://avatars.githubusercontent.com/u/23707808?v=4",
      "profile": "https://kejsitake.com/",
      "contributions": [
        "code"
      ]
    },
    {
      "login": "myprogrammerpersonality",
      "name": "Ali Yazdizadeh",
      "avatar_url": "https://avatars.githubusercontent.com/u/49058167?v=4",
      "profile": "https://github.com/myprogrammerpersonality",
      "contributions": [
        "doc"
      ]
    },
    {
      "login": "RavenRudi",
      "name": "RavenRudi",
      "avatar_url": "https://avatars.githubusercontent.com/u/46402968?v=4",
      "profile": "https://github.com/RavenRudi",
      "contributions": [
        "code"
      ]
    },
    {
      "login": "danbartl",
      "name": "danbartl",
      "avatar_url": "https://avatars.githubusercontent.com/u/19947407?v=4",
      "profile": "https://github.com/danbartl",
      "contributions": [
        "bug",
        "code",
        "review",
        "talk",
        "test",
        "tutorial",
        "video"
      ]
    },
    {
      "login": "xiaobenbenecho",
      "name": "xiaobenbenecho",
      "avatar_url": "https://avatars.githubusercontent.com/u/17461849?v=4",
      "profile": "https://github.com/xiaobenbenecho",
      "contributions": [
        "code"
      ]
    },
    {
      "login": "OliverMatthews",
      "name": "Oliver Matthews",
      "avatar_url": "https://avatars.githubusercontent.com/u/31141490?v=4",
      "profile": "https://github.com/olivermatthews",
      "contributions": [
        "code"
      ]
    },
    {
      "login": "Carlosbogo",
      "name": "Carlos Borrajo",
      "avatar_url": "https://avatars.githubusercontent.com/u/84228424?v=4",
      "profile": "https://github.com/Carlosbogo",
      "contributions": [
        "code",
        "doc"
      ]
    },
    {
      "login": "fstinner",
      "name": "Florian Stinner",
      "avatar_url": "https://avatars.githubusercontent.com/u/11679462?v=4",
      "profile": "https://github.com/fstinner",
      "contributions": [
        "code",
        "test"
      ]
    },
    {
      "login": "ChangWeiTan",
      "name": "Chang Wei Tan",
      "avatar_url": "https://avatars.githubusercontent.com/u/570744?v=4",
      "profile": "https://github.com/ChangWeiTan",
      "contributions": [
        "code"
      ]
    },
    {
      "login": "lmmentel",
      "name": "Lukasz Mentel",
      "avatar_url": "https://avatars.githubusercontent.com/u/8989838?v=4",
      "profile": "https://github.com/lmmentel",
      "contributions": [
        "code",
        "doc",
        "infra",
        "test",
        "bug",
        "maintenance",
        "mentoring"
      ]
    },
    {
      "login": "AngelPone",
      "name": "Bohan Zhang",
      "avatar_url": "https://avatars.githubusercontent.com/u/32930283?v=4",
      "profile": "https://angelpone.github.io/",
      "contributions": [
        "code"
      ]
    },
    {
      "login": "rakshitha123",
      "name": "Rakshitha Godahewa",
      "avatar_url": "https://avatars.githubusercontent.com/u/7654679?v=4",
      "profile": "https://github.com/rakshitha123",
      "contributions": [
        "code",
        "doc"
      ]
    },
    {
      "login": "marcio55afr",
      "name": "Márcio A. Freitas Jr",
      "avatar_url": "https://avatars.githubusercontent.com/u/42646282?v=4",
      "profile": "https://github.com/marcio55afr",
      "contributions": [
        "doc"
      ]
    },
    {
      "login": "MrPr3ntice",
      "name": "Philipp Kortmann",
      "avatar_url": "https://avatars.githubusercontent.com/u/20466981?v=4",
      "profile": "https://www.imes.uni-hannover.de/de/institut/team/m-sc-karl-philipp-kortmann/",
      "contributions": [
        "code",
        "doc"
      ]
    },
    {
      "login": "ishannangia001",
      "name": "Ishan Nangia",
      "avatar_url": "https://avatars.githubusercontent.com/u/29480389?v=4",
      "profile": "https://github.com/ishannangia001",
      "contributions": [
        "ideas"
      ]
    },
    {
      "login": "khrapovs",
      "name": "Stanislav Khrapov",
      "avatar_url": "https://avatars.githubusercontent.com/u/3774663?v=4",
      "profile": "https://github.com/khrapovs",
      "contributions": [
        "code"
      ]
    },
    {
      "login": "Saransh-cpp",
      "name": "Saransh Chopra",
      "avatar_url": "https://avatars.githubusercontent.com/u/74055102?v=4",
      "profile": "https://github.com/Saransh-cpp",
      "contributions": [
        "doc",
        "infra"
      ]
    },
    {
      "login": "RishiKumarRay",
      "name": "Rishi Kumar Ray",
      "avatar_url": "https://avatars.githubusercontent.com/u/87641376?v=4",
      "profile": "https://github.com/RishiKumarRay",
      "contributions": [
        "infra"
      ]
    },
    {
      "login": "cdahlin",
      "name": "Christopher Dahlin",
      "avatar_url": "https://avatars.githubusercontent.com/u/1567780?v=4",
      "profile": "https://github.com/cdahlin",
      "contributions": [
        "code"
      ]
    },
    {
      "login": "iljamaurer",
      "name": "Ilja Maurer",
      "avatar_url": "https://avatars.githubusercontent.com/u/45882103?v=4",
      "profile": "https://github.com/iljamaurer",
      "contributions": [
        "code"
      ]
    },
    {
      "login": "FedericoGarza",
      "name": "Federico Garza",
      "avatar_url": "https://avatars.githubusercontent.com/u/10517170?v=4",
      "profile": "https://github.com/FedericoGarza",
      "contributions": [
        "code",
        "example"
      ]
    },
    {
      "login": "TNTran92",
      "name": "TNTran92",
      "avatar_url": "https://avatars.githubusercontent.com/u/55965636?v=4",
      "profile": "https://github.com/TNTran92",
      "contributions": [
        "code"
      ]
    },
    {
      "login": "niekvanderlaan",
      "name": "Niek van der Laan",
      "avatar_url": "https://avatars.githubusercontent.com/u/9962825?v=4",
      "profile": "https://github.com/niekvanderlaan",
      "contributions": [
        "code"
      ]
    },
    {
      "login": "bethrice44",
      "name": "bethrice44",
      "avatar_url": "https://avatars.githubusercontent.com/u/11226988?v=4",
      "profile": "https://github.com/bethrice44",
      "contributions": [
        "bug",
        "code",
        "review",
        "test"
      ]
    },
    {
      "login": "keepersas",
      "name": "Aleksandr Grekov",
      "avatar_url": "https://avatars.githubusercontent.com/u/44262176?v=4",
      "profile": "https://github.com/keepersas",
      "contributions": [
        "doc"
      ]
    },
    {
      "login": "ZiyaoWei",
      "name": "Ziyao Wei",
      "avatar_url": "https://avatars.githubusercontent.com/u/940823?v=4",
      "profile": "https://github.com/ZiyaoWei",
      "contributions": [
        "code"
      ]
    },
    {
      "login": "dougollerenshaw",
      "name": "Doug Ollerenshaw",
      "avatar_url": "https://avatars.githubusercontent.com/u/19944442?v=4",
      "profile": "https://github.com/dougollerenshaw",
      "contributions": [
        "doc"
      ]
    },
    {
      "login": "AurumnPegasus",
      "name": "Shivansh Subramanian",
      "avatar_url": "https://avatars.githubusercontent.com/u/54315149?v=4",
      "profile": "https://github.com/AurumnPegasus",
      "contributions": [
        "doc",
        "code"
      ]
    },
    {
      "login": "NoaBenAmi",
      "name": "Noa Ben Ami",
      "avatar_url": "https://avatars.githubusercontent.com/u/37590002?v=4",
      "profile": "https://github.com/NoaBenAmi",
      "contributions": [
        "code",
        "test",
        "doc"
      ]
    },
    {
      "login": "lielleravid",
      "name": "Lielle Ravid",
      "avatar_url": "https://avatars.githubusercontent.com/u/37774194?v=4",
      "profile": "https://github.com/lielleravid",
      "contributions": [
        "code",
        "doc"
      ]
    },
    {
      "login": "ciaran-g",
      "name": "Ciaran Gilbert",
      "avatar_url": "https://avatars.githubusercontent.com/u/41995662?v=4",
      "profile": "https://github.com/ciaran-g",
      "contributions": [
        "bug",
        "code",
        "doc",
        "test",
        "ideas"
      ]
    },
    {
      "login": "mariamjabara",
      "name": "Mariam Jabara",
      "profile": "https://github.com/mariamjabara",
      "contributions": [
        "code"
      ]
    },
    {
      "login": "lbventura",
      "name": "Luis Ventura",
      "avatar_url": "https://avatars.githubusercontent.com/u/68004282?s=96&v=4",
      "profile": "https://github.com/lbventura",
      "contributions": [
        "code"
      ]
    },
    {
      "login": "Ris-Bali",
      "name": "Rishabh Bali",
      "avatar_url": "https://avatars.githubusercontent.com/u/81592570?v=4",
      "profile": "https://github.com/Ris-Bali",
      "contributions": [
        "code"
      ]
    },
    {
      "login": "shchur",
      "name": "Oleksandr Shchur",
      "avatar_url": "https://avatars.githubusercontent.com/u/6944857?v=4",
      "profile": "https://github.com/shchur",
      "contributions": [
        "bug",
        "code"
      ]
    },
    {
      "login": "jelc53",
      "name": "Julian Cooper",
      "profile": "https://github.com/jelc53",
      "contributions": [
        "code",
        "ideas"
      ]
    },
    {
      "login": "benheid",
      "name": "Benedikt Heidrich",
      "profile": "https://github.com/benheid",
      "contributions": [
        "code"
      ]
    },
    {
      "login": "AnH0ang",
      "name": "An Hoang",
      "profile": "https://github.com/AnH0ang",
      "contributions": [
        "bug",
        "code"
      ]
    },
    {
      "login": "haskarb",
      "name": "Bhaskar Dhariyal",
      "avatar_url": "https://avatars.githubusercontent.com/u/20501023?v=4",
      "profile": "https://haskarb.github.io/",
      "contributions": [
        "code",
        "test"
      ]
    },
    {
      "login": "kcc-lion",
      "name": "Kai Lion",
      "profile": "https://github.com/kcc-lion",
      "contributions": [
        "code",
        "test",
        "doc"
      ]
    },
    {
      "login": "bugslayer-332",
      "name": "Arepalli Yashwanth Reddy",
      "profile": "https://github.com/bugslayer-332",
      "contributions": [
        "code",
        "bug",
        "doc"
      ]
    },
    {
      "login": "shagn",
      "name": "Sebastian Hagn",
      "avatar_url": "https://avatars.githubusercontent.com/u/16029092?v=4",
      "profile": "https://github.com/shagn",
      "contributions": [
        "doc"
      ]
    },
    {
      "login": "jasmineliaw",
      "name": "Jasmine Liaw",
      "profile": "https://github.com/jasmineliaw",
      "contributions": [
        "code"
      ]
    },
    {
      "login": "topher-lo",
      "name": "Christopher Lo",
      "profile": "https://github.com/topher-lo",
      "contributions": [
        "code",
        "ideas"
      ]
    },
    {
      "login": "arampuria19",
      "name": "Akshat Rampuria",
      "profile": "https://github.com/arampuria19",
      "contributions": [
        "doc"
      ]
    },
    {
      "login": "chillerobscuro",
      "name": "Logan Duffy",
      "avatar_url": "https://avatars.githubusercontent.com/u/5232872?v=4",
      "profile": "https://github.com/chillerobscuro",
      "contributions": [
        "code",
        "doc",
        "test",
        "bug",
        "ideas"
      ]
    },
    {
      "login": "michaelfeil",
      "name": "Michael Feil",
      "avatar_url": "https://avatars.githubusercontent.com/u/63565275?v=4",
      "profile": "michaelfeil.eu",
      "contributions": [
        "code",
        "test",
        "ideas"
      ]
    },
    {
      "login": "KishManani",
      "name": "Kishan Manani",
      "avatar_url": "https://avatars.githubusercontent.com/u/30973056?v=4",
      "profile": "https://github.com/kishmanani",
      "contributions": [
        "code",
        "doc",
        "test",
        "bug",
        "ideas"
      ]
    },
    {
      "login": "jorenham",
      "name": "Joren Hammudoglu",
      "profile": "https://github.com/jorenham",
      "contributions": [
        "infra"
      ]
    },
    {
      "login": "wolph",
      "name": "Rick van Hattem",
      "profile": "https://github.com/wolph",
      "contributions": [
        "infra"
      ]
    },
    {
      "login": "templierw",
      "name": "William Templier",
      "avatar_url": "https://github.com/templierw.png",
      "profile": "https://www.linkedin.com/in/templierw/",
      "contributions": [
        "doc"
      ]
    },
    {
      "login": "badrmarani",
      "name": "Badr-Eddine Marani",
      "avatar_url": "https://avatars.githubusercontent.com/badrmarani",
      "profile": "https://github.com/badrmarani",
      "contributions": [
        "code"
      ]
    },
    {
      "login": "adoherty21",
      "name": "adoherty21",
      "avatar_url": "https://avatars.githubusercontent.com/u/52799751?s=400&v=4",
      "profile": "https://github.com/adoherty21",
      "contributions": [
        "bug"
      ]
    },
    {
      "login": "jnrusson1",
      "name": "Jack Russon",
      "avatar_url": "https://avatars.githubusercontent.com/u/51986332?v=4",
      "profile": "https://github.com/jnrusson1",
      "contributions": [
        "code"
      ]
    },
    {
      "login": "solen0id",
      "name": "Max Patzelt",
      "avatar_url": "https://avatars.githubusercontent.com/u/20767606?v=4",
      "profile": "https://github.com/solen0id",
      "contributions": [
        "code"
      ]
    },
    {
      "login": "benjaminbluhm",
      "name": "Benjamin Bluhm",
      "profile": "https://github.com/benjaminbluhm",
      "contributions": [
        "code",
        "doc",
        "example"
      ]
    },
    {
      "login": "VyomkeshVyas",
      "name": "Vyomkesh Vyas",
      "profile": "https://github.com/VyomkeshVyas",
      "contributions": [
        "code",
        "doc",
        "example",
        "test"
      ]
    },
    {
      "login": "xxl4tomxu98",
      "name": "Tom Xu",
      "avatar_url": "https://avatars.githubusercontent.com/u/62292177?s=40&v=4",
      "profile": "https://github.com/xxl4tomxu98",
      "contributions": [
        "code",
        "doc"
      ]
    },
    {
      "login": "nshahpazov",
      "name": "Nikola Shahpazov",
      "avatar_url": "https://avatars.githubusercontent.com/nshahpazov",
      "profile": "https://www.linkedin.com/in/nshahpazov/",
      "contributions": [
        "doc"
      ]
    },
    {
      "login": "dainelli98",
      "name": "Daniel Martín Martínez",
      "avatar_url": "https://avatars.githubusercontent.com/dainelli98",
      "profile": "https://www.linkedin.com/in/daniel-martin-martinez",
      "contributions": [
        "doc",
        "bug"
      ]
    },
    {
      "login": "nilesh05apr",
      "name": "Nilesh Kumar",
      "avatar_url": "https://avatars.githubusercontent.com/u/65773314?v=4",
      "profile": "https://github.com/nilesh05apr",
      "contributions": [
        "code"
      ]
    },
    {
      "login": "JonathanBechtel",
      "name": "JonathanBechtel",
      "avatar_url": "https://avatars.githubusercontent.com/u/481696?v=4",
      "profile": "https://github.com/JonathanBechtel",
      "contributions": [
        "code",
        "ideas",
        "test"
      ]
    },
    {
      "login": "arnavrneo",
      "name": "Arnav",
      "avatar_url": "https://avatars.githubusercontent.com/u/48650781?v=4",
      "profile": "https://github.com/arnavrneo",
      "contributions": [
        "code"
      ]
    },
    {
      "login": "erjieyong",
      "name": "Er Jie Yong",
      "avatar_url": "https://avatars.githubusercontent.com/u/109052378?v=4",
      "profile": "https://www.linkedin.com/in/erjieyong",
      "contributions": [
        "bug",
        "code"
      ]
    },
    {
      "login": "mateuja",
      "name": "Jaume Mateu",
      "avatar_url": "https://avatars.githubusercontent.com/mateuja",
      "profile": "https://github.com/mateuja",
      "contributions": [
        "code"
      ]
    },
    {
      "login": "aaronrmm",
      "name": "Aaron Margolese-Malin",
      "avatar_url": "https://avatars.githubusercontent.com/u/1742879?v=4",
      "profile": "https://github.com/aaronrmm",
      "contributions": [
        "bug"
      ]
    },
    {
      "login": "klam-data",
      "name": "Kevin Lam",
      "avatar_url": "https://avatars.githubusercontent.com/u/114420932?s=400&v=4",
      "profile": "https://www.linkedin.com/in/kevinlam2",
      "contributions": [
        "code",
        "example",
        "test"
      ]
    },
    {
      "login": "mgorlin",
      "name": "Margaret Gorlin",
      "avatar_url": "",
      "profile": "https://www.linkedin.com/in/margaret-gorlin/",
      "contributions": [
        "code",
        "example",
        "test"
      ]
    },
    {
      "login": "pyyim",
      "name": "Paul Yim",
      "avatar_url": "https://avatars.githubusercontent.com/pyyim",
      "profile": "https://www.linkedin.com/in/paulyim97/",
      "contributions": [
        "code",
        "example",
        "test"
      ]
    },
    {
      "login": "snnbotchway",
      "name": "Solomon Botchway",
      "avatar_url": "https://avatars.githubusercontent.com/u/62394255?v=4",
      "profile": "https://www.linkedin.com/in/solomon-botchway-a1383821b/",
      "contributions": [
        "maintenance"
      ]
    },
    {
      "login": "hoesler",
      "name": "Christoph Hösler",
      "avatar_url": "https://avatars.githubusercontent.com/u/1052770?v=4",
      "profile": "https://www.linkedin.com/in/hoesler/",
      "contributions": [
        "code"
      ]
    },
    {
      "login": "pranavvp16",
      "name": "Pranav Prajapati",
      "avatar_url": "https://avatars.githubusercontent.com/u/94780581?v=4",
      "profile": "https://www.linkedin.com/in/pranav-prajapati-a5b413226/",
      "contributions": [
        "code",
        "test"
      ]
    },
    {
      "login": "romanlutz",
      "name": "Roman Lutz",
      "avatar_url": "https://avatars.githubusercontent.com/u/10245648?v=4",
      "profile": "https://www.linkedin.com/in/romanlutz/",
      "contributions":[
        "doc"
      ]
    },
    {
      "login": "DBCerigo",
      "name": "Daniel Burkhardt Cerigo",
      "avatar_url": "https://avatars.githubusercontent.com/u/8318425?v=4",
      "profile": "https://github.com/DBCerigo",
      "contributions": [
        "code"
      ]
    },
    {
      "login": "alex-hh",
      "name": "Alex Hawkins-Hooker",
      "avatar_url": "https://avatars.githubusercontent.com/u/5719745?v=4",
      "profile": "https://github.com/alex-hh",
      "contributions": [
        "code"
      ]
    },
    {
      "login": "ali-tny",
      "name": "Ali Teeney",
      "avatar_url": "https://avatars.githubusercontent.com/u/26010073?v=4",
      "profile": "https://github.com/ali-tny",
      "contributions": [
        "code"
      ]
    },
    {
      "login": "ShivamPathak99",
      "name": "Shivam Pathak",
      "avatar_url": "https://avatars.githubusercontent.com/u/98941325?s=400&v=4",
      "profile": "https://github.com/ShivamPathak99",
      "contributions": [
        "doc"
      ]
    },
    {
      "login": "SamiAlavi",
      "name": "Sami Alavi",
      "avatar_url": "https://avatars.githubusercontent.com/u/32700289?v=4",
      "profile": "https://github.com/SamiAlavi",
      "contributions": [
        "code",
        "maintenance"
      ]
    },
    {
      "login": "yarnabrina",
      "name": "Anirban Ray",
      "avatar_url": "https://avatars.githubusercontent.com/u/39331844?v=4",
      "profile": "https://github.com/yarnabrina/",
      "contributions": [
        "bug",
        "code",
        "doc",
        "ideas",
        "maintenance",
        "mentoring",
        "question",
        "review",
        "test"
      ]
    },
    {
      "login": "dashapetr",
      "name": "Darya Petrashka",
      "avatar_url": "https://avatars.githubusercontent.com/u/54349415?v=4",
      "profile": "https://github.com/dashapetr",
      "contributions": [
        "doc"
      ]
    },
    {
      "login": "luca-miniati",
      "name": "Luca Miniati",
      "avatar_url": "https://avatars.githubusercontent.com/u/87467600?v=4",
      "profile": "https://github.com/luca-miniati",
      "contributions": [
        "code",
        "doc"
      ]
    },
    {
      "login": "marrov",
      "name": "Marc Rovira",
      "avatar_url": "https://avatars.githubusercontent.com/u/54272586?v=4",
      "profile": "https://github.com/marrov",
      "contributions": [
        "doc"
      ]
    },
    {
      "login": "Taise228",
      "name": "Taisei Yamamoto",
      "avatar_url": "https://avatars.githubusercontent.com/u/95762401?s=400&v=4",
      "profile": "https://github.com/Taise228",
      "contributions": [
        "code"
      ]
    },
    {
      "login": "CTFallon",
      "name": "Colin Fallon",
      "avatar_url": "https://avatars.githubusercontent.com/u/19725980?v=4",
      "profile": "https://github.com/CTFallon",
      "contributions": [
        "doc"
      ]
    },
    {
      "login": "mgazian000",
      "name": "Michael Gaziani",
      "avatar_url": "https://avatars.githubusercontent.com/mgazian000",
      "profile": "https://github.com/mgazian000",
      "contributions": [
        "doc"
      ]
    },
    {
      "login": "alan191006",
      "name": "Alan Huynh",
      "avatar_url": "https://avatars.githubusercontent.com/alan191006",
      "profile": "https://github.com/alan191006",
      "contributions": [
        "code"
    ]
    },
    {
      "login": "felipeangelimvieira",
      "name": "Felipe Angelim",
      "avatar_url": "https://avatars.githubusercontent.com/felipeangelimvieira",
      "profile": "https://github.com/felipeangelimvieira",
      "contributions": [
        "code",
        "bug"
      ]
    },
<<<<<<< HEAD
    {
    "login": "eyjo",
    "name": "Eyjólfur Sigurðsson",
    "avatar_url": "https://avatars.githubusercontent.com/eyjo",
    "profile": "https://github.com/eyjo",
    "contributions": [
      "code",
      "doc"
    ]
  }
=======

    {
      "login": "julia-kraus",
      "name": "Julia Kraus",
      "avatar_url": "https://avatars.githubusercontent.com/julia-kraus",
      "profile": "https://github.com/julia-kraus",
      "contributions": [
        "doc"
      ]
    }
>>>>>>> a281d33b
  ]
}<|MERGE_RESOLUTION|>--- conflicted
+++ resolved
@@ -2228,19 +2228,16 @@
         "bug"
       ]
     },
-<<<<<<< HEAD
-    {
-    "login": "eyjo",
-    "name": "Eyjólfur Sigurðsson",
-    "avatar_url": "https://avatars.githubusercontent.com/eyjo",
-    "profile": "https://github.com/eyjo",
-    "contributions": [
-      "code",
-      "doc"
-    ]
-  }
-=======
-
+    {
+      "login": "eyjo",
+      "name": "Eyjólfur Sigurðsson",
+      "avatar_url": "https://avatars.githubusercontent.com/eyjo",
+      "profile": "https://github.com/eyjo",
+      "contributions": [
+        "code",
+        "doc"
+      ]
+    },
     {
       "login": "julia-kraus",
       "name": "Julia Kraus",
@@ -2250,6 +2247,5 @@
         "doc"
       ]
     }
->>>>>>> a281d33b
   ]
 }