{
  "projectName": "sktime",
  "projectOwner": "sktime",
  "repoType": "github",
  "repoHost": "https://github.com",
  "commitConvention": "none",
  "files": [
    "CONTRIBUTORS.md"
  ],
  "imageSize": 100,
  "contributorsPerLine": 9,
  "contributorsSortAlphabetically": true,
  "badgeTemplate": "[![All Contributors](https://img.shields.io/badge/all_contributors-<%= contributors.length %>-orange.svg)](#contributors)",
  "skipCi": true,
  "contributors": [
    {
      "login": "fkiraly",
      "name": "Franz Kiraly",
      "avatar_url": "https://avatars1.githubusercontent.com/u/7985502?v=4",
      "profile": "https://github.com/fkiraly",
      "contributions": [
        "blog",
        "bug",
        "business",
        "code",
        "doc",
        "design",
        "eventOrganizing",
        "example",
        "financial",
        "fundingFinding",
        "ideas",
        "maintenance",
        "mentoring",
        "projectManagement",
        "question",
        "review",
        "talk",
        "test",
        "tutorial",
        "video"
      ]
    },
    {
      "login": "sajaysurya",
      "name": "Sajaysurya Ganesh",
      "avatar_url": "https://avatars2.githubusercontent.com/u/25329624?v=4",
      "profile": "https://sajay.online",
      "contributions": [
        "code",
        "doc",
        "design",
        "example",
        "ideas",
        "test",
        "tutorial"
      ]
    },
    {
      "login": "Tomiiwa",
      "name": "Ireoluwatomiwa",
      "avatar_url": "https://avatars.githubusercontent.com/u/61966277?v=4",
      "profile": "https://www.linkedin.com/in/ireoluwatomiwa-sanusi/",
      "contributions": [
        "doc"
      ]
    },
    {
      "login": "TonyBagnall",
      "name": "Tony Bagnall",
      "avatar_url": "https://avatars1.githubusercontent.com/u/9594042?v=4",
      "profile": "http://www.timeseriesclassification.com",
      "contributions": [
        "code",
        "business",
        "doc",
        "design",
        "eventOrganizing",
        "fundingFinding",
        "ideas",
        "projectManagement",
        "question",
        "review",
        "talk",
        "data"
      ]
    },
    {
      "login": "jasonlines",
      "name": "Jason Lines",
      "avatar_url": "https://avatars1.githubusercontent.com/u/38794632?v=4",
      "profile": "http://www.timeseriesclassification.com",
      "contributions": [
        "code",
        "business",
        "doc",
        "design",
        "eventOrganizing",
        "fundingFinding",
        "ideas",
        "projectManagement",
        "question",
        "review",
        "talk",
        "example"
      ]
    },
    {
      "login": "mloning",
      "name": "Markus Löning",
      "avatar_url": "https://avatars3.githubusercontent.com/u/21020482?v=4",
      "profile": "https://github.com/mloning",
      "contributions": [
        "code",
        "test",
        "maintenance",
        "platform",
        "review",
        "infra",
        "example",
        "bug",
        "tutorial",
        "business",
        "doc",
        "design",
        "eventOrganizing",
        "fundingFinding",
        "ideas",
        "projectManagement",
        "question",
        "talk",
        "mentoring",
        "video"
      ]
    },
    {
      "login": "goastler",
      "name": "George Oastler",
      "avatar_url": "https://avatars0.githubusercontent.com/u/7059456?v=4",
      "profile": "https://github.com/goastler",
      "contributions": [
        "code",
        "test",
        "platform",
        "example",
        "doc"
      ]
    },
    {
      "login": "ViktorKaz",
      "name": "ViktorKaz",
      "avatar_url": "https://avatars0.githubusercontent.com/u/33499138?v=4",
      "profile": "https://github.com/ViktorKaz",
      "contributions": [
        "code",
        "doc",
        "design"
      ]
    },
    {
      "login": "MatthewMiddlehurst",
      "name": "Matthew Middlehurst",
      "avatar_url": "https://avatars0.githubusercontent.com/u/25731235?v=4",
      "profile": "http://www.timeseriesclassification.com",
      "contributions": [
        "code",
        "doc",
        "test",
        "tutorial",
        "review",
        "bug"
      ]
    },
    {
      "login": "miraep8",
      "name": "Mirae Parker",
      "avatar_url": "https://avatars.githubusercontent.com/u/10511777?s=400&u=10a774fd4be767fa3b23a82a98bbfe102c17f0f3&v=4",
      "profile": "https://github.com/miraep8",
      "contributions": [
        "code",
        "test"
      ]
    },
    {
      "login": "jesellier",
      "name": "jesellier",
      "avatar_url": "https://avatars0.githubusercontent.com/u/51952076?v=4",
      "profile": "https://github.com/jesellier",
      "contributions": [
        "code"
      ]
    },
    {
      "login": "James-Large",
      "name": "James Large",
      "avatar_url": "https://avatars0.githubusercontent.com/u/44509982?v=4",
      "profile": "http://www.timeseriesclassification.com/",
      "contributions": [
        "code",
        "doc",
        "test",
        "infra",
        "maintenance"
      ]
    },
    {
      "login": "achieveordie",
      "name": "Sagar Mishra",
      "avatar_url": "https://avatars.githubusercontent.com/u/54197164?v=4",
      "profile": "https://github.com/achieveordie",
      "contributions": [
        "bug",
        "code",
        "test"
      ]
    },
    {
      "login": "simone-pignotti",
      "name": "simone-pignotti",
      "avatar_url": "https://avatars1.githubusercontent.com/u/44410066?v=4",
      "profile": "https://github.com/simone-pignotti",
      "contributions": [
        "code",
        "bug"
      ]
    },
    {
      "login": "ClaudiaSanches",
      "name": "ClaudiaSanches",
      "avatar_url": "https://avatars3.githubusercontent.com/u/28742178?v=4",
      "profile": "https://github.com/ClaudiaSanches",
      "contributions": [
        "code",
        "test"
      ]
    },
    {
      "login": "aa25desh",
      "name": "aa25desh",
      "avatar_url": "https://avatars1.githubusercontent.com/u/29518290?v=4",
      "profile": "https://github.com/aa25desh",
      "contributions": [
        "code",
        "bug"
      ]
    },
    {
      "login": "matteogales",
      "name": "matteogales",
      "avatar_url": "https://avatars0.githubusercontent.com/u/9269326?v=4",
      "profile": "https://github.com/matteogales",
      "contributions": [
        "code",
        "design",
        "ideas"
      ]
    },
    {
      "login": "prockenschaub",
      "name": "Patrick Rockenschaub",
      "avatar_url": "https://avatars0.githubusercontent.com/u/15381732?v=4",
      "profile": "https://github.com/prockenschaub",
      "contributions": [
        "code",
        "design",
        "ideas",
        "test"
      ]
    },
    {
      "login": "dasgupsa",
      "name": "Saurabh Dasgupta",
      "avatar_url": "https://avatars2.githubusercontent.com/u/10398956?v=4",
      "profile": "https://github.com/dasgupsa",
      "contributions": [
        "code"
      ]
    },
    {
      "login": "angus924",
      "name": "Angus Dempster",
      "avatar_url": "https://avatars0.githubusercontent.com/u/55837131?v=4",
      "profile": "https://github.com/angus924",
      "contributions": [
        "code",
        "test",
        "tutorial"
      ]
    },
    {
      "login": "vnicholson1",
      "name": "Vincent Nicholson",
      "profile": "https://github.com/vnicholson1",
      "contributions": [
        "code"
      ]
    },
    {
      "login": "lnthach",
      "name": "Thach Le Nguyen",
      "avatar_url": "https://avatars0.githubusercontent.com/u/7788363?v=4",
      "profile": "https://github.com/lnthach",
      "contributions": [
        "code",
        "test"
      ]
    },
    {
      "login": "Ayushmaanseth",
      "name": "Ayushmaan Seth",
      "avatar_url": "https://avatars1.githubusercontent.com/u/29939762?v=4",
      "profile": "https://www.linkedin.com/in/ayushmaan-seth-4a96364a/",
      "contributions": [
        "code",
        "review",
        "test",
        "doc",
        "eventOrganizing",
        "tutorial"
      ]
    },
    {
      "login": "Riyabelle25",
      "name": "Riya Elizabeth John",
      "avatar_url": "https://avatars.githubusercontent.com/u/55790848?v=4",
      "contributions": [
        "code"
      ]
    },
    {
      "login": "ninfueng",
      "name": "Ninnart Fuengfusin",
      "avatar_url": "https://avatars2.githubusercontent.com/u/28499769?v=4",
      "profile": "https://github.com/ninfueng",
      "contributions": [
        "code"
      ]
    },
    {
      "login": "big-o",
      "name": "big-o",
      "avatar_url": "https://avatars1.githubusercontent.com/u/1134151?v=4",
      "profile": "https://github.com/big-o",
      "contributions": [
        "code",
        "test",
        "design",
        "ideas",
        "review",
        "tutorial",
        "mentoring"
      ]
    },
    {
      "login": "Kludex",
      "name": "Marcelo Trylesinski",
      "avatar_url": "https://avatars3.githubusercontent.com/u/7353520?v=4",
      "profile": "http://marcelotryle.com",
      "contributions": [
        "doc"
      ]
    },
    {
      "login": "oleskiewicz",
      "name": "oleskiewicz",
      "avatar_url": "https://avatars1.githubusercontent.com/u/5682158?v=4",
      "profile": "https://github.com/oleskiewicz",
      "contributions": [
        "code",
        "doc",
        "test"
      ]
    },
    {
      "login": "dguijo",
      "name": "David Guijo Rubio",
      "avatar_url": "https://avatars1.githubusercontent.com/u/47889499?v=4",
      "profile": "http://www.uco.es/grupos/ayrna/index.php/es/publicaciones/articulos?publications_view_all=1&theses_view_all=0&projects_view_all=0&task=show&view=member&id=22",
      "contributions": [
        "code",
        "ideas"
      ]
    },
    {
      "login": "HYang1996",
      "name": "HYang1996",
      "avatar_url": "https://avatars0.githubusercontent.com/u/44179303?v=4",
      "profile": "https://github.com/HYang1996",
      "contributions": [
        "code",
        "test",
        "doc",
        "tutorial"
      ]
    },
    {
      "login": "Mo-Saif",
      "name": "Mohammed Saif Kazamel",
      "avatar_url": "https://avatars0.githubusercontent.com/u/27867617?v=4",
      "profile": "https://mo-saif.github.io/",
      "contributions": [
        "bug"
      ]
    },
    {
      "login": "abandus",
      "name": "abandus",
      "avatar_url": "https://avatars2.githubusercontent.com/u/46486474?v=4",
      "profile": "https://github.com/abandus",
      "contributions": [
        "ideas",
        "code"
      ]
    },
    {
      "login": "Pangoraw",
      "name": "Paul",
      "avatar_url": "https://avatars1.githubusercontent.com/u/9824244?v=4",
      "profile": "https://ber.gp",
      "contributions": [
        "doc"
      ]
    },
    {
      "login": "vedazeren",
      "name": "vedazeren",
      "avatar_url": "https://avatars3.githubusercontent.com/u/63582874?v=4",
      "profile": "https://github.com/vedazeren",
      "contributions": [
        "code",
        "test"
      ]
    },
    {
      "login": "hiqbal2",
      "name": "hiqbal2",
      "avatar_url": "https://avatars3.githubusercontent.com/u/10302415?v=4",
      "profile": "https://github.com/hiqbal2",
      "contributions": [
        "doc"
      ]
    },
    {
      "login": "btrtts",
      "name": "btrtts",
      "avatar_url": "https://avatars3.githubusercontent.com/u/66252156?v=4",
      "profile": "https://github.com/btrtts",
      "contributions": [
        "doc"
      ]
    },
    {
      "login": "marielledado",
      "name": "Marielle",
      "avatar_url": "https://avatars2.githubusercontent.com/u/13499809?v=4",
      "profile": "https://twitter.com/marielli",
      "contributions": [
        "doc",
        "code",
        "ideas"
      ]
    },
    {
      "login": "Cheukting",
      "name": "Cheuk Ting Ho",
      "avatar_url": "https://avatars1.githubusercontent.com/u/28761465?v=4",
      "profile": "http://cheuk.dev",
      "contributions": [
        "code"
      ]
    },
    {
      "login": "sophijka",
      "name": "sophijka",
      "avatar_url": "https://avatars2.githubusercontent.com/u/47450591?v=4",
      "profile": "https://github.com/sophijka",
      "contributions": [
        "doc",
        "maintenance"
      ]
    },
    {
      "login": "Quaterion",
      "name": "Quaterion",
      "avatar_url": "https://avatars2.githubusercontent.com/u/23200273?v=4",
      "profile": "https://github.com/Quaterion",
      "contributions": [
        "bug"
      ]
    },
    {
      "login": "Arnau",
      "name": "Arnau",
      "avatar_url": "https://avatars.githubusercontent.com/u/38285979?s=400&u=8bdd0021cb5bae47ba5bd69c355c694dc3090f5e&v=4",
      "profile": "https://www.linkedin.com/in/arnau-jim%C3%A9nez-castany-b2ba2597/",
      "contributions": [
        "code"
      ]
    },
    {
      "login": "ABostrom",
      "name": "Aaron Bostrom",
      "avatar_url": "https://avatars0.githubusercontent.com/u/9571933?v=4",
      "profile": "https://github.com/ABostrom",
      "contributions": [
        "code",
        "doc",
        "test",
        "mentoring"
      ]
    },
    {
      "login": "BandaSaiTejaReddy",
      "name": "BANDASAITEJAREDDY",
      "avatar_url": "https://avatars0.githubusercontent.com/u/31387911?v=4",
      "profile": "https://github.com/BandaSaiTejaReddy",
      "contributions": [
        "code",
        "doc"
      ]
    },
    {
      "login": "lynnssi",
      "name": "Alexandra Amidon",
      "avatar_url": "https://avatars2.githubusercontent.com/u/17050655?v=4",
      "profile": "https://medium.com/@alexandra.amidon",
      "contributions": [
        "blog",
        "doc",
        "ideas"
      ]
    },
    {
      "login": "chizzi25",
      "name": "chizzi25",
      "avatar_url": "https://avatars3.githubusercontent.com/u/67911243?v=4",
      "profile": "https://github.com/chizzi25",
      "contributions": [
        "blog"
      ]
    },
    {
      "login": "Piyush1729",
      "name": "Piyush Gade",
      "avatar_url": "https://avatars2.githubusercontent.com/u/64950012?v=4",
      "profile": "https://github.com/Piyush1729",
      "contributions": [
        "code",
        "review"
      ]
    },
    {
      "login": "sri1419",
      "name": "sri1419",
      "avatar_url": "https://avatars2.githubusercontent.com/u/65078278?v=4",
      "profile": "https://github.com/sri1419",
      "contributions": [
        "code"
      ]
    },
    {
      "login": "patrickzib",
      "name": "Patrick Schäfer",
      "avatar_url": "https://avatars0.githubusercontent.com/u/7783034?v=4",
      "profile": "http://www2.informatik.hu-berlin.de/~schaefpa/",
      "contributions": [
        "code",
        "tutorial"
      ]
    },
    {
      "login": "ermshaua",
      "name": "Arik Ermshaus",
      "avatar_url": "https://avatars.githubusercontent.com/u/23294512?v=4",
      "profile": "https://github.com/ermshaua/",
      "contributions": [
        "code"
      ]
    },
    {
      "login": "akanz1",
      "name": "Andreas Kanz",
      "avatar_url": "https://avatars3.githubusercontent.com/u/51492342?v=4",
      "profile": "https://github.com/akanz1",
      "contributions": [
        "tutorial"
      ]
    },
    {
      "login": "brettkoonce",
      "name": "brett koonce",
      "avatar_url": "https://avatars2.githubusercontent.com/u/11281814?v=4",
      "profile": "https://github.com/brettkoonce",
      "contributions": [
        "doc"
      ]
    },
    {
      "login": "alwinw",
      "name": "Alwin",
      "avatar_url": "https://avatars3.githubusercontent.com/u/16846521?v=4",
      "profile": "https://github.com/alwinw",
      "contributions": [
        "doc",
        "code",
        "maintenance"
      ]
    },
    {
      "login": "kkoziara",
      "name": "kkoziara",
      "avatar_url": "https://avatars1.githubusercontent.com/u/4346849?v=4",
      "profile": "https://github.com/kkoziara",
      "contributions": [
        "code",
        "bug"
      ]
    },
    {
      "login": "evanmiller29",
      "name": "Evan Miller",
      "avatar_url": "https://avatars2.githubusercontent.com/u/8062590?v=4",
      "profile": "https://github.com/evanmiller29",
      "contributions": [
        "tutorial"
      ]
    },
    {
      "login": "krumeto",
      "name": "Krum Arnaudov",
      "avatar_url": "https://avatars3.githubusercontent.com/u/11272436?v=4",
      "profile": "https://github.com/krumeto",
      "contributions": [
        "bug",
        "code"
      ]
    },
    {
      "login": "martinagvilas",
      "name": "Martina G. Vilas",
      "avatar_url": "https://avatars2.githubusercontent.com/u/37339384?v=4",
      "profile": "https://github.com/martinagvilas",
      "contributions": [
        "review",
        "ideas"
      ]
    },
    {
      "login": "Emiliathewolf",
      "name": "Emilia Rose",
      "avatar_url": "https://avatars2.githubusercontent.com/u/22026218?v=4",
      "profile": "https://github.com/Emiliathewolf",
      "contributions": [
        "code",
        "test"
      ]
    },
    {
      "login": "AidenRushbrooke",
      "name": "AidenRushbrooke",
      "avatar_url": "https://avatars0.githubusercontent.com/u/72034940?v=4",
      "profile": "https://github.com/AidenRushbrooke",
      "contributions": [
        "code",
        "test"
      ]
    },
    {
      "login": "whackteachers",
      "name": "Jason Pong",
      "avatar_url": "https://avatars0.githubusercontent.com/u/33785383?v=4",
      "profile": "https://github.com/whackteachers",
      "contributions": [
        "code",
        "test"
      ]
    },
    {
      "login": "magittan",
      "name": "William Zheng",
      "avatar_url": "https://avatars0.githubusercontent.com/u/14024202?v=4",
      "profile": "https://github.com/magittan",
      "contributions": [
        "code",
        "test"
      ]
    },
    {
      "login": "huayicodes",
      "name": "Huayi Wei",
      "avatar_url": "https://avatars3.githubusercontent.com/u/22870735?v=4",
      "profile": "https://www.linkedin.com/in/huayiwei/",
      "contributions": [
        "tutorial"
      ]
    },
    {
      "login": "Multivin12",
      "name": "Multivin12",
      "avatar_url": "https://avatars3.githubusercontent.com/u/36476633?v=4",
      "profile": "https://github.com/Multivin12",
      "contributions": [
        "code",
        "test"
      ]
    },
    {
      "login": "davidbp",
      "name": "David Buchaca Prats",
      "avatar_url": "https://avatars3.githubusercontent.com/u/4223580?v=4",
      "profile": "https://github.com/davidbp",
      "contributions": [
        "code"
      ]
    },
    {
      "login": "SebasKoel",
      "name": "Sebastiaan Koel",
      "avatar_url": "https://avatars3.githubusercontent.com/u/66252156?v=4",
      "profile": "https://github.com/SebasKoel",
      "contributions": [
        "code",
        "doc"
      ]
    },
    {
      "login": "MarcoGorelli",
      "name": "Marco Gorelli",
      "avatar_url": "https://avatars2.githubusercontent.com/u/33491632?v=4",
      "profile": "https://github.com/MarcoGorelli",
      "contributions": [
        "infra"
      ]
    },
    {
      "login": "DmitriyValetov",
      "name": "Dmitriy Valetov",
      "avatar_url": "https://avatars0.githubusercontent.com/u/27976850?v=4",
      "profile": "https://github.com/DmitriyValetov",
      "contributions": [
        "code",
        "tutorial"
      ]
    },
    {
      "login": "vollmersj",
      "name": "vollmersj",
      "avatar_url": "https://avatars2.githubusercontent.com/u/12613127?v=4",
      "profile": "https://github.com/vollmersj",
      "contributions": [
        "doc"
      ]
    },
    {
      "login": "MichalChromcak",
      "name": "Michal Chromcak",
      "avatar_url": "https://avatars1.githubusercontent.com/u/12393430?v=4",
      "profile": "https://github.com/MichalChromcak",
      "contributions": [
        "code",
        "doc",
        "test",
        "tutorial"
      ]
    },
    {
      "login": "bmurdata",
      "name": "Brian Murphy",
      "avatar_url": "https://avatars2.githubusercontent.com/u/32182553?v=4",
      "profile": "https://bmurphyportfolio.netlify.com/",
      "contributions": [
        "doc"
      ]
    },
    {
      "login": "raishubham1",
      "name": "raishubham1",
      "avatar_url": "https://avatars3.githubusercontent.com/u/29356417?v=4",
      "profile": "https://github.com/raishubham1",
      "contributions": [
        "doc"
      ]
    },
    {
      "login": "ngupta23",
      "name": "Nikhil Gupta",
      "avatar_url": "https://avatars0.githubusercontent.com/u/33585645?v=4",
      "profile": "https://github.com/ngupta23",
      "contributions": [
        "code",
        "bug",
        "doc"
      ]
    },
    {
      "login": "aiwalter",
      "name": "Martin Walter",
      "avatar_url": "https://avatars0.githubusercontent.com/u/29627036?v=4",
      "profile": "https://www.linkedin.com/in/martin-walter-1a33b3114/",
      "contributions": [
        "code",
        "bug",
        "projectManagement",
        "fundingFinding",
        "mentoring",
        "ideas",
        "design",
        "review",
        "doc",
        "talk"
      ]
    },
    {
      "login": "afzal442",
      "name": "Afzal Ansari",
      "avatar_url": "https://avatars0.githubusercontent.com/u/11625672?v=4",
      "profile": "https://github.com/afzal442",
      "contributions": [
        "code",
        "doc"
      ]
    },
    {
      "login": "gracewgao",
      "name": "Grace Gao",
      "avatar_url": "https://avatars0.githubusercontent.com/u/38268331?v=4",
      "profile": "https://www.linkedin.com/in/gracewgao/",
      "contributions": [
        "code",
        "bug"
      ]
    },
    {
      "login": "utsavcoding",
      "name": "Utsav Kumar Tiwari",
      "avatar_url": "https://avatars3.githubusercontent.com/u/55446385?v=4",
      "profile": "https://github.com/utsavcoding",
      "contributions": [
        "code",
        "doc"
      ]
    },
    {
      "login": "tch",
      "name": "Tomasz Chodakowski",
      "avatar_url": "https://avatars3.githubusercontent.com/u/184076?v=4",
      "profile": "https://github.com/tch",
      "contributions": [
        "code",
        "doc",
        "bug"
      ]
    },
    {
      "login": "koralturkk",
      "name": "Kutay Koralturk",
      "avatar_url": "https://avatars2.githubusercontent.com/u/18037789?s=460&v=4",
      "profile": "https://github.com/koralturkk",
      "contributions": [
        "code",
        "bug"
      ]
    },
    {
      "login": "vnmabus",
      "name": "Carlos Ramos Carreño",
      "avatar_url": "https://avatars1.githubusercontent.com/u/2364173?v=4",
      "profile": "https://github.com/vnmabus",
      "contributions": [
        "doc"
      ]
    },
    {
      "login": "lpantano",
      "name": "Lorena Pantano",
      "avatar_url": "https://avatars2.githubusercontent.com/u/1621788?v=4",
      "profile": "http://lpantano.github.io/",
      "contributions": [
        "ideas"
      ]
    },
    {
      "login": "KirstieJane",
      "name": "Kirstie Whitaker",
      "avatar_url": "https://avatars1.githubusercontent.com/u/3626306?v=4",
      "profile": "https://whitakerlab.github.io/",
      "contributions": [
        "ideas",
        "fundingFinding"
      ]
    },
    {
      "login": "juanitorduz",
      "name": "Juan Orduz",
      "avatar_url": "https://avatars1.githubusercontent.com/u/22996444?v=4",
      "profile": "https://juanitorduz.github.io/",
      "contributions": [
        "tutorial",
        "doc"
      ]
    },
    {
      "login": "dhirschfeld",
      "name": "Dave Hirschfeld",
      "avatar_url": "https://avatars1.githubusercontent.com/u/881019?v=4",
      "profile": "https://dhirschfeld.github.io/",
      "contributions": [
        "infra"
      ]
    },
    {
      "login": "xuyxu",
      "name": "Yi-Xuan Xu",
      "avatar_url": "https://avatars2.githubusercontent.com/u/22359569?v=4",
      "profile": "https://github.com/xuyxu",
      "contributions": [
        "code",
        "test",
        "maintenance",
        "doc"
      ]
    },
    {
      "login": "vincent-nich12",
      "name": "vincent-nich12",
      "avatar_url": "https://avatars3.githubusercontent.com/u/36476633?v=4",
      "profile": "https://github.com/vincent-nich12",
      "contributions": [
        "code"
      ]
    },
    {
      "login": "hamzahiqb",
      "name": "hamzahiqb",
      "avatar_url": "https://avatars3.githubusercontent.com/u/10302415?v=4",
      "profile": "https://github.com/hamzahiqb",
      "contributions": [
        "infra"
      ]
    },
    {
      "login": "Hephaest",
      "name": "Miao Cai",
      "avatar_url": "https://avatars2.githubusercontent.com/u/37981444?v=4",
      "profile": "https://github.com/Hephaest",
      "contributions": [
        "bug",
        "code"
      ]
    },
    {
      "login": "RNKuhns",
      "name": "Ryan Kuhns",
      "avatar_url": "https://avatars0.githubusercontent.com/u/26907244?v=4",
      "profile": "https://github.com/rnkuhns",
      "contributions": [
        "code",
        "doc",
        "tutorial",
        "example",
        "ideas",
        "review",
        "test"
      ]
    },
    {
      "login": "pabworks",
      "name": "pabworks",
      "avatar_url": "https://avatars.githubusercontent.com/u/32725127?v=4",
      "profile": "https://github.com/pabworks",
      "contributions": [
        "code",
        "test"
      ]
    },
    {
      "login": "ayan-biswas0412",
      "name": "AYAN BISWAS",
      "avatar_url": "https://avatars.githubusercontent.com/u/52851184?v=4",
      "profile": "https://github.com/ayan-biswas0412",
      "contributions": [
        "code"
      ]
    },
    {
      "login": "Lovkush-A",
      "name": "Lovkush",
      "avatar_url": "https://avatars.githubusercontent.com/u/25344832?v=4",
      "profile": "https://github.com/Lovkush-A",
      "contributions": [
        "code",
        "test",
        "ideas",
        "mentoring",
        "projectManagement"
      ]
    },
    {
      "login": "luiszugasti",
      "name": "Luis Zugasti",
      "avatar_url": "https://avatars.githubusercontent.com/u/11198457?s=460&u=0645b72683e491824aca16db9702f1d3eb990389&v=4",
      "profile": "https://github.com/luiszugasti",
      "contributions": [
        "doc"
      ]
    },
    {
      "login": "kanand77",
      "name": "Kavin Anand",
      "avatar_url": "https://avatars.githubusercontent.com/kanand77",
      "profile": "https://github.com/kanand77",
      "contributions": [
        "doc"
      ]
    },
    {
      "login": "dsherry",
      "name": "Dylan Sherry",
      "avatar_url": "https://avatars.githubusercontent.com/dsherry",
      "profile": "https://github.com/dsherry",
      "contributions": [
        "infra"
      ]
    },
    {
      "login": "kachayev",
      "name": "Oleksii Kachaiev",
      "avatar_url": "https://avatars.githubusercontent.com/u/485647?v=4",
      "profile": "https://github.com/kachayev",
      "contributions": [
        "code",
        "test"
      ]
    },
    {
      "login": "Ifeanyi30",
      "name": "Ifeanyi30",
      "avatar_url": "https://avatars.githubusercontent.com/u/49926145?v=4",
      "profile": "https://github.com/Ifeanyi30",
      "contributions": [
        "code"
      ]
    },
    {
      "login": "jschemm",
      "name": "jschemm",
      "avatar_url": "https://avatars.githubusercontent.com/u/81151346?v=4",
      "profile": "https://github.com/jschemm",
      "contributions": [
        "code"
      ]
    },
    {
      "login": "aaronreidsmith",
      "name": "Aaron Smith",
      "avatar_url": "https://avatars.githubusercontent.com/u/21350310?v=4",
      "profile": "https://github.com/aaronreidsmith",
      "contributions": [
        "code"
      ]
    },
    {
      "login": "ltsaprounis",
      "name": "Leonidas Tsaprounis",
      "avatar_url": "https://avatars.githubusercontent.com/u/64217214?v=4",
      "profile": "https://github.com/ltsaprounis",
      "contributions": [
        "code",
        "bug",
        "mentoring",
        "review"
      ]
    },
    {
      "login": "chernika158",
      "name": "Galina Chernikova",
      "avatar_url": "https://avatars.githubusercontent.com/u/43787741?s=400&v=4",
      "profile": "https://github.com/chernika158",
      "contributions": [
        "code"
      ]
    },
    {
      "login": "GuzalBulatova",
      "name": "Guzal Bulatova",
      "avatar_url": "https://avatars.githubusercontent.com/GuzalBulatova",
      "profile": "https://github.com/GuzalBulatova",
      "contributions": [
        "bug",
        "code",
        "eventOrganizing",
        "mentoring",
        "projectManagement",
        "review",
        "test"
      ]
    },
    {
      "login": "satya-pattnaik",
      "name": "Satya Prakash Pattnaik",
      "avatar_url": "https://avatars.githubusercontent.com/u/22102468?v=4",
      "profile": "https://www.linkedin.com/in/satya-pattnaik-77a430144/",
      "contributions": [
        "doc"
      ]
    },
    {
      "login": "yashlamba",
      "name": "Yash Lamba",
      "avatar_url": "https://avatars.githubusercontent.com/u/44164398?v=4",
      "profile": "https://github.com/yashlamba",
      "contributions": [
        "code"
      ]
    },
    {
      "login": "ckastner",
      "name": "Christian Kastner",
      "avatar_url": "https://avatars.githubusercontent.com/u/15859947?v=4",
      "profile": "https://github.com/ckastner",
      "contributions": [
        "code",
        "bug"
      ]
    },
    {
      "login": "tombh",
      "name": "Thomas Buckley-Houston",
      "avatar_url": "https://avatars.githubusercontent.com/u/160835?s=80&v=4",
      "profile": "https://github.com/tombh",
      "contributions": [
        "bug"
      ]
    },
    {
      "login": "julramos",
      "name": "Juliana",
      "avatar_url": "https://avatars.githubusercontent.com/u/19613567?v=4",
      "profile": "https://www.linkedin.com/in/julianarn/",
      "contributions": [
        "code"
      ]
    },
    {
      "login": "SveaMeyer13",
      "name": "Svea Marie Meyer",
      "avatar_url": "https://avatars.githubusercontent.com/u/46671894?v=4",
      "profile": "https://github.com/SveaMeyer13",
      "contributions": [
        "doc",
        "code"
      ]
    },
    {
      "login": "Flix6x",
      "name": "Felix Claessen",
      "avatar_url": "https://avatars.githubusercontent.com/u/30658763?v=4",
      "profile": "https://github.com/flix6x",
      "contributions": [
        "code",
        "doc",
        "test",
        "bug"
      ]
    },
    {
      "login": "thayeylolu",
      "name": "Taiwo Owoseni",
      "avatar_url": "https://avatars.githubusercontent.com/u/13348874?v=4",
      "profile": "https://thayeylolu.github.io/portfolio/",
      "contributions": [
        "code"
      ]
    },
    {
      "login": "jambo6",
      "name": "James Morrill",
      "avatar_url": "https://https://avatars.githubusercontent.com/jambo6",
      "profile": "https://github.com/jambo6",
      "contributions": [
        "code"
      ]
    },
    {
      "login": "Dbhasin1",
      "name": "Drishti Bhasin ",
      "avatar_url": "https://avatars.githubusercontent.com/u/56479884?v=4",
      "profile": "https://github.com/Dbhasin1",
      "contributions": [
        "code"
      ]
    },
    {
      "login": "Yard1",
      "name": "Antoni Baum",
      "avatar_url": "https://avatars.githubusercontent.com/u/10364161?v=4",
      "profile": "https://www.linkedin.com/in/yard1/",
      "contributions": [
        "code"
      ]
    },
    {
      "login": "ltoniazzi",
      "name": "Lorenzo Toniazzi",
      "avatar_url": "https://avatars.githubusercontent.com/u/61414566",
      "profile": "https://github.com/ltoniazzi",
      "contributions": [
        "code"
      ]
    },
    {
      "login": "freddyaboulton",
      "name": "Freddy A Boulton",
      "avatar_url": "https://avatars.githubusercontent.com/u/41651716?v=4",
      "profile": "https://github.com/freddyaboulton",
      "contributions": [
        "infra",
        "test"
      ]
    },
    {
      "login": "Riyabelle25",
      "name": "Riya Elizabeth John",
      "avatar_url": "https://avatars.githubusercontent.com/u/55790848?v=4",
      "profile": "https://github.com/Riyabelle25",
      "contributions": [
        "code",
        "test",
        "doc"
      ]
    },
    {
      "login": "chrisholder",
      "name": "chrisholder",
      "avatar_url": "https://avatars.githubusercontent.com/u/4674372?v=4",
      "profile": "https://github.com/chrisholder",
      "contributions": [
        "code",
        "test",
        "doc",
        "design",
        "example"
      ]
    },
    {
      "login": "moradabaz",
      "name": "Morad :)",
      "avatar_url": "https://avatars.githubusercontent.com/u/29915156?v=4",
      "profile": "https://moradabaz.github.io/",
      "contributions": [
        "code",
        "test",
        "doc"
      ]
    },
    {
      "login": "bilal-196",
      "name": "Ahmed Bilal",
      "avatar_url": "https://avatars.githubusercontent.com/u/74570044?v=4",
      "profile": "https://github.com/bilal-196",
      "contributions": [
        "doc"
      ]
    },
    {
      "login": "victordremov",
      "name": "Viktor Dremov",
      "avatar_url": "https://avatars.githubusercontent.com/u/32140716",
      "profile": "https://github.com/victordremov",
      "contributions": [
        "code"
      ]
    },
    {
      "login": "corvusrabus",
      "name": "Corvin Paul",
      "avatar_url": "https://lh3.googleusercontent.com/zMvwkuxyIsRN1I0-HLojbcbbHaERXa-b9eztZ23z_C2m7cXdMiU4z36ekS5-cgBmikPhZA=w1280",
      "profile": "https://sites.google.com/view/corvinpaul/",
      "contributions": [
        "doc"
      ]
    },
    {
      "login": "xloem",
      "name": "patiently pending world peace",
      "profile": "https://github.com/xloem",
      "contributions": [
        "code"
      ]
    },
    {
      "login": "AreloTanoh",
      "name": "Arelo Tanoh",
      "avatar_url": "https://avatars.githubusercontent.com/AreloTanoh",
      "profile": "https://github.com/AreloTanoh",
      "contributions": [
        "doc"
      ]
    },
    {
      "login": "pul95",
      "name": "Pulkit Verma",
      "avatar_url": "https://avatars.githubusercontent.com/pul95",
      "profile": "https://github.com/pul95",
      "contributions": [
        "doc"
      ]
    },
    {
      "login": "IlyasMoutawwakil",
      "name": "Ilyas Moutawwakil",
      "avatar_url": "https://avatars.githubusercontent.com/IlyasMoutawwakil",
      "profile": "https://github.com/IlyasMoutawwakil",
      "contributions": [
        "code",
        "doc"
      ]
    },
    {
      "login": "mathco-wf",
      "name": "TheMathcompay Widget Factory Team",
      "avatar_url": "https://avatars.githubusercontent.com/mathco-wf",
      "profile": "https://github.com/mathco-wf",
      "contributions": [
        "doc"
      ]
    },
    {
      "login": "BINAYKUMAR943",
      "name": "Binay Kumar",
      "avatar_url": "https://avatars.githubusercontent.com/u/38756834?v=4",
      "profile": "https://github.com/BINAYKUMAR943",
      "contributions": [
        "code",
        "doc",
        "test"
      ]
    },
    {
      "login": "ronnie-llamado",
      "name": "Ronnie Llamado",
      "avatar_url": "https://avatars.githubusercontent.com/ronnie-llamado",
      "profile": "https://github.com/ronnie-llamado",
      "contributions": [
        "doc"
      ]
    },
    {
      "login": "bobbys-dev",
      "name": "bobbys",
      "avatar_url": "https://avatars.githubusercontent.com/bobbys-dev",
      "profile": "https://github.com/bobbys-dev",
      "contributions": [
        "code"
      ]
    },
    {
      "login": "yairbeer",
      "name": "Yair Beer",
      "avatar_url": "https://avatars.githubusercontent.com/yairbeer",
      "profile": "https://github.com/yairbeer",
      "contributions": [
        "code"
      ]
    },
    {
      "login": "boukepostma",
      "name": "Bouke Postma",
      "avatar_url": "https://avatars.githubusercontent.com/boukepostma",
      "profile": "https://github.com/boukepostma",
      "contributions": [
        "code",
        "bug",
        "ideas"
      ]
    },
    {
      "login": "Aparna-Sakshi",
      "name": "Aparna Sakshi",
      "avatar_url": "https://avatars.githubusercontent.com/u/44149689?v=4",
      "profile": "https://aparna-sakshi.github.io/",
      "contributions": [
        "code"
      ]
    },
    {
      "login": "eyalshafran",
      "name": "Eyal Shafran",
      "avatar_url": "https://avatars.githubusercontent.com/u/16999574?v=4",
      "profile": "https://github.com/eyalshafran",
      "contributions": [
        "code"
      ]
    },
    {
      "login": "tensorflow-as-tf",
      "name": "tensorflow-as-tf",
      "avatar_url": "https://avatars.githubusercontent.com/u/51345718?v=4",
      "profile": "https://github.com/tensorflow-as-tf",
      "contributions": [
        "code"
      ]
    },
    {
      "login": "justinshenk",
      "name": "Justin Shenk",
      "avatar_url": "https://avatars.githubusercontent.com/u/10270308?v=4",
      "profile": "https://www.justinshenk.com/",
      "contributions": [
        "doc"
      ]
    },
    {
      "login": "kejsitake",
      "name": "Kejsi Take",
      "avatar_url": "https://avatars.githubusercontent.com/u/23707808?v=4",
      "profile": "https://kejsitake.com/",
      "contributions": [
        "code"
      ]
    },
    {
      "login": "myprogrammerpersonality",
      "name": "Ali Yazdizadeh",
      "avatar_url": "https://avatars.githubusercontent.com/u/49058167?v=4",
      "profile": "https://github.com/myprogrammerpersonality",
      "contributions": [
        "doc"
      ]
    },
    {
      "login": "RavenRudi",
      "name": "RavenRudi",
      "avatar_url": "https://avatars.githubusercontent.com/u/46402968?v=4",
      "profile": "https://github.com/RavenRudi",
      "contributions": [
        "code"
      ]
    },
    {
      "login": "danbartl",
      "name": "danbartl",
      "avatar_url": "https://avatars.githubusercontent.com/u/19947407?v=4",
      "profile": "https://github.com/danbartl",
      "contributions": [
        "bug",
        "code",
        "review",
        "talk",
        "test",
        "tutorial",
        "video"
      ]
    },
    {
      "login": "xiaobenbenecho",
      "name": "xiaobenbenecho",
      "avatar_url": "https://avatars.githubusercontent.com/u/17461849?v=4",
      "profile": "https://github.com/xiaobenbenecho",
      "contributions": [
        "code"
      ]
    },
    {
      "login": "OliverMatthews",
      "name": "Oliver Matthews",
      "avatar_url": "https://avatars.githubusercontent.com/u/31141490?v=4",
      "profile": "https://github.com/olivermatthews",
      "contributions": [
        "code"
      ]
    },
    {
      "login": "Carlosbogo",
      "name": "Carlos Borrajo",
      "avatar_url": "https://avatars.githubusercontent.com/u/84228424?v=4",
      "profile": "https://github.com/Carlosbogo",
      "contributions": [
        "code",
        "doc"
      ]
    },
    {
      "login": "fstinner",
      "name": "Florian Stinner",
      "avatar_url": "https://avatars.githubusercontent.com/u/11679462?v=4",
      "profile": "https://github.com/fstinner",
      "contributions": [
        "code",
        "test"
      ]
    },
    {
      "login": "ChangWeiTan",
      "name": "Chang Wei Tan",
      "avatar_url": "https://avatars.githubusercontent.com/u/570744?v=4",
      "profile": "https://github.com/ChangWeiTan",
      "contributions": [
        "code"
      ]
    },
    {
      "login": "lmmentel",
      "name": "Lukasz Mentel",
      "avatar_url": "https://avatars.githubusercontent.com/u/8989838?v=4",
      "profile": "https://github.com/lmmentel",
      "contributions": [
        "code",
        "doc",
        "infra",
        "test",
        "bug",
        "maintenance",
        "mentoring"
      ]
    },
    {
      "login": "AngelPone",
      "name": "Bohan Zhang",
      "avatar_url": "https://avatars.githubusercontent.com/u/32930283?v=4",
      "profile": "https://angelpone.github.io/",
      "contributions": [
        "code"
      ]
    },
    {
      "login": "rakshitha123",
      "name": "Rakshitha Godahewa",
      "avatar_url": "https://avatars.githubusercontent.com/u/7654679?v=4",
      "profile": "https://github.com/rakshitha123",
      "contributions": [
        "code",
        "doc"
      ]
    },
    {
      "login": "marcio55afr",
      "name": "Márcio A. Freitas Jr",
      "avatar_url": "https://avatars.githubusercontent.com/u/42646282?v=4",
      "profile": "https://github.com/marcio55afr",
      "contributions": [
        "doc"
      ]
    },
    {
      "login": "MrPr3ntice",
      "name": "Philipp Kortmann",
      "avatar_url": "https://avatars.githubusercontent.com/u/20466981?v=4",
      "profile": "https://www.imes.uni-hannover.de/de/institut/team/m-sc-karl-philipp-kortmann/",
      "contributions": [
        "code",
        "doc"
      ]
    },
    {
      "login": "ishannangia001",
      "name": "Ishan Nangia",
      "avatar_url": "https://avatars.githubusercontent.com/u/29480389?v=4",
      "profile": "https://github.com/ishannangia001",
      "contributions": [
        "ideas"
      ]
    },
    {
      "login": "khrapovs",
      "name": "Stanislav Khrapov",
      "avatar_url": "https://avatars.githubusercontent.com/u/3774663?v=4",
      "profile": "https://github.com/khrapovs",
      "contributions": [
        "code"
      ]
    },
    {
      "login": "Saransh-cpp",
      "name": "Saransh Chopra",
      "avatar_url": "https://avatars.githubusercontent.com/u/74055102?v=4",
      "profile": "https://github.com/Saransh-cpp",
      "contributions": [
        "doc",
        "infra"
      ]
    },
    {
      "login": "RishiKumarRay",
      "name": "Rishi Kumar Ray",
      "avatar_url": "https://avatars.githubusercontent.com/u/87641376?v=4",
      "profile": "https://github.com/RishiKumarRay",
      "contributions": [
        "infra"
      ]
    },
    {
      "login": "cdahlin",
      "name": "Christopher Dahlin",
      "avatar_url": "https://avatars.githubusercontent.com/u/1567780?v=4",
      "profile": "https://github.com/cdahlin",
      "contributions": [
        "code"
      ]
    },
    {
      "login": "iljamaurer",
      "name": "Ilja Maurer",
      "avatar_url": "https://avatars.githubusercontent.com/u/45882103?v=4",
      "profile": "https://github.com/iljamaurer",
      "contributions": [
        "code"
      ]
    },
    {
      "login": "FedericoGarza",
      "name": "Federico Garza",
      "avatar_url": "https://avatars.githubusercontent.com/u/10517170?v=4",
      "profile": "https://github.com/FedericoGarza",
      "contributions": [
        "code",
        "example"
      ]
    },
    {
      "login": "TNTran92",
      "name": "TNTran92",
      "avatar_url": "https://avatars.githubusercontent.com/u/55965636?v=4",
      "profile": "https://github.com/TNTran92",
      "contributions": [
        "code"
      ]
    },
    {
      "login": "niekvanderlaan",
      "name": "Niek van der Laan",
      "avatar_url": "https://avatars.githubusercontent.com/u/9962825?v=4",
      "profile": "https://github.com/niekvanderlaan",
      "contributions": [
        "code"
      ]
    },
    {
      "login": "bethrice44",
      "name": "bethrice44",
      "avatar_url": "https://avatars.githubusercontent.com/u/11226988?v=4",
      "profile": "https://github.com/bethrice44",
      "contributions": [
        "bug",
        "code",
        "review",
        "test"
      ]
    },
    {
      "login": "keepersas",
      "name": "Aleksandr Grekov",
      "avatar_url": "https://avatars.githubusercontent.com/u/44262176?v=4",
      "profile": "https://github.com/keepersas",
      "contributions": [
        "doc"
      ]
    },
    {
      "login": "ZiyaoWei",
      "name": "Ziyao Wei",
      "avatar_url": "https://avatars.githubusercontent.com/u/940823?v=4",
      "profile": "https://github.com/ZiyaoWei",
      "contributions": [
        "code"
      ]
    },
    {
      "login": "dougollerenshaw",
      "name": "Doug Ollerenshaw",
      "avatar_url": "https://avatars.githubusercontent.com/u/19944442?v=4",
      "profile": "https://github.com/dougollerenshaw",
      "contributions": [
        "doc"
      ]
    },
    {
      "login": "AurumnPegasus",
      "name": "Shivansh Subramanian",
      "avatar_url": "https://avatars.githubusercontent.com/u/54315149?v=4",
      "profile": "https://github.com/AurumnPegasus",
      "contributions": [
        "doc",
        "code"
      ]
    },
    {
      "login": "NoaBenAmi",
      "name": "Noa Ben Ami",
      "avatar_url": "https://avatars.githubusercontent.com/u/37590002?v=4",
      "profile": "https://github.com/NoaBenAmi",
      "contributions": [
        "code",
        "test",
        "doc"
      ]
    },
    {
      "login": "lielleravid",
      "name": "Lielle Ravid",
      "avatar_url": "https://avatars.githubusercontent.com/u/37774194?v=4",
      "profile": "https://github.com/lielleravid",
      "contributions": [
        "code",
        "doc"
      ]
    },
    {
      "login": "ciaran-g",
      "name": "Ciaran Gilbert",
      "avatar_url": "https://avatars.githubusercontent.com/u/41995662?v=4",
      "profile": "https://github.com/ciaran-g",
      "contributions": [
        "bug",
        "code",
        "doc",
        "test",
        "ideas"
      ]
    },
    {
      "login": "mariamjabara",
      "name": "Mariam Jabara",
      "profile": "https://github.com/mariamjabara",
      "contributions": [
        "code"
      ]
    },
    {
      "login": "lbventura",
      "name": "Luis Ventura",
      "avatar_url": "https://avatars.githubusercontent.com/u/68004282?s=96&v=4",
      "profile": "https://github.com/lbventura",
      "contributions": [
        "code"
      ]
    },
    {
      "login": "Ris-Bali",
      "name": "Rishabh Bali",
      "avatar_url": "https://avatars.githubusercontent.com/u/81592570?v=4",
      "profile": "https://github.com/Ris-Bali",
      "contributions": [
        "code"
      ]
    },
    {
      "login": "shchur",
      "name": "Oleksandr Shchur",
      "avatar_url": "https://avatars.githubusercontent.com/u/6944857?v=4",
      "profile": "https://github.com/shchur",
      "contributions": [
        "bug",
        "code"
      ]
    },
    {
      "login": "jelc53",
      "name": "Julian Cooper",
      "profile": "https://github.com/jelc53",
      "contributions": [
        "code",
        "ideas"
      ]
    },
    {
      "login": "benheid",
      "name": "Benedikt Heidrich",
      "profile": "https://github.com/benheid",
      "contributions": [
        "bug",
        "code",
        "design",
        "doc",
        "example",
        "ideas",
        "mentoring",
        "question",
        "review",
        "tutorial"
      ]
    },
    {
      "login": "AnH0ang",
      "name": "An Hoang",
      "profile": "https://github.com/AnH0ang",
      "contributions": [
        "bug",
        "code"
      ]
    },
    {
      "login": "haskarb",
      "name": "Bhaskar Dhariyal",
      "avatar_url": "https://avatars.githubusercontent.com/u/20501023?v=4",
      "profile": "https://haskarb.github.io/",
      "contributions": [
        "code",
        "test"
      ]
    },
    {
      "login": "kcc-lion",
      "name": "Kai Lion",
      "profile": "https://github.com/kcc-lion",
      "contributions": [
        "code",
        "test",
        "doc"
      ]
    },
    {
      "login": "bugslayer-332",
      "name": "Arepalli Yashwanth Reddy",
      "profile": "https://github.com/bugslayer-332",
      "contributions": [
        "code",
        "bug",
        "doc"
      ]
    },
    {
      "login": "shagn",
      "name": "Sebastian Hagn",
      "avatar_url": "https://avatars.githubusercontent.com/u/16029092?v=4",
      "profile": "https://github.com/shagn",
      "contributions": [
        "doc"
      ]
    },
    {
      "login": "jasmineliaw",
      "name": "Jasmine Liaw",
      "profile": "https://github.com/jasmineliaw",
      "contributions": [
        "code"
      ]
    },
    {
      "login": "topher-lo",
      "name": "Christopher Lo",
      "profile": "https://github.com/topher-lo",
      "contributions": [
        "code",
        "ideas"
      ]
    },
    {
      "login": "arampuria19",
      "name": "Akshat Rampuria",
      "profile": "https://github.com/arampuria19",
      "contributions": [
        "doc"
      ]
    },
    {
      "login": "chillerobscuro",
      "name": "Logan Duffy",
      "avatar_url": "https://avatars.githubusercontent.com/u/5232872?v=4",
      "profile": "https://github.com/chillerobscuro",
      "contributions": [
        "code",
        "doc",
        "test",
        "bug",
        "ideas"
      ]
    },
    {
      "login": "michaelfeil",
      "name": "Michael Feil",
      "avatar_url": "https://avatars.githubusercontent.com/u/63565275?v=4",
      "profile": "michaelfeil.eu",
      "contributions": [
        "code",
        "test",
        "ideas"
      ]
    },
    {
      "login": "KishManani",
      "name": "Kishan Manani",
      "avatar_url": "https://avatars.githubusercontent.com/u/30973056?v=4",
      "profile": "https://github.com/kishmanani",
      "contributions": [
        "code",
        "doc",
        "test",
        "bug",
        "ideas"
      ]
    },
    {
      "login": "jorenham",
      "name": "Joren Hammudoglu",
      "profile": "https://github.com/jorenham",
      "contributions": [
        "infra"
      ]
    },
    {
      "login": "wolph",
      "name": "Rick van Hattem",
      "profile": "https://github.com/wolph",
      "contributions": [
        "infra"
      ]
    },
    {
      "login": "templierw",
      "name": "William Templier",
      "avatar_url": "https://github.com/templierw.png",
      "profile": "https://www.linkedin.com/in/templierw/",
      "contributions": [
        "doc"
      ]
    },
    {
      "login": "badrmarani",
      "name": "Badr-Eddine Marani",
      "avatar_url": "https://avatars.githubusercontent.com/badrmarani",
      "profile": "https://github.com/badrmarani",
      "contributions": [
        "code"
      ]
    },
    {
      "login": "adoherty21",
      "name": "adoherty21",
      "avatar_url": "https://avatars.githubusercontent.com/u/52799751?s=400&v=4",
      "profile": "https://github.com/adoherty21",
      "contributions": [
        "bug"
      ]
    },
    {
      "login": "jnrusson1",
      "name": "Jack Russon",
      "avatar_url": "https://avatars.githubusercontent.com/u/51986332?v=4",
      "profile": "https://github.com/jnrusson1",
      "contributions": [
        "code"
      ]
    },
    {
      "login": "solen0id",
      "name": "Max Patzelt",
      "avatar_url": "https://avatars.githubusercontent.com/u/20767606?v=4",
      "profile": "https://github.com/solen0id",
      "contributions": [
        "code"
      ]
    },
    {
      "login": "benjaminbluhm",
      "name": "Benjamin Bluhm",
      "profile": "https://github.com/benjaminbluhm",
      "contributions": [
        "code",
        "doc",
        "example"
      ]
    },
    {
      "login": "VyomkeshVyas",
      "name": "Vyomkesh Vyas",
      "profile": "https://github.com/VyomkeshVyas",
      "contributions": [
        "code",
        "doc",
        "example",
        "test"
      ]
    },
    {
      "login": "xxl4tomxu98",
      "name": "Tom Xu",
      "avatar_url": "https://avatars.githubusercontent.com/u/62292177?s=40&v=4",
      "profile": "https://github.com/xxl4tomxu98",
      "contributions": [
        "code",
        "doc"
      ]
    },
    {
      "login": "nshahpazov",
      "name": "Nikola Shahpazov",
      "avatar_url": "https://avatars.githubusercontent.com/nshahpazov",
      "profile": "https://www.linkedin.com/in/nshahpazov/",
      "contributions": [
        "doc"
      ]
    },
    {
      "login": "dainelli98",
      "name": "Daniel Martín Martínez",
      "avatar_url": "https://avatars.githubusercontent.com/dainelli98",
      "profile": "https://www.linkedin.com/in/daniel-martin-martinez",
      "contributions": [
        "doc",
        "bug"
      ]
    },
    {
      "login": "nilesh05apr",
      "name": "Nilesh Kumar",
      "avatar_url": "https://avatars.githubusercontent.com/u/65773314?v=4",
      "profile": "https://github.com/nilesh05apr",
      "contributions": [
        "code"
      ]
    },
    {
      "login": "JonathanBechtel",
      "name": "JonathanBechtel",
      "avatar_url": "https://avatars.githubusercontent.com/u/481696?v=4",
      "profile": "https://github.com/JonathanBechtel",
      "contributions": [
        "code",
        "ideas",
        "test"
      ]
    },
    {
      "login": "arnavrneo",
      "name": "Arnav",
      "avatar_url": "https://avatars.githubusercontent.com/u/48650781?v=4",
      "profile": "https://github.com/arnavrneo",
      "contributions": [
        "code"
      ]
    },
    {
      "login": "erjieyong",
      "name": "Er Jie Yong",
      "avatar_url": "https://avatars.githubusercontent.com/u/109052378?v=4",
      "profile": "https://www.linkedin.com/in/erjieyong",
      "contributions": [
        "bug",
        "code"
      ]
    },
    {
      "login": "mateuja",
      "name": "Jaume Mateu",
      "avatar_url": "https://avatars.githubusercontent.com/mateuja",
      "profile": "https://github.com/mateuja",
      "contributions": [
        "code"
      ]
    },
    {
      "login": "aaronrmm",
      "name": "Aaron Margolese-Malin",
      "avatar_url": "https://avatars.githubusercontent.com/u/1742879?v=4",
      "profile": "https://github.com/aaronrmm",
      "contributions": [
        "bug"
      ]
    },
    {
      "login": "klam-data",
      "name": "Kevin Lam",
      "avatar_url": "https://avatars.githubusercontent.com/u/114420932?s=400&v=4",
      "profile": "https://www.linkedin.com/in/kevinlam2",
      "contributions": [
        "code",
        "example",
        "test"
      ]
    },
    {
      "login": "mgorlin",
      "name": "Margaret Gorlin",
      "avatar_url": "",
      "profile": "https://www.linkedin.com/in/margaret-gorlin/",
      "contributions": [
        "code",
        "example",
        "test"
      ]
    },
    {
      "login": "pyyim",
      "name": "Paul Yim",
      "avatar_url": "https://avatars.githubusercontent.com/pyyim",
      "profile": "https://www.linkedin.com/in/paulyim97/",
      "contributions": [
        "code",
        "example",
        "test"
      ]
    },
    {
      "login": "snnbotchway",
      "name": "Solomon Botchway",
      "avatar_url": "https://avatars.githubusercontent.com/u/62394255?v=4",
      "profile": "https://www.linkedin.com/in/solomon-botchway-a1383821b/",
      "contributions": [
        "maintenance"
      ]
    },
    {
      "login": "hoesler",
      "name": "Christoph Hösler",
      "avatar_url": "https://avatars.githubusercontent.com/u/1052770?v=4",
      "profile": "https://www.linkedin.com/in/hoesler/",
      "contributions": [
        "code"
      ]
    },
    {
      "login": "pranavvp16",
      "name": "Pranav Prajapati",
      "avatar_url": "https://avatars.githubusercontent.com/u/94780581?v=4",
      "profile": "https://www.linkedin.com/in/pranav-prajapati-a5b413226/",
      "contributions": [
        "code",
        "test"
      ]
    },
    {
      "login": "romanlutz",
      "name": "Roman Lutz",
      "avatar_url": "https://avatars.githubusercontent.com/u/10245648?v=4",
      "profile": "https://www.linkedin.com/in/romanlutz/",
      "contributions": [
        "doc"
      ]
    },
    {
      "login": "DBCerigo",
      "name": "Daniel Burkhardt Cerigo",
      "avatar_url": "https://avatars.githubusercontent.com/u/8318425?v=4",
      "profile": "https://github.com/DBCerigo",
      "contributions": [
        "code"
      ]
    },
    {
      "login": "alex-hh",
      "name": "Alex Hawkins-Hooker",
      "avatar_url": "https://avatars.githubusercontent.com/u/5719745?v=4",
      "profile": "https://github.com/alex-hh",
      "contributions": [
        "code"
      ]
    },
    {
      "login": "ali-tny",
      "name": "Ali Teeney",
      "avatar_url": "https://avatars.githubusercontent.com/u/26010073?v=4",
      "profile": "https://github.com/ali-tny",
      "contributions": [
        "code"
      ]
    },
    {
      "login": "ShivamPathak99",
      "name": "Shivam Pathak",
      "avatar_url": "https://avatars.githubusercontent.com/u/98941325?s=400&v=4",
      "profile": "https://github.com/ShivamPathak99",
      "contributions": [
        "doc"
      ]
    },
    {
      "login": "SamiAlavi",
      "name": "Sami Alavi",
      "avatar_url": "https://avatars.githubusercontent.com/u/32700289?v=4",
      "profile": "https://github.com/SamiAlavi",
      "contributions": [
        "code",
        "maintenance"
      ]
    },
    {
      "login": "yarnabrina",
      "name": "Anirban Ray",
      "avatar_url": "https://avatars.githubusercontent.com/u/39331844?v=4",
      "profile": "https://github.com/yarnabrina/",
      "contributions": [
        "bug",
        "code",
        "doc",
        "ideas",
        "maintenance",
        "mentoring",
        "question",
        "review",
        "test"
      ]
    },
    {
      "login": "dashapetr",
      "name": "Darya Petrashka",
      "avatar_url": "https://avatars.githubusercontent.com/u/54349415?v=4",
      "profile": "https://github.com/dashapetr",
      "contributions": [
        "doc"
      ]
    },
    {
      "login": "luca-miniati",
      "name": "Luca Miniati",
      "avatar_url": "https://avatars.githubusercontent.com/u/87467600?v=4",
      "profile": "https://github.com/luca-miniati",
      "contributions": [
        "code",
        "doc"
      ]
    },
    {
      "login": "marrov",
      "name": "Marc Rovira",
      "avatar_url": "https://avatars.githubusercontent.com/u/54272586?v=4",
      "profile": "https://github.com/marrov",
      "contributions": [
        "doc"
      ]
    },
    {
      "login": "Taise228",
      "name": "Taisei Yamamoto",
      "avatar_url": "https://avatars.githubusercontent.com/u/95762401?s=400&v=4",
      "profile": "https://github.com/Taise228",
      "contributions": [
        "code"
      ]
    },
    {
      "login": "CTFallon",
      "name": "Colin Fallon",
      "avatar_url": "https://avatars.githubusercontent.com/u/19725980?v=4",
      "profile": "https://github.com/CTFallon",
      "contributions": [
        "doc"
      ]
    },
    {
      "login": "mgazian000",
      "name": "Michael Gaziani",
      "avatar_url": "https://avatars.githubusercontent.com/mgazian000",
      "profile": "https://github.com/mgazian000",
      "contributions": [
        "doc"
      ]
    },
    {
      "login": "alan191006",
      "name": "Alan Huynh",
      "avatar_url": "https://avatars.githubusercontent.com/alan191006",
      "profile": "https://github.com/alan191006",
      "contributions": [
        "code"
      ]
    },
    {
      "login": "felipeangelimvieira",
      "name": "Felipe Angelim",
      "avatar_url": "https://avatars.githubusercontent.com/felipeangelimvieira",
      "profile": "https://github.com/felipeangelimvieira",
      "contributions": [
        "code",
        "bug"
      ]
    },
    {
      "login": "janpipek",
      "name": "Jan Pipek",
      "avatar_url": "https://avatars.githubusercontent.com/janpipek",
      "profile": "https://github.com/janpipek",
      "contributions": [
        "code"
      ]
    },
    {
      "login": "Gigi1111",
      "name": "Chung-Fan Tsai",
      "avatar_url": "https://avatars.githubusercontent.com/Gigi1111",
      "profile": "https://github.com/Gigi1111",
      "contributions": [
        "test"
      ]
    },
    {
      "login": "eyjo",
      "name": "Eyjólfur Sigurðsson",
      "avatar_url": "https://avatars.githubusercontent.com/eyjo",
      "profile": "https://github.com/eyjo",
      "contributions": [
        "code",
        "doc"
      ]
    },
    {
      "login": "julia-kraus",
      "name": "Julia Kraus",
      "avatar_url": "https://avatars.githubusercontent.com/julia-kraus",
      "profile": "https://github.com/julia-kraus",
      "contributions": [
        "doc",
        "code",
        "test"
      ]
    },
    {
      "login": "davidgilbertson",
      "name": "David Gilbertson",
      "avatar_url": "https://avatars.githubusercontent.com/u/4443482?v=4",
      "profile": "https://github.com/davidgilbertson",
      "contributions": [
        "code",
        "bug"
      ]
    },
    {
      "login": "MBristle",
      "name": "Mirko Bristle",
      "avatar_url": "https://avatars.githubusercontent.com/MBristle",
      "profile": "https://github.com/MBristle",
      "contributions": [
        "bug",
        "test",
        "doc"
      ]
    },
    {
      "login": "MCRE-BE",
      "name": "Mathias Creemers",
      "avatar_url": "https://avatars.githubusercontent.com/u/99316631",
      "profile": "https://github.com/MCRE-BE",
      "contributions": [
        "bug",
        "code"
      ]
    },
    {
      "login": "Ram0nB",
      "name": "Ramon Bussing",
      "avatar_url": "https://avatars.githubusercontent.com/u/45173421",
      "profile": "https://github.com/Ram0nB",
      "contributions": [
        "doc",
        "code"
      ]
    },
    {
      "login": "hazrulakmal",
      "name": "Hazrul Akmal",
      "avatar_url": "https://avatars.githubusercontent.com/u/24774385?v=4",
      "profile": "https://github.com/hazrulakmal",
      "contributions": [
        "code",
        "doc",
        "bug",
        "test"
      ]
    },
    {
      "login": "hliebert",
      "name": "Helge Liebert",
      "avatar_url": "https://avatars.githubusercontent.com/u/20834265",
      "profile": "https://github.com/hliebert",
      "contributions": [
        "bug",
        "code"
      ]
    },
    {
      "login": "alexfilothodoros",
      "name": "Alexandros Filothodoros",
      "avatar_url": "https://avatars.githubusercontent.com/u/6419847?v=4",
      "profile": "https://github.com/alexfilothodoros",
      "contributions": [
        "doc",
        "maintenance"
      ]
    },
    {
      "login": "ali-parizad",
      "name": "Ali Parizad",
      "avatar_url": "https://avatars.githubusercontent.com/u/13907016?v=4",
      "profile": "https://github.com/ali-parizad",
      "contributions": [
        "code"
      ]
    },
    {
      "login": "BensHamza",
      "name": "Hamza Benslimane",
      "avatar_url": "https://avatars.githubusercontent.com/u/96446862?v=4",
      "profile": "https://github.com/BensHamza",
      "contributions": [
        "bug",
        "code"
      ]
    },
    {
      "login": "sz85512678",
      "name": "Zhen Shao",
      "avatar_url": "https://avatars.githubusercontent.com/sz85512678",
      "profile": "https://github.com/sz85512678",
      "contributions": [
        "code"
      ]
    },
    {
      "login": "Vasudeva-bit",
      "name": "Vasudeva Kilaru",
      "avatar_url": "https://avatars.githubusercontent.com/u/70791259?v=4",
      "profile": "https://github.com/Vasudeva-bit",
      "contributions": [
        "code",
        "doc"
      ]
    },
    {
      "login": "geronimos",
      "name": "Geronimo Bergk",
      "avatar_url": "https://avatars.githubusercontent.com/u/29955288?s=96&v=4",
      "profile": "https://github.com/geronimos",
      "contributions": [
        "bug",
        "code"
      ]
    },
    {
      "login": "julnow",
      "name": "Julian Nowak",
      "avatar_url": "https://avatars.githubusercontent.com/u/21206185?v=4",
      "profile": "https://github.com/julnow",
      "contributions": [
        "bug",
        "code"
      ]
    },
    {
      "login": "pirnerjonas",
      "name": "Jonas Pirner",
      "avatar_url": "https://avatars.githubusercontent.com/u/48887249?v=4",
      "profile": "https://github.com/pirnerjonas",
      "contributions": [
        "doc"
      ]
    },
    {
      "login": "adamkells",
      "name": "Adam Kells",
      "avatar_url": "https://avatars.githubusercontent.com/u/19709277?v=4",
      "profile": "https://github.com/adamkells",
      "contributions": [
        "test"
      ]
    },
    {
      "login": "YHallouard",
      "name": "Yann Hallouard",
      "avatar_url": "https://avatars.githubusercontent.com/YHallouard",
      "profile": "https://www.linkedin.com/in/yann-hallouard/",
      "contributions": [
        "code",
        "test"
      ]
    },
    {
      "login": "xansh",
      "name": "Ansh Kumar",
      "avatar_url": "https://avatars.githubusercontent.com/u/65403652?s=400&u=a45b5dcca057cfaef737d5fab99850aca6da1607&v=4",
      "profile": "https://github.com/xansh",
      "contributions": [
        "doc"
      ]
    },
    {
      "login": "tpvasconcelos",
      "name": "Tomas P. de Vasconcelos",
      "avatar_url": "https://avatars.githubusercontent.com/u/17701527?v=4",
      "profile": "https://github.com/tpvasconcelos",
      "contributions": [
        "bug",
        "code"
      ]
    },
    {
      "login": "rahulporuri",
      "name": "Poruri Sai Rahul",
      "avatar_url": "https://avatars.githubusercontent.com/u/1926457?v=4",
      "profile": "https://github.com/rahulporuri",
      "contributions": [
        "doc"
      ]
    },
    {
      "login": "fspinna",
      "name": "Francesco Spinnato",
      "avatar_url": "https://avatars.githubusercontent.com/u/35352023?v=4",
      "profile": "https://github.com/fspinna",
      "contributions": [
        "code"
      ]
    },
    {
      "login": "sbuse",
      "name": "Simon B.",
      "avatar_url": "https://avatars.githubusercontent.com/u/24408707?v=4",
      "profile": "https://github.com/sbuse",
      "contributions": [
        "code"
      ]
    },
    {
      "login": "sd2k",
      "name": "Ben Sully",
      "avatar_url": "https://avatars.githubusercontent.com/u/5464991?&v=4",
      "profile": "https://github.com/sd2k",
      "contributions": [
        "bug",
        "code"
      ]
    },
    {
      "login": "wayneadams",
      "name": "Wayne Adams",
      "avatar_url": "https://avatars.githubusercontent.com/u/15034841?s=400&u=d717e9945910bcc844c5e64cd56d570c6cc4e8e6&v=4",
      "profile": "https://github.com/wayneadams",
      "contributions": [
        "doc"
      ]
    },
    {
      "login": "sanjayk0508",
      "name": "Sanjay Kumar",
      "avatar_url": "https://avatars.githubusercontent.com/u/102804548?v=4",
      "profile": "https://github.com/sanjayk0508",
      "contributions": [
        "test"
      ]
    },
    {
      "login": "sssilvar",
      "name": "Santiago Smith Silva",
      "avatar_url": "https://avatars.githubusercontent.com/u/16252054?v=4",
      "profile": "https://github.com/sssilvar",
      "contributions": [
        "code"
      ]
    },
    {
      "login": "DManowitz",
      "name": "David Manowitz",
      "avatar_url": "https://avatars.githubusercontent.com/u/66927103?v=4",
      "profile": "https://github.com/DManowitz",
      "contributions": [
        "bug",
        "maintenance"
      ]
    },
    {
      "login": "ninedigits",
      "name": "Max Frohlich",
      "avatar_url": "https://avatars.githubusercontent.com/u/16393653?v=4",
      "profile": "https://www.linkedin.com/in/maxfrohlich/",
      "contributions": [
        "code",
        "ideas",
        "maintenance"
      ]
    },
    {
      "login": "steenrotsman",
      "name": "Stijn J. Rotman",
      "avatar_url": "https://avatars.githubusercontent.com/u/78110080?s=400&v=4",
      "profile": "https://github.com/steenrotsman",
      "contributions": [
        "code",
        "doc"
      ]
    },
    {
      "login": "tvdboom",
      "name": "Mavs",
      "avatar_url": "https://avatars.githubusercontent.com/u/32366550?v=4",
      "profile": "https://github.com/tvdboom",
      "contributions": [
        "code"
      ]
    },
    {
      "login": "Cyril-Meyer",
      "name": "Cyril Meyer",
      "avatar_url": "https://avatars.githubusercontent.com/u/69190238?v=4",
      "profile": "https://cyrilmeyer.eu/",
      "contributions": [
        "bug",
        "code",
        "test"
      ]
    },
    {
      "login": "Abhay-Lejith",
      "name": "Abhay Lejith",
      "avatar_url": "https://avatars.githubusercontent.com/u/120819228?s=96&v=4",
      "profile": "https://github.com/Abhay-Lejith",
      "contributions": [
        "bug",
        "code"
      ]
    },
    {
      "login": "geetu040",
      "name": "Armaghan",
      "avatar_url": "https://avatars.githubusercontent.com/u/90601662?s=96&v=4",
      "profile": "https://github.com/geetu040",
      "contributions": [
<<<<<<< HEAD
        "code"
=======
        "doc",
        "maintenance"
>>>>>>> 940777de
      ]
    }
  ]
}<|MERGE_RESOLUTION|>--- conflicted
+++ resolved
@@ -2613,12 +2613,9 @@
       "avatar_url": "https://avatars.githubusercontent.com/u/90601662?s=96&v=4",
       "profile": "https://github.com/geetu040",
       "contributions": [
-<<<<<<< HEAD
-        "code"
-=======
+        "code",
         "doc",
         "maintenance"
->>>>>>> 940777de
       ]
     }
   ]
