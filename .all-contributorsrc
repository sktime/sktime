{
  "files": [
    "CONTRIBUTORS.md"
  ],
  "imageSize": 100,
  "contributorsPerLine": 9,
  "contributorsSortAlphabetically": true,
  "badgeTemplate": "[![All Contributors](https://img.shields.io/badge/all_contributors-<%= contributors.length %>-orange.svg)](#contributors)",
  "skipCi": true,
  "contributors": [
    {
      "login": "fkiraly",
      "name": "Franz Kiraly",
      "avatar_url": "https://avatars1.githubusercontent.com/u/7985502?v=4",
      "profile": "https://github.com/fkiraly",
      "contributions": [
        "bug",
        "business",
        "code",
        "doc",
        "design",
        "eventOrganizing",
        "example",
        "financial",
        "fundingFinding",
        "ideas",
        "maintenance",
        "mentoring",
        "projectManagement",
        "question",
        "review",
        "talk",
        "test",
        "tutorial",
        "video"
      ]
    },
    {
      "login": "sajaysurya",
      "name": "Sajaysurya Ganesh",
      "avatar_url": "https://avatars2.githubusercontent.com/u/25329624?v=4",
      "profile": "https://sajay.online",
      "contributions": [
        "code",
        "doc",
        "design",
        "example",
        "ideas",
        "test",
        "tutorial"
      ]
    },
    {
      "login": "Tomiiwa",
      "name": "Ireoluwatomiwa",
      "avatar_url": "https://avatars.githubusercontent.com/u/61966277?v=4",
      "profile": "https://www.linkedin.com/in/ireoluwatomiwa-sanusi/",
      "contributions": [
        "doc"
      ]
    },
    {
      "login": "TonyBagnall",
      "name": "Tony Bagnall",
      "avatar_url": "https://avatars1.githubusercontent.com/u/9594042?v=4",
      "profile": "http://www.timeseriesclassification.com",
      "contributions": [
        "code",
        "business",
        "doc",
        "design",
        "eventOrganizing",
        "fundingFinding",
        "ideas",
        "projectManagement",
        "question",
        "review",
        "talk",
        "data"
      ]
    },
    {
      "login": "jasonlines",
      "name": "Jason Lines",
      "avatar_url": "https://avatars1.githubusercontent.com/u/38794632?v=4",
      "profile": "http://www.timeseriesclassification.com",
      "contributions": [
        "code",
        "business",
        "doc",
        "design",
        "eventOrganizing",
        "fundingFinding",
        "ideas",
        "projectManagement",
        "question",
        "review",
        "talk",
        "example"
      ]
    },
    {
      "login": "mloning",
      "name": "Markus Löning",
      "avatar_url": "https://avatars3.githubusercontent.com/u/21020482?v=4",
      "profile": "https://github.com/mloning",
      "contributions": [
        "code",
        "test",
        "maintenance",
        "platform",
        "review",
        "infra",
        "example",
        "bug",
        "tutorial",
        "business",
        "doc",
        "design",
        "eventOrganizing",
        "fundingFinding",
        "ideas",
        "projectManagement",
        "question",
        "talk",
        "mentoring",
        "video"
      ]
    },
    {
      "login": "goastler",
      "name": "George Oastler",
      "avatar_url": "https://avatars0.githubusercontent.com/u/7059456?v=4",
      "profile": "https://github.com/goastler",
      "contributions": [
        "code",
        "test",
        "platform",
        "example",
        "doc"
      ]
    },
    {
      "login": "ViktorKaz",
      "name": "ViktorKaz",
      "avatar_url": "https://avatars0.githubusercontent.com/u/33499138?v=4",
      "profile": "https://github.com/ViktorKaz",
      "contributions": [
        "code",
        "doc",
        "design"
      ]
    },
    {
      "login": "MatthewMiddlehurst",
      "name": "Matthew Middlehurst",
      "avatar_url": "https://avatars0.githubusercontent.com/u/25731235?v=4",
      "profile": "http://www.timeseriesclassification.com",
      "contributions": [
        "code",
        "doc",
        "test",
        "tutorial",
        "review",
        "bug"
      ]
    },
    {
      "login": "miraep8",
      "name": "Mirae Parker",
      "avatar_url": "https://avatars.githubusercontent.com/u/10511777?s=400&u=10a774fd4be767fa3b23a82a98bbfe102c17f0f3&v=4",
      "profile": "https://github.com/miraep8",
      "contributions": [
        "code",
        "test"
      ]
    },
    {
      "login": "jesellier",
      "name": "jesellier",
      "avatar_url": "https://avatars0.githubusercontent.com/u/51952076?v=4",
      "profile": "https://github.com/jesellier",
      "contributions": [
        "code"
      ]
    },
    {
      "login": "James-Large",
      "name": "James Large",
      "avatar_url": "https://avatars0.githubusercontent.com/u/44509982?v=4",
      "profile": "http://www.timeseriesclassification.com/",
      "contributions": [
        "code",
        "doc",
        "test",
        "infra",
        "maintenance"
      ]
    },
    {
      "login": "simone-pignotti",
      "name": "simone-pignotti",
      "avatar_url": "https://avatars1.githubusercontent.com/u/44410066?v=4",
      "profile": "https://github.com/simone-pignotti",
      "contributions": [
        "code",
        "bug"
      ]
    },
    {
      "login": "ClaudiaSanches",
      "name": "ClaudiaSanches",
      "avatar_url": "https://avatars3.githubusercontent.com/u/28742178?v=4",
      "profile": "https://github.com/ClaudiaSanches",
      "contributions": [
        "code",
        "test"
      ]
    },
    {
      "login": "aa25desh",
      "name": "aa25desh",
      "avatar_url": "https://avatars1.githubusercontent.com/u/29518290?v=4",
      "profile": "https://github.com/aa25desh",
      "contributions": [
        "code",
        "bug"
      ]
    },
    {
      "login": "matteogales",
      "name": "matteogales",
      "avatar_url": "https://avatars0.githubusercontent.com/u/9269326?v=4",
      "profile": "https://github.com/matteogales",
      "contributions": [
        "code",
        "design",
        "ideas"
      ]
    },
    {
      "login": "prockenschaub",
      "name": "Patrick Rockenschaub",
      "avatar_url": "https://avatars0.githubusercontent.com/u/15381732?v=4",
      "profile": "https://github.com/prockenschaub",
      "contributions": [
        "code",
        "design",
        "ideas",
        "test"
      ]
    },
    {
      "login": "dasgupsa",
      "name": "Saurabh Dasgupta",
      "avatar_url": "https://avatars2.githubusercontent.com/u/10398956?v=4",
      "profile": "https://github.com/dasgupsa",
      "contributions": [
        "code"
      ]
    },
    {
      "login": "angus924",
      "name": "Angus Dempster",
      "avatar_url": "https://avatars0.githubusercontent.com/u/55837131?v=4",
      "profile": "https://github.com/angus924",
      "contributions": [
        "code",
        "test",
        "tutorial"
      ]
    },
    {
      "login": "lnthach",
      "name": "Thach Le Nguyen",
      "avatar_url": "https://avatars0.githubusercontent.com/u/7788363?v=4",
      "profile": "https://github.com/lnthach",
      "contributions": [
        "code",
        "test"
      ]
    },
    {
      "login": "Ayushmaanseth",
      "name": "Ayushmaan Seth",
      "avatar_url": "https://avatars1.githubusercontent.com/u/29939762?v=4",
      "profile": "https://www.linkedin.com/in/ayushmaan-seth-4a96364a/",
      "contributions": [
        "code",
        "review",
        "test",
        "doc",
        "eventOrganizing",
        "tutorial"
      ]
    },
    {
      "login": "ninfueng",
      "name": "Ninnart Fuengfusin",
      "avatar_url": "https://avatars2.githubusercontent.com/u/28499769?v=4",
      "profile": "https://github.com/ninfueng",
      "contributions": [
        "code"
      ]
    },
    {
      "login": "big-o",
      "name": "big-o",
      "avatar_url": "https://avatars1.githubusercontent.com/u/1134151?v=4",
      "profile": "https://github.com/big-o",
      "contributions": [
        "code",
        "test",
        "design",
        "ideas",
        "review",
        "tutorial",
        "mentoring"
      ]
    },
    {
      "login": "Kludex",
      "name": "Marcelo Trylesinski",
      "avatar_url": "https://avatars3.githubusercontent.com/u/7353520?v=4",
      "profile": "http://marcelotryle.com",
      "contributions": [
        "doc"
      ]
    },
    {
      "login": "oleskiewicz",
      "name": "oleskiewicz",
      "avatar_url": "https://avatars1.githubusercontent.com/u/5682158?v=4",
      "profile": "https://github.com/oleskiewicz",
      "contributions": [
        "code",
        "doc",
        "test"
      ]
    },
    {
      "login": "dguijo",
      "name": "David Guijo Rubio",
      "avatar_url": "https://avatars1.githubusercontent.com/u/47889499?v=4",
      "profile": "http://www.uco.es/grupos/ayrna/index.php/es/publicaciones/articulos?publications_view_all=1&theses_view_all=0&projects_view_all=0&task=show&view=member&id=22",
      "contributions": [
        "code",
        "ideas"
      ]
    },
    {
      "login": "HYang1996",
      "name": "HYang1996",
      "avatar_url": "https://avatars0.githubusercontent.com/u/44179303?v=4",
      "profile": "https://github.com/HYang1996",
      "contributions": [
        "code",
        "test",
        "doc",
        "tutorial"
      ]
    },
    {
      "login": "Mo-Saif",
      "name": "Mohammed Saif Kazamel",
      "avatar_url": "https://avatars0.githubusercontent.com/u/27867617?v=4",
      "profile": "https://mo-saif.github.io/",
      "contributions": [
        "bug"
      ]
    },
    {
      "login": "abandus",
      "name": "abandus",
      "avatar_url": "https://avatars2.githubusercontent.com/u/46486474?v=4",
      "profile": "https://github.com/abandus",
      "contributions": [
        "ideas",
        "code"
      ]
    },
    {
      "login": "Pangoraw",
      "name": "Paul",
      "avatar_url": "https://avatars1.githubusercontent.com/u/9824244?v=4",
      "profile": "https://ber.gp",
      "contributions": [
        "doc"
      ]
    },
    {
      "login": "vedazeren",
      "name": "vedazeren",
      "avatar_url": "https://avatars3.githubusercontent.com/u/63582874?v=4",
      "profile": "https://github.com/vedazeren",
      "contributions": [
        "code",
        "test"
      ]
    },
    {
      "login": "hiqbal2",
      "name": "hiqbal2",
      "avatar_url": "https://avatars3.githubusercontent.com/u/10302415?v=4",
      "profile": "https://github.com/hiqbal2",
      "contributions": [
        "doc"
      ]
    },
    {
      "login": "btrtts",
      "name": "btrtts",
      "avatar_url": "https://avatars3.githubusercontent.com/u/66252156?v=4",
      "profile": "https://github.com/btrtts",
      "contributions": [
        "doc"
      ]
    },
    {
      "login": "marielledado",
      "name": "Marielle",
      "avatar_url": "https://avatars2.githubusercontent.com/u/13499809?v=4",
      "profile": "https://twitter.com/marielli",
      "contributions": [
        "doc",
        "code",
        "ideas"
      ]
    },
    {
      "login": "Cheukting",
      "name": "Cheuk Ting Ho",
      "avatar_url": "https://avatars1.githubusercontent.com/u/28761465?v=4",
      "profile": "http://cheuk.dev",
      "contributions": [
        "code"
      ]
    },
    {
      "login": "sophijka",
      "name": "sophijka",
      "avatar_url": "https://avatars2.githubusercontent.com/u/47450591?v=4",
      "profile": "https://github.com/sophijka",
      "contributions": [
        "doc",
        "maintenance"
      ]
    },
    {
      "login": "Quaterion",
      "name": "Quaterion",
      "avatar_url": "https://avatars2.githubusercontent.com/u/23200273?v=4",
      "profile": "https://github.com/Quaterion",
      "contributions": [
        "bug"
      ]
    },
    {
      "login": "ABostrom",
      "name": "Aaron Bostrom",
      "avatar_url": "https://avatars0.githubusercontent.com/u/9571933?v=4",
      "profile": "https://github.com/ABostrom",
      "contributions": [
        "code",
        "doc",
        "test",
        "mentoring"
      ]
    },
    {
      "login": "BandaSaiTejaReddy",
      "name": "BANDASAITEJAREDDY",
      "avatar_url": "https://avatars0.githubusercontent.com/u/31387911?v=4",
      "profile": "https://github.com/BandaSaiTejaReddy",
      "contributions": [
        "code",
        "doc"
      ]
    },
    {
      "login": "lynnssi",
      "name": "Alexandra Amidon",
      "avatar_url": "https://avatars2.githubusercontent.com/u/17050655?v=4",
      "profile": "https://medium.com/@alexandra.amidon",
      "contributions": [
        "blog",
        "doc",
        "ideas"
      ]
    },
    {
      "login": "chizzi25",
      "name": "chizzi25",
      "avatar_url": "https://avatars3.githubusercontent.com/u/67911243?v=4",
      "profile": "https://github.com/chizzi25",
      "contributions": [
        "blog"
      ]
    },
    {
      "login": "Piyush1729",
      "name": "Piyush Gade",
      "avatar_url": "https://avatars2.githubusercontent.com/u/64950012?v=4",
      "profile": "https://github.com/Piyush1729",
      "contributions": [
        "code",
        "review"
      ]
    },
    {
      "login": "sri1419",
      "name": "sri1419",
      "avatar_url": "https://avatars2.githubusercontent.com/u/65078278?v=4",
      "profile": "https://github.com/sri1419",
      "contributions": [
        "code"
      ]
    },
    {
      "login": "patrickzib",
      "name": "Patrick Schäfer",
      "avatar_url": "https://avatars0.githubusercontent.com/u/7783034?v=4",
      "profile": "http://www2.informatik.hu-berlin.de/~schaefpa/",
      "contributions": [
        "code",
        "tutorial"
      ]
    },
    {
      "login": "ermshaua",
      "name": "Arik Ermshaus",
      "avatar_url": "https://avatars.githubusercontent.com/u/23294512?v=4",
      "profile": "https://github.com/ermshaua/",
      "contributions": [
        "code"
      ]
    },
    {
      "login": "akanz1",
      "name": "Andreas Kanz",
      "avatar_url": "https://avatars3.githubusercontent.com/u/51492342?v=4",
      "profile": "https://github.com/akanz1",
      "contributions": [
        "tutorial"
      ]
    },
    {
      "login": "brettkoonce",
      "name": "brett koonce",
      "avatar_url": "https://avatars2.githubusercontent.com/u/11281814?v=4",
      "profile": "https://github.com/brettkoonce",
      "contributions": [
        "doc"
      ]
    },
    {
      "login": "alwinw",
      "name": "Alwin",
      "avatar_url": "https://avatars3.githubusercontent.com/u/16846521?v=4",
      "profile": "https://github.com/alwinw",
      "contributions": [
        "doc",
        "code",
        "maintenance"
      ]
    },
    {
      "login": "kkoziara",
      "name": "kkoziara",
      "avatar_url": "https://avatars1.githubusercontent.com/u/4346849?v=4",
      "profile": "https://github.com/kkoziara",
      "contributions": [
        "code",
        "bug"
      ]
    },
    {
      "login": "evanmiller29",
      "name": "Evan Miller",
      "avatar_url": "https://avatars2.githubusercontent.com/u/8062590?v=4",
      "profile": "https://github.com/evanmiller29",
      "contributions": [
        "tutorial"
      ]
    },
    {
      "login": "krumeto",
      "name": "Krum Arnaudov",
      "avatar_url": "https://avatars3.githubusercontent.com/u/11272436?v=4",
      "profile": "https://github.com/krumeto",
      "contributions": [
        "bug",
        "code"
      ]
    },
    {
      "login": "martinagvilas",
      "name": "Martina G. Vilas",
      "avatar_url": "https://avatars2.githubusercontent.com/u/37339384?v=4",
      "profile": "https://github.com/martinagvilas",
      "contributions": [
        "review",
        "ideas"
      ]
    },
    {
      "login": "Emiliathewolf",
      "name": "Emilia Rose",
      "avatar_url": "https://avatars2.githubusercontent.com/u/22026218?v=4",
      "profile": "https://github.com/Emiliathewolf",
      "contributions": [
        "code",
        "test"
      ]
    },
    {
      "login": "AidenRushbrooke",
      "name": "AidenRushbrooke",
      "avatar_url": "https://avatars0.githubusercontent.com/u/72034940?v=4",
      "profile": "https://github.com/AidenRushbrooke",
      "contributions": [
        "code",
        "test"
      ]
    },
    {
      "login": "whackteachers",
      "name": "Jason Pong",
      "avatar_url": "https://avatars0.githubusercontent.com/u/33785383?v=4",
      "profile": "https://github.com/whackteachers",
      "contributions": [
        "code",
        "test"
      ]
    },
    {
      "login": "magittan",
      "name": "William Zheng",
      "avatar_url": "https://avatars0.githubusercontent.com/u/14024202?v=4",
      "profile": "https://github.com/magittan",
      "contributions": [
        "code",
        "test"
      ]
    },
    {
      "login": "huayicodes",
      "name": "Huayi Wei",
      "avatar_url": "https://avatars3.githubusercontent.com/u/22870735?v=4",
      "profile": "https://www.linkedin.com/in/huayiwei/",
      "contributions": [
        "tutorial"
      ]
    },
    {
      "login": "Multivin12",
      "name": "Multivin12",
      "avatar_url": "https://avatars3.githubusercontent.com/u/36476633?v=4",
      "profile": "https://github.com/Multivin12",
      "contributions": [
        "code",
        "test"
      ]
    },
    {
      "login": "davidbp",
      "name": "David Buchaca Prats",
      "avatar_url": "https://avatars3.githubusercontent.com/u/4223580?v=4",
      "profile": "https://github.com/davidbp",
      "contributions": [
        "code"
      ]
    },
    {
      "login": "SebasKoel",
      "name": "Sebastiaan Koel",
      "avatar_url": "https://avatars3.githubusercontent.com/u/66252156?v=4",
      "profile": "https://github.com/SebasKoel",
      "contributions": [
        "code",
        "doc"
      ]
    },
    {
      "login": "MarcoGorelli",
      "name": "Marco Gorelli",
      "avatar_url": "https://avatars2.githubusercontent.com/u/33491632?v=4",
      "profile": "https://github.com/MarcoGorelli",
      "contributions": [
        "infra"
      ]
    },
    {
      "login": "DmitriyValetov",
      "name": "Dmitriy Valetov",
      "avatar_url": "https://avatars0.githubusercontent.com/u/27976850?v=4",
      "profile": "https://github.com/DmitriyValetov",
      "contributions": [
        "code",
        "tutorial"
      ]
    },
    {
      "login": "vollmersj",
      "name": "vollmersj",
      "avatar_url": "https://avatars2.githubusercontent.com/u/12613127?v=4",
      "profile": "https://github.com/vollmersj",
      "contributions": [
        "doc"
      ]
    },
    {
      "login": "MichalChromcak",
      "name": "Michal Chromcak",
      "avatar_url": "https://avatars1.githubusercontent.com/u/12393430?v=4",
      "profile": "https://github.com/MichalChromcak",
      "contributions": [
        "code",
        "doc",
        "test",
        "tutorial"
      ]
    },
    {
      "login": "bmurdata",
      "name": "Brian Murphy",
      "avatar_url": "https://avatars2.githubusercontent.com/u/32182553?v=4",
      "profile": "https://bmurphyportfolio.netlify.com/",
      "contributions": [
        "doc"
      ]
    },
    {
      "login": "raishubham1",
      "name": "raishubham1",
      "avatar_url": "https://avatars3.githubusercontent.com/u/29356417?v=4",
      "profile": "https://github.com/raishubham1",
      "contributions": [
        "doc"
      ]
    },
    {
      "login": "ngupta23",
      "name": "Nikhil Gupta",
      "avatar_url": "https://avatars0.githubusercontent.com/u/33585645?v=4",
      "profile": "https://github.com/ngupta23",
      "contributions": [
        "code",
        "bug",
        "doc"
      ]
    },
    {
      "login": "aiwalter",
      "name": "Martin Walter",
      "avatar_url": "https://avatars0.githubusercontent.com/u/29627036?v=4",
      "profile": "https://www.linkedin.com/in/martin-walter-1a33b3114/",
      "contributions": [
        "code",
        "bug",
        "projectManagement",
        "fundingFinding",
        "mentoring",
        "ideas",
        "design",
        "review",
        "doc",
        "talk"
      ]
    },
    {
      "login": "afzal442",
      "name": "Afzal Ansari",
      "avatar_url": "https://avatars0.githubusercontent.com/u/11625672?v=4",
      "profile": "https://github.com/afzal442",
      "contributions": [
        "code",
        "doc"
      ]
    },
    {
      "login": "gracewgao",
      "name": "Grace Gao",
      "avatar_url": "https://avatars0.githubusercontent.com/u/38268331?v=4",
      "profile": "https://www.linkedin.com/in/gracewgao/",
      "contributions": [
        "code",
        "bug"
      ]
    },
    {
      "login": "utsavcoding",
      "name": "Utsav Kumar Tiwari",
      "avatar_url": "https://avatars3.githubusercontent.com/u/55446385?v=4",
      "profile": "https://github.com/utsavcoding",
      "contributions": [
        "code",
        "doc"
      ]
    },
    {
      "login": "tch",
      "name": "Tomasz Chodakowski",
      "avatar_url": "https://avatars3.githubusercontent.com/u/184076?v=4",
      "profile": "https://github.com/tch",
      "contributions": [
        "code",
        "doc",
        "bug"
      ]
    },
    {
      "login": "koralturkk",
      "name": "Kutay Koralturk",
      "avatar_url": "https://avatars2.githubusercontent.com/u/18037789?s=460&v=4",
      "profile": "https://github.com/koralturkk",
      "contributions": [
        "code",
        "bug"
      ]
    },
    {
      "login": "vnmabus",
      "name": "Carlos Ramos Carreño",
      "avatar_url": "https://avatars1.githubusercontent.com/u/2364173?v=4",
      "profile": "https://github.com/vnmabus",
      "contributions": [
        "doc"
      ]
    },
    {
      "login": "lpantano",
      "name": "Lorena Pantano",
      "avatar_url": "https://avatars2.githubusercontent.com/u/1621788?v=4",
      "profile": "http://lpantano.github.io/",
      "contributions": [
        "ideas"
      ]
    },
    {
      "login": "KirstieJane",
      "name": "Kirstie Whitaker",
      "avatar_url": "https://avatars1.githubusercontent.com/u/3626306?v=4",
      "profile": "https://whitakerlab.github.io/",
      "contributions": [
        "ideas",
        "fundingFinding"
      ]
    },
    {
      "login": "juanitorduz",
      "name": "Juan Orduz",
      "avatar_url": "https://avatars1.githubusercontent.com/u/22996444?v=4",
      "profile": "https://juanitorduz.github.io/",
      "contributions": [
        "tutorial",
        "doc"
      ]
    },
    {
      "login": "dhirschfeld",
      "name": "Dave Hirschfeld",
      "avatar_url": "https://avatars1.githubusercontent.com/u/881019?v=4",
      "profile": "https://dhirschfeld.github.io/",
      "contributions": [
        "infra"
      ]
    },
    {
      "login": "xuyxu",
      "name": "Yi-Xuan Xu",
      "avatar_url": "https://avatars2.githubusercontent.com/u/22359569?v=4",
      "profile": "https://github.com/xuyxu",
      "contributions": [
        "code",
        "test",
        "maintenance",
        "doc"
      ]
    },
    {
      "login": "vincent-nich12",
      "name": "vincent-nich12",
      "avatar_url": "https://avatars3.githubusercontent.com/u/36476633?v=4",
      "profile": "https://github.com/vincent-nich12",
      "contributions": [
        "code"
      ]
    },
    {
      "login": "hamzahiqb",
      "name": "hamzahiqb",
      "avatar_url": "https://avatars3.githubusercontent.com/u/10302415?v=4",
      "profile": "https://github.com/hamzahiqb",
      "contributions": [
        "infra"
      ]
    },
    {
      "login": "Hephaest",
      "name": "Miao Cai",
      "avatar_url": "https://avatars2.githubusercontent.com/u/37981444?v=4",
      "profile": "https://github.com/Hephaest",
      "contributions": [
        "bug",
        "code"
      ]
    },
    {
      "login": "RNKuhns",
      "name": "Ryan Kuhns",
      "avatar_url": "https://avatars0.githubusercontent.com/u/26907244?v=4",
      "profile": "https://github.com/rnkuhns",
      "contributions": [
        "code",
        "doc",
        "tutorial",
        "example",
        "ideas",
        "review",
        "test"
      ]
    },
    {
      "login": "pabworks",
      "name": "pabworks",
      "avatar_url": "https://avatars.githubusercontent.com/u/32725127?v=4",
      "profile": "https://github.com/pabworks",
      "contributions": [
        "code",
        "test"
      ]
    },
    {
      "login": "ayan-biswas0412",
      "name": "AYAN BISWAS",
      "avatar_url": "https://avatars.githubusercontent.com/u/52851184?v=4",
      "profile": "https://github.com/ayan-biswas0412",
      "contributions": [
        "code"
      ]
    },
    {
      "login": "Lovkush-A",
      "name": "Lovkush",
      "avatar_url": "https://avatars.githubusercontent.com/u/25344832?v=4",
      "profile": "https://github.com/Lovkush-A",
      "contributions": [
        "code",
        "test",
        "ideas",
        "mentoring",
        "projectManagement"
      ]
    },
    {
      "login": "luiszugasti",
      "name": "Luis Zugasti",
      "avatar_url": "https://avatars.githubusercontent.com/u/11198457?s=460&u=0645b72683e491824aca16db9702f1d3eb990389&v=4",
      "profile": "https://github.com/luiszugasti",
      "contributions": [
        "doc"
      ]
    },
    {
      "login": "kanand77",
      "name": "Kavin Anand",
      "avatar_url": "https://avatars.githubusercontent.com/kanand77",
      "profile": "https://github.com/kanand77",
      "contributions": [
        "doc"
      ]
    },
    {
      "login": "dsherry",
      "name": "Dylan Sherry",
      "avatar_url": "https://avatars.githubusercontent.com/dsherry",
      "profile": "https://github.com/dsherry",
      "contributions": [
        "infra"
      ]
    },
    {
      "login": "kachayev",
      "name": "Oleksii Kachaiev",
      "avatar_url": "https://avatars.githubusercontent.com/u/485647?v=4",
      "profile": "https://github.com/kachayev",
      "contributions": [
        "code",
        "test"
      ]
    },
    {
      "login": "Ifeanyi30",
      "name": "Ifeanyi30",
      "avatar_url": "https://avatars.githubusercontent.com/u/49926145?v=4",
      "profile": "https://github.com/Ifeanyi30",
      "contributions": [
        "code"
      ]
    },
    {
      "login": "jschemm",
      "name": "jschemm",
      "avatar_url": "https://avatars.githubusercontent.com/u/81151346?v=4",
      "profile": "https://github.com/jschemm",
      "contributions": [
        "code"
      ]
    },
    {
      "login": "aaronreidsmith",
      "name": "Aaron Smith",
      "avatar_url": "https://avatars.githubusercontent.com/u/21350310?v=4",
      "profile": "https://github.com/aaronreidsmith",
      "contributions": [
        "code"
      ]
    },
    {
      "login": "ltsaprounis",
      "name": "Leonidas Tsaprounis",
      "avatar_url": "https://avatars.githubusercontent.com/u/64217214?v=4",
      "profile": "https://github.com/ltsaprounis",
      "contributions": [
        "code",
        "bug",
        "mentoring",
        "review"
      ]
    },
    {
      "login": "chernika158",
      "name": "Galina Chernikova",
      "avatar_url": "https://avatars.githubusercontent.com/u/43787741?s=400&v=4",
      "profile": "https://github.com/chernika158",
      "contributions": [
        "code"
      ]
    },
    {
      "login": "GuzalBulatova",
      "name": "Guzal Bulatova",
      "avatar_url": "https://avatars.githubusercontent.com/GuzalBulatova",
      "profile": "https://github.com/GuzalBulatova",
      "contributions": [
        "bug",
        "code",
        "eventOrganizing",
        "mentoring",
        "projectManagement",
        "review",
        "test"
      ]
    },
    {
      "login": "satya-pattnaik",
      "name": "Satya Prakash Pattnaik",
      "avatar_url": "https://avatars.githubusercontent.com/u/22102468?v=4",
      "profile": "https://www.linkedin.com/in/satya-pattnaik-77a430144/",
      "contributions": [
        "doc"
      ]
    },
    {
      "login": "yashlamba",
      "name": "Yash Lamba",
      "avatar_url": "https://avatars.githubusercontent.com/u/44164398?v=4",
      "profile": "https://github.com/yashlamba",
      "contributions": [
        "code"
      ]
    },
    {
      "login": "ckastner",
      "name": "Christian Kastner",
      "avatar_url": "https://avatars.githubusercontent.com/u/15859947?v=4",
      "profile": "https://github.com/ckastner",
      "contributions": [
        "code",
        "bug"
      ]
    },
    {
      "login": "tombh",
      "name": "Thomas Buckley-Houston",
      "avatar_url": "https://avatars.githubusercontent.com/u/160835?s=80&v=4",
      "profile": "https://github.com/tombh",
      "contributions": [
        "bug"
      ]
    },
    {
      "login": "julramos",
      "name": "Juliana",
      "avatar_url": "https://avatars.githubusercontent.com/u/19613567?v=4",
      "profile": "https://www.linkedin.com/in/julianarn/",
      "contributions": [
        "code"
      ]
    },
    {
      "login": "SveaMeyer13",
      "name": "Svea Marie Meyer",
      "avatar_url": "https://avatars.githubusercontent.com/u/46671894?v=4",
      "profile": "https://github.com/SveaMeyer13",
      "contributions": [
        "doc",
        "code"
      ]
    },
    {
      "login": "Flix6x",
      "name": "Felix Claessen",
      "avatar_url": "https://avatars.githubusercontent.com/u/30658763?v=4",
      "profile": "https://github.com/flix6x",
      "contributions": [
        "code",
        "doc",
        "test",
        "bug"
      ]
    },
    {
      "login": "thayeylolu",
      "name": "Taiwo Owoseni",
      "avatar_url": "https://avatars.githubusercontent.com/u/13348874?v=4",
      "profile": "https://thayeylolu.github.io/portfolio/",
      "contributions": [
        "code"
      ]
    },
    {
      "login": "jambo6",
      "name": "James Morrill",
      "avatar_url": "https://https://avatars.githubusercontent.com/jambo6",
      "profile": "https://github.com/jambo6",
      "contributions": [
        "code"
      ]
    },
    {
      "login": "Dbhasin1",
      "name": "Drishti Bhasin ",
      "avatar_url": "https://avatars.githubusercontent.com/u/56479884?v=4",
      "profile": "https://github.com/Dbhasin1",
      "contributions": [
        "code"
      ]
    },
    {
      "login": "Yard1",
      "name": "Antoni Baum",
      "avatar_url": "https://avatars.githubusercontent.com/u/10364161?v=4",
      "profile": "https://www.linkedin.com/in/yard1/",
      "contributions": [
        "code"
      ]
    },
    {
      "login": "ltoniazzi",
      "name": "Lorenzo Toniazzi",
      "avatar_url": "https://avatars.githubusercontent.com/u/61414566",
      "profile": "https://github.com/ltoniazzi",
      "contributions": [
        "code"
      ]
    },
    {
      "login": "freddyaboulton",
      "name": "Freddy A Boulton",
      "avatar_url": "https://avatars.githubusercontent.com/u/41651716?v=4",
      "profile": "https://github.com/freddyaboulton",
      "contributions": [
        "infra",
        "test"
      ]
    },
    {
      "login": "Riyabelle25",
      "name": "Riya Elizabeth John",
      "avatar_url": "https://avatars.githubusercontent.com/u/55790848?v=4",
      "profile": "https://github.com/Riyabelle25",
      "contributions": [
        "code",
        "test",
        "doc"
      ]
    },
    {
      "login": "chrisholder",
      "name": "chrisholder",
      "avatar_url": "https://avatars.githubusercontent.com/u/4674372?v=4",
      "profile": "https://github.com/chrisholder",
      "contributions": [
        "code",
        "test",
        "doc",
        "design",
        "example"
      ]
    },
    {
      "login": "moradabaz",
      "name": "Morad :)",
      "avatar_url": "https://avatars.githubusercontent.com/u/29915156?v=4",
      "profile": "https://moradisten.github.io/",
      "contributions": [
        "code",
        "test",
        "doc"
      ]
    },
    {
      "login": "bilal-196",
      "name": "Ahmed Bilal",
      "avatar_url": "https://avatars.githubusercontent.com/u/74570044?v=4",
      "profile": "https://github.com/bilal-196",
      "contributions": [
        "doc"
      ]
    },
    {
      "login": "victordremov",
      "name": "Viktor Dremov",
      "avatar_url": "https://avatars.githubusercontent.com/u/32140716",
      "profile": "https://github.com/victordremov",
      "contributions": [
        "code"
      ]
    },
    {
      "login": "corvusrabus",
      "name": "Corvin Paul",
      "avatar_url": "https://lh3.googleusercontent.com/zMvwkuxyIsRN1I0-HLojbcbbHaERXa-b9eztZ23z_C2m7cXdMiU4z36ekS5-cgBmikPhZA=w1280",
      "profile": "https://sites.google.com/view/corvinpaul/",
      "contributions": [
        "doc"
      ]
    },
    {
      "login": "xloem",
      "name": "patiently pending world peace",
      "profile": "https://github.com/xloem",
      "contributions": [
        "code"
      ]
    },
    {
      "login": "AreloTanoh",
      "name": "Arelo Tanoh",
      "avatar_url": "https://avatars.githubusercontent.com/AreloTanoh",
      "profile": "https://github.com/AreloTanoh",
      "contributions": [
        "doc"
      ]
    },
    {
      "login": "pul95",
      "name": "Pulkit Verma",
      "avatar_url": "https://avatars.githubusercontent.com/pul95",
      "profile": "https://github.com/pul95",
      "contributions": [
        "doc"
      ]
    },
    {
      "login": "IlyasMoutawwakil",
      "name": "Ilyas Moutawwakil",
      "avatar_url": "https://avatars.githubusercontent.com/IlyasMoutawwakil",
      "profile": "https://github.com/IlyasMoutawwakil",
      "contributions": [
        "code",
        "doc"
      ]
    },
    {
      "login": "mathco-wf",
      "name": "TheMathcompay Widget Factory Team",
      "avatar_url": "https://avatars.githubusercontent.com/mathco-wf",
      "profile": "https://github.com/mathco-wf",
      "contributions": [
        "doc"
      ]
    },
    {
      "login": "BINAYKUMAR943",
      "name": "Binay Kumar",
      "avatar_url": "https://avatars.githubusercontent.com/u/38756834?v=4",
      "profile": "https://github.com/BINAYKUMAR943",
      "contributions": [
        "code",
        "doc",
        "test"
      ]
    },
    {
      "login": "ronnie-llamado",
      "name": "Ronnie Llamado",
      "avatar_url": "https://avatars.githubusercontent.com/ronnie-llamado",
      "profile": "https://github.com/ronnie-llamado",
      "contributions": [
        "doc"
      ]
    },
    {
      "login": "bobbys-dev",
      "name": "bobbys",
      "avatar_url": "https://avatars.githubusercontent.com/bobbys-dev",
      "profile": "https://github.com/bobbys-dev",
      "contributions": [
        "code"
      ]
    },
    {
      "login": "yairbeer",
      "name": "Yair Beer",
      "avatar_url": "https://avatars.githubusercontent.com/yairbeer",
      "profile": "https://github.com/yairbeer",
      "contributions": [
        "code"
      ]
    },
    {
      "login": "boukepostma",
      "name": "Bouke Postma",
      "avatar_url": "https://avatars.githubusercontent.com/boukepostma",
      "profile": "https://github.com/boukepostma",
      "contributions": [
        "code",
        "bug",
        "ideas"
      ]
    },
    {
      "login": "Aparna-Sakshi",
      "name": "Aparna Sakshi",
      "avatar_url": "https://avatars.githubusercontent.com/u/44149689?v=4",
      "profile": "https://aparna-sakshi.github.io/",
      "contributions": [
        "code"
      ]
    },
    {
      "login": "eyalshafran",
      "name": "Eyal Shafran",
      "avatar_url": "https://avatars.githubusercontent.com/u/16999574?v=4",
      "profile": "https://github.com/eyalshafran",
      "contributions": [
        "code"
      ]
    },
    {
      "login": "tensorflow-as-tf",
      "name": "tensorflow-as-tf",
      "avatar_url": "https://avatars.githubusercontent.com/u/51345718?v=4",
      "profile": "https://github.com/tensorflow-as-tf",
      "contributions": [
        "code"
      ]
    },
    {
      "login": "justinshenk",
      "name": "Justin Shenk",
      "avatar_url": "https://avatars.githubusercontent.com/u/10270308?v=4",
      "profile": "https://www.justinshenk.com/",
      "contributions": [
        "doc"
      ]
    },
    {
      "login": "kejsitake",
      "name": "Kejsi Take",
      "avatar_url": "https://avatars.githubusercontent.com/u/23707808?v=4",
      "profile": "https://kejsitake.com/",
      "contributions": [
        "code"
      ]
    },
    {
      "login": "myprogrammerpersonality",
      "name": "Ali Yazdizadeh",
      "avatar_url": "https://avatars.githubusercontent.com/u/49058167?v=4",
      "profile": "https://github.com/myprogrammerpersonality",
      "contributions": [
        "doc"
      ]
    },
    {
      "login": "RavenRudi",
      "name": "RavenRudi",
      "avatar_url": "https://avatars.githubusercontent.com/u/46402968?v=4",
      "profile": "https://github.com/RavenRudi",
      "contributions": [
        "code"
      ]
    },
    {
      "login": "danbartl",
      "name": "danbartl",
      "avatar_url": "https://avatars.githubusercontent.com/u/19947407?v=4",
      "profile": "https://github.com/danbartl",
      "contributions": [
        "bug",
        "code",
        "review",
        "talk",
        "test",
        "tutorial",
        "video"
      ]
    },
    {
      "login": "xiaobenbenecho",
      "name": "xiaobenbenecho",
      "avatar_url": "https://avatars.githubusercontent.com/u/17461849?v=4",
      "profile": "https://github.com/xiaobenbenecho",
      "contributions": [
        "code"
      ]
    },
    {
      "login": "OliverMatthews",
      "name": "Oliver Matthews",
      "avatar_url": "https://avatars.githubusercontent.com/u/31141490?v=4",
      "profile": "https://github.com/olivermatthews",
      "contributions": [
        "code"
      ]
    },
    {
      "login": "Carlosbogo",
      "name": "Carlos Borrajo",
      "avatar_url": "https://avatars.githubusercontent.com/u/84228424?v=4",
      "profile": "https://github.com/Carlosbogo",
      "contributions": [
        "code",
        "doc"
      ]
    },
    {
      "login": "fstinner",
      "name": "Florian Stinner",
      "avatar_url": "https://avatars.githubusercontent.com/u/11679462?v=4",
      "profile": "https://github.com/fstinner",
      "contributions": [
        "code",
        "test"
      ]
    },
    {
      "login": "ChangWeiTan",
      "name": "Chang Wei Tan",
      "avatar_url": "https://avatars.githubusercontent.com/u/570744?v=4",
      "profile": "https://github.com/ChangWeiTan",
      "contributions": [
        "code"
      ]
    },
    {
      "login": "lmmentel",
      "name": "Lukasz Mentel",
      "avatar_url": "https://avatars.githubusercontent.com/u/8989838?v=4",
      "profile": "https://github.com/lmmentel",
      "contributions": [
        "code",
        "doc",
        "infra",
        "test",
        "bug",
        "maintenance",
        "mentoring"
      ]
    },
    {
      "login": "AngelPone",
      "name": "Bohan Zhang",
      "avatar_url": "https://avatars.githubusercontent.com/u/32930283?v=4",
      "profile": "https://angelpone.github.io/",
      "contributions": [
        "code"
      ]
    },
    {
      "login": "rakshitha123",
      "name": "Rakshitha Godahewa",
      "avatar_url": "https://avatars.githubusercontent.com/u/7654679?v=4",
      "profile": "https://github.com/rakshitha123",
      "contributions": [
        "code",
        "doc"
      ]
    },
    {
      "login": "marcio55afr",
      "name": "Márcio A. Freitas Jr",
      "avatar_url": "https://avatars.githubusercontent.com/u/42646282?v=4",
      "profile": "https://github.com/marcio55afr",
      "contributions": [
        "doc"
      ]
    },
    {
      "login": "MrPr3ntice",
      "name": "Philipp Kortmann",
      "avatar_url": "https://avatars.githubusercontent.com/u/20466981?v=4",
      "profile": "https://www.imes.uni-hannover.de/de/institut/team/m-sc-karl-philipp-kortmann/",
      "contributions": [
        "code",
        "doc"
      ]
    },
    {
      "login": "ishannangia001",
      "name": "Ishan Nangia",
      "avatar_url": "https://avatars.githubusercontent.com/u/29480389?v=4",
      "profile": "https://github.com/ishannangia001",
      "contributions": [
        "ideas"
      ]
    },
    {
      "login": "khrapovs",
      "name": "Stanislav Khrapov",
      "avatar_url": "https://avatars.githubusercontent.com/u/3774663?v=4",
      "profile": "https://github.com/khrapovs",
      "contributions": [
        "code"
      ]
    },
    {
      "login": "Saransh-cpp",
      "name": "Saransh Chopra",
      "avatar_url": "https://avatars.githubusercontent.com/u/74055102?v=4",
      "profile": "https://github.com/Saransh-cpp",
      "contributions": [
        "doc",
        "infra"
      ]
    },
    {
      "login": "RishiKumarRay",
      "name": "Rishi Kumar Ray",
      "avatar_url": "https://avatars.githubusercontent.com/u/87641376?v=4",
      "profile": "https://github.com/RishiKumarRay",
      "contributions": [
        "infra"
      ]
    },
    {
      "login": "cdahlin",
      "name": "Christopher Dahlin",
      "avatar_url": "https://avatars.githubusercontent.com/u/1567780?v=4",
      "profile": "https://github.com/cdahlin",
      "contributions": [
        "code"
      ]
    },
    {
      "login": "iljamaurer",
      "name": "Ilja Maurer",
      "avatar_url": "https://avatars.githubusercontent.com/u/45882103?v=4",
      "profile": "https://github.com/iljamaurer",
      "contributions": [
        "code"
      ]
    },
    {
      "login": "FedericoGarza",
      "name": "Federico Garza",
      "avatar_url": "https://avatars.githubusercontent.com/u/10517170?v=4",
      "profile": "https://github.com/FedericoGarza",
      "contributions": [
        "code",
        "example"
      ]
    },
    {
      "login": "TNTran92",
      "name": "TNTran92",
      "avatar_url": "https://avatars.githubusercontent.com/u/55965636?v=4",
      "profile": "https://github.com/TNTran92",
      "contributions": [
        "code"
      ]
    },
    {
      "login": "niekvanderlaan",
      "name": "Niek van der Laan",
      "avatar_url": "https://avatars.githubusercontent.com/u/9962825?v=4",
      "profile": "https://github.com/niekvanderlaan",
      "contributions": [
        "code"
      ]
    },
    {
      "login": "bethrice44",
      "name": "bethrice44",
      "avatar_url": "https://avatars.githubusercontent.com/u/11226988?v=4",
      "profile": "https://github.com/bethrice44",
      "contributions": [
        "bug",
        "code",
        "review",
        "test"
      ]
    },
    {
      "login": "keepersas",
      "name": "Aleksandr Grekov",
      "avatar_url": "https://avatars.githubusercontent.com/u/44262176?v=4",
      "profile": "https://github.com/keepersas",
      "contributions": [
        "doc"
      ]
    },
    {
      "login": "ZiyaoWei",
      "name": "Ziyao Wei",
      "avatar_url": "https://avatars.githubusercontent.com/u/940823?v=4",
      "profile": "https://github.com/ZiyaoWei",
      "contributions": [
        "code"
      ]
    },
    {
      "login": "dougollerenshaw",
      "name": "Doug Ollerenshaw",
      "avatar_url": "https://avatars.githubusercontent.com/u/19944442?v=4",
      "profile": "https://github.com/dougollerenshaw",
      "contributions": [
        "doc"
      ]
    },
    {
      "login": "AurumnPegasus",
      "name": "Shivansh Subramanian",
      "avatar_url": "https://avatars.githubusercontent.com/u/54315149?v=4",
      "profile": "https://github.com/AurumnPegasus",
      "contributions": [
        "doc",
        "code"
      ]
    },
    {
      "login": "NoaBenAmi",
      "name": "Noa Ben Ami",
      "avatar_url": "https://avatars.githubusercontent.com/u/37590002?v=4",
      "profile": "https://github.com/NoaBenAmi",
      "contributions": [
        "code",
        "test",
        "doc"
      ]
    },
    {
      "login": "lielleravid",
      "name": "Lielle Ravid",
      "avatar_url": "https://avatars.githubusercontent.com/u/37774194?v=4",
      "profile": "https://github.com/lielleravid",
      "contributions": [
        "code",
        "doc"
      ]
    },
    {
      "login": "ciaran-g",
      "name": "Ciaran Gilbert",
      "avatar_url": "https://avatars.githubusercontent.com/u/41995662?v=4",
      "profile": "https://github.com/ciaran-g",
      "contributions": [
        "bug",
        "code",
        "doc",
        "test",
        "ideas"
      ]
    },
    {
<<<<<<< HEAD
      "login": "a-pasos-ruiz",
      "name": "Alejandro Pasos-Ruiz",
      "avatar_url": "https://avatars.githubusercontent.com/u/56823538?v=4",
      "profile": "https://github.com/a-pasos-ruiz",
=======
      "login": "lbventura",
      "name": "Luis Ventura",
      "avatar_url": "https://avatars.githubusercontent.com/u/68004282?s=96&v=4",
      "profile": "https://github.com/lbventura",
>>>>>>> ef4c6d22
      "contributions": [
        "code"
      ]
    },
    {
<<<<<<< HEAD
      "login": "haskarb",
      "name": "Bhaskar Dhariyal" ,
      "avatar_url": "https://avatars.githubusercontent.com/u/20501023?v=4,
      "profile": "https://github.com/haskarb",
      "contributions": [
        "code"
      ]
    },
=======
      "login": "Ris-Bali",
      "name": "Rishabh Bali",
      "avatar_url": "https://avatars.githubusercontent.com/u/81592570?v=4",
      "profile": "https://github.com/Ris-Bali",
      "contributions": [
        "code"
      ]
    }
>>>>>>> ef4c6d22
  ],
  "projectName": "sktime",
  "projectOwner": "alan-turing-institute",
  "repoType": "github",
  "repoHost": "https://github.com",
  "commitConvention": "none"
}<|MERGE_RESOLUTION|>--- conflicted
+++ resolved
@@ -1677,23 +1677,15 @@
       ]
     },
     {
-<<<<<<< HEAD
       "login": "a-pasos-ruiz",
       "name": "Alejandro Pasos-Ruiz",
       "avatar_url": "https://avatars.githubusercontent.com/u/56823538?v=4",
       "profile": "https://github.com/a-pasos-ruiz",
-=======
-      "login": "lbventura",
-      "name": "Luis Ventura",
-      "avatar_url": "https://avatars.githubusercontent.com/u/68004282?s=96&v=4",
-      "profile": "https://github.com/lbventura",
->>>>>>> ef4c6d22
-      "contributions": [
-        "code"
-      ]
-    },
-    {
-<<<<<<< HEAD
+      "contributions": [
+        "code"
+      ]
+    },
+    {
       "login": "haskarb",
       "name": "Bhaskar Dhariyal" ,
       "avatar_url": "https://avatars.githubusercontent.com/u/20501023?v=4,
@@ -1702,16 +1694,6 @@
         "code"
       ]
     },
-=======
-      "login": "Ris-Bali",
-      "name": "Rishabh Bali",
-      "avatar_url": "https://avatars.githubusercontent.com/u/81592570?v=4",
-      "profile": "https://github.com/Ris-Bali",
-      "contributions": [
-        "code"
-      ]
-    }
->>>>>>> ef4c6d22
   ],
   "projectName": "sktime",
   "projectOwner": "alan-turing-institute",
