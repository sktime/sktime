{
  "projectName": "sktime",
  "projectOwner": "sktime",
  "repoType": "github",
  "repoHost": "https://github.com",
  "commitConvention": "none",
  "files": [
    "CONTRIBUTORS.md"
  ],
  "imageSize": 100,
  "contributorsPerLine": 9,
  "contributorsSortAlphabetically": true,
  "badgeTemplate": "[![All Contributors](https://img.shields.io/badge/all_contributors-<%= contributors.length %>-orange.svg)](#contributors)",
  "skipCi": true,
  "contributors": [
    {
      "login": "fkiraly",
      "name": "Franz Kiraly",
      "avatar_url": "https://avatars1.githubusercontent.com/u/7985502?v=4",
      "profile": "https://github.com/fkiraly",
      "contributions": [
        "blog",
        "bug",
        "business",
        "code",
        "doc",
        "design",
        "eventOrganizing",
        "example",
        "financial",
        "fundingFinding",
        "ideas",
        "maintenance",
        "mentoring",
        "projectManagement",
        "question",
        "review",
        "talk",
        "test",
        "tutorial",
        "video"
      ]
    },
    {
      "login": "sajaysurya",
      "name": "Sajaysurya Ganesh",
      "avatar_url": "https://avatars2.githubusercontent.com/u/25329624?v=4",
      "profile": "https://sajay.online",
      "contributions": [
        "code",
        "doc",
        "design",
        "example",
        "ideas",
        "test",
        "tutorial"
      ]
    },
    {
      "login": "Tomiiwa",
      "name": "Ireoluwatomiwa",
      "avatar_url": "https://avatars.githubusercontent.com/u/61966277?v=4",
      "profile": "https://www.linkedin.com/in/ireoluwatomiwa-sanusi/",
      "contributions": [
        "doc"
      ]
    },
    {
      "login": "TonyBagnall",
      "name": "Tony Bagnall",
      "avatar_url": "https://avatars1.githubusercontent.com/u/9594042?v=4",
      "profile": "http://www.timeseriesclassification.com",
      "contributions": [
        "code",
        "business",
        "doc",
        "design",
        "eventOrganizing",
        "fundingFinding",
        "ideas",
        "projectManagement",
        "question",
        "review",
        "talk",
        "data"
      ]
    },
    {
      "login": "jasonlines",
      "name": "Jason Lines",
      "avatar_url": "https://avatars1.githubusercontent.com/u/38794632?v=4",
      "profile": "http://www.timeseriesclassification.com",
      "contributions": [
        "code",
        "business",
        "doc",
        "design",
        "eventOrganizing",
        "fundingFinding",
        "ideas",
        "projectManagement",
        "question",
        "review",
        "talk",
        "example"
      ]
    },
    {
      "login": "mloning",
      "name": "Markus Löning",
      "avatar_url": "https://avatars3.githubusercontent.com/u/21020482?v=4",
      "profile": "https://github.com/mloning",
      "contributions": [
        "code",
        "test",
        "maintenance",
        "platform",
        "review",
        "infra",
        "example",
        "bug",
        "tutorial",
        "business",
        "doc",
        "design",
        "eventOrganizing",
        "fundingFinding",
        "ideas",
        "projectManagement",
        "question",
        "talk",
        "mentoring",
        "video"
      ]
    },
    {
      "login": "goastler",
      "name": "George Oastler",
      "avatar_url": "https://avatars0.githubusercontent.com/u/7059456?v=4",
      "profile": "https://github.com/goastler",
      "contributions": [
        "code",
        "test",
        "platform",
        "example",
        "doc"
      ]
    },
    {
      "login": "ViktorKaz",
      "name": "ViktorKaz",
      "avatar_url": "https://avatars0.githubusercontent.com/u/33499138?v=4",
      "profile": "https://github.com/ViktorKaz",
      "contributions": [
        "code",
        "doc",
        "design"
      ]
    },
    {
      "login": "MatthewMiddlehurst",
      "name": "Matthew Middlehurst",
      "avatar_url": "https://avatars0.githubusercontent.com/u/25731235?v=4",
      "profile": "http://www.timeseriesclassification.com",
      "contributions": [
        "code",
        "doc",
        "test",
        "tutorial",
        "review",
        "bug"
      ]
    },
    {
      "login": "miraep8",
      "name": "Mirae Parker",
      "avatar_url": "https://avatars.githubusercontent.com/u/10511777?s=400&u=10a774fd4be767fa3b23a82a98bbfe102c17f0f3&v=4",
      "profile": "https://github.com/miraep8",
      "contributions": [
        "code",
        "test"
      ]
    },
    {
      "login": "jesellier",
      "name": "jesellier",
      "avatar_url": "https://avatars0.githubusercontent.com/u/51952076?v=4",
      "profile": "https://github.com/jesellier",
      "contributions": [
        "code"
      ]
    },
    {
      "login": "James-Large",
      "name": "James Large",
      "avatar_url": "https://avatars0.githubusercontent.com/u/44509982?v=4",
      "profile": "http://www.timeseriesclassification.com/",
      "contributions": [
        "code",
        "doc",
        "test",
        "infra",
        "maintenance"
      ]
    },
    {
      "login": "achieveordie",
      "name": "Sagar Mishra",
      "avatar_url": "https://avatars.githubusercontent.com/u/54197164?v=4",
      "profile": "https://github.com/achieveordie",
      "contributions": [
        "bug",
        "code",
        "ideas",
        "projectManagement",
        "test"
      ]
    },
    {
      "login": "simone-pignotti",
      "name": "simone-pignotti",
      "avatar_url": "https://avatars1.githubusercontent.com/u/44410066?v=4",
      "profile": "https://github.com/simone-pignotti",
      "contributions": [
        "code",
        "bug"
      ]
    },
    {
      "login": "ClaudiaSanches",
      "name": "ClaudiaSanches",
      "avatar_url": "https://avatars3.githubusercontent.com/u/28742178?v=4",
      "profile": "https://github.com/ClaudiaSanches",
      "contributions": [
        "code",
        "test"
      ]
    },
    {
      "login": "aa25desh",
      "name": "aa25desh",
      "avatar_url": "https://avatars1.githubusercontent.com/u/29518290?v=4",
      "profile": "https://github.com/aa25desh",
      "contributions": [
        "code",
        "bug"
      ]
    },
    {
      "login": "matteogales",
      "name": "matteogales",
      "avatar_url": "https://avatars0.githubusercontent.com/u/9269326?v=4",
      "profile": "https://github.com/matteogales",
      "contributions": [
        "code",
        "design",
        "ideas"
      ]
    },
    {
      "login": "prockenschaub",
      "name": "Patrick Rockenschaub",
      "avatar_url": "https://avatars0.githubusercontent.com/u/15381732?v=4",
      "profile": "https://github.com/prockenschaub",
      "contributions": [
        "code",
        "design",
        "ideas",
        "test"
      ]
    },
    {
      "login": "dasgupsa",
      "name": "Saurabh Dasgupta",
      "avatar_url": "https://avatars2.githubusercontent.com/u/10398956?v=4",
      "profile": "https://github.com/dasgupsa",
      "contributions": [
        "code"
      ]
    },
    {
      "login": "angus924",
      "name": "Angus Dempster",
      "avatar_url": "https://avatars0.githubusercontent.com/u/55837131?v=4",
      "profile": "https://github.com/angus924",
      "contributions": [
        "code",
        "test",
        "tutorial"
      ]
    },
    {
      "login": "vnicholson1",
      "name": "Vincent Nicholson",
      "profile": "https://github.com/vnicholson1",
      "contributions": [
        "code"
      ]
    },
    {
      "login": "lnthach",
      "name": "Thach Le Nguyen",
      "avatar_url": "https://avatars0.githubusercontent.com/u/7788363?v=4",
      "profile": "https://github.com/lnthach",
      "contributions": [
        "code",
        "test"
      ]
    },
    {
      "login": "Ayushmaanseth",
      "name": "Ayushmaan Seth",
      "avatar_url": "https://avatars1.githubusercontent.com/u/29939762?v=4",
      "profile": "https://www.linkedin.com/in/ayushmaan-seth-4a96364a/",
      "contributions": [
        "code",
        "review",
        "test",
        "doc",
        "eventOrganizing",
        "tutorial"
      ]
    },
    {
      "login": "Riyabelle25",
      "name": "Riya Elizabeth John",
      "avatar_url": "https://avatars.githubusercontent.com/u/55790848?v=4",
      "contributions": [
        "code"
      ]
    },
    {
      "login": "ninfueng",
      "name": "Ninnart Fuengfusin",
      "avatar_url": "https://avatars2.githubusercontent.com/u/28499769?v=4",
      "profile": "https://github.com/ninfueng",
      "contributions": [
        "code"
      ]
    },
    {
      "login": "big-o",
      "name": "big-o",
      "avatar_url": "https://avatars1.githubusercontent.com/u/1134151?v=4",
      "profile": "https://github.com/big-o",
      "contributions": [
        "code",
        "test",
        "design",
        "ideas",
        "review",
        "tutorial",
        "mentoring"
      ]
    },
    {
      "login": "Kludex",
      "name": "Marcelo Trylesinski",
      "avatar_url": "https://avatars3.githubusercontent.com/u/7353520?v=4",
      "profile": "http://marcelotryle.com",
      "contributions": [
        "doc"
      ]
    },
    {
      "login": "oleskiewicz",
      "name": "oleskiewicz",
      "avatar_url": "https://avatars1.githubusercontent.com/u/5682158?v=4",
      "profile": "https://github.com/oleskiewicz",
      "contributions": [
        "code",
        "doc",
        "test"
      ]
    },
    {
      "login": "dguijo",
      "name": "David Guijo Rubio",
      "avatar_url": "https://avatars1.githubusercontent.com/u/47889499?v=4",
      "profile": "http://www.uco.es/grupos/ayrna/index.php/es/publicaciones/articulos?publications_view_all=1&theses_view_all=0&projects_view_all=0&task=show&view=member&id=22",
      "contributions": [
        "code",
        "ideas"
      ]
    },
    {
      "login": "HYang1996",
      "name": "HYang1996",
      "avatar_url": "https://avatars0.githubusercontent.com/u/44179303?v=4",
      "profile": "https://github.com/HYang1996",
      "contributions": [
        "code",
        "test",
        "doc",
        "tutorial"
      ]
    },
    {
      "login": "Mo-Saif",
      "name": "Mohammed Saif Kazamel",
      "avatar_url": "https://avatars0.githubusercontent.com/u/27867617?v=4",
      "profile": "https://mo-saif.github.io/",
      "contributions": [
        "bug"
      ]
    },
    {
      "login": "abandus",
      "name": "abandus",
      "avatar_url": "https://avatars2.githubusercontent.com/u/46486474?v=4",
      "profile": "https://github.com/abandus",
      "contributions": [
        "ideas",
        "code"
      ]
    },
    {
      "login": "Pangoraw",
      "name": "Paul",
      "avatar_url": "https://avatars1.githubusercontent.com/u/9824244?v=4",
      "profile": "https://ber.gp",
      "contributions": [
        "doc"
      ]
    },
    {
      "login": "vedazeren",
      "name": "vedazeren",
      "avatar_url": "https://avatars3.githubusercontent.com/u/63582874?v=4",
      "profile": "https://github.com/vedazeren",
      "contributions": [
        "code",
        "test"
      ]
    },
    {
      "login": "hiqbal2",
      "name": "hiqbal2",
      "avatar_url": "https://avatars3.githubusercontent.com/u/10302415?v=4",
      "profile": "https://github.com/hiqbal2",
      "contributions": [
        "doc"
      ]
    },
    {
      "login": "btrtts",
      "name": "btrtts",
      "avatar_url": "https://avatars3.githubusercontent.com/u/66252156?v=4",
      "profile": "https://github.com/btrtts",
      "contributions": [
        "doc"
      ]
    },
    {
      "login": "marielledado",
      "name": "Marielle",
      "avatar_url": "https://avatars2.githubusercontent.com/u/13499809?v=4",
      "profile": "https://twitter.com/marielli",
      "contributions": [
        "doc",
        "code",
        "ideas"
      ]
    },
    {
      "login": "Cheukting",
      "name": "Cheuk Ting Ho",
      "avatar_url": "https://avatars1.githubusercontent.com/u/28761465?v=4",
      "profile": "http://cheuk.dev",
      "contributions": [
        "code"
      ]
    },
    {
      "login": "sophijka",
      "name": "sophijka",
      "avatar_url": "https://avatars2.githubusercontent.com/u/47450591?v=4",
      "profile": "https://github.com/sophijka",
      "contributions": [
        "doc",
        "maintenance"
      ]
    },
    {
      "login": "Quaterion",
      "name": "Quaterion",
      "avatar_url": "https://avatars2.githubusercontent.com/u/23200273?v=4",
      "profile": "https://github.com/Quaterion",
      "contributions": [
        "bug"
      ]
    },
    {
      "login": "Arnau",
      "name": "Arnau",
      "avatar_url": "https://avatars.githubusercontent.com/u/38285979?s=400&u=8bdd0021cb5bae47ba5bd69c355c694dc3090f5e&v=4",
      "profile": "https://www.linkedin.com/in/arnau-jim%C3%A9nez-castany-b2ba2597/",
      "contributions": [
        "code"
      ]
    },
    {
      "login": "ABostrom",
      "name": "Aaron Bostrom",
      "avatar_url": "https://avatars0.githubusercontent.com/u/9571933?v=4",
      "profile": "https://github.com/ABostrom",
      "contributions": [
        "code",
        "doc",
        "test",
        "mentoring"
      ]
    },
    {
      "login": "BandaSaiTejaReddy",
      "name": "BANDASAITEJAREDDY",
      "avatar_url": "https://avatars0.githubusercontent.com/u/31387911?v=4",
      "profile": "https://github.com/BandaSaiTejaReddy",
      "contributions": [
        "code",
        "doc"
      ]
    },
    {
      "login": "lynnssi",
      "name": "Alexandra Amidon",
      "avatar_url": "https://avatars2.githubusercontent.com/u/17050655?v=4",
      "profile": "https://medium.com/@alexandra.amidon",
      "contributions": [
        "blog",
        "doc",
        "ideas"
      ]
    },
    {
      "login": "chizzi25",
      "name": "chizzi25",
      "avatar_url": "https://avatars3.githubusercontent.com/u/67911243?v=4",
      "profile": "https://github.com/chizzi25",
      "contributions": [
        "blog"
      ]
    },
    {
      "login": "Piyush1729",
      "name": "Piyush Gade",
      "avatar_url": "https://avatars2.githubusercontent.com/u/64950012?v=4",
      "profile": "https://github.com/Piyush1729",
      "contributions": [
        "code",
        "review"
      ]
    },
    {
      "login": "sri1419",
      "name": "sri1419",
      "avatar_url": "https://avatars2.githubusercontent.com/u/65078278?v=4",
      "profile": "https://github.com/sri1419",
      "contributions": [
        "code"
      ]
    },
    {
      "login": "patrickzib",
      "name": "Patrick Schäfer",
      "avatar_url": "https://avatars0.githubusercontent.com/u/7783034?v=4",
      "profile": "http://www2.informatik.hu-berlin.de/~schaefpa/",
      "contributions": [
        "code",
        "tutorial"
      ]
    },
    {
      "login": "ermshaua",
      "name": "Arik Ermshaus",
      "avatar_url": "https://avatars.githubusercontent.com/u/23294512?v=4",
      "profile": "https://github.com/ermshaua/",
      "contributions": [
        "code"
      ]
    },
    {
      "login": "akanz1",
      "name": "Andreas Kanz",
      "avatar_url": "https://avatars3.githubusercontent.com/u/51492342?v=4",
      "profile": "https://github.com/akanz1",
      "contributions": [
        "tutorial"
      ]
    },
    {
      "login": "brettkoonce",
      "name": "brett koonce",
      "avatar_url": "https://avatars2.githubusercontent.com/u/11281814?v=4",
      "profile": "https://github.com/brettkoonce",
      "contributions": [
        "doc"
      ]
    },
    {
      "login": "alwinw",
      "name": "Alwin",
      "avatar_url": "https://avatars3.githubusercontent.com/u/16846521?v=4",
      "profile": "https://github.com/alwinw",
      "contributions": [
        "doc",
        "code",
        "maintenance"
      ]
    },
    {
      "login": "kkoziara",
      "name": "kkoziara",
      "avatar_url": "https://avatars1.githubusercontent.com/u/4346849?v=4",
      "profile": "https://github.com/kkoziara",
      "contributions": [
        "code",
        "bug"
      ]
    },
    {
      "login": "evanmiller29",
      "name": "Evan Miller",
      "avatar_url": "https://avatars2.githubusercontent.com/u/8062590?v=4",
      "profile": "https://github.com/evanmiller29",
      "contributions": [
        "tutorial"
      ]
    },
    {
      "login": "krumeto",
      "name": "Krum Arnaudov",
      "avatar_url": "https://avatars3.githubusercontent.com/u/11272436?v=4",
      "profile": "https://github.com/krumeto",
      "contributions": [
        "bug",
        "code"
      ]
    },
    {
      "login": "martinagvilas",
      "name": "Martina G. Vilas",
      "avatar_url": "https://avatars2.githubusercontent.com/u/37339384?v=4",
      "profile": "https://github.com/martinagvilas",
      "contributions": [
        "review",
        "ideas"
      ]
    },
    {
      "login": "Emiliathewolf",
      "name": "Emilia Rose",
      "avatar_url": "https://avatars2.githubusercontent.com/u/22026218?v=4",
      "profile": "https://github.com/Emiliathewolf",
      "contributions": [
        "code",
        "test"
      ]
    },
    {
      "login": "AidenRushbrooke",
      "name": "AidenRushbrooke",
      "avatar_url": "https://avatars0.githubusercontent.com/u/72034940?v=4",
      "profile": "https://github.com/AidenRushbrooke",
      "contributions": [
        "code",
        "test"
      ]
    },
    {
      "login": "whackteachers",
      "name": "Jason Pong",
      "avatar_url": "https://avatars0.githubusercontent.com/u/33785383?v=4",
      "profile": "https://github.com/whackteachers",
      "contributions": [
        "code",
        "test"
      ]
    },
    {
      "login": "magittan",
      "name": "William Zheng",
      "avatar_url": "https://avatars0.githubusercontent.com/u/14024202?v=4",
      "profile": "https://github.com/magittan",
      "contributions": [
        "code",
        "test"
      ]
    },
    {
      "login": "huayicodes",
      "name": "Huayi Wei",
      "avatar_url": "https://avatars3.githubusercontent.com/u/22870735?v=4",
      "profile": "https://www.linkedin.com/in/huayiwei/",
      "contributions": [
        "tutorial"
      ]
    },
    {
      "login": "Multivin12",
      "name": "Multivin12",
      "avatar_url": "https://avatars3.githubusercontent.com/u/36476633?v=4",
      "profile": "https://github.com/Multivin12",
      "contributions": [
        "code",
        "test"
      ]
    },
    {
      "login": "davidbp",
      "name": "David Buchaca Prats",
      "avatar_url": "https://avatars3.githubusercontent.com/u/4223580?v=4",
      "profile": "https://github.com/davidbp",
      "contributions": [
        "code"
      ]
    },
    {
      "login": "SebasKoel",
      "name": "Sebastiaan Koel",
      "avatar_url": "https://avatars3.githubusercontent.com/u/66252156?v=4",
      "profile": "https://github.com/SebasKoel",
      "contributions": [
        "code",
        "doc"
      ]
    },
    {
      "login": "MarcoGorelli",
      "name": "Marco Gorelli",
      "avatar_url": "https://avatars2.githubusercontent.com/u/33491632?v=4",
      "profile": "https://github.com/MarcoGorelli",
      "contributions": [
        "infra"
      ]
    },
    {
      "login": "DmitriyValetov",
      "name": "Dmitriy Valetov",
      "avatar_url": "https://avatars0.githubusercontent.com/u/27976850?v=4",
      "profile": "https://github.com/DmitriyValetov",
      "contributions": [
        "code",
        "tutorial"
      ]
    },
    {
      "login": "vollmersj",
      "name": "vollmersj",
      "avatar_url": "https://avatars2.githubusercontent.com/u/12613127?v=4",
      "profile": "https://github.com/vollmersj",
      "contributions": [
        "doc"
      ]
    },
    {
      "login": "MichalChromcak",
      "name": "Michal Chromcak",
      "avatar_url": "https://avatars1.githubusercontent.com/u/12393430?v=4",
      "profile": "https://github.com/MichalChromcak",
      "contributions": [
        "code",
        "doc",
        "test",
        "tutorial"
      ]
    },
    {
      "login": "bmurdata",
      "name": "Brian Murphy",
      "avatar_url": "https://avatars2.githubusercontent.com/u/32182553?v=4",
      "profile": "https://bmurphyportfolio.netlify.com/",
      "contributions": [
        "doc"
      ]
    },
    {
      "login": "raishubham1",
      "name": "raishubham1",
      "avatar_url": "https://avatars3.githubusercontent.com/u/29356417?v=4",
      "profile": "https://github.com/raishubham1",
      "contributions": [
        "doc"
      ]
    },
    {
      "login": "ngupta23",
      "name": "Nikhil Gupta",
      "avatar_url": "https://avatars0.githubusercontent.com/u/33585645?v=4",
      "profile": "https://github.com/ngupta23",
      "contributions": [
        "code",
        "bug",
        "doc"
      ]
    },
    {
      "login": "aiwalter",
      "name": "Martin Walter",
      "avatar_url": "https://avatars0.githubusercontent.com/u/29627036?v=4",
      "profile": "https://www.linkedin.com/in/martin-walter-1a33b3114/",
      "contributions": [
        "code",
        "bug",
        "projectManagement",
        "fundingFinding",
        "mentoring",
        "ideas",
        "design",
        "review",
        "doc",
        "talk"
      ]
    },
    {
      "login": "afzal442",
      "name": "Afzal Ansari",
      "avatar_url": "https://avatars0.githubusercontent.com/u/11625672?v=4",
      "profile": "https://github.com/afzal442",
      "contributions": [
        "code",
        "doc"
      ]
    },
    {
      "login": "gracewgao",
      "name": "Grace Gao",
      "avatar_url": "https://avatars0.githubusercontent.com/u/38268331?v=4",
      "profile": "https://www.linkedin.com/in/gracewgao/",
      "contributions": [
        "code",
        "bug"
      ]
    },
    {
      "login": "utsavcoding",
      "name": "Utsav Kumar Tiwari",
      "avatar_url": "https://avatars3.githubusercontent.com/u/55446385?v=4",
      "profile": "https://github.com/utsavcoding",
      "contributions": [
        "code",
        "doc"
      ]
    },
    {
      "login": "tch",
      "name": "Tomasz Chodakowski",
      "avatar_url": "https://avatars3.githubusercontent.com/u/184076?v=4",
      "profile": "https://github.com/tch",
      "contributions": [
        "code",
        "doc",
        "bug"
      ]
    },
    {
      "login": "koralturkk",
      "name": "Kutay Koralturk",
      "avatar_url": "https://avatars2.githubusercontent.com/u/18037789?s=460&v=4",
      "profile": "https://github.com/koralturkk",
      "contributions": [
        "code",
        "bug"
      ]
    },
    {
      "login": "vnmabus",
      "name": "Carlos Ramos Carreño",
      "avatar_url": "https://avatars1.githubusercontent.com/u/2364173?v=4",
      "profile": "https://github.com/vnmabus",
      "contributions": [
        "doc"
      ]
    },
    {
      "login": "lpantano",
      "name": "Lorena Pantano",
      "avatar_url": "https://avatars2.githubusercontent.com/u/1621788?v=4",
      "profile": "http://lpantano.github.io/",
      "contributions": [
        "ideas"
      ]
    },
    {
      "login": "KirstieJane",
      "name": "Kirstie Whitaker",
      "avatar_url": "https://avatars1.githubusercontent.com/u/3626306?v=4",
      "profile": "https://whitakerlab.github.io/",
      "contributions": [
        "ideas",
        "fundingFinding"
      ]
    },
    {
      "login": "juanitorduz",
      "name": "Juan Orduz",
      "avatar_url": "https://avatars1.githubusercontent.com/u/22996444?v=4",
      "profile": "https://juanitorduz.github.io/",
      "contributions": [
        "tutorial",
        "doc"
      ]
    },
    {
      "login": "Prtm2110",
      "name": "Pratham Hole",
      "avatar_url": "https://avatars.githubusercontent.com/u/139000226?s=400&u=a2ef29514ad2780d1263ba9d724898132c8d18fb&v=4",
      "profile": "https://github.com/Prtm2110",
      "contributions": [
        "maintenance"
      ]
    },
    {
      "login": "dhirschfeld",
      "name": "Dave Hirschfeld",
      "avatar_url": "https://avatars1.githubusercontent.com/u/881019?v=4",
      "profile": "https://dhirschfeld.github.io/",
      "contributions": [
        "infra"
      ]
    },
    {
      "login": "xuyxu",
      "name": "Yi-Xuan Xu",
      "avatar_url": "https://avatars2.githubusercontent.com/u/22359569?v=4",
      "profile": "https://github.com/xuyxu",
      "contributions": [
        "code",
        "test",
        "maintenance",
        "doc"
      ]
    },
    {
      "login": "vincent-nich12",
      "name": "vincent-nich12",
      "avatar_url": "https://avatars3.githubusercontent.com/u/36476633?v=4",
      "profile": "https://github.com/vincent-nich12",
      "contributions": [
        "code"
      ]
    },
    {
      "login": "hamzahiqb",
      "name": "hamzahiqb",
      "avatar_url": "https://avatars3.githubusercontent.com/u/10302415?v=4",
      "profile": "https://github.com/hamzahiqb",
      "contributions": [
        "infra"
      ]
    },
    {
      "login": "Hephaest",
      "name": "Miao Cai",
      "avatar_url": "https://avatars2.githubusercontent.com/u/37981444?v=4",
      "profile": "https://github.com/Hephaest",
      "contributions": [
        "bug",
        "code"
      ]
    },
    {
      "login": "RNKuhns",
      "name": "Ryan Kuhns",
      "avatar_url": "https://avatars0.githubusercontent.com/u/26907244?v=4",
      "profile": "https://github.com/rnkuhns",
      "contributions": [
        "code",
        "doc",
        "tutorial",
        "example",
        "ideas",
        "review",
        "test"
      ]
    },
    {
      "login": "pabworks",
      "name": "pabworks",
      "avatar_url": "https://avatars.githubusercontent.com/u/32725127?v=4",
      "profile": "https://github.com/pabworks",
      "contributions": [
        "code",
        "test"
      ]
    },
    {
      "login": "ayan-biswas0412",
      "name": "AYAN BISWAS",
      "avatar_url": "https://avatars.githubusercontent.com/u/52851184?v=4",
      "profile": "https://github.com/ayan-biswas0412",
      "contributions": [
        "code"
      ]
    },
    {
      "login": "Lovkush-A",
      "name": "Lovkush",
      "avatar_url": "https://avatars.githubusercontent.com/u/25344832?v=4",
      "profile": "https://github.com/Lovkush-A",
      "contributions": [
        "code",
        "test",
        "ideas",
        "mentoring",
        "projectManagement"
      ]
    },
    {
      "login": "luiszugasti",
      "name": "Luis Zugasti",
      "avatar_url": "https://avatars.githubusercontent.com/u/11198457?s=460&u=0645b72683e491824aca16db9702f1d3eb990389&v=4",
      "profile": "https://github.com/luiszugasti",
      "contributions": [
        "doc"
      ]
    },
    {
      "login": "kanand77",
      "name": "Kavin Anand",
      "avatar_url": "https://avatars.githubusercontent.com/kanand77",
      "profile": "https://github.com/kanand77",
      "contributions": [
        "doc"
      ]
    },
    {
      "login": "dsherry",
      "name": "Dylan Sherry",
      "avatar_url": "https://avatars.githubusercontent.com/dsherry",
      "profile": "https://github.com/dsherry",
      "contributions": [
        "infra"
      ]
    },
    {
      "login": "kachayev",
      "name": "Oleksii Kachaiev",
      "avatar_url": "https://avatars.githubusercontent.com/u/485647?v=4",
      "profile": "https://github.com/kachayev",
      "contributions": [
        "code",
        "test"
      ]
    },
    {
      "login": "Ifeanyi30",
      "name": "Ifeanyi30",
      "avatar_url": "https://avatars.githubusercontent.com/u/49926145?v=4",
      "profile": "https://github.com/Ifeanyi30",
      "contributions": [
        "code"
      ]
    },
    {
      "login": "jschemm",
      "name": "jschemm",
      "avatar_url": "https://avatars.githubusercontent.com/u/81151346?v=4",
      "profile": "https://github.com/jschemm",
      "contributions": [
        "code"
      ]
    },
    {
      "login": "aaronreidsmith",
      "name": "Aaron Smith",
      "avatar_url": "https://avatars.githubusercontent.com/u/21350310?v=4",
      "profile": "https://github.com/aaronreidsmith",
      "contributions": [
        "code"
      ]
    },
    {
      "login": "ltsaprounis",
      "name": "Leonidas Tsaprounis",
      "avatar_url": "https://avatars.githubusercontent.com/u/64217214?v=4",
      "profile": "https://github.com/ltsaprounis",
      "contributions": [
        "code",
        "bug",
        "mentoring",
        "review"
      ]
    },
    {
      "login": "chernika158",
      "name": "Galina Chernikova",
      "avatar_url": "https://avatars.githubusercontent.com/u/43787741?s=400&v=4",
      "profile": "https://github.com/chernika158",
      "contributions": [
        "code"
      ]
    },
    {
      "login": "GuzalBulatova",
      "name": "Guzal Bulatova",
      "avatar_url": "https://avatars.githubusercontent.com/GuzalBulatova",
      "profile": "https://github.com/GuzalBulatova",
      "contributions": [
        "bug",
        "code",
        "eventOrganizing",
        "mentoring",
        "projectManagement",
        "review",
        "test"
      ]
    },
    {
      "login": "satya-pattnaik",
      "name": "Satya Prakash Pattnaik",
      "avatar_url": "https://avatars.githubusercontent.com/u/22102468?v=4",
      "profile": "https://www.linkedin.com/in/satya-pattnaik-77a430144/",
      "contributions": [
        "doc"
      ]
    },
    {
      "login": "yashlamba",
      "name": "Yash Lamba",
      "avatar_url": "https://avatars.githubusercontent.com/u/44164398?v=4",
      "profile": "https://github.com/yashlamba",
      "contributions": [
        "code"
      ]
    },
    {
      "login": "ckastner",
      "name": "Christian Kastner",
      "avatar_url": "https://avatars.githubusercontent.com/u/15859947?v=4",
      "profile": "https://github.com/ckastner",
      "contributions": [
        "code",
        "bug"
      ]
    },
    {
      "login": "tombh",
      "name": "Thomas Buckley-Houston",
      "avatar_url": "https://avatars.githubusercontent.com/u/160835?s=80&v=4",
      "profile": "https://github.com/tombh",
      "contributions": [
        "bug"
      ]
    },
    {
      "login": "julramos",
      "name": "Juliana",
      "avatar_url": "https://avatars.githubusercontent.com/u/19613567?v=4",
      "profile": "https://www.linkedin.com/in/julianarn/",
      "contributions": [
        "code"
      ]
    },
    {
      "login": "SveaMeyer13",
      "name": "Svea Marie Meyer",
      "avatar_url": "https://avatars.githubusercontent.com/u/46671894?v=4",
      "profile": "https://github.com/SveaMeyer13",
      "contributions": [
        "doc",
        "code"
      ]
    },
    {
      "login": "Flix6x",
      "name": "Felix Claessen",
      "avatar_url": "https://avatars.githubusercontent.com/u/30658763?v=4",
      "profile": "https://github.com/flix6x",
      "contributions": [
        "code",
        "doc",
        "test",
        "bug"
      ]
    },
    {
      "login": "thayeylolu",
      "name": "Taiwo Owoseni",
      "avatar_url": "https://avatars.githubusercontent.com/u/13348874?v=4",
      "profile": "https://thayeylolu.github.io/portfolio/",
      "contributions": [
        "code"
      ]
    },
    {
      "login": "jambo6",
      "name": "James Morrill",
      "avatar_url": "https://https://avatars.githubusercontent.com/jambo6",
      "profile": "https://github.com/jambo6",
      "contributions": [
        "code"
      ]
    },
    {
      "login": "Dbhasin1",
      "name": "Drishti Bhasin ",
      "avatar_url": "https://avatars.githubusercontent.com/u/56479884?v=4",
      "profile": "https://github.com/Dbhasin1",
      "contributions": [
        "code"
      ]
    },
    {
      "login": "Yard1",
      "name": "Antoni Baum",
      "avatar_url": "https://avatars.githubusercontent.com/u/10364161?v=4",
      "profile": "https://www.linkedin.com/in/yard1/",
      "contributions": [
        "code"
      ]
    },
    {
      "login": "ltoniazzi",
      "name": "Lorenzo Toniazzi",
      "avatar_url": "https://avatars.githubusercontent.com/u/61414566",
      "profile": "https://github.com/ltoniazzi",
      "contributions": [
        "code"
      ]
    },
    {
      "login": "freddyaboulton",
      "name": "Freddy A Boulton",
      "avatar_url": "https://avatars.githubusercontent.com/u/41651716?v=4",
      "profile": "https://github.com/freddyaboulton",
      "contributions": [
        "infra",
        "test"
      ]
    },
    {
      "login": "Riyabelle25",
      "name": "Riya Elizabeth John",
      "avatar_url": "https://avatars.githubusercontent.com/u/55790848?v=4",
      "profile": "https://github.com/Riyabelle25",
      "contributions": [
        "code",
        "test",
        "doc"
      ]
    },
    {
      "login": "chrisholder",
      "name": "chrisholder",
      "avatar_url": "https://avatars.githubusercontent.com/u/4674372?v=4",
      "profile": "https://github.com/chrisholder",
      "contributions": [
        "code",
        "test",
        "doc",
        "design",
        "example"
      ]
    },
    {
      "login": "moradabaz",
      "name": "Morad :)",
      "avatar_url": "https://avatars.githubusercontent.com/u/29915156?v=4",
      "profile": "https://moradabaz.github.io/",
      "contributions": [
        "code",
        "test",
        "doc"
      ]
    },
    {
      "login": "bilal-196",
      "name": "Ahmed Bilal",
      "avatar_url": "https://avatars.githubusercontent.com/u/74570044?v=4",
      "profile": "https://github.com/bilal-196",
      "contributions": [
        "doc"
      ]
    },
    {
      "login": "victordremov",
      "name": "Viktor Dremov",
      "avatar_url": "https://avatars.githubusercontent.com/u/32140716",
      "profile": "https://github.com/victordremov",
      "contributions": [
        "code"
      ]
    },
    {
      "login": "corvusrabus",
      "name": "Corvin Paul",
      "avatar_url": "https://lh3.googleusercontent.com/zMvwkuxyIsRN1I0-HLojbcbbHaERXa-b9eztZ23z_C2m7cXdMiU4z36ekS5-cgBmikPhZA=w1280",
      "profile": "https://sites.google.com/view/corvinpaul/",
      "contributions": [
        "doc"
      ]
    },
    {
      "login": "xloem",
      "name": "patiently pending world peace",
      "profile": "https://github.com/xloem",
      "contributions": [
        "code"
      ]
    },
    {
      "login": "AreloTanoh",
      "name": "Arelo Tanoh",
      "avatar_url": "https://avatars.githubusercontent.com/AreloTanoh",
      "profile": "https://github.com/AreloTanoh",
      "contributions": [
        "doc"
      ]
    },
    {
      "login": "pul95",
      "name": "Pulkit Verma",
      "avatar_url": "https://avatars.githubusercontent.com/pul95",
      "profile": "https://github.com/pul95",
      "contributions": [
        "doc"
      ]
    },
    {
      "login": "IlyasMoutawwakil",
      "name": "Ilyas Moutawwakil",
      "avatar_url": "https://avatars.githubusercontent.com/IlyasMoutawwakil",
      "profile": "https://github.com/IlyasMoutawwakil",
      "contributions": [
        "code",
        "doc"
      ]
    },
    {
      "login": "mathco-wf",
      "name": "TheMathcompay Widget Factory Team",
      "avatar_url": "https://avatars.githubusercontent.com/mathco-wf",
      "profile": "https://github.com/mathco-wf",
      "contributions": [
        "doc"
      ]
    },
    {
      "login": "BINAYKUMAR943",
      "name": "Binay Kumar",
      "avatar_url": "https://avatars.githubusercontent.com/u/38756834?v=4",
      "profile": "https://github.com/BINAYKUMAR943",
      "contributions": [
        "code",
        "doc",
        "test"
      ]
    },
    {
      "login": "ronnie-llamado",
      "name": "Ronnie Llamado",
      "avatar_url": "https://avatars.githubusercontent.com/ronnie-llamado",
      "profile": "https://github.com/ronnie-llamado",
      "contributions": [
        "doc"
      ]
    },
    {
      "login": "bobbys-dev",
      "name": "bobbys",
      "avatar_url": "https://avatars.githubusercontent.com/bobbys-dev",
      "profile": "https://github.com/bobbys-dev",
      "contributions": [
        "code"
      ]
    },
    {
      "login": "yairbeer",
      "name": "Yair Beer",
      "avatar_url": "https://avatars.githubusercontent.com/yairbeer",
      "profile": "https://github.com/yairbeer",
      "contributions": [
        "code"
      ]
    },
    {
      "login": "boukepostma",
      "name": "Bouke Postma",
      "avatar_url": "https://avatars.githubusercontent.com/boukepostma",
      "profile": "https://github.com/boukepostma",
      "contributions": [
        "code",
        "bug",
        "ideas"
      ]
    },
    {
      "login": "Aparna-Sakshi",
      "name": "Aparna Sakshi",
      "avatar_url": "https://avatars.githubusercontent.com/u/44149689?v=4",
      "profile": "https://aparna-sakshi.github.io/",
      "contributions": [
        "code"
      ]
    },
    {
      "login": "eyalshafran",
      "name": "Eyal Shafran",
      "avatar_url": "https://avatars.githubusercontent.com/u/16999574?v=4",
      "profile": "https://github.com/eyalshafran",
      "contributions": [
        "code"
      ]
    },
    {
      "login": "tensorflow-as-tf",
      "name": "tensorflow-as-tf",
      "avatar_url": "https://avatars.githubusercontent.com/u/51345718?v=4",
      "profile": "https://github.com/tensorflow-as-tf",
      "contributions": [
        "code"
      ]
    },
    {
      "login": "justinshenk",
      "name": "Justin Shenk",
      "avatar_url": "https://avatars.githubusercontent.com/u/10270308?v=4",
      "profile": "https://www.justinshenk.com/",
      "contributions": [
        "doc"
      ]
    },
    {
      "login": "kejsitake",
      "name": "Kejsi Take",
      "avatar_url": "https://avatars.githubusercontent.com/u/23707808?v=4",
      "profile": "https://kejsitake.com/",
      "contributions": [
        "code"
      ]
    },
    {
      "login": "myprogrammerpersonality",
      "name": "Ali Yazdizadeh",
      "avatar_url": "https://avatars.githubusercontent.com/u/49058167?v=4",
      "profile": "https://github.com/myprogrammerpersonality",
      "contributions": [
        "doc"
      ]
    },
    {
      "login": "RavenRudi",
      "name": "RavenRudi",
      "avatar_url": "https://avatars.githubusercontent.com/u/46402968?v=4",
      "profile": "https://github.com/RavenRudi",
      "contributions": [
        "code"
      ]
    },
    {
      "login": "danbartl",
      "name": "danbartl",
      "avatar_url": "https://avatars.githubusercontent.com/u/19947407?v=4",
      "profile": "https://github.com/danbartl",
      "contributions": [
        "bug",
        "code",
        "review",
        "talk",
        "test",
        "tutorial",
        "video"
      ]
    },
    {
      "login": "xiaobenbenecho",
      "name": "xiaobenbenecho",
      "avatar_url": "https://avatars.githubusercontent.com/u/17461849?v=4",
      "profile": "https://github.com/xiaobenbenecho",
      "contributions": [
        "code"
      ]
    },
    {
      "login": "OliverMatthews",
      "name": "Oliver Matthews",
      "avatar_url": "https://avatars.githubusercontent.com/u/31141490?v=4",
      "profile": "https://github.com/olivermatthews",
      "contributions": [
        "code"
      ]
    },
    {
      "login": "Carlosbogo",
      "name": "Carlos Borrajo",
      "avatar_url": "https://avatars.githubusercontent.com/u/84228424?v=4",
      "profile": "https://github.com/Carlosbogo",
      "contributions": [
        "code",
        "doc"
      ]
    },
    {
      "login": "fstinner",
      "name": "Florian Stinner",
      "avatar_url": "https://avatars.githubusercontent.com/u/11679462?v=4",
      "profile": "https://github.com/fstinner",
      "contributions": [
        "code",
        "test"
      ]
    },
    {
      "login": "ChangWeiTan",
      "name": "Chang Wei Tan",
      "avatar_url": "https://avatars.githubusercontent.com/u/570744?v=4",
      "profile": "https://github.com/ChangWeiTan",
      "contributions": [
        "code"
      ]
    },
    {
      "login": "lmmentel",
      "name": "Lukasz Mentel",
      "avatar_url": "https://avatars.githubusercontent.com/u/8989838?v=4",
      "profile": "https://github.com/lmmentel",
      "contributions": [
        "code",
        "doc",
        "infra",
        "test",
        "bug",
        "maintenance",
        "mentoring"
      ]
    },
    {
      "login": "AngelPone",
      "name": "Bohan Zhang",
      "avatar_url": "https://avatars.githubusercontent.com/u/32930283?v=4",
      "profile": "https://angelpone.github.io/",
      "contributions": [
        "code"
      ]
    },
    {
      "login": "rakshitha123",
      "name": "Rakshitha Godahewa",
      "avatar_url": "https://avatars.githubusercontent.com/u/7654679?v=4",
      "profile": "https://github.com/rakshitha123",
      "contributions": [
        "code",
        "doc"
      ]
    },
    {
      "login": "marcio55afr",
      "name": "Márcio A. Freitas Jr",
      "avatar_url": "https://avatars.githubusercontent.com/u/42646282?v=4",
      "profile": "https://github.com/marcio55afr",
      "contributions": [
        "doc"
      ]
    },
    {
      "login": "MrPr3ntice",
      "name": "Philipp Kortmann",
      "avatar_url": "https://avatars.githubusercontent.com/u/20466981?v=4",
      "profile": "https://www.imes.uni-hannover.de/de/institut/team/m-sc-karl-philipp-kortmann/",
      "contributions": [
        "code",
        "doc"
      ]
    },
    {
      "login": "ishannangia001",
      "name": "Ishan Nangia",
      "avatar_url": "https://avatars.githubusercontent.com/u/29480389?v=4",
      "profile": "https://github.com/ishannangia001",
      "contributions": [
        "ideas"
      ]
    },
    {
      "login": "khrapovs",
      "name": "Stanislav Khrapov",
      "avatar_url": "https://avatars.githubusercontent.com/u/3774663?v=4",
      "profile": "https://github.com/khrapovs",
      "contributions": [
        "code"
      ]
    },
    {
      "login": "Saransh-cpp",
      "name": "Saransh Chopra",
      "avatar_url": "https://avatars.githubusercontent.com/u/74055102?v=4",
      "profile": "https://github.com/Saransh-cpp",
      "contributions": [
        "doc",
        "infra"
      ]
    },
    {
      "login": "RishiKumarRay",
      "name": "Rishi Kumar Ray",
      "avatar_url": "https://avatars.githubusercontent.com/u/87641376?v=4",
      "profile": "https://github.com/RishiKumarRay",
      "contributions": [
        "infra"
      ]
    },
    {
      "login": "cdahlin",
      "name": "Christopher Dahlin",
      "avatar_url": "https://avatars.githubusercontent.com/u/1567780?v=4",
      "profile": "https://github.com/cdahlin",
      "contributions": [
        "code"
      ]
    },
    {
      "login": "iljamaurer",
      "name": "Ilja Maurer",
      "avatar_url": "https://avatars.githubusercontent.com/u/45882103?v=4",
      "profile": "https://github.com/iljamaurer",
      "contributions": [
        "code"
      ]
    },
    {
      "login": "AzulGarza",
      "name": "Azul Garza",
      "avatar_url": "https://avatars.githubusercontent.com/u/10517170?v=4",
      "profile": "https://github.com/AzulGarza",
      "contributions": [
        "code",
        "example"
      ]
    },
    {
      "login": "TNTran92",
      "name": "TNTran92",
      "avatar_url": "https://avatars.githubusercontent.com/u/55965636?v=4",
      "profile": "https://github.com/TNTran92",
      "contributions": [
        "code"
      ]
    },
    {
      "login": "niekvanderlaan",
      "name": "Niek van der Laan",
      "avatar_url": "https://avatars.githubusercontent.com/u/9962825?v=4",
      "profile": "https://github.com/niekvanderlaan",
      "contributions": [
        "code"
      ]
    },
    {
      "login": "bethrice44",
      "name": "bethrice44",
      "avatar_url": "https://avatars.githubusercontent.com/u/11226988?v=4",
      "profile": "https://github.com/bethrice44",
      "contributions": [
        "bug",
        "code",
        "review",
        "test"
      ]
    },
    {
      "login": "keepersas",
      "name": "Aleksandr Grekov",
      "avatar_url": "https://avatars.githubusercontent.com/u/44262176?v=4",
      "profile": "https://github.com/keepersas",
      "contributions": [
        "doc"
      ]
    },
    {
      "login": "ZiyaoWei",
      "name": "Ziyao Wei",
      "avatar_url": "https://avatars.githubusercontent.com/u/940823?v=4",
      "profile": "https://github.com/ZiyaoWei",
      "contributions": [
        "code"
      ]
    },
    {
      "login": "dougollerenshaw",
      "name": "Doug Ollerenshaw",
      "avatar_url": "https://avatars.githubusercontent.com/u/19944442?v=4",
      "profile": "https://github.com/dougollerenshaw",
      "contributions": [
        "doc"
      ]
    },
    {
      "login": "AurumnPegasus",
      "name": "Shivansh Subramanian",
      "avatar_url": "https://avatars.githubusercontent.com/u/54315149?v=4",
      "profile": "https://github.com/AurumnPegasus",
      "contributions": [
        "doc",
        "code"
      ]
    },
    {
      "login": "NoaBenAmi",
      "name": "Noa Ben Ami",
      "avatar_url": "https://avatars.githubusercontent.com/u/37590002?v=4",
      "profile": "https://github.com/NoaBenAmi",
      "contributions": [
        "code",
        "test",
        "doc"
      ]
    },
    {
      "login": "lielleravid",
      "name": "Lielle Ravid",
      "avatar_url": "https://avatars.githubusercontent.com/u/37774194?v=4",
      "profile": "https://github.com/lielleravid",
      "contributions": [
        "code",
        "doc"
      ]
    },
    {
      "login": "ciaran-g",
      "name": "Ciaran Gilbert",
      "avatar_url": "https://avatars.githubusercontent.com/u/41995662?v=4",
      "profile": "https://github.com/ciaran-g",
      "contributions": [
        "bug",
        "code",
        "doc",
        "test",
        "ideas"
      ]
    },
    {
      "login": "mariamjabara",
      "name": "Mariam Jabara",
      "profile": "https://github.com/mariamjabara",
      "contributions": [
        "code"
      ]
    },
    {
      "login": "lbventura",
      "name": "Luis Ventura",
      "avatar_url": "https://avatars.githubusercontent.com/u/68004282?s=96&v=4",
      "profile": "https://github.com/lbventura",
      "contributions": [
        "code"
      ]
    },
    {
      "login": "Ris-Bali",
      "name": "Rishabh Bali",
      "avatar_url": "https://avatars.githubusercontent.com/u/81592570?v=4",
      "profile": "https://github.com/Ris-Bali",
      "contributions": [
        "code"
      ]
    },
    {
      "login": "shchur",
      "name": "Oleksandr Shchur",
      "avatar_url": "https://avatars.githubusercontent.com/u/6944857?v=4",
      "profile": "https://github.com/shchur",
      "contributions": [
        "bug",
        "code"
      ]
    },
    {
      "login": "jelc53",
      "name": "Julian Cooper",
      "profile": "https://github.com/jelc53",
      "contributions": [
        "code",
        "ideas"
      ]
    },
    {
      "login": "benheid",
      "name": "Benedikt Heidrich",
      "profile": "https://github.com/benheid",
      "contributions": [
        "bug",
        "code",
        "design",
        "doc",
        "example",
        "ideas",
        "mentoring",
        "question",
        "review",
        "talk",
        "tutorial"
      ]
    },
    {
      "login": "AnH0ang",
      "name": "An Hoang",
      "profile": "https://github.com/AnH0ang",
      "contributions": [
        "bug",
        "code"
      ]
    },
    {
      "login": "haskarb",
      "name": "Bhaskar Dhariyal",
      "avatar_url": "https://avatars.githubusercontent.com/u/20501023?v=4",
      "profile": "https://haskarb.github.io/",
      "contributions": [
        "code",
        "test"
      ]
    },
    {
      "login": "kcc-lion",
      "name": "Kai Lion",
      "profile": "https://github.com/kcc-lion",
      "contributions": [
        "code",
        "test",
        "doc"
      ]
    },
    {
      "login": "bugslayer-332",
      "name": "Arepalli Yashwanth Reddy",
      "profile": "https://github.com/bugslayer-332",
      "contributions": [
        "code",
        "bug",
        "doc"
      ]
    },
    {
      "login": "shagn",
      "name": "Sebastian Hagn",
      "avatar_url": "https://avatars.githubusercontent.com/u/16029092?v=4",
      "profile": "https://github.com/shagn",
      "contributions": [
        "doc"
      ]
    },
    {
      "login": "jasmineliaw",
      "name": "Jasmine Liaw",
      "profile": "https://github.com/jasmineliaw",
      "contributions": [
        "code"
      ]
    },
    {
      "login": "topher-lo",
      "name": "Christopher Lo",
      "profile": "https://github.com/topher-lo",
      "contributions": [
        "code",
        "ideas"
      ]
    },
    {
      "login": "arampuria19",
      "name": "Akshat Rampuria",
      "profile": "https://github.com/arampuria19",
      "contributions": [
        "doc"
      ]
    },
    {
      "login": "chillerobscuro",
      "name": "Logan Duffy",
      "avatar_url": "https://avatars.githubusercontent.com/u/5232872?v=4",
      "profile": "https://github.com/chillerobscuro",
      "contributions": [
        "code",
        "doc",
        "test",
        "bug",
        "ideas"
      ]
    },
    {
      "login": "michaelfeil",
      "name": "Michael Feil",
      "avatar_url": "https://avatars.githubusercontent.com/u/63565275?v=4",
      "profile": "michaelfeil.eu",
      "contributions": [
        "code",
        "test",
        "ideas"
      ]
    },
    {
      "login": "KishManani",
      "name": "Kishan Manani",
      "avatar_url": "https://avatars.githubusercontent.com/u/30973056?v=4",
      "profile": "https://github.com/kishmanani",
      "contributions": [
        "code",
        "doc",
        "test",
        "bug",
        "ideas"
      ]
    },
    {
      "login": "jorenham",
      "name": "Joren Hammudoglu",
      "profile": "https://github.com/jorenham",
      "contributions": [
        "infra"
      ]
    },
    {
      "login": "wolph",
      "name": "Rick van Hattem",
      "profile": "https://github.com/wolph",
      "contributions": [
        "infra"
      ]
    },
    {
      "login": "templierw",
      "name": "William Templier",
      "avatar_url": "https://github.com/templierw.png",
      "profile": "https://www.linkedin.com/in/templierw/",
      "contributions": [
        "doc"
      ]
    },
    {
      "login": "badrmarani",
      "name": "Badr-Eddine Marani",
      "avatar_url": "https://avatars.githubusercontent.com/badrmarani",
      "profile": "https://github.com/badrmarani",
      "contributions": [
        "code"
      ]
    },
    {
      "login": "adoherty21",
      "name": "adoherty21",
      "avatar_url": "https://avatars.githubusercontent.com/u/52799751?s=400&v=4",
      "profile": "https://github.com/adoherty21",
      "contributions": [
        "bug"
      ]
    },
    {
      "login": "jnrusson1",
      "name": "Jack Russon",
      "avatar_url": "https://avatars.githubusercontent.com/u/51986332?v=4",
      "profile": "https://github.com/jnrusson1",
      "contributions": [
        "code"
      ]
    },
    {
      "login": "solen0id",
      "name": "Max Patzelt",
      "avatar_url": "https://avatars.githubusercontent.com/u/20767606?v=4",
      "profile": "https://github.com/solen0id",
      "contributions": [
        "code"
      ]
    },
    {
      "login": "benjaminbluhm",
      "name": "Benjamin Bluhm",
      "profile": "https://github.com/benjaminbluhm",
      "contributions": [
        "code",
        "doc",
        "example"
      ]
    },
    {
      "login": "VyomkeshVyas",
      "name": "Vyomkesh Vyas",
      "profile": "https://github.com/VyomkeshVyas",
      "contributions": [
        "code",
        "doc",
        "example",
        "test"
      ]
    },
    {
      "login": "xxl4tomxu98",
      "name": "Tom Xu",
      "avatar_url": "https://avatars.githubusercontent.com/u/62292177?s=40&v=4",
      "profile": "https://github.com/xxl4tomxu98",
      "contributions": [
        "code",
        "doc"
      ]
    },
    {
      "login": "nshahpazov",
      "name": "Nikola Shahpazov",
      "avatar_url": "https://avatars.githubusercontent.com/nshahpazov",
      "profile": "https://www.linkedin.com/in/nshahpazov/",
      "contributions": [
        "doc"
      ]
    },
    {
      "login": "dainelli98",
      "name": "Daniel Martín Martínez",
      "avatar_url": "https://avatars.githubusercontent.com/dainelli98",
      "profile": "https://www.linkedin.com/in/daniel-martin-martinez",
      "contributions": [
        "doc",
        "bug"
      ]
    },
    {
      "login": "nilesh05apr",
      "name": "Nilesh Kumar",
      "avatar_url": "https://avatars.githubusercontent.com/u/65773314?v=4",
      "profile": "https://github.com/nilesh05apr",
      "contributions": [
        "code"
      ]
    },
    {
      "login": "JonathanBechtel",
      "name": "JonathanBechtel",
      "avatar_url": "https://avatars.githubusercontent.com/u/481696?v=4",
      "profile": "https://github.com/JonathanBechtel",
      "contributions": [
        "code",
        "ideas",
        "projectManagement",
        "talk",
        "test"
      ]
    },
    {
      "login": "arnavrneo",
      "name": "Arnav",
      "avatar_url": "https://avatars.githubusercontent.com/u/48650781?v=4",
      "profile": "https://github.com/arnavrneo",
      "contributions": [
        "code"
      ]
    },
    {
      "login": "erjieyong",
      "name": "Er Jie Yong",
      "avatar_url": "https://avatars.githubusercontent.com/u/109052378?v=4",
      "profile": "https://www.linkedin.com/in/erjieyong",
      "contributions": [
        "bug",
        "code"
      ]
    },
    {
      "login": "mateuja",
      "name": "Jaume Mateu",
      "avatar_url": "https://avatars.githubusercontent.com/mateuja",
      "profile": "https://github.com/mateuja",
      "contributions": [
        "code"
      ]
    },
    {
      "login": "aaronrmm",
      "name": "Aaron Margolese-Malin",
      "avatar_url": "https://avatars.githubusercontent.com/u/1742879?v=4",
      "profile": "https://github.com/aaronrmm",
      "contributions": [
        "bug"
      ]
    },
    {
      "login": "klam-data",
      "name": "Kevin Lam",
      "avatar_url": "https://avatars.githubusercontent.com/u/114420932?s=400&v=4",
      "profile": "https://www.linkedin.com/in/kevinlam2",
      "contributions": [
        "code",
        "example",
        "test"
      ]
    },
    {
      "login": "mgorlin",
      "name": "Margaret Gorlin",
      "avatar_url": "",
      "profile": "https://www.linkedin.com/in/margaret-gorlin/",
      "contributions": [
        "code",
        "example",
        "test"
      ]
    },
    {
      "login": "pyyim",
      "name": "Paul Yim",
      "avatar_url": "https://avatars.githubusercontent.com/pyyim",
      "profile": "https://www.linkedin.com/in/paulyim97/",
      "contributions": [
        "code",
        "example",
        "test"
      ]
    },
    {
      "login": "snnbotchway",
      "name": "Solomon Botchway",
      "avatar_url": "https://avatars.githubusercontent.com/u/62394255?v=4",
      "profile": "https://www.linkedin.com/in/solomon-botchway-a1383821b/",
      "contributions": [
        "maintenance"
      ]
    },
    {
      "login": "hoesler",
      "name": "Christoph Hösler",
      "avatar_url": "https://avatars.githubusercontent.com/u/1052770?v=4",
      "profile": "https://www.linkedin.com/in/hoesler/",
      "contributions": [
        "code"
      ]
    },
    {
      "login": "pranavvp16",
      "name": "Pranav Prajapati",
      "avatar_url": "https://avatars.githubusercontent.com/u/94780581?v=4",
      "profile": "https://www.linkedin.com/in/pranav-prajapati-a5b413226/",
      "contributions": [
        "code",
        "test",
        "bug"
      ]
    },
    {
      "login": "romanlutz",
      "name": "Roman Lutz",
      "avatar_url": "https://avatars.githubusercontent.com/u/10245648?v=4",
      "profile": "https://www.linkedin.com/in/romanlutz/",
      "contributions": [
        "doc"
      ]
    },
    {
      "login": "DBCerigo",
      "name": "Daniel Burkhardt Cerigo",
      "avatar_url": "https://avatars.githubusercontent.com/u/8318425?v=4",
      "profile": "https://github.com/DBCerigo",
      "contributions": [
        "code"
      ]
    },
    {
      "login": "alex-hh",
      "name": "Alex Hawkins-Hooker",
      "avatar_url": "https://avatars.githubusercontent.com/u/5719745?v=4",
      "profile": "https://github.com/alex-hh",
      "contributions": [
        "code"
      ]
    },
    {
      "login": "ali-tny",
      "name": "Ali Teeney",
      "avatar_url": "https://avatars.githubusercontent.com/u/26010073?v=4",
      "profile": "https://github.com/ali-tny",
      "contributions": [
        "code"
      ]
    },
    {
      "login": "ShivamPathak99",
      "name": "Shivam Pathak",
      "avatar_url": "https://avatars.githubusercontent.com/u/98941325?s=400&v=4",
      "profile": "https://github.com/ShivamPathak99",
      "contributions": [
        "doc"
      ]
    },
    {
      "login": "SamiAlavi",
      "name": "Sami Alavi",
      "avatar_url": "https://avatars.githubusercontent.com/u/32700289?v=4",
      "profile": "https://github.com/SamiAlavi",
      "contributions": [
        "code",
        "maintenance"
      ]
    },
    {
      "login": "yarnabrina",
      "name": "Anirban Ray",
      "avatar_url": "https://avatars.githubusercontent.com/u/39331844?v=4",
      "profile": "https://github.com/yarnabrina/",
      "contributions": [
        "bug",
        "code",
        "doc",
        "ideas",
        "maintenance",
        "mentoring",
        "question",
        "review",
        "test"
      ]
    },
    {
      "login": "dashapetr",
      "name": "Darya Petrashka",
      "avatar_url": "https://avatars.githubusercontent.com/u/54349415?v=4",
      "profile": "https://github.com/dashapetr",
      "contributions": [
        "doc"
      ]
    },
    {
      "login": "luca-miniati",
      "name": "Luca Miniati",
      "avatar_url": "https://avatars.githubusercontent.com/u/87467600?v=4",
      "profile": "https://github.com/luca-miniati",
      "contributions": [
        "code",
        "doc"
      ]
    },
    {
      "login": "marrov",
      "name": "Marc Rovira",
      "avatar_url": "https://avatars.githubusercontent.com/u/54272586?v=4",
      "profile": "https://github.com/marrov",
      "contributions": [
        "design",
        "doc",
        "ideas",
        "mentoring",
        "projectManagement",
        "talk"
      ]
    },
    {
      "login": "Taise228",
      "name": "Taisei Yamamoto",
      "avatar_url": "https://avatars.githubusercontent.com/u/95762401?s=400&v=4",
      "profile": "https://github.com/Taise228",
      "contributions": [
        "code"
      ]
    },
    {
      "login": "CTFallon",
      "name": "Colin Fallon",
      "avatar_url": "https://avatars.githubusercontent.com/u/19725980?v=4",
      "profile": "https://github.com/CTFallon",
      "contributions": [
        "doc"
      ]
    },
    {
      "login": "mgazian000",
      "name": "Michael Gaziani",
      "avatar_url": "https://avatars.githubusercontent.com/mgazian000",
      "profile": "https://github.com/mgazian000",
      "contributions": [
        "doc"
      ]
    },
    {
      "login": "alan191006",
      "name": "Alan Huynh",
      "avatar_url": "https://avatars.githubusercontent.com/alan191006",
      "profile": "https://github.com/alan191006",
      "contributions": [
        "code"
      ]
    },
    {
      "login": "felipeangelimvieira",
      "name": "Felipe Angelim",
      "avatar_url": "https://avatars.githubusercontent.com/felipeangelimvieira",
      "profile": "https://github.com/felipeangelimvieira",
      "contributions": [
        "code",
        "bug"
      ]
    },
    {
      "login": "janpipek",
      "name": "Jan Pipek",
      "avatar_url": "https://avatars.githubusercontent.com/janpipek",
      "profile": "https://github.com/janpipek",
      "contributions": [
        "code"
      ]
    },
    {
      "login": "Gigi1111",
      "name": "Chung-Fan Tsai",
      "avatar_url": "https://avatars.githubusercontent.com/Gigi1111",
      "profile": "https://github.com/Gigi1111",
      "contributions": [
        "test"
      ]
    },
    {
      "login": "eyjo",
      "name": "Eyjólfur Sigurðsson",
      "avatar_url": "https://avatars.githubusercontent.com/eyjo",
      "profile": "https://github.com/eyjo",
      "contributions": [
        "code",
        "doc"
      ]
    },
    {
      "login": "julia-kraus",
      "name": "Julia Kraus",
      "avatar_url": "https://avatars.githubusercontent.com/julia-kraus",
      "profile": "https://github.com/julia-kraus",
      "contributions": [
        "doc",
        "code",
        "test"
      ]
    },
    {
      "login": "davidgilbertson",
      "name": "David Gilbertson",
      "avatar_url": "https://avatars.githubusercontent.com/u/4443482?v=4",
      "profile": "https://github.com/davidgilbertson",
      "contributions": [
        "code",
        "bug"
      ]
    },
    {
      "login": "MBristle",
      "name": "Mirko Bristle",
      "avatar_url": "https://avatars.githubusercontent.com/MBristle",
      "profile": "https://github.com/MBristle",
      "contributions": [
        "bug",
        "code",
        "doc",
        "test"
      ]
    },
    {
      "login": "MCRE-BE",
      "name": "Mathias Creemers",
      "avatar_url": "https://avatars.githubusercontent.com/u/99316631",
      "profile": "https://github.com/MCRE-BE",
      "contributions": [
        "bug",
        "code"
      ]
    },
    {
      "login": "Ram0nB",
      "name": "Ramon Bussing",
      "avatar_url": "https://avatars.githubusercontent.com/u/45173421",
      "profile": "https://github.com/Ram0nB",
      "contributions": [
        "doc",
        "code",
        "bug",
        "test"
      ]
    },
    {
      "login": "hazrulakmal",
      "name": "Hazrul Akmal",
      "avatar_url": "https://avatars.githubusercontent.com/u/24774385?v=4",
      "profile": "https://github.com/hazrulakmal",
      "contributions": [
        "code",
        "doc",
        "bug",
        "test"
      ]
    },
    {
      "login": "hliebert",
      "name": "Helge Liebert",
      "avatar_url": "https://avatars.githubusercontent.com/u/20834265",
      "profile": "https://github.com/hliebert",
      "contributions": [
        "bug",
        "code",
        "doc",
        "test"
      ]
    },
    {
      "login": "alexfilothodoros",
      "name": "Alexandros Filothodoros",
      "avatar_url": "https://avatars.githubusercontent.com/u/6419847?v=4",
      "profile": "https://github.com/alexfilothodoros",
      "contributions": [
        "doc",
        "maintenance"
      ]
    },
    {
      "login": "ali-parizad",
      "name": "Ali Parizad",
      "avatar_url": "https://avatars.githubusercontent.com/u/13907016?v=4",
      "profile": "https://github.com/ali-parizad",
      "contributions": [
        "code"
      ]
    },
    {
      "login": "BensHamza",
      "name": "Hamza Benslimane",
      "avatar_url": "https://avatars.githubusercontent.com/u/96446862?v=4",
      "profile": "https://github.com/BensHamza",
      "contributions": [
        "bug",
        "code"
      ]
    },
    {
      "login": "sz85512678",
      "name": "Zhen Shao",
      "avatar_url": "https://avatars.githubusercontent.com/sz85512678",
      "profile": "https://github.com/sz85512678",
      "contributions": [
        "code"
      ]
    },
    {
      "login": "Vasudeva-bit",
      "name": "Vasudeva Kilaru",
      "avatar_url": "https://avatars.githubusercontent.com/u/70791259?v=4",
      "profile": "https://github.com/Vasudeva-bit",
      "contributions": [
        "code",
        "doc"
      ]
    },
    {
      "login": "geronimos",
      "name": "Geronimo Bergk",
      "avatar_url": "https://avatars.githubusercontent.com/u/29955288?s=96&v=4",
      "profile": "https://github.com/geronimos",
      "contributions": [
        "bug",
        "code"
      ]
    },
    {
      "login": "julnow",
      "name": "Julian Nowak",
      "avatar_url": "https://avatars.githubusercontent.com/u/21206185?v=4",
      "profile": "https://github.com/julnow",
      "contributions": [
        "bug",
        "code"
      ]
    },
    {
      "login": "pirnerjonas",
      "name": "Jonas Pirner",
      "avatar_url": "https://avatars.githubusercontent.com/u/48887249?v=4",
      "profile": "https://github.com/pirnerjonas",
      "contributions": [
        "doc"
      ]
    },
    {
      "login": "adamkells",
      "name": "Adam Kells",
      "avatar_url": "https://avatars.githubusercontent.com/u/19709277?v=4",
      "profile": "https://github.com/adamkells",
      "contributions": [
        "test"
      ]
    },
    {
      "login": "YHallouard",
      "name": "Yann Hallouard",
      "avatar_url": "https://avatars.githubusercontent.com/YHallouard",
      "profile": "https://www.linkedin.com/in/yann-hallouard/",
      "contributions": [
        "code",
        "test"
      ]
    },
    {
      "login": "xansh",
      "name": "Ansh Kumar",
      "avatar_url": "https://avatars.githubusercontent.com/u/65403652?s=400&u=a45b5dcca057cfaef737d5fab99850aca6da1607&v=4",
      "profile": "https://github.com/xansh",
      "contributions": [
        "doc"
      ]
    },
    {
      "login": "tpvasconcelos",
      "name": "Tomas P. de Vasconcelos",
      "avatar_url": "https://avatars.githubusercontent.com/u/17701527?v=4",
      "profile": "https://github.com/tpvasconcelos",
      "contributions": [
        "bug",
        "code"
      ]
    },
    {
      "login": "rahulporuri",
      "name": "Poruri Sai Rahul",
      "avatar_url": "https://avatars.githubusercontent.com/u/1926457?v=4",
      "profile": "https://github.com/rahulporuri",
      "contributions": [
        "doc"
      ]
    },
    {
      "login": "fspinna",
      "name": "Francesco Spinnato",
      "avatar_url": "https://avatars.githubusercontent.com/u/35352023?v=4",
      "profile": "https://github.com/fspinna",
      "contributions": [
        "code"
      ]
    },
    {
      "login": "sbuse",
      "name": "Simon B.",
      "avatar_url": "https://avatars.githubusercontent.com/u/24408707?v=4",
      "profile": "https://github.com/sbuse",
      "contributions": [
        "code"
      ]
    },
    {
      "login": "sd2k",
      "name": "Ben Sully",
      "avatar_url": "https://avatars.githubusercontent.com/u/5464991?&v=4",
      "profile": "https://github.com/sd2k",
      "contributions": [
        "bug",
        "code"
      ]
    },
    {
      "login": "wayneadams",
      "name": "Wayne Adams",
      "avatar_url": "https://avatars.githubusercontent.com/u/15034841?s=400&u=d717e9945910bcc844c5e64cd56d570c6cc4e8e6&v=4",
      "profile": "https://github.com/wayneadams",
      "contributions": [
        "doc"
      ]
    },
    {
      "login": "sanjayk0508",
      "name": "Sanjay Kumar",
      "avatar_url": "https://avatars.githubusercontent.com/u/102804548?v=4",
      "profile": "https://github.com/sanjayk0508",
      "contributions": [
        "test"
      ]
    },
    {
      "login": "sssilvar",
      "name": "Santiago Smith Silva",
      "avatar_url": "https://avatars.githubusercontent.com/u/16252054?v=4",
      "profile": "https://github.com/sssilvar",
      "contributions": [
        "code"
      ]
    },
    {
      "login": "DManowitz",
      "name": "David Manowitz",
      "avatar_url": "https://avatars.githubusercontent.com/u/66927103?v=4",
      "profile": "https://github.com/DManowitz",
      "contributions": [
        "bug",
        "maintenance"
      ]
    },
    {
      "login": "ninedigits",
      "name": "Max Frohlich",
      "avatar_url": "https://avatars.githubusercontent.com/u/16393653?v=4",
      "profile": "https://www.linkedin.com/in/maxfrohlich/",
      "contributions": [
        "code",
        "ideas",
        "maintenance"
      ]
    },
    {
      "login": "steenrotsman",
      "name": "Stijn J. Rotman",
      "avatar_url": "https://avatars.githubusercontent.com/u/78110080?s=400&v=4",
      "profile": "https://github.com/steenrotsman",
      "contributions": [
        "code",
        "doc"
      ]
    },
    {
      "login": "tvdboom",
      "name": "Mavs",
      "avatar_url": "https://avatars.githubusercontent.com/u/32366550?v=4",
      "profile": "https://github.com/tvdboom",
      "contributions": [
        "code"
      ]
    },
    {
      "login": "Cyril-Meyer",
      "name": "Cyril Meyer",
      "avatar_url": "https://avatars.githubusercontent.com/u/69190238?v=4",
      "profile": "https://cyrilmeyer.eu/",
      "contributions": [
        "bug",
        "code",
        "test"
      ]
    },
    {
      "login": "Abhay-Lejith",
      "name": "Abhay Lejith",
      "avatar_url": "https://avatars.githubusercontent.com/u/120819228?s=96&v=4",
      "profile": "https://github.com/Abhay-Lejith",
      "contributions": [
        "bug",
        "code"
      ]
    },
    {
      "login": "ShreeshaM07",
      "name": "Shreesha M",
      "avatar_url": "https://avatars.githubusercontent.com/u/120820143?s=400&v=4",
      "profile": "https://github.com/ShreeshaM07",
      "contributions": [
        "bug",
        "code",
        "test"
      ]
    },
    {
      "login": "geetu040",
      "name": "Armaghan",
      "avatar_url": "https://avatars.githubusercontent.com/u/90601662?s=96&v=4",
      "profile": "https://github.com/geetu040",
      "contributions": [
        "code",
        "doc",
        "maintenance"
      ]
    },
    {
      "login": "SaiRevanth25",
      "name": "Sai Revanth Gowravajhala",
      "avatar_url": "https://avatars.githubusercontent.com/SaiRevanth25",
      "profile": "https://github.com/SaiRevanth25",
      "contributions": [
        "code",
        "bug"
      ]
    },
    {
      "login": "XinyuWuu",
      "name": "Xinyu Wu",
      "avatar_url": "https://avatars.githubusercontent.com/u/57612792?v=4",
      "profile": "https://github.com/XinyuWuu",
      "contributions": [
        "bug",
        "code",
        "test"
      ]
    },
    {
      "login": "meraldoantonio",
      "name": "Meraldo Antonio",
      "avatar_url": "https://avatars.githubusercontent.com/u/37468543?v=4",
      "profile": "https://github.com/meraldoantonio",
      "contributions": [
        "bug",
        "code",
        "doc",
        "test"
      ]
    },
    {
      "login": "memeo-pro",
      "name": "Yash Edake",
      "avatar_url": "https://avatars.githubusercontent.com/memeo-pro",
      "profile": "https://github.com/MEMEO-PRO",
      "contributions": [
        "maintenance",
        "bug"
      ]
    },
    {
      "login": "deysanjeeb",
      "name": "Sanjeeb Dey",
      "avatar_url": "https://avatars.githubusercontent.com/u/39940629?v=4",
      "profile": "https://github.com/deysanjeeb",
      "contributions": [
        "maintenance"
      ]
    },
    {
      "login": "YashKhare20",
      "name": "Yash Khare",
      "avatar_url": "https://avatars.githubusercontent.com/u/92680366?s=400",
      "profile": "https://github.com/YashKhare20",
      "contributions": [
        "code",
        "doc"
      ]
    },
    {
      "login": "ianspektor",
      "name": "Ian Spektor",
      "avatar_url": "https://avatars.githubusercontent.com/u/49082859?v=4",
      "profile": "https://github.com/ianspektor",
      "contributions": [
        "code",
        "doc"
      ]
    },
    {
      "login": "javiber",
      "name": "Javier Berneche",
      "avatar_url": "https://avatars.githubusercontent.com/u/3588715?v=4",
      "profile": "https://github.com/javiber",
      "contributions": [
        "code",
        "doc"
      ]
    },
    {
      "login": "fnhirwa",
      "name": "Felix Hirwa Nshuti",
      "avatar_url": "https://avatars.githubusercontent.com/u/67042527?s=64&v=4",
      "profile": "https://github.com/fnhirwa",
      "contributions": [
        "code",
        "maintenance"
      ]
    },
    {
      "login": "SamruddhiNavale",
      "name": "Samruddhi Navale",
      "avatar_url": "https://avatars.githubusercontent.com/u/86359115?v=4",
      "profile": "https://github.com/SamruddhiNavale",
      "contributions": [
        "doc"
      ]
    },
    {
      "login": "vandit98",
      "name": "Vandit Tyagi",
      "avatar_url": "https://avatars.githubusercontent.com/u/91458535?v=4",
      "profile": "https://github.com/vandit98",
      "contributions": [
        "doc"
      ]
    },
    {
      "login": "ArthrowAbstract",
      "name": "Devanshu Sinha",
      "avatar_url": "https://avatars.githubusercontent.com/u/38614120?v=4",
      "profile": "https://github.com/ArthrowAbstract",
      "contributions": [
        "code"
      ]
    },
    {
      "login": "MMTrooper",
      "name": "Michael Mwimali",
      "avatar_url": "https://avatars.githubusercontent.com/u/89777534?v=4",
      "profile": "https://github.com/MMTrooper",
      "contributions": [
        "code"
      ]
    },
    {
      "login": "manuel-munoz-aguirre",
      "name": "Manuel Muñoz Aguirre",
      "avatar_url": "https://avatars.githubusercontent.com/u/5576458?v=4",
      "profile": "https://github.com/manuel-munoz-aguirre",
      "contributions": [
        "doc"
      ]
    },
    {
      "login": "morestart",
      "name": "ctl",
      "avatar_url": "https://avatars.githubusercontent.com/u/35556811",
      "profile": "https://github.com/morestart",
      "contributions": [
        "bug"
      ]
    },
    {
      "login": "anteemony",
      "name": "Anthony Okonneh",
      "avatar_url": "https://avatars.githubusercontent.com/u/90141191?v=4",
      "profile": "https://github.com/Anteemony",
      "contributions": [
        "doc"
      ]
    },
    {
      "login": "ssabarwal",
      "name": "Shlok Sabarwal",
      "avatar_url": "https://gravatar.com/avatar/cbdbaac712ae282d730cd3028e862d45?s=400&d=robohash&r=x",
      "prifle": "https://www.github.com/shlok191/",
      "contributions": [
        "code"
      ]
    },
    {
      "login": "mobley-trent",
      "name": "Eddy Oyieko",
      "avatar_url": "https://avatars.githubusercontent.com/u/67474838?v=4",
      "profile": "https://github.com/mobley-trent",
      "contributions": [
        "code",
        "doc"
      ]
    },
    {
      "login": "toandaominh1997",
      "name": "Henry Dao",
      "avatar_url": "https://avatars.githubusercontent.com/u/18400648?v=4",
      "profile": "https://github.com/toandaominh1997",
      "contributions": [
        "bug",
        "code",
        "test"
      ]
    },
    {
      "login": "slavik57",
      "name": "Slava Shpitalny",
      "avatar_url": "https://avatars.githubusercontent.com/u/6184997?v=4",
      "profile": "https://github.com/slavik57",
      "contributions": [
        "maintenance"
      ]
    },
    {
      "login": "cedricdonie",
      "name": "Cedric Donié",
      "avatar_url": "https://avatars.githubusercontent.com/u/6626593?v=4",
      "profile": "https://github.com/cedricdonie",
      "contributions": [
        "bug",
        "code"
      ]
    },
    {
      "login": "helloplayer1",
      "name": "Julian Haderlein",
      "avatar_url": "https://avatars.githubusercontent.com/u/32032467?v=4",
      "profile": "https://github.com/helloplayer1",
      "contributions": [
        "doc"
      ]
    },
    {
      "login": "ishanpai",
      "name": "Ishan Paidhungat",
      "avatar_url": "https://avatars.githubusercontent.com/u/73134788?v=4",
      "profile": "https://github.com/ishanpai",
      "contributions": [
        "code",
        "doc"
      ]
    },
    {
      "login": "gareth-brown-86",
      "name": "Gareth Brown",
      "avatar_url": "https://avatars.githubusercontent.com/u/89069265?s=400&u=f6dc19c786a1762fcb7cdbb04f7f30bee9bd0240&v=4",
      "profile": "https://github.com/gareth-brown-86",
      "contributions": [
        "code",
        "bug"
      ]
    },
    {
      "login": "duydl",
      "name": "Duy Do Le",
      "avatar_url": "https://avatars.githubusercontent.com/u/56506156?v=4",
      "profile": "https://github.com/duydl",
      "contributions": [
        "code",
        "doc",
        "maintenance"
      ]
    },
    {
      "login": "ksharma6",
      "name": "Kishen Sharma",
      "avatar_url": "https://avatars.githubusercontent.com/u/142558351?v=4",
      "profile": "https://github.com/ksharma6",
      "contributions": [
        "bug",
        "code"
      ]
    },
    {
      "login": "benshaw2",
      "name": "Ben Shaw",
      "avatar_url": "https://avatars.githubusercontent.com/u/54603799?v=4",
      "profile": "https://github.com/benshaw2",
      "contributions": [
        "bug",
        "code",
        "doc"
      ]
    },
    {
      "login": "doberbauer",
      "name": "Daniel Oberbauer",
      "avatar_url": "https://avatars.githubusercontent.com/u/81889558?v=4",
      "profile": "https://github.com/doberbauer",
      "contributions": [
        "bug",
        "code"
      ]
    },
    {
      "login": "AlexeyOm",
      "name": "Alexey Omelchenko",
      "avatar_url": "https://avatars.githubusercontent.com/u/11708514?v=4",
      "profile": "https://github.com/AlexeyOm",
      "contributions": [
        "doc"
      ]
    },
    {
      "login": "fr1ll",
      "name": "Will Sanger",
      "avatar_url": "https://avatars.githubusercontent.com/u/29168593?v=4",
      "profile": "https://github.com/fr1ll",
      "contributions": [
        "code",
        "doc"
      ]
    },
    {
      "login": "alexander-lakocy",
      "name": "Alex Lakocy",
      "avatar_url": "https://avatars.githubusercontent.com/alexander-lakocy",
      "profile": "https://github.com/alexander-lakocy",
      "contributions": [
        "doc"
      ]
    },
    {
      "login": "mk406",
      "name": "Miguel Krause",
      "avatar_url": "https://avatars.githubusercontent.com/u/78024411?v=4",
      "profile": "https://github.com/mk406",
      "contributions": [
        "code"
      ]
    },
    {
      "login": "bastisar",
      "name": "Sebastian Hien",
      "avatar_url": "https://avatars.githubusercontent.com/u/142449680?v=4",
      "profile": "https://github.com/bastisar",
      "contributions": [
        "code",
        "bug",
        "test"
      ]
    },
    {
      "login": "mateuszkasprowicz",
      "name": "Mateusz Kasprowicz",
      "avatar_url": "https://avatars.githubusercontent.com/mateuszkasprowicz",
      "profile": "https://github.com/mateuszkasprowicz",
      "contributions": [
        "code",
        "test"
      ]
    },
    {
      "login": "DinoBektesevic",
      "name": "Dino Bektesevic",
      "avatar_url": "https://avatars.githubusercontent.com/u/29500910?v=4?s=100",
      "profile": "https://github.com/DinoBektesevic",
      "contributions": [
        "code",
        "maintenance"
      ]
    },
    {
      "login": "wirrywoo",
      "name": "Wilson Cheung",
      "avatar_url": "https://avatars.githubusercontent.com/u/148647848?v=4?s=100",
      "profile": "https://github.com/wirrywoo",
      "contributions": [
        "code",
        "doc"
      ]
    },
    {
      "login": "janasberger",
      "name": "Jana Schmidberger",
      "avatar_url": "https://avatars.githubusercontent.com/u/111234477?v=4",
      "profile": "https://github.com/janasberger",
      "contributions": [
        "business",
        "ideas",
        "projectManagement"
      ]
    },
    {
      "login": "kirilral",
      "name": "Kiril Ralinovski",
      "avatar_url": "https://avatars.githubusercontent.com/u/34281484?v=4",
      "profile": "https://github.com/kirilral",
      "contributions": [
        "ideas",
        "mentoring",
        "projectManagement",
        "talk"
      ]
    },
    {
      "login": "onyekaugochukwu",
      "name": "Ugochukwu Onyeka",
      "avatar_url": "https://avatars.githubusercontent.com/u/92909501?v=4",
      "profile": "https://github.com/onyekaugochukwu",
      "contributions": [
        "business",
        "doc",
        "ideas",
        "mentoring",
        "projectManagement"
      ]
    },
    {
      "login": "wpdonders",
      "name": "Wouter Donders",
      "avatar_url": "https://avatars.githubusercontent.com/u/1868824?v=4?s=100",
      "profile": "https://github.com/wpdonders",
      "contributions": [
        "code",
        "test"
      ]
    },
    {
      "login": "madhuri723",
      "name": "Madhuri",
      "avatar_url": "https://avatars.githubusercontent.com/u/108001973?v=4&size=64",
      "profile": "https://www.linkedin.com/in/madhuri-agarwal-166080209/",
      "contributions": [
        "doc"
      ]
    },
    {
      "login": "Saptarshi-Bandopadhyay",
      "name": "Saptarshi Bandopadhyay",
      "avatar_url": "https://avatars.githubusercontent.com/u/88289395?v=4",
      "profile": "https://github.com/Saptarshi-Bandopadhyay",
      "contributions": [
        "doc"
      ]
    },
    {
      "login": "Dehelaan",
      "name": "Nihal Chaudhary",
      "avatar_url": "https://avatars.githubusercontent.com/u/120308161?s=400&v=4",
      "profile": "https://github.com/Dehelaan",
      "contributions": [
        "doc"
      ]
    },
    {
      "login": "vedantag17",
      "name": "Vedant Agrawal",
      "avatar_url": "https://avatars.githubusercontent.com/u/118207011?v=4",
      "profile": "https://github.com/vedantag17",
      "contributions": [
        "doc"
      ]
    },
    {
      "login": "jan-mue",
      "name": "Jan Müller",
      "avatar_url": "https://avatars.githubusercontent.com/u/6440416?v=4",
      "profile": "https://github.com/jan-mue",
      "contributions": [
        "doc"
      ]
    },
    {
      "login": "markussagen",
      "name": "Markus Sagen",
      "avatar_url": "https://avatars.githubusercontent.com/u/20767068?v=4",
      "profile": "https://github.com/markussagen",
      "contributions": [
        "code",
        "example"
      ]
    },
    {
      "login": "Z-Fran",
      "name": "Jindong Zhang",
      "avatar_url": "https://avatars.githubusercontent.com/u/49083766?v=4",
      "profile": "https://github.com/Z-Fran",
      "contributions": [
        "code"
      ]
    },
    {
      "login": "RigvedManoj",
      "name": "Rigved Manoj",
      "avatar_url": "https://avatars.githubusercontent.com/u/28307990?v=4",
      "profile": "https://github.com/RigvedManoj",
      "contributions": [
        "code"
      ]
    },
    {
      "login": "phoeenniixx",
      "name": "Aryan Saini",
      "avatar_url": "https://avatars.githubusercontent.com/u/116151399?v=4",
      "profile": "https://github.com/phoeenniixx",
      "contributions": [
        "code"
      ]
    },
    {
      "login": "Garve",
      "name": "Robert Kübler",
      "avatar_url": "https://avatars.githubusercontent.com/u/932327?v=4",
      "profile": "https://linkedin.com/in/robert-kuebler",
      "contributions": [
        "bug",
        "code"
      ]
    },
    {
      "login": "RobotPsychologist",
      "name": "Christopher Risi",
      "avatar_url": "https://avatars.githubusercontent.com/u/110344005?&v=4",
      "profile": "https://github.com/RobotPsychologist",
      "contributions": [
        "bug",
        "example",
        "tutorial"
      ]
    },
    {
      "login": "VectorNd",
      "name": "Rishabh Kamboj",
      "avatar_url": "https://avatars.githubusercontent.com/u/111004091?v=4",
      "profile": "https://github.com/VectorNd",
      "contributions": [
        "code"
      ]
    },
    {
      "login": "jusssch",
      "name": "Julius Schmid",
      "avatar_url": "https://avatars.githubusercontent.com/jusssch",
      "profile": "https://github.com/jusssch",
      "contributions": [
        "code"
      ]
    },
    {
      "login": "jgyfutub",
      "name": "Vedant Pandey",
      "avatar_url": "https://avatars.githubusercontent.com/u/97391064?s=400&v=4",
      "profile": "https://github.com/jgyfutub",
      "contributions": [
        "code"
      ]
    },
    {
      "login": "manolotis",
      "name": "Manuel Muñoz Sánchez",
      "avatar_url": "https://avatars.githubusercontent.com/manolotis",
      "profile": "https://github.com/manolotis",
      "contributions": [
        "doc"
      ]
    },
    {
      "login": "vagechirkov",
      "name": "Valerii Chirkov",
      "avatar_url": "https://avatars.githubusercontent.com/vagechirkov",
      "profile": "https://github.com/vagechirkov",
      "contributions": [
        "code",
        "doc"
      ]
    },
    {
      "login": "tajir0",
      "name": "Jinrong Tang",
      "avatar_url": "https://avatars.githubusercontent.com/u/36022362",
      "profile": "https://github.com/tajir0",
      "contributions": [
        "code",
        "test"
      ]
    },
    {
      "login": "mjste",
      "name": "Michał Stefanik",
      "avatar_url": "https://avatars.githubusercontent.com/mjste",
      "profile": "https://github.com/mjste",
      "contributions": [
        "doc"
      ]
    },
    {
      "login": "Sohaib-Ahmed21",
      "name": "Sohaib Ahmed",
      "avatar_url": "https://avatars.githubusercontent.com/Sohaib-Ahmed21",
      "profile": "https://github.com/Sohaib-Ahmed21",
      "contributions": [
        "code"
      ]
    },
    {
      "login": "alyssadsouza",
      "name": "Alyssa D'Souza",
      "avatar_url": "https://avatars.githubusercontent.com/alyssadsouza",
      "profile": "https://github.com/alyssadsouza",
      "contributions": [
        "code"
      ]
    },
    {
      "login": "ShivamJ07",
      "name": "Shivam Singal",
      "avatar_url": "https://avatars.githubusercontent.com/ShivamJ07",
      "profile": "https://github.com/ShivamJ07",
      "contributions": [
        "bug",
        "code"
      ]
    },
    {
<<<<<<< HEAD
      "login": "y-mx",
      "name": "Yimeng Xie",
      "avatar_url": "https://avatars.githubusercontent.com/y-mx",
      "profile": "https://github.com/y-mx",
      "contributions": [
=======
      "login": "skinan",
      "name": "Muhammad Sakib Khan Inan",
      "avatar_url": "https://avatars.githubusercontent.com/skinan",
      "profile": "https://github.com/skinan",
      "contributions": [
        "doc"
      ]
    },
    {
      "login": "gavinkatz001",
      "name": "Gavin Katz",
      "avatar_url": "https://avatars.githubusercontent.com/u/124807974?v=4",
      "profile": "https://github.com/gavinkatz001",
      "contributions": [
        "doc",
>>>>>>> c2045186
        "code"
      ]
    }
  ]
}<|MERGE_RESOLUTION|>--- conflicted
+++ resolved
@@ -3250,13 +3250,15 @@
       ]
     },
     {
-<<<<<<< HEAD
       "login": "y-mx",
       "name": "Yimeng Xie",
       "avatar_url": "https://avatars.githubusercontent.com/y-mx",
       "profile": "https://github.com/y-mx",
       "contributions": [
-=======
+        "code"
+      ]
+    },
+    {
       "login": "skinan",
       "name": "Muhammad Sakib Khan Inan",
       "avatar_url": "https://avatars.githubusercontent.com/skinan",
@@ -3272,7 +3274,6 @@
       "profile": "https://github.com/gavinkatz001",
       "contributions": [
         "doc",
->>>>>>> c2045186
         "code"
       ]
     }
