{
  "projectName": "sktime",
  "projectOwner": "sktime",
  "repoType": "github",
  "repoHost": "https://github.com",
  "commitConvention": "none",
  "files": [
    "CONTRIBUTORS.md"
  ],
  "imageSize": 100,
  "contributorsPerLine": 9,
  "contributorsSortAlphabetically": true,
  "badgeTemplate": "[![All Contributors](https://img.shields.io/badge/all_contributors-<%= contributors.length %>-orange.svg)](#contributors)",
  "skipCi": true,
  "contributors": [
    {
      "login": "fkiraly",
      "name": "Franz Kiraly",
      "avatar_url": "https://avatars1.githubusercontent.com/u/7985502?v=4",
      "profile": "https://github.com/fkiraly",
      "contributions": [
        "blog",
        "bug",
        "business",
        "code",
        "doc",
        "design",
        "eventOrganizing",
        "example",
        "financial",
        "fundingFinding",
        "ideas",
        "maintenance",
        "mentoring",
        "projectManagement",
        "question",
        "review",
        "talk",
        "test",
        "tutorial",
        "video"
      ]
    },
    {
      "login": "sajaysurya",
      "name": "Sajaysurya Ganesh",
      "avatar_url": "https://avatars2.githubusercontent.com/u/25329624?v=4",
      "profile": "https://sajay.online",
      "contributions": [
        "code",
        "doc",
        "design",
        "example",
        "ideas",
        "test",
        "tutorial"
      ]
    },
    {
      "login": "Tomiiwa",
      "name": "Ireoluwatomiwa",
      "avatar_url": "https://avatars.githubusercontent.com/u/61966277?v=4",
      "profile": "https://www.linkedin.com/in/ireoluwatomiwa-sanusi/",
      "contributions": [
        "doc"
      ]
    },
    {
      "login": "TonyBagnall",
      "name": "Tony Bagnall",
      "avatar_url": "https://avatars1.githubusercontent.com/u/9594042?v=4",
      "profile": "http://www.timeseriesclassification.com",
      "contributions": [
        "code",
        "business",
        "doc",
        "design",
        "eventOrganizing",
        "fundingFinding",
        "ideas",
        "projectManagement",
        "question",
        "review",
        "talk",
        "data"
      ]
    },
    {
      "login": "jasonlines",
      "name": "Jason Lines",
      "avatar_url": "https://avatars1.githubusercontent.com/u/38794632?v=4",
      "profile": "http://www.timeseriesclassification.com",
      "contributions": [
        "code",
        "business",
        "doc",
        "design",
        "eventOrganizing",
        "fundingFinding",
        "ideas",
        "projectManagement",
        "question",
        "review",
        "talk",
        "example"
      ]
    },
    {
      "login": "mloning",
      "name": "Markus Löning",
      "avatar_url": "https://avatars3.githubusercontent.com/u/21020482?v=4",
      "profile": "https://github.com/mloning",
      "contributions": [
        "code",
        "test",
        "maintenance",
        "platform",
        "review",
        "infra",
        "example",
        "bug",
        "tutorial",
        "business",
        "doc",
        "design",
        "eventOrganizing",
        "fundingFinding",
        "ideas",
        "projectManagement",
        "question",
        "talk",
        "mentoring",
        "video"
      ]
    },
    {
      "login": "goastler",
      "name": "George Oastler",
      "avatar_url": "https://avatars0.githubusercontent.com/u/7059456?v=4",
      "profile": "https://github.com/goastler",
      "contributions": [
        "code",
        "test",
        "platform",
        "example",
        "doc"
      ]
    },
    {
      "login": "ViktorKaz",
      "name": "ViktorKaz",
      "avatar_url": "https://avatars0.githubusercontent.com/u/33499138?v=4",
      "profile": "https://github.com/ViktorKaz",
      "contributions": [
        "code",
        "doc",
        "design"
      ]
    },
    {
      "login": "MatthewMiddlehurst",
      "name": "Matthew Middlehurst",
      "avatar_url": "https://avatars0.githubusercontent.com/u/25731235?v=4",
      "profile": "http://www.timeseriesclassification.com",
      "contributions": [
        "code",
        "doc",
        "test",
        "tutorial",
        "review",
        "bug"
      ]
    },
    {
      "login": "miraep8",
      "name": "Mirae Parker",
      "avatar_url": "https://avatars.githubusercontent.com/u/10511777?s=400&u=10a774fd4be767fa3b23a82a98bbfe102c17f0f3&v=4",
      "profile": "https://github.com/miraep8",
      "contributions": [
        "code",
        "test"
      ]
    },
    {
      "login": "jesellier",
      "name": "jesellier",
      "avatar_url": "https://avatars0.githubusercontent.com/u/51952076?v=4",
      "profile": "https://github.com/jesellier",
      "contributions": [
        "code"
      ]
    },
    {
      "login": "James-Large",
      "name": "James Large",
      "avatar_url": "https://avatars0.githubusercontent.com/u/44509982?v=4",
      "profile": "http://www.timeseriesclassification.com/",
      "contributions": [
        "code",
        "doc",
        "test",
        "infra",
        "maintenance"
      ]
    },
    {
      "login": "achieveordie",
      "name": "Sagar Mishra",
      "avatar_url": "https://avatars.githubusercontent.com/u/54197164?v=4",
      "profile": "https://github.com/achieveordie",
      "contributions": [
        "bug",
        "code",
        "ideas",
        "projectManagement",
        "test"
      ]
    },
    {
      "login": "simone-pignotti",
      "name": "simone-pignotti",
      "avatar_url": "https://avatars1.githubusercontent.com/u/44410066?v=4",
      "profile": "https://github.com/simone-pignotti",
      "contributions": [
        "code",
        "bug"
      ]
    },
    {
      "login": "ClaudiaSanches",
      "name": "ClaudiaSanches",
      "avatar_url": "https://avatars3.githubusercontent.com/u/28742178?v=4",
      "profile": "https://github.com/ClaudiaSanches",
      "contributions": [
        "code",
        "test"
      ]
    },
    {
      "login": "aa25desh",
      "name": "aa25desh",
      "avatar_url": "https://avatars1.githubusercontent.com/u/29518290?v=4",
      "profile": "https://github.com/aa25desh",
      "contributions": [
        "code",
        "bug"
      ]
    },
    {
      "login": "matteogales",
      "name": "matteogales",
      "avatar_url": "https://avatars0.githubusercontent.com/u/9269326?v=4",
      "profile": "https://github.com/matteogales",
      "contributions": [
        "code",
        "design",
        "ideas"
      ]
    },
    {
      "login": "prockenschaub",
      "name": "Patrick Rockenschaub",
      "avatar_url": "https://avatars0.githubusercontent.com/u/15381732?v=4",
      "profile": "https://github.com/prockenschaub",
      "contributions": [
        "code",
        "design",
        "ideas",
        "test"
      ]
    },
    {
      "login": "dasgupsa",
      "name": "Saurabh Dasgupta",
      "avatar_url": "https://avatars2.githubusercontent.com/u/10398956?v=4",
      "profile": "https://github.com/dasgupsa",
      "contributions": [
        "code"
      ]
    },
    {
      "login": "angus924",
      "name": "Angus Dempster",
      "avatar_url": "https://avatars0.githubusercontent.com/u/55837131?v=4",
      "profile": "https://github.com/angus924",
      "contributions": [
        "code",
        "test",
        "tutorial"
      ]
    },
    {
      "login": "vnicholson1",
      "name": "Vincent Nicholson",
      "profile": "https://github.com/vnicholson1",
      "contributions": [
        "code"
      ]
    },
    {
      "login": "lnthach",
      "name": "Thach Le Nguyen",
      "avatar_url": "https://avatars0.githubusercontent.com/u/7788363?v=4",
      "profile": "https://github.com/lnthach",
      "contributions": [
        "code",
        "test"
      ]
    },
    {
      "login": "Ayushmaanseth",
      "name": "Ayushmaan Seth",
      "avatar_url": "https://avatars1.githubusercontent.com/u/29939762?v=4",
      "profile": "https://www.linkedin.com/in/ayushmaan-seth-4a96364a/",
      "contributions": [
        "code",
        "review",
        "test",
        "doc",
        "eventOrganizing",
        "tutorial"
      ]
    },
    {
      "login": "Riyabelle25",
      "name": "Riya Elizabeth John",
      "avatar_url": "https://avatars.githubusercontent.com/u/55790848?v=4",
      "contributions": [
        "code"
      ]
    },
    {
      "login": "ninfueng",
      "name": "Ninnart Fuengfusin",
      "avatar_url": "https://avatars2.githubusercontent.com/u/28499769?v=4",
      "profile": "https://github.com/ninfueng",
      "contributions": [
        "code"
      ]
    },
    {
      "login": "big-o",
      "name": "big-o",
      "avatar_url": "https://avatars1.githubusercontent.com/u/1134151?v=4",
      "profile": "https://github.com/big-o",
      "contributions": [
        "code",
        "test",
        "design",
        "ideas",
        "review",
        "tutorial",
        "mentoring"
      ]
    },
    {
      "login": "Kludex",
      "name": "Marcelo Trylesinski",
      "avatar_url": "https://avatars3.githubusercontent.com/u/7353520?v=4",
      "profile": "http://marcelotryle.com",
      "contributions": [
        "doc"
      ]
    },
    {
      "login": "oleskiewicz",
      "name": "oleskiewicz",
      "avatar_url": "https://avatars1.githubusercontent.com/u/5682158?v=4",
      "profile": "https://github.com/oleskiewicz",
      "contributions": [
        "code",
        "doc",
        "test"
      ]
    },
    {
      "login": "dguijo",
      "name": "David Guijo Rubio",
      "avatar_url": "https://avatars1.githubusercontent.com/u/47889499?v=4",
      "profile": "http://www.uco.es/grupos/ayrna/index.php/es/publicaciones/articulos?publications_view_all=1&theses_view_all=0&projects_view_all=0&task=show&view=member&id=22",
      "contributions": [
        "code",
        "ideas"
      ]
    },
    {
      "login": "HYang1996",
      "name": "HYang1996",
      "avatar_url": "https://avatars0.githubusercontent.com/u/44179303?v=4",
      "profile": "https://github.com/HYang1996",
      "contributions": [
        "code",
        "test",
        "doc",
        "tutorial"
      ]
    },
    {
      "login": "Mo-Saif",
      "name": "Mohammed Saif Kazamel",
      "avatar_url": "https://avatars0.githubusercontent.com/u/27867617?v=4",
      "profile": "https://mo-saif.github.io/",
      "contributions": [
        "bug"
      ]
    },
    {
      "login": "abandus",
      "name": "abandus",
      "avatar_url": "https://avatars2.githubusercontent.com/u/46486474?v=4",
      "profile": "https://github.com/abandus",
      "contributions": [
        "ideas",
        "code"
      ]
    },
    {
      "login": "Pangoraw",
      "name": "Paul",
      "avatar_url": "https://avatars1.githubusercontent.com/u/9824244?v=4",
      "profile": "https://ber.gp",
      "contributions": [
        "doc"
      ]
    },
    {
      "login": "vedazeren",
      "name": "vedazeren",
      "avatar_url": "https://avatars3.githubusercontent.com/u/63582874?v=4",
      "profile": "https://github.com/vedazeren",
      "contributions": [
        "code",
        "test"
      ]
    },
    {
      "login": "hiqbal2",
      "name": "hiqbal2",
      "avatar_url": "https://avatars3.githubusercontent.com/u/10302415?v=4",
      "profile": "https://github.com/hiqbal2",
      "contributions": [
        "doc"
      ]
    },
    {
      "login": "btrtts",
      "name": "btrtts",
      "avatar_url": "https://avatars3.githubusercontent.com/u/66252156?v=4",
      "profile": "https://github.com/btrtts",
      "contributions": [
        "doc"
      ]
    },
    {
      "login": "marielledado",
      "name": "Marielle",
      "avatar_url": "https://avatars2.githubusercontent.com/u/13499809?v=4",
      "profile": "https://twitter.com/marielli",
      "contributions": [
        "doc",
        "code",
        "ideas"
      ]
    },
    {
      "login": "Cheukting",
      "name": "Cheuk Ting Ho",
      "avatar_url": "https://avatars1.githubusercontent.com/u/28761465?v=4",
      "profile": "http://cheuk.dev",
      "contributions": [
        "code"
      ]
    },
    {
      "login": "sophijka",
      "name": "sophijka",
      "avatar_url": "https://avatars2.githubusercontent.com/u/47450591?v=4",
      "profile": "https://github.com/sophijka",
      "contributions": [
        "doc",
        "maintenance"
      ]
    },
    {
      "login": "Quaterion",
      "name": "Quaterion",
      "avatar_url": "https://avatars2.githubusercontent.com/u/23200273?v=4",
      "profile": "https://github.com/Quaterion",
      "contributions": [
        "bug"
      ]
    },
    {
      "login": "Arnau",
      "name": "Arnau",
      "avatar_url": "https://avatars.githubusercontent.com/u/38285979?s=400&u=8bdd0021cb5bae47ba5bd69c355c694dc3090f5e&v=4",
      "profile": "https://www.linkedin.com/in/arnau-jim%C3%A9nez-castany-b2ba2597/",
      "contributions": [
        "code"
      ]
    },
    {
      "login": "ABostrom",
      "name": "Aaron Bostrom",
      "avatar_url": "https://avatars0.githubusercontent.com/u/9571933?v=4",
      "profile": "https://github.com/ABostrom",
      "contributions": [
        "code",
        "doc",
        "test",
        "mentoring"
      ]
    },
    {
      "login": "BandaSaiTejaReddy",
      "name": "BANDASAITEJAREDDY",
      "avatar_url": "https://avatars0.githubusercontent.com/u/31387911?v=4",
      "profile": "https://github.com/BandaSaiTejaReddy",
      "contributions": [
        "code",
        "doc"
      ]
    },
    {
      "login": "lynnssi",
      "name": "Alexandra Amidon",
      "avatar_url": "https://avatars2.githubusercontent.com/u/17050655?v=4",
      "profile": "https://medium.com/@alexandra.amidon",
      "contributions": [
        "blog",
        "doc",
        "ideas"
      ]
    },
    {
      "login": "chizzi25",
      "name": "chizzi25",
      "avatar_url": "https://avatars3.githubusercontent.com/u/67911243?v=4",
      "profile": "https://github.com/chizzi25",
      "contributions": [
        "blog"
      ]
    },
    {
      "login": "Piyush1729",
      "name": "Piyush Gade",
      "avatar_url": "https://avatars2.githubusercontent.com/u/64950012?v=4",
      "profile": "https://github.com/Piyush1729",
      "contributions": [
        "code",
        "review"
      ]
    },
    {
      "login": "sri1419",
      "name": "sri1419",
      "avatar_url": "https://avatars2.githubusercontent.com/u/65078278?v=4",
      "profile": "https://github.com/sri1419",
      "contributions": [
        "code"
      ]
    },
    {
      "login": "patrickzib",
      "name": "Patrick Schäfer",
      "avatar_url": "https://avatars0.githubusercontent.com/u/7783034?v=4",
      "profile": "http://www2.informatik.hu-berlin.de/~schaefpa/",
      "contributions": [
        "code",
        "tutorial"
      ]
    },
    {
      "login": "ermshaua",
      "name": "Arik Ermshaus",
      "avatar_url": "https://avatars.githubusercontent.com/u/23294512?v=4",
      "profile": "https://github.com/ermshaua/",
      "contributions": [
        "code"
      ]
    },
    {
      "login": "akanz1",
      "name": "Andreas Kanz",
      "avatar_url": "https://avatars3.githubusercontent.com/u/51492342?v=4",
      "profile": "https://github.com/akanz1",
      "contributions": [
        "tutorial"
      ]
    },
    {
      "login": "brettkoonce",
      "name": "brett koonce",
      "avatar_url": "https://avatars2.githubusercontent.com/u/11281814?v=4",
      "profile": "https://github.com/brettkoonce",
      "contributions": [
        "doc"
      ]
    },
    {
      "login": "alwinw",
      "name": "Alwin",
      "avatar_url": "https://avatars3.githubusercontent.com/u/16846521?v=4",
      "profile": "https://github.com/alwinw",
      "contributions": [
        "doc",
        "code",
        "maintenance"
      ]
    },
    {
      "login": "kkoziara",
      "name": "kkoziara",
      "avatar_url": "https://avatars1.githubusercontent.com/u/4346849?v=4",
      "profile": "https://github.com/kkoziara",
      "contributions": [
        "code",
        "bug"
      ]
    },
    {
      "login": "evanmiller29",
      "name": "Evan Miller",
      "avatar_url": "https://avatars2.githubusercontent.com/u/8062590?v=4",
      "profile": "https://github.com/evanmiller29",
      "contributions": [
        "tutorial"
      ]
    },
    {
      "login": "krumeto",
      "name": "Krum Arnaudov",
      "avatar_url": "https://avatars3.githubusercontent.com/u/11272436?v=4",
      "profile": "https://github.com/krumeto",
      "contributions": [
        "bug",
        "code"
      ]
    },
    {
      "login": "martinagvilas",
      "name": "Martina G. Vilas",
      "avatar_url": "https://avatars2.githubusercontent.com/u/37339384?v=4",
      "profile": "https://github.com/martinagvilas",
      "contributions": [
        "review",
        "ideas"
      ]
    },
    {
      "login": "Emiliathewolf",
      "name": "Emilia Rose",
      "avatar_url": "https://avatars2.githubusercontent.com/u/22026218?v=4",
      "profile": "https://github.com/Emiliathewolf",
      "contributions": [
        "code",
        "test"
      ]
    },
    {
      "login": "AidenRushbrooke",
      "name": "AidenRushbrooke",
      "avatar_url": "https://avatars0.githubusercontent.com/u/72034940?v=4",
      "profile": "https://github.com/AidenRushbrooke",
      "contributions": [
        "code",
        "test"
      ]
    },
    {
      "login": "whackteachers",
      "name": "Jason Pong",
      "avatar_url": "https://avatars0.githubusercontent.com/u/33785383?v=4",
      "profile": "https://github.com/whackteachers",
      "contributions": [
        "code",
        "test"
      ]
    },
    {
      "login": "magittan",
      "name": "William Zheng",
      "avatar_url": "https://avatars0.githubusercontent.com/u/14024202?v=4",
      "profile": "https://github.com/magittan",
      "contributions": [
        "code",
        "test"
      ]
    },
    {
      "login": "huayicodes",
      "name": "Huayi Wei",
      "avatar_url": "https://avatars3.githubusercontent.com/u/22870735?v=4",
      "profile": "https://www.linkedin.com/in/huayiwei/",
      "contributions": [
        "tutorial"
      ]
    },
    {
      "login": "Multivin12",
      "name": "Multivin12",
      "avatar_url": "https://avatars3.githubusercontent.com/u/36476633?v=4",
      "profile": "https://github.com/Multivin12",
      "contributions": [
        "code",
        "test"
      ]
    },
    {
      "login": "davidbp",
      "name": "David Buchaca Prats",
      "avatar_url": "https://avatars3.githubusercontent.com/u/4223580?v=4",
      "profile": "https://github.com/davidbp",
      "contributions": [
        "code"
      ]
    },
    {
      "login": "SebasKoel",
      "name": "Sebastiaan Koel",
      "avatar_url": "https://avatars3.githubusercontent.com/u/66252156?v=4",
      "profile": "https://github.com/SebasKoel",
      "contributions": [
        "code",
        "doc"
      ]
    },
    {
      "login": "MarcoGorelli",
      "name": "Marco Gorelli",
      "avatar_url": "https://avatars2.githubusercontent.com/u/33491632?v=4",
      "profile": "https://github.com/MarcoGorelli",
      "contributions": [
        "infra"
      ]
    },
    {
      "login": "DmitriyValetov",
      "name": "Dmitriy Valetov",
      "avatar_url": "https://avatars0.githubusercontent.com/u/27976850?v=4",
      "profile": "https://github.com/DmitriyValetov",
      "contributions": [
        "code",
        "tutorial"
      ]
    },
    {
      "login": "vollmersj",
      "name": "vollmersj",
      "avatar_url": "https://avatars2.githubusercontent.com/u/12613127?v=4",
      "profile": "https://github.com/vollmersj",
      "contributions": [
        "doc"
      ]
    },
    {
      "login": "MichalChromcak",
      "name": "Michal Chromcak",
      "avatar_url": "https://avatars1.githubusercontent.com/u/12393430?v=4",
      "profile": "https://github.com/MichalChromcak",
      "contributions": [
        "code",
        "doc",
        "test",
        "tutorial"
      ]
    },
    {
      "login": "bmurdata",
      "name": "Brian Murphy",
      "avatar_url": "https://avatars2.githubusercontent.com/u/32182553?v=4",
      "profile": "https://bmurphyportfolio.netlify.com/",
      "contributions": [
        "doc"
      ]
    },
    {
      "login": "raishubham1",
      "name": "raishubham1",
      "avatar_url": "https://avatars3.githubusercontent.com/u/29356417?v=4",
      "profile": "https://github.com/raishubham1",
      "contributions": [
        "doc"
      ]
    },
    {
      "login": "ngupta23",
      "name": "Nikhil Gupta",
      "avatar_url": "https://avatars0.githubusercontent.com/u/33585645?v=4",
      "profile": "https://github.com/ngupta23",
      "contributions": [
        "code",
        "bug",
        "doc"
      ]
    },
    {
      "login": "aiwalter",
      "name": "Martin Walter",
      "avatar_url": "https://avatars0.githubusercontent.com/u/29627036?v=4",
      "profile": "https://www.linkedin.com/in/martin-walter-1a33b3114/",
      "contributions": [
        "code",
        "bug",
        "projectManagement",
        "fundingFinding",
        "mentoring",
        "ideas",
        "design",
        "review",
        "doc",
        "talk"
      ]
    },
    {
      "login": "afzal442",
      "name": "Afzal Ansari",
      "avatar_url": "https://avatars0.githubusercontent.com/u/11625672?v=4",
      "profile": "https://github.com/afzal442",
      "contributions": [
        "code",
        "doc"
      ]
    },
    {
      "login": "gracewgao",
      "name": "Grace Gao",
      "avatar_url": "https://avatars0.githubusercontent.com/u/38268331?v=4",
      "profile": "https://www.linkedin.com/in/gracewgao/",
      "contributions": [
        "code",
        "bug"
      ]
    },
    {
      "login": "utsavcoding",
      "name": "Utsav Kumar Tiwari",
      "avatar_url": "https://avatars3.githubusercontent.com/u/55446385?v=4",
      "profile": "https://github.com/utsavcoding",
      "contributions": [
        "code",
        "doc"
      ]
    },
    {
      "login": "tch",
      "name": "Tomasz Chodakowski",
      "avatar_url": "https://avatars3.githubusercontent.com/u/184076?v=4",
      "profile": "https://github.com/tch",
      "contributions": [
        "code",
        "doc",
        "bug"
      ]
    },
    {
      "login": "koralturkk",
      "name": "Kutay Koralturk",
      "avatar_url": "https://avatars2.githubusercontent.com/u/18037789?s=460&v=4",
      "profile": "https://github.com/koralturkk",
      "contributions": [
        "code",
        "bug"
      ]
    },
    {
      "login": "vnmabus",
      "name": "Carlos Ramos Carreño",
      "avatar_url": "https://avatars1.githubusercontent.com/u/2364173?v=4",
      "profile": "https://github.com/vnmabus",
      "contributions": [
        "doc"
      ]
    },
    {
      "login": "lpantano",
      "name": "Lorena Pantano",
      "avatar_url": "https://avatars2.githubusercontent.com/u/1621788?v=4",
      "profile": "http://lpantano.github.io/",
      "contributions": [
        "ideas"
      ]
    },
    {
      "login": "KirstieJane",
      "name": "Kirstie Whitaker",
      "avatar_url": "https://avatars1.githubusercontent.com/u/3626306?v=4",
      "profile": "https://whitakerlab.github.io/",
      "contributions": [
        "ideas",
        "fundingFinding"
      ]
    },
    {
      "login": "juanitorduz",
      "name": "Juan Orduz",
      "avatar_url": "https://avatars1.githubusercontent.com/u/22996444?v=4",
      "profile": "https://juanitorduz.github.io/",
      "contributions": [
        "tutorial",
        "doc"
      ]
    },
    {
      "login": "dhirschfeld",
      "name": "Dave Hirschfeld",
      "avatar_url": "https://avatars1.githubusercontent.com/u/881019?v=4",
      "profile": "https://dhirschfeld.github.io/",
      "contributions": [
        "infra"
      ]
    },
    {
      "login": "xuyxu",
      "name": "Yi-Xuan Xu",
      "avatar_url": "https://avatars2.githubusercontent.com/u/22359569?v=4",
      "profile": "https://github.com/xuyxu",
      "contributions": [
        "code",
        "test",
        "maintenance",
        "doc"
      ]
    },
    {
      "login": "vincent-nich12",
      "name": "vincent-nich12",
      "avatar_url": "https://avatars3.githubusercontent.com/u/36476633?v=4",
      "profile": "https://github.com/vincent-nich12",
      "contributions": [
        "code"
      ]
    },
    {
      "login": "hamzahiqb",
      "name": "hamzahiqb",
      "avatar_url": "https://avatars3.githubusercontent.com/u/10302415?v=4",
      "profile": "https://github.com/hamzahiqb",
      "contributions": [
        "infra"
      ]
    },
    {
      "login": "Hephaest",
      "name": "Miao Cai",
      "avatar_url": "https://avatars2.githubusercontent.com/u/37981444?v=4",
      "profile": "https://github.com/Hephaest",
      "contributions": [
        "bug",
        "code"
      ]
    },
    {
      "login": "RNKuhns",
      "name": "Ryan Kuhns",
      "avatar_url": "https://avatars0.githubusercontent.com/u/26907244?v=4",
      "profile": "https://github.com/rnkuhns",
      "contributions": [
        "code",
        "doc",
        "tutorial",
        "example",
        "ideas",
        "review",
        "test"
      ]
    },
    {
      "login": "pabworks",
      "name": "pabworks",
      "avatar_url": "https://avatars.githubusercontent.com/u/32725127?v=4",
      "profile": "https://github.com/pabworks",
      "contributions": [
        "code",
        "test"
      ]
    },
    {
      "login": "ayan-biswas0412",
      "name": "AYAN BISWAS",
      "avatar_url": "https://avatars.githubusercontent.com/u/52851184?v=4",
      "profile": "https://github.com/ayan-biswas0412",
      "contributions": [
        "code"
      ]
    },
    {
      "login": "Lovkush-A",
      "name": "Lovkush",
      "avatar_url": "https://avatars.githubusercontent.com/u/25344832?v=4",
      "profile": "https://github.com/Lovkush-A",
      "contributions": [
        "code",
        "test",
        "ideas",
        "mentoring",
        "projectManagement"
      ]
    },
    {
      "login": "luiszugasti",
      "name": "Luis Zugasti",
      "avatar_url": "https://avatars.githubusercontent.com/u/11198457?s=460&u=0645b72683e491824aca16db9702f1d3eb990389&v=4",
      "profile": "https://github.com/luiszugasti",
      "contributions": [
        "doc"
      ]
    },
    {
      "login": "kanand77",
      "name": "Kavin Anand",
      "avatar_url": "https://avatars.githubusercontent.com/kanand77",
      "profile": "https://github.com/kanand77",
      "contributions": [
        "doc"
      ]
    },
    {
      "login": "dsherry",
      "name": "Dylan Sherry",
      "avatar_url": "https://avatars.githubusercontent.com/dsherry",
      "profile": "https://github.com/dsherry",
      "contributions": [
        "infra"
      ]
    },
    {
      "login": "kachayev",
      "name": "Oleksii Kachaiev",
      "avatar_url": "https://avatars.githubusercontent.com/u/485647?v=4",
      "profile": "https://github.com/kachayev",
      "contributions": [
        "code",
        "test"
      ]
    },
    {
      "login": "Ifeanyi30",
      "name": "Ifeanyi30",
      "avatar_url": "https://avatars.githubusercontent.com/u/49926145?v=4",
      "profile": "https://github.com/Ifeanyi30",
      "contributions": [
        "code"
      ]
    },
    {
      "login": "jschemm",
      "name": "jschemm",
      "avatar_url": "https://avatars.githubusercontent.com/u/81151346?v=4",
      "profile": "https://github.com/jschemm",
      "contributions": [
        "code"
      ]
    },
    {
      "login": "aaronreidsmith",
      "name": "Aaron Smith",
      "avatar_url": "https://avatars.githubusercontent.com/u/21350310?v=4",
      "profile": "https://github.com/aaronreidsmith",
      "contributions": [
        "code"
      ]
    },
    {
      "login": "ltsaprounis",
      "name": "Leonidas Tsaprounis",
      "avatar_url": "https://avatars.githubusercontent.com/u/64217214?v=4",
      "profile": "https://github.com/ltsaprounis",
      "contributions": [
        "code",
        "bug",
        "mentoring",
        "review"
      ]
    },
    {
      "login": "chernika158",
      "name": "Galina Chernikova",
      "avatar_url": "https://avatars.githubusercontent.com/u/43787741?s=400&v=4",
      "profile": "https://github.com/chernika158",
      "contributions": [
        "code"
      ]
    },
    {
      "login": "GuzalBulatova",
      "name": "Guzal Bulatova",
      "avatar_url": "https://avatars.githubusercontent.com/GuzalBulatova",
      "profile": "https://github.com/GuzalBulatova",
      "contributions": [
        "bug",
        "code",
        "eventOrganizing",
        "mentoring",
        "projectManagement",
        "review",
        "test"
      ]
    },
    {
      "login": "satya-pattnaik",
      "name": "Satya Prakash Pattnaik",
      "avatar_url": "https://avatars.githubusercontent.com/u/22102468?v=4",
      "profile": "https://www.linkedin.com/in/satya-pattnaik-77a430144/",
      "contributions": [
        "doc"
      ]
    },
    {
      "login": "yashlamba",
      "name": "Yash Lamba",
      "avatar_url": "https://avatars.githubusercontent.com/u/44164398?v=4",
      "profile": "https://github.com/yashlamba",
      "contributions": [
        "code"
      ]
    },
    {
      "login": "ckastner",
      "name": "Christian Kastner",
      "avatar_url": "https://avatars.githubusercontent.com/u/15859947?v=4",
      "profile": "https://github.com/ckastner",
      "contributions": [
        "code",
        "bug"
      ]
    },
    {
      "login": "tombh",
      "name": "Thomas Buckley-Houston",
      "avatar_url": "https://avatars.githubusercontent.com/u/160835?s=80&v=4",
      "profile": "https://github.com/tombh",
      "contributions": [
        "bug"
      ]
    },
    {
      "login": "julramos",
      "name": "Juliana",
      "avatar_url": "https://avatars.githubusercontent.com/u/19613567?v=4",
      "profile": "https://www.linkedin.com/in/julianarn/",
      "contributions": [
        "code"
      ]
    },
    {
      "login": "SveaMeyer13",
      "name": "Svea Marie Meyer",
      "avatar_url": "https://avatars.githubusercontent.com/u/46671894?v=4",
      "profile": "https://github.com/SveaMeyer13",
      "contributions": [
        "doc",
        "code"
      ]
    },
    {
      "login": "Flix6x",
      "name": "Felix Claessen",
      "avatar_url": "https://avatars.githubusercontent.com/u/30658763?v=4",
      "profile": "https://github.com/flix6x",
      "contributions": [
        "code",
        "doc",
        "test",
        "bug"
      ]
    },
    {
      "login": "thayeylolu",
      "name": "Taiwo Owoseni",
      "avatar_url": "https://avatars.githubusercontent.com/u/13348874?v=4",
      "profile": "https://thayeylolu.github.io/portfolio/",
      "contributions": [
        "code"
      ]
    },
    {
      "login": "jambo6",
      "name": "James Morrill",
      "avatar_url": "https://https://avatars.githubusercontent.com/jambo6",
      "profile": "https://github.com/jambo6",
      "contributions": [
        "code"
      ]
    },
    {
      "login": "Dbhasin1",
      "name": "Drishti Bhasin ",
      "avatar_url": "https://avatars.githubusercontent.com/u/56479884?v=4",
      "profile": "https://github.com/Dbhasin1",
      "contributions": [
        "code"
      ]
    },
    {
      "login": "Yard1",
      "name": "Antoni Baum",
      "avatar_url": "https://avatars.githubusercontent.com/u/10364161?v=4",
      "profile": "https://www.linkedin.com/in/yard1/",
      "contributions": [
        "code"
      ]
    },
    {
      "login": "ltoniazzi",
      "name": "Lorenzo Toniazzi",
      "avatar_url": "https://avatars.githubusercontent.com/u/61414566",
      "profile": "https://github.com/ltoniazzi",
      "contributions": [
        "code"
      ]
    },
    {
      "login": "freddyaboulton",
      "name": "Freddy A Boulton",
      "avatar_url": "https://avatars.githubusercontent.com/u/41651716?v=4",
      "profile": "https://github.com/freddyaboulton",
      "contributions": [
        "infra",
        "test"
      ]
    },
    {
      "login": "Riyabelle25",
      "name": "Riya Elizabeth John",
      "avatar_url": "https://avatars.githubusercontent.com/u/55790848?v=4",
      "profile": "https://github.com/Riyabelle25",
      "contributions": [
        "code",
        "test",
        "doc"
      ]
    },
    {
      "login": "chrisholder",
      "name": "chrisholder",
      "avatar_url": "https://avatars.githubusercontent.com/u/4674372?v=4",
      "profile": "https://github.com/chrisholder",
      "contributions": [
        "code",
        "test",
        "doc",
        "design",
        "example"
      ]
    },
    {
      "login": "moradabaz",
      "name": "Morad :)",
      "avatar_url": "https://avatars.githubusercontent.com/u/29915156?v=4",
      "profile": "https://moradabaz.github.io/",
      "contributions": [
        "code",
        "test",
        "doc"
      ]
    },
    {
      "login": "bilal-196",
      "name": "Ahmed Bilal",
      "avatar_url": "https://avatars.githubusercontent.com/u/74570044?v=4",
      "profile": "https://github.com/bilal-196",
      "contributions": [
        "doc"
      ]
    },
    {
      "login": "victordremov",
      "name": "Viktor Dremov",
      "avatar_url": "https://avatars.githubusercontent.com/u/32140716",
      "profile": "https://github.com/victordremov",
      "contributions": [
        "code"
      ]
    },
    {
      "login": "corvusrabus",
      "name": "Corvin Paul",
      "avatar_url": "https://lh3.googleusercontent.com/zMvwkuxyIsRN1I0-HLojbcbbHaERXa-b9eztZ23z_C2m7cXdMiU4z36ekS5-cgBmikPhZA=w1280",
      "profile": "https://sites.google.com/view/corvinpaul/",
      "contributions": [
        "doc"
      ]
    },
    {
      "login": "xloem",
      "name": "patiently pending world peace",
      "profile": "https://github.com/xloem",
      "contributions": [
        "code"
      ]
    },
    {
      "login": "AreloTanoh",
      "name": "Arelo Tanoh",
      "avatar_url": "https://avatars.githubusercontent.com/AreloTanoh",
      "profile": "https://github.com/AreloTanoh",
      "contributions": [
        "doc"
      ]
    },
    {
      "login": "pul95",
      "name": "Pulkit Verma",
      "avatar_url": "https://avatars.githubusercontent.com/pul95",
      "profile": "https://github.com/pul95",
      "contributions": [
        "doc"
      ]
    },
    {
      "login": "IlyasMoutawwakil",
      "name": "Ilyas Moutawwakil",
      "avatar_url": "https://avatars.githubusercontent.com/IlyasMoutawwakil",
      "profile": "https://github.com/IlyasMoutawwakil",
      "contributions": [
        "code",
        "doc"
      ]
    },
    {
      "login": "mathco-wf",
      "name": "TheMathcompay Widget Factory Team",
      "avatar_url": "https://avatars.githubusercontent.com/mathco-wf",
      "profile": "https://github.com/mathco-wf",
      "contributions": [
        "doc"
      ]
    },
    {
      "login": "BINAYKUMAR943",
      "name": "Binay Kumar",
      "avatar_url": "https://avatars.githubusercontent.com/u/38756834?v=4",
      "profile": "https://github.com/BINAYKUMAR943",
      "contributions": [
        "code",
        "doc",
        "test"
      ]
    },
    {
      "login": "ronnie-llamado",
      "name": "Ronnie Llamado",
      "avatar_url": "https://avatars.githubusercontent.com/ronnie-llamado",
      "profile": "https://github.com/ronnie-llamado",
      "contributions": [
        "doc"
      ]
    },
    {
      "login": "bobbys-dev",
      "name": "bobbys",
      "avatar_url": "https://avatars.githubusercontent.com/bobbys-dev",
      "profile": "https://github.com/bobbys-dev",
      "contributions": [
        "code"
      ]
    },
    {
      "login": "yairbeer",
      "name": "Yair Beer",
      "avatar_url": "https://avatars.githubusercontent.com/yairbeer",
      "profile": "https://github.com/yairbeer",
      "contributions": [
        "code"
      ]
    },
    {
      "login": "boukepostma",
      "name": "Bouke Postma",
      "avatar_url": "https://avatars.githubusercontent.com/boukepostma",
      "profile": "https://github.com/boukepostma",
      "contributions": [
        "code",
        "bug",
        "ideas"
      ]
    },
    {
      "login": "Aparna-Sakshi",
      "name": "Aparna Sakshi",
      "avatar_url": "https://avatars.githubusercontent.com/u/44149689?v=4",
      "profile": "https://aparna-sakshi.github.io/",
      "contributions": [
        "code"
      ]
    },
    {
      "login": "eyalshafran",
      "name": "Eyal Shafran",
      "avatar_url": "https://avatars.githubusercontent.com/u/16999574?v=4",
      "profile": "https://github.com/eyalshafran",
      "contributions": [
        "code"
      ]
    },
    {
      "login": "tensorflow-as-tf",
      "name": "tensorflow-as-tf",
      "avatar_url": "https://avatars.githubusercontent.com/u/51345718?v=4",
      "profile": "https://github.com/tensorflow-as-tf",
      "contributions": [
        "code"
      ]
    },
    {
      "login": "justinshenk",
      "name": "Justin Shenk",
      "avatar_url": "https://avatars.githubusercontent.com/u/10270308?v=4",
      "profile": "https://www.justinshenk.com/",
      "contributions": [
        "doc"
      ]
    },
    {
      "login": "kejsitake",
      "name": "Kejsi Take",
      "avatar_url": "https://avatars.githubusercontent.com/u/23707808?v=4",
      "profile": "https://kejsitake.com/",
      "contributions": [
        "code"
      ]
    },
    {
      "login": "myprogrammerpersonality",
      "name": "Ali Yazdizadeh",
      "avatar_url": "https://avatars.githubusercontent.com/u/49058167?v=4",
      "profile": "https://github.com/myprogrammerpersonality",
      "contributions": [
        "doc"
      ]
    },
    {
      "login": "RavenRudi",
      "name": "RavenRudi",
      "avatar_url": "https://avatars.githubusercontent.com/u/46402968?v=4",
      "profile": "https://github.com/RavenRudi",
      "contributions": [
        "code"
      ]
    },
    {
      "login": "danbartl",
      "name": "danbartl",
      "avatar_url": "https://avatars.githubusercontent.com/u/19947407?v=4",
      "profile": "https://github.com/danbartl",
      "contributions": [
        "bug",
        "code",
        "review",
        "talk",
        "test",
        "tutorial",
        "video"
      ]
    },
    {
      "login": "xiaobenbenecho",
      "name": "xiaobenbenecho",
      "avatar_url": "https://avatars.githubusercontent.com/u/17461849?v=4",
      "profile": "https://github.com/xiaobenbenecho",
      "contributions": [
        "code"
      ]
    },
    {
      "login": "OliverMatthews",
      "name": "Oliver Matthews",
      "avatar_url": "https://avatars.githubusercontent.com/u/31141490?v=4",
      "profile": "https://github.com/olivermatthews",
      "contributions": [
        "code"
      ]
    },
    {
      "login": "Carlosbogo",
      "name": "Carlos Borrajo",
      "avatar_url": "https://avatars.githubusercontent.com/u/84228424?v=4",
      "profile": "https://github.com/Carlosbogo",
      "contributions": [
        "code",
        "doc"
      ]
    },
    {
      "login": "fstinner",
      "name": "Florian Stinner",
      "avatar_url": "https://avatars.githubusercontent.com/u/11679462?v=4",
      "profile": "https://github.com/fstinner",
      "contributions": [
        "code",
        "test"
      ]
    },
    {
      "login": "ChangWeiTan",
      "name": "Chang Wei Tan",
      "avatar_url": "https://avatars.githubusercontent.com/u/570744?v=4",
      "profile": "https://github.com/ChangWeiTan",
      "contributions": [
        "code"
      ]
    },
    {
      "login": "lmmentel",
      "name": "Lukasz Mentel",
      "avatar_url": "https://avatars.githubusercontent.com/u/8989838?v=4",
      "profile": "https://github.com/lmmentel",
      "contributions": [
        "code",
        "doc",
        "infra",
        "test",
        "bug",
        "maintenance",
        "mentoring"
      ]
    },
    {
      "login": "AngelPone",
      "name": "Bohan Zhang",
      "avatar_url": "https://avatars.githubusercontent.com/u/32930283?v=4",
      "profile": "https://angelpone.github.io/",
      "contributions": [
        "code"
      ]
    },
    {
      "login": "rakshitha123",
      "name": "Rakshitha Godahewa",
      "avatar_url": "https://avatars.githubusercontent.com/u/7654679?v=4",
      "profile": "https://github.com/rakshitha123",
      "contributions": [
        "code",
        "doc"
      ]
    },
    {
      "login": "marcio55afr",
      "name": "Márcio A. Freitas Jr",
      "avatar_url": "https://avatars.githubusercontent.com/u/42646282?v=4",
      "profile": "https://github.com/marcio55afr",
      "contributions": [
        "doc"
      ]
    },
    {
      "login": "MrPr3ntice",
      "name": "Philipp Kortmann",
      "avatar_url": "https://avatars.githubusercontent.com/u/20466981?v=4",
      "profile": "https://www.imes.uni-hannover.de/de/institut/team/m-sc-karl-philipp-kortmann/",
      "contributions": [
        "code",
        "doc"
      ]
    },
    {
      "login": "ishannangia001",
      "name": "Ishan Nangia",
      "avatar_url": "https://avatars.githubusercontent.com/u/29480389?v=4",
      "profile": "https://github.com/ishannangia001",
      "contributions": [
        "ideas"
      ]
    },
    {
      "login": "khrapovs",
      "name": "Stanislav Khrapov",
      "avatar_url": "https://avatars.githubusercontent.com/u/3774663?v=4",
      "profile": "https://github.com/khrapovs",
      "contributions": [
        "code"
      ]
    },
    {
      "login": "Saransh-cpp",
      "name": "Saransh Chopra",
      "avatar_url": "https://avatars.githubusercontent.com/u/74055102?v=4",
      "profile": "https://github.com/Saransh-cpp",
      "contributions": [
        "doc",
        "infra"
      ]
    },
    {
      "login": "RishiKumarRay",
      "name": "Rishi Kumar Ray",
      "avatar_url": "https://avatars.githubusercontent.com/u/87641376?v=4",
      "profile": "https://github.com/RishiKumarRay",
      "contributions": [
        "infra"
      ]
    },
    {
      "login": "cdahlin",
      "name": "Christopher Dahlin",
      "avatar_url": "https://avatars.githubusercontent.com/u/1567780?v=4",
      "profile": "https://github.com/cdahlin",
      "contributions": [
        "code"
      ]
    },
    {
      "login": "iljamaurer",
      "name": "Ilja Maurer",
      "avatar_url": "https://avatars.githubusercontent.com/u/45882103?v=4",
      "profile": "https://github.com/iljamaurer",
      "contributions": [
        "code"
      ]
    },
    {
      "login": "AzulGarza",
      "name": "Azul Garza",
      "avatar_url": "https://avatars.githubusercontent.com/u/10517170?v=4",
      "profile": "https://github.com/AzulGarza",
      "contributions": [
        "code",
        "example"
      ]
    },
    {
      "login": "TNTran92",
      "name": "TNTran92",
      "avatar_url": "https://avatars.githubusercontent.com/u/55965636?v=4",
      "profile": "https://github.com/TNTran92",
      "contributions": [
        "code"
      ]
    },
    {
      "login": "niekvanderlaan",
      "name": "Niek van der Laan",
      "avatar_url": "https://avatars.githubusercontent.com/u/9962825?v=4",
      "profile": "https://github.com/niekvanderlaan",
      "contributions": [
        "code"
      ]
    },
    {
      "login": "bethrice44",
      "name": "bethrice44",
      "avatar_url": "https://avatars.githubusercontent.com/u/11226988?v=4",
      "profile": "https://github.com/bethrice44",
      "contributions": [
        "bug",
        "code",
        "review",
        "test"
      ]
    },
    {
      "login": "keepersas",
      "name": "Aleksandr Grekov",
      "avatar_url": "https://avatars.githubusercontent.com/u/44262176?v=4",
      "profile": "https://github.com/keepersas",
      "contributions": [
        "doc"
      ]
    },
    {
      "login": "ZiyaoWei",
      "name": "Ziyao Wei",
      "avatar_url": "https://avatars.githubusercontent.com/u/940823?v=4",
      "profile": "https://github.com/ZiyaoWei",
      "contributions": [
        "code"
      ]
    },
    {
      "login": "dougollerenshaw",
      "name": "Doug Ollerenshaw",
      "avatar_url": "https://avatars.githubusercontent.com/u/19944442?v=4",
      "profile": "https://github.com/dougollerenshaw",
      "contributions": [
        "doc"
      ]
    },
    {
      "login": "AurumnPegasus",
      "name": "Shivansh Subramanian",
      "avatar_url": "https://avatars.githubusercontent.com/u/54315149?v=4",
      "profile": "https://github.com/AurumnPegasus",
      "contributions": [
        "doc",
        "code"
      ]
    },
    {
      "login": "NoaBenAmi",
      "name": "Noa Ben Ami",
      "avatar_url": "https://avatars.githubusercontent.com/u/37590002?v=4",
      "profile": "https://github.com/NoaBenAmi",
      "contributions": [
        "code",
        "test",
        "doc"
      ]
    },
    {
      "login": "lielleravid",
      "name": "Lielle Ravid",
      "avatar_url": "https://avatars.githubusercontent.com/u/37774194?v=4",
      "profile": "https://github.com/lielleravid",
      "contributions": [
        "code",
        "doc"
      ]
    },
    {
      "login": "ciaran-g",
      "name": "Ciaran Gilbert",
      "avatar_url": "https://avatars.githubusercontent.com/u/41995662?v=4",
      "profile": "https://github.com/ciaran-g",
      "contributions": [
        "bug",
        "code",
        "doc",
        "test",
        "ideas"
      ]
    },
    {
      "login": "mariamjabara",
      "name": "Mariam Jabara",
      "profile": "https://github.com/mariamjabara",
      "contributions": [
        "code"
      ]
    },
    {
      "login": "lbventura",
      "name": "Luis Ventura",
      "avatar_url": "https://avatars.githubusercontent.com/u/68004282?s=96&v=4",
      "profile": "https://github.com/lbventura",
      "contributions": [
        "code"
      ]
    },
    {
      "login": "Ris-Bali",
      "name": "Rishabh Bali",
      "avatar_url": "https://avatars.githubusercontent.com/u/81592570?v=4",
      "profile": "https://github.com/Ris-Bali",
      "contributions": [
        "code"
      ]
    },
    {
      "login": "shchur",
      "name": "Oleksandr Shchur",
      "avatar_url": "https://avatars.githubusercontent.com/u/6944857?v=4",
      "profile": "https://github.com/shchur",
      "contributions": [
        "bug",
        "code"
      ]
    },
    {
      "login": "jelc53",
      "name": "Julian Cooper",
      "profile": "https://github.com/jelc53",
      "contributions": [
        "code",
        "ideas"
      ]
    },
    {
      "login": "benheid",
      "name": "Benedikt Heidrich",
      "profile": "https://github.com/benheid",
      "contributions": [
        "bug",
        "code",
        "design",
        "doc",
        "example",
        "ideas",
        "mentoring",
        "question",
        "review",
        "talk",
        "tutorial"
      ]
    },
    {
      "login": "AnH0ang",
      "name": "An Hoang",
      "profile": "https://github.com/AnH0ang",
      "contributions": [
        "bug",
        "code"
      ]
    },
    {
      "login": "haskarb",
      "name": "Bhaskar Dhariyal",
      "avatar_url": "https://avatars.githubusercontent.com/u/20501023?v=4",
      "profile": "https://haskarb.github.io/",
      "contributions": [
        "code",
        "test"
      ]
    },
    {
      "login": "kcc-lion",
      "name": "Kai Lion",
      "profile": "https://github.com/kcc-lion",
      "contributions": [
        "code",
        "test",
        "doc"
      ]
    },
    {
      "login": "bugslayer-332",
      "name": "Arepalli Yashwanth Reddy",
      "profile": "https://github.com/bugslayer-332",
      "contributions": [
        "code",
        "bug",
        "doc"
      ]
    },
    {
      "login": "shagn",
      "name": "Sebastian Hagn",
      "avatar_url": "https://avatars.githubusercontent.com/u/16029092?v=4",
      "profile": "https://github.com/shagn",
      "contributions": [
        "doc"
      ]
    },
    {
      "login": "jasmineliaw",
      "name": "Jasmine Liaw",
      "profile": "https://github.com/jasmineliaw",
      "contributions": [
        "code"
      ]
    },
    {
      "login": "topher-lo",
      "name": "Christopher Lo",
      "profile": "https://github.com/topher-lo",
      "contributions": [
        "code",
        "ideas"
      ]
    },
    {
      "login": "arampuria19",
      "name": "Akshat Rampuria",
      "profile": "https://github.com/arampuria19",
      "contributions": [
        "doc"
      ]
    },
    {
      "login": "chillerobscuro",
      "name": "Logan Duffy",
      "avatar_url": "https://avatars.githubusercontent.com/u/5232872?v=4",
      "profile": "https://github.com/chillerobscuro",
      "contributions": [
        "code",
        "doc",
        "test",
        "bug",
        "ideas"
      ]
    },
    {
      "login": "michaelfeil",
      "name": "Michael Feil",
      "avatar_url": "https://avatars.githubusercontent.com/u/63565275?v=4",
      "profile": "michaelfeil.eu",
      "contributions": [
        "code",
        "test",
        "ideas"
      ]
    },
    {
      "login": "KishManani",
      "name": "Kishan Manani",
      "avatar_url": "https://avatars.githubusercontent.com/u/30973056?v=4",
      "profile": "https://github.com/kishmanani",
      "contributions": [
        "code",
        "doc",
        "test",
        "bug",
        "ideas"
      ]
    },
    {
      "login": "jorenham",
      "name": "Joren Hammudoglu",
      "profile": "https://github.com/jorenham",
      "contributions": [
        "infra"
      ]
    },
    {
      "login": "wolph",
      "name": "Rick van Hattem",
      "profile": "https://github.com/wolph",
      "contributions": [
        "infra"
      ]
    },
    {
      "login": "templierw",
      "name": "William Templier",
      "avatar_url": "https://github.com/templierw.png",
      "profile": "https://www.linkedin.com/in/templierw/",
      "contributions": [
        "doc"
      ]
    },
    {
      "login": "badrmarani",
      "name": "Badr-Eddine Marani",
      "avatar_url": "https://avatars.githubusercontent.com/badrmarani",
      "profile": "https://github.com/badrmarani",
      "contributions": [
        "code"
      ]
    },
    {
      "login": "adoherty21",
      "name": "adoherty21",
      "avatar_url": "https://avatars.githubusercontent.com/u/52799751?s=400&v=4",
      "profile": "https://github.com/adoherty21",
      "contributions": [
        "bug"
      ]
    },
    {
      "login": "jnrusson1",
      "name": "Jack Russon",
      "avatar_url": "https://avatars.githubusercontent.com/u/51986332?v=4",
      "profile": "https://github.com/jnrusson1",
      "contributions": [
        "code"
      ]
    },
    {
      "login": "solen0id",
      "name": "Max Patzelt",
      "avatar_url": "https://avatars.githubusercontent.com/u/20767606?v=4",
      "profile": "https://github.com/solen0id",
      "contributions": [
        "code"
      ]
    },
    {
      "login": "benjaminbluhm",
      "name": "Benjamin Bluhm",
      "profile": "https://github.com/benjaminbluhm",
      "contributions": [
        "code",
        "doc",
        "example"
      ]
    },
    {
      "login": "VyomkeshVyas",
      "name": "Vyomkesh Vyas",
      "profile": "https://github.com/VyomkeshVyas",
      "contributions": [
        "code",
        "doc",
        "example",
        "test"
      ]
    },
    {
      "login": "xxl4tomxu98",
      "name": "Tom Xu",
      "avatar_url": "https://avatars.githubusercontent.com/u/62292177?s=40&v=4",
      "profile": "https://github.com/xxl4tomxu98",
      "contributions": [
        "code",
        "doc"
      ]
    },
    {
      "login": "nshahpazov",
      "name": "Nikola Shahpazov",
      "avatar_url": "https://avatars.githubusercontent.com/nshahpazov",
      "profile": "https://www.linkedin.com/in/nshahpazov/",
      "contributions": [
        "doc"
      ]
    },
    {
      "login": "dainelli98",
      "name": "Daniel Martín Martínez",
      "avatar_url": "https://avatars.githubusercontent.com/dainelli98",
      "profile": "https://www.linkedin.com/in/daniel-martin-martinez",
      "contributions": [
        "doc",
        "bug"
      ]
    },
    {
      "login": "nilesh05apr",
      "name": "Nilesh Kumar",
      "avatar_url": "https://avatars.githubusercontent.com/u/65773314?v=4",
      "profile": "https://github.com/nilesh05apr",
      "contributions": [
        "code"
      ]
    },
    {
      "login": "JonathanBechtel",
      "name": "JonathanBechtel",
      "avatar_url": "https://avatars.githubusercontent.com/u/481696?v=4",
      "profile": "https://github.com/JonathanBechtel",
      "contributions": [
        "code",
        "ideas",
        "projectManagement",
        "talk",
        "test"
      ]
    },
    {
      "login": "arnavrneo",
      "name": "Arnav",
      "avatar_url": "https://avatars.githubusercontent.com/u/48650781?v=4",
      "profile": "https://github.com/arnavrneo",
      "contributions": [
        "code"
      ]
    },
    {
      "login": "erjieyong",
      "name": "Er Jie Yong",
      "avatar_url": "https://avatars.githubusercontent.com/u/109052378?v=4",
      "profile": "https://www.linkedin.com/in/erjieyong",
      "contributions": [
        "bug",
        "code"
      ]
    },
    {
      "login": "mateuja",
      "name": "Jaume Mateu",
      "avatar_url": "https://avatars.githubusercontent.com/mateuja",
      "profile": "https://github.com/mateuja",
      "contributions": [
        "code"
      ]
    },
    {
      "login": "aaronrmm",
      "name": "Aaron Margolese-Malin",
      "avatar_url": "https://avatars.githubusercontent.com/u/1742879?v=4",
      "profile": "https://github.com/aaronrmm",
      "contributions": [
        "bug"
      ]
    },
    {
      "login": "klam-data",
      "name": "Kevin Lam",
      "avatar_url": "https://avatars.githubusercontent.com/u/114420932?s=400&v=4",
      "profile": "https://www.linkedin.com/in/kevinlam2",
      "contributions": [
        "code",
        "example",
        "test"
      ]
    },
    {
      "login": "mgorlin",
      "name": "Margaret Gorlin",
      "avatar_url": "",
      "profile": "https://www.linkedin.com/in/margaret-gorlin/",
      "contributions": [
        "code",
        "example",
        "test"
      ]
    },
    {
      "login": "pyyim",
      "name": "Paul Yim",
      "avatar_url": "https://avatars.githubusercontent.com/pyyim",
      "profile": "https://www.linkedin.com/in/paulyim97/",
      "contributions": [
        "code",
        "example",
        "test"
      ]
    },
    {
      "login": "snnbotchway",
      "name": "Solomon Botchway",
      "avatar_url": "https://avatars.githubusercontent.com/u/62394255?v=4",
      "profile": "https://www.linkedin.com/in/solomon-botchway-a1383821b/",
      "contributions": [
        "maintenance"
      ]
    },
    {
      "login": "hoesler",
      "name": "Christoph Hösler",
      "avatar_url": "https://avatars.githubusercontent.com/u/1052770?v=4",
      "profile": "https://www.linkedin.com/in/hoesler/",
      "contributions": [
        "code"
      ]
    },
    {
      "login": "pranavvp16",
      "name": "Pranav Prajapati",
      "avatar_url": "https://avatars.githubusercontent.com/u/94780581?v=4",
      "profile": "https://www.linkedin.com/in/pranav-prajapati-a5b413226/",
      "contributions": [
        "code",
        "test",
        "bug"
      ]
    },
    {
      "login": "romanlutz",
      "name": "Roman Lutz",
      "avatar_url": "https://avatars.githubusercontent.com/u/10245648?v=4",
      "profile": "https://www.linkedin.com/in/romanlutz/",
      "contributions": [
        "doc"
      ]
    },
    {
      "login": "DBCerigo",
      "name": "Daniel Burkhardt Cerigo",
      "avatar_url": "https://avatars.githubusercontent.com/u/8318425?v=4",
      "profile": "https://github.com/DBCerigo",
      "contributions": [
        "code"
      ]
    },
    {
      "login": "alex-hh",
      "name": "Alex Hawkins-Hooker",
      "avatar_url": "https://avatars.githubusercontent.com/u/5719745?v=4",
      "profile": "https://github.com/alex-hh",
      "contributions": [
        "code"
      ]
    },
    {
      "login": "ali-tny",
      "name": "Ali Teeney",
      "avatar_url": "https://avatars.githubusercontent.com/u/26010073?v=4",
      "profile": "https://github.com/ali-tny",
      "contributions": [
        "code"
      ]
    },
    {
      "login": "ShivamPathak99",
      "name": "Shivam Pathak",
      "avatar_url": "https://avatars.githubusercontent.com/u/98941325?s=400&v=4",
      "profile": "https://github.com/ShivamPathak99",
      "contributions": [
        "doc"
      ]
    },
    {
      "login": "SamiAlavi",
      "name": "Sami Alavi",
      "avatar_url": "https://avatars.githubusercontent.com/u/32700289?v=4",
      "profile": "https://github.com/SamiAlavi",
      "contributions": [
        "code",
        "maintenance"
      ]
    },
    {
      "login": "yarnabrina",
      "name": "Anirban Ray",
      "avatar_url": "https://avatars.githubusercontent.com/u/39331844?v=4",
      "profile": "https://github.com/yarnabrina/",
      "contributions": [
        "bug",
        "code",
        "doc",
        "ideas",
        "maintenance",
        "mentoring",
        "question",
        "review",
        "test"
      ]
    },
    {
      "login": "dashapetr",
      "name": "Darya Petrashka",
      "avatar_url": "https://avatars.githubusercontent.com/u/54349415?v=4",
      "profile": "https://github.com/dashapetr",
      "contributions": [
        "doc"
      ]
    },
    {
      "login": "luca-miniati",
      "name": "Luca Miniati",
      "avatar_url": "https://avatars.githubusercontent.com/u/87467600?v=4",
      "profile": "https://github.com/luca-miniati",
      "contributions": [
        "code",
        "doc"
      ]
    },
    {
      "login": "marrov",
      "name": "Marc Rovira",
      "avatar_url": "https://avatars.githubusercontent.com/u/54272586?v=4",
      "profile": "https://github.com/marrov",
      "contributions": [
        "design",
        "doc",
        "ideas",
        "mentoring",
        "projectManagement",
        "talk"
      ]
    },
    {
      "login": "Taise228",
      "name": "Taisei Yamamoto",
      "avatar_url": "https://avatars.githubusercontent.com/u/95762401?s=400&v=4",
      "profile": "https://github.com/Taise228",
      "contributions": [
        "code"
      ]
    },
    {
      "login": "CTFallon",
      "name": "Colin Fallon",
      "avatar_url": "https://avatars.githubusercontent.com/u/19725980?v=4",
      "profile": "https://github.com/CTFallon",
      "contributions": [
        "doc"
      ]
    },
    {
      "login": "mgazian000",
      "name": "Michael Gaziani",
      "avatar_url": "https://avatars.githubusercontent.com/mgazian000",
      "profile": "https://github.com/mgazian000",
      "contributions": [
        "doc"
      ]
    },
    {
      "login": "alan191006",
      "name": "Alan Huynh",
      "avatar_url": "https://avatars.githubusercontent.com/alan191006",
      "profile": "https://github.com/alan191006",
      "contributions": [
        "code"
      ]
    },
    {
      "login": "felipeangelimvieira",
      "name": "Felipe Angelim",
      "avatar_url": "https://avatars.githubusercontent.com/felipeangelimvieira",
      "profile": "https://github.com/felipeangelimvieira",
      "contributions": [
        "code",
        "bug"
      ]
    },
    {
      "login": "janpipek",
      "name": "Jan Pipek",
      "avatar_url": "https://avatars.githubusercontent.com/janpipek",
      "profile": "https://github.com/janpipek",
      "contributions": [
        "code"
      ]
    },
    {
      "login": "Gigi1111",
      "name": "Chung-Fan Tsai",
      "avatar_url": "https://avatars.githubusercontent.com/Gigi1111",
      "profile": "https://github.com/Gigi1111",
      "contributions": [
        "test"
      ]
    },
    {
      "login": "eyjo",
      "name": "Eyjólfur Sigurðsson",
      "avatar_url": "https://avatars.githubusercontent.com/eyjo",
      "profile": "https://github.com/eyjo",
      "contributions": [
        "code",
        "doc"
      ]
    },
    {
      "login": "julia-kraus",
      "name": "Julia Kraus",
      "avatar_url": "https://avatars.githubusercontent.com/julia-kraus",
      "profile": "https://github.com/julia-kraus",
      "contributions": [
        "doc",
        "code",
        "test"
      ]
    },
    {
      "login": "davidgilbertson",
      "name": "David Gilbertson",
      "avatar_url": "https://avatars.githubusercontent.com/u/4443482?v=4",
      "profile": "https://github.com/davidgilbertson",
      "contributions": [
        "code",
        "bug"
      ]
    },
    {
      "login": "MBristle",
      "name": "Mirko Bristle",
      "avatar_url": "https://avatars.githubusercontent.com/MBristle",
      "profile": "https://github.com/MBristle",
      "contributions": [
        "bug",
        "code",
        "doc",
        "test"
      ]
    },
    {
      "login": "MCRE-BE",
      "name": "Mathias Creemers",
      "avatar_url": "https://avatars.githubusercontent.com/u/99316631",
      "profile": "https://github.com/MCRE-BE",
      "contributions": [
        "bug",
        "code"
      ]
    },
    {
      "login": "Ram0nB",
      "name": "Ramon Bussing",
      "avatar_url": "https://avatars.githubusercontent.com/u/45173421",
      "profile": "https://github.com/Ram0nB",
      "contributions": [
        "doc",
        "code",
        "bug",
        "test"
      ]
    },
    {
      "login": "hazrulakmal",
      "name": "Hazrul Akmal",
      "avatar_url": "https://avatars.githubusercontent.com/u/24774385?v=4",
      "profile": "https://github.com/hazrulakmal",
      "contributions": [
        "code",
        "doc",
        "bug",
        "test"
      ]
    },
    {
      "login": "hliebert",
      "name": "Helge Liebert",
      "avatar_url": "https://avatars.githubusercontent.com/u/20834265",
      "profile": "https://github.com/hliebert",
      "contributions": [
        "bug",
        "code",
        "doc",
        "test"
      ]
    },
    {
      "login": "alexfilothodoros",
      "name": "Alexandros Filothodoros",
      "avatar_url": "https://avatars.githubusercontent.com/u/6419847?v=4",
      "profile": "https://github.com/alexfilothodoros",
      "contributions": [
        "doc",
        "maintenance"
      ]
    },
    {
      "login": "ali-parizad",
      "name": "Ali Parizad",
      "avatar_url": "https://avatars.githubusercontent.com/u/13907016?v=4",
      "profile": "https://github.com/ali-parizad",
      "contributions": [
        "code"
      ]
    },
    {
      "login": "BensHamza",
      "name": "Hamza Benslimane",
      "avatar_url": "https://avatars.githubusercontent.com/u/96446862?v=4",
      "profile": "https://github.com/BensHamza",
      "contributions": [
        "bug",
        "code"
      ]
    },
    {
      "login": "sz85512678",
      "name": "Zhen Shao",
      "avatar_url": "https://avatars.githubusercontent.com/sz85512678",
      "profile": "https://github.com/sz85512678",
      "contributions": [
        "code"
      ]
    },
    {
      "login": "Vasudeva-bit",
      "name": "Vasudeva Kilaru",
      "avatar_url": "https://avatars.githubusercontent.com/u/70791259?v=4",
      "profile": "https://github.com/Vasudeva-bit",
      "contributions": [
        "code",
        "doc"
      ]
    },
    {
      "login": "geronimos",
      "name": "Geronimo Bergk",
      "avatar_url": "https://avatars.githubusercontent.com/u/29955288?s=96&v=4",
      "profile": "https://github.com/geronimos",
      "contributions": [
        "bug",
        "code"
      ]
    },
    {
      "login": "julnow",
      "name": "Julian Nowak",
      "avatar_url": "https://avatars.githubusercontent.com/u/21206185?v=4",
      "profile": "https://github.com/julnow",
      "contributions": [
        "bug",
        "code"
      ]
    },
    {
      "login": "pirnerjonas",
      "name": "Jonas Pirner",
      "avatar_url": "https://avatars.githubusercontent.com/u/48887249?v=4",
      "profile": "https://github.com/pirnerjonas",
      "contributions": [
        "doc"
      ]
    },
    {
      "login": "adamkells",
      "name": "Adam Kells",
      "avatar_url": "https://avatars.githubusercontent.com/u/19709277?v=4",
      "profile": "https://github.com/adamkells",
      "contributions": [
        "test"
      ]
    },
    {
      "login": "YHallouard",
      "name": "Yann Hallouard",
      "avatar_url": "https://avatars.githubusercontent.com/YHallouard",
      "profile": "https://www.linkedin.com/in/yann-hallouard/",
      "contributions": [
        "code",
        "test"
      ]
    },
    {
      "login": "xansh",
      "name": "Ansh Kumar",
      "avatar_url": "https://avatars.githubusercontent.com/u/65403652?s=400&u=a45b5dcca057cfaef737d5fab99850aca6da1607&v=4",
      "profile": "https://github.com/xansh",
      "contributions": [
        "doc"
      ]
    },
    {
      "login": "tpvasconcelos",
      "name": "Tomas P. de Vasconcelos",
      "avatar_url": "https://avatars.githubusercontent.com/u/17701527?v=4",
      "profile": "https://github.com/tpvasconcelos",
      "contributions": [
        "bug",
        "code"
      ]
    },
    {
      "login": "rahulporuri",
      "name": "Poruri Sai Rahul",
      "avatar_url": "https://avatars.githubusercontent.com/u/1926457?v=4",
      "profile": "https://github.com/rahulporuri",
      "contributions": [
        "doc"
      ]
    },
    {
      "login": "fspinna",
      "name": "Francesco Spinnato",
      "avatar_url": "https://avatars.githubusercontent.com/u/35352023?v=4",
      "profile": "https://github.com/fspinna",
      "contributions": [
        "code"
      ]
    },
    {
      "login": "sbuse",
      "name": "Simon B.",
      "avatar_url": "https://avatars.githubusercontent.com/u/24408707?v=4",
      "profile": "https://github.com/sbuse",
      "contributions": [
        "code"
      ]
    },
    {
      "login": "sd2k",
      "name": "Ben Sully",
      "avatar_url": "https://avatars.githubusercontent.com/u/5464991?&v=4",
      "profile": "https://github.com/sd2k",
      "contributions": [
        "bug",
        "code"
      ]
    },
    {
      "login": "wayneadams",
      "name": "Wayne Adams",
      "avatar_url": "https://avatars.githubusercontent.com/u/15034841?s=400&u=d717e9945910bcc844c5e64cd56d570c6cc4e8e6&v=4",
      "profile": "https://github.com/wayneadams",
      "contributions": [
        "doc"
      ]
    },
    {
      "login": "sanjayk0508",
      "name": "Sanjay Kumar",
      "avatar_url": "https://avatars.githubusercontent.com/u/102804548?v=4",
      "profile": "https://github.com/sanjayk0508",
      "contributions": [
        "test"
      ]
    },
    {
      "login": "sssilvar",
      "name": "Santiago Smith Silva",
      "avatar_url": "https://avatars.githubusercontent.com/u/16252054?v=4",
      "profile": "https://github.com/sssilvar",
      "contributions": [
        "code"
      ]
    },
    {
      "login": "DManowitz",
      "name": "David Manowitz",
      "avatar_url": "https://avatars.githubusercontent.com/u/66927103?v=4",
      "profile": "https://github.com/DManowitz",
      "contributions": [
        "bug",
        "maintenance"
      ]
    },
    {
      "login": "ninedigits",
      "name": "Max Frohlich",
      "avatar_url": "https://avatars.githubusercontent.com/u/16393653?v=4",
      "profile": "https://www.linkedin.com/in/maxfrohlich/",
      "contributions": [
        "code",
        "ideas",
        "maintenance"
      ]
    },
    {
      "login": "steenrotsman",
      "name": "Stijn J. Rotman",
      "avatar_url": "https://avatars.githubusercontent.com/u/78110080?s=400&v=4",
      "profile": "https://github.com/steenrotsman",
      "contributions": [
        "code",
        "doc"
      ]
    },
    {
      "login": "tvdboom",
      "name": "Mavs",
      "avatar_url": "https://avatars.githubusercontent.com/u/32366550?v=4",
      "profile": "https://github.com/tvdboom",
      "contributions": [
        "code"
      ]
    },
    {
      "login": "Cyril-Meyer",
      "name": "Cyril Meyer",
      "avatar_url": "https://avatars.githubusercontent.com/u/69190238?v=4",
      "profile": "https://cyrilmeyer.eu/",
      "contributions": [
        "bug",
        "code",
        "test"
      ]
    },
    {
      "login": "Abhay-Lejith",
      "name": "Abhay Lejith",
      "avatar_url": "https://avatars.githubusercontent.com/u/120819228?s=96&v=4",
      "profile": "https://github.com/Abhay-Lejith",
      "contributions": [
        "bug",
        "code"
      ]
    },
    {
      "login": "ShreeshaM07",
      "name": "Shreesha M",
      "avatar_url": "https://avatars.githubusercontent.com/u/120820143?s=400&v=4",
      "profile": "https://github.com/ShreeshaM07",
      "contributions": [
        "bug",
        "code",
        "test"
      ]
    },
    {
      "login": "geetu040",
      "name": "Armaghan",
      "avatar_url": "https://avatars.githubusercontent.com/u/90601662?s=96&v=4",
      "profile": "https://github.com/geetu040",
      "contributions": [
        "code",
        "doc",
        "maintenance"
      ]
    },
    {
      "login": "SaiRevanth25",
      "name": "Sai Revanth Gowravajhala",
      "avatar_url": "https://avatars.githubusercontent.com/SaiRevanth25",
      "profile": "https://github.com/SaiRevanth25",
      "contributions": [
        "code",
        "bug"
      ]
    },
    {
      "login": "XinyuWuu",
      "name": "Xinyu Wu",
      "avatar_url": "https://avatars.githubusercontent.com/u/57612792?v=4",
      "profile": "https://github.com/XinyuWuu",
      "contributions": [
        "bug",
        "code",
        "test"
      ]
    },
    {
      "login": "meraldoantonio",
      "name": "Meraldo Antonio",
      "avatar_url": "https://avatars.githubusercontent.com/u/37468543?v=4",
      "profile": "https://github.com/meraldoantonio",
      "contributions": [
        "bug",
        "code",
        "doc",
        "test"
      ]
    },
    {
      "login": "memeo-pro",
      "name": "Yash Edake",
      "avatar_url": "https://avatars.githubusercontent.com/memeo-pro",
      "profile": "https://github.com/MEMEO-PRO",
      "contributions": [
        "maintenance",
        "bug"
      ]
    },
    {
      "login": "deysanjeeb",
      "name": "Sanjeeb Dey",
      "avatar_url": "https://avatars.githubusercontent.com/u/39940629?v=4",
      "profile": "https://github.com/deysanjeeb",
      "contributions": [
        "maintenance"
      ]
    },
    {
      "login": "YashKhare20",
      "name": "Yash Khare",
      "avatar_url": "https://avatars.githubusercontent.com/u/92680366?s=400",
      "profile": "https://github.com/YashKhare20",
      "contributions": [
        "code",
        "doc"
      ]
    },
    {
      "login": "ianspektor",
      "name": "Ian Spektor",
      "avatar_url": "https://avatars.githubusercontent.com/u/49082859?v=4",
      "profile": "https://github.com/ianspektor",
      "contributions": [
        "code",
        "doc"
      ]
    },
    {
      "login": "javiber",
      "name": "Javier Berneche",
      "avatar_url": "https://avatars.githubusercontent.com/u/3588715?v=4",
      "profile": "https://github.com/javiber",
      "contributions": [
        "code",
        "doc"
      ]
    },
    {
      "login": "fnhirwa",
      "name": "Felix Hirwa Nshuti",
      "avatar_url": "https://avatars.githubusercontent.com/u/67042527?s=64&v=4",
      "profile": "https://github.com/fnhirwa",
      "contributions": [
        "code",
        "maintenance"
      ]
    },
    {
      "login": "SamruddhiNavale",
      "name": "Samruddhi Navale",
      "avatar_url": "https://avatars.githubusercontent.com/u/86359115?v=4",
      "profile": "https://github.com/SamruddhiNavale",
      "contributions": [
        "doc"
      ]
    },
    {
      "login": "vandit98",
      "name": "Vandit Tyagi",
      "avatar_url": "https://avatars.githubusercontent.com/u/91458535?v=4",
      "profile": "https://github.com/vandit98",
      "contributions": [
        "doc"
      ]
    },
    {
      "login": "ArthrowAbstract",
      "name": "Devanshu Sinha",
      "avatar_url": "https://avatars.githubusercontent.com/u/38614120?v=4",
      "profile": "https://github.com/ArthrowAbstract",
      "contributions": [
        "code"
      ]
    },
    {
      "login": "MMTrooper",
      "name": "Michael Mwimali",
      "avatar_url": "https://avatars.githubusercontent.com/u/89777534?v=4",
      "profile": "https://github.com/MMTrooper",
      "contributions": [
        "code"
      ]
    },
    {
      "login": "manuel-munoz-aguirre",
      "name": "Manuel Muñoz Aguirre",
      "avatar_url": "https://avatars.githubusercontent.com/u/5576458?v=4",
      "profile": "https://github.com/manuel-munoz-aguirre",
      "contributions": [
        "doc"
      ]
    },
    {
      "login": "morestart",
      "name": "ctl",
      "avatar_url": "https://avatars.githubusercontent.com/u/35556811",
      "profile": "https://github.com/morestart",
      "contributions": [
        "bug"
      ]
    },
    {
      "login": "anteemony",
      "name": "Anthony Okonneh",
      "avatar_url": "https://avatars.githubusercontent.com/u/90141191?v=4",
      "profile": "https://github.com/Anteemony",
      "contributions": [
        "doc"
      ]
    },
    {
      "login": "ssabarwal",
      "name": "Shlok Sabarwal",
      "avatar_url": "https://gravatar.com/avatar/cbdbaac712ae282d730cd3028e862d45?s=400&d=robohash&r=x",
      "prifle": "https://www.github.com/shlok191/",
      "contributions": [
        "code"
      ]
    },
    {
      "login": "mobley-trent",
      "name": "Eddy Oyieko",
      "avatar_url": "https://avatars.githubusercontent.com/u/67474838?v=4",
      "profile": "https://github.com/mobley-trent",
      "contributions": [
        "code",
        "doc"
      ]
    },
    {
      "login": "toandaominh1997",
      "name": "Henry Dao",
      "avatar_url": "https://avatars.githubusercontent.com/u/18400648?v=4",
      "profile": "https://github.com/toandaominh1997",
      "contributions": [
        "bug",
        "code",
        "test"
      ]
    },
    {
      "login": "slavik57",
      "name": "Slava Shpitalny",
      "avatar_url": "https://avatars.githubusercontent.com/u/6184997?v=4",
      "profile": "https://github.com/slavik57",
      "contributions": [
        "maintenance"
      ]
    },
    {
      "login": "cedricdonie",
      "name": "Cedric Donié",
      "avatar_url": "https://avatars.githubusercontent.com/u/6626593?v=4",
      "profile": "https://github.com/cedricdonie",
      "contributions": [
        "bug",
        "code"
      ]
    },
    {
      "login": "helloplayer1",
      "name": "Julian Haderlein",
      "avatar_url": "https://avatars.githubusercontent.com/u/32032467?v=4",
      "profile": "https://github.com/helloplayer1",
      "contributions": [
        "doc"
      ]
    },
    {
      "login": "ishanpai",
      "name": "Ishan Paidhungat",
      "avatar_url": "https://avatars.githubusercontent.com/u/73134788?v=4",
      "profile": "https://github.com/ishanpai",
      "contributions": [
        "code",
        "doc"
      ]
    },
    {
      "login": "gareth-brown-86",
      "name": "Gareth Brown",
      "avatar_url": "https://avatars.githubusercontent.com/u/89069265?s=400&u=f6dc19c786a1762fcb7cdbb04f7f30bee9bd0240&v=4",
      "profile": "https://github.com/gareth-brown-86",
      "contributions": [
        "code",
        "bug"
      ]
    },
    {
      "login": "duydl",
      "name": "Duy Do Le",
      "avatar_url": "https://avatars.githubusercontent.com/u/56506156?v=4",
      "profile": "https://github.com/duydl",
      "contributions": [
        "code",
        "doc",
        "maintenance"
      ]
    },
    {
      "login": "ksharma6",
      "name": "Kishen Sharma",
      "avatar_url": "https://avatars.githubusercontent.com/u/142558351?v=4",
      "profile": "https://github.com/ksharma6",
      "contributions": [
        "bug",
        "code"
      ]
    },
    {
      "login": "benshaw2",
      "name": "Ben Shaw",
      "avatar_url": "https://avatars.githubusercontent.com/u/54603799?v=4",
      "profile": "https://github.com/benshaw2",
      "contributions": [
        "bug",
        "code",
        "doc"
      ]
    },
    {
      "login": "doberbauer",
      "name": "Daniel Oberbauer",
      "avatar_url": "https://avatars.githubusercontent.com/u/81889558?v=4",
      "profile": "https://github.com/doberbauer",
      "contributions": [
        "bug",
        "code"
      ]
    },
    {
      "login": "AlexeyOm",
      "name": "Alexey Omelchenko",
      "avatar_url": "https://avatars.githubusercontent.com/u/11708514?v=4",
      "profile": "https://github.com/AlexeyOm",
      "contributions": [
        "doc"
      ]
    },
    {
      "login": "fr1ll",
      "name": "Will Sanger",
      "avatar_url": "https://avatars.githubusercontent.com/u/29168593?v=4",
      "profile": "https://github.com/fr1ll",
      "contributions": [
        "code",
        "doc"
      ]
    },
    {
      "login": "alexander-lakocy",
      "name": "Alex Lakocy",
      "avatar_url": "https://avatars.githubusercontent.com/alexander-lakocy",
      "profile": "https://github.com/alexander-lakocy",
      "contributions": [
        "doc"
      ]
    },
    {
      "login": "mk406",
      "name": "Miguel Krause",
      "avatar_url": "https://avatars.githubusercontent.com/u/78024411?v=4",
      "profile": "https://github.com/mk406",
      "contributions": [
        "code"
      ]
    },
    {
      "login": "bastisar",
      "name": "Sebastian Hien",
      "avatar_url": "https://avatars.githubusercontent.com/u/142449680?v=4",
      "profile": "https://github.com/bastisar",
      "contributions": [
        "code",
        "bug",
        "test"
      ]
    },
    {
      "login": "mateuszkasprowicz",
      "name": "Mateusz Kasprowicz",
      "avatar_url": "https://avatars.githubusercontent.com/mateuszkasprowicz",
      "profile": "https://github.com/mateuszkasprowicz",
      "contributions": [
        "code",
        "test"
      ]
    },
    {
      "login": "DinoBektesevic",
      "name": "Dino Bektesevic",
      "avatar_url": "https://avatars.githubusercontent.com/u/29500910?v=4?s=100",
      "profile": "https://github.com/DinoBektesevic",
      "contributions": [
        "code",
        "maintenance"
      ]
    },
    {
      "login": "wirrywoo",
      "name": "Wilson Cheung",
      "avatar_url": "https://avatars.githubusercontent.com/u/148647848?v=4?s=100",
      "profile": "https://github.com/wirrywoo",
      "contributions": [
        "code",
        "doc"
      ]
    },
    {
      "login": "janasberger",
      "name": "Jana Schmidberger",
      "avatar_url": "https://avatars.githubusercontent.com/u/111234477?v=4",
      "profile": "https://github.com/janasberger",
      "contributions": [
        "business",
        "ideas",
        "projectManagement"
      ]
    },
    {
      "login": "kirilral",
      "name": "Kiril Ralinovski",
      "avatar_url": "https://avatars.githubusercontent.com/u/34281484?v=4",
      "profile": "https://github.com/kirilral",
      "contributions": [
        "ideas",
        "mentoring",
        "projectManagement",
        "talk"
      ]
    },
    {
      "login": "onyekaugochukwu",
      "name": "Ugochukwu Onyeka",
      "avatar_url": "https://avatars.githubusercontent.com/u/92909501?v=4",
      "profile": "https://github.com/onyekaugochukwu",
      "contributions": [
        "business",
        "doc",
        "ideas",
        "mentoring",
        "projectManagement"
      ]
    },
    {
      "login": "wpdonders",
      "name": "Wouter Donders",
      "avatar_url": "https://avatars.githubusercontent.com/u/1868824?v=4?s=100",
      "profile": "https://github.com/wpdonders",
      "contributions": [
        "code",
        "test"
      ]
    },
    {
      "login": "Saptarshi-Bandopadhyay",
      "name": "Saptarshi Bandopadhyay",
      "avatar_url": "https://avatars.githubusercontent.com/u/88289395?v=4",
      "profile": "https://github.com/Saptarshi-Bandopadhyay",
      "contributions": [
        "doc"
      ]
    },
    {
      "login": "Dehelaan",
      "name": "Nihal Chaudhary",
      "avatar_url": "https://avatars.githubusercontent.com/u/120308161?s=400&v=4",
      "profile": "https://github.com/Dehelaan",
      "contributions": [
        "doc"
      ]
    },
    {
      "login":"vedantag17",
      "name": "Vedant Agrawal",
      "avatar_url": "https://avatars.githubusercontent.com/u/118207011?v=4",
      "profile": "https://github.com/vedantag17",
      "contributions": [
        "doc"
      ]
    },
    {
      "login": "jan-mue",
      "name": "Jan Müller",
      "avatar_url": "https://avatars.githubusercontent.com/u/6440416?v=4",
      "profile": "https://github.com/jan-mue",
      "contributions": [
        "doc"
      ]
    },
    {
<<<<<<< HEAD
      "login":"markussagen",
      "name": "Markus Sagen",
      "avatar_url": "https://avatars.githubusercontent.com/u/20767068?v=4",
      "profile": "https://github.com/markussagen",
      "contributions": [
        "code",
        "example"
=======
      "login": "Z-Fran",
      "name": "Jindong Zhang",
      "avatar_url": "https://avatars.githubusercontent.com/u/49083766?v=4",
      "profile": "https://github.com/Z-Fran",
      "contributions": [
        "code"
      ]
    },
    {
      "login": "RigvedManoj",
      "name": "Rigved Manoj",
      "avatar_url": "https://avatars.githubusercontent.com/u/28307990?v=4",
      "profile": "https://github.com/RigvedManoj",
      "contributions": [
        "code"
>>>>>>> bd6a000b
      ]
    }
  ]
}<|MERGE_RESOLUTION|>--- conflicted
+++ resolved
@@ -3081,7 +3081,6 @@
       ]
     },
     {
-<<<<<<< HEAD
       "login":"markussagen",
       "name": "Markus Sagen",
       "avatar_url": "https://avatars.githubusercontent.com/u/20767068?v=4",
@@ -3089,7 +3088,9 @@
       "contributions": [
         "code",
         "example"
-=======
+      ]
+    }, 
+    {
       "login": "Z-Fran",
       "name": "Jindong Zhang",
       "avatar_url": "https://avatars.githubusercontent.com/u/49083766?v=4",
@@ -3105,7 +3106,6 @@
       "profile": "https://github.com/RigvedManoj",
       "contributions": [
         "code"
->>>>>>> bd6a000b
       ]
     }
   ]
