--- conflicted
+++ resolved
@@ -3608,7 +3608,6 @@
       ]
     },
     {
-<<<<<<< HEAD
       "login": "sinemkilicdere",
       "name": "Sinem Kilicdere",
       "avatar_url": "https://avatars.githubusercontent.com/u/187651453?v=4",
@@ -3616,7 +3615,9 @@
       "contributions": [
         "code",
         "test"
-=======
+      ]
+    },
+    {
       "login": "garar",
       "name": "Krystian Kichewko",
       "avatar_url": "https://avatars.githubusercontent.com/u/220005?v=4",
@@ -3633,7 +3634,6 @@
       "profile": "https://github.com/Virgile-Foussereau",
       "contributions": [
         "code"
->>>>>>> bdc4a6e5
       ]
     }
   ]
