{
  "projectName": "sktime",
  "projectOwner": "sktime",
  "repoType": "github",
  "repoHost": "https://github.com",
  "commitConvention": "none",
  "files": [
    "CONTRIBUTORS.md"
  ],
  "imageSize": 100,
  "contributorsPerLine": 9,
  "contributorsSortAlphabetically": true,
  "badgeTemplate": "[![All Contributors](https://img.shields.io/badge/all_contributors-<%= contributors.length %>-orange.svg)](#contributors)",
  "skipCi": true,
  "contributors": [
    {
      "login": "fkiraly",
      "name": "Franz Kiraly",
      "avatar_url": "https://avatars1.githubusercontent.com/u/7985502?v=4",
      "profile": "https://github.com/fkiraly",
      "contributions": [
        "bug",
        "business",
        "code",
        "doc",
        "design",
        "eventOrganizing",
        "example",
        "financial",
        "fundingFinding",
        "ideas",
        "maintenance",
        "mentoring",
        "projectManagement",
        "question",
        "review",
        "talk",
        "test",
        "tutorial",
        "video"
      ]
    },
    {
      "login": "sajaysurya",
      "name": "Sajaysurya Ganesh",
      "avatar_url": "https://avatars2.githubusercontent.com/u/25329624?v=4",
      "profile": "https://sajay.online",
      "contributions": [
        "code",
        "doc",
        "design",
        "example",
        "ideas",
        "test",
        "tutorial"
      ]
    },
    {
      "login": "Tomiiwa",
      "name": "Ireoluwatomiwa",
      "avatar_url": "https://avatars.githubusercontent.com/u/61966277?v=4",
      "profile": "https://www.linkedin.com/in/ireoluwatomiwa-sanusi/",
      "contributions": [
        "doc"
      ]
    },
    {
      "login": "TonyBagnall",
      "name": "Tony Bagnall",
      "avatar_url": "https://avatars1.githubusercontent.com/u/9594042?v=4",
      "profile": "http://www.timeseriesclassification.com",
      "contributions": [
        "code",
        "business",
        "doc",
        "design",
        "eventOrganizing",
        "fundingFinding",
        "ideas",
        "projectManagement",
        "question",
        "review",
        "talk",
        "data"
      ]
    },
    {
      "login": "jasonlines",
      "name": "Jason Lines",
      "avatar_url": "https://avatars1.githubusercontent.com/u/38794632?v=4",
      "profile": "http://www.timeseriesclassification.com",
      "contributions": [
        "code",
        "business",
        "doc",
        "design",
        "eventOrganizing",
        "fundingFinding",
        "ideas",
        "projectManagement",
        "question",
        "review",
        "talk",
        "example"
      ]
    },
    {
      "login": "mloning",
      "name": "Markus Löning",
      "avatar_url": "https://avatars3.githubusercontent.com/u/21020482?v=4",
      "profile": "https://github.com/mloning",
      "contributions": [
        "code",
        "test",
        "maintenance",
        "platform",
        "review",
        "infra",
        "example",
        "bug",
        "tutorial",
        "business",
        "doc",
        "design",
        "eventOrganizing",
        "fundingFinding",
        "ideas",
        "projectManagement",
        "question",
        "talk",
        "mentoring",
        "video"
      ]
    },
    {
      "login": "goastler",
      "name": "George Oastler",
      "avatar_url": "https://avatars0.githubusercontent.com/u/7059456?v=4",
      "profile": "https://github.com/goastler",
      "contributions": [
        "code",
        "test",
        "platform",
        "example",
        "doc"
      ]
    },
    {
      "login": "ViktorKaz",
      "name": "ViktorKaz",
      "avatar_url": "https://avatars0.githubusercontent.com/u/33499138?v=4",
      "profile": "https://github.com/ViktorKaz",
      "contributions": [
        "code",
        "doc",
        "design"
      ]
    },
    {
      "login": "MatthewMiddlehurst",
      "name": "Matthew Middlehurst",
      "avatar_url": "https://avatars0.githubusercontent.com/u/25731235?v=4",
      "profile": "http://www.timeseriesclassification.com",
      "contributions": [
        "code",
        "doc",
        "test",
        "tutorial",
        "review",
        "bug"
      ]
    },
    {
      "login": "miraep8",
      "name": "Mirae Parker",
      "avatar_url": "https://avatars.githubusercontent.com/u/10511777?s=400&u=10a774fd4be767fa3b23a82a98bbfe102c17f0f3&v=4",
      "profile": "https://github.com/miraep8",
      "contributions": [
        "code",
        "test"
      ]
    },
    {
      "login": "jesellier",
      "name": "jesellier",
      "avatar_url": "https://avatars0.githubusercontent.com/u/51952076?v=4",
      "profile": "https://github.com/jesellier",
      "contributions": [
        "code"
      ]
    },
    {
      "login": "James-Large",
      "name": "James Large",
      "avatar_url": "https://avatars0.githubusercontent.com/u/44509982?v=4",
      "profile": "http://www.timeseriesclassification.com/",
      "contributions": [
        "code",
        "doc",
        "test",
        "infra",
        "maintenance"
      ]
    },
    {
      "login": "simone-pignotti",
      "name": "simone-pignotti",
      "avatar_url": "https://avatars1.githubusercontent.com/u/44410066?v=4",
      "profile": "https://github.com/simone-pignotti",
      "contributions": [
        "code",
        "bug"
      ]
    },
    {
      "login": "ClaudiaSanches",
      "name": "ClaudiaSanches",
      "avatar_url": "https://avatars3.githubusercontent.com/u/28742178?v=4",
      "profile": "https://github.com/ClaudiaSanches",
      "contributions": [
        "code",
        "test"
      ]
    },
    {
      "login": "aa25desh",
      "name": "aa25desh",
      "avatar_url": "https://avatars1.githubusercontent.com/u/29518290?v=4",
      "profile": "https://github.com/aa25desh",
      "contributions": [
        "code",
        "bug"
      ]
    },
    {
      "login": "matteogales",
      "name": "matteogales",
      "avatar_url": "https://avatars0.githubusercontent.com/u/9269326?v=4",
      "profile": "https://github.com/matteogales",
      "contributions": [
        "code",
        "design",
        "ideas"
      ]
    },
    {
      "login": "prockenschaub",
      "name": "Patrick Rockenschaub",
      "avatar_url": "https://avatars0.githubusercontent.com/u/15381732?v=4",
      "profile": "https://github.com/prockenschaub",
      "contributions": [
        "code",
        "design",
        "ideas",
        "test"
      ]
    },
    {
      "login": "dasgupsa",
      "name": "Saurabh Dasgupta",
      "avatar_url": "https://avatars2.githubusercontent.com/u/10398956?v=4",
      "profile": "https://github.com/dasgupsa",
      "contributions": [
        "code"
      ]
    },
    {
      "login": "angus924",
      "name": "Angus Dempster",
      "avatar_url": "https://avatars0.githubusercontent.com/u/55837131?v=4",
      "profile": "https://github.com/angus924",
      "contributions": [
        "code",
        "test",
        "tutorial"
      ]
    },
    {
      "login": "lnthach",
      "name": "Thach Le Nguyen",
      "avatar_url": "https://avatars0.githubusercontent.com/u/7788363?v=4",
      "profile": "https://github.com/lnthach",
      "contributions": [
        "code",
        "test"
      ]
    },
    {
      "login": "Ayushmaanseth",
      "name": "Ayushmaan Seth",
      "avatar_url": "https://avatars1.githubusercontent.com/u/29939762?v=4",
      "profile": "https://www.linkedin.com/in/ayushmaan-seth-4a96364a/",
      "contributions": [
        "code",
        "review",
        "test",
        "doc",
        "eventOrganizing",
        "tutorial"
      ]
    },
    {
      "login": "ninfueng",
      "name": "Ninnart Fuengfusin",
      "avatar_url": "https://avatars2.githubusercontent.com/u/28499769?v=4",
      "profile": "https://github.com/ninfueng",
      "contributions": [
        "code"
      ]
    },
    {
      "login": "big-o",
      "name": "big-o",
      "avatar_url": "https://avatars1.githubusercontent.com/u/1134151?v=4",
      "profile": "https://github.com/big-o",
      "contributions": [
        "code",
        "test",
        "design",
        "ideas",
        "review",
        "tutorial",
        "mentoring"
      ]
    },
    {
      "login": "Kludex",
      "name": "Marcelo Trylesinski",
      "avatar_url": "https://avatars3.githubusercontent.com/u/7353520?v=4",
      "profile": "http://marcelotryle.com",
      "contributions": [
        "doc"
      ]
    },
    {
      "login": "oleskiewicz",
      "name": "oleskiewicz",
      "avatar_url": "https://avatars1.githubusercontent.com/u/5682158?v=4",
      "profile": "https://github.com/oleskiewicz",
      "contributions": [
        "code",
        "doc",
        "test"
      ]
    },
    {
      "login": "dguijo",
      "name": "David Guijo Rubio",
      "avatar_url": "https://avatars1.githubusercontent.com/u/47889499?v=4",
      "profile": "http://www.uco.es/grupos/ayrna/index.php/es/publicaciones/articulos?publications_view_all=1&theses_view_all=0&projects_view_all=0&task=show&view=member&id=22",
      "contributions": [
        "code",
        "ideas"
      ]
    },
    {
      "login": "HYang1996",
      "name": "HYang1996",
      "avatar_url": "https://avatars0.githubusercontent.com/u/44179303?v=4",
      "profile": "https://github.com/HYang1996",
      "contributions": [
        "code",
        "test",
        "doc",
        "tutorial"
      ]
    },
    {
      "login": "Mo-Saif",
      "name": "Mohammed Saif Kazamel",
      "avatar_url": "https://avatars0.githubusercontent.com/u/27867617?v=4",
      "profile": "https://mo-saif.github.io/",
      "contributions": [
        "bug"
      ]
    },
    {
      "login": "abandus",
      "name": "abandus",
      "avatar_url": "https://avatars2.githubusercontent.com/u/46486474?v=4",
      "profile": "https://github.com/abandus",
      "contributions": [
        "ideas",
        "code"
      ]
    },
    {
      "login": "Pangoraw",
      "name": "Paul",
      "avatar_url": "https://avatars1.githubusercontent.com/u/9824244?v=4",
      "profile": "https://ber.gp",
      "contributions": [
        "doc"
      ]
    },
    {
      "login": "vedazeren",
      "name": "vedazeren",
      "avatar_url": "https://avatars3.githubusercontent.com/u/63582874?v=4",
      "profile": "https://github.com/vedazeren",
      "contributions": [
        "code",
        "test"
      ]
    },
    {
      "login": "hiqbal2",
      "name": "hiqbal2",
      "avatar_url": "https://avatars3.githubusercontent.com/u/10302415?v=4",
      "profile": "https://github.com/hiqbal2",
      "contributions": [
        "doc"
      ]
    },
    {
      "login": "btrtts",
      "name": "btrtts",
      "avatar_url": "https://avatars3.githubusercontent.com/u/66252156?v=4",
      "profile": "https://github.com/btrtts",
      "contributions": [
        "doc"
      ]
    },
    {
      "login": "marielledado",
      "name": "Marielle",
      "avatar_url": "https://avatars2.githubusercontent.com/u/13499809?v=4",
      "profile": "https://twitter.com/marielli",
      "contributions": [
        "doc",
        "code",
        "ideas"
      ]
    },
    {
      "login": "Cheukting",
      "name": "Cheuk Ting Ho",
      "avatar_url": "https://avatars1.githubusercontent.com/u/28761465?v=4",
      "profile": "http://cheuk.dev",
      "contributions": [
        "code"
      ]
    },
    {
      "login": "sophijka",
      "name": "sophijka",
      "avatar_url": "https://avatars2.githubusercontent.com/u/47450591?v=4",
      "profile": "https://github.com/sophijka",
      "contributions": [
        "doc",
        "maintenance"
      ]
    },
    {
      "login": "Quaterion",
      "name": "Quaterion",
      "avatar_url": "https://avatars2.githubusercontent.com/u/23200273?v=4",
      "profile": "https://github.com/Quaterion",
      "contributions": [
        "bug"
      ]
    },
    {
      "login": "ABostrom",
      "name": "Aaron Bostrom",
      "avatar_url": "https://avatars0.githubusercontent.com/u/9571933?v=4",
      "profile": "https://github.com/ABostrom",
      "contributions": [
        "code",
        "doc",
        "test",
        "mentoring"
      ]
    },
    {
      "login": "BandaSaiTejaReddy",
      "name": "BANDASAITEJAREDDY",
      "avatar_url": "https://avatars0.githubusercontent.com/u/31387911?v=4",
      "profile": "https://github.com/BandaSaiTejaReddy",
      "contributions": [
        "code",
        "doc"
      ]
    },
    {
      "login": "lynnssi",
      "name": "Alexandra Amidon",
      "avatar_url": "https://avatars2.githubusercontent.com/u/17050655?v=4",
      "profile": "https://medium.com/@alexandra.amidon",
      "contributions": [
        "blog",
        "doc",
        "ideas"
      ]
    },
    {
      "login": "chizzi25",
      "name": "chizzi25",
      "avatar_url": "https://avatars3.githubusercontent.com/u/67911243?v=4",
      "profile": "https://github.com/chizzi25",
      "contributions": [
        "blog"
      ]
    },
    {
      "login": "Piyush1729",
      "name": "Piyush Gade",
      "avatar_url": "https://avatars2.githubusercontent.com/u/64950012?v=4",
      "profile": "https://github.com/Piyush1729",
      "contributions": [
        "code",
        "review"
      ]
    },
    {
      "login": "sri1419",
      "name": "sri1419",
      "avatar_url": "https://avatars2.githubusercontent.com/u/65078278?v=4",
      "profile": "https://github.com/sri1419",
      "contributions": [
        "code"
      ]
    },
    {
      "login": "patrickzib",
      "name": "Patrick Schäfer",
      "avatar_url": "https://avatars0.githubusercontent.com/u/7783034?v=4",
      "profile": "http://www2.informatik.hu-berlin.de/~schaefpa/",
      "contributions": [
        "code",
        "tutorial"
      ]
    },
    {
      "login": "ermshaua",
      "name": "Arik Ermshaus",
      "avatar_url": "https://avatars.githubusercontent.com/u/23294512?v=4",
      "profile": "https://github.com/ermshaua/",
      "contributions": [
        "code"
      ]
    },
    {
      "login": "akanz1",
      "name": "Andreas Kanz",
      "avatar_url": "https://avatars3.githubusercontent.com/u/51492342?v=4",
      "profile": "https://github.com/akanz1",
      "contributions": [
        "tutorial"
      ]
    },
    {
      "login": "brettkoonce",
      "name": "brett koonce",
      "avatar_url": "https://avatars2.githubusercontent.com/u/11281814?v=4",
      "profile": "https://github.com/brettkoonce",
      "contributions": [
        "doc"
      ]
    },
    {
      "login": "alwinw",
      "name": "Alwin",
      "avatar_url": "https://avatars3.githubusercontent.com/u/16846521?v=4",
      "profile": "https://github.com/alwinw",
      "contributions": [
        "doc",
        "code",
        "maintenance"
      ]
    },
    {
      "login": "kkoziara",
      "name": "kkoziara",
      "avatar_url": "https://avatars1.githubusercontent.com/u/4346849?v=4",
      "profile": "https://github.com/kkoziara",
      "contributions": [
        "code",
        "bug"
      ]
    },
    {
      "login": "evanmiller29",
      "name": "Evan Miller",
      "avatar_url": "https://avatars2.githubusercontent.com/u/8062590?v=4",
      "profile": "https://github.com/evanmiller29",
      "contributions": [
        "tutorial"
      ]
    },
    {
      "login": "achieveordie",
      "name": "Sagar Mishra",
      "avatar_url": "https://avatars.githubusercontent.com/u/54197164?v=4",
      "profile": "https://github.com/achieveordie",
      "contributions": [
        "bug",
        "code",
        "data",
        "doc",
        "review",
        "test"
      ]
    },
    {
      "login": "krumeto",
      "name": "Krum Arnaudov",
      "avatar_url": "https://avatars3.githubusercontent.com/u/11272436?v=4",
      "profile": "https://github.com/krumeto",
      "contributions": [
        "bug",
        "code"
      ]
    },
    {
      "login": "martinagvilas",
      "name": "Martina G. Vilas",
      "avatar_url": "https://avatars2.githubusercontent.com/u/37339384?v=4",
      "profile": "https://github.com/martinagvilas",
      "contributions": [
        "review",
        "ideas"
      ]
    },
    {
      "login": "Emiliathewolf",
      "name": "Emilia Rose",
      "avatar_url": "https://avatars2.githubusercontent.com/u/22026218?v=4",
      "profile": "https://github.com/Emiliathewolf",
      "contributions": [
        "code",
        "test"
      ]
    },
    {
      "login": "AidenRushbrooke",
      "name": "AidenRushbrooke",
      "avatar_url": "https://avatars0.githubusercontent.com/u/72034940?v=4",
      "profile": "https://github.com/AidenRushbrooke",
      "contributions": [
        "code",
        "test"
      ]
    },
    {
      "login": "whackteachers",
      "name": "Jason Pong",
      "avatar_url": "https://avatars0.githubusercontent.com/u/33785383?v=4",
      "profile": "https://github.com/whackteachers",
      "contributions": [
        "code",
        "test"
      ]
    },
    {
      "login": "magittan",
      "name": "William Zheng",
      "avatar_url": "https://avatars0.githubusercontent.com/u/14024202?v=4",
      "profile": "https://github.com/magittan",
      "contributions": [
        "code",
        "test"
      ]
    },
    {
      "login": "huayicodes",
      "name": "Huayi Wei",
      "avatar_url": "https://avatars3.githubusercontent.com/u/22870735?v=4",
      "profile": "https://www.linkedin.com/in/huayiwei/",
      "contributions": [
        "tutorial"
      ]
    },
    {
      "login": "Multivin12",
      "name": "Multivin12",
      "avatar_url": "https://avatars3.githubusercontent.com/u/36476633?v=4",
      "profile": "https://github.com/Multivin12",
      "contributions": [
        "code",
        "test"
      ]
    },
    {
      "login": "davidbp",
      "name": "David Buchaca Prats",
      "avatar_url": "https://avatars3.githubusercontent.com/u/4223580?v=4",
      "profile": "https://github.com/davidbp",
      "contributions": [
        "code"
      ]
    },
    {
      "login": "SebasKoel",
      "name": "Sebastiaan Koel",
      "avatar_url": "https://avatars3.githubusercontent.com/u/66252156?v=4",
      "profile": "https://github.com/SebasKoel",
      "contributions": [
        "code",
        "doc"
      ]
    },
    {
      "login": "MarcoGorelli",
      "name": "Marco Gorelli",
      "avatar_url": "https://avatars2.githubusercontent.com/u/33491632?v=4",
      "profile": "https://github.com/MarcoGorelli",
      "contributions": [
        "infra"
      ]
    },
    {
      "login": "DmitriyValetov",
      "name": "Dmitriy Valetov",
      "avatar_url": "https://avatars0.githubusercontent.com/u/27976850?v=4",
      "profile": "https://github.com/DmitriyValetov",
      "contributions": [
        "code",
        "tutorial"
      ]
    },
    {
      "login": "vollmersj",
      "name": "vollmersj",
      "avatar_url": "https://avatars2.githubusercontent.com/u/12613127?v=4",
      "profile": "https://github.com/vollmersj",
      "contributions": [
        "doc"
      ]
    },
    {
      "login": "MichalChromcak",
      "name": "Michal Chromcak",
      "avatar_url": "https://avatars1.githubusercontent.com/u/12393430?v=4",
      "profile": "https://github.com/MichalChromcak",
      "contributions": [
        "code",
        "doc",
        "test",
        "tutorial"
      ]
    },
    {
      "login": "bmurdata",
      "name": "Brian Murphy",
      "avatar_url": "https://avatars2.githubusercontent.com/u/32182553?v=4",
      "profile": "https://bmurphyportfolio.netlify.com/",
      "contributions": [
        "doc"
      ]
    },
    {
      "login": "raishubham1",
      "name": "raishubham1",
      "avatar_url": "https://avatars3.githubusercontent.com/u/29356417?v=4",
      "profile": "https://github.com/raishubham1",
      "contributions": [
        "doc"
      ]
    },
    {
      "login": "ngupta23",
      "name": "Nikhil Gupta",
      "avatar_url": "https://avatars0.githubusercontent.com/u/33585645?v=4",
      "profile": "https://github.com/ngupta23",
      "contributions": [
        "code",
        "bug",
        "doc"
      ]
    },
    {
      "login": "aiwalter",
      "name": "Martin Walter",
      "avatar_url": "https://avatars0.githubusercontent.com/u/29627036?v=4",
      "profile": "https://www.linkedin.com/in/martin-walter-1a33b3114/",
      "contributions": [
        "code",
        "bug",
        "projectManagement",
        "fundingFinding",
        "mentoring",
        "ideas",
        "design",
        "review",
        "doc",
        "talk"
      ]
    },
    {
      "login": "afzal442",
      "name": "Afzal Ansari",
      "avatar_url": "https://avatars0.githubusercontent.com/u/11625672?v=4",
      "profile": "https://github.com/afzal442",
      "contributions": [
        "code",
        "doc"
      ]
    },
    {
      "login": "gracewgao",
      "name": "Grace Gao",
      "avatar_url": "https://avatars0.githubusercontent.com/u/38268331?v=4",
      "profile": "https://www.linkedin.com/in/gracewgao/",
      "contributions": [
        "code",
        "bug"
      ]
    },
    {
      "login": "utsavcoding",
      "name": "Utsav Kumar Tiwari",
      "avatar_url": "https://avatars3.githubusercontent.com/u/55446385?v=4",
      "profile": "https://github.com/utsavcoding",
      "contributions": [
        "code",
        "doc"
      ]
    },
    {
      "login": "tch",
      "name": "Tomasz Chodakowski",
      "avatar_url": "https://avatars3.githubusercontent.com/u/184076?v=4",
      "profile": "https://github.com/tch",
      "contributions": [
        "code",
        "doc",
        "bug"
      ]
    },
    {
      "login": "koralturkk",
      "name": "Kutay Koralturk",
      "avatar_url": "https://avatars2.githubusercontent.com/u/18037789?s=460&v=4",
      "profile": "https://github.com/koralturkk",
      "contributions": [
        "code",
        "bug"
      ]
    },
    {
      "login": "vnmabus",
      "name": "Carlos Ramos Carreño",
      "avatar_url": "https://avatars1.githubusercontent.com/u/2364173?v=4",
      "profile": "https://github.com/vnmabus",
      "contributions": [
        "doc"
      ]
    },
    {
      "login": "lpantano",
      "name": "Lorena Pantano",
      "avatar_url": "https://avatars2.githubusercontent.com/u/1621788?v=4",
      "profile": "http://lpantano.github.io/",
      "contributions": [
        "ideas"
      ]
    },
    {
      "login": "KirstieJane",
      "name": "Kirstie Whitaker",
      "avatar_url": "https://avatars1.githubusercontent.com/u/3626306?v=4",
      "profile": "https://whitakerlab.github.io/",
      "contributions": [
        "ideas",
        "fundingFinding"
      ]
    },
    {
      "login": "juanitorduz",
      "name": "Juan Orduz",
      "avatar_url": "https://avatars1.githubusercontent.com/u/22996444?v=4",
      "profile": "https://juanitorduz.github.io/",
      "contributions": [
        "tutorial",
        "doc"
      ]
    },
    {
      "login": "dhirschfeld",
      "name": "Dave Hirschfeld",
      "avatar_url": "https://avatars1.githubusercontent.com/u/881019?v=4",
      "profile": "https://dhirschfeld.github.io/",
      "contributions": [
        "infra"
      ]
    },
    {
      "login": "xuyxu",
      "name": "Yi-Xuan Xu",
      "avatar_url": "https://avatars2.githubusercontent.com/u/22359569?v=4",
      "profile": "https://github.com/xuyxu",
      "contributions": [
        "code",
        "test",
        "maintenance",
        "doc"
      ]
    },
    {
      "login": "vincent-nich12",
      "name": "vincent-nich12",
      "avatar_url": "https://avatars3.githubusercontent.com/u/36476633?v=4",
      "profile": "https://github.com/vincent-nich12",
      "contributions": [
        "code"
      ]
    },
    {
      "login": "hamzahiqb",
      "name": "hamzahiqb",
      "avatar_url": "https://avatars3.githubusercontent.com/u/10302415?v=4",
      "profile": "https://github.com/hamzahiqb",
      "contributions": [
        "infra"
      ]
    },
    {
      "login": "Hephaest",
      "name": "Miao Cai",
      "avatar_url": "https://avatars2.githubusercontent.com/u/37981444?v=4",
      "profile": "https://github.com/Hephaest",
      "contributions": [
        "bug",
        "code"
      ]
    },
    {
      "login": "RNKuhns",
      "name": "Ryan Kuhns",
      "avatar_url": "https://avatars0.githubusercontent.com/u/26907244?v=4",
      "profile": "https://github.com/rnkuhns",
      "contributions": [
        "code",
        "doc",
        "tutorial",
        "example",
        "ideas",
        "review",
        "test"
      ]
    },
    {
      "login": "pabworks",
      "name": "pabworks",
      "avatar_url": "https://avatars.githubusercontent.com/u/32725127?v=4",
      "profile": "https://github.com/pabworks",
      "contributions": [
        "code",
        "test"
      ]
    },
    {
      "login": "ayan-biswas0412",
      "name": "AYAN BISWAS",
      "avatar_url": "https://avatars.githubusercontent.com/u/52851184?v=4",
      "profile": "https://github.com/ayan-biswas0412",
      "contributions": [
        "code"
      ]
    },
    {
      "login": "Lovkush-A",
      "name": "Lovkush",
      "avatar_url": "https://avatars.githubusercontent.com/u/25344832?v=4",
      "profile": "https://github.com/Lovkush-A",
      "contributions": [
        "code",
        "test",
        "ideas",
        "mentoring",
        "projectManagement"
      ]
    },
    {
      "login": "luiszugasti",
      "name": "Luis Zugasti",
      "avatar_url": "https://avatars.githubusercontent.com/u/11198457?s=460&u=0645b72683e491824aca16db9702f1d3eb990389&v=4",
      "profile": "https://github.com/luiszugasti",
      "contributions": [
        "doc"
      ]
    },
    {
      "login": "kanand77",
      "name": "Kavin Anand",
      "avatar_url": "https://avatars.githubusercontent.com/kanand77",
      "profile": "https://github.com/kanand77",
      "contributions": [
        "doc"
      ]
    },
    {
      "login": "dsherry",
      "name": "Dylan Sherry",
      "avatar_url": "https://avatars.githubusercontent.com/dsherry",
      "profile": "https://github.com/dsherry",
      "contributions": [
        "infra"
      ]
    },
    {
      "login": "kachayev",
      "name": "Oleksii Kachaiev",
      "avatar_url": "https://avatars.githubusercontent.com/u/485647?v=4",
      "profile": "https://github.com/kachayev",
      "contributions": [
        "code",
        "test"
      ]
    },
    {
      "login": "Ifeanyi30",
      "name": "Ifeanyi30",
      "avatar_url": "https://avatars.githubusercontent.com/u/49926145?v=4",
      "profile": "https://github.com/Ifeanyi30",
      "contributions": [
        "code"
      ]
    },
    {
      "login": "jschemm",
      "name": "jschemm",
      "avatar_url": "https://avatars.githubusercontent.com/u/81151346?v=4",
      "profile": "https://github.com/jschemm",
      "contributions": [
        "code"
      ]
    },
    {
      "login": "aaronreidsmith",
      "name": "Aaron Smith",
      "avatar_url": "https://avatars.githubusercontent.com/u/21350310?v=4",
      "profile": "https://github.com/aaronreidsmith",
      "contributions": [
        "code"
      ]
    },
    {
      "login": "ltsaprounis",
      "name": "Leonidas Tsaprounis",
      "avatar_url": "https://avatars.githubusercontent.com/u/64217214?v=4",
      "profile": "https://github.com/ltsaprounis",
      "contributions": [
        "code",
        "bug",
        "mentoring",
        "review"
      ]
    },
    {
      "login": "chernika158",
      "name": "Galina Chernikova",
      "avatar_url": "https://avatars.githubusercontent.com/u/43787741?s=400&v=4",
      "profile": "https://github.com/chernika158",
      "contributions": [
        "code"
      ]
    },
    {
      "login": "GuzalBulatova",
      "name": "Guzal Bulatova",
      "avatar_url": "https://avatars.githubusercontent.com/GuzalBulatova",
      "profile": "https://github.com/GuzalBulatova",
      "contributions": [
        "bug",
        "code",
        "eventOrganizing",
        "mentoring",
        "projectManagement",
        "review",
        "test"
      ]
    },
    {
      "login": "satya-pattnaik",
      "name": "Satya Prakash Pattnaik",
      "avatar_url": "https://avatars.githubusercontent.com/u/22102468?v=4",
      "profile": "https://www.linkedin.com/in/satya-pattnaik-77a430144/",
      "contributions": [
        "doc"
      ]
    },
    {
      "login": "yashlamba",
      "name": "Yash Lamba",
      "avatar_url": "https://avatars.githubusercontent.com/u/44164398?v=4",
      "profile": "https://github.com/yashlamba",
      "contributions": [
        "code"
      ]
    },
    {
      "login": "ckastner",
      "name": "Christian Kastner",
      "avatar_url": "https://avatars.githubusercontent.com/u/15859947?v=4",
      "profile": "https://github.com/ckastner",
      "contributions": [
        "code",
        "bug"
      ]
    },
    {
      "login": "tombh",
      "name": "Thomas Buckley-Houston",
      "avatar_url": "https://avatars.githubusercontent.com/u/160835?s=80&v=4",
      "profile": "https://github.com/tombh",
      "contributions": [
        "bug"
      ]
    },
    {
      "login": "julramos",
      "name": "Juliana",
      "avatar_url": "https://avatars.githubusercontent.com/u/19613567?v=4",
      "profile": "https://www.linkedin.com/in/julianarn/",
      "contributions": [
        "code"
      ]
    },
    {
      "login": "SveaMeyer13",
      "name": "Svea Marie Meyer",
      "avatar_url": "https://avatars.githubusercontent.com/u/46671894?v=4",
      "profile": "https://github.com/SveaMeyer13",
      "contributions": [
        "doc",
        "code"
      ]
    },
    {
      "login": "Flix6x",
      "name": "Felix Claessen",
      "avatar_url": "https://avatars.githubusercontent.com/u/30658763?v=4",
      "profile": "https://github.com/flix6x",
      "contributions": [
        "code",
        "doc",
        "test",
        "bug"
      ]
    },
    {
      "login": "thayeylolu",
      "name": "Taiwo Owoseni",
      "avatar_url": "https://avatars.githubusercontent.com/u/13348874?v=4",
      "profile": "https://thayeylolu.github.io/portfolio/",
      "contributions": [
        "code"
      ]
    },
    {
      "login": "jambo6",
      "name": "James Morrill",
      "avatar_url": "https://https://avatars.githubusercontent.com/jambo6",
      "profile": "https://github.com/jambo6",
      "contributions": [
        "code"
      ]
    },
    {
      "login": "Dbhasin1",
      "name": "Drishti Bhasin ",
      "avatar_url": "https://avatars.githubusercontent.com/u/56479884?v=4",
      "profile": "https://github.com/Dbhasin1",
      "contributions": [
        "code"
      ]
    },
    {
      "login": "Yard1",
      "name": "Antoni Baum",
      "avatar_url": "https://avatars.githubusercontent.com/u/10364161?v=4",
      "profile": "https://www.linkedin.com/in/yard1/",
      "contributions": [
        "code"
      ]
    },
    {
      "login": "ltoniazzi",
      "name": "Lorenzo Toniazzi",
      "avatar_url": "https://avatars.githubusercontent.com/u/61414566",
      "profile": "https://github.com/ltoniazzi",
      "contributions": [
        "code"
      ]
    },
    {
      "login": "freddyaboulton",
      "name": "Freddy A Boulton",
      "avatar_url": "https://avatars.githubusercontent.com/u/41651716?v=4",
      "profile": "https://github.com/freddyaboulton",
      "contributions": [
        "infra",
        "test"
      ]
    },
    {
      "login": "Riyabelle25",
      "name": "Riya Elizabeth John",
      "avatar_url": "https://avatars.githubusercontent.com/u/55790848?v=4",
      "profile": "https://github.com/Riyabelle25",
      "contributions": [
        "code",
        "test",
        "doc"
      ]
    },
    {
      "login": "chrisholder",
      "name": "chrisholder",
      "avatar_url": "https://avatars.githubusercontent.com/u/4674372?v=4",
      "profile": "https://github.com/chrisholder",
      "contributions": [
        "code",
        "test",
        "doc",
        "design",
        "example"
      ]
    },
    {
      "login": "moradabaz",
      "name": "Morad :)",
      "avatar_url": "https://avatars.githubusercontent.com/u/29915156?v=4",
      "profile": "https://moradisten.github.io/",
      "contributions": [
        "code",
        "test",
        "doc"
      ]
    },
    {
      "login": "bilal-196",
      "name": "Ahmed Bilal",
      "avatar_url": "https://avatars.githubusercontent.com/u/74570044?v=4",
      "profile": "https://github.com/bilal-196",
      "contributions": [
        "doc"
      ]
    },
    {
      "login": "victordremov",
      "name": "Viktor Dremov",
      "avatar_url": "https://avatars.githubusercontent.com/u/32140716",
      "profile": "https://github.com/victordremov",
      "contributions": [
        "code"
      ]
    },
    {
      "login": "corvusrabus",
      "name": "Corvin Paul",
      "avatar_url": "https://lh3.googleusercontent.com/zMvwkuxyIsRN1I0-HLojbcbbHaERXa-b9eztZ23z_C2m7cXdMiU4z36ekS5-cgBmikPhZA=w1280",
      "profile": "https://sites.google.com/view/corvinpaul/",
      "contributions": [
        "doc"
      ]
    },
    {
      "login": "xloem",
      "name": "patiently pending world peace",
      "profile": "https://github.com/xloem",
      "contributions": [
        "code"
      ]
    },
    {
      "login": "AreloTanoh",
      "name": "Arelo Tanoh",
      "avatar_url": "https://avatars.githubusercontent.com/AreloTanoh",
      "profile": "https://github.com/AreloTanoh",
      "contributions": [
        "doc"
      ]
    },
    {
      "login": "pul95",
      "name": "Pulkit Verma",
      "avatar_url": "https://avatars.githubusercontent.com/pul95",
      "profile": "https://github.com/pul95",
      "contributions": [
        "doc"
      ]
    },
    {
      "login": "IlyasMoutawwakil",
      "name": "Ilyas Moutawwakil",
      "avatar_url": "https://avatars.githubusercontent.com/IlyasMoutawwakil",
      "profile": "https://github.com/IlyasMoutawwakil",
      "contributions": [
        "code",
        "doc"
      ]
    },
    {
      "login": "mathco-wf",
      "name": "TheMathcompay Widget Factory Team",
      "avatar_url": "https://avatars.githubusercontent.com/mathco-wf",
      "profile": "https://github.com/mathco-wf",
      "contributions": [
        "doc"
      ]
    },
    {
      "login": "BINAYKUMAR943",
      "name": "Binay Kumar",
      "avatar_url": "https://avatars.githubusercontent.com/u/38756834?v=4",
      "profile": "https://github.com/BINAYKUMAR943",
      "contributions": [
        "code",
        "doc",
        "test"
      ]
    },
    {
      "login": "ronnie-llamado",
      "name": "Ronnie Llamado",
      "avatar_url": "https://avatars.githubusercontent.com/ronnie-llamado",
      "profile": "https://github.com/ronnie-llamado",
      "contributions": [
        "doc"
      ]
    },
    {
      "login": "bobbys-dev",
      "name": "bobbys",
      "avatar_url": "https://avatars.githubusercontent.com/bobbys-dev",
      "profile": "https://github.com/bobbys-dev",
      "contributions": [
        "code"
      ]
    },
    {
      "login": "yairbeer",
      "name": "Yair Beer",
      "avatar_url": "https://avatars.githubusercontent.com/yairbeer",
      "profile": "https://github.com/yairbeer",
      "contributions": [
        "code"
      ]
    },
    {
      "login": "boukepostma",
      "name": "Bouke Postma",
      "avatar_url": "https://avatars.githubusercontent.com/boukepostma",
      "profile": "https://github.com/boukepostma",
      "contributions": [
        "code",
        "bug",
        "ideas"
      ]
    },
    {
      "login": "Aparna-Sakshi",
      "name": "Aparna Sakshi",
      "avatar_url": "https://avatars.githubusercontent.com/u/44149689?v=4",
      "profile": "https://aparna-sakshi.github.io/",
      "contributions": [
        "code"
      ]
    },
    {
      "login": "eyalshafran",
      "name": "Eyal Shafran",
      "avatar_url": "https://avatars.githubusercontent.com/u/16999574?v=4",
      "profile": "https://github.com/eyalshafran",
      "contributions": [
        "code"
      ]
    },
    {
      "login": "tensorflow-as-tf",
      "name": "tensorflow-as-tf",
      "avatar_url": "https://avatars.githubusercontent.com/u/51345718?v=4",
      "profile": "https://github.com/tensorflow-as-tf",
      "contributions": [
        "code"
      ]
    },
    {
      "login": "justinshenk",
      "name": "Justin Shenk",
      "avatar_url": "https://avatars.githubusercontent.com/u/10270308?v=4",
      "profile": "https://www.justinshenk.com/",
      "contributions": [
        "doc"
      ]
    },
    {
      "login": "kejsitake",
      "name": "Kejsi Take",
      "avatar_url": "https://avatars.githubusercontent.com/u/23707808?v=4",
      "profile": "https://kejsitake.com/",
      "contributions": [
        "code"
      ]
    },
    {
      "login": "myprogrammerpersonality",
      "name": "Ali Yazdizadeh",
      "avatar_url": "https://avatars.githubusercontent.com/u/49058167?v=4",
      "profile": "https://github.com/myprogrammerpersonality",
      "contributions": [
        "doc"
      ]
    },
    {
      "login": "RavenRudi",
      "name": "RavenRudi",
      "avatar_url": "https://avatars.githubusercontent.com/u/46402968?v=4",
      "profile": "https://github.com/RavenRudi",
      "contributions": [
        "code"
      ]
    },
    {
      "login": "danbartl",
      "name": "danbartl",
      "avatar_url": "https://avatars.githubusercontent.com/u/19947407?v=4",
      "profile": "https://github.com/danbartl",
      "contributions": [
        "bug",
        "code",
        "review",
        "talk",
        "test",
        "tutorial",
        "video"
      ]
    },
    {
      "login": "xiaobenbenecho",
      "name": "xiaobenbenecho",
      "avatar_url": "https://avatars.githubusercontent.com/u/17461849?v=4",
      "profile": "https://github.com/xiaobenbenecho",
      "contributions": [
        "code"
      ]
    },
    {
      "login": "OliverMatthews",
      "name": "Oliver Matthews",
      "avatar_url": "https://avatars.githubusercontent.com/u/31141490?v=4",
      "profile": "https://github.com/olivermatthews",
      "contributions": [
        "code"
      ]
    },
    {
      "login": "Carlosbogo",
      "name": "Carlos Borrajo",
      "avatar_url": "https://avatars.githubusercontent.com/u/84228424?v=4",
      "profile": "https://github.com/Carlosbogo",
      "contributions": [
        "code",
        "doc"
      ]
    },
    {
      "login": "fstinner",
      "name": "Florian Stinner",
      "avatar_url": "https://avatars.githubusercontent.com/u/11679462?v=4",
      "profile": "https://github.com/fstinner",
      "contributions": [
        "code",
        "test"
      ]
    },
    {
      "login": "ChangWeiTan",
      "name": "Chang Wei Tan",
      "avatar_url": "https://avatars.githubusercontent.com/u/570744?v=4",
      "profile": "https://github.com/ChangWeiTan",
      "contributions": [
        "code"
      ]
    },
    {
      "login": "lmmentel",
      "name": "Lukasz Mentel",
      "avatar_url": "https://avatars.githubusercontent.com/u/8989838?v=4",
      "profile": "https://github.com/lmmentel",
      "contributions": [
        "code",
        "doc",
        "infra",
        "test",
        "bug",
        "maintenance",
        "mentoring"
      ]
    },
    {
      "login": "AngelPone",
      "name": "Bohan Zhang",
      "avatar_url": "https://avatars.githubusercontent.com/u/32930283?v=4",
      "profile": "https://angelpone.github.io/",
      "contributions": [
        "code"
      ]
    },
    {
      "login": "rakshitha123",
      "name": "Rakshitha Godahewa",
      "avatar_url": "https://avatars.githubusercontent.com/u/7654679?v=4",
      "profile": "https://github.com/rakshitha123",
      "contributions": [
        "code",
        "doc"
      ]
    },
    {
      "login": "marcio55afr",
      "name": "Márcio A. Freitas Jr",
      "avatar_url": "https://avatars.githubusercontent.com/u/42646282?v=4",
      "profile": "https://github.com/marcio55afr",
      "contributions": [
        "doc"
      ]
    },
    {
      "login": "MrPr3ntice",
      "name": "Philipp Kortmann",
      "avatar_url": "https://avatars.githubusercontent.com/u/20466981?v=4",
      "profile": "https://www.imes.uni-hannover.de/de/institut/team/m-sc-karl-philipp-kortmann/",
      "contributions": [
        "code",
        "doc"
      ]
    },
    {
      "login": "ishannangia001",
      "name": "Ishan Nangia",
      "avatar_url": "https://avatars.githubusercontent.com/u/29480389?v=4",
      "profile": "https://github.com/ishannangia001",
      "contributions": [
        "ideas"
      ]
    },
    {
      "login": "khrapovs",
      "name": "Stanislav Khrapov",
      "avatar_url": "https://avatars.githubusercontent.com/u/3774663?v=4",
      "profile": "https://github.com/khrapovs",
      "contributions": [
        "code"
      ]
    },
    {
      "login": "Saransh-cpp",
      "name": "Saransh Chopra",
      "avatar_url": "https://avatars.githubusercontent.com/u/74055102?v=4",
      "profile": "https://github.com/Saransh-cpp",
      "contributions": [
        "doc",
        "infra"
      ]
    },
    {
      "login": "RishiKumarRay",
      "name": "Rishi Kumar Ray",
      "avatar_url": "https://avatars.githubusercontent.com/u/87641376?v=4",
      "profile": "https://github.com/RishiKumarRay",
      "contributions": [
        "infra"
      ]
    },
    {
      "login": "cdahlin",
      "name": "Christopher Dahlin",
      "avatar_url": "https://avatars.githubusercontent.com/u/1567780?v=4",
      "profile": "https://github.com/cdahlin",
      "contributions": [
        "code"
      ]
    },
    {
      "login": "iljamaurer",
      "name": "Ilja Maurer",
      "avatar_url": "https://avatars.githubusercontent.com/u/45882103?v=4",
      "profile": "https://github.com/iljamaurer",
      "contributions": [
        "code"
      ]
    },
    {
      "login": "FedericoGarza",
      "name": "Federico Garza",
      "avatar_url": "https://avatars.githubusercontent.com/u/10517170?v=4",
      "profile": "https://github.com/FedericoGarza",
      "contributions": [
        "code",
        "example"
      ]
    },
    {
      "login": "TNTran92",
      "name": "TNTran92",
      "avatar_url": "https://avatars.githubusercontent.com/u/55965636?v=4",
      "profile": "https://github.com/TNTran92",
      "contributions": [
        "code"
      ]
    },
    {
      "login": "niekvanderlaan",
      "name": "Niek van der Laan",
      "avatar_url": "https://avatars.githubusercontent.com/u/9962825?v=4",
      "profile": "https://github.com/niekvanderlaan",
      "contributions": [
        "code"
      ]
    },
    {
      "login": "bethrice44",
      "name": "bethrice44",
      "avatar_url": "https://avatars.githubusercontent.com/u/11226988?v=4",
      "profile": "https://github.com/bethrice44",
      "contributions": [
        "bug",
        "code",
        "review",
        "test"
      ]
    },
    {
      "login": "keepersas",
      "name": "Aleksandr Grekov",
      "avatar_url": "https://avatars.githubusercontent.com/u/44262176?v=4",
      "profile": "https://github.com/keepersas",
      "contributions": [
        "doc"
      ]
    },
    {
      "login": "ZiyaoWei",
      "name": "Ziyao Wei",
      "avatar_url": "https://avatars.githubusercontent.com/u/940823?v=4",
      "profile": "https://github.com/ZiyaoWei",
      "contributions": [
        "code"
      ]
    },
    {
      "login": "dougollerenshaw",
      "name": "Doug Ollerenshaw",
      "avatar_url": "https://avatars.githubusercontent.com/u/19944442?v=4",
      "profile": "https://github.com/dougollerenshaw",
      "contributions": [
        "doc"
      ]
    },
    {

      "login": "AurumnPegasus",
      "name": "Shivansh Subramanian",
      "avatar_url": "https://avatars.githubusercontent.com/u/54315149?v=4",
      "profile": "https://github.com/AurumnPegasus",
      "contributions": [
        "doc",
        "code"
      ]
    },
    {
      "login": "NoaBenAmi",
      "name": "Noa Ben Ami",
      "avatar_url": "https://avatars.githubusercontent.com/u/37590002?v=4",
      "profile": "https://github.com/NoaBenAmi",
      "contributions": [
        "code",
        "test",
        "doc"
      ]
    },
    {
      "login": "lielleravid",
      "name": "Lielle Ravid",
      "avatar_url": "https://avatars.githubusercontent.com/u/37774194?v=4",
      "profile": "https://github.com/lielleravid",
      "contributions": [
        "code",
        "doc"
      ]
    },
    {
      "login": "ciaran-g",
      "name": "Ciaran Gilbert",
      "avatar_url": "https://avatars.githubusercontent.com/u/41995662?v=4",
      "profile": "https://github.com/ciaran-g",
      "contributions": [
        "bug",
        "code",
        "doc",
        "test",
        "ideas"
      ]
    },
    {
      "login": "mariamjabara",
      "name": "Mariam Jabara",
      "profile": "https://github.com/mariamjabara",
      "contributions": [
        "code"

      ]
    },
    {
      "login": "lbventura",
      "name": "Luis Ventura",
      "avatar_url": "https://avatars.githubusercontent.com/u/68004282?s=96&v=4",
      "profile": "https://github.com/lbventura",
      "contributions": [
        "code"
      ]
    },
    {
      "login": "Ris-Bali",
      "name": "Rishabh Bali",
      "avatar_url": "https://avatars.githubusercontent.com/u/81592570?v=4",
      "profile": "https://github.com/Ris-Bali",
      "contributions": [
        "code"
      ]
    },
    {
      "login": "shchur",
      "name": "Oleksandr Shchur",
      "avatar_url": "https://avatars.githubusercontent.com/u/6944857?v=4",
      "profile": "https://github.com/shchur",
      "contributions": [
        "bug",
        "code"
      ]
    },
    {
      "login": "jelc53",
      "name": "Julian Cooper",
      "profile": "https://github.com/jelc53",
      "contributions": [
        "code",
        "ideas"
      ]
    },
    {
      "login": "benheid",
      "name": "Benedikt Heidrich",
      "profile": "https://github.com/benheid",
      "contributions": [
        "code"
      ]
    },
    {
      "login": "AnH0ang",
      "name": "An Hoang",
      "profile": "https://github.com/AnH0ang",
      "contributions": [
        "bug",
        "code"
      ]
    },
    {
      "login": "haskarb",
      "name": "Bhaskar Dhariyal",
      "avatar_url": "https://avatars.githubusercontent.com/u/20501023?v=4",
      "profile": "https://haskarb.github.io/",
      "contributions": [
        "code",
        "test"
      ]
    },
    {
      "login": "kcc-lion",
      "name": "Kai Lion",
      "profile": "https://github.com/kcc-lion",
      "contributions": [
        "code",
        "test",
        "doc"
      ]
    },
    {
      "login": "bugslayer-332" ,
      "name": "Arepalli Yashwanth Reddy",
      "profile": "https://github.com/bugslayer-332",
      "contributions": [
        "code",
        "bug",
        "doc"
      ]
    },
    {
      "login": "shagn",
      "name": "Sebastian Hagn",
      "avatar_url": "https://avatars.githubusercontent.com/u/16029092?v=4",
      "profile": "https://github.com/shagn",
      "contributions": [
        "doc"
      ]
    },
    {
      "login": "jasmineliaw",
      "name": "Jasmine Liaw",
      "profile": "https://github.com/jasmineliaw",
      "contributions": [
        "code"
      ]
    },
    {
      "login": "topher-lo",
      "name": "Christopher Lo",
      "profile": "https://github.com/topher-lo",
      "contributions": [
        "code",
        "ideas"
      ]
    },
    {
      "login": "arampuria19",
      "name": "Akshat Rampuria",
      "profile": "https://github.com/arampuria19",
      "contributions": [
        "doc"
      ]
    },
    {
      "login": "chillerobscuro",
      "name": "Logan Duffy",
      "avatar_url": "https://avatars.githubusercontent.com/u/5232872?v=4",
      "profile": "https://github.com/chillerobscuro",
      "contributions": [
        "code",
        "doc",
        "test",
        "bug",
        "ideas"
      ]
    },
    {
<<<<<<< HEAD
      "login": "michaelfeil",
      "name": "Michael Feil",
      "avatar_url": "https://avatars.githubusercontent.com/u/63565275?v=4",
      "profile": "michaelfeil.eu",
      "contributions": [
        "code",
        "test",
        "ideas"
=======
      "login": "jorenham",
      "name": "Joren Hammudoglu",
      "profile": "https://github.com/jorenham",
      "contributions": [
        "build"
      ]
    },
    {
      "login": "wolph",
      "name": "Rick van Hattem",
      "profile": "https://github.com/wolph",
      "contributions": [
        "build"
>>>>>>> b38f6695
      ]
    }
  ]
}<|MERGE_RESOLUTION|>--- conflicted
+++ resolved
@@ -1837,7 +1837,6 @@
       ]
     },
     {
-<<<<<<< HEAD
       "login": "michaelfeil",
       "name": "Michael Feil",
       "avatar_url": "https://avatars.githubusercontent.com/u/63565275?v=4",
@@ -1846,7 +1845,9 @@
         "code",
         "test",
         "ideas"
-=======
+       ]
+    },
+    {
       "login": "jorenham",
       "name": "Joren Hammudoglu",
       "profile": "https://github.com/jorenham",
@@ -1860,7 +1861,6 @@
       "profile": "https://github.com/wolph",
       "contributions": [
         "build"
->>>>>>> b38f6695
       ]
     }
   ]
