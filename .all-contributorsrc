{
  "projectName": "sktime",
  "projectOwner": "sktime",
  "repoType": "github",
  "repoHost": "https://github.com",
  "commitConvention": "none",
  "files": [
    "CONTRIBUTORS.md"
  ],
  "imageSize": 100,
  "contributorsPerLine": 9,
  "contributorsSortAlphabetically": true,
  "badgeTemplate": "[![All Contributors](https://img.shields.io/badge/all_contributors-<%= contributors.length %>-orange.svg)](#contributors)",
  "skipCi": true,
  "contributors": [
    {
      "login": "fkiraly",
      "name": "Franz Kiraly",
      "avatar_url": "https://avatars1.githubusercontent.com/u/7985502?v=4",
      "profile": "https://github.com/fkiraly",
      "contributions": [
        "blog",
        "bug",
        "business",
        "code",
        "doc",
        "design",
        "eventOrganizing",
        "example",
        "financial",
        "fundingFinding",
        "ideas",
        "maintenance",
        "mentoring",
        "projectManagement",
        "question",
        "review",
        "talk",
        "test",
        "tutorial",
        "video"
      ]
    },
    {
      "login": "sajaysurya",
      "name": "Sajaysurya Ganesh",
      "avatar_url": "https://avatars2.githubusercontent.com/u/25329624?v=4",
      "profile": "https://sajay.online",
      "contributions": [
        "code",
        "doc",
        "design",
        "example",
        "ideas",
        "test",
        "tutorial"
      ]
    },
    {
      "login": "Tomiiwa",
      "name": "Ireoluwatomiwa",
      "avatar_url": "https://avatars.githubusercontent.com/u/61966277?v=4",
      "profile": "https://www.linkedin.com/in/ireoluwatomiwa-sanusi/",
      "contributions": [
        "doc"
      ]
    },
    {
      "login": "TonyBagnall",
      "name": "Tony Bagnall",
      "avatar_url": "https://avatars1.githubusercontent.com/u/9594042?v=4",
      "profile": "http://www.timeseriesclassification.com",
      "contributions": [
        "code",
        "business",
        "doc",
        "design",
        "eventOrganizing",
        "fundingFinding",
        "ideas",
        "projectManagement",
        "question",
        "review",
        "talk",
        "data"
      ]
    },
    {
      "login": "jasonlines",
      "name": "Jason Lines",
      "avatar_url": "https://avatars1.githubusercontent.com/u/38794632?v=4",
      "profile": "http://www.timeseriesclassification.com",
      "contributions": [
        "code",
        "business",
        "doc",
        "design",
        "eventOrganizing",
        "fundingFinding",
        "ideas",
        "projectManagement",
        "question",
        "review",
        "talk",
        "example"
      ]
    },
    {
      "login": "mloning",
      "name": "Markus Löning",
      "avatar_url": "https://avatars3.githubusercontent.com/u/21020482?v=4",
      "profile": "https://github.com/mloning",
      "contributions": [
        "code",
        "test",
        "maintenance",
        "platform",
        "review",
        "infra",
        "example",
        "bug",
        "tutorial",
        "business",
        "doc",
        "design",
        "eventOrganizing",
        "fundingFinding",
        "ideas",
        "projectManagement",
        "question",
        "talk",
        "mentoring",
        "video"
      ]
    },
    {
      "login": "goastler",
      "name": "George Oastler",
      "avatar_url": "https://avatars0.githubusercontent.com/u/7059456?v=4",
      "profile": "https://github.com/goastler",
      "contributions": [
        "code",
        "test",
        "platform",
        "example",
        "doc"
      ]
    },
    {
      "login": "ViktorKaz",
      "name": "ViktorKaz",
      "avatar_url": "https://avatars0.githubusercontent.com/u/33499138?v=4",
      "profile": "https://github.com/ViktorKaz",
      "contributions": [
        "code",
        "doc",
        "design"
      ]
    },
    {
      "login": "abhishek-iitmadras",
      "name": "Abhishek Kumar",
      "avatar_url": "https://avatars.githubusercontent.com/u/142383124?v=4",
      "profile": "https://github.com/abhishek-iitmadras",
      "contributions": [
        "code",
        "infra",
        "bug"
      ]
    },
    {
      "login": "MatthewMiddlehurst",
      "name": "Matthew Middlehurst",
      "avatar_url": "https://avatars0.githubusercontent.com/u/25731235?v=4",
      "profile": "http://www.timeseriesclassification.com",
      "contributions": [
        "code",
        "doc",
        "test",
        "tutorial",
        "review",
        "bug"
      ]
    },
    {
      "login": "miraep8",
      "name": "Mirae Parker",
      "avatar_url": "https://avatars.githubusercontent.com/u/10511777?s=400&u=10a774fd4be767fa3b23a82a98bbfe102c17f0f3&v=4",
      "profile": "https://github.com/miraep8",
      "contributions": [
        "code",
        "test"
      ]
    },
    {
      "login": "jesellier",
      "name": "jesellier",
      "avatar_url": "https://avatars0.githubusercontent.com/u/51952076?v=4",
      "profile": "https://github.com/jesellier",
      "contributions": [
        "code"
      ]
    },
    {
      "login": "James-Large",
      "name": "James Large",
      "avatar_url": "https://avatars0.githubusercontent.com/u/44509982?v=4",
      "profile": "http://www.timeseriesclassification.com/",
      "contributions": [
        "code",
        "doc",
        "test",
        "infra",
        "maintenance"
      ]
    },
    {
      "login": "achieveordie",
      "name": "Sagar Mishra",
      "avatar_url": "https://avatars.githubusercontent.com/u/54197164?v=4",
      "profile": "https://github.com/achieveordie",
      "contributions": [
        "bug",
        "code",
        "ideas",
        "projectManagement",
        "test"
      ]
    },
    {
      "login": "simone-pignotti",
      "name": "simone-pignotti",
      "avatar_url": "https://avatars1.githubusercontent.com/u/44410066?v=4",
      "profile": "https://github.com/simone-pignotti",
      "contributions": [
        "code",
        "bug"
      ]
    },
    {
      "login": "ClaudiaSanches",
      "name": "ClaudiaSanches",
      "avatar_url": "https://avatars3.githubusercontent.com/u/28742178?v=4",
      "profile": "https://github.com/ClaudiaSanches",
      "contributions": [
        "code",
        "test"
      ]
    },
    {
      "login": "aa25desh",
      "name": "aa25desh",
      "avatar_url": "https://avatars1.githubusercontent.com/u/29518290?v=4",
      "profile": "https://github.com/aa25desh",
      "contributions": [
        "code",
        "bug"
      ]
    },
    {
      "login": "matteogales",
      "name": "matteogales",
      "avatar_url": "https://avatars0.githubusercontent.com/u/9269326?v=4",
      "profile": "https://github.com/matteogales",
      "contributions": [
        "code",
        "design",
        "ideas"
      ]
    },
    {
      "login": "prockenschaub",
      "name": "Patrick Rockenschaub",
      "avatar_url": "https://avatars0.githubusercontent.com/u/15381732?v=4",
      "profile": "https://github.com/prockenschaub",
      "contributions": [
        "code",
        "design",
        "ideas",
        "test"
      ]
    },
    {
      "login": "dasgupsa",
      "name": "Saurabh Dasgupta",
      "avatar_url": "https://avatars2.githubusercontent.com/u/10398956?v=4",
      "profile": "https://github.com/dasgupsa",
      "contributions": [
        "code"
      ]
    },
    {
      "login": "angus924",
      "name": "Angus Dempster",
      "avatar_url": "https://avatars0.githubusercontent.com/u/55837131?v=4",
      "profile": "https://github.com/angus924",
      "contributions": [
        "code",
        "test",
        "tutorial"
      ]
    },
    {
      "login": "vnicholson1",
      "name": "Vincent Nicholson",
      "profile": "https://github.com/vnicholson1",
      "contributions": [
        "code"
      ]
    },
    {
      "login": "lnthach",
      "name": "Thach Le Nguyen",
      "avatar_url": "https://avatars0.githubusercontent.com/u/7788363?v=4",
      "profile": "https://github.com/lnthach",
      "contributions": [
        "code",
        "test"
      ]
    },
    {
      "login": "Ayushmaanseth",
      "name": "Ayushmaan Seth",
      "avatar_url": "https://avatars1.githubusercontent.com/u/29939762?v=4",
      "profile": "https://www.linkedin.com/in/ayushmaan-seth-4a96364a/",
      "contributions": [
        "code",
        "review",
        "test",
        "doc",
        "eventOrganizing",
        "tutorial"
      ]
    },
    {
      "login": "Riyabelle25",
      "name": "Riya Elizabeth John",
      "avatar_url": "https://avatars.githubusercontent.com/u/55790848?v=4",
      "contributions": [
        "code"
      ]
    },
    {
      "login": "ninfueng",
      "name": "Ninnart Fuengfusin",
      "avatar_url": "https://avatars2.githubusercontent.com/u/28499769?v=4",
      "profile": "https://github.com/ninfueng",
      "contributions": [
        "code"
      ]
    },
    {
      "login": "big-o",
      "name": "big-o",
      "avatar_url": "https://avatars1.githubusercontent.com/u/1134151?v=4",
      "profile": "https://github.com/big-o",
      "contributions": [
        "code",
        "test",
        "design",
        "ideas",
        "review",
        "tutorial",
        "mentoring"
      ]
    },
    {
      "login": "Kludex",
      "name": "Marcelo Trylesinski",
      "avatar_url": "https://avatars3.githubusercontent.com/u/7353520?v=4",
      "profile": "http://marcelotryle.com",
      "contributions": [
        "doc"
      ]
    },
    {
      "login": "oleskiewicz",
      "name": "oleskiewicz",
      "avatar_url": "https://avatars1.githubusercontent.com/u/5682158?v=4",
      "profile": "https://github.com/oleskiewicz",
      "contributions": [
        "code",
        "doc",
        "test"
      ]
    },
    {
      "login": "dguijo",
      "name": "David Guijo Rubio",
      "avatar_url": "https://avatars1.githubusercontent.com/u/47889499?v=4",
      "profile": "http://www.uco.es/grupos/ayrna/index.php/es/publicaciones/articulos?publications_view_all=1&theses_view_all=0&projects_view_all=0&task=show&view=member&id=22",
      "contributions": [
        "code",
        "ideas"
      ]
    },
    {
      "login": "HYang1996",
      "name": "HYang1996",
      "avatar_url": "https://avatars0.githubusercontent.com/u/44179303?v=4",
      "profile": "https://github.com/HYang1996",
      "contributions": [
        "code",
        "test",
        "doc",
        "tutorial"
      ]
    },
    {
      "login": "Mo-Saif",
      "name": "Mohammed Saif Kazamel",
      "avatar_url": "https://avatars0.githubusercontent.com/u/27867617?v=4",
      "profile": "https://mo-saif.github.io/",
      "contributions": [
        "bug"
      ]
    },
    {
      "login": "abandus",
      "name": "abandus",
      "avatar_url": "https://avatars2.githubusercontent.com/u/46486474?v=4",
      "profile": "https://github.com/abandus",
      "contributions": [
        "ideas",
        "code"
      ]
    },
    {
      "login": "Pangoraw",
      "name": "Paul",
      "avatar_url": "https://avatars1.githubusercontent.com/u/9824244?v=4",
      "profile": "https://ber.gp",
      "contributions": [
        "doc"
      ]
    },
    {
      "login": "vedazeren",
      "name": "vedazeren",
      "avatar_url": "https://avatars3.githubusercontent.com/u/63582874?v=4",
      "profile": "https://github.com/vedazeren",
      "contributions": [
        "code",
        "test"
      ]
    },
    {
      "login": "hiqbal2",
      "name": "hiqbal2",
      "avatar_url": "https://avatars3.githubusercontent.com/u/10302415?v=4",
      "profile": "https://github.com/hiqbal2",
      "contributions": [
        "doc"
      ]
    },
    {
      "login": "btrtts",
      "name": "btrtts",
      "avatar_url": "https://avatars3.githubusercontent.com/u/66252156?v=4",
      "profile": "https://github.com/btrtts",
      "contributions": [
        "doc"
      ]
    },
    {
      "login": "marielledado",
      "name": "Marielle",
      "avatar_url": "https://avatars2.githubusercontent.com/u/13499809?v=4",
      "profile": "https://twitter.com/marielli",
      "contributions": [
        "doc",
        "code",
        "ideas"
      ]
    },
    {
      "login": "Cheukting",
      "name": "Cheuk Ting Ho",
      "avatar_url": "https://avatars1.githubusercontent.com/u/28761465?v=4",
      "profile": "http://cheuk.dev",
      "contributions": [
        "code"
      ]
    },
    {
      "login": "sophijka",
      "name": "sophijka",
      "avatar_url": "https://avatars2.githubusercontent.com/u/47450591?v=4",
      "profile": "https://github.com/sophijka",
      "contributions": [
        "doc",
        "maintenance"
      ]
    },
    {
      "login": "Quaterion",
      "name": "Quaterion",
      "avatar_url": "https://avatars2.githubusercontent.com/u/23200273?v=4",
      "profile": "https://github.com/Quaterion",
      "contributions": [
        "bug"
      ]
    },
    {
      "login": "Arnau",
      "name": "Arnau",
      "avatar_url": "https://avatars.githubusercontent.com/u/38285979?s=400&u=8bdd0021cb5bae47ba5bd69c355c694dc3090f5e&v=4",
      "profile": "https://www.linkedin.com/in/arnau-jim%C3%A9nez-castany-b2ba2597/",
      "contributions": [
        "code"
      ]
    },
    {
      "login": "ABostrom",
      "name": "Aaron Bostrom",
      "avatar_url": "https://avatars0.githubusercontent.com/u/9571933?v=4",
      "profile": "https://github.com/ABostrom",
      "contributions": [
        "code",
        "doc",
        "test",
        "mentoring"
      ]
    },
    {
      "login": "BandaSaiTejaReddy",
      "name": "BANDASAITEJAREDDY",
      "avatar_url": "https://avatars0.githubusercontent.com/u/31387911?v=4",
      "profile": "https://github.com/BandaSaiTejaReddy",
      "contributions": [
        "code",
        "doc"
      ]
    },
    {
      "login": "lynnssi",
      "name": "Alexandra Amidon",
      "avatar_url": "https://avatars2.githubusercontent.com/u/17050655?v=4",
      "profile": "https://medium.com/@alexandra.amidon",
      "contributions": [
        "blog",
        "doc",
        "ideas"
      ]
    },
    {
      "login": "chizzi25",
      "name": "chizzi25",
      "avatar_url": "https://avatars3.githubusercontent.com/u/67911243?v=4",
      "profile": "https://github.com/chizzi25",
      "contributions": [
        "blog"
      ]
    },
    {
      "login": "Piyush1729",
      "name": "Piyush Gade",
      "avatar_url": "https://avatars2.githubusercontent.com/u/64950012?v=4",
      "profile": "https://github.com/Piyush1729",
      "contributions": [
        "code",
        "review"
      ]
    },
    {
      "login": "sri1419",
      "name": "sri1419",
      "avatar_url": "https://avatars2.githubusercontent.com/u/65078278?v=4",
      "profile": "https://github.com/sri1419",
      "contributions": [
        "code"
      ]
    },
    {
      "login": "patrickzib",
      "name": "Patrick Schäfer",
      "avatar_url": "https://avatars0.githubusercontent.com/u/7783034?v=4",
      "profile": "http://www2.informatik.hu-berlin.de/~schaefpa/",
      "contributions": [
        "code",
        "tutorial"
      ]
    },
    {
      "login": "ermshaua",
      "name": "Arik Ermshaus",
      "avatar_url": "https://avatars.githubusercontent.com/u/23294512?v=4",
      "profile": "https://github.com/ermshaua/",
      "contributions": [
        "code"
      ]
    },
    {
      "login": "akanz1",
      "name": "Andreas Kanz",
      "avatar_url": "https://avatars3.githubusercontent.com/u/51492342?v=4",
      "profile": "https://github.com/akanz1",
      "contributions": [
        "tutorial"
      ]
    },
    {
      "login": "brettkoonce",
      "name": "brett koonce",
      "avatar_url": "https://avatars2.githubusercontent.com/u/11281814?v=4",
      "profile": "https://github.com/brettkoonce",
      "contributions": [
        "doc"
      ]
    },
    {
      "login": "alwinw",
      "name": "Alwin",
      "avatar_url": "https://avatars3.githubusercontent.com/u/16846521?v=4",
      "profile": "https://github.com/alwinw",
      "contributions": [
        "doc",
        "code",
        "maintenance"
      ]
    },
    {
      "login": "kkoziara",
      "name": "kkoziara",
      "avatar_url": "https://avatars1.githubusercontent.com/u/4346849?v=4",
      "profile": "https://github.com/kkoziara",
      "contributions": [
        "code",
        "bug"
      ]
    },
    {
      "login": "evanmiller29",
      "name": "Evan Miller",
      "avatar_url": "https://avatars2.githubusercontent.com/u/8062590?v=4",
      "profile": "https://github.com/evanmiller29",
      "contributions": [
        "tutorial"
      ]
    },
    {
      "login": "krumeto",
      "name": "Krum Arnaudov",
      "avatar_url": "https://avatars3.githubusercontent.com/u/11272436?v=4",
      "profile": "https://github.com/krumeto",
      "contributions": [
        "bug",
        "code"
      ]
    },
    {
      "login": "martinagvilas",
      "name": "Martina G. Vilas",
      "avatar_url": "https://avatars2.githubusercontent.com/u/37339384?v=4",
      "profile": "https://github.com/martinagvilas",
      "contributions": [
        "review",
        "ideas"
      ]
    },
    {
      "login": "Emiliathewolf",
      "name": "Emilia Rose",
      "avatar_url": "https://avatars2.githubusercontent.com/u/22026218?v=4",
      "profile": "https://github.com/Emiliathewolf",
      "contributions": [
        "code",
        "test"
      ]
    },
    {
      "login": "AidenRushbrooke",
      "name": "AidenRushbrooke",
      "avatar_url": "https://avatars0.githubusercontent.com/u/72034940?v=4",
      "profile": "https://github.com/AidenRushbrooke",
      "contributions": [
        "code",
        "test"
      ]
    },
    {
      "login": "whackteachers",
      "name": "Jason Pong",
      "avatar_url": "https://avatars0.githubusercontent.com/u/33785383?v=4",
      "profile": "https://github.com/whackteachers",
      "contributions": [
        "code",
        "test"
      ]
    },
    {
      "login": "magittan",
      "name": "William Zheng",
      "avatar_url": "https://avatars0.githubusercontent.com/u/14024202?v=4",
      "profile": "https://github.com/magittan",
      "contributions": [
        "code",
        "test"
      ]
    },
    {
      "login": "huayicodes",
      "name": "Huayi Wei",
      "avatar_url": "https://avatars3.githubusercontent.com/u/22870735?v=4",
      "profile": "https://www.linkedin.com/in/huayiwei/",
      "contributions": [
        "tutorial"
      ]
    },
    {
      "login": "Multivin12",
      "name": "Multivin12",
      "avatar_url": "https://avatars3.githubusercontent.com/u/36476633?v=4",
      "profile": "https://github.com/Multivin12",
      "contributions": [
        "code",
        "test"
      ]
    },
    {
      "login": "davidbp",
      "name": "David Buchaca Prats",
      "avatar_url": "https://avatars3.githubusercontent.com/u/4223580?v=4",
      "profile": "https://github.com/davidbp",
      "contributions": [
        "code"
      ]
    },
    {
      "login": "SebasKoel",
      "name": "Sebastiaan Koel",
      "avatar_url": "https://avatars3.githubusercontent.com/u/66252156?v=4",
      "profile": "https://github.com/SebasKoel",
      "contributions": [
        "code",
        "doc"
      ]
    },
    {
      "login": "MarcoGorelli",
      "name": "Marco Gorelli",
      "avatar_url": "https://avatars2.githubusercontent.com/u/33491632?v=4",
      "profile": "https://github.com/MarcoGorelli",
      "contributions": [
        "infra"
      ]
    },
    {
      "login": "DmitriyValetov",
      "name": "Dmitriy Valetov",
      "avatar_url": "https://avatars0.githubusercontent.com/u/27976850?v=4",
      "profile": "https://github.com/DmitriyValetov",
      "contributions": [
        "code",
        "tutorial"
      ]
    },
    {
      "login": "vollmersj",
      "name": "vollmersj",
      "avatar_url": "https://avatars2.githubusercontent.com/u/12613127?v=4",
      "profile": "https://github.com/vollmersj",
      "contributions": [
        "doc"
      ]
    },
    {
      "login": "MichalChromcak",
      "name": "Michal Chromcak",
      "avatar_url": "https://avatars1.githubusercontent.com/u/12393430?v=4",
      "profile": "https://github.com/MichalChromcak",
      "contributions": [
        "code",
        "doc",
        "test",
        "tutorial"
      ]
    },
    {
      "login": "bmurdata",
      "name": "Brian Murphy",
      "avatar_url": "https://avatars2.githubusercontent.com/u/32182553?v=4",
      "profile": "https://bmurphyportfolio.netlify.com/",
      "contributions": [
        "doc"
      ]
    },
    {
      "login": "raishubham1",
      "name": "raishubham1",
      "avatar_url": "https://avatars3.githubusercontent.com/u/29356417?v=4",
      "profile": "https://github.com/raishubham1",
      "contributions": [
        "doc"
      ]
    },
    {
      "login": "ngupta23",
      "name": "Nikhil Gupta",
      "avatar_url": "https://avatars0.githubusercontent.com/u/33585645?v=4",
      "profile": "https://github.com/ngupta23",
      "contributions": [
        "code",
        "bug",
        "doc"
      ]
    },
    {
      "login": "aiwalter",
      "name": "Martin Walter",
      "avatar_url": "https://avatars0.githubusercontent.com/u/29627036?v=4",
      "profile": "https://www.linkedin.com/in/martin-walter-1a33b3114/",
      "contributions": [
        "code",
        "bug",
        "projectManagement",
        "fundingFinding",
        "mentoring",
        "ideas",
        "design",
        "review",
        "doc",
        "talk"
      ]
    },
    {
      "login": "afzal442",
      "name": "Afzal Ansari",
      "avatar_url": "https://avatars0.githubusercontent.com/u/11625672?v=4",
      "profile": "https://github.com/afzal442",
      "contributions": [
        "code",
        "doc"
      ]
    },
    {
      "login": "gracewgao",
      "name": "Grace Gao",
      "avatar_url": "https://avatars0.githubusercontent.com/u/38268331?v=4",
      "profile": "https://www.linkedin.com/in/gracewgao/",
      "contributions": [
        "code",
        "bug"
      ]
    },
    {
      "login": "utsavcoding",
      "name": "Utsav Kumar Tiwari",
      "avatar_url": "https://avatars3.githubusercontent.com/u/55446385?v=4",
      "profile": "https://github.com/utsavcoding",
      "contributions": [
        "code",
        "doc"
      ]
    },
    {
      "login": "tch",
      "name": "Tomasz Chodakowski",
      "avatar_url": "https://avatars3.githubusercontent.com/u/184076?v=4",
      "profile": "https://github.com/tch",
      "contributions": [
        "code",
        "doc",
        "bug"
      ]
    },
    {
      "login": "koralturkk",
      "name": "Kutay Koralturk",
      "avatar_url": "https://avatars2.githubusercontent.com/u/18037789?s=460&v=4",
      "profile": "https://github.com/koralturkk",
      "contributions": [
        "code",
        "bug"
      ]
    },
    {
      "login": "vnmabus",
      "name": "Carlos Ramos Carreño",
      "avatar_url": "https://avatars1.githubusercontent.com/u/2364173?v=4",
      "profile": "https://github.com/vnmabus",
      "contributions": [
        "doc"
      ]
    },
    {
      "login": "lpantano",
      "name": "Lorena Pantano",
      "avatar_url": "https://avatars2.githubusercontent.com/u/1621788?v=4",
      "profile": "http://lpantano.github.io/",
      "contributions": [
        "ideas"
      ]
    },
    {
      "login": "KirstieJane",
      "name": "Kirstie Whitaker",
      "avatar_url": "https://avatars1.githubusercontent.com/u/3626306?v=4",
      "profile": "https://whitakerlab.github.io/",
      "contributions": [
        "ideas",
        "fundingFinding"
      ]
    },
    {
      "login": "juanitorduz",
      "name": "Juan Orduz",
      "avatar_url": "https://avatars1.githubusercontent.com/u/22996444?v=4",
      "profile": "https://juanitorduz.github.io/",
      "contributions": [
        "tutorial",
        "doc"
      ]
    },
    {
      "login": "Prtm2110",
      "name": "Pratham Hole",
      "avatar_url": "https://avatars.githubusercontent.com/u/139000226?s=400&u=a2ef29514ad2780d1263ba9d724898132c8d18fb&v=4",
      "profile": "https://github.com/Prtm2110",
      "contributions": [
        "maintenance"
      ]
    },
    {
      "login": "dhirschfeld",
      "name": "Dave Hirschfeld",
      "avatar_url": "https://avatars1.githubusercontent.com/u/881019?v=4",
      "profile": "https://dhirschfeld.github.io/",
      "contributions": [
        "infra"
      ]
    },
    {
      "login": "xuyxu",
      "name": "Yi-Xuan Xu",
      "avatar_url": "https://avatars2.githubusercontent.com/u/22359569?v=4",
      "profile": "https://github.com/xuyxu",
      "contributions": [
        "code",
        "test",
        "maintenance",
        "doc"
      ]
    },
    {
      "login": "vincent-nich12",
      "name": "vincent-nich12",
      "avatar_url": "https://avatars3.githubusercontent.com/u/36476633?v=4",
      "profile": "https://github.com/vincent-nich12",
      "contributions": [
        "code"
      ]
    },
    {
      "login": "hamzahiqb",
      "name": "hamzahiqb",
      "avatar_url": "https://avatars3.githubusercontent.com/u/10302415?v=4",
      "profile": "https://github.com/hamzahiqb",
      "contributions": [
        "infra"
      ]
    },
    {
      "login": "Hephaest",
      "name": "Miao Cai",
      "avatar_url": "https://avatars2.githubusercontent.com/u/37981444?v=4",
      "profile": "https://github.com/Hephaest",
      "contributions": [
        "bug",
        "code"
      ]
    },
    {
      "login": "RNKuhns",
      "name": "Ryan Kuhns",
      "avatar_url": "https://avatars0.githubusercontent.com/u/26907244?v=4",
      "profile": "https://github.com/rnkuhns",
      "contributions": [
        "code",
        "doc",
        "tutorial",
        "example",
        "ideas",
        "review",
        "test"
      ]
    },
    {
      "login": "pabworks",
      "name": "pabworks",
      "avatar_url": "https://avatars.githubusercontent.com/u/32725127?v=4",
      "profile": "https://github.com/pabworks",
      "contributions": [
        "code",
        "test"
      ]
    },
    {
      "login": "ayan-biswas0412",
      "name": "AYAN BISWAS",
      "avatar_url": "https://avatars.githubusercontent.com/u/52851184?v=4",
      "profile": "https://github.com/ayan-biswas0412",
      "contributions": [
        "code"
      ]
    },
    {
      "login": "Lovkush-A",
      "name": "Lovkush",
      "avatar_url": "https://avatars.githubusercontent.com/u/25344832?v=4",
      "profile": "https://github.com/Lovkush-A",
      "contributions": [
        "code",
        "test",
        "ideas",
        "mentoring",
        "projectManagement"
      ]
    },
    {
      "login": "luiszugasti",
      "name": "Luis Zugasti",
      "avatar_url": "https://avatars.githubusercontent.com/u/11198457?s=460&u=0645b72683e491824aca16db9702f1d3eb990389&v=4",
      "profile": "https://github.com/luiszugasti",
      "contributions": [
        "doc"
      ]
    },
    {
      "login": "kanand77",
      "name": "Kavin Anand",
      "avatar_url": "https://avatars.githubusercontent.com/kanand77",
      "profile": "https://github.com/kanand77",
      "contributions": [
        "doc"
      ]
    },
    {
      "login": "dsherry",
      "name": "Dylan Sherry",
      "avatar_url": "https://avatars.githubusercontent.com/dsherry",
      "profile": "https://github.com/dsherry",
      "contributions": [
        "infra"
      ]
    },
    {
      "login": "kachayev",
      "name": "Oleksii Kachaiev",
      "avatar_url": "https://avatars.githubusercontent.com/u/485647?v=4",
      "profile": "https://github.com/kachayev",
      "contributions": [
        "code",
        "test"
      ]
    },
    {
      "login": "Ifeanyi30",
      "name": "Ifeanyi30",
      "avatar_url": "https://avatars.githubusercontent.com/u/49926145?v=4",
      "profile": "https://github.com/Ifeanyi30",
      "contributions": [
        "code"
      ]
    },
    {
      "login": "jschemm",
      "name": "jschemm",
      "avatar_url": "https://avatars.githubusercontent.com/u/81151346?v=4",
      "profile": "https://github.com/jschemm",
      "contributions": [
        "code"
      ]
    },
    {
      "login": "aaronreidsmith",
      "name": "Aaron Smith",
      "avatar_url": "https://avatars.githubusercontent.com/u/21350310?v=4",
      "profile": "https://github.com/aaronreidsmith",
      "contributions": [
        "code"
      ]
    },
    {
      "login": "ltsaprounis",
      "name": "Leonidas Tsaprounis",
      "avatar_url": "https://avatars.githubusercontent.com/u/64217214?v=4",
      "profile": "https://github.com/ltsaprounis",
      "contributions": [
        "code",
        "bug",
        "mentoring",
        "review"
      ]
    },
    {
      "login": "chernika158",
      "name": "Galina Chernikova",
      "avatar_url": "https://avatars.githubusercontent.com/u/43787741?s=400&v=4",
      "profile": "https://github.com/chernika158",
      "contributions": [
        "code"
      ]
    },
    {
      "login": "GuzalBulatova",
      "name": "Guzal Bulatova",
      "avatar_url": "https://avatars.githubusercontent.com/GuzalBulatova",
      "profile": "https://github.com/GuzalBulatova",
      "contributions": [
        "bug",
        "code",
        "eventOrganizing",
        "mentoring",
        "projectManagement",
        "review",
        "test"
      ]
    },
    {
      "login": "satya-pattnaik",
      "name": "Satya Prakash Pattnaik",
      "avatar_url": "https://avatars.githubusercontent.com/u/22102468?v=4",
      "profile": "https://www.linkedin.com/in/satya-pattnaik-77a430144/",
      "contributions": [
        "doc"
      ]
    },
    {
      "login": "yashlamba",
      "name": "Yash Lamba",
      "avatar_url": "https://avatars.githubusercontent.com/u/44164398?v=4",
      "profile": "https://github.com/yashlamba",
      "contributions": [
        "code"
      ]
    },
    {
      "login": "ckastner",
      "name": "Christian Kastner",
      "avatar_url": "https://avatars.githubusercontent.com/u/15859947?v=4",
      "profile": "https://github.com/ckastner",
      "contributions": [
        "code",
        "bug"
      ]
    },
    {
      "login": "tombh",
      "name": "Thomas Buckley-Houston",
      "avatar_url": "https://avatars.githubusercontent.com/u/160835?s=80&v=4",
      "profile": "https://github.com/tombh",
      "contributions": [
        "bug"
      ]
    },
    {
      "login": "julramos",
      "name": "Juliana",
      "avatar_url": "https://avatars.githubusercontent.com/u/19613567?v=4",
      "profile": "https://www.linkedin.com/in/julianarn/",
      "contributions": [
        "code"
      ]
    },
    {
      "login": "SveaMeyer13",
      "name": "Svea Marie Meyer",
      "avatar_url": "https://avatars.githubusercontent.com/u/46671894?v=4",
      "profile": "https://github.com/SveaMeyer13",
      "contributions": [
        "doc",
        "code"
      ]
    },
    {
      "login": "Flix6x",
      "name": "Felix Claessen",
      "avatar_url": "https://avatars.githubusercontent.com/u/30658763?v=4",
      "profile": "https://github.com/flix6x",
      "contributions": [
        "code",
        "doc",
        "test",
        "bug"
      ]
    },
    {
      "login": "thayeylolu",
      "name": "Taiwo Owoseni",
      "avatar_url": "https://avatars.githubusercontent.com/u/13348874?v=4",
      "profile": "https://thayeylolu.github.io/portfolio/",
      "contributions": [
        "code"
      ]
    },
    {
      "login": "jambo6",
      "name": "James Morrill",
      "avatar_url": "https://https://avatars.githubusercontent.com/jambo6",
      "profile": "https://github.com/jambo6",
      "contributions": [
        "code"
      ]
    },
    {
      "login": "Dbhasin1",
      "name": "Drishti Bhasin ",
      "avatar_url": "https://avatars.githubusercontent.com/u/56479884?v=4",
      "profile": "https://github.com/Dbhasin1",
      "contributions": [
        "code"
      ]
    },
    {
      "login": "Yard1",
      "name": "Antoni Baum",
      "avatar_url": "https://avatars.githubusercontent.com/u/10364161?v=4",
      "profile": "https://www.linkedin.com/in/yard1/",
      "contributions": [
        "code"
      ]
    },
    {
      "login": "ltoniazzi",
      "name": "Lorenzo Toniazzi",
      "avatar_url": "https://avatars.githubusercontent.com/u/61414566",
      "profile": "https://github.com/ltoniazzi",
      "contributions": [
        "code"
      ]
    },
    {
      "login": "freddyaboulton",
      "name": "Freddy A Boulton",
      "avatar_url": "https://avatars.githubusercontent.com/u/41651716?v=4",
      "profile": "https://github.com/freddyaboulton",
      "contributions": [
        "infra",
        "test"
      ]
    },
    {
      "login": "Riyabelle25",
      "name": "Riya Elizabeth John",
      "avatar_url": "https://avatars.githubusercontent.com/u/55790848?v=4",
      "profile": "https://github.com/Riyabelle25",
      "contributions": [
        "code",
        "test",
        "doc"
      ]
    },
    {
      "login": "chrisholder",
      "name": "chrisholder",
      "avatar_url": "https://avatars.githubusercontent.com/u/4674372?v=4",
      "profile": "https://github.com/chrisholder",
      "contributions": [
        "code",
        "test",
        "doc",
        "design",
        "example"
      ]
    },
    {
      "login": "moradabaz",
      "name": "Morad :)",
      "avatar_url": "https://avatars.githubusercontent.com/u/29915156?v=4",
      "profile": "https://moradabaz.github.io/",
      "contributions": [
        "code",
        "test",
        "doc"
      ]
    },
    {
      "login": "bilal-196",
      "name": "Ahmed Bilal",
      "avatar_url": "https://avatars.githubusercontent.com/u/74570044?v=4",
      "profile": "https://github.com/bilal-196",
      "contributions": [
        "doc"
      ]
    },
    {
      "login": "victordremov",
      "name": "Viktor Dremov",
      "avatar_url": "https://avatars.githubusercontent.com/u/32140716",
      "profile": "https://github.com/victordremov",
      "contributions": [
        "code"
      ]
    },
    {
      "login": "corvusrabus",
      "name": "Corvin Paul",
      "avatar_url": "https://lh3.googleusercontent.com/zMvwkuxyIsRN1I0-HLojbcbbHaERXa-b9eztZ23z_C2m7cXdMiU4z36ekS5-cgBmikPhZA=w1280",
      "profile": "https://sites.google.com/view/corvinpaul/",
      "contributions": [
        "doc"
      ]
    },
    {
      "login": "xloem",
      "name": "patiently pending world peace",
      "profile": "https://github.com/xloem",
      "contributions": [
        "code"
      ]
    },
    {
      "login": "AreloTanoh",
      "name": "Arelo Tanoh",
      "avatar_url": "https://avatars.githubusercontent.com/AreloTanoh",
      "profile": "https://github.com/AreloTanoh",
      "contributions": [
        "doc"
      ]
    },
    {
      "login": "pul95",
      "name": "Pulkit Verma",
      "avatar_url": "https://avatars.githubusercontent.com/pul95",
      "profile": "https://github.com/pul95",
      "contributions": [
        "doc"
      ]
    },
    {
      "login": "IlyasMoutawwakil",
      "name": "Ilyas Moutawwakil",
      "avatar_url": "https://avatars.githubusercontent.com/IlyasMoutawwakil",
      "profile": "https://github.com/IlyasMoutawwakil",
      "contributions": [
        "code",
        "doc"
      ]
    },
    {
      "login": "mathco-wf",
      "name": "TheMathcompay Widget Factory Team",
      "avatar_url": "https://avatars.githubusercontent.com/mathco-wf",
      "profile": "https://github.com/mathco-wf",
      "contributions": [
        "doc"
      ]
    },
    {
      "login": "BINAYKUMAR943",
      "name": "Binay Kumar",
      "avatar_url": "https://avatars.githubusercontent.com/u/38756834?v=4",
      "profile": "https://github.com/BINAYKUMAR943",
      "contributions": [
        "code",
        "doc",
        "test"
      ]
    },
    {
      "login": "ronnie-llamado",
      "name": "Ronnie Llamado",
      "avatar_url": "https://avatars.githubusercontent.com/ronnie-llamado",
      "profile": "https://github.com/ronnie-llamado",
      "contributions": [
        "doc"
      ]
    },
    {
      "login": "bobbys-dev",
      "name": "bobbys",
      "avatar_url": "https://avatars.githubusercontent.com/bobbys-dev",
      "profile": "https://github.com/bobbys-dev",
      "contributions": [
        "code"
      ]
    },
    {
      "login": "yairbeer",
      "name": "Yair Beer",
      "avatar_url": "https://avatars.githubusercontent.com/yairbeer",
      "profile": "https://github.com/yairbeer",
      "contributions": [
        "code"
      ]
    },
    {
      "login": "boukepostma",
      "name": "Bouke Postma",
      "avatar_url": "https://avatars.githubusercontent.com/boukepostma",
      "profile": "https://github.com/boukepostma",
      "contributions": [
        "code",
        "bug",
        "ideas"
      ]
    },
    {
      "login": "Aparna-Sakshi",
      "name": "Aparna Sakshi",
      "avatar_url": "https://avatars.githubusercontent.com/u/44149689?v=4",
      "profile": "https://aparna-sakshi.github.io/",
      "contributions": [
        "code"
      ]
    },
    {
      "login": "eyalshafran",
      "name": "Eyal Shafran",
      "avatar_url": "https://avatars.githubusercontent.com/u/16999574?v=4",
      "profile": "https://github.com/eyalshafran",
      "contributions": [
        "code"
      ]
    },
    {
      "login": "tensorflow-as-tf",
      "name": "tensorflow-as-tf",
      "avatar_url": "https://avatars.githubusercontent.com/u/51345718?v=4",
      "profile": "https://github.com/tensorflow-as-tf",
      "contributions": [
        "code"
      ]
    },
    {
      "login": "justinshenk",
      "name": "Justin Shenk",
      "avatar_url": "https://avatars.githubusercontent.com/u/10270308?v=4",
      "profile": "https://www.justinshenk.com/",
      "contributions": [
        "doc"
      ]
    },
    {
      "login": "kejsitake",
      "name": "Kejsi Take",
      "avatar_url": "https://avatars.githubusercontent.com/u/23707808?v=4",
      "profile": "https://kejsitake.com/",
      "contributions": [
        "code"
      ]
    },
    {
      "login": "myprogrammerpersonality",
      "name": "Ali Yazdizadeh",
      "avatar_url": "https://avatars.githubusercontent.com/u/49058167?v=4",
      "profile": "https://github.com/myprogrammerpersonality",
      "contributions": [
        "doc"
      ]
    },
    {
      "login": "RavenRudi",
      "name": "RavenRudi",
      "avatar_url": "https://avatars.githubusercontent.com/u/46402968?v=4",
      "profile": "https://github.com/RavenRudi",
      "contributions": [
        "code"
      ]
    },
    {
      "login": "danbartl",
      "name": "danbartl",
      "avatar_url": "https://avatars.githubusercontent.com/u/19947407?v=4",
      "profile": "https://github.com/danbartl",
      "contributions": [
        "bug",
        "code",
        "review",
        "talk",
        "test",
        "tutorial",
        "video"
      ]
    },
    {
      "login": "xiaobenbenecho",
      "name": "xiaobenbenecho",
      "avatar_url": "https://avatars.githubusercontent.com/u/17461849?v=4",
      "profile": "https://github.com/xiaobenbenecho",
      "contributions": [
        "code"
      ]
    },
    {
      "login": "OliverMatthews",
      "name": "Oliver Matthews",
      "avatar_url": "https://avatars.githubusercontent.com/u/31141490?v=4",
      "profile": "https://github.com/olivermatthews",
      "contributions": [
        "code"
      ]
    },
    {
      "login": "Carlosbogo",
      "name": "Carlos Borrajo",
      "avatar_url": "https://avatars.githubusercontent.com/u/84228424?v=4",
      "profile": "https://github.com/Carlosbogo",
      "contributions": [
        "code",
        "doc"
      ]
    },
    {
      "login": "fstinner",
      "name": "Florian Stinner",
      "avatar_url": "https://avatars.githubusercontent.com/u/11679462?v=4",
      "profile": "https://github.com/fstinner",
      "contributions": [
        "code",
        "test"
      ]
    },
    {
      "login": "ChangWeiTan",
      "name": "Chang Wei Tan",
      "avatar_url": "https://avatars.githubusercontent.com/u/570744?v=4",
      "profile": "https://github.com/ChangWeiTan",
      "contributions": [
        "code"
      ]
    },
    {
      "login": "lmmentel",
      "name": "Lukasz Mentel",
      "avatar_url": "https://avatars.githubusercontent.com/u/8989838?v=4",
      "profile": "https://github.com/lmmentel",
      "contributions": [
        "code",
        "doc",
        "infra",
        "test",
        "bug",
        "maintenance",
        "mentoring"
      ]
    },
    {
      "login": "AngelPone",
      "name": "Bohan Zhang",
      "avatar_url": "https://avatars.githubusercontent.com/u/32930283?v=4",
      "profile": "https://angelpone.github.io/",
      "contributions": [
        "code"
      ]
    },
    {
      "login": "rakshitha123",
      "name": "Rakshitha Godahewa",
      "avatar_url": "https://avatars.githubusercontent.com/u/7654679?v=4",
      "profile": "https://github.com/rakshitha123",
      "contributions": [
        "code",
        "doc"
      ]
    },
    {
      "login": "marcio55afr",
      "name": "Márcio A. Freitas Jr",
      "avatar_url": "https://avatars.githubusercontent.com/u/42646282?v=4",
      "profile": "https://github.com/marcio55afr",
      "contributions": [
        "doc"
      ]
    },
    {
      "login": "MrPr3ntice",
      "name": "Philipp Kortmann",
      "avatar_url": "https://avatars.githubusercontent.com/u/20466981?v=4",
      "profile": "https://www.imes.uni-hannover.de/de/institut/team/m-sc-karl-philipp-kortmann/",
      "contributions": [
        "code",
        "doc"
      ]
    },
    {
      "login": "ishannangia001",
      "name": "Ishan Nangia",
      "avatar_url": "https://avatars.githubusercontent.com/u/29480389?v=4",
      "profile": "https://github.com/ishannangia001",
      "contributions": [
        "ideas"
      ]
    },
    {
      "login": "khrapovs",
      "name": "Stanislav Khrapov",
      "avatar_url": "https://avatars.githubusercontent.com/u/3774663?v=4",
      "profile": "https://github.com/khrapovs",
      "contributions": [
        "code"
      ]
    },
    {
      "login": "Saransh-cpp",
      "name": "Saransh Chopra",
      "avatar_url": "https://avatars.githubusercontent.com/u/74055102?v=4",
      "profile": "https://github.com/Saransh-cpp",
      "contributions": [
        "doc",
        "infra"
      ]
    },
    {
      "login": "RishiKumarRay",
      "name": "Rishi Kumar Ray",
      "avatar_url": "https://avatars.githubusercontent.com/u/87641376?v=4",
      "profile": "https://github.com/RishiKumarRay",
      "contributions": [
        "infra"
      ]
    },
    {
      "login": "cdahlin",
      "name": "Christopher Dahlin",
      "avatar_url": "https://avatars.githubusercontent.com/u/1567780?v=4",
      "profile": "https://github.com/cdahlin",
      "contributions": [
        "code"
      ]
    },
    {
      "login": "iljamaurer",
      "name": "Ilja Maurer",
      "avatar_url": "https://avatars.githubusercontent.com/u/45882103?v=4",
      "profile": "https://github.com/iljamaurer",
      "contributions": [
        "code"
      ]
    },
    {
      "login": "AzulGarza",
      "name": "Azul Garza",
      "avatar_url": "https://avatars.githubusercontent.com/u/10517170?v=4",
      "profile": "https://github.com/AzulGarza",
      "contributions": [
        "code",
        "example"
      ]
    },
    {
      "login": "TNTran92",
      "name": "TNTran92",
      "avatar_url": "https://avatars.githubusercontent.com/u/55965636?v=4",
      "profile": "https://github.com/TNTran92",
      "contributions": [
        "code"
      ]
    },
    {
      "login": "niekvanderlaan",
      "name": "Niek van der Laan",
      "avatar_url": "https://avatars.githubusercontent.com/u/9962825?v=4",
      "profile": "https://github.com/niekvanderlaan",
      "contributions": [
        "code"
      ]
    },
    {
      "login": "bethrice44",
      "name": "bethrice44",
      "avatar_url": "https://avatars.githubusercontent.com/u/11226988?v=4",
      "profile": "https://github.com/bethrice44",
      "contributions": [
        "bug",
        "code",
        "review",
        "test"
      ]
    },
    {
      "login": "keepersas",
      "name": "Aleksandr Grekov",
      "avatar_url": "https://avatars.githubusercontent.com/u/44262176?v=4",
      "profile": "https://github.com/keepersas",
      "contributions": [
        "doc"
      ]
    },
    {
      "login": "ZiyaoWei",
      "name": "Ziyao Wei",
      "avatar_url": "https://avatars.githubusercontent.com/u/940823?v=4",
      "profile": "https://github.com/ZiyaoWei",
      "contributions": [
        "code"
      ]
    },
    {
      "login": "dougollerenshaw",
      "name": "Doug Ollerenshaw",
      "avatar_url": "https://avatars.githubusercontent.com/u/19944442?v=4",
      "profile": "https://github.com/dougollerenshaw",
      "contributions": [
        "doc"
      ]
    },
    {
      "login": "AurumnPegasus",
      "name": "Shivansh Subramanian",
      "avatar_url": "https://avatars.githubusercontent.com/u/54315149?v=4",
      "profile": "https://github.com/AurumnPegasus",
      "contributions": [
        "doc",
        "code"
      ]
    },
    {
      "login": "NoaWegerhoff",
      "name": "Noa Ben Ami",
      "avatar_url": "https://avatars.githubusercontent.com/u/37590002?v=4",
      "profile": "https://github.com/NoaWegerhoff",
      "contributions": [
        "code",
        "test",
        "doc"
      ]
    },
    {
      "login": "lielleravid",
      "name": "Lielle Ravid",
      "avatar_url": "https://avatars.githubusercontent.com/u/37774194?v=4",
      "profile": "https://github.com/lielleravid",
      "contributions": [
        "code",
        "doc"
      ]
    },
    {
      "login": "ciaran-g",
      "name": "Ciaran Gilbert",
      "avatar_url": "https://avatars.githubusercontent.com/u/41995662?v=4",
      "profile": "https://github.com/ciaran-g",
      "contributions": [
        "bug",
        "code",
        "doc",
        "test",
        "ideas"
      ]
    },
    {
      "login": "mariamjabara",
      "name": "Mariam Jabara",
      "profile": "https://github.com/mariamjabara",
      "contributions": [
        "code"
      ]
    },
    {
      "login": "lbventura",
      "name": "Luis Ventura",
      "avatar_url": "https://avatars.githubusercontent.com/u/68004282?s=96&v=4",
      "profile": "https://github.com/lbventura",
      "contributions": [
        "code"
      ]
    },
    {
      "login": "Ris-Bali",
      "name": "Rishabh Bali",
      "avatar_url": "https://avatars.githubusercontent.com/u/81592570?v=4",
      "profile": "https://github.com/Ris-Bali",
      "contributions": [
        "code"
      ]
    },
    {
      "login": "shchur",
      "name": "Oleksandr Shchur",
      "avatar_url": "https://avatars.githubusercontent.com/u/6944857?v=4",
      "profile": "https://github.com/shchur",
      "contributions": [
        "bug",
        "code"
      ]
    },
    {
      "login": "jelc53",
      "name": "Julian Cooper",
      "profile": "https://github.com/jelc53",
      "contributions": [
        "code",
        "ideas"
      ]
    },
    {
      "login": "benheid",
      "name": "Benedikt Heidrich",
      "profile": "https://github.com/benheid",
      "contributions": [
        "bug",
        "code",
        "design",
        "doc",
        "example",
        "ideas",
        "mentoring",
        "question",
        "review",
        "talk",
        "tutorial"
      ]
    },
    {
      "login": "AnH0ang",
      "name": "An Hoang",
      "profile": "https://github.com/AnH0ang",
      "contributions": [
        "bug",
        "code"
      ]
    },
    {
      "login": "haskarb",
      "name": "Bhaskar Dhariyal",
      "avatar_url": "https://avatars.githubusercontent.com/u/20501023?v=4",
      "profile": "https://haskarb.github.io/",
      "contributions": [
        "code",
        "test"
      ]
    },
    {
      "login": "kcc-lion",
      "name": "Kai Lion",
      "profile": "https://github.com/kcc-lion",
      "contributions": [
        "code",
        "test",
        "doc"
      ]
    },
    {
      "login": "bugslayer-332",
      "name": "Arepalli Yashwanth Reddy",
      "profile": "https://github.com/bugslayer-332",
      "contributions": [
        "code",
        "bug",
        "doc"
      ]
    },
    {
      "login": "shagn",
      "name": "Sebastian Hagn",
      "avatar_url": "https://avatars.githubusercontent.com/u/16029092?v=4",
      "profile": "https://github.com/shagn",
      "contributions": [
        "doc"
      ]
    },
    {
      "login": "jasmineliaw",
      "name": "Jasmine Liaw",
      "profile": "https://github.com/jasmineliaw",
      "contributions": [
        "code"
      ]
    },
    {
      "login": "topher-lo",
      "name": "Christopher Lo",
      "profile": "https://github.com/topher-lo",
      "contributions": [
        "code",
        "ideas"
      ]
    },
    {
      "login": "arampuria19",
      "name": "Akshat Rampuria",
      "profile": "https://github.com/arampuria19",
      "contributions": [
        "doc"
      ]
    },
    {
      "login": "chillerobscuro",
      "name": "Logan Duffy",
      "avatar_url": "https://avatars.githubusercontent.com/u/5232872?v=4",
      "profile": "https://github.com/chillerobscuro",
      "contributions": [
        "code",
        "doc",
        "test",
        "bug",
        "ideas"
      ]
    },
    {
      "login": "michaelfeil",
      "name": "Michael Feil",
      "avatar_url": "https://avatars.githubusercontent.com/u/63565275?v=4",
      "profile": "michaelfeil.eu",
      "contributions": [
        "code",
        "test",
        "ideas"
      ]
    },
    {
      "login": "KishManani",
      "name": "Kishan Manani",
      "avatar_url": "https://avatars.githubusercontent.com/u/30973056?v=4",
      "profile": "https://github.com/kishmanani",
      "contributions": [
        "code",
        "doc",
        "test",
        "bug",
        "ideas"
      ]
    },
    {
      "login": "jorenham",
      "name": "Joren Hammudoglu",
      "profile": "https://github.com/jorenham",
      "contributions": [
        "infra"
      ]
    },
    {
      "login": "wolph",
      "name": "Rick van Hattem",
      "profile": "https://github.com/wolph",
      "contributions": [
        "infra"
      ]
    },
    {
      "login": "templierw",
      "name": "William Templier",
      "avatar_url": "https://github.com/templierw.png",
      "profile": "https://www.linkedin.com/in/templierw/",
      "contributions": [
        "doc"
      ]
    },
    {
      "login": "badrmarani",
      "name": "Badr-Eddine Marani",
      "avatar_url": "https://avatars.githubusercontent.com/badrmarani",
      "profile": "https://github.com/badrmarani",
      "contributions": [
        "code"
      ]
    },
    {
      "login": "adoherty21",
      "name": "adoherty21",
      "avatar_url": "https://avatars.githubusercontent.com/u/52799751?s=400&v=4",
      "profile": "https://github.com/adoherty21",
      "contributions": [
        "bug"
      ]
    },
    {
      "login": "jnrusson1",
      "name": "Jack Russon",
      "avatar_url": "https://avatars.githubusercontent.com/u/51986332?v=4",
      "profile": "https://github.com/jnrusson1",
      "contributions": [
        "code"
      ]
    },
    {
      "login": "solen0id",
      "name": "Max Patzelt",
      "avatar_url": "https://avatars.githubusercontent.com/u/20767606?v=4",
      "profile": "https://github.com/solen0id",
      "contributions": [
        "code"
      ]
    },
    {
      "login": "benjaminbluhm",
      "name": "Benjamin Bluhm",
      "profile": "https://github.com/benjaminbluhm",
      "contributions": [
        "code",
        "doc",
        "example"
      ]
    },
    {
      "login": "VyomkeshVyas",
      "name": "Vyomkesh Vyas",
      "profile": "https://github.com/VyomkeshVyas",
      "contributions": [
        "code",
        "doc",
        "example",
        "test"
      ]
    },
    {
      "login": "xxl4tomxu98",
      "name": "Tom Xu",
      "avatar_url": "https://avatars.githubusercontent.com/u/62292177?s=40&v=4",
      "profile": "https://github.com/xxl4tomxu98",
      "contributions": [
        "code",
        "doc"
      ]
    },
    {
      "login": "nshahpazov",
      "name": "Nikola Shahpazov",
      "avatar_url": "https://avatars.githubusercontent.com/nshahpazov",
      "profile": "https://www.linkedin.com/in/nshahpazov/",
      "contributions": [
        "doc"
      ]
    },
    {
      "login": "dainelli98",
      "name": "Daniel Martín Martínez",
      "avatar_url": "https://avatars.githubusercontent.com/dainelli98",
      "profile": "https://www.linkedin.com/in/daniel-martin-martinez",
      "contributions": [
        "doc",
        "bug"
      ]
    },
    {
      "login": "nilesh05apr",
      "name": "Nilesh Kumar",
      "avatar_url": "https://avatars.githubusercontent.com/u/65773314?v=4",
      "profile": "https://github.com/nilesh05apr",
      "contributions": [
        "code"
      ]
    },
    {
      "login": "JonathanBechtel",
      "name": "JonathanBechtel",
      "avatar_url": "https://avatars.githubusercontent.com/u/481696?v=4",
      "profile": "https://github.com/JonathanBechtel",
      "contributions": [
        "code",
        "ideas",
        "projectManagement",
        "talk",
        "test"
      ]
    },
    {
      "login": "arnavrneo",
      "name": "Arnav",
      "avatar_url": "https://avatars.githubusercontent.com/u/48650781?v=4",
      "profile": "https://github.com/arnavrneo",
      "contributions": [
        "code"
      ]
    },
    {
      "login": "erjieyong",
      "name": "Er Jie Yong",
      "avatar_url": "https://avatars.githubusercontent.com/u/109052378?v=4",
      "profile": "https://www.linkedin.com/in/erjieyong",
      "contributions": [
        "bug",
        "code"
      ]
    },
    {
      "login": "mateuja",
      "name": "Jaume Mateu",
      "avatar_url": "https://avatars.githubusercontent.com/mateuja",
      "profile": "https://github.com/mateuja",
      "contributions": [
        "code"
      ]
    },
    {
      "login": "aaronrmm",
      "name": "Aaron Margolese-Malin",
      "avatar_url": "https://avatars.githubusercontent.com/u/1742879?v=4",
      "profile": "https://github.com/aaronrmm",
      "contributions": [
        "bug"
      ]
    },
    {
      "login": "klam-data",
      "name": "Kevin Lam",
      "avatar_url": "https://avatars.githubusercontent.com/u/114420932?s=400&v=4",
      "profile": "https://www.linkedin.com/in/kevinlam2",
      "contributions": [
        "code",
        "example",
        "test"
      ]
    },
    {
      "login": "mgorlin",
      "name": "Margaret Gorlin",
      "avatar_url": "",
      "profile": "https://www.linkedin.com/in/margaret-gorlin/",
      "contributions": [
        "code",
        "example",
        "test"
      ]
    },
    {
      "login": "pyyim",
      "name": "Paul Yim",
      "avatar_url": "https://avatars.githubusercontent.com/pyyim",
      "profile": "https://www.linkedin.com/in/paulyim97/",
      "contributions": [
        "code",
        "example",
        "test"
      ]
    },
    {
      "login": "snnbotchway",
      "name": "Solomon Botchway",
      "avatar_url": "https://avatars.githubusercontent.com/u/62394255?v=4",
      "profile": "https://www.linkedin.com/in/solomon-botchway-a1383821b/",
      "contributions": [
        "maintenance"
      ]
    },
    {
      "login": "hoesler",
      "name": "Christoph Hösler",
      "avatar_url": "https://avatars.githubusercontent.com/u/1052770?v=4",
      "profile": "https://www.linkedin.com/in/hoesler/",
      "contributions": [
        "code"
      ]
    },
    {
      "login": "pranavvp16",
      "name": "Pranav Prajapati",
      "avatar_url": "https://avatars.githubusercontent.com/u/94780581?v=4",
      "profile": "https://www.linkedin.com/in/pranav-prajapati-a5b413226/",
      "contributions": [
        "code",
        "test",
        "bug"
      ]
    },
    {
      "login": "romanlutz",
      "name": "Roman Lutz",
      "avatar_url": "https://avatars.githubusercontent.com/u/10245648?v=4",
      "profile": "https://www.linkedin.com/in/romanlutz/",
      "contributions": [
        "doc"
      ]
    },
    {
      "login": "DBCerigo",
      "name": "Daniel Burkhardt Cerigo",
      "avatar_url": "https://avatars.githubusercontent.com/u/8318425?v=4",
      "profile": "https://github.com/DBCerigo",
      "contributions": [
        "code"
      ]
    },
    {
      "login": "alex-hh",
      "name": "Alex Hawkins-Hooker",
      "avatar_url": "https://avatars.githubusercontent.com/u/5719745?v=4",
      "profile": "https://github.com/alex-hh",
      "contributions": [
        "code"
      ]
    },
    {
      "login": "ali-tny",
      "name": "Ali Teeney",
      "avatar_url": "https://avatars.githubusercontent.com/u/26010073?v=4",
      "profile": "https://github.com/ali-tny",
      "contributions": [
        "code"
      ]
    },
    {
      "login": "ShivamPathak99",
      "name": "Shivam Pathak",
      "avatar_url": "https://avatars.githubusercontent.com/u/98941325?s=400&v=4",
      "profile": "https://github.com/ShivamPathak99",
      "contributions": [
        "doc"
      ]
    },
    {
      "login": "SamiAlavi",
      "name": "Sami Alavi",
      "avatar_url": "https://avatars.githubusercontent.com/u/32700289?v=4",
      "profile": "https://github.com/SamiAlavi",
      "contributions": [
        "code",
        "maintenance"
      ]
    },
    {
      "login": "yarnabrina",
      "name": "Anirban Ray",
      "avatar_url": "https://avatars.githubusercontent.com/u/39331844?v=4",
      "profile": "https://github.com/yarnabrina/",
      "contributions": [
        "bug",
        "code",
        "doc",
        "ideas",
        "maintenance",
        "mentoring",
        "question",
        "review",
        "test"
      ]
    },
    {
      "login": "dashapetr",
      "name": "Darya Petrashka",
      "avatar_url": "https://avatars.githubusercontent.com/u/54349415?v=4",
      "profile": "https://github.com/dashapetr",
      "contributions": [
        "doc"
      ]
    },
    {
      "login": "luca-miniati",
      "name": "Luca Miniati",
      "avatar_url": "https://avatars.githubusercontent.com/u/87467600?v=4",
      "profile": "https://github.com/luca-miniati",
      "contributions": [
        "code",
        "doc"
      ]
    },
    {
      "login": "marrov",
      "name": "Marc Rovira",
      "avatar_url": "https://avatars.githubusercontent.com/u/54272586?v=4",
      "profile": "https://github.com/marrov",
      "contributions": [
        "design",
        "doc",
        "ideas",
        "mentoring",
        "projectManagement",
        "talk"
      ]
    },
    {
      "login": "Taise228",
      "name": "Taisei Yamamoto",
      "avatar_url": "https://avatars.githubusercontent.com/u/95762401?s=400&v=4",
      "profile": "https://github.com/Taise228",
      "contributions": [
        "code"
      ]
    },
    {
      "login": "CTFallon",
      "name": "Colin Fallon",
      "avatar_url": "https://avatars.githubusercontent.com/u/19725980?v=4",
      "profile": "https://github.com/CTFallon",
      "contributions": [
        "doc"
      ]
    },
    {
      "login": "mgazian000",
      "name": "Michael Gaziani",
      "avatar_url": "https://avatars.githubusercontent.com/mgazian000",
      "profile": "https://github.com/mgazian000",
      "contributions": [
        "doc"
      ]
    },
    {
      "login": "alan191006",
      "name": "Alan Huynh",
      "avatar_url": "https://avatars.githubusercontent.com/alan191006",
      "profile": "https://github.com/alan191006",
      "contributions": [
        "code"
      ]
    },
    {
      "login": "felipeangelimvieira",
      "name": "Felipe Angelim",
      "avatar_url": "https://avatars.githubusercontent.com/felipeangelimvieira",
      "profile": "https://github.com/felipeangelimvieira",
      "contributions": [
        "code",
        "bug"
      ]
    },
    {
      "login": "janpipek",
      "name": "Jan Pipek",
      "avatar_url": "https://avatars.githubusercontent.com/janpipek",
      "profile": "https://github.com/janpipek",
      "contributions": [
        "code"
      ]
    },
    {
      "login": "Gigi1111",
      "name": "Chung-Fan Tsai",
      "avatar_url": "https://avatars.githubusercontent.com/Gigi1111",
      "profile": "https://github.com/Gigi1111",
      "contributions": [
        "test"
      ]
    },
    {
      "login": "eyjo",
      "name": "Eyjólfur Sigurðsson",
      "avatar_url": "https://avatars.githubusercontent.com/eyjo",
      "profile": "https://github.com/eyjo",
      "contributions": [
        "code",
        "doc"
      ]
    },
    {
      "login": "julia-kraus",
      "name": "Julia Kraus",
      "avatar_url": "https://avatars.githubusercontent.com/julia-kraus",
      "profile": "https://github.com/julia-kraus",
      "contributions": [
        "doc",
        "code",
        "test"
      ]
    },
    {
      "login": "davidgilbertson",
      "name": "David Gilbertson",
      "avatar_url": "https://avatars.githubusercontent.com/u/4443482?v=4",
      "profile": "https://github.com/davidgilbertson",
      "contributions": [
        "code",
        "bug"
      ]
    },
    {
      "login": "MBristle",
      "name": "Mirko Bristle",
      "avatar_url": "https://avatars.githubusercontent.com/MBristle",
      "profile": "https://github.com/MBristle",
      "contributions": [
        "bug",
        "code",
        "doc",
        "test"
      ]
    },
    {
      "login": "MCRE-BE",
      "name": "Mathias Creemers",
      "avatar_url": "https://avatars.githubusercontent.com/u/99316631",
      "profile": "https://github.com/MCRE-BE",
      "contributions": [
        "bug",
        "code"
      ]
    },
    {
      "login": "Ram0nB",
      "name": "Ramon Bussing",
      "avatar_url": "https://avatars.githubusercontent.com/u/45173421",
      "profile": "https://github.com/Ram0nB",
      "contributions": [
        "doc",
        "code",
        "bug",
        "test"
      ]
    },
    {
      "login": "hazrulakmal",
      "name": "Hazrul Akmal",
      "avatar_url": "https://avatars.githubusercontent.com/u/24774385?v=4",
      "profile": "https://github.com/hazrulakmal",
      "contributions": [
        "code",
        "doc",
        "bug",
        "test"
      ]
    },
    {
      "login": "hliebert",
      "name": "Helge Liebert",
      "avatar_url": "https://avatars.githubusercontent.com/u/20834265",
      "profile": "https://github.com/hliebert",
      "contributions": [
        "bug",
        "code",
        "doc",
        "test"
      ]
    },
    {
      "login": "alexfilothodoros",
      "name": "Alexandros Filothodoros",
      "avatar_url": "https://avatars.githubusercontent.com/u/6419847?v=4",
      "profile": "https://github.com/alexfilothodoros",
      "contributions": [
        "doc",
        "maintenance"
      ]
    },
    {
      "login": "ali-parizad",
      "name": "Ali Parizad",
      "avatar_url": "https://avatars.githubusercontent.com/u/13907016?v=4",
      "profile": "https://github.com/ali-parizad",
      "contributions": [
        "code"
      ]
    },
    {
      "login": "BensHamza",
      "name": "Hamza Benslimane",
      "avatar_url": "https://avatars.githubusercontent.com/u/96446862?v=4",
      "profile": "https://github.com/BensHamza",
      "contributions": [
        "bug",
        "code"
      ]
    },
    {
      "login": "sz85512678",
      "name": "Zhen Shao",
      "avatar_url": "https://avatars.githubusercontent.com/sz85512678",
      "profile": "https://github.com/sz85512678",
      "contributions": [
        "code"
      ]
    },
    {
      "login": "Vasudeva-bit",
      "name": "Vasudeva Kilaru",
      "avatar_url": "https://avatars.githubusercontent.com/u/70791259?v=4",
      "profile": "https://github.com/Vasudeva-bit",
      "contributions": [
        "code",
        "doc"
      ]
    },
    {
      "login": "geronimos",
      "name": "Geronimo Bergk",
      "avatar_url": "https://avatars.githubusercontent.com/u/29955288?s=96&v=4",
      "profile": "https://github.com/geronimos",
      "contributions": [
        "bug",
        "code"
      ]
    },
    {
      "login": "julnow",
      "name": "Julian Nowak",
      "avatar_url": "https://avatars.githubusercontent.com/u/21206185?v=4",
      "profile": "https://github.com/julnow",
      "contributions": [
        "bug",
        "code"
      ]
    },
    {
      "login": "pirnerjonas",
      "name": "Jonas Pirner",
      "avatar_url": "https://avatars.githubusercontent.com/u/48887249?v=4",
      "profile": "https://github.com/pirnerjonas",
      "contributions": [
        "doc"
      ]
    },
    {
      "login": "adamkells",
      "name": "Adam Kells",
      "avatar_url": "https://avatars.githubusercontent.com/u/19709277?v=4",
      "profile": "https://github.com/adamkells",
      "contributions": [
        "test"
      ]
    },
    {
      "login": "YHallouard",
      "name": "Yann Hallouard",
      "avatar_url": "https://avatars.githubusercontent.com/YHallouard",
      "profile": "https://www.linkedin.com/in/yann-hallouard/",
      "contributions": [
        "code",
        "test"
      ]
    },
    {
      "login": "xansh",
      "name": "Ansh Kumar",
      "avatar_url": "https://avatars.githubusercontent.com/u/65403652?s=400&u=a45b5dcca057cfaef737d5fab99850aca6da1607&v=4",
      "profile": "https://github.com/xansh",
      "contributions": [
        "doc"
      ]
    },
    {
      "login": "tpvasconcelos",
      "name": "Tomas P. de Vasconcelos",
      "avatar_url": "https://avatars.githubusercontent.com/u/17701527?v=4",
      "profile": "https://github.com/tpvasconcelos",
      "contributions": [
        "bug",
        "code"
      ]
    },
    {
      "login": "rahulporuri",
      "name": "Poruri Sai Rahul",
      "avatar_url": "https://avatars.githubusercontent.com/u/1926457?v=4",
      "profile": "https://github.com/rahulporuri",
      "contributions": [
        "doc"
      ]
    },
    {
      "login": "fspinna",
      "name": "Francesco Spinnato",
      "avatar_url": "https://avatars.githubusercontent.com/u/35352023?v=4",
      "profile": "https://github.com/fspinna",
      "contributions": [
        "code"
      ]
    },
    {
      "login": "sbuse",
      "name": "Simon B.",
      "avatar_url": "https://avatars.githubusercontent.com/u/24408707?v=4",
      "profile": "https://github.com/sbuse",
      "contributions": [
        "code"
      ]
    },
    {
      "login": "sd2k",
      "name": "Ben Sully",
      "avatar_url": "https://avatars.githubusercontent.com/u/5464991?&v=4",
      "profile": "https://github.com/sd2k",
      "contributions": [
        "bug",
        "code"
      ]
    },
    {
      "login": "wayneadams",
      "name": "Wayne Adams",
      "avatar_url": "https://avatars.githubusercontent.com/u/15034841?s=400&u=d717e9945910bcc844c5e64cd56d570c6cc4e8e6&v=4",
      "profile": "https://github.com/wayneadams",
      "contributions": [
        "doc"
      ]
    },
    {
      "login": "sanjayk0508",
      "name": "Sanjay Kumar",
      "avatar_url": "https://avatars.githubusercontent.com/u/102804548?v=4",
      "profile": "https://github.com/sanjayk0508",
      "contributions": [
        "test"
      ]
    },
    {
      "login": "sssilvar",
      "name": "Santiago Smith Silva",
      "avatar_url": "https://avatars.githubusercontent.com/u/16252054?v=4",
      "profile": "https://github.com/sssilvar",
      "contributions": [
        "code"
      ]
    },
    {
      "login": "DManowitz",
      "name": "David Manowitz",
      "avatar_url": "https://avatars.githubusercontent.com/u/66927103?v=4",
      "profile": "https://github.com/DManowitz",
      "contributions": [
        "bug",
        "maintenance"
      ]
    },
    {
      "login": "ninedigits",
      "name": "Max Frohlich",
      "avatar_url": "https://avatars.githubusercontent.com/u/16393653?v=4",
      "profile": "https://www.linkedin.com/in/maxfrohlich/",
      "contributions": [
        "code",
        "ideas",
        "maintenance"
      ]
    },
    {
      "login": "steenrotsman",
      "name": "Stijn J. Rotman",
      "avatar_url": "https://avatars.githubusercontent.com/u/78110080?s=400&v=4",
      "profile": "https://github.com/steenrotsman",
      "contributions": [
        "code",
        "doc"
      ]
    },
    {
      "login": "tvdboom",
      "name": "Mavs",
      "avatar_url": "https://avatars.githubusercontent.com/u/32366550?v=4",
      "profile": "https://github.com/tvdboom",
      "contributions": [
        "code"
      ]
    },
    {
      "login": "Cyril-Meyer",
      "name": "Cyril Meyer",
      "avatar_url": "https://avatars.githubusercontent.com/u/69190238?v=4",
      "profile": "https://cyrilmeyer.eu/",
      "contributions": [
        "bug",
        "code",
        "test"
      ]
    },
    {
      "login": "Abhay-Lejith",
      "name": "Abhay Lejith",
      "avatar_url": "https://avatars.githubusercontent.com/u/120819228?s=96&v=4",
      "profile": "https://github.com/Abhay-Lejith",
      "contributions": [
        "bug",
        "code"
      ]
    },
    {
      "login": "ShreeshaM07",
      "name": "Shreesha M",
      "avatar_url": "https://avatars.githubusercontent.com/u/120820143?s=400&v=4",
      "profile": "https://github.com/ShreeshaM07",
      "contributions": [
        "bug",
        "code",
        "test"
      ]
    },
    {
      "login": "geetu040",
      "name": "Armaghan",
      "avatar_url": "https://avatars.githubusercontent.com/u/90601662?s=96&v=4",
      "profile": "https://github.com/geetu040",
      "contributions": [
        "code",
        "doc",
        "maintenance"
      ]
    },
    {
      "login": "SaiRevanth25",
      "name": "Sai Revanth Gowravajhala",
      "avatar_url": "https://avatars.githubusercontent.com/SaiRevanth25",
      "profile": "https://github.com/SaiRevanth25",
      "contributions": [
        "code",
        "bug"
      ]
    },
    {
      "login": "XinyuWuu",
      "name": "Xinyu Wu",
      "avatar_url": "https://avatars.githubusercontent.com/u/57612792?v=4",
      "profile": "https://github.com/XinyuWuu",
      "contributions": [
        "bug",
        "code",
        "test"
      ]
    },
    {
      "login": "meraldoantonio",
      "name": "Meraldo Antonio",
      "avatar_url": "https://avatars.githubusercontent.com/u/37468543?v=4",
      "profile": "https://github.com/meraldoantonio",
      "contributions": [
        "bug",
        "code",
        "doc",
        "test"
      ]
    },
    {
      "login": "memeo-pro",
      "name": "Yash Edake",
      "avatar_url": "https://avatars.githubusercontent.com/memeo-pro",
      "profile": "https://github.com/MEMEO-PRO",
      "contributions": [
        "maintenance",
        "bug"
      ]
    },
    {
      "login": "deysanjeeb",
      "name": "Sanjeeb Dey",
      "avatar_url": "https://avatars.githubusercontent.com/u/39940629?v=4",
      "profile": "https://github.com/deysanjeeb",
      "contributions": [
        "maintenance"
      ]
    },
    {
      "login": "YashKhare20",
      "name": "Yash Khare",
      "avatar_url": "https://avatars.githubusercontent.com/u/92680366?s=400",
      "profile": "https://github.com/YashKhare20",
      "contributions": [
        "code",
        "doc"
      ]
    },
    {
      "login": "ianspektor",
      "name": "Ian Spektor",
      "avatar_url": "https://avatars.githubusercontent.com/u/49082859?v=4",
      "profile": "https://github.com/ianspektor",
      "contributions": [
        "code",
        "doc"
      ]
    },
    {
      "login": "javiber",
      "name": "Javier Berneche",
      "avatar_url": "https://avatars.githubusercontent.com/u/3588715?v=4",
      "profile": "https://github.com/javiber",
      "contributions": [
        "code",
        "doc"
      ]
    },
    {
      "login": "fnhirwa",
      "name": "Felix Hirwa Nshuti",
      "avatar_url": "https://avatars.githubusercontent.com/u/67042527?s=64&v=4",
      "profile": "https://github.com/fnhirwa",
      "contributions": [
        "code",
        "maintenance"
      ]
    },
    {
      "login": "SamruddhiNavale",
      "name": "Samruddhi Navale",
      "avatar_url": "https://avatars.githubusercontent.com/u/86359115?v=4",
      "profile": "https://github.com/SamruddhiNavale",
      "contributions": [
        "doc"
      ]
    },
    {
      "login": "vandit98",
      "name": "Vandit Tyagi",
      "avatar_url": "https://avatars.githubusercontent.com/u/91458535?v=4",
      "profile": "https://github.com/vandit98",
      "contributions": [
        "doc"
      ]
    },
    {
      "login": "ArthrowAbstract",
      "name": "Devanshu Sinha",
      "avatar_url": "https://avatars.githubusercontent.com/u/38614120?v=4",
      "profile": "https://github.com/ArthrowAbstract",
      "contributions": [
        "code"
      ]
    },
    {
      "login": "MMTrooper",
      "name": "Michael Mwimali",
      "avatar_url": "https://avatars.githubusercontent.com/u/89777534?v=4",
      "profile": "https://github.com/MMTrooper",
      "contributions": [
        "code"
      ]
    },
    {
      "login": "manuel-munoz-aguirre",
      "name": "Manuel Muñoz Aguirre",
      "avatar_url": "https://avatars.githubusercontent.com/u/5576458?v=4",
      "profile": "https://github.com/manuel-munoz-aguirre",
      "contributions": [
        "doc"
      ]
    },
    {
      "login": "Abelarm",
      "name": "Luigi Giugliano",
      "avatar_url": "https://avatars.githubusercontent.com/u/6976921?v=4",
      "profile": "https://github.com/Abelarm",
      "contributions": [
        "code"
      ]
    },
    {
      "login": "morestart",
      "name": "ctl",
      "avatar_url": "https://avatars.githubusercontent.com/u/35556811",
      "profile": "https://github.com/morestart",
      "contributions": [
        "bug"
      ]
    },
    {
      "login": "anteemony",
      "name": "Anthony Okonneh",
      "avatar_url": "https://avatars.githubusercontent.com/u/90141191?v=4",
      "profile": "https://github.com/Anteemony",
      "contributions": [
        "doc"
      ]
    },
    {
      "login": "ssabarwal",
      "name": "Shlok Sabarwal",
      "avatar_url": "https://gravatar.com/avatar/cbdbaac712ae282d730cd3028e862d45?s=400&d=robohash&r=x",
      "prifle": "https://www.github.com/shlok191/",
      "contributions": [
        "code"
      ]
    },
    {
      "login": "mobley-trent",
      "name": "Eddy Oyieko",
      "avatar_url": "https://avatars.githubusercontent.com/u/67474838?v=4",
      "profile": "https://github.com/mobley-trent",
      "contributions": [
        "code",
        "doc"
      ]
    },
    {
      "login": "toandaominh1997",
      "name": "Henry Dao",
      "avatar_url": "https://avatars.githubusercontent.com/u/18400648?v=4",
      "profile": "https://github.com/toandaominh1997",
      "contributions": [
        "bug",
        "code",
        "test"
      ]
    },
    {
      "login": "slavik57",
      "name": "Slava Shpitalny",
      "avatar_url": "https://avatars.githubusercontent.com/u/6184997?v=4",
      "profile": "https://github.com/slavik57",
      "contributions": [
        "maintenance"
      ]
    },
    {
      "login": "cedricdonie",
      "name": "Cedric Donié",
      "avatar_url": "https://avatars.githubusercontent.com/u/6626593?v=4",
      "profile": "https://github.com/cedricdonie",
      "contributions": [
        "bug",
        "code"
      ]
    },
    {
      "login": "helloplayer1",
      "name": "Julian Haderlein",
      "avatar_url": "https://avatars.githubusercontent.com/u/32032467?v=4",
      "profile": "https://github.com/helloplayer1",
      "contributions": [
        "doc"
      ]
    },
    {
      "login": "ishanpai",
      "name": "Ishan Paidhungat",
      "avatar_url": "https://avatars.githubusercontent.com/u/73134788?v=4",
      "profile": "https://github.com/ishanpai",
      "contributions": [
        "code",
        "doc"
      ]
    },
    {
      "login": "gareth-brown-86",
      "name": "Gareth Brown",
      "avatar_url": "https://avatars.githubusercontent.com/u/89069265?s=400&u=f6dc19c786a1762fcb7cdbb04f7f30bee9bd0240&v=4",
      "profile": "https://github.com/gareth-brown-86",
      "contributions": [
        "code",
        "bug"
      ]
    },
    {
      "login": "duydl",
      "name": "Duy Do Le",
      "avatar_url": "https://avatars.githubusercontent.com/u/56506156?v=4",
      "profile": "https://github.com/duydl",
      "contributions": [
        "code",
        "doc",
        "maintenance"
      ]
    },
    {
      "login": "ksharma6",
      "name": "Kishen Sharma",
      "avatar_url": "https://avatars.githubusercontent.com/u/142558351?v=4",
      "profile": "https://github.com/ksharma6",
      "contributions": [
        "bug",
        "code"
      ]
    },
    {
      "login": "benshaw2",
      "name": "Ben Shaw",
      "avatar_url": "https://avatars.githubusercontent.com/u/54603799?v=4",
      "profile": "https://github.com/benshaw2",
      "contributions": [
        "bug",
        "code",
        "doc"
      ]
    },
    {
      "login": "doberbauer",
      "name": "Daniel Oberbauer",
      "avatar_url": "https://avatars.githubusercontent.com/u/81889558?v=4",
      "profile": "https://github.com/doberbauer",
      "contributions": [
        "bug",
        "code"
      ]
    },
    {
      "login": "AlexeyOm",
      "name": "Alexey Omelchenko",
      "avatar_url": "https://avatars.githubusercontent.com/u/11708514?v=4",
      "profile": "https://github.com/AlexeyOm",
      "contributions": [
        "doc"
      ]
    },
    {
      "login": "fr1ll",
      "name": "Will Sanger",
      "avatar_url": "https://avatars.githubusercontent.com/u/29168593?v=4",
      "profile": "https://github.com/fr1ll",
      "contributions": [
        "code",
        "doc"
      ]
    },
    {
      "login": "alexander-lakocy",
      "name": "Alex Lakocy",
      "avatar_url": "https://avatars.githubusercontent.com/alexander-lakocy",
      "profile": "https://github.com/alexander-lakocy",
      "contributions": [
        "doc"
      ]
    },
    {
      "login": "mk406",
      "name": "Miguel Krause",
      "avatar_url": "https://avatars.githubusercontent.com/u/78024411?v=4",
      "profile": "https://github.com/mk406",
      "contributions": [
        "code"
      ]
    },
    {
      "login": "bastisar",
      "name": "Sebastian Hien",
      "avatar_url": "https://avatars.githubusercontent.com/u/142449680?v=4",
      "profile": "https://github.com/bastisar",
      "contributions": [
        "code",
        "bug",
        "test"
      ]
    },
    {
      "login": "mateuszkasprowicz",
      "name": "Mateusz Kasprowicz",
      "avatar_url": "https://avatars.githubusercontent.com/mateuszkasprowicz",
      "profile": "https://github.com/mateuszkasprowicz",
      "contributions": [
        "code",
        "test"
      ]
    },
    {
      "login": "DinoBektesevic",
      "name": "Dino Bektesevic",
      "avatar_url": "https://avatars.githubusercontent.com/u/29500910?v=4?s=100",
      "profile": "https://github.com/DinoBektesevic",
      "contributions": [
        "code",
        "maintenance"
      ]
    },
    {
      "login": "wirrywoo",
      "name": "Wilson Cheung",
      "avatar_url": "https://avatars.githubusercontent.com/u/148647848?v=4?s=100",
      "profile": "https://github.com/wirrywoo",
      "contributions": [
        "code",
        "doc"
      ]
    },
    {
      "login": "janasberger",
      "name": "Jana Schmidberger",
      "avatar_url": "https://avatars.githubusercontent.com/u/111234477?v=4",
      "profile": "https://github.com/janasberger",
      "contributions": [
        "business",
        "ideas",
        "projectManagement"
      ]
    },
    {
      "login": "kirilral",
      "name": "Kiril Ralinovski",
      "avatar_url": "https://avatars.githubusercontent.com/u/34281484?v=4",
      "profile": "https://github.com/kirilral",
      "contributions": [
        "ideas",
        "mentoring",
        "projectManagement",
        "talk"
      ]
    },
    {
      "login": "onyekaugochukwu",
      "name": "Ugochukwu Onyeka",
      "avatar_url": "https://avatars.githubusercontent.com/u/92909501?v=4",
      "profile": "https://github.com/onyekaugochukwu",
      "contributions": [
        "business",
        "doc",
        "ideas",
        "mentoring",
        "projectManagement"
      ]
    },
    {
      "login": "wpdonders",
      "name": "Wouter Donders",
      "avatar_url": "https://avatars.githubusercontent.com/u/1868824?v=4?s=100",
      "profile": "https://github.com/wpdonders",
      "contributions": [
        "code",
        "test"
      ]
    },
    {
      "login": "madhuri723",
      "name": "Madhuri",
      "avatar_url": "https://avatars.githubusercontent.com/u/108001973?v=4&size=64",
      "profile": "https://www.linkedin.com/in/madhuri-agarwal-166080209/",
      "contributions": [
        "doc"
      ]
    },
    {
      "login": "Saptarshi-Bandopadhyay",
      "name": "Saptarshi Bandopadhyay",
      "avatar_url": "https://avatars.githubusercontent.com/u/88289395?v=4",
      "profile": "https://github.com/Saptarshi-Bandopadhyay",
      "contributions": [
        "doc"
      ]
    },
    {
      "login": "Dehelaan",
      "name": "Nihal Chaudhary",
      "avatar_url": "https://avatars.githubusercontent.com/u/120308161?s=400&v=4",
      "profile": "https://github.com/Dehelaan",
      "contributions": [
        "doc"
      ]
    },
    {
      "login": "vedantag17",
      "name": "Vedant Agrawal",
      "avatar_url": "https://avatars.githubusercontent.com/u/118207011?v=4",
      "profile": "https://github.com/vedantag17",
      "contributions": [
        "doc",
        "code"
      ]
    },
    {
      "login": "jan-mue",
      "name": "Jan Müller",
      "avatar_url": "https://avatars.githubusercontent.com/u/6440416?v=4",
      "profile": "https://github.com/jan-mue",
      "contributions": [
        "doc"
      ]
    },
    {
      "login": "markussagen",
      "name": "Markus Sagen",
      "avatar_url": "https://avatars.githubusercontent.com/u/20767068?v=4",
      "profile": "https://github.com/markussagen",
      "contributions": [
        "code",
        "example"
      ]
    },
    {
      "login": "Z-Fran",
      "name": "Jindong Zhang",
      "avatar_url": "https://avatars.githubusercontent.com/u/49083766?v=4",
      "profile": "https://github.com/Z-Fran",
      "contributions": [
        "code"
      ]
    },
    {
      "login": "RigvedManoj",
      "name": "Rigved Manoj",
      "avatar_url": "https://avatars.githubusercontent.com/u/28307990?v=4",
      "profile": "https://github.com/RigvedManoj",
      "contributions": [
        "code"
      ]
    },
    {
      "login": "phoeenniixx",
      "name": "Aryan Saini",
      "avatar_url": "https://avatars.githubusercontent.com/u/116151399?v=4",
      "profile": "https://github.com/phoeenniixx",
      "contributions": [
        "code",
        "doc"
      ]
    },
    {
      "login": "Garve",
      "name": "Robert Kübler",
      "avatar_url": "https://avatars.githubusercontent.com/u/932327?v=4",
      "profile": "https://linkedin.com/in/robert-kuebler",
      "contributions": [
        "bug",
        "code"
      ]
    },
    {
      "login": "RobotPsychologist",
      "name": "Christopher Risi",
      "avatar_url": "https://avatars.githubusercontent.com/u/110344005?&v=4",
      "profile": "https://github.com/RobotPsychologist",
      "contributions": [
        "bug",
        "example",
        "tutorial"
      ]
    },
    {
      "login": "VectorNd",
      "name": "Rishabh Kamboj",
      "avatar_url": "https://avatars.githubusercontent.com/u/111004091?v=4",
      "profile": "https://github.com/VectorNd",
      "contributions": [
        "code"
      ]
    },
    {
      "login": "jusssch",
      "name": "Julius Schmid",
      "avatar_url": "https://avatars.githubusercontent.com/jusssch",
      "profile": "https://github.com/jusssch",
      "contributions": [
        "code"
      ]
    },
    {
      "login": "jgyfutub",
      "name": "Vedant Pandey",
      "avatar_url": "https://avatars.githubusercontent.com/u/97391064?s=400&v=4",
      "profile": "https://github.com/jgyfutub",
      "contributions": [
        "code"
      ]
    },
    {
      "login": "manolotis",
      "name": "Manuel Muñoz Sánchez",
      "avatar_url": "https://avatars.githubusercontent.com/manolotis",
      "profile": "https://github.com/manolotis",
      "contributions": [
        "doc"
      ]
    },
    {
      "login": "vagechirkov",
      "name": "Valerii Chirkov",
      "avatar_url": "https://avatars.githubusercontent.com/vagechirkov",
      "profile": "https://github.com/vagechirkov",
      "contributions": [
        "code",
        "doc"
      ]
    },
    {
      "login": "tajir0",
      "name": "Jinrong Tang",
      "avatar_url": "https://avatars.githubusercontent.com/u/36022362",
      "profile": "https://github.com/tajir0",
      "contributions": [
        "code",
        "test"
      ]
    },
    {
      "login": "PranavBhatP",
      "name": "PranavBhatP",
      "avatar_url": "https://avatars.githubusercontent.com/PranavBhatP",
      "profile" :"https://github.com/PranavBhatP",
      "contributions": [
        "doc"
      ]
    },
    {
      "login": "mjste",
      "name": "Michał Stefanik",
      "avatar_url": "https://avatars.githubusercontent.com/mjste",
      "profile": "https://github.com/mjste",
      "contributions": [
        "doc"
      ]
    },
    {
      "login": "Sohaib-Ahmed21",
      "name": "Sohaib Ahmed",
      "avatar_url": "https://avatars.githubusercontent.com/Sohaib-Ahmed21",
      "profile": "https://github.com/Sohaib-Ahmed21",
      "contributions": [
        "code"
      ]
    },
    {
      "login": "HarshvirSandhu",
      "name": "Harshvir Sandhu",
      "avatar_url": "https://avatars.githubusercontent.com/HarshvirSandhu",
      "profile": "https://github.com/HarshvirSandhu",
      "contributions": [
        "code"
      ]
    },
    {
      "login": "alyssadsouza",
      "name": "Alyssa D'Souza",
      "avatar_url": "https://avatars.githubusercontent.com/alyssadsouza",
      "profile": "https://github.com/alyssadsouza",
      "contributions": [
        "code"
      ]
    },
    {
      "login": "ShivamJ07",
      "name": "Shivam Singal",
      "avatar_url": "https://avatars.githubusercontent.com/ShivamJ07",
      "profile": "https://github.com/ShivamJ07",
      "contributions": [
        "bug",
        "code"
      ]
    },
    {
      "login": "satvshr",
      "name": "Satvik Mishra",
      "avatar_url": "https://avatars.githubusercontent.com/u/112589278",
      "profile": "https://github.com/satvshr",
      "contributions": [
        "code",
        "bug"
      ]
    },
    {
      "login": "tanvincible",
      "name": "Tanvi Pooranmal Meena",
      "avatar_url": "https://avatars.githubusercontent.com/tanvincible",
      "profile": "https://github.com/tanvincible",
      "contributions": [
        "code",
        "doc"
      ]
    },
    {
      "login": "y-mx",
      "name": "Yimeng Xie",
      "avatar_url": "https://avatars.githubusercontent.com/y-mx",
      "profile": "https://github.com/y-mx",
      "contributions": [
        "code"
      ]
    },
    {
      "login": "jgyasu",
      "name": "Jigyasu",
      "avatar_url": "https://avatars.githubusercontent.com/u/94278611",
      "profile": "https://jgyasu.github.io",
      "contributions": [
        "code",
        "bug",
        "test",
        "doc"
      ]
    },
    {
      "login": "Adarsh2345",
      "name": "Adarsh J",
      "avatar_url": "https://avatars.githubusercontent.com/u/130629672?v=4",
      "profile": "https://github.com/Adarsh2345",
      "contributions": [
        "doc"
      ]
    },
    {
      "login": "skinan",
      "name": "Muhammad Sakib Khan Inan",
      "avatar_url": "https://avatars.githubusercontent.com/skinan",
      "profile": "https://github.com/skinan",
      "contributions": [
        "doc"
      ]
    },
    {
      "login": "gavinkatz001",
      "name": "Gavin Katz",
      "avatar_url": "https://avatars.githubusercontent.com/u/124807974?v=4",
      "profile": "https://github.com/gavinkatz001",
      "contributions": [
        "doc",
        "code"
      ]
    },
    {
      "login": "lenaklosik",
      "name": "Lena Klosik",
      "avatar_url": "https://avatars.githubusercontent.com/lenaklosik",
      "profile": "https://github.com/lenaklosik",
      "contributions": [
        "code"
      ]
    },
    {
      "login": "marcosfelt",
      "name": "Kobi Felton",
      "avatar_url": "https://avatars.githubusercontent.com/u/25933639?v=4",
      "profile": "https://github.com/marcosfelt",
      "contributions": [
        "code"
      ]
    },
    {
      "login": "b9junkers",
      "name": "Shounak Shirodkar",
      "avatar_url": "https://avatars.githubusercontent.com/u/54496663?v=4",
      "profile": "https://github.com/b9junkers",
      "contributions": [
        "doc"
      ]
    },
    {
      "login": "Utkarsh-Aggarwal",
      "name": "Utkarsh Aggarwal",
      "avatar_url": "https://avatars.githubusercontent.com/Utkarsh-Aggarwal",
      "profile": "https://github.com/Utkarsh-Aggarwal",
      "contributions": [
        "code",
        "doc",
        "bug"
      ]
    },
    {
      "login": "VjayRam",
      "name": "Vijay Ram Enaganti",
      "avatar_url": "https://avatars.githubusercontent.com/u/76694566?v=4",
      "profile": "https://github.com/VjayRam",
      "contributions": [
        "doc"
      ]
    },
    {
      "login": "Ankit-1204",
      "name": "Ankit Upadhyay",
      "avatar_url": "https://avatars.githubusercontent.com/u/112757447?v=4",
      "profile": "https://github.com/Ankit-1204",
      "contributions": [
        "code"
      ]
    },
    {
      "login": "sky0walker99",
      "name": "Muhammed Haroon",
      "avatar_url": "https://avatars.githubusercontent.com/u/106879583?s=96&v=4",
      "profile": "https://github.com/sky0walker99",
      "contributions": [
        "doc"
      ]
    },
    {
<<<<<<< HEAD
      "login": "swetha3456",
      "name": "Swetha Murali",
      "avatar_url": "https://avatars.githubusercontent.com/u/116883043?v=4",
      "profile": "https://github.com/swetha3456",
      "contributions": [
        "code"
=======
      "login": "wilsbj",
      "name": "Brendan Wilson",
      "avatar_url": "https://avatars.githubusercontent.com/u/16727867?v=4",
      "profile": "https://github.com/wilsbj",
      "contributions": [
        "bug",
        "code",
        "maintenance"
>>>>>>> ba5dad06
      ]
    }
  ]
}<|MERGE_RESOLUTION|>--- conflicted
+++ resolved
@@ -3424,14 +3424,15 @@
       ]
     },
     {
-<<<<<<< HEAD
       "login": "swetha3456",
       "name": "Swetha Murali",
       "avatar_url": "https://avatars.githubusercontent.com/u/116883043?v=4",
       "profile": "https://github.com/swetha3456",
       "contributions": [
         "code"
-=======
+      ]
+    },
+    {
       "login": "wilsbj",
       "name": "Brendan Wilson",
       "avatar_url": "https://avatars.githubusercontent.com/u/16727867?v=4",
@@ -3440,7 +3441,6 @@
         "bug",
         "code",
         "maintenance"
->>>>>>> ba5dad06
       ]
     }
   ]
