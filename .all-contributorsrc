--- conflicted
+++ resolved
@@ -1761,6 +1761,16 @@
       ]
     },
     {
+      "login": "kcc-lion",
+      "name": "Kai Lion",
+      "profile": "https://github.com/kcc-lion",
+      "contributions": [
+        "code",
+        "test",
+        "doc"
+      ]
+    },
+    {
       "login": "bugslayer-332" ,
       "name": "Arepalli Yashwanth Reddy",
       "profile": "https://github.com/bugslayer-332",
@@ -1771,19 +1781,6 @@
       ]
     },
     {
-<<<<<<< HEAD
-=======
-      "login": "bugslayer-332" ,
-      "name": "Arepalli Yashwanth Reddy",
-      "profile": "https://github.com/bugslayer-332",
-      "contributions": [
-        "code",
-        "bug",
-        "doc"
-      ]
-    },
-    {
->>>>>>> 39436eca
       "login": "shagn",
       "name": "Sebastian Hagn",
       "avatar_url": "https://avatars.githubusercontent.com/u/16029092?v=4",
