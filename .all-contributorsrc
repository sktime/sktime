--- conflicted
+++ resolved
@@ -3556,7 +3556,6 @@
       ]
     },
     {
-<<<<<<< HEAD
       "login": "akshathmangudi",
       "name": "Akshath",
       "avatar_url": "https://avatars.githubusercontent.com/akshathmangudi",
@@ -3564,7 +3563,9 @@
       "contributions": [
         "code",
         "maintenance"
-=======
+      ]
+    },
+    {
       "login": "thearshkumar",
       "name": "Arsh Kumar",
       "avatar_url": "https://avatars.githubusercontent.com/u/145699183?v=4",
@@ -3593,7 +3594,6 @@
       "contributions": [
         "code",
         "bug"
->>>>>>> e9cc78a5
       ]
     }
   ]
