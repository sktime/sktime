--- conflicted
+++ resolved
@@ -3546,7 +3546,6 @@
       ]
     },
     {
-<<<<<<< HEAD
       "login": "Aniketxmishra",
       "name": "Aniket Mishra",
       "avatar_url": "https://avatars.githubusercontent.com/u/YOUR_USER_ID?v=4",
@@ -3555,9 +3554,8 @@
         "code",
         "bug"
       ]
-    }   
- 
-=======
+    },
+    {
       "login": "Tirath5504",
       "name": "Tirath Bhathawala",
       "avatar_url": "https://avatars.githubusercontent.com/u/111230032?v=4",
@@ -3567,6 +3565,5 @@
         "doc"
       ]
     }
->>>>>>> e0f38c71
   ]
 }