--- conflicted
+++ resolved
@@ -2708,21 +2708,21 @@
       ]
     },
     {
-<<<<<<< HEAD
       "login": "MMTrooper",
       "name": "Michael Mwimali",
       "avatar_url": "https://avatars.githubusercontent.com/u/89777534?v=4",
       "profile": "https://github.com/MMTrooper",
       "contributions": [
         "code"
-=======
+      ]
+    },
+    {
       "login": "manuel-munoz-aguirre",
       "name": "Manuel Muñoz Aguirre",
       "avatar_url": "https://avatars.githubusercontent.com/u/5576458?v=4",
       "profile": "https://github.com/manuel-munoz-aguirre",
       "contributions": [
         "doc"
->>>>>>> 04b6db9d
       ]
     }
   ]
