--- conflicted
+++ resolved
@@ -2585,7 +2585,6 @@
       ]
     },
     {
-<<<<<<< HEAD
       "login": "ksharma6",
       "name": "Kishen",
       "avatar_url": "https://avatars.githubusercontent.com/u/142558351?v=4",
@@ -2593,7 +2592,8 @@
       "contributions": [
         "code"
       ]
-=======
+    },
+    {
       "login": "Cyril-Meyer",
       "name": "Cyril Meyer",
       "avatar_url": "https://avatars.githubusercontent.com/u/69190238?v=4",
@@ -2611,7 +2611,6 @@
         "bug",
         "code"
       ]
->>>>>>> 1b8026cf
     }
   ]
 }