{
  "projectName": "sktime",
  "projectOwner": "sktime",
  "repoType": "github",
  "repoHost": "https://github.com",
  "commitConvention": "none",
  "files": [
    "CONTRIBUTORS.md"
  ],
  "imageSize": 100,
  "contributorsPerLine": 9,
  "contributorsSortAlphabetically": true,
  "badgeTemplate": "[![All Contributors](https://img.shields.io/badge/all_contributors-<%= contributors.length %>-orange.svg)](#contributors)",
  "skipCi": true,
  "contributors": [
    {
      "login": "fkiraly",
      "name": "Franz Kiraly",
      "avatar_url": "https://avatars1.githubusercontent.com/u/7985502?v=4",
      "profile": "https://github.com/fkiraly",
      "contributions": [
        "blog",
        "bug",
        "business",
        "code",
        "doc",
        "design",
        "eventOrganizing",
        "example",
        "financial",
        "fundingFinding",
        "ideas",
        "maintenance",
        "mentoring",
        "projectManagement",
        "question",
        "review",
        "talk",
        "test",
        "tutorial",
        "video"
      ]
    },
    {
      "login": "sajaysurya",
      "name": "Sajaysurya Ganesh",
      "avatar_url": "https://avatars2.githubusercontent.com/u/25329624?v=4",
      "profile": "https://sajay.online",
      "contributions": [
        "code",
        "doc",
        "design",
        "example",
        "ideas",
        "test",
        "tutorial"
      ]
    },
    {
      "login": "Tomiiwa",
      "name": "Ireoluwatomiwa",
      "avatar_url": "https://avatars.githubusercontent.com/u/61966277?v=4",
      "profile": "https://www.linkedin.com/in/ireoluwatomiwa-sanusi/",
      "contributions": [
        "doc"
      ]
    },
    {
      "login": "TonyBagnall",
      "name": "Tony Bagnall",
      "avatar_url": "https://avatars1.githubusercontent.com/u/9594042?v=4",
      "profile": "http://www.timeseriesclassification.com",
      "contributions": [
        "code",
        "business",
        "doc",
        "design",
        "eventOrganizing",
        "fundingFinding",
        "ideas",
        "projectManagement",
        "question",
        "review",
        "talk",
        "data"
      ]
    },
    {
      "login": "jasonlines",
      "name": "Jason Lines",
      "avatar_url": "https://avatars1.githubusercontent.com/u/38794632?v=4",
      "profile": "http://www.timeseriesclassification.com",
      "contributions": [
        "code",
        "business",
        "doc",
        "design",
        "eventOrganizing",
        "fundingFinding",
        "ideas",
        "projectManagement",
        "question",
        "review",
        "talk",
        "example"
      ]
    },
    {
      "login": "mloning",
      "name": "Markus Löning",
      "avatar_url": "https://avatars3.githubusercontent.com/u/21020482?v=4",
      "profile": "https://github.com/mloning",
      "contributions": [
        "code",
        "test",
        "maintenance",
        "platform",
        "review",
        "infra",
        "example",
        "bug",
        "tutorial",
        "business",
        "doc",
        "design",
        "eventOrganizing",
        "fundingFinding",
        "ideas",
        "projectManagement",
        "question",
        "talk",
        "mentoring",
        "video"
      ]
    },
    {
      "login": "goastler",
      "name": "George Oastler",
      "avatar_url": "https://avatars0.githubusercontent.com/u/7059456?v=4",
      "profile": "https://github.com/goastler",
      "contributions": [
        "code",
        "test",
        "platform",
        "example",
        "doc"
      ]
    },
    {
      "login": "ViktorKaz",
      "name": "ViktorKaz",
      "avatar_url": "https://avatars0.githubusercontent.com/u/33499138?v=4",
      "profile": "https://github.com/ViktorKaz",
      "contributions": [
        "code",
        "doc",
        "design"
      ]
    },
    {
      "login": "MatthewMiddlehurst",
      "name": "Matthew Middlehurst",
      "avatar_url": "https://avatars0.githubusercontent.com/u/25731235?v=4",
      "profile": "http://www.timeseriesclassification.com",
      "contributions": [
        "code",
        "doc",
        "test",
        "tutorial",
        "review",
        "bug"
      ]
    },
    {
      "login": "miraep8",
      "name": "Mirae Parker",
      "avatar_url": "https://avatars.githubusercontent.com/u/10511777?s=400&u=10a774fd4be767fa3b23a82a98bbfe102c17f0f3&v=4",
      "profile": "https://github.com/miraep8",
      "contributions": [
        "code",
        "test"
      ]
    },
    {
      "login": "jesellier",
      "name": "jesellier",
      "avatar_url": "https://avatars0.githubusercontent.com/u/51952076?v=4",
      "profile": "https://github.com/jesellier",
      "contributions": [
        "code"
      ]
    },
    {
      "login": "James-Large",
      "name": "James Large",
      "avatar_url": "https://avatars0.githubusercontent.com/u/44509982?v=4",
      "profile": "http://www.timeseriesclassification.com/",
      "contributions": [
        "code",
        "doc",
        "test",
        "infra",
        "maintenance"
      ]
    },
    {
      "login": "achieveordie",
      "name": "Sagar Mishra",
      "avatar_url": "https://avatars.githubusercontent.com/u/54197164?v=4",
      "profile": "https://github.com/achieveordie",
      "contributions": [
        "bug",
        "code",
        "test"
      ]
    },
    {
      "login": "simone-pignotti",
      "name": "simone-pignotti",
      "avatar_url": "https://avatars1.githubusercontent.com/u/44410066?v=4",
      "profile": "https://github.com/simone-pignotti",
      "contributions": [
        "code",
        "bug"
      ]
    },
    {
      "login": "ClaudiaSanches",
      "name": "ClaudiaSanches",
      "avatar_url": "https://avatars3.githubusercontent.com/u/28742178?v=4",
      "profile": "https://github.com/ClaudiaSanches",
      "contributions": [
        "code",
        "test"
      ]
    },
    {
      "login": "aa25desh",
      "name": "aa25desh",
      "avatar_url": "https://avatars1.githubusercontent.com/u/29518290?v=4",
      "profile": "https://github.com/aa25desh",
      "contributions": [
        "code",
        "bug"
      ]
    },
    {
      "login": "matteogales",
      "name": "matteogales",
      "avatar_url": "https://avatars0.githubusercontent.com/u/9269326?v=4",
      "profile": "https://github.com/matteogales",
      "contributions": [
        "code",
        "design",
        "ideas"
      ]
    },
    {
      "login": "prockenschaub",
      "name": "Patrick Rockenschaub",
      "avatar_url": "https://avatars0.githubusercontent.com/u/15381732?v=4",
      "profile": "https://github.com/prockenschaub",
      "contributions": [
        "code",
        "design",
        "ideas",
        "test"
      ]
    },
    {
      "login": "dasgupsa",
      "name": "Saurabh Dasgupta",
      "avatar_url": "https://avatars2.githubusercontent.com/u/10398956?v=4",
      "profile": "https://github.com/dasgupsa",
      "contributions": [
        "code"
      ]
    },
    {
      "login": "angus924",
      "name": "Angus Dempster",
      "avatar_url": "https://avatars0.githubusercontent.com/u/55837131?v=4",
      "profile": "https://github.com/angus924",
      "contributions": [
        "code",
        "test",
        "tutorial"
      ]
    },
    {
      "login": "vnicholson1",
      "name": "Vincent Nicholson",
      "profile": "https://github.com/vnicholson1",
      "contributions": [
        "code"
      ]
    },
    {
      "login": "lnthach",
      "name": "Thach Le Nguyen",
      "avatar_url": "https://avatars0.githubusercontent.com/u/7788363?v=4",
      "profile": "https://github.com/lnthach",
      "contributions": [
        "code",
        "test"
      ]
    },
    {
      "login": "Ayushmaanseth",
      "name": "Ayushmaan Seth",
      "avatar_url": "https://avatars1.githubusercontent.com/u/29939762?v=4",
      "profile": "https://www.linkedin.com/in/ayushmaan-seth-4a96364a/",
      "contributions": [
        "code",
        "review",
        "test",
        "doc",
        "eventOrganizing",
        "tutorial"
      ]
    },
    {
      "login": "Riyabelle25",
      "name": "Riya Elizabeth John",
      "avatar_url": "https://avatars.githubusercontent.com/u/55790848?v=4",
      "contributions": [
        "code"
      ]
    },
    {
      "login": "ninfueng",
      "name": "Ninnart Fuengfusin",
      "avatar_url": "https://avatars2.githubusercontent.com/u/28499769?v=4",
      "profile": "https://github.com/ninfueng",
      "contributions": [
        "code"
      ]
    },
    {
      "login": "big-o",
      "name": "big-o",
      "avatar_url": "https://avatars1.githubusercontent.com/u/1134151?v=4",
      "profile": "https://github.com/big-o",
      "contributions": [
        "code",
        "test",
        "design",
        "ideas",
        "review",
        "tutorial",
        "mentoring"
      ]
    },
    {
      "login": "Kludex",
      "name": "Marcelo Trylesinski",
      "avatar_url": "https://avatars3.githubusercontent.com/u/7353520?v=4",
      "profile": "http://marcelotryle.com",
      "contributions": [
        "doc"
      ]
    },
    {
      "login": "oleskiewicz",
      "name": "oleskiewicz",
      "avatar_url": "https://avatars1.githubusercontent.com/u/5682158?v=4",
      "profile": "https://github.com/oleskiewicz",
      "contributions": [
        "code",
        "doc",
        "test"
      ]
    },
    {
      "login": "dguijo",
      "name": "David Guijo Rubio",
      "avatar_url": "https://avatars1.githubusercontent.com/u/47889499?v=4",
      "profile": "http://www.uco.es/grupos/ayrna/index.php/es/publicaciones/articulos?publications_view_all=1&theses_view_all=0&projects_view_all=0&task=show&view=member&id=22",
      "contributions": [
        "code",
        "ideas"
      ]
    },
    {
      "login": "HYang1996",
      "name": "HYang1996",
      "avatar_url": "https://avatars0.githubusercontent.com/u/44179303?v=4",
      "profile": "https://github.com/HYang1996",
      "contributions": [
        "code",
        "test",
        "doc",
        "tutorial"
      ]
    },
    {
      "login": "Mo-Saif",
      "name": "Mohammed Saif Kazamel",
      "avatar_url": "https://avatars0.githubusercontent.com/u/27867617?v=4",
      "profile": "https://mo-saif.github.io/",
      "contributions": [
        "bug"
      ]
    },
    {
      "login": "abandus",
      "name": "abandus",
      "avatar_url": "https://avatars2.githubusercontent.com/u/46486474?v=4",
      "profile": "https://github.com/abandus",
      "contributions": [
        "ideas",
        "code"
      ]
    },
    {
      "login": "Pangoraw",
      "name": "Paul",
      "avatar_url": "https://avatars1.githubusercontent.com/u/9824244?v=4",
      "profile": "https://ber.gp",
      "contributions": [
        "doc"
      ]
    },
    {
      "login": "vedazeren",
      "name": "vedazeren",
      "avatar_url": "https://avatars3.githubusercontent.com/u/63582874?v=4",
      "profile": "https://github.com/vedazeren",
      "contributions": [
        "code",
        "test"
      ]
    },
    {
      "login": "hiqbal2",
      "name": "hiqbal2",
      "avatar_url": "https://avatars3.githubusercontent.com/u/10302415?v=4",
      "profile": "https://github.com/hiqbal2",
      "contributions": [
        "doc"
      ]
    },
    {
      "login": "btrtts",
      "name": "btrtts",
      "avatar_url": "https://avatars3.githubusercontent.com/u/66252156?v=4",
      "profile": "https://github.com/btrtts",
      "contributions": [
        "doc"
      ]
    },
    {
      "login": "marielledado",
      "name": "Marielle",
      "avatar_url": "https://avatars2.githubusercontent.com/u/13499809?v=4",
      "profile": "https://twitter.com/marielli",
      "contributions": [
        "doc",
        "code",
        "ideas"
      ]
    },
    {
      "login": "Cheukting",
      "name": "Cheuk Ting Ho",
      "avatar_url": "https://avatars1.githubusercontent.com/u/28761465?v=4",
      "profile": "http://cheuk.dev",
      "contributions": [
        "code"
      ]
    },
    {
      "login": "sophijka",
      "name": "sophijka",
      "avatar_url": "https://avatars2.githubusercontent.com/u/47450591?v=4",
      "profile": "https://github.com/sophijka",
      "contributions": [
        "doc",
        "maintenance"
      ]
    },
    {
      "login": "Quaterion",
      "name": "Quaterion",
      "avatar_url": "https://avatars2.githubusercontent.com/u/23200273?v=4",
      "profile": "https://github.com/Quaterion",
      "contributions": [
        "bug"
      ]
    },
    {
      "login": "Arnau",
      "name": "Arnau",
      "avatar_url": "https://avatars.githubusercontent.com/u/38285979?s=400&u=8bdd0021cb5bae47ba5bd69c355c694dc3090f5e&v=4",
      "profile": "https://www.linkedin.com/in/arnau-jim%C3%A9nez-castany-b2ba2597/",
      "contributions": [
        "code"
      ]
    },
    {
      "login": "ABostrom",
      "name": "Aaron Bostrom",
      "avatar_url": "https://avatars0.githubusercontent.com/u/9571933?v=4",
      "profile": "https://github.com/ABostrom",
      "contributions": [
        "code",
        "doc",
        "test",
        "mentoring"
      ]
    },
    {
      "login": "BandaSaiTejaReddy",
      "name": "BANDASAITEJAREDDY",
      "avatar_url": "https://avatars0.githubusercontent.com/u/31387911?v=4",
      "profile": "https://github.com/BandaSaiTejaReddy",
      "contributions": [
        "code",
        "doc"
      ]
    },
    {
      "login": "lynnssi",
      "name": "Alexandra Amidon",
      "avatar_url": "https://avatars2.githubusercontent.com/u/17050655?v=4",
      "profile": "https://medium.com/@alexandra.amidon",
      "contributions": [
        "blog",
        "doc",
        "ideas"
      ]
    },
    {
      "login": "chizzi25",
      "name": "chizzi25",
      "avatar_url": "https://avatars3.githubusercontent.com/u/67911243?v=4",
      "profile": "https://github.com/chizzi25",
      "contributions": [
        "blog"
      ]
    },
    {
      "login": "Piyush1729",
      "name": "Piyush Gade",
      "avatar_url": "https://avatars2.githubusercontent.com/u/64950012?v=4",
      "profile": "https://github.com/Piyush1729",
      "contributions": [
        "code",
        "review"
      ]
    },
    {
      "login": "sri1419",
      "name": "sri1419",
      "avatar_url": "https://avatars2.githubusercontent.com/u/65078278?v=4",
      "profile": "https://github.com/sri1419",
      "contributions": [
        "code"
      ]
    },
    {
      "login": "patrickzib",
      "name": "Patrick Schäfer",
      "avatar_url": "https://avatars0.githubusercontent.com/u/7783034?v=4",
      "profile": "http://www2.informatik.hu-berlin.de/~schaefpa/",
      "contributions": [
        "code",
        "tutorial"
      ]
    },
    {
      "login": "ermshaua",
      "name": "Arik Ermshaus",
      "avatar_url": "https://avatars.githubusercontent.com/u/23294512?v=4",
      "profile": "https://github.com/ermshaua/",
      "contributions": [
        "code"
      ]
    },
    {
      "login": "akanz1",
      "name": "Andreas Kanz",
      "avatar_url": "https://avatars3.githubusercontent.com/u/51492342?v=4",
      "profile": "https://github.com/akanz1",
      "contributions": [
        "tutorial"
      ]
    },
    {
      "login": "brettkoonce",
      "name": "brett koonce",
      "avatar_url": "https://avatars2.githubusercontent.com/u/11281814?v=4",
      "profile": "https://github.com/brettkoonce",
      "contributions": [
        "doc"
      ]
    },
    {
      "login": "alwinw",
      "name": "Alwin",
      "avatar_url": "https://avatars3.githubusercontent.com/u/16846521?v=4",
      "profile": "https://github.com/alwinw",
      "contributions": [
        "doc",
        "code",
        "maintenance"
      ]
    },
    {
      "login": "kkoziara",
      "name": "kkoziara",
      "avatar_url": "https://avatars1.githubusercontent.com/u/4346849?v=4",
      "profile": "https://github.com/kkoziara",
      "contributions": [
        "code",
        "bug"
      ]
    },
    {
      "login": "evanmiller29",
      "name": "Evan Miller",
      "avatar_url": "https://avatars2.githubusercontent.com/u/8062590?v=4",
      "profile": "https://github.com/evanmiller29",
      "contributions": [
        "tutorial"
      ]
    },
    {
      "login": "krumeto",
      "name": "Krum Arnaudov",
      "avatar_url": "https://avatars3.githubusercontent.com/u/11272436?v=4",
      "profile": "https://github.com/krumeto",
      "contributions": [
        "bug",
        "code"
      ]
    },
    {
      "login": "martinagvilas",
      "name": "Martina G. Vilas",
      "avatar_url": "https://avatars2.githubusercontent.com/u/37339384?v=4",
      "profile": "https://github.com/martinagvilas",
      "contributions": [
        "review",
        "ideas"
      ]
    },
    {
      "login": "Emiliathewolf",
      "name": "Emilia Rose",
      "avatar_url": "https://avatars2.githubusercontent.com/u/22026218?v=4",
      "profile": "https://github.com/Emiliathewolf",
      "contributions": [
        "code",
        "test"
      ]
    },
    {
      "login": "AidenRushbrooke",
      "name": "AidenRushbrooke",
      "avatar_url": "https://avatars0.githubusercontent.com/u/72034940?v=4",
      "profile": "https://github.com/AidenRushbrooke",
      "contributions": [
        "code",
        "test"
      ]
    },
    {
      "login": "whackteachers",
      "name": "Jason Pong",
      "avatar_url": "https://avatars0.githubusercontent.com/u/33785383?v=4",
      "profile": "https://github.com/whackteachers",
      "contributions": [
        "code",
        "test"
      ]
    },
    {
      "login": "magittan",
      "name": "William Zheng",
      "avatar_url": "https://avatars0.githubusercontent.com/u/14024202?v=4",
      "profile": "https://github.com/magittan",
      "contributions": [
        "code",
        "test"
      ]
    },
    {
      "login": "huayicodes",
      "name": "Huayi Wei",
      "avatar_url": "https://avatars3.githubusercontent.com/u/22870735?v=4",
      "profile": "https://www.linkedin.com/in/huayiwei/",
      "contributions": [
        "tutorial"
      ]
    },
    {
      "login": "Multivin12",
      "name": "Multivin12",
      "avatar_url": "https://avatars3.githubusercontent.com/u/36476633?v=4",
      "profile": "https://github.com/Multivin12",
      "contributions": [
        "code",
        "test"
      ]
    },
    {
      "login": "davidbp",
      "name": "David Buchaca Prats",
      "avatar_url": "https://avatars3.githubusercontent.com/u/4223580?v=4",
      "profile": "https://github.com/davidbp",
      "contributions": [
        "code"
      ]
    },
    {
      "login": "SebasKoel",
      "name": "Sebastiaan Koel",
      "avatar_url": "https://avatars3.githubusercontent.com/u/66252156?v=4",
      "profile": "https://github.com/SebasKoel",
      "contributions": [
        "code",
        "doc"
      ]
    },
    {
      "login": "MarcoGorelli",
      "name": "Marco Gorelli",
      "avatar_url": "https://avatars2.githubusercontent.com/u/33491632?v=4",
      "profile": "https://github.com/MarcoGorelli",
      "contributions": [
        "infra"
      ]
    },
    {
      "login": "DmitriyValetov",
      "name": "Dmitriy Valetov",
      "avatar_url": "https://avatars0.githubusercontent.com/u/27976850?v=4",
      "profile": "https://github.com/DmitriyValetov",
      "contributions": [
        "code",
        "tutorial"
      ]
    },
    {
      "login": "vollmersj",
      "name": "vollmersj",
      "avatar_url": "https://avatars2.githubusercontent.com/u/12613127?v=4",
      "profile": "https://github.com/vollmersj",
      "contributions": [
        "doc"
      ]
    },
    {
      "login": "MichalChromcak",
      "name": "Michal Chromcak",
      "avatar_url": "https://avatars1.githubusercontent.com/u/12393430?v=4",
      "profile": "https://github.com/MichalChromcak",
      "contributions": [
        "code",
        "doc",
        "test",
        "tutorial"
      ]
    },
    {
      "login": "bmurdata",
      "name": "Brian Murphy",
      "avatar_url": "https://avatars2.githubusercontent.com/u/32182553?v=4",
      "profile": "https://bmurphyportfolio.netlify.com/",
      "contributions": [
        "doc"
      ]
    },
    {
      "login": "raishubham1",
      "name": "raishubham1",
      "avatar_url": "https://avatars3.githubusercontent.com/u/29356417?v=4",
      "profile": "https://github.com/raishubham1",
      "contributions": [
        "doc"
      ]
    },
    {
      "login": "ngupta23",
      "name": "Nikhil Gupta",
      "avatar_url": "https://avatars0.githubusercontent.com/u/33585645?v=4",
      "profile": "https://github.com/ngupta23",
      "contributions": [
        "code",
        "bug",
        "doc"
      ]
    },
    {
      "login": "aiwalter",
      "name": "Martin Walter",
      "avatar_url": "https://avatars0.githubusercontent.com/u/29627036?v=4",
      "profile": "https://www.linkedin.com/in/martin-walter-1a33b3114/",
      "contributions": [
        "code",
        "bug",
        "projectManagement",
        "fundingFinding",
        "mentoring",
        "ideas",
        "design",
        "review",
        "doc",
        "talk"
      ]
    },
    {
      "login": "afzal442",
      "name": "Afzal Ansari",
      "avatar_url": "https://avatars0.githubusercontent.com/u/11625672?v=4",
      "profile": "https://github.com/afzal442",
      "contributions": [
        "code",
        "doc"
      ]
    },
    {
      "login": "gracewgao",
      "name": "Grace Gao",
      "avatar_url": "https://avatars0.githubusercontent.com/u/38268331?v=4",
      "profile": "https://www.linkedin.com/in/gracewgao/",
      "contributions": [
        "code",
        "bug"
      ]
    },
    {
      "login": "utsavcoding",
      "name": "Utsav Kumar Tiwari",
      "avatar_url": "https://avatars3.githubusercontent.com/u/55446385?v=4",
      "profile": "https://github.com/utsavcoding",
      "contributions": [
        "code",
        "doc"
      ]
    },
    {
      "login": "tch",
      "name": "Tomasz Chodakowski",
      "avatar_url": "https://avatars3.githubusercontent.com/u/184076?v=4",
      "profile": "https://github.com/tch",
      "contributions": [
        "code",
        "doc",
        "bug"
      ]
    },
    {
      "login": "koralturkk",
      "name": "Kutay Koralturk",
      "avatar_url": "https://avatars2.githubusercontent.com/u/18037789?s=460&v=4",
      "profile": "https://github.com/koralturkk",
      "contributions": [
        "code",
        "bug"
      ]
    },
    {
      "login": "vnmabus",
      "name": "Carlos Ramos Carreño",
      "avatar_url": "https://avatars1.githubusercontent.com/u/2364173?v=4",
      "profile": "https://github.com/vnmabus",
      "contributions": [
        "doc"
      ]
    },
    {
      "login": "lpantano",
      "name": "Lorena Pantano",
      "avatar_url": "https://avatars2.githubusercontent.com/u/1621788?v=4",
      "profile": "http://lpantano.github.io/",
      "contributions": [
        "ideas"
      ]
    },
    {
      "login": "KirstieJane",
      "name": "Kirstie Whitaker",
      "avatar_url": "https://avatars1.githubusercontent.com/u/3626306?v=4",
      "profile": "https://whitakerlab.github.io/",
      "contributions": [
        "ideas",
        "fundingFinding"
      ]
    },
    {
      "login": "juanitorduz",
      "name": "Juan Orduz",
      "avatar_url": "https://avatars1.githubusercontent.com/u/22996444?v=4",
      "profile": "https://juanitorduz.github.io/",
      "contributions": [
        "tutorial",
        "doc"
      ]
    },
    {
      "login": "dhirschfeld",
      "name": "Dave Hirschfeld",
      "avatar_url": "https://avatars1.githubusercontent.com/u/881019?v=4",
      "profile": "https://dhirschfeld.github.io/",
      "contributions": [
        "infra"
      ]
    },
    {
      "login": "xuyxu",
      "name": "Yi-Xuan Xu",
      "avatar_url": "https://avatars2.githubusercontent.com/u/22359569?v=4",
      "profile": "https://github.com/xuyxu",
      "contributions": [
        "code",
        "test",
        "maintenance",
        "doc"
      ]
    },
    {
      "login": "vincent-nich12",
      "name": "vincent-nich12",
      "avatar_url": "https://avatars3.githubusercontent.com/u/36476633?v=4",
      "profile": "https://github.com/vincent-nich12",
      "contributions": [
        "code"
      ]
    },
    {
      "login": "hamzahiqb",
      "name": "hamzahiqb",
      "avatar_url": "https://avatars3.githubusercontent.com/u/10302415?v=4",
      "profile": "https://github.com/hamzahiqb",
      "contributions": [
        "infra"
      ]
    },
    {
      "login": "Hephaest",
      "name": "Miao Cai",
      "avatar_url": "https://avatars2.githubusercontent.com/u/37981444?v=4",
      "profile": "https://github.com/Hephaest",
      "contributions": [
        "bug",
        "code"
      ]
    },
    {
      "login": "RNKuhns",
      "name": "Ryan Kuhns",
      "avatar_url": "https://avatars0.githubusercontent.com/u/26907244?v=4",
      "profile": "https://github.com/rnkuhns",
      "contributions": [
        "code",
        "doc",
        "tutorial",
        "example",
        "ideas",
        "review",
        "test"
      ]
    },
    {
      "login": "pabworks",
      "name": "pabworks",
      "avatar_url": "https://avatars.githubusercontent.com/u/32725127?v=4",
      "profile": "https://github.com/pabworks",
      "contributions": [
        "code",
        "test"
      ]
    },
    {
      "login": "ayan-biswas0412",
      "name": "AYAN BISWAS",
      "avatar_url": "https://avatars.githubusercontent.com/u/52851184?v=4",
      "profile": "https://github.com/ayan-biswas0412",
      "contributions": [
        "code"
      ]
    },
    {
      "login": "Lovkush-A",
      "name": "Lovkush",
      "avatar_url": "https://avatars.githubusercontent.com/u/25344832?v=4",
      "profile": "https://github.com/Lovkush-A",
      "contributions": [
        "code",
        "test",
        "ideas",
        "mentoring",
        "projectManagement"
      ]
    },
    {
      "login": "luiszugasti",
      "name": "Luis Zugasti",
      "avatar_url": "https://avatars.githubusercontent.com/u/11198457?s=460&u=0645b72683e491824aca16db9702f1d3eb990389&v=4",
      "profile": "https://github.com/luiszugasti",
      "contributions": [
        "doc"
      ]
    },
    {
      "login": "kanand77",
      "name": "Kavin Anand",
      "avatar_url": "https://avatars.githubusercontent.com/kanand77",
      "profile": "https://github.com/kanand77",
      "contributions": [
        "doc"
      ]
    },
    {
      "login": "dsherry",
      "name": "Dylan Sherry",
      "avatar_url": "https://avatars.githubusercontent.com/dsherry",
      "profile": "https://github.com/dsherry",
      "contributions": [
        "infra"
      ]
    },
    {
      "login": "kachayev",
      "name": "Oleksii Kachaiev",
      "avatar_url": "https://avatars.githubusercontent.com/u/485647?v=4",
      "profile": "https://github.com/kachayev",
      "contributions": [
        "code",
        "test"
      ]
    },
    {
      "login": "Ifeanyi30",
      "name": "Ifeanyi30",
      "avatar_url": "https://avatars.githubusercontent.com/u/49926145?v=4",
      "profile": "https://github.com/Ifeanyi30",
      "contributions": [
        "code"
      ]
    },
    {
      "login": "jschemm",
      "name": "jschemm",
      "avatar_url": "https://avatars.githubusercontent.com/u/81151346?v=4",
      "profile": "https://github.com/jschemm",
      "contributions": [
        "code"
      ]
    },
    {
      "login": "aaronreidsmith",
      "name": "Aaron Smith",
      "avatar_url": "https://avatars.githubusercontent.com/u/21350310?v=4",
      "profile": "https://github.com/aaronreidsmith",
      "contributions": [
        "code"
      ]
    },
    {
      "login": "ltsaprounis",
      "name": "Leonidas Tsaprounis",
      "avatar_url": "https://avatars.githubusercontent.com/u/64217214?v=4",
      "profile": "https://github.com/ltsaprounis",
      "contributions": [
        "code",
        "bug",
        "mentoring",
        "review"
      ]
    },
    {
      "login": "chernika158",
      "name": "Galina Chernikova",
      "avatar_url": "https://avatars.githubusercontent.com/u/43787741?s=400&v=4",
      "profile": "https://github.com/chernika158",
      "contributions": [
        "code"
      ]
    },
    {
      "login": "GuzalBulatova",
      "name": "Guzal Bulatova",
      "avatar_url": "https://avatars.githubusercontent.com/GuzalBulatova",
      "profile": "https://github.com/GuzalBulatova",
      "contributions": [
        "bug",
        "code",
        "eventOrganizing",
        "mentoring",
        "projectManagement",
        "review",
        "test"
      ]
    },
    {
      "login": "satya-pattnaik",
      "name": "Satya Prakash Pattnaik",
      "avatar_url": "https://avatars.githubusercontent.com/u/22102468?v=4",
      "profile": "https://www.linkedin.com/in/satya-pattnaik-77a430144/",
      "contributions": [
        "doc"
      ]
    },
    {
      "login": "yashlamba",
      "name": "Yash Lamba",
      "avatar_url": "https://avatars.githubusercontent.com/u/44164398?v=4",
      "profile": "https://github.com/yashlamba",
      "contributions": [
        "code"
      ]
    },
    {
      "login": "ckastner",
      "name": "Christian Kastner",
      "avatar_url": "https://avatars.githubusercontent.com/u/15859947?v=4",
      "profile": "https://github.com/ckastner",
      "contributions": [
        "code",
        "bug"
      ]
    },
    {
      "login": "tombh",
      "name": "Thomas Buckley-Houston",
      "avatar_url": "https://avatars.githubusercontent.com/u/160835?s=80&v=4",
      "profile": "https://github.com/tombh",
      "contributions": [
        "bug"
      ]
    },
    {
      "login": "julramos",
      "name": "Juliana",
      "avatar_url": "https://avatars.githubusercontent.com/u/19613567?v=4",
      "profile": "https://www.linkedin.com/in/julianarn/",
      "contributions": [
        "code"
      ]
    },
    {
      "login": "SveaMeyer13",
      "name": "Svea Marie Meyer",
      "avatar_url": "https://avatars.githubusercontent.com/u/46671894?v=4",
      "profile": "https://github.com/SveaMeyer13",
      "contributions": [
        "doc",
        "code"
      ]
    },
    {
      "login": "Flix6x",
      "name": "Felix Claessen",
      "avatar_url": "https://avatars.githubusercontent.com/u/30658763?v=4",
      "profile": "https://github.com/flix6x",
      "contributions": [
        "code",
        "doc",
        "test",
        "bug"
      ]
    },
    {
      "login": "thayeylolu",
      "name": "Taiwo Owoseni",
      "avatar_url": "https://avatars.githubusercontent.com/u/13348874?v=4",
      "profile": "https://thayeylolu.github.io/portfolio/",
      "contributions": [
        "code"
      ]
    },
    {
      "login": "jambo6",
      "name": "James Morrill",
      "avatar_url": "https://https://avatars.githubusercontent.com/jambo6",
      "profile": "https://github.com/jambo6",
      "contributions": [
        "code"
      ]
    },
    {
      "login": "Dbhasin1",
      "name": "Drishti Bhasin ",
      "avatar_url": "https://avatars.githubusercontent.com/u/56479884?v=4",
      "profile": "https://github.com/Dbhasin1",
      "contributions": [
        "code"
      ]
    },
    {
      "login": "Yard1",
      "name": "Antoni Baum",
      "avatar_url": "https://avatars.githubusercontent.com/u/10364161?v=4",
      "profile": "https://www.linkedin.com/in/yard1/",
      "contributions": [
        "code"
      ]
    },
    {
      "login": "ltoniazzi",
      "name": "Lorenzo Toniazzi",
      "avatar_url": "https://avatars.githubusercontent.com/u/61414566",
      "profile": "https://github.com/ltoniazzi",
      "contributions": [
        "code"
      ]
    },
    {
      "login": "freddyaboulton",
      "name": "Freddy A Boulton",
      "avatar_url": "https://avatars.githubusercontent.com/u/41651716?v=4",
      "profile": "https://github.com/freddyaboulton",
      "contributions": [
        "infra",
        "test"
      ]
    },
    {
      "login": "Riyabelle25",
      "name": "Riya Elizabeth John",
      "avatar_url": "https://avatars.githubusercontent.com/u/55790848?v=4",
      "profile": "https://github.com/Riyabelle25",
      "contributions": [
        "code",
        "test",
        "doc"
      ]
    },
    {
      "login": "chrisholder",
      "name": "chrisholder",
      "avatar_url": "https://avatars.githubusercontent.com/u/4674372?v=4",
      "profile": "https://github.com/chrisholder",
      "contributions": [
        "code",
        "test",
        "doc",
        "design",
        "example"
      ]
    },
    {
      "login": "moradabaz",
      "name": "Morad :)",
      "avatar_url": "https://avatars.githubusercontent.com/u/29915156?v=4",
      "profile": "https://moradabaz.github.io/",
      "contributions": [
        "code",
        "test",
        "doc"
      ]
    },
    {
      "login": "bilal-196",
      "name": "Ahmed Bilal",
      "avatar_url": "https://avatars.githubusercontent.com/u/74570044?v=4",
      "profile": "https://github.com/bilal-196",
      "contributions": [
        "doc"
      ]
    },
    {
      "login": "victordremov",
      "name": "Viktor Dremov",
      "avatar_url": "https://avatars.githubusercontent.com/u/32140716",
      "profile": "https://github.com/victordremov",
      "contributions": [
        "code"
      ]
    },
    {
      "login": "corvusrabus",
      "name": "Corvin Paul",
      "avatar_url": "https://lh3.googleusercontent.com/zMvwkuxyIsRN1I0-HLojbcbbHaERXa-b9eztZ23z_C2m7cXdMiU4z36ekS5-cgBmikPhZA=w1280",
      "profile": "https://sites.google.com/view/corvinpaul/",
      "contributions": [
        "doc"
      ]
    },
    {
      "login": "xloem",
      "name": "patiently pending world peace",
      "profile": "https://github.com/xloem",
      "contributions": [
        "code"
      ]
    },
    {
      "login": "AreloTanoh",
      "name": "Arelo Tanoh",
      "avatar_url": "https://avatars.githubusercontent.com/AreloTanoh",
      "profile": "https://github.com/AreloTanoh",
      "contributions": [
        "doc"
      ]
    },
    {
      "login": "pul95",
      "name": "Pulkit Verma",
      "avatar_url": "https://avatars.githubusercontent.com/pul95",
      "profile": "https://github.com/pul95",
      "contributions": [
        "doc"
      ]
    },
    {
      "login": "IlyasMoutawwakil",
      "name": "Ilyas Moutawwakil",
      "avatar_url": "https://avatars.githubusercontent.com/IlyasMoutawwakil",
      "profile": "https://github.com/IlyasMoutawwakil",
      "contributions": [
        "code",
        "doc"
      ]
    },
    {
      "login": "mathco-wf",
      "name": "TheMathcompay Widget Factory Team",
      "avatar_url": "https://avatars.githubusercontent.com/mathco-wf",
      "profile": "https://github.com/mathco-wf",
      "contributions": [
        "doc"
      ]
    },
    {
      "login": "BINAYKUMAR943",
      "name": "Binay Kumar",
      "avatar_url": "https://avatars.githubusercontent.com/u/38756834?v=4",
      "profile": "https://github.com/BINAYKUMAR943",
      "contributions": [
        "code",
        "doc",
        "test"
      ]
    },
    {
      "login": "ronnie-llamado",
      "name": "Ronnie Llamado",
      "avatar_url": "https://avatars.githubusercontent.com/ronnie-llamado",
      "profile": "https://github.com/ronnie-llamado",
      "contributions": [
        "doc"
      ]
    },
    {
      "login": "bobbys-dev",
      "name": "bobbys",
      "avatar_url": "https://avatars.githubusercontent.com/bobbys-dev",
      "profile": "https://github.com/bobbys-dev",
      "contributions": [
        "code"
      ]
    },
    {
      "login": "yairbeer",
      "name": "Yair Beer",
      "avatar_url": "https://avatars.githubusercontent.com/yairbeer",
      "profile": "https://github.com/yairbeer",
      "contributions": [
        "code"
      ]
    },
    {
      "login": "boukepostma",
      "name": "Bouke Postma",
      "avatar_url": "https://avatars.githubusercontent.com/boukepostma",
      "profile": "https://github.com/boukepostma",
      "contributions": [
        "code",
        "bug",
        "ideas"
      ]
    },
    {
      "login": "Aparna-Sakshi",
      "name": "Aparna Sakshi",
      "avatar_url": "https://avatars.githubusercontent.com/u/44149689?v=4",
      "profile": "https://aparna-sakshi.github.io/",
      "contributions": [
        "code"
      ]
    },
    {
      "login": "eyalshafran",
      "name": "Eyal Shafran",
      "avatar_url": "https://avatars.githubusercontent.com/u/16999574?v=4",
      "profile": "https://github.com/eyalshafran",
      "contributions": [
        "code"
      ]
    },
    {
      "login": "tensorflow-as-tf",
      "name": "tensorflow-as-tf",
      "avatar_url": "https://avatars.githubusercontent.com/u/51345718?v=4",
      "profile": "https://github.com/tensorflow-as-tf",
      "contributions": [
        "code"
      ]
    },
    {
      "login": "justinshenk",
      "name": "Justin Shenk",
      "avatar_url": "https://avatars.githubusercontent.com/u/10270308?v=4",
      "profile": "https://www.justinshenk.com/",
      "contributions": [
        "doc"
      ]
    },
    {
      "login": "kejsitake",
      "name": "Kejsi Take",
      "avatar_url": "https://avatars.githubusercontent.com/u/23707808?v=4",
      "profile": "https://kejsitake.com/",
      "contributions": [
        "code"
      ]
    },
    {
      "login": "myprogrammerpersonality",
      "name": "Ali Yazdizadeh",
      "avatar_url": "https://avatars.githubusercontent.com/u/49058167?v=4",
      "profile": "https://github.com/myprogrammerpersonality",
      "contributions": [
        "doc"
      ]
    },
    {
      "login": "RavenRudi",
      "name": "RavenRudi",
      "avatar_url": "https://avatars.githubusercontent.com/u/46402968?v=4",
      "profile": "https://github.com/RavenRudi",
      "contributions": [
        "code"
      ]
    },
    {
      "login": "danbartl",
      "name": "danbartl",
      "avatar_url": "https://avatars.githubusercontent.com/u/19947407?v=4",
      "profile": "https://github.com/danbartl",
      "contributions": [
        "bug",
        "code",
        "review",
        "talk",
        "test",
        "tutorial",
        "video"
      ]
    },
    {
      "login": "xiaobenbenecho",
      "name": "xiaobenbenecho",
      "avatar_url": "https://avatars.githubusercontent.com/u/17461849?v=4",
      "profile": "https://github.com/xiaobenbenecho",
      "contributions": [
        "code"
      ]
    },
    {
      "login": "OliverMatthews",
      "name": "Oliver Matthews",
      "avatar_url": "https://avatars.githubusercontent.com/u/31141490?v=4",
      "profile": "https://github.com/olivermatthews",
      "contributions": [
        "code"
      ]
    },
    {
      "login": "Carlosbogo",
      "name": "Carlos Borrajo",
      "avatar_url": "https://avatars.githubusercontent.com/u/84228424?v=4",
      "profile": "https://github.com/Carlosbogo",
      "contributions": [
        "code",
        "doc"
      ]
    },
    {
      "login": "fstinner",
      "name": "Florian Stinner",
      "avatar_url": "https://avatars.githubusercontent.com/u/11679462?v=4",
      "profile": "https://github.com/fstinner",
      "contributions": [
        "code",
        "test"
      ]
    },
    {
      "login": "ChangWeiTan",
      "name": "Chang Wei Tan",
      "avatar_url": "https://avatars.githubusercontent.com/u/570744?v=4",
      "profile": "https://github.com/ChangWeiTan",
      "contributions": [
        "code"
      ]
    },
    {
      "login": "lmmentel",
      "name": "Lukasz Mentel",
      "avatar_url": "https://avatars.githubusercontent.com/u/8989838?v=4",
      "profile": "https://github.com/lmmentel",
      "contributions": [
        "code",
        "doc",
        "infra",
        "test",
        "bug",
        "maintenance",
        "mentoring"
      ]
    },
    {
      "login": "AngelPone",
      "name": "Bohan Zhang",
      "avatar_url": "https://avatars.githubusercontent.com/u/32930283?v=4",
      "profile": "https://angelpone.github.io/",
      "contributions": [
        "code"
      ]
    },
    {
      "login": "rakshitha123",
      "name": "Rakshitha Godahewa",
      "avatar_url": "https://avatars.githubusercontent.com/u/7654679?v=4",
      "profile": "https://github.com/rakshitha123",
      "contributions": [
        "code",
        "doc"
      ]
    },
    {
      "login": "marcio55afr",
      "name": "Márcio A. Freitas Jr",
      "avatar_url": "https://avatars.githubusercontent.com/u/42646282?v=4",
      "profile": "https://github.com/marcio55afr",
      "contributions": [
        "doc"
      ]
    },
    {
      "login": "MrPr3ntice",
      "name": "Philipp Kortmann",
      "avatar_url": "https://avatars.githubusercontent.com/u/20466981?v=4",
      "profile": "https://www.imes.uni-hannover.de/de/institut/team/m-sc-karl-philipp-kortmann/",
      "contributions": [
        "code",
        "doc"
      ]
    },
    {
      "login": "ishannangia001",
      "name": "Ishan Nangia",
      "avatar_url": "https://avatars.githubusercontent.com/u/29480389?v=4",
      "profile": "https://github.com/ishannangia001",
      "contributions": [
        "ideas"
      ]
    },
    {
      "login": "khrapovs",
      "name": "Stanislav Khrapov",
      "avatar_url": "https://avatars.githubusercontent.com/u/3774663?v=4",
      "profile": "https://github.com/khrapovs",
      "contributions": [
        "code"
      ]
    },
    {
      "login": "Saransh-cpp",
      "name": "Saransh Chopra",
      "avatar_url": "https://avatars.githubusercontent.com/u/74055102?v=4",
      "profile": "https://github.com/Saransh-cpp",
      "contributions": [
        "doc",
        "infra"
      ]
    },
    {
      "login": "RishiKumarRay",
      "name": "Rishi Kumar Ray",
      "avatar_url": "https://avatars.githubusercontent.com/u/87641376?v=4",
      "profile": "https://github.com/RishiKumarRay",
      "contributions": [
        "infra"
      ]
    },
    {
      "login": "cdahlin",
      "name": "Christopher Dahlin",
      "avatar_url": "https://avatars.githubusercontent.com/u/1567780?v=4",
      "profile": "https://github.com/cdahlin",
      "contributions": [
        "code"
      ]
    },
    {
      "login": "iljamaurer",
      "name": "Ilja Maurer",
      "avatar_url": "https://avatars.githubusercontent.com/u/45882103?v=4",
      "profile": "https://github.com/iljamaurer",
      "contributions": [
        "code"
      ]
    },
    {
      "login": "FedericoGarza",
      "name": "Federico Garza",
      "avatar_url": "https://avatars.githubusercontent.com/u/10517170?v=4",
      "profile": "https://github.com/FedericoGarza",
      "contributions": [
        "code",
        "example"
      ]
    },
    {
      "login": "TNTran92",
      "name": "TNTran92",
      "avatar_url": "https://avatars.githubusercontent.com/u/55965636?v=4",
      "profile": "https://github.com/TNTran92",
      "contributions": [
        "code"
      ]
    },
    {
      "login": "niekvanderlaan",
      "name": "Niek van der Laan",
      "avatar_url": "https://avatars.githubusercontent.com/u/9962825?v=4",
      "profile": "https://github.com/niekvanderlaan",
      "contributions": [
        "code"
      ]
    },
    {
      "login": "bethrice44",
      "name": "bethrice44",
      "avatar_url": "https://avatars.githubusercontent.com/u/11226988?v=4",
      "profile": "https://github.com/bethrice44",
      "contributions": [
        "bug",
        "code",
        "review",
        "test"
      ]
    },
    {
      "login": "keepersas",
      "name": "Aleksandr Grekov",
      "avatar_url": "https://avatars.githubusercontent.com/u/44262176?v=4",
      "profile": "https://github.com/keepersas",
      "contributions": [
        "doc"
      ]
    },
    {
      "login": "ZiyaoWei",
      "name": "Ziyao Wei",
      "avatar_url": "https://avatars.githubusercontent.com/u/940823?v=4",
      "profile": "https://github.com/ZiyaoWei",
      "contributions": [
        "code"
      ]
    },
    {
      "login": "dougollerenshaw",
      "name": "Doug Ollerenshaw",
      "avatar_url": "https://avatars.githubusercontent.com/u/19944442?v=4",
      "profile": "https://github.com/dougollerenshaw",
      "contributions": [
        "doc"
      ]
    },
    {
      "login": "AurumnPegasus",
      "name": "Shivansh Subramanian",
      "avatar_url": "https://avatars.githubusercontent.com/u/54315149?v=4",
      "profile": "https://github.com/AurumnPegasus",
      "contributions": [
        "doc",
        "code"
      ]
    },
    {
      "login": "NoaBenAmi",
      "name": "Noa Ben Ami",
      "avatar_url": "https://avatars.githubusercontent.com/u/37590002?v=4",
      "profile": "https://github.com/NoaBenAmi",
      "contributions": [
        "code",
        "test",
        "doc"
      ]
    },
    {
      "login": "lielleravid",
      "name": "Lielle Ravid",
      "avatar_url": "https://avatars.githubusercontent.com/u/37774194?v=4",
      "profile": "https://github.com/lielleravid",
      "contributions": [
        "code",
        "doc"
      ]
    },
    {
      "login": "ciaran-g",
      "name": "Ciaran Gilbert",
      "avatar_url": "https://avatars.githubusercontent.com/u/41995662?v=4",
      "profile": "https://github.com/ciaran-g",
      "contributions": [
        "bug",
        "code",
        "doc",
        "test",
        "ideas"
      ]
    },
    {
      "login": "mariamjabara",
      "name": "Mariam Jabara",
      "profile": "https://github.com/mariamjabara",
      "contributions": [
        "code"
      ]
    },
    {
      "login": "lbventura",
      "name": "Luis Ventura",
      "avatar_url": "https://avatars.githubusercontent.com/u/68004282?s=96&v=4",
      "profile": "https://github.com/lbventura",
      "contributions": [
        "code"
      ]
    },
    {
      "login": "Ris-Bali",
      "name": "Rishabh Bali",
      "avatar_url": "https://avatars.githubusercontent.com/u/81592570?v=4",
      "profile": "https://github.com/Ris-Bali",
      "contributions": [
        "code"
      ]
    },
    {
      "login": "shchur",
      "name": "Oleksandr Shchur",
      "avatar_url": "https://avatars.githubusercontent.com/u/6944857?v=4",
      "profile": "https://github.com/shchur",
      "contributions": [
        "bug",
        "code"
      ]
    },
    {
      "login": "jelc53",
      "name": "Julian Cooper",
      "profile": "https://github.com/jelc53",
      "contributions": [
        "code",
        "ideas"
      ]
    },
    {
      "login": "benheid",
      "name": "Benedikt Heidrich",
      "profile": "https://github.com/benheid",
      "contributions": [
        "bug",
        "code",
        "design",
        "doc",
        "example",
        "ideas",
        "mentoring",
        "question",
        "review",
        "tutorial"
      ]
    },
    {
      "login": "AnH0ang",
      "name": "An Hoang",
      "profile": "https://github.com/AnH0ang",
      "contributions": [
        "bug",
        "code"
      ]
    },
    {
      "login": "haskarb",
      "name": "Bhaskar Dhariyal",
      "avatar_url": "https://avatars.githubusercontent.com/u/20501023?v=4",
      "profile": "https://haskarb.github.io/",
      "contributions": [
        "code",
        "test"
      ]
    },
    {
      "login": "kcc-lion",
      "name": "Kai Lion",
      "profile": "https://github.com/kcc-lion",
      "contributions": [
        "code",
        "test",
        "doc"
      ]
    },
    {
      "login": "bugslayer-332",
      "name": "Arepalli Yashwanth Reddy",
      "profile": "https://github.com/bugslayer-332",
      "contributions": [
        "code",
        "bug",
        "doc"
      ]
    },
    {
      "login": "shagn",
      "name": "Sebastian Hagn",
      "avatar_url": "https://avatars.githubusercontent.com/u/16029092?v=4",
      "profile": "https://github.com/shagn",
      "contributions": [
        "doc"
      ]
    },
    {
      "login": "jasmineliaw",
      "name": "Jasmine Liaw",
      "profile": "https://github.com/jasmineliaw",
      "contributions": [
        "code"
      ]
    },
    {
      "login": "topher-lo",
      "name": "Christopher Lo",
      "profile": "https://github.com/topher-lo",
      "contributions": [
        "code",
        "ideas"
      ]
    },
    {
      "login": "arampuria19",
      "name": "Akshat Rampuria",
      "profile": "https://github.com/arampuria19",
      "contributions": [
        "doc"
      ]
    },
    {
      "login": "chillerobscuro",
      "name": "Logan Duffy",
      "avatar_url": "https://avatars.githubusercontent.com/u/5232872?v=4",
      "profile": "https://github.com/chillerobscuro",
      "contributions": [
        "code",
        "doc",
        "test",
        "bug",
        "ideas"
      ]
    },
    {
      "login": "michaelfeil",
      "name": "Michael Feil",
      "avatar_url": "https://avatars.githubusercontent.com/u/63565275?v=4",
      "profile": "michaelfeil.eu",
      "contributions": [
        "code",
        "test",
        "ideas"
      ]
    },
    {
      "login": "KishManani",
      "name": "Kishan Manani",
      "avatar_url": "https://avatars.githubusercontent.com/u/30973056?v=4",
      "profile": "https://github.com/kishmanani",
      "contributions": [
        "code",
        "doc",
        "test",
        "bug",
        "ideas"
      ]
    },
    {
      "login": "jorenham",
      "name": "Joren Hammudoglu",
      "profile": "https://github.com/jorenham",
      "contributions": [
        "infra"
      ]
    },
    {
      "login": "wolph",
      "name": "Rick van Hattem",
      "profile": "https://github.com/wolph",
      "contributions": [
        "infra"
      ]
    },
    {
      "login": "templierw",
      "name": "William Templier",
      "avatar_url": "https://github.com/templierw.png",
      "profile": "https://www.linkedin.com/in/templierw/",
      "contributions": [
        "doc"
      ]
    },
    {
      "login": "badrmarani",
      "name": "Badr-Eddine Marani",
      "avatar_url": "https://avatars.githubusercontent.com/badrmarani",
      "profile": "https://github.com/badrmarani",
      "contributions": [
        "code"
      ]
    },
    {
      "login": "adoherty21",
      "name": "adoherty21",
      "avatar_url": "https://avatars.githubusercontent.com/u/52799751?s=400&v=4",
      "profile": "https://github.com/adoherty21",
      "contributions": [
        "bug"
      ]
    },
    {
      "login": "jnrusson1",
      "name": "Jack Russon",
      "avatar_url": "https://avatars.githubusercontent.com/u/51986332?v=4",
      "profile": "https://github.com/jnrusson1",
      "contributions": [
        "code"
      ]
    },
    {
      "login": "solen0id",
      "name": "Max Patzelt",
      "avatar_url": "https://avatars.githubusercontent.com/u/20767606?v=4",
      "profile": "https://github.com/solen0id",
      "contributions": [
        "code"
      ]
    },
    {
      "login": "benjaminbluhm",
      "name": "Benjamin Bluhm",
      "profile": "https://github.com/benjaminbluhm",
      "contributions": [
        "code",
        "doc",
        "example"
      ]
    },
    {
      "login": "VyomkeshVyas",
      "name": "Vyomkesh Vyas",
      "profile": "https://github.com/VyomkeshVyas",
      "contributions": [
        "code",
        "doc",
        "example",
        "test"
      ]
    },
    {
      "login": "xxl4tomxu98",
      "name": "Tom Xu",
      "avatar_url": "https://avatars.githubusercontent.com/u/62292177?s=40&v=4",
      "profile": "https://github.com/xxl4tomxu98",
      "contributions": [
        "code",
        "doc"
      ]
    },
    {
      "login": "nshahpazov",
      "name": "Nikola Shahpazov",
      "avatar_url": "https://avatars.githubusercontent.com/nshahpazov",
      "profile": "https://www.linkedin.com/in/nshahpazov/",
      "contributions": [
        "doc"
      ]
    },
    {
      "login": "dainelli98",
      "name": "Daniel Martín Martínez",
      "avatar_url": "https://avatars.githubusercontent.com/dainelli98",
      "profile": "https://www.linkedin.com/in/daniel-martin-martinez",
      "contributions": [
        "doc",
        "bug"
      ]
    },
    {
      "login": "nilesh05apr",
      "name": "Nilesh Kumar",
      "avatar_url": "https://avatars.githubusercontent.com/u/65773314?v=4",
      "profile": "https://github.com/nilesh05apr",
      "contributions": [
        "code"
      ]
    },
    {
      "login": "JonathanBechtel",
      "name": "JonathanBechtel",
      "avatar_url": "https://avatars.githubusercontent.com/u/481696?v=4",
      "profile": "https://github.com/JonathanBechtel",
      "contributions": [
        "code",
        "ideas",
        "test"
      ]
    },
    {
      "login": "arnavrneo",
      "name": "Arnav",
      "avatar_url": "https://avatars.githubusercontent.com/u/48650781?v=4",
      "profile": "https://github.com/arnavrneo",
      "contributions": [
        "code"
      ]
    },
    {
      "login": "erjieyong",
      "name": "Er Jie Yong",
      "avatar_url": "https://avatars.githubusercontent.com/u/109052378?v=4",
      "profile": "https://www.linkedin.com/in/erjieyong",
      "contributions": [
        "bug",
        "code"
      ]
    },
    {
      "login": "mateuja",
      "name": "Jaume Mateu",
      "avatar_url": "https://avatars.githubusercontent.com/mateuja",
      "profile": "https://github.com/mateuja",
      "contributions": [
        "code"
      ]
    },
    {
      "login": "aaronrmm",
      "name": "Aaron Margolese-Malin",
      "avatar_url": "https://avatars.githubusercontent.com/u/1742879?v=4",
      "profile": "https://github.com/aaronrmm",
      "contributions": [
        "bug"
      ]
    },
    {
      "login": "klam-data",
      "name": "Kevin Lam",
      "avatar_url": "https://avatars.githubusercontent.com/u/114420932?s=400&v=4",
      "profile": "https://www.linkedin.com/in/kevinlam2",
      "contributions": [
        "code",
        "example",
        "test"
      ]
    },
    {
      "login": "mgorlin",
      "name": "Margaret Gorlin",
      "avatar_url": "",
      "profile": "https://www.linkedin.com/in/margaret-gorlin/",
      "contributions": [
        "code",
        "example",
        "test"
      ]
    },
    {
      "login": "pyyim",
      "name": "Paul Yim",
      "avatar_url": "https://avatars.githubusercontent.com/pyyim",
      "profile": "https://www.linkedin.com/in/paulyim97/",
      "contributions": [
        "code",
        "example",
        "test"
      ]
    },
    {
      "login": "snnbotchway",
      "name": "Solomon Botchway",
      "avatar_url": "https://avatars.githubusercontent.com/u/62394255?v=4",
      "profile": "https://www.linkedin.com/in/solomon-botchway-a1383821b/",
      "contributions": [
        "maintenance"
      ]
    },
    {
      "login": "hoesler",
      "name": "Christoph Hösler",
      "avatar_url": "https://avatars.githubusercontent.com/u/1052770?v=4",
      "profile": "https://www.linkedin.com/in/hoesler/",
      "contributions": [
        "code"
      ]
    },
    {
      "login": "pranavvp16",
      "name": "Pranav Prajapati",
      "avatar_url": "https://avatars.githubusercontent.com/u/94780581?v=4",
      "profile": "https://www.linkedin.com/in/pranav-prajapati-a5b413226/",
      "contributions": [
        "code",
        "test",
        "bug"
      ]
    },
    {
      "login": "romanlutz",
      "name": "Roman Lutz",
      "avatar_url": "https://avatars.githubusercontent.com/u/10245648?v=4",
      "profile": "https://www.linkedin.com/in/romanlutz/",
      "contributions": [
        "doc"
      ]
    },
    {
      "login": "DBCerigo",
      "name": "Daniel Burkhardt Cerigo",
      "avatar_url": "https://avatars.githubusercontent.com/u/8318425?v=4",
      "profile": "https://github.com/DBCerigo",
      "contributions": [
        "code"
      ]
    },
    {
      "login": "alex-hh",
      "name": "Alex Hawkins-Hooker",
      "avatar_url": "https://avatars.githubusercontent.com/u/5719745?v=4",
      "profile": "https://github.com/alex-hh",
      "contributions": [
        "code"
      ]
    },
    {
      "login": "ali-tny",
      "name": "Ali Teeney",
      "avatar_url": "https://avatars.githubusercontent.com/u/26010073?v=4",
      "profile": "https://github.com/ali-tny",
      "contributions": [
        "code"
      ]
    },
    {
      "login": "ShivamPathak99",
      "name": "Shivam Pathak",
      "avatar_url": "https://avatars.githubusercontent.com/u/98941325?s=400&v=4",
      "profile": "https://github.com/ShivamPathak99",
      "contributions": [
        "doc"
      ]
    },
    {
      "login": "SamiAlavi",
      "name": "Sami Alavi",
      "avatar_url": "https://avatars.githubusercontent.com/u/32700289?v=4",
      "profile": "https://github.com/SamiAlavi",
      "contributions": [
        "code",
        "maintenance"
      ]
    },
    {
      "login": "yarnabrina",
      "name": "Anirban Ray",
      "avatar_url": "https://avatars.githubusercontent.com/u/39331844?v=4",
      "profile": "https://github.com/yarnabrina/",
      "contributions": [
        "bug",
        "code",
        "doc",
        "ideas",
        "maintenance",
        "mentoring",
        "question",
        "review",
        "test"
      ]
    },
    {
      "login": "dashapetr",
      "name": "Darya Petrashka",
      "avatar_url": "https://avatars.githubusercontent.com/u/54349415?v=4",
      "profile": "https://github.com/dashapetr",
      "contributions": [
        "doc"
      ]
    },
    {
      "login": "luca-miniati",
      "name": "Luca Miniati",
      "avatar_url": "https://avatars.githubusercontent.com/u/87467600?v=4",
      "profile": "https://github.com/luca-miniati",
      "contributions": [
        "code",
        "doc"
      ]
    },
    {
      "login": "marrov",
      "name": "Marc Rovira",
      "avatar_url": "https://avatars.githubusercontent.com/u/54272586?v=4",
      "profile": "https://github.com/marrov",
      "contributions": [
        "doc"
      ]
    },
    {
      "login": "Taise228",
      "name": "Taisei Yamamoto",
      "avatar_url": "https://avatars.githubusercontent.com/u/95762401?s=400&v=4",
      "profile": "https://github.com/Taise228",
      "contributions": [
        "code"
      ]
    },
    {
      "login": "CTFallon",
      "name": "Colin Fallon",
      "avatar_url": "https://avatars.githubusercontent.com/u/19725980?v=4",
      "profile": "https://github.com/CTFallon",
      "contributions": [
        "doc"
      ]
    },
    {
      "login": "mgazian000",
      "name": "Michael Gaziani",
      "avatar_url": "https://avatars.githubusercontent.com/mgazian000",
      "profile": "https://github.com/mgazian000",
      "contributions": [
        "doc"
      ]
    },
    {
      "login": "alan191006",
      "name": "Alan Huynh",
      "avatar_url": "https://avatars.githubusercontent.com/alan191006",
      "profile": "https://github.com/alan191006",
      "contributions": [
        "code"
      ]
    },
    {
      "login": "felipeangelimvieira",
      "name": "Felipe Angelim",
      "avatar_url": "https://avatars.githubusercontent.com/felipeangelimvieira",
      "profile": "https://github.com/felipeangelimvieira",
      "contributions": [
        "code",
        "bug"
      ]
    },
    {
      "login": "janpipek",
      "name": "Jan Pipek",
      "avatar_url": "https://avatars.githubusercontent.com/janpipek",
      "profile": "https://github.com/janpipek",
      "contributions": [
        "code"
      ]
    },
    {
      "login": "Gigi1111",
      "name": "Chung-Fan Tsai",
      "avatar_url": "https://avatars.githubusercontent.com/Gigi1111",
      "profile": "https://github.com/Gigi1111",
      "contributions": [
        "test"
      ]
    },
    {
      "login": "eyjo",
      "name": "Eyjólfur Sigurðsson",
      "avatar_url": "https://avatars.githubusercontent.com/eyjo",
      "profile": "https://github.com/eyjo",
      "contributions": [
        "code",
        "doc"
      ]
    },
    {
      "login": "julia-kraus",
      "name": "Julia Kraus",
      "avatar_url": "https://avatars.githubusercontent.com/julia-kraus",
      "profile": "https://github.com/julia-kraus",
      "contributions": [
        "doc",
        "code",
        "test"
      ]
    },
    {
      "login": "davidgilbertson",
      "name": "David Gilbertson",
      "avatar_url": "https://avatars.githubusercontent.com/u/4443482?v=4",
      "profile": "https://github.com/davidgilbertson",
      "contributions": [
        "code",
        "bug"
      ]
    },
    {
      "login": "MBristle",
      "name": "Mirko Bristle",
      "avatar_url": "https://avatars.githubusercontent.com/MBristle",
      "profile": "https://github.com/MBristle",
      "contributions": [
        "bug",
        "test",
        "doc"
      ]
    },
    {
      "login": "MCRE-BE",
      "name": "Mathias Creemers",
      "avatar_url": "https://avatars.githubusercontent.com/u/99316631",
      "profile": "https://github.com/MCRE-BE",
      "contributions": [
        "bug",
        "code"
      ]
    },
    {
      "login": "Ram0nB",
      "name": "Ramon Bussing",
      "avatar_url": "https://avatars.githubusercontent.com/u/45173421",
      "profile": "https://github.com/Ram0nB",
      "contributions": [
        "doc",
        "code",
        "bug",
        "test"
      ]
    },
    {
      "login": "hazrulakmal",
      "name": "Hazrul Akmal",
      "avatar_url": "https://avatars.githubusercontent.com/u/24774385?v=4",
      "profile": "https://github.com/hazrulakmal",
      "contributions": [
        "code",
        "doc",
        "bug",
        "test"
      ]
    },
    {
      "login": "hliebert",
      "name": "Helge Liebert",
      "avatar_url": "https://avatars.githubusercontent.com/u/20834265",
      "profile": "https://github.com/hliebert",
      "contributions": [
        "bug",
        "code"
      ]
    },
    {
      "login": "alexfilothodoros",
      "name": "Alexandros Filothodoros",
      "avatar_url": "https://avatars.githubusercontent.com/u/6419847?v=4",
      "profile": "https://github.com/alexfilothodoros",
      "contributions": [
        "doc",
        "maintenance"
      ]
    },
    {
      "login": "ali-parizad",
      "name": "Ali Parizad",
      "avatar_url": "https://avatars.githubusercontent.com/u/13907016?v=4",
      "profile": "https://github.com/ali-parizad",
      "contributions": [
        "code"
      ]
    },
    {
      "login": "BensHamza",
      "name": "Hamza Benslimane",
      "avatar_url": "https://avatars.githubusercontent.com/u/96446862?v=4",
      "profile": "https://github.com/BensHamza",
      "contributions": [
        "bug",
        "code"
      ]
    },
    {
      "login": "sz85512678",
      "name": "Zhen Shao",
      "avatar_url": "https://avatars.githubusercontent.com/sz85512678",
      "profile": "https://github.com/sz85512678",
      "contributions": [
        "code"
      ]
    },
    {
      "login": "Vasudeva-bit",
      "name": "Vasudeva Kilaru",
      "avatar_url": "https://avatars.githubusercontent.com/u/70791259?v=4",
      "profile": "https://github.com/Vasudeva-bit",
      "contributions": [
        "code",
        "doc"
      ]
    },
    {
      "login": "geronimos",
      "name": "Geronimo Bergk",
      "avatar_url": "https://avatars.githubusercontent.com/u/29955288?s=96&v=4",
      "profile": "https://github.com/geronimos",
      "contributions": [
        "bug",
        "code"
      ]
    },
    {
      "login": "julnow",
      "name": "Julian Nowak",
      "avatar_url": "https://avatars.githubusercontent.com/u/21206185?v=4",
      "profile": "https://github.com/julnow",
      "contributions": [
        "bug",
        "code"
      ]
    },
    {
      "login": "pirnerjonas",
      "name": "Jonas Pirner",
      "avatar_url": "https://avatars.githubusercontent.com/u/48887249?v=4",
      "profile": "https://github.com/pirnerjonas",
      "contributions": [
        "doc"
      ]
    },
    {
      "login": "adamkells",
      "name": "Adam Kells",
      "avatar_url": "https://avatars.githubusercontent.com/u/19709277?v=4",
      "profile": "https://github.com/adamkells",
      "contributions": [
        "test"
      ]
    },
    {
      "login": "YHallouard",
      "name": "Yann Hallouard",
      "avatar_url": "https://avatars.githubusercontent.com/YHallouard",
      "profile": "https://www.linkedin.com/in/yann-hallouard/",
      "contributions": [
        "code",
        "test"
      ]
    },
    {
      "login": "xansh",
      "name": "Ansh Kumar",
      "avatar_url": "https://avatars.githubusercontent.com/u/65403652?s=400&u=a45b5dcca057cfaef737d5fab99850aca6da1607&v=4",
      "profile": "https://github.com/xansh",
      "contributions": [
        "doc"
      ]
    },
    {
      "login": "tpvasconcelos",
      "name": "Tomas P. de Vasconcelos",
      "avatar_url": "https://avatars.githubusercontent.com/u/17701527?v=4",
      "profile": "https://github.com/tpvasconcelos",
      "contributions": [
        "bug",
        "code"
      ]
    },
    {
      "login": "rahulporuri",
      "name": "Poruri Sai Rahul",
      "avatar_url": "https://avatars.githubusercontent.com/u/1926457?v=4",
      "profile": "https://github.com/rahulporuri",
      "contributions": [
        "doc"
      ]
    },
    {
      "login": "fspinna",
      "name": "Francesco Spinnato",
      "avatar_url": "https://avatars.githubusercontent.com/u/35352023?v=4",
      "profile": "https://github.com/fspinna",
      "contributions": [
        "code"
      ]
    },
    {
      "login": "sbuse",
      "name": "Simon B.",
      "avatar_url": "https://avatars.githubusercontent.com/u/24408707?v=4",
      "profile": "https://github.com/sbuse",
      "contributions": [
        "code"
      ]
    },
    {
      "login": "sd2k",
      "name": "Ben Sully",
      "avatar_url": "https://avatars.githubusercontent.com/u/5464991?&v=4",
      "profile": "https://github.com/sd2k",
      "contributions": [
        "bug",
        "code"
      ]
    },
    {
      "login": "wayneadams",
      "name": "Wayne Adams",
      "avatar_url": "https://avatars.githubusercontent.com/u/15034841?s=400&u=d717e9945910bcc844c5e64cd56d570c6cc4e8e6&v=4",
      "profile": "https://github.com/wayneadams",
      "contributions": [
        "doc"
      ]
    },
    {
      "login": "sanjayk0508",
      "name": "Sanjay Kumar",
      "avatar_url": "https://avatars.githubusercontent.com/u/102804548?v=4",
      "profile": "https://github.com/sanjayk0508",
      "contributions": [
        "test"
      ]
    },
    {
      "login": "sssilvar",
      "name": "Santiago Smith Silva",
      "avatar_url": "https://avatars.githubusercontent.com/u/16252054?v=4",
      "profile": "https://github.com/sssilvar",
      "contributions": [
        "code"
      ]
    },
    {
      "login": "DManowitz",
      "name": "David Manowitz",
      "avatar_url": "https://avatars.githubusercontent.com/u/66927103?v=4",
      "profile": "https://github.com/DManowitz",
      "contributions": [
        "bug",
        "maintenance"
      ]
    },
    {
      "login": "ninedigits",
      "name": "Max Frohlich",
      "avatar_url": "https://avatars.githubusercontent.com/u/16393653?v=4",
      "profile": "https://www.linkedin.com/in/maxfrohlich/",
      "contributions": [
        "code",
        "ideas",
        "maintenance"
      ]
    },
    {
      "login": "steenrotsman",
      "name": "Stijn J. Rotman",
      "avatar_url": "https://avatars.githubusercontent.com/u/78110080?s=400&v=4",
      "profile": "https://github.com/steenrotsman",
      "contributions": [
        "code",
        "doc"
      ]
    },
    {
      "login": "tvdboom",
      "name": "Mavs",
      "avatar_url": "https://avatars.githubusercontent.com/u/32366550?v=4",
      "profile": "https://github.com/tvdboom",
      "contributions": [
        "code"
      ]
    },
    {
      "login": "Cyril-Meyer",
      "name": "Cyril Meyer",
      "avatar_url": "https://avatars.githubusercontent.com/u/69190238?v=4",
      "profile": "https://cyrilmeyer.eu/",
      "contributions": [
        "bug",
        "code",
        "test"
      ]
    },
    {
      "login": "Abhay-Lejith",
      "name": "Abhay Lejith",
      "avatar_url": "https://avatars.githubusercontent.com/u/120819228?s=96&v=4",
      "profile": "https://github.com/Abhay-Lejith",
      "contributions": [
        "bug",
        "code"
      ]
    },
    {
      "login": "ShreeshaM07",
      "name": "Shreesha M",
      "avatar_url": "https://avatars.githubusercontent.com/u/120820143?s=400&v=4",
      "profile": "https://github.com/ShreeshaM07",
      "contributions": [
        "bug",
        "code",
        "test"
      ]
    },
    {
      "login": "geetu040",
      "name": "Armaghan",
      "avatar_url": "https://avatars.githubusercontent.com/u/90601662?s=96&v=4",
      "profile": "https://github.com/geetu040",
      "contributions": [
        "code",
        "doc",
        "maintenance"
      ]
    },
    {
      "login": "Xinyu-Wu-0000",
      "name": "Xinyu Wu",
      "avatar_url": "https://avatars.githubusercontent.com/u/57612792?v=4",
      "profile": "https://github.com/Xinyu-Wu-0000",
      "contributions": [
        "bug",
        "code",
        "test"
      ]
    },
    {
      "login": "meraldoantonio",
      "name": "Meraldo Antonio",
      "avatar_url": "https://avatars.githubusercontent.com/u/37468543?v=4",
      "profile": "https://github.com/meraldoantonio",
      "contributions": [
        "doc"
      ]
    },
    {
      "login": "memeo-pro",
      "name": "Yash Edake",
      "avatar_url": "https://avatars.githubusercontent.com/memeo-pro",
      "profile": "https://github.com/MEMEO-PRO",
      "contributions": [
        "maintenance",
        "bug"
      ]
    },
    {
      "login": "deysanjeeb",
      "name": "Sanjeeb Dey",
      "avatar_url": "https://avatars.githubusercontent.com/u/39940629?v=4",
      "profile": "https://github.com/deysanjeeb",
      "contributions": [
        "maintenance"
      ]
    },
    {
      "login": "YashKhare20",
      "name": "Yash Khare",
      "avatar_url": "https://avatars.githubusercontent.com/u/92680366?s=400",
      "profile": "https://github.com/YashKhare20",
      "contributions": [
        "code",
        "doc"
      ]
    },
    {
      "login": "ianspektor",
      "name": "Ian Spektor",
      "avatar_url": "https://avatars.githubusercontent.com/u/49082859?v=4",
      "profile": "https://github.com/ianspektor",
      "contributions": [
        "code",
        "doc"
      ]
    },
    {
      "login": "javiber",
      "name": "Javier Berneche",
      "avatar_url": "https://avatars.githubusercontent.com/u/3588715?v=4",
      "profile": "https://github.com/javiber",
      "contributions": [
        "code",
        "doc"
      ]
    },
    {
      "login": "fnhirwa",
      "name": "Felix Hirwa Nshuti",
      "avatar_url": "https://avatars.githubusercontent.com/u/67042527?s=64&v=4",
      "profile": "https://github.com/fnhirwa",
      "contributions": [
        "code",
        "maintenance"
      ]
    },
    {
      "login": "vandit98",
      "name": "Vandit Tyagi",
      "avatar_url": "https://avatars.githubusercontent.com/u/91458535?v=4",
      "profile": "https://github.com/vandit98",
      "contributions": [
        "doc"
      ]
    },
    {
      "login": "MMTrooper",
      "name": "Michael Mwimali",
      "avatar_url": "https://avatars.githubusercontent.com/u/89777534?v=4",
      "profile": "https://github.com/MMTrooper",
      "contributions": [
        "code"
      ]
    },
    {
      "login": "manuel-munoz-aguirre",
      "name": "Manuel Muñoz Aguirre",
      "avatar_url": "https://avatars.githubusercontent.com/u/5576458?v=4",
      "profile": "https://github.com/manuel-munoz-aguirre",
      "contributions": [
        "doc"
      ]
    },
    {
      "login": "morestart",
      "name": "ctl",
      "avatar_url": "https://avatars.githubusercontent.com/u/35556811",
      "profile": "https://github.com/morestart",
      "contributions": [
        "bug"
      ]
    },
    {
      "login": "anteemony",
      "name": "Anthony Okonneh",
      "avatar_url": "https://avatars.githubusercontent.com/u/90141191?v=4",
      "profile": "https://github.com/Anteemony",
      "contributions": [
        "doc"
      ]
    },
    {
      "login": "ssabarwal",
      "name": "Shlok Sabarwal",
      "avatar_url": "https://gravatar.com/avatar/cbdbaac712ae282d730cd3028e862d45?s=400&d=robohash&r=x",
      "prifle": "https://www.github.com/shlok191/",
      "contributions": [
        "code"
      ]
    },
    {
      "login": "mobley-trent",
      "name": "Eddy Oyieko",
      "avatar_url": "https://avatars.githubusercontent.com/u/67474838?v=4",
      "profile": "https://github.com/mobley-trent",
      "contributions": [
        "code",
        "doc"
      ]
    },
    {
<<<<<<< HEAD
      "login": "toandaominh1997",
      "name": "Henry Dao",
      "avatar_url": "https://avatars.githubusercontent.com/u/18400648?v=4",
      "profile": "https://github.com/toandaominh1997",
      "contributions": [
        "bug",
        "code",
        "test"
=======
      "login": "slavik57"
      "name": "Slava Shpitalny"
      "avatar_url": "https://avatars.githubusercontent.com/u/6184997?v=4",
      "profile": "https://github.com/slavik57",
      "contributions": [
        "maintenance"
>>>>>>> 8cfe7dd6
      ]
    }
  ]
}<|MERGE_RESOLUTION|>--- conflicted
+++ resolved
@@ -2776,7 +2776,6 @@
       ]
     },
     {
-<<<<<<< HEAD
       "login": "toandaominh1997",
       "name": "Henry Dao",
       "avatar_url": "https://avatars.githubusercontent.com/u/18400648?v=4",
@@ -2785,14 +2784,15 @@
         "bug",
         "code",
         "test"
-=======
-      "login": "slavik57"
-      "name": "Slava Shpitalny"
+      ]
+    },
+    {
+      "login": "slavik57",
+      "name": "Slava Shpitalny",
       "avatar_url": "https://avatars.githubusercontent.com/u/6184997?v=4",
       "profile": "https://github.com/slavik57",
       "contributions": [
         "maintenance"
->>>>>>> 8cfe7dd6
       ]
     }
   ]
