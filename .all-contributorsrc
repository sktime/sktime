--- conflicted
+++ resolved
@@ -3562,7 +3562,6 @@
       ]
     },
     {
-<<<<<<< HEAD
       "login": "Faakhir30",
       "name": "Faakhir Zahid",
       "avatar_url": "https://avatars.githubusercontent.com/Faakhir30",
@@ -3570,7 +3569,8 @@
       "contributions": [
         "code"
       ]
-=======
+    },
+    {
       "login": "Rajdeep-naha",
       "name": "Rajdeep Naha",
       "avatar_url": "https://avatars.githubusercontent.com/u/161390547?v=4",
@@ -3762,7 +3762,6 @@
         "ideas",
         "question"
       ]
->>>>>>> 57200d75
     }
   ]
 }