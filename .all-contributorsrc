{
  "projectName": "sktime",
  "projectOwner": "sktime",
  "repoType": "github",
  "repoHost": "https://github.com",
  "commitConvention": "none",
  "files": [
    "CONTRIBUTORS.md"
  ],
  "imageSize": 100,
  "contributorsPerLine": 9,
  "contributorsSortAlphabetically": true,
  "badgeTemplate": "[![All Contributors](https://img.shields.io/badge/all_contributors-<%= contributors.length %>-orange.svg)](#contributors)",
  "skipCi": true,
  "contributors": [
    {
      "login": "fkiraly",
      "name": "Franz Kiraly",
      "avatar_url": "https://avatars1.githubusercontent.com/u/7985502?v=4",
      "profile": "https://github.com/fkiraly",
      "contributions": [
        "bug",
        "business",
        "code",
        "doc",
        "design",
        "eventOrganizing",
        "example",
        "financial",
        "fundingFinding",
        "ideas",
        "maintenance",
        "mentoring",
        "projectManagement",
        "question",
        "review",
        "talk",
        "test",
        "tutorial",
        "video"
      ]
    },
    {
      "login": "sajaysurya",
      "name": "Sajaysurya Ganesh",
      "avatar_url": "https://avatars2.githubusercontent.com/u/25329624?v=4",
      "profile": "https://sajay.online",
      "contributions": [
        "code",
        "doc",
        "design",
        "example",
        "ideas",
        "test",
        "tutorial"
      ]
    },
    {
      "login": "Tomiiwa",
      "name": "Ireoluwatomiwa",
      "avatar_url": "https://avatars.githubusercontent.com/u/61966277?v=4",
      "profile": "https://www.linkedin.com/in/ireoluwatomiwa-sanusi/",
      "contributions": [
        "doc"
      ]
    },
    {
      "login": "TonyBagnall",
      "name": "Tony Bagnall",
      "avatar_url": "https://avatars1.githubusercontent.com/u/9594042?v=4",
      "profile": "http://www.timeseriesclassification.com",
      "contributions": [
        "code",
        "business",
        "doc",
        "design",
        "eventOrganizing",
        "fundingFinding",
        "ideas",
        "projectManagement",
        "question",
        "review",
        "talk",
        "data"
      ]
    },
    {
      "login": "jasonlines",
      "name": "Jason Lines",
      "avatar_url": "https://avatars1.githubusercontent.com/u/38794632?v=4",
      "profile": "http://www.timeseriesclassification.com",
      "contributions": [
        "code",
        "business",
        "doc",
        "design",
        "eventOrganizing",
        "fundingFinding",
        "ideas",
        "projectManagement",
        "question",
        "review",
        "talk",
        "example"
      ]
    },
    {
      "login": "mloning",
      "name": "Markus Löning",
      "avatar_url": "https://avatars3.githubusercontent.com/u/21020482?v=4",
      "profile": "https://github.com/mloning",
      "contributions": [
        "code",
        "test",
        "maintenance",
        "platform",
        "review",
        "infra",
        "example",
        "bug",
        "tutorial",
        "business",
        "doc",
        "design",
        "eventOrganizing",
        "fundingFinding",
        "ideas",
        "projectManagement",
        "question",
        "talk",
        "mentoring",
        "video"
      ]
    },
    {
      "login": "goastler",
      "name": "George Oastler",
      "avatar_url": "https://avatars0.githubusercontent.com/u/7059456?v=4",
      "profile": "https://github.com/goastler",
      "contributions": [
        "code",
        "test",
        "platform",
        "example",
        "doc"
      ]
    },
    {
      "login": "ViktorKaz",
      "name": "ViktorKaz",
      "avatar_url": "https://avatars0.githubusercontent.com/u/33499138?v=4",
      "profile": "https://github.com/ViktorKaz",
      "contributions": [
        "code",
        "doc",
        "design"
      ]
    },
    {
      "login": "MatthewMiddlehurst",
      "name": "Matthew Middlehurst",
      "avatar_url": "https://avatars0.githubusercontent.com/u/25731235?v=4",
      "profile": "http://www.timeseriesclassification.com",
      "contributions": [
        "code",
        "doc",
        "test",
        "tutorial",
        "review",
        "bug"
      ]
    },
    {
      "login": "miraep8",
      "name": "Mirae Parker",
      "avatar_url": "https://avatars.githubusercontent.com/u/10511777?s=400&u=10a774fd4be767fa3b23a82a98bbfe102c17f0f3&v=4",
      "profile": "https://github.com/miraep8",
      "contributions": [
        "code",
        "test"
      ]
    },
    {
      "login": "jesellier",
      "name": "jesellier",
      "avatar_url": "https://avatars0.githubusercontent.com/u/51952076?v=4",
      "profile": "https://github.com/jesellier",
      "contributions": [
        "code"
      ]
    },
    {
      "login": "James-Large",
      "name": "James Large",
      "avatar_url": "https://avatars0.githubusercontent.com/u/44509982?v=4",
      "profile": "http://www.timeseriesclassification.com/",
      "contributions": [
        "code",
        "doc",
        "test",
        "infra",
        "maintenance"
      ]
    },
    {
      "login": "achieveordie",
      "name": "Sagar Mishra",
      "avatar_url": "https://avatars.githubusercontent.com/u/54197164?v=4",
      "profile": "https://github.com/achieveordie",
      "contributions": [
       "test"
      ]
    },
    {
      "login": "simone-pignotti",
      "name": "simone-pignotti",
      "avatar_url": "https://avatars1.githubusercontent.com/u/44410066?v=4",
      "profile": "https://github.com/simone-pignotti",
      "contributions": [
        "code",
        "bug"
      ]
    },
    {
      "login": "ClaudiaSanches",
      "name": "ClaudiaSanches",
      "avatar_url": "https://avatars3.githubusercontent.com/u/28742178?v=4",
      "profile": "https://github.com/ClaudiaSanches",
      "contributions": [
        "code",
        "test"
      ]
    },
    {
      "login": "aa25desh",
      "name": "aa25desh",
      "avatar_url": "https://avatars1.githubusercontent.com/u/29518290?v=4",
      "profile": "https://github.com/aa25desh",
      "contributions": [
        "code",
        "bug"
      ]
    },
    {
      "login": "matteogales",
      "name": "matteogales",
      "avatar_url": "https://avatars0.githubusercontent.com/u/9269326?v=4",
      "profile": "https://github.com/matteogales",
      "contributions": [
        "code",
        "design",
        "ideas"
      ]
    },
    {
      "login": "prockenschaub",
      "name": "Patrick Rockenschaub",
      "avatar_url": "https://avatars0.githubusercontent.com/u/15381732?v=4",
      "profile": "https://github.com/prockenschaub",
      "contributions": [
        "code",
        "design",
        "ideas",
        "test"
      ]
    },
    {
      "login": "dasgupsa",
      "name": "Saurabh Dasgupta",
      "avatar_url": "https://avatars2.githubusercontent.com/u/10398956?v=4",
      "profile": "https://github.com/dasgupsa",
      "contributions": [
        "code"
      ]
    },
    {
      "login": "angus924",
      "name": "Angus Dempster",
      "avatar_url": "https://avatars0.githubusercontent.com/u/55837131?v=4",
      "profile": "https://github.com/angus924",
      "contributions": [
        "code",
        "test",
        "tutorial"
      ]
    },
    {
      "login": "lnthach",
      "name": "Thach Le Nguyen",
      "avatar_url": "https://avatars0.githubusercontent.com/u/7788363?v=4",
      "profile": "https://github.com/lnthach",
      "contributions": [
        "code",
        "test"
      ]
    },
    {
      "login": "Ayushmaanseth",
      "name": "Ayushmaan Seth",
      "avatar_url": "https://avatars1.githubusercontent.com/u/29939762?v=4",
      "profile": "https://www.linkedin.com/in/ayushmaan-seth-4a96364a/",
      "contributions": [
        "code",
        "review",
        "test",
        "doc",
        "eventOrganizing",
        "tutorial"
      ]
    },
    {
      "login": "ninfueng",
      "name": "Ninnart Fuengfusin",
      "avatar_url": "https://avatars2.githubusercontent.com/u/28499769?v=4",
      "profile": "https://github.com/ninfueng",
      "contributions": [
        "code"
      ]
    },
    {
      "login": "big-o",
      "name": "big-o",
      "avatar_url": "https://avatars1.githubusercontent.com/u/1134151?v=4",
      "profile": "https://github.com/big-o",
      "contributions": [
        "code",
        "test",
        "design",
        "ideas",
        "review",
        "tutorial",
        "mentoring"
      ]
    },
    {
      "login": "Kludex",
      "name": "Marcelo Trylesinski",
      "avatar_url": "https://avatars3.githubusercontent.com/u/7353520?v=4",
      "profile": "http://marcelotryle.com",
      "contributions": [
        "doc"
      ]
    },
    {
      "login": "oleskiewicz",
      "name": "oleskiewicz",
      "avatar_url": "https://avatars1.githubusercontent.com/u/5682158?v=4",
      "profile": "https://github.com/oleskiewicz",
      "contributions": [
        "code",
        "doc",
        "test"
      ]
    },
    {
      "login": "dguijo",
      "name": "David Guijo Rubio",
      "avatar_url": "https://avatars1.githubusercontent.com/u/47889499?v=4",
      "profile": "http://www.uco.es/grupos/ayrna/index.php/es/publicaciones/articulos?publications_view_all=1&theses_view_all=0&projects_view_all=0&task=show&view=member&id=22",
      "contributions": [
        "code",
        "ideas"
      ]
    },
    {
      "login": "HYang1996",
      "name": "HYang1996",
      "avatar_url": "https://avatars0.githubusercontent.com/u/44179303?v=4",
      "profile": "https://github.com/HYang1996",
      "contributions": [
        "code",
        "test",
        "doc",
        "tutorial"
      ]
    },
    {
      "login": "Mo-Saif",
      "name": "Mohammed Saif Kazamel",
      "avatar_url": "https://avatars0.githubusercontent.com/u/27867617?v=4",
      "profile": "https://mo-saif.github.io/",
      "contributions": [
        "bug"
      ]
    },
    {
      "login": "abandus",
      "name": "abandus",
      "avatar_url": "https://avatars2.githubusercontent.com/u/46486474?v=4",
      "profile": "https://github.com/abandus",
      "contributions": [
        "ideas",
        "code"
      ]
    },
    {
      "login": "Pangoraw",
      "name": "Paul",
      "avatar_url": "https://avatars1.githubusercontent.com/u/9824244?v=4",
      "profile": "https://ber.gp",
      "contributions": [
        "doc"
      ]
    },
    {
      "login": "vedazeren",
      "name": "vedazeren",
      "avatar_url": "https://avatars3.githubusercontent.com/u/63582874?v=4",
      "profile": "https://github.com/vedazeren",
      "contributions": [
        "code",
        "test"
      ]
    },
    {
      "login": "hiqbal2",
      "name": "hiqbal2",
      "avatar_url": "https://avatars3.githubusercontent.com/u/10302415?v=4",
      "profile": "https://github.com/hiqbal2",
      "contributions": [
        "doc"
      ]
    },
    {
      "login": "btrtts",
      "name": "btrtts",
      "avatar_url": "https://avatars3.githubusercontent.com/u/66252156?v=4",
      "profile": "https://github.com/btrtts",
      "contributions": [
        "doc"
      ]
    },
    {
      "login": "marielledado",
      "name": "Marielle",
      "avatar_url": "https://avatars2.githubusercontent.com/u/13499809?v=4",
      "profile": "https://twitter.com/marielli",
      "contributions": [
        "doc",
        "code",
        "ideas"
      ]
    },
    {
      "login": "Cheukting",
      "name": "Cheuk Ting Ho",
      "avatar_url": "https://avatars1.githubusercontent.com/u/28761465?v=4",
      "profile": "http://cheuk.dev",
      "contributions": [
        "code"
      ]
    },
    {
      "login": "sophijka",
      "name": "sophijka",
      "avatar_url": "https://avatars2.githubusercontent.com/u/47450591?v=4",
      "profile": "https://github.com/sophijka",
      "contributions": [
        "doc",
        "maintenance"
      ]
    },
    {
      "login": "Quaterion",
      "name": "Quaterion",
      "avatar_url": "https://avatars2.githubusercontent.com/u/23200273?v=4",
      "profile": "https://github.com/Quaterion",
      "contributions": [
        "bug"
      ]
    },
    {
      "login": "ABostrom",
      "name": "Aaron Bostrom",
      "avatar_url": "https://avatars0.githubusercontent.com/u/9571933?v=4",
      "profile": "https://github.com/ABostrom",
      "contributions": [
        "code",
        "doc",
        "test",
        "mentoring"
      ]
    },
    {
      "login": "BandaSaiTejaReddy",
      "name": "BANDASAITEJAREDDY",
      "avatar_url": "https://avatars0.githubusercontent.com/u/31387911?v=4",
      "profile": "https://github.com/BandaSaiTejaReddy",
      "contributions": [
        "code",
        "doc"
      ]
    },
    {
      "login": "lynnssi",
      "name": "Alexandra Amidon",
      "avatar_url": "https://avatars2.githubusercontent.com/u/17050655?v=4",
      "profile": "https://medium.com/@alexandra.amidon",
      "contributions": [
        "blog",
        "doc",
        "ideas"
      ]
    },
    {
      "login": "chizzi25",
      "name": "chizzi25",
      "avatar_url": "https://avatars3.githubusercontent.com/u/67911243?v=4",
      "profile": "https://github.com/chizzi25",
      "contributions": [
        "blog"
      ]
    },
    {
      "login": "Piyush1729",
      "name": "Piyush Gade",
      "avatar_url": "https://avatars2.githubusercontent.com/u/64950012?v=4",
      "profile": "https://github.com/Piyush1729",
      "contributions": [
        "code",
        "review"
      ]
    },
    {
      "login": "sri1419",
      "name": "sri1419",
      "avatar_url": "https://avatars2.githubusercontent.com/u/65078278?v=4",
      "profile": "https://github.com/sri1419",
      "contributions": [
        "code"
      ]
    },
    {
      "login": "patrickzib",
      "name": "Patrick Schäfer",
      "avatar_url": "https://avatars0.githubusercontent.com/u/7783034?v=4",
      "profile": "http://www2.informatik.hu-berlin.de/~schaefpa/",
      "contributions": [
        "code",
        "tutorial"
      ]
    },
    {
      "login": "ermshaua",
      "name": "Arik Ermshaus",
      "avatar_url": "https://avatars.githubusercontent.com/u/23294512?v=4",
      "profile": "https://github.com/ermshaua/",
      "contributions": [
        "code"
      ]
    },
    {
      "login": "akanz1",
      "name": "Andreas Kanz",
      "avatar_url": "https://avatars3.githubusercontent.com/u/51492342?v=4",
      "profile": "https://github.com/akanz1",
      "contributions": [
        "tutorial"
      ]
    },
    {
      "login": "brettkoonce",
      "name": "brett koonce",
      "avatar_url": "https://avatars2.githubusercontent.com/u/11281814?v=4",
      "profile": "https://github.com/brettkoonce",
      "contributions": [
        "doc"
      ]
    },
    {
      "login": "alwinw",
      "name": "Alwin",
      "avatar_url": "https://avatars3.githubusercontent.com/u/16846521?v=4",
      "profile": "https://github.com/alwinw",
      "contributions": [
        "doc",
        "code",
        "maintenance"
      ]
    },
    {
      "login": "kkoziara",
      "name": "kkoziara",
      "avatar_url": "https://avatars1.githubusercontent.com/u/4346849?v=4",
      "profile": "https://github.com/kkoziara",
      "contributions": [
        "code",
        "bug"
      ]
    },
    {
      "login": "evanmiller29",
      "name": "Evan Miller",
      "avatar_url": "https://avatars2.githubusercontent.com/u/8062590?v=4",
      "profile": "https://github.com/evanmiller29",
      "contributions": [
        "tutorial"
      ]
    },
    {
      "login": "krumeto",
      "name": "Krum Arnaudov",
      "avatar_url": "https://avatars3.githubusercontent.com/u/11272436?v=4",
      "profile": "https://github.com/krumeto",
      "contributions": [
        "bug",
        "code"
      ]
    },
    {
      "login": "martinagvilas",
      "name": "Martina G. Vilas",
      "avatar_url": "https://avatars2.githubusercontent.com/u/37339384?v=4",
      "profile": "https://github.com/martinagvilas",
      "contributions": [
        "review",
        "ideas"
      ]
    },
    {
      "login": "Emiliathewolf",
      "name": "Emilia Rose",
      "avatar_url": "https://avatars2.githubusercontent.com/u/22026218?v=4",
      "profile": "https://github.com/Emiliathewolf",
      "contributions": [
        "code",
        "test"
      ]
    },
    {
      "login": "AidenRushbrooke",
      "name": "AidenRushbrooke",
      "avatar_url": "https://avatars0.githubusercontent.com/u/72034940?v=4",
      "profile": "https://github.com/AidenRushbrooke",
      "contributions": [
        "code",
        "test"
      ]
    },
    {
      "login": "whackteachers",
      "name": "Jason Pong",
      "avatar_url": "https://avatars0.githubusercontent.com/u/33785383?v=4",
      "profile": "https://github.com/whackteachers",
      "contributions": [
        "code",
        "test"
      ]
    },
    {
      "login": "magittan",
      "name": "William Zheng",
      "avatar_url": "https://avatars0.githubusercontent.com/u/14024202?v=4",
      "profile": "https://github.com/magittan",
      "contributions": [
        "code",
        "test"
      ]
    },
    {
      "login": "huayicodes",
      "name": "Huayi Wei",
      "avatar_url": "https://avatars3.githubusercontent.com/u/22870735?v=4",
      "profile": "https://www.linkedin.com/in/huayiwei/",
      "contributions": [
        "tutorial"
      ]
    },
    {
      "login": "Multivin12",
      "name": "Multivin12",
      "avatar_url": "https://avatars3.githubusercontent.com/u/36476633?v=4",
      "profile": "https://github.com/Multivin12",
      "contributions": [
        "code",
        "test"
      ]
    },
    {
      "login": "davidbp",
      "name": "David Buchaca Prats",
      "avatar_url": "https://avatars3.githubusercontent.com/u/4223580?v=4",
      "profile": "https://github.com/davidbp",
      "contributions": [
        "code"
      ]
    },
    {
      "login": "SebasKoel",
      "name": "Sebastiaan Koel",
      "avatar_url": "https://avatars3.githubusercontent.com/u/66252156?v=4",
      "profile": "https://github.com/SebasKoel",
      "contributions": [
        "code",
        "doc"
      ]
    },
    {
      "login": "MarcoGorelli",
      "name": "Marco Gorelli",
      "avatar_url": "https://avatars2.githubusercontent.com/u/33491632?v=4",
      "profile": "https://github.com/MarcoGorelli",
      "contributions": [
        "infra"
      ]
    },
    {
      "login": "DmitriyValetov",
      "name": "Dmitriy Valetov",
      "avatar_url": "https://avatars0.githubusercontent.com/u/27976850?v=4",
      "profile": "https://github.com/DmitriyValetov",
      "contributions": [
        "code",
        "tutorial"
      ]
    },
    {
      "login": "vollmersj",
      "name": "vollmersj",
      "avatar_url": "https://avatars2.githubusercontent.com/u/12613127?v=4",
      "profile": "https://github.com/vollmersj",
      "contributions": [
        "doc"
      ]
    },
    {
      "login": "MichalChromcak",
      "name": "Michal Chromcak",
      "avatar_url": "https://avatars1.githubusercontent.com/u/12393430?v=4",
      "profile": "https://github.com/MichalChromcak",
      "contributions": [
        "code",
        "doc",
        "test",
        "tutorial"
      ]
    },
    {
      "login": "bmurdata",
      "name": "Brian Murphy",
      "avatar_url": "https://avatars2.githubusercontent.com/u/32182553?v=4",
      "profile": "https://bmurphyportfolio.netlify.com/",
      "contributions": [
        "doc"
      ]
    },
    {
      "login": "raishubham1",
      "name": "raishubham1",
      "avatar_url": "https://avatars3.githubusercontent.com/u/29356417?v=4",
      "profile": "https://github.com/raishubham1",
      "contributions": [
        "doc"
      ]
    },
    {
      "login": "ngupta23",
      "name": "Nikhil Gupta",
      "avatar_url": "https://avatars0.githubusercontent.com/u/33585645?v=4",
      "profile": "https://github.com/ngupta23",
      "contributions": [
        "code",
        "bug",
        "doc"
      ]
    },
    {
      "login": "aiwalter",
      "name": "Martin Walter",
      "avatar_url": "https://avatars0.githubusercontent.com/u/29627036?v=4",
      "profile": "https://www.linkedin.com/in/martin-walter-1a33b3114/",
      "contributions": [
        "code",
        "bug",
        "projectManagement",
        "fundingFinding",
        "mentoring",
        "ideas",
        "design",
        "review",
        "doc",
        "talk"
      ]
    },
    {
      "login": "afzal442",
      "name": "Afzal Ansari",
      "avatar_url": "https://avatars0.githubusercontent.com/u/11625672?v=4",
      "profile": "https://github.com/afzal442",
      "contributions": [
        "code",
        "doc"
      ]
    },
    {
      "login": "gracewgao",
      "name": "Grace Gao",
      "avatar_url": "https://avatars0.githubusercontent.com/u/38268331?v=4",
      "profile": "https://www.linkedin.com/in/gracewgao/",
      "contributions": [
        "code",
        "bug"
      ]
    },
    {
      "login": "utsavcoding",
      "name": "Utsav Kumar Tiwari",
      "avatar_url": "https://avatars3.githubusercontent.com/u/55446385?v=4",
      "profile": "https://github.com/utsavcoding",
      "contributions": [
        "code",
        "doc"
      ]
    },
    {
      "login": "tch",
      "name": "Tomasz Chodakowski",
      "avatar_url": "https://avatars3.githubusercontent.com/u/184076?v=4",
      "profile": "https://github.com/tch",
      "contributions": [
        "code",
        "doc",
        "bug"
      ]
    },
    {
      "login": "koralturkk",
      "name": "Kutay Koralturk",
      "avatar_url": "https://avatars2.githubusercontent.com/u/18037789?s=460&v=4",
      "profile": "https://github.com/koralturkk",
      "contributions": [
        "code",
        "bug"
      ]
    },
    {
      "login": "vnmabus",
      "name": "Carlos Ramos Carreño",
      "avatar_url": "https://avatars1.githubusercontent.com/u/2364173?v=4",
      "profile": "https://github.com/vnmabus",
      "contributions": [
        "doc"
      ]
    },
    {
      "login": "lpantano",
      "name": "Lorena Pantano",
      "avatar_url": "https://avatars2.githubusercontent.com/u/1621788?v=4",
      "profile": "http://lpantano.github.io/",
      "contributions": [
        "ideas"
      ]
    },
    {
      "login": "KirstieJane",
      "name": "Kirstie Whitaker",
      "avatar_url": "https://avatars1.githubusercontent.com/u/3626306?v=4",
      "profile": "https://whitakerlab.github.io/",
      "contributions": [
        "ideas",
        "fundingFinding"
      ]
    },
    {
      "login": "juanitorduz",
      "name": "Juan Orduz",
      "avatar_url": "https://avatars1.githubusercontent.com/u/22996444?v=4",
      "profile": "https://juanitorduz.github.io/",
      "contributions": [
        "tutorial",
        "doc"
      ]
    },
    {
      "login": "dhirschfeld",
      "name": "Dave Hirschfeld",
      "avatar_url": "https://avatars1.githubusercontent.com/u/881019?v=4",
      "profile": "https://dhirschfeld.github.io/",
      "contributions": [
        "infra"
      ]
    },
    {
      "login": "xuyxu",
      "name": "Yi-Xuan Xu",
      "avatar_url": "https://avatars2.githubusercontent.com/u/22359569?v=4",
      "profile": "https://github.com/xuyxu",
      "contributions": [
        "code",
        "test",
        "maintenance",
        "doc"
      ]
    },
    {
      "login": "vincent-nich12",
      "name": "vincent-nich12",
      "avatar_url": "https://avatars3.githubusercontent.com/u/36476633?v=4",
      "profile": "https://github.com/vincent-nich12",
      "contributions": [
        "code"
      ]
    },
    {
      "login": "hamzahiqb",
      "name": "hamzahiqb",
      "avatar_url": "https://avatars3.githubusercontent.com/u/10302415?v=4",
      "profile": "https://github.com/hamzahiqb",
      "contributions": [
        "infra"
      ]
    },
    {
      "login": "Hephaest",
      "name": "Miao Cai",
      "avatar_url": "https://avatars2.githubusercontent.com/u/37981444?v=4",
      "profile": "https://github.com/Hephaest",
      "contributions": [
        "bug",
        "code"
      ]
    },
    {
      "login": "RNKuhns",
      "name": "Ryan Kuhns",
      "avatar_url": "https://avatars0.githubusercontent.com/u/26907244?v=4",
      "profile": "https://github.com/rnkuhns",
      "contributions": [
        "code",
        "doc",
        "tutorial",
        "example",
        "ideas",
        "review",
        "test"
      ]
    },
    {
      "login": "pabworks",
      "name": "pabworks",
      "avatar_url": "https://avatars.githubusercontent.com/u/32725127?v=4",
      "profile": "https://github.com/pabworks",
      "contributions": [
        "code",
        "test"
      ]
    },
    {
      "login": "ayan-biswas0412",
      "name": "AYAN BISWAS",
      "avatar_url": "https://avatars.githubusercontent.com/u/52851184?v=4",
      "profile": "https://github.com/ayan-biswas0412",
      "contributions": [
        "code"
      ]
    },
    {
      "login": "Lovkush-A",
      "name": "Lovkush",
      "avatar_url": "https://avatars.githubusercontent.com/u/25344832?v=4",
      "profile": "https://github.com/Lovkush-A",
      "contributions": [
        "code",
        "test",
        "ideas",
        "mentoring",
        "projectManagement"
      ]
    },
    {
      "login": "luiszugasti",
      "name": "Luis Zugasti",
      "avatar_url": "https://avatars.githubusercontent.com/u/11198457?s=460&u=0645b72683e491824aca16db9702f1d3eb990389&v=4",
      "profile": "https://github.com/luiszugasti",
      "contributions": [
        "doc"
      ]
    },
    {
      "login": "kanand77",
      "name": "Kavin Anand",
      "avatar_url": "https://avatars.githubusercontent.com/kanand77",
      "profile": "https://github.com/kanand77",
      "contributions": [
        "doc"
      ]
    },
    {
      "login": "dsherry",
      "name": "Dylan Sherry",
      "avatar_url": "https://avatars.githubusercontent.com/dsherry",
      "profile": "https://github.com/dsherry",
      "contributions": [
        "infra"
      ]
    },
    {
      "login": "kachayev",
      "name": "Oleksii Kachaiev",
      "avatar_url": "https://avatars.githubusercontent.com/u/485647?v=4",
      "profile": "https://github.com/kachayev",
      "contributions": [
        "code",
        "test"
      ]
    },
    {
      "login": "Ifeanyi30",
      "name": "Ifeanyi30",
      "avatar_url": "https://avatars.githubusercontent.com/u/49926145?v=4",
      "profile": "https://github.com/Ifeanyi30",
      "contributions": [
        "code"
      ]
    },
    {
      "login": "jschemm",
      "name": "jschemm",
      "avatar_url": "https://avatars.githubusercontent.com/u/81151346?v=4",
      "profile": "https://github.com/jschemm",
      "contributions": [
        "code"
      ]
    },
    {
      "login": "aaronreidsmith",
      "name": "Aaron Smith",
      "avatar_url": "https://avatars.githubusercontent.com/u/21350310?v=4",
      "profile": "https://github.com/aaronreidsmith",
      "contributions": [
        "code"
      ]
    },
    {
      "login": "ltsaprounis",
      "name": "Leonidas Tsaprounis",
      "avatar_url": "https://avatars.githubusercontent.com/u/64217214?v=4",
      "profile": "https://github.com/ltsaprounis",
      "contributions": [
        "code",
        "bug",
        "mentoring",
        "review"
      ]
    },
    {
      "login": "chernika158",
      "name": "Galina Chernikova",
      "avatar_url": "https://avatars.githubusercontent.com/u/43787741?s=400&v=4",
      "profile": "https://github.com/chernika158",
      "contributions": [
        "code"
      ]
    },
    {
      "login": "GuzalBulatova",
      "name": "Guzal Bulatova",
      "avatar_url": "https://avatars.githubusercontent.com/GuzalBulatova",
      "profile": "https://github.com/GuzalBulatova",
      "contributions": [
        "bug",
        "code",
        "eventOrganizing",
        "mentoring",
        "projectManagement",
        "review",
        "test"
      ]
    },
    {
      "login": "satya-pattnaik",
      "name": "Satya Prakash Pattnaik",
      "avatar_url": "https://avatars.githubusercontent.com/u/22102468?v=4",
      "profile": "https://www.linkedin.com/in/satya-pattnaik-77a430144/",
      "contributions": [
        "doc"
      ]
    },
    {
      "login": "yashlamba",
      "name": "Yash Lamba",
      "avatar_url": "https://avatars.githubusercontent.com/u/44164398?v=4",
      "profile": "https://github.com/yashlamba",
      "contributions": [
        "code"
      ]
    },
    {
      "login": "ckastner",
      "name": "Christian Kastner",
      "avatar_url": "https://avatars.githubusercontent.com/u/15859947?v=4",
      "profile": "https://github.com/ckastner",
      "contributions": [
        "code",
        "bug"
      ]
    },
    {
      "login": "tombh",
      "name": "Thomas Buckley-Houston",
      "avatar_url": "https://avatars.githubusercontent.com/u/160835?s=80&v=4",
      "profile": "https://github.com/tombh",
      "contributions": [
        "bug"
      ]
    },
    {
      "login": "julramos",
      "name": "Juliana",
      "avatar_url": "https://avatars.githubusercontent.com/u/19613567?v=4",
      "profile": "https://www.linkedin.com/in/julianarn/",
      "contributions": [
        "code"
      ]
    },
    {
      "login": "SveaMeyer13",
      "name": "Svea Marie Meyer",
      "avatar_url": "https://avatars.githubusercontent.com/u/46671894?v=4",
      "profile": "https://github.com/SveaMeyer13",
      "contributions": [
        "doc",
        "code"
      ]
    },
    {
      "login": "Flix6x",
      "name": "Felix Claessen",
      "avatar_url": "https://avatars.githubusercontent.com/u/30658763?v=4",
      "profile": "https://github.com/flix6x",
      "contributions": [
        "code",
        "doc",
        "test",
        "bug"
      ]
    },
    {
      "login": "thayeylolu",
      "name": "Taiwo Owoseni",
      "avatar_url": "https://avatars.githubusercontent.com/u/13348874?v=4",
      "profile": "https://thayeylolu.github.io/portfolio/",
      "contributions": [
        "code"
      ]
    },
    {
      "login": "jambo6",
      "name": "James Morrill",
      "avatar_url": "https://https://avatars.githubusercontent.com/jambo6",
      "profile": "https://github.com/jambo6",
      "contributions": [
        "code"
      ]
    },
    {
      "login": "Dbhasin1",
      "name": "Drishti Bhasin ",
      "avatar_url": "https://avatars.githubusercontent.com/u/56479884?v=4",
      "profile": "https://github.com/Dbhasin1",
      "contributions": [
        "code"
      ]
    },
    {
      "login": "Yard1",
      "name": "Antoni Baum",
      "avatar_url": "https://avatars.githubusercontent.com/u/10364161?v=4",
      "profile": "https://www.linkedin.com/in/yard1/",
      "contributions": [
        "code"
      ]
    },
    {
      "login": "ltoniazzi",
      "name": "Lorenzo Toniazzi",
      "avatar_url": "https://avatars.githubusercontent.com/u/61414566",
      "profile": "https://github.com/ltoniazzi",
      "contributions": [
        "code"
      ]
    },
    {
      "login": "freddyaboulton",
      "name": "Freddy A Boulton",
      "avatar_url": "https://avatars.githubusercontent.com/u/41651716?v=4",
      "profile": "https://github.com/freddyaboulton",
      "contributions": [
        "infra",
        "test"
      ]
    },
    {
      "login": "Riyabelle25",
      "name": "Riya Elizabeth John",
      "avatar_url": "https://avatars.githubusercontent.com/u/55790848?v=4",
      "profile": "https://github.com/Riyabelle25",
      "contributions": [
        "code",
        "test",
        "doc"
      ]
    },
    {
      "login": "chrisholder",
      "name": "chrisholder",
      "avatar_url": "https://avatars.githubusercontent.com/u/4674372?v=4",
      "profile": "https://github.com/chrisholder",
      "contributions": [
        "code",
        "test",
        "doc",
        "design",
        "example"
      ]
    },
    {
      "login": "moradabaz",
      "name": "Morad :)",
      "avatar_url": "https://avatars.githubusercontent.com/u/29915156?v=4",
      "profile": "https://moradisten.github.io/",
      "contributions": [
        "code",
        "test",
        "doc"
      ]
    },
    {
      "login": "bilal-196",
      "name": "Ahmed Bilal",
      "avatar_url": "https://avatars.githubusercontent.com/u/74570044?v=4",
      "profile": "https://github.com/bilal-196",
      "contributions": [
        "doc"
      ]
    },
    {
      "login": "victordremov",
      "name": "Viktor Dremov",
      "avatar_url": "https://avatars.githubusercontent.com/u/32140716",
      "profile": "https://github.com/victordremov",
      "contributions": [
        "code"
      ]
    },
    {
      "login": "corvusrabus",
      "name": "Corvin Paul",
      "avatar_url": "https://lh3.googleusercontent.com/zMvwkuxyIsRN1I0-HLojbcbbHaERXa-b9eztZ23z_C2m7cXdMiU4z36ekS5-cgBmikPhZA=w1280",
      "profile": "https://sites.google.com/view/corvinpaul/",
      "contributions": [
        "doc"
      ]
    },
    {
      "login": "xloem",
      "name": "patiently pending world peace",
      "profile": "https://github.com/xloem",
      "contributions": [
        "code"
      ]
    },
    {
      "login": "AreloTanoh",
      "name": "Arelo Tanoh",
      "avatar_url": "https://avatars.githubusercontent.com/AreloTanoh",
      "profile": "https://github.com/AreloTanoh",
      "contributions": [
        "doc"
      ]
    },
    {
      "login": "pul95",
      "name": "Pulkit Verma",
      "avatar_url": "https://avatars.githubusercontent.com/pul95",
      "profile": "https://github.com/pul95",
      "contributions": [
        "doc"
      ]
    },
    {
      "login": "IlyasMoutawwakil",
      "name": "Ilyas Moutawwakil",
      "avatar_url": "https://avatars.githubusercontent.com/IlyasMoutawwakil",
      "profile": "https://github.com/IlyasMoutawwakil",
      "contributions": [
        "code",
        "doc"
      ]
    },
    {
      "login": "mathco-wf",
      "name": "TheMathcompay Widget Factory Team",
      "avatar_url": "https://avatars.githubusercontent.com/mathco-wf",
      "profile": "https://github.com/mathco-wf",
      "contributions": [
        "doc"
      ]
    },
    {
      "login": "BINAYKUMAR943",
      "name": "Binay Kumar",
      "avatar_url": "https://avatars.githubusercontent.com/u/38756834?v=4",
      "profile": "https://github.com/BINAYKUMAR943",
      "contributions": [
        "code",
        "doc",
        "test"
      ]
    },
    {
      "login": "ronnie-llamado",
      "name": "Ronnie Llamado",
      "avatar_url": "https://avatars.githubusercontent.com/ronnie-llamado",
      "profile": "https://github.com/ronnie-llamado",
      "contributions": [
        "doc"
      ]
    },
    {
      "login": "bobbys-dev",
      "name": "bobbys",
      "avatar_url": "https://avatars.githubusercontent.com/bobbys-dev",
      "profile": "https://github.com/bobbys-dev",
      "contributions": [
        "code"
      ]
    },
    {
      "login": "yairbeer",
      "name": "Yair Beer",
      "avatar_url": "https://avatars.githubusercontent.com/yairbeer",
      "profile": "https://github.com/yairbeer",
      "contributions": [
        "code"
      ]
    },
    {
      "login": "boukepostma",
      "name": "Bouke Postma",
      "avatar_url": "https://avatars.githubusercontent.com/boukepostma",
      "profile": "https://github.com/boukepostma",
      "contributions": [
        "code",
        "bug",
        "ideas"
      ]
    },
    {
      "login": "Aparna-Sakshi",
      "name": "Aparna Sakshi",
      "avatar_url": "https://avatars.githubusercontent.com/u/44149689?v=4",
      "profile": "https://aparna-sakshi.github.io/",
      "contributions": [
        "code"
      ]
    },
    {
      "login": "eyalshafran",
      "name": "Eyal Shafran",
      "avatar_url": "https://avatars.githubusercontent.com/u/16999574?v=4",
      "profile": "https://github.com/eyalshafran",
      "contributions": [
        "code"
      ]
    },
    {
      "login": "tensorflow-as-tf",
      "name": "tensorflow-as-tf",
      "avatar_url": "https://avatars.githubusercontent.com/u/51345718?v=4",
      "profile": "https://github.com/tensorflow-as-tf",
      "contributions": [
        "code"
      ]
    },
    {
      "login": "justinshenk",
      "name": "Justin Shenk",
      "avatar_url": "https://avatars.githubusercontent.com/u/10270308?v=4",
      "profile": "https://www.justinshenk.com/",
      "contributions": [
        "doc"
      ]
    },
    {
      "login": "kejsitake",
      "name": "Kejsi Take",
      "avatar_url": "https://avatars.githubusercontent.com/u/23707808?v=4",
      "profile": "https://kejsitake.com/",
      "contributions": [
        "code"
      ]
    },
    {
      "login": "myprogrammerpersonality",
      "name": "Ali Yazdizadeh",
      "avatar_url": "https://avatars.githubusercontent.com/u/49058167?v=4",
      "profile": "https://github.com/myprogrammerpersonality",
      "contributions": [
        "doc"
      ]
    },
    {
      "login": "RavenRudi",
      "name": "RavenRudi",
      "avatar_url": "https://avatars.githubusercontent.com/u/46402968?v=4",
      "profile": "https://github.com/RavenRudi",
      "contributions": [
        "code"
      ]
    },
    {
      "login": "danbartl",
      "name": "danbartl",
      "avatar_url": "https://avatars.githubusercontent.com/u/19947407?v=4",
      "profile": "https://github.com/danbartl",
      "contributions": [
        "bug",
        "code",
        "review",
        "talk",
        "test",
        "tutorial",
        "video"
      ]
    },
    {
      "login": "xiaobenbenecho",
      "name": "xiaobenbenecho",
      "avatar_url": "https://avatars.githubusercontent.com/u/17461849?v=4",
      "profile": "https://github.com/xiaobenbenecho",
      "contributions": [
        "code"
      ]
    },
    {
      "login": "OliverMatthews",
      "name": "Oliver Matthews",
      "avatar_url": "https://avatars.githubusercontent.com/u/31141490?v=4",
      "profile": "https://github.com/olivermatthews",
      "contributions": [
        "code"
      ]
    },
    {
      "login": "Carlosbogo",
      "name": "Carlos Borrajo",
      "avatar_url": "https://avatars.githubusercontent.com/u/84228424?v=4",
      "profile": "https://github.com/Carlosbogo",
      "contributions": [
        "code",
        "doc"
      ]
    },
    {
      "login": "fstinner",
      "name": "Florian Stinner",
      "avatar_url": "https://avatars.githubusercontent.com/u/11679462?v=4",
      "profile": "https://github.com/fstinner",
      "contributions": [
        "code",
        "test"
      ]
    },
    {
      "login": "ChangWeiTan",
      "name": "Chang Wei Tan",
      "avatar_url": "https://avatars.githubusercontent.com/u/570744?v=4",
      "profile": "https://github.com/ChangWeiTan",
      "contributions": [
        "code"
      ]
    },
    {
      "login": "lmmentel",
      "name": "Lukasz Mentel",
      "avatar_url": "https://avatars.githubusercontent.com/u/8989838?v=4",
      "profile": "https://github.com/lmmentel",
      "contributions": [
        "code",
        "doc",
        "infra",
        "test",
        "bug",
        "maintenance",
        "mentoring"
      ]
    },
    {
      "login": "AngelPone",
      "name": "Bohan Zhang",
      "avatar_url": "https://avatars.githubusercontent.com/u/32930283?v=4",
      "profile": "https://angelpone.github.io/",
      "contributions": [
        "code"
      ]
    },
    {
      "login": "rakshitha123",
      "name": "Rakshitha Godahewa",
      "avatar_url": "https://avatars.githubusercontent.com/u/7654679?v=4",
      "profile": "https://github.com/rakshitha123",
      "contributions": [
        "code",
        "doc"
      ]
    },
    {
      "login": "marcio55afr",
      "name": "Márcio A. Freitas Jr",
      "avatar_url": "https://avatars.githubusercontent.com/u/42646282?v=4",
      "profile": "https://github.com/marcio55afr",
      "contributions": [
        "doc"
      ]
    },
    {
      "login": "MrPr3ntice",
      "name": "Philipp Kortmann",
      "avatar_url": "https://avatars.githubusercontent.com/u/20466981?v=4",
      "profile": "https://www.imes.uni-hannover.de/de/institut/team/m-sc-karl-philipp-kortmann/",
      "contributions": [
        "code",
        "doc"
      ]
    },
    {
      "login": "ishannangia001",
      "name": "Ishan Nangia",
      "avatar_url": "https://avatars.githubusercontent.com/u/29480389?v=4",
      "profile": "https://github.com/ishannangia001",
      "contributions": [
        "ideas"
      ]
    },
    {
      "login": "khrapovs",
      "name": "Stanislav Khrapov",
      "avatar_url": "https://avatars.githubusercontent.com/u/3774663?v=4",
      "profile": "https://github.com/khrapovs",
      "contributions": [
        "code"
      ]
    },
    {
      "login": "Saransh-cpp",
      "name": "Saransh Chopra",
      "avatar_url": "https://avatars.githubusercontent.com/u/74055102?v=4",
      "profile": "https://github.com/Saransh-cpp",
      "contributions": [
        "doc",
        "infra"
      ]
    },
    {
      "login": "RishiKumarRay",
      "name": "Rishi Kumar Ray",
      "avatar_url": "https://avatars.githubusercontent.com/u/87641376?v=4",
      "profile": "https://github.com/RishiKumarRay",
      "contributions": [
        "infra"
      ]
    },
    {
      "login": "cdahlin",
      "name": "Christopher Dahlin",
      "avatar_url": "https://avatars.githubusercontent.com/u/1567780?v=4",
      "profile": "https://github.com/cdahlin",
      "contributions": [
        "code"
      ]
    },
    {
      "login": "iljamaurer",
      "name": "Ilja Maurer",
      "avatar_url": "https://avatars.githubusercontent.com/u/45882103?v=4",
      "profile": "https://github.com/iljamaurer",
      "contributions": [
        "code"
      ]
    },
    {
      "login": "FedericoGarza",
      "name": "Federico Garza",
      "avatar_url": "https://avatars.githubusercontent.com/u/10517170?v=4",
      "profile": "https://github.com/FedericoGarza",
      "contributions": [
        "code",
        "example"
      ]
    },
    {
      "login": "TNTran92",
      "name": "TNTran92",
      "avatar_url": "https://avatars.githubusercontent.com/u/55965636?v=4",
      "profile": "https://github.com/TNTran92",
      "contributions": [
        "code"
      ]
    },
    {
      "login": "niekvanderlaan",
      "name": "Niek van der Laan",
      "avatar_url": "https://avatars.githubusercontent.com/u/9962825?v=4",
      "profile": "https://github.com/niekvanderlaan",
      "contributions": [
        "code"
      ]
    },
    {
      "login": "bethrice44",
      "name": "bethrice44",
      "avatar_url": "https://avatars.githubusercontent.com/u/11226988?v=4",
      "profile": "https://github.com/bethrice44",
      "contributions": [
        "bug",
        "code",
        "review",
        "test"
      ]
    },
    {
      "login": "keepersas",
      "name": "Aleksandr Grekov",
      "avatar_url": "https://avatars.githubusercontent.com/u/44262176?v=4",
      "profile": "https://github.com/keepersas",
      "contributions": [
        "doc"
      ]
    },
    {
      "login": "ZiyaoWei",
      "name": "Ziyao Wei",
      "avatar_url": "https://avatars.githubusercontent.com/u/940823?v=4",
      "profile": "https://github.com/ZiyaoWei",
      "contributions": [
        "code"
      ]
    },
    {
      "login": "dougollerenshaw",
      "name": "Doug Ollerenshaw",
      "avatar_url": "https://avatars.githubusercontent.com/u/19944442?v=4",
      "profile": "https://github.com/dougollerenshaw",
      "contributions": [
        "doc"
      ]
    },
    {
      "login": "AurumnPegasus",
      "name": "Shivansh Subramanian",
      "avatar_url": "https://avatars.githubusercontent.com/u/54315149?v=4",
      "profile": "https://github.com/AurumnPegasus",
      "contributions": [
        "doc",
        "code"
      ]
    },
    {
      "login": "NoaBenAmi",
      "name": "Noa Ben Ami",
      "avatar_url": "https://avatars.githubusercontent.com/u/37590002?v=4",
      "profile": "https://github.com/NoaBenAmi",
      "contributions": [
        "code",
        "test",
        "doc"
      ]
    },
    {
      "login": "lielleravid",
      "name": "Lielle Ravid",
      "avatar_url": "https://avatars.githubusercontent.com/u/37774194?v=4",
      "profile": "https://github.com/lielleravid",
      "contributions": [
        "code",
        "doc"
      ]
    },
    {
      "login": "ciaran-g",
      "name": "Ciaran Gilbert",
      "avatar_url": "https://avatars.githubusercontent.com/u/41995662?v=4",
      "profile": "https://github.com/ciaran-g",
      "contributions": [
        "bug",
        "code",
        "doc",
        "test",
        "ideas"
      ]
    },
    {
      "login": "mariamjabara",
      "name": "Mariam Jabara",
      "profile": "https://github.com/mariamjabara",
      "contributions": [
        "code"
      ]
    },
    {
      "login": "lbventura",
      "name": "Luis Ventura",
      "avatar_url": "https://avatars.githubusercontent.com/u/68004282?s=96&v=4",
      "profile": "https://github.com/lbventura",
      "contributions": [
        "code"
      ]
    },
    {
      "login": "Ris-Bali",
      "name": "Rishabh Bali",
      "avatar_url": "https://avatars.githubusercontent.com/u/81592570?v=4",
      "profile": "https://github.com/Ris-Bali",
      "contributions": [
        "code"
      ]
    },
    {
      "login": "shchur",
      "name": "Oleksandr Shchur",
      "avatar_url": "https://avatars.githubusercontent.com/u/6944857?v=4",
      "profile": "https://github.com/shchur",
      "contributions": [
        "bug",
        "code"
      ]
    },
    {
      "login": "jelc53",
      "name": "Julian Cooper",
      "profile": "https://github.com/jelc53",
      "contributions": [
        "code",
        "ideas"
      ]
    },
    {
      "login": "benheid",
      "name": "Benedikt Heidrich",
      "profile": "https://github.com/benheid",
      "contributions": [
        "code"
      ]
    },
    {
      "login": "AnH0ang",
      "name": "An Hoang",
      "profile": "https://github.com/AnH0ang",
      "contributions": [
        "bug",
        "code"
      ]
    },
    {
      "login": "haskarb",
      "name": "Bhaskar Dhariyal",
      "avatar_url": "https://avatars.githubusercontent.com/u/20501023?v=4",
      "profile": "https://haskarb.github.io/",
      "contributions": [
        "code",
        "test"
      ]
    },
    {
      "login": "kcc-lion",
      "name": "Kai Lion",
      "profile": "https://github.com/kcc-lion",
      "contributions": [
        "code",
        "test",
        "doc"
      ]
    },
    {
      "login": "bugslayer-332",
      "name": "Arepalli Yashwanth Reddy",
      "profile": "https://github.com/bugslayer-332",
      "contributions": [
        "code",
        "bug",
        "doc"
      ]
    },
    {
      "login": "shagn",
      "name": "Sebastian Hagn",
      "avatar_url": "https://avatars.githubusercontent.com/u/16029092?v=4",
      "profile": "https://github.com/shagn",
      "contributions": [
        "doc"
      ]
    },
    {
      "login": "jasmineliaw",
      "name": "Jasmine Liaw",
      "profile": "https://github.com/jasmineliaw",
      "contributions": [
        "code"
      ]
    },
    {
      "login": "topher-lo",
      "name": "Christopher Lo",
      "profile": "https://github.com/topher-lo",
      "contributions": [
        "code",
        "ideas"
      ]
    },
    {
      "login": "arampuria19",
      "name": "Akshat Rampuria",
      "profile": "https://github.com/arampuria19",
      "contributions": [
        "doc"
      ]
    },
    {
      "login": "chillerobscuro",
      "name": "Logan Duffy",
      "avatar_url": "https://avatars.githubusercontent.com/u/5232872?v=4",
      "profile": "https://github.com/chillerobscuro",
      "contributions": [
        "code",
        "doc",
        "test",
        "bug",
        "ideas"
      ]
    },
    {
      "login": "michaelfeil",
      "name": "Michael Feil",
      "avatar_url": "https://avatars.githubusercontent.com/u/63565275?v=4",
      "profile": "michaelfeil.eu",
      "contributions": [
        "code",
        "test",
        "ideas"
      ]
    },
    {
      "login": "KishManani",
      "name": "Kishan Manani",
      "avatar_url": "https://avatars.githubusercontent.com/u/30973056?v=4",
      "profile": "https://github.com/kishmanani",
      "contributions": [
        "code",
        "doc",
        "test",
        "bug",
        "ideas"
      ]
    },
    {
      "login": "jorenham",
      "name": "Joren Hammudoglu",
      "profile": "https://github.com/jorenham",
      "contributions": [
        "infra"
      ]
    },
    {
      "login": "wolph",
      "name": "Rick van Hattem",
      "profile": "https://github.com/wolph",
      "contributions": [
        "infra"
      ]
    },
    {
      "login": "templierw",
      "name": "William Templier",
      "avatar_url": "https://github.com/templierw.png",
      "profile": "https://www.linkedin.com/in/templierw/",
      "contributions": [
        "doc"
      ]
    },
    {
      "login": "badrmarani",
      "name": "Badr-Eddine Marani",
      "avatar_url": "https://avatars.githubusercontent.com/badrmarani",
      "profile": "https://github.com/badrmarani",
      "contributions": [
        "code"
      ]
    },
    {
      "login": "adoherty21",
      "name": "adoherty21",
      "avatar_url": "https://avatars.githubusercontent.com/u/52799751?s=400&v=4",
      "profile": "https://github.com/adoherty21",
      "contributions": [
        "bug"
      ]
    },
    {
      "login": "jnrusson1",
      "name": "Jack Russon",
      "avatar_url": "https://avatars.githubusercontent.com/u/51986332?v=4",
      "profile": "https://github.com/jnrusson1",
      "contributions": [
        "code"
      ]
    },
    {
      "login": "solen0id",
      "name": "Max Patzelt",
      "avatar_url": "https://avatars.githubusercontent.com/u/20767606?v=4",
      "profile": "https://github.com/solen0id",
      "contributions": [
        "code"
      ]
    },
    {
      "login": "benjaminbluhm",
      "name": "Benjamin Bluhm",
      "profile": "https://github.com/benjaminbluhm",
      "contributions": [
        "code",
        "doc",
        "example"
      ]
    },
    {
      "login": "VyomkeshVyas",
      "name": "Vyomkesh Vyas",
      "profile": "https://github.com/VyomkeshVyas",
      "contributions": [
        "code",
        "doc",
        "example",
        "test"
      ]
    },
    {
      "login": "xxl4tomxu98",
      "name": "Tom Xu",
      "avatar_url": "https://avatars.githubusercontent.com/u/62292177?s=40&v=4",
      "profile": "https://github.com/xxl4tomxu98",
      "contributions": [
        "code",
        "doc"
      ]
    },
    {
      "login": "nshahpazov",
      "name": "Nikola Shahpazov",
      "avatar_url": "https://avatars.githubusercontent.com/nshahpazov",
      "profile": "https://www.linkedin.com/in/nshahpazov/",
      "contributions": [
        "doc"
      ]
    },
    {
      "login": "dainelli98",
      "name": "Daniel Martín Martínez",
      "avatar_url": "https://avatars.githubusercontent.com/dainelli98",
      "profile": "https://www.linkedin.com/in/daniel-martin-martinez",
      "contributions": [
        "doc",
        "bug"
      ]
    },
    {
      "login": "nilesh05apr",
      "name": "Nilesh Kumar",
      "avatar_url": "https://avatars.githubusercontent.com/u/65773314?v=4",
      "profile": "https://github.com/nilesh05apr",
      "contributions": [
        "code"
      ]
    },
    {
      "login": "JonathanBechtel",
      "name": "JonathanBechtel",
      "avatar_url": "https://avatars.githubusercontent.com/u/481696?v=4",
      "profile": "https://github.com/JonathanBechtel",
      "contributions": [
        "code",
        "ideas",
        "test"
      ]
    },
    {
      "login": "arnavrneo",
      "name": "Arnav",
      "avatar_url": "https://avatars.githubusercontent.com/u/48650781?v=4",
      "profile": "https://github.com/arnavrneo",
      "contributions": [
        "code"
      ]
    },
    {
      "login": "erjieyong",
      "name": "Er Jie Yong",
      "avatar_url": "https://avatars.githubusercontent.com/u/109052378?v=4",
      "profile": "https://www.linkedin.com/in/erjieyong",
      "contributions": [
        "bug",
        "code"
      ]
    },
    {
      "login": "mateuja",
      "name": "Jaume Mateu",
      "avatar_url": "https://avatars.githubusercontent.com/mateuja",
      "profile": "https://github.com/mateuja",
      "contributions": [
        "code"
      ]
    },
    {
      "login": "aaronrmm",
      "name": "Aaron Margolese-Malin",
      "avatar_url": "https://avatars.githubusercontent.com/u/1742879?v=4",
      "profile": "https://github.com/aaronrmm",
      "contributions": [
        "bug"
      ]
    },
    {
      "login": "klam-data",
      "name": "Kevin Lam",
      "avatar_url": "https://avatars.githubusercontent.com/u/114420932?s=400&v=4",
      "profile": "https://www.linkedin.com/in/kevinlam2",
      "contributions": [
        "code",
        "example",
        "test"
      ]
    },
    {
      "login": "mgorlin",
      "name": "Margaret Gorlin",
      "avatar_url": "",
      "profile": "https://www.linkedin.com/in/margaret-gorlin/",
      "contributions": [
        "code",
        "example",
        "test"
      ]
    },
    {
      "login": "pyyim",
      "name": "Paul Yim",
      "avatar_url": "https://avatars.githubusercontent.com/pyyim",
      "profile": "https://www.linkedin.com/in/paulyim97/",
      "contributions": [
        "code",
        "example",
        "test"
      ]
    },
    {
      "login": "snnbotchway",
      "name": "Solomon Botchway",
      "avatar_url": "https://avatars.githubusercontent.com/u/62394255?v=4",
      "profile": "https://www.linkedin.com/in/solomon-botchway-a1383821b/",
      "contributions": [
        "maintenance"
      ]
    },
    {
      "login": "hoesler",
      "name": "Christoph Hösler",
      "avatar_url": "https://avatars.githubusercontent.com/u/1052770?v=4",
      "profile": "https://www.linkedin.com/in/hoesler/",
      "contributions": [
        "code"
      ]
    },
    {
      "login": "pranavvp16",
      "name": "Pranav Prajapati",
      "avatar_url": "https://avatars.githubusercontent.com/u/94780581?v=4",
      "profile": "https://www.linkedin.com/in/pranav-prajapati-a5b413226/",
      "contributions": [
        "code",
        "test"
      ]
    },
    {
      "login": "romanlutz",
      "name": "Roman Lutz",
      "avatar_url": "https://avatars.githubusercontent.com/u/10245648?v=4",
      "profile": "https://www.linkedin.com/in/romanlutz/",
      "contributions":[
        "doc"
      ]
    },
    {
      "login": "DBCerigo",
      "name": "Daniel Burkhardt Cerigo",
      "avatar_url": "https://avatars.githubusercontent.com/u/8318425?v=4",
      "profile": "https://github.com/DBCerigo",
      "contributions": [
        "code"
      ]
    },
    {
      "login": "alex-hh",
      "name": "Alex Hawkins-Hooker",
      "avatar_url": "https://avatars.githubusercontent.com/u/5719745?v=4",
      "profile": "https://github.com/alex-hh",
      "contributions": [
        "code"
      ]
    },
    {
      "login": "ali-tny",
      "name": "Ali Teeney",
      "avatar_url": "https://avatars.githubusercontent.com/u/26010073?v=4",
      "profile": "https://github.com/ali-tny",
      "contributions": [
        "code"
      ]
    },
    {
      "login": "ShivamPathak99",
      "name": "Shivam Pathak",
      "avatar_url": "https://avatars.githubusercontent.com/u/98941325?s=400&v=4",
      "profile": "https://github.com/ShivamPathak99",
      "contributions": [
        "doc"
      ]
<<<<<<< HEAD
=======
    },
    {
      "login": "SamiAlavi",
      "name": "Sami Alavi",
      "avatar_url": "https://avatars.githubusercontent.com/u/32700289?v=4",
      "profile": "https://github.com/SamiAlavi",
      "contributions": [
        "code",
        "maintenance"
      ]
>>>>>>> 136686d0
    }
  ]
}<|MERGE_RESOLUTION|>--- conflicted
+++ resolved
@@ -2126,8 +2126,6 @@
       "contributions": [
         "doc"
       ]
-<<<<<<< HEAD
-=======
     },
     {
       "login": "SamiAlavi",
@@ -2138,7 +2136,6 @@
         "code",
         "maintenance"
       ]
->>>>>>> 136686d0
     }
   ]
 }