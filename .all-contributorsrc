{
  "files": [
    "CONTRIBUTORS.md"
  ],
  "imageSize": 100,
  "contributorsPerLine": 9,
  "contributorsSortAlphabetically": true,
  "badgeTemplate": "[![All Contributors](https://img.shields.io/badge/all_contributors-<%= contributors.length %>-orange.svg)](#contributors)",
  "skipCi": true,
  "contributors": [
    {
      "login": "fkiraly",
      "name": "Franz Kiraly",
      "avatar_url": "https://avatars1.githubusercontent.com/u/7985502?v=4",
      "profile": "https://github.com/fkiraly",
      "contributions": [
        "bug",
        "business",
        "code",
        "doc",
        "design",
        "eventOrganizing",
        "example",
        "financial",
        "fundingFinding",
        "ideas",
        "maintenance",
        "mentoring",
        "projectManagement",
        "question",
        "review",
        "talk",
        "test",
        "tutorial",
        "video"
      ]
    },
    {
      "login": "sajaysurya",
      "name": "Sajaysurya Ganesh",
      "avatar_url": "https://avatars2.githubusercontent.com/u/25329624?v=4",
      "profile": "https://sajay.online",
      "contributions": [
        "code",
        "doc",
        "design",
        "example",
        "ideas",
        "test",
        "tutorial"
      ]
    },
    {
      "login": "Tomiiwa",
      "name": "Ireoluwatomiwa",
      "avatar_url": "https://avatars.githubusercontent.com/u/61966277?v=4",
      "profile": "https://www.linkedin.com/in/ireoluwatomiwa-sanusi/",
      "contributions": [
        "doc"
      ]
    },
    {
      "login": "TonyBagnall",
      "name": "Tony Bagnall",
      "avatar_url": "https://avatars1.githubusercontent.com/u/9594042?v=4",
      "profile": "http://www.timeseriesclassification.com",
      "contributions": [
        "code",
        "business",
        "doc",
        "design",
        "eventOrganizing",
        "fundingFinding",
        "ideas",
        "projectManagement",
        "question",
        "review",
        "talk",
        "data"
      ]
    },
    {
      "login": "jasonlines",
      "name": "Jason Lines",
      "avatar_url": "https://avatars1.githubusercontent.com/u/38794632?v=4",
      "profile": "http://www.timeseriesclassification.com",
      "contributions": [
        "code",
        "business",
        "doc",
        "design",
        "eventOrganizing",
        "fundingFinding",
        "ideas",
        "projectManagement",
        "question",
        "review",
        "talk",
        "example"
      ]
    },
    {
      "login": "mloning",
      "name": "Markus Löning",
      "avatar_url": "https://avatars3.githubusercontent.com/u/21020482?v=4",
      "profile": "https://github.com/mloning",
      "contributions": [
        "code",
        "test",
        "maintenance",
        "platform",
        "review",
        "infra",
        "example",
        "bug",
        "tutorial",
        "business",
        "doc",
        "design",
        "eventOrganizing",
        "fundingFinding",
        "ideas",
        "projectManagement",
        "question",
        "talk",
        "mentoring",
        "video"
      ]
    },
    {
      "login": "goastler",
      "name": "George Oastler",
      "avatar_url": "https://avatars0.githubusercontent.com/u/7059456?v=4",
      "profile": "https://github.com/goastler",
      "contributions": [
        "code",
        "test",
        "platform",
        "example",
        "doc"
      ]
    },
    {
      "login": "ViktorKaz",
      "name": "ViktorKaz",
      "avatar_url": "https://avatars0.githubusercontent.com/u/33499138?v=4",
      "profile": "https://github.com/ViktorKaz",
      "contributions": [
        "code",
        "doc",
        "design"
      ]
    },
    {
      "login": "MatthewMiddlehurst",
      "name": "Matthew Middlehurst",
      "avatar_url": "https://avatars0.githubusercontent.com/u/25731235?v=4",
      "profile": "http://www.timeseriesclassification.com",
      "contributions": [
        "code",
        "doc",
        "test",
        "tutorial",
        "review",
        "bug"
      ]
    },
    {
      "login": "miraep8",
      "name": "Mirae Parker",
      "avatar_url": "https://avatars.githubusercontent.com/u/10511777?s=400&u=10a774fd4be767fa3b23a82a98bbfe102c17f0f3&v=4",
      "profile": "https://github.com/miraep8",
      "contributions": [
        "code",
        "test"
      ]
    },
    {
      "login": "jesellier",
      "name": "jesellier",
      "avatar_url": "https://avatars0.githubusercontent.com/u/51952076?v=4",
      "profile": "https://github.com/jesellier",
      "contributions": [
        "code"
      ]
    },
    {
      "login": "James-Large",
      "name": "James Large",
      "avatar_url": "https://avatars0.githubusercontent.com/u/44509982?v=4",
      "profile": "http://www.timeseriesclassification.com/",
      "contributions": [
        "code",
        "doc",
        "test",
        "infra",
        "maintenance"
      ]
    },
    {
      "login": "simone-pignotti",
      "name": "simone-pignotti",
      "avatar_url": "https://avatars1.githubusercontent.com/u/44410066?v=4",
      "profile": "https://github.com/simone-pignotti",
      "contributions": [
        "code",
        "bug"
      ]
    },
    {
      "login": "ClaudiaSanches",
      "name": "ClaudiaSanches",
      "avatar_url": "https://avatars3.githubusercontent.com/u/28742178?v=4",
      "profile": "https://github.com/ClaudiaSanches",
      "contributions": [
        "code",
        "test"
      ]
    },
    {
      "login": "aa25desh",
      "name": "aa25desh",
      "avatar_url": "https://avatars1.githubusercontent.com/u/29518290?v=4",
      "profile": "https://github.com/aa25desh",
      "contributions": [
        "code",
        "bug"
      ]
    },
    {
      "login": "matteogales",
      "name": "matteogales",
      "avatar_url": "https://avatars0.githubusercontent.com/u/9269326?v=4",
      "profile": "https://github.com/matteogales",
      "contributions": [
        "code",
        "design",
        "ideas"
      ]
    },
    {
      "login": "prockenschaub",
      "name": "Patrick Rockenschaub",
      "avatar_url": "https://avatars0.githubusercontent.com/u/15381732?v=4",
      "profile": "https://github.com/prockenschaub",
      "contributions": [
        "code",
        "design",
        "ideas",
        "test"
      ]
    },
    {
      "login": "dasgupsa",
      "name": "Saurabh Dasgupta",
      "avatar_url": "https://avatars2.githubusercontent.com/u/10398956?v=4",
      "profile": "https://github.com/dasgupsa",
      "contributions": [
        "code"
      ]
    },
    {
      "login": "angus924",
      "name": "Angus Dempster",
      "avatar_url": "https://avatars0.githubusercontent.com/u/55837131?v=4",
      "profile": "https://github.com/angus924",
      "contributions": [
        "code",
        "test",
        "tutorial"
      ]
    },
    {
      "login": "lnthach",
      "name": "Thach Le Nguyen",
      "avatar_url": "https://avatars0.githubusercontent.com/u/7788363?v=4",
      "profile": "https://github.com/lnthach",
      "contributions": [
        "code",
        "test"
      ]
    },
    {
      "login": "Ayushmaanseth",
      "name": "Ayushmaan Seth",
      "avatar_url": "https://avatars1.githubusercontent.com/u/29939762?v=4",
      "profile": "https://www.linkedin.com/in/ayushmaan-seth-4a96364a/",
      "contributions": [
        "code",
        "review",
        "test",
        "doc",
        "eventOrganizing",
        "tutorial"
      ]
    },
    {
      "login": "ninfueng",
      "name": "Ninnart Fuengfusin",
      "avatar_url": "https://avatars2.githubusercontent.com/u/28499769?v=4",
      "profile": "https://github.com/ninfueng",
      "contributions": [
        "code"
      ]
    },
    {
      "login": "big-o",
      "name": "big-o",
      "avatar_url": "https://avatars1.githubusercontent.com/u/1134151?v=4",
      "profile": "https://github.com/big-o",
      "contributions": [
        "code",
        "test",
        "design",
        "ideas",
        "review",
        "tutorial",
        "mentoring"
      ]
    },
    {
      "login": "Kludex",
      "name": "Marcelo Trylesinski",
      "avatar_url": "https://avatars3.githubusercontent.com/u/7353520?v=4",
      "profile": "http://marcelotryle.com",
      "contributions": [
        "doc"
      ]
    },
    {
      "login": "oleskiewicz",
      "name": "oleskiewicz",
      "avatar_url": "https://avatars1.githubusercontent.com/u/5682158?v=4",
      "profile": "https://github.com/oleskiewicz",
      "contributions": [
        "code",
        "doc",
        "test"
      ]
    },
    {
      "login": "dguijo",
      "name": "David Guijo Rubio",
      "avatar_url": "https://avatars1.githubusercontent.com/u/47889499?v=4",
      "profile": "http://www.uco.es/grupos/ayrna/index.php/es/publicaciones/articulos?publications_view_all=1&theses_view_all=0&projects_view_all=0&task=show&view=member&id=22",
      "contributions": [
        "code",
        "ideas"
      ]
    },
    {
      "login": "HYang1996",
      "name": "HYang1996",
      "avatar_url": "https://avatars0.githubusercontent.com/u/44179303?v=4",
      "profile": "https://github.com/HYang1996",
      "contributions": [
        "code",
        "test",
        "doc",
        "tutorial"
      ]
    },
    {
      "login": "Mo-Saif",
      "name": "Mohammed Saif Kazamel",
      "avatar_url": "https://avatars0.githubusercontent.com/u/27867617?v=4",
      "profile": "https://mo-saif.github.io/",
      "contributions": [
        "bug"
      ]
    },
    {
      "login": "abandus",
      "name": "abandus",
      "avatar_url": "https://avatars2.githubusercontent.com/u/46486474?v=4",
      "profile": "https://github.com/abandus",
      "contributions": [
        "ideas",
        "code"
      ]
    },
    {
      "login": "Pangoraw",
      "name": "Paul",
      "avatar_url": "https://avatars1.githubusercontent.com/u/9824244?v=4",
      "profile": "https://ber.gp",
      "contributions": [
        "doc"
      ]
    },
    {
      "login": "vedazeren",
      "name": "vedazeren",
      "avatar_url": "https://avatars3.githubusercontent.com/u/63582874?v=4",
      "profile": "https://github.com/vedazeren",
      "contributions": [
        "code",
        "test"
      ]
    },
    {
      "login": "hiqbal2",
      "name": "hiqbal2",
      "avatar_url": "https://avatars3.githubusercontent.com/u/10302415?v=4",
      "profile": "https://github.com/hiqbal2",
      "contributions": [
        "doc"
      ]
    },
    {
      "login": "btrtts",
      "name": "btrtts",
      "avatar_url": "https://avatars3.githubusercontent.com/u/66252156?v=4",
      "profile": "https://github.com/btrtts",
      "contributions": [
        "doc"
      ]
    },
    {
      "login": "marielledado",
      "name": "Marielle",
      "avatar_url": "https://avatars2.githubusercontent.com/u/13499809?v=4",
      "profile": "https://twitter.com/marielli",
      "contributions": [
        "doc",
        "code",
        "ideas"
      ]
    },
    {
      "login": "Cheukting",
      "name": "Cheuk Ting Ho",
      "avatar_url": "https://avatars1.githubusercontent.com/u/28761465?v=4",
      "profile": "http://cheuk.dev",
      "contributions": [
        "code"
      ]
    },
    {
      "login": "sophijka",
      "name": "sophijka",
      "avatar_url": "https://avatars2.githubusercontent.com/u/47450591?v=4",
      "profile": "https://github.com/sophijka",
      "contributions": [
        "doc",
        "maintenance"
      ]
    },
    {
      "login": "Quaterion",
      "name": "Quaterion",
      "avatar_url": "https://avatars2.githubusercontent.com/u/23200273?v=4",
      "profile": "https://github.com/Quaterion",
      "contributions": [
        "bug"
      ]
    },
    {
      "login": "ABostrom",
      "name": "Aaron Bostrom",
      "avatar_url": "https://avatars0.githubusercontent.com/u/9571933?v=4",
      "profile": "https://github.com/ABostrom",
      "contributions": [
        "code",
        "doc",
        "test",
        "mentoring"
      ]
    },
    {
      "login": "BandaSaiTejaReddy",
      "name": "BANDASAITEJAREDDY",
      "avatar_url": "https://avatars0.githubusercontent.com/u/31387911?v=4",
      "profile": "https://github.com/BandaSaiTejaReddy",
      "contributions": [
        "code",
        "doc"
      ]
    },
    {
      "login": "lynnssi",
      "name": "Alexandra Amidon",
      "avatar_url": "https://avatars2.githubusercontent.com/u/17050655?v=4",
      "profile": "https://medium.com/@alexandra.amidon",
      "contributions": [
        "blog",
        "doc",
        "ideas"
      ]
    },
    {
      "login": "chizzi25",
      "name": "chizzi25",
      "avatar_url": "https://avatars3.githubusercontent.com/u/67911243?v=4",
      "profile": "https://github.com/chizzi25",
      "contributions": [
        "blog"
      ]
    },
    {
      "login": "Piyush1729",
      "name": "Piyush Gade",
      "avatar_url": "https://avatars2.githubusercontent.com/u/64950012?v=4",
      "profile": "https://github.com/Piyush1729",
      "contributions": [
        "code",
        "review"
      ]
    },
    {
      "login": "sri1419",
      "name": "sri1419",
      "avatar_url": "https://avatars2.githubusercontent.com/u/65078278?v=4",
      "profile": "https://github.com/sri1419",
      "contributions": [
        "code"
      ]
    },
    {
      "login": "patrickzib",
      "name": "Patrick Schäfer",
      "avatar_url": "https://avatars0.githubusercontent.com/u/7783034?v=4",
      "profile": "http://www2.informatik.hu-berlin.de/~schaefpa/",
      "contributions": [
        "code",
        "tutorial"
      ]
    },
    {
      "login": "ermshaua",
      "name": "Arik Ermshaus",
      "avatar_url": "https://avatars.githubusercontent.com/u/23294512?v=4",
      "profile": "https://github.com/ermshaua/",
      "contributions": [
        "code"
      ]
    },
    {
      "login": "akanz1",
      "name": "Andreas Kanz",
      "avatar_url": "https://avatars3.githubusercontent.com/u/51492342?v=4",
      "profile": "https://github.com/akanz1",
      "contributions": [
        "tutorial"
      ]
    },
    {
      "login": "brettkoonce",
      "name": "brett koonce",
      "avatar_url": "https://avatars2.githubusercontent.com/u/11281814?v=4",
      "profile": "https://github.com/brettkoonce",
      "contributions": [
        "doc"
      ]
    },
    {
      "login": "alwinw",
      "name": "Alwin",
      "avatar_url": "https://avatars3.githubusercontent.com/u/16846521?v=4",
      "profile": "https://github.com/alwinw",
      "contributions": [
        "doc",
        "code",
        "maintenance"
      ]
    },
    {
      "login": "kkoziara",
      "name": "kkoziara",
      "avatar_url": "https://avatars1.githubusercontent.com/u/4346849?v=4",
      "profile": "https://github.com/kkoziara",
      "contributions": [
        "code",
        "bug"
      ]
    },
    {
      "login": "evanmiller29",
      "name": "Evan Miller",
      "avatar_url": "https://avatars2.githubusercontent.com/u/8062590?v=4",
      "profile": "https://github.com/evanmiller29",
      "contributions": [
        "tutorial"
      ]
    },
    {
      "login": "krumeto",
      "name": "Krum Arnaudov",
      "avatar_url": "https://avatars3.githubusercontent.com/u/11272436?v=4",
      "profile": "https://github.com/krumeto",
      "contributions": [
        "bug",
        "code"
      ]
    },
    {
      "login": "martinagvilas",
      "name": "Martina G. Vilas",
      "avatar_url": "https://avatars2.githubusercontent.com/u/37339384?v=4",
      "profile": "https://github.com/martinagvilas",
      "contributions": [
        "review",
        "ideas"
      ]
    },
    {
      "login": "Emiliathewolf",
      "name": "Emilia Rose",
      "avatar_url": "https://avatars2.githubusercontent.com/u/22026218?v=4",
      "profile": "https://github.com/Emiliathewolf",
      "contributions": [
        "code",
        "test"
      ]
    },
    {
      "login": "AidenRushbrooke",
      "name": "AidenRushbrooke",
      "avatar_url": "https://avatars0.githubusercontent.com/u/72034940?v=4",
      "profile": "https://github.com/AidenRushbrooke",
      "contributions": [
        "code",
        "test"
      ]
    },
    {
      "login": "whackteachers",
      "name": "Jason Pong",
      "avatar_url": "https://avatars0.githubusercontent.com/u/33785383?v=4",
      "profile": "https://github.com/whackteachers",
      "contributions": [
        "code",
        "test"
      ]
    },
    {
      "login": "magittan",
      "name": "William Zheng",
      "avatar_url": "https://avatars0.githubusercontent.com/u/14024202?v=4",
      "profile": "https://github.com/magittan",
      "contributions": [
        "code",
        "test"
      ]
    },
    {
      "login": "huayicodes",
      "name": "Huayi Wei",
      "avatar_url": "https://avatars3.githubusercontent.com/u/22870735?v=4",
      "profile": "https://www.linkedin.com/in/huayiwei/",
      "contributions": [
        "tutorial"
      ]
    },
    {
      "login": "Multivin12",
      "name": "Multivin12",
      "avatar_url": "https://avatars3.githubusercontent.com/u/36476633?v=4",
      "profile": "https://github.com/Multivin12",
      "contributions": [
        "code",
        "test"
      ]
    },
    {
      "login": "davidbp",
      "name": "David Buchaca Prats",
      "avatar_url": "https://avatars3.githubusercontent.com/u/4223580?v=4",
      "profile": "https://github.com/davidbp",
      "contributions": [
        "code"
      ]
    },
    {
      "login": "SebasKoel",
      "name": "Sebastiaan Koel",
      "avatar_url": "https://avatars3.githubusercontent.com/u/66252156?v=4",
      "profile": "https://github.com/SebasKoel",
      "contributions": [
        "code",
        "doc"
      ]
    },
    {
      "login": "MarcoGorelli",
      "name": "Marco Gorelli",
      "avatar_url": "https://avatars2.githubusercontent.com/u/33491632?v=4",
      "profile": "https://github.com/MarcoGorelli",
      "contributions": [
        "infra"
      ]
    },
    {
      "login": "DmitriyValetov",
      "name": "Dmitriy Valetov",
      "avatar_url": "https://avatars0.githubusercontent.com/u/27976850?v=4",
      "profile": "https://github.com/DmitriyValetov",
      "contributions": [
        "code",
        "tutorial"
      ]
    },
    {
      "login": "vollmersj",
      "name": "vollmersj",
      "avatar_url": "https://avatars2.githubusercontent.com/u/12613127?v=4",
      "profile": "https://github.com/vollmersj",
      "contributions": [
        "doc"
      ]
    },
    {
      "login": "MichalChromcak",
      "name": "Michal Chromcak",
      "avatar_url": "https://avatars1.githubusercontent.com/u/12393430?v=4",
      "profile": "https://github.com/MichalChromcak",
      "contributions": [
        "code",
        "doc",
        "test",
        "tutorial"
      ]
    },
    {
      "login": "bmurdata",
      "name": "Brian Murphy",
      "avatar_url": "https://avatars2.githubusercontent.com/u/32182553?v=4",
      "profile": "https://bmurphyportfolio.netlify.com/",
      "contributions": [
        "doc"
      ]
    },
    {
      "login": "raishubham1",
      "name": "raishubham1",
      "avatar_url": "https://avatars3.githubusercontent.com/u/29356417?v=4",
      "profile": "https://github.com/raishubham1",
      "contributions": [
        "doc"
      ]
    },
    {
      "login": "ngupta23",
      "name": "Nikhil Gupta",
      "avatar_url": "https://avatars0.githubusercontent.com/u/33585645?v=4",
      "profile": "https://github.com/ngupta23",
      "contributions": [
        "code",
        "bug",
        "doc"
      ]
    },
    {
      "login": "aiwalter",
      "name": "Martin Walter",
      "avatar_url": "https://avatars0.githubusercontent.com/u/29627036?v=4",
      "profile": "https://www.linkedin.com/in/martin-walter-1a33b3114/",
      "contributions": [
        "code",
        "bug",
        "projectManagement",
        "fundingFinding",
        "mentoring",
        "ideas",
        "design",
        "review",
        "doc",
        "talk"
      ]
    },
    {
      "login": "afzal442",
      "name": "Afzal Ansari",
      "avatar_url": "https://avatars0.githubusercontent.com/u/11625672?v=4",
      "profile": "https://github.com/afzal442",
      "contributions": [
        "code",
        "doc"
      ]
    },
    {
      "login": "gracewgao",
      "name": "Grace Gao",
      "avatar_url": "https://avatars0.githubusercontent.com/u/38268331?v=4",
      "profile": "https://www.linkedin.com/in/gracewgao/",
      "contributions": [
        "code",
        "bug"
      ]
    },
    {
      "login": "utsavcoding",
      "name": "Utsav Kumar Tiwari",
      "avatar_url": "https://avatars3.githubusercontent.com/u/55446385?v=4",
      "profile": "https://github.com/utsavcoding",
      "contributions": [
        "code",
        "doc"
      ]
    },
    {
      "login": "tch",
      "name": "Tomasz Chodakowski",
      "avatar_url": "https://avatars3.githubusercontent.com/u/184076?v=4",
      "profile": "https://github.com/tch",
      "contributions": [
        "code",
        "doc",
        "bug"
      ]
    },
    {
      "login": "koralturkk",
      "name": "Kutay Koralturk",
      "avatar_url": "https://avatars2.githubusercontent.com/u/18037789?s=460&v=4",
      "profile": "https://github.com/koralturkk",
      "contributions": [
        "code",
        "bug"
      ]
    },
    {
      "login": "vnmabus",
      "name": "Carlos Ramos Carreño",
      "avatar_url": "https://avatars1.githubusercontent.com/u/2364173?v=4",
      "profile": "https://github.com/vnmabus",
      "contributions": [
        "doc"
      ]
    },
    {
      "login": "lpantano",
      "name": "Lorena Pantano",
      "avatar_url": "https://avatars2.githubusercontent.com/u/1621788?v=4",
      "profile": "http://lpantano.github.io/",
      "contributions": [
        "ideas"
      ]
    },
    {
      "login": "KirstieJane",
      "name": "Kirstie Whitaker",
      "avatar_url": "https://avatars1.githubusercontent.com/u/3626306?v=4",
      "profile": "https://whitakerlab.github.io/",
      "contributions": [
        "ideas",
        "fundingFinding"
      ]
    },
    {
      "login": "juanitorduz",
      "name": "Juan Orduz",
      "avatar_url": "https://avatars1.githubusercontent.com/u/22996444?v=4",
      "profile": "https://juanitorduz.github.io/",
      "contributions": [
        "tutorial",
        "doc"
      ]
    },
    {
      "login": "dhirschfeld",
      "name": "Dave Hirschfeld",
      "avatar_url": "https://avatars1.githubusercontent.com/u/881019?v=4",
      "profile": "https://dhirschfeld.github.io/",
      "contributions": [
        "infra"
      ]
    },
    {
      "login": "xuyxu",
      "name": "Yi-Xuan Xu",
      "avatar_url": "https://avatars2.githubusercontent.com/u/22359569?v=4",
      "profile": "https://github.com/xuyxu",
      "contributions": [
        "code",
        "test",
        "maintenance",
        "doc"
      ]
    },
    {
      "login": "vincent-nich12",
      "name": "vincent-nich12",
      "avatar_url": "https://avatars3.githubusercontent.com/u/36476633?v=4",
      "profile": "https://github.com/vincent-nich12",
      "contributions": [
        "code"
      ]
    },
    {
      "login": "hamzahiqb",
      "name": "hamzahiqb",
      "avatar_url": "https://avatars3.githubusercontent.com/u/10302415?v=4",
      "profile": "https://github.com/hamzahiqb",
      "contributions": [
        "infra"
      ]
    },
    {
      "login": "Hephaest",
      "name": "Miao Cai",
      "avatar_url": "https://avatars2.githubusercontent.com/u/37981444?v=4",
      "profile": "https://github.com/Hephaest",
      "contributions": [
        "bug",
        "code"
      ]
    },
    {
      "login": "RNKuhns",
      "name": "Ryan Kuhns",
      "avatar_url": "https://avatars0.githubusercontent.com/u/26907244?v=4",
      "profile": "https://github.com/rnkuhns",
      "contributions": [
        "code",
        "doc",
        "tutorial",
        "example",
        "ideas",
        "review",
        "test"
      ]
    },
    {
      "login": "pabworks",
      "name": "pabworks",
      "avatar_url": "https://avatars.githubusercontent.com/u/32725127?v=4",
      "profile": "https://github.com/pabworks",
      "contributions": [
        "code",
        "test"
      ]
    },
    {
      "login": "ayan-biswas0412",
      "name": "AYAN BISWAS",
      "avatar_url": "https://avatars.githubusercontent.com/u/52851184?v=4",
      "profile": "https://github.com/ayan-biswas0412",
      "contributions": [
        "code"
      ]
    },
    {
      "login": "Lovkush-A",
      "name": "Lovkush",
      "avatar_url": "https://avatars.githubusercontent.com/u/25344832?v=4",
      "profile": "https://github.com/Lovkush-A",
      "contributions": [
        "code",
        "test",
        "ideas",
        "mentoring",
        "projectManagement"
      ]
    },
    {
      "login": "luiszugasti",
      "name": "Luis Zugasti",
      "avatar_url": "https://avatars.githubusercontent.com/u/11198457?s=460&u=0645b72683e491824aca16db9702f1d3eb990389&v=4",
      "profile": "https://github.com/luiszugasti",
      "contributions": [
        "doc"
      ]
    },
    {
      "login": "kanand77",
      "name": "Kavin Anand",
      "avatar_url": "https://avatars.githubusercontent.com/kanand77",
      "profile": "https://github.com/kanand77",
      "contributions": [
        "doc"
      ]
    },
    {
      "login": "dsherry",
      "name": "Dylan Sherry",
      "avatar_url": "https://avatars.githubusercontent.com/dsherry",
      "profile": "https://github.com/dsherry",
      "contributions": [
        "infra"
      ]
    },
    {
      "login": "kachayev",
      "name": "Oleksii Kachaiev",
      "avatar_url": "https://avatars.githubusercontent.com/u/485647?v=4",
      "profile": "https://github.com/kachayev",
      "contributions": [
        "code",
        "test"
      ]
    },
    {
      "login": "Ifeanyi30",
      "name": "Ifeanyi30",
      "avatar_url": "https://avatars.githubusercontent.com/u/49926145?v=4",
      "profile": "https://github.com/Ifeanyi30",
      "contributions": [
        "code"
      ]
    },
    {
      "login": "jschemm",
      "name": "jschemm",
      "avatar_url": "https://avatars.githubusercontent.com/u/81151346?v=4",
      "profile": "https://github.com/jschemm",
      "contributions": [
        "code"
      ]
    },
    {
      "login": "aaronreidsmith",
      "name": "Aaron Smith",
      "avatar_url": "https://avatars.githubusercontent.com/u/21350310?v=4",
      "profile": "https://github.com/aaronreidsmith",
      "contributions": [
        "code"
      ]
    },
    {
      "login": "ltsaprounis",
      "name": "Leonidas Tsaprounis",
      "avatar_url": "https://avatars.githubusercontent.com/u/64217214?v=4",
      "profile": "https://github.com/ltsaprounis",
      "contributions": [
        "code",
        "bug",
        "mentoring",
        "review"
      ]
    },
    {
      "login": "chernika158",
      "name": "Galina Chernikova",
      "avatar_url": "https://avatars.githubusercontent.com/u/43787741?s=400&v=4",
      "profile": "https://github.com/chernika158",
      "contributions": [
        "code"
      ]
    },
    {
      "login": "GuzalBulatova",
      "name": "Guzal Bulatova",
      "avatar_url": "https://avatars.githubusercontent.com/GuzalBulatova",
      "profile": "https://github.com/GuzalBulatova",
      "contributions": [
        "bug",
        "code",
        "eventOrganizing",
        "mentoring",
        "projectManagement",
        "review",
        "test"
      ]
    },
    {
      "login": "satya-pattnaik",
      "name": "Satya Prakash Pattnaik",
      "avatar_url": "https://avatars.githubusercontent.com/u/22102468?v=4",
      "profile": "https://www.linkedin.com/in/satya-pattnaik-77a430144/",
      "contributions": [
        "doc"
      ]
    },
    {
      "login": "yashlamba",
      "name": "Yash Lamba",
      "avatar_url": "https://avatars.githubusercontent.com/u/44164398?v=4",
      "profile": "https://github.com/yashlamba",
      "contributions": [
        "code"
      ]
    },
    {
      "login": "ckastner",
      "name": "Christian Kastner",
      "avatar_url": "https://avatars.githubusercontent.com/u/15859947?v=4",
      "profile": "https://github.com/ckastner",
      "contributions": [
        "code",
        "bug"
      ]
    },
    {
      "login": "tombh",
      "name": "Thomas Buckley-Houston",
      "avatar_url": "https://avatars.githubusercontent.com/u/160835?s=80&v=4",
      "profile": "https://github.com/tombh",
      "contributions": [
        "bug"
      ]
    },
    {
      "login": "julramos",
      "name": "Juliana",
      "avatar_url": "https://avatars.githubusercontent.com/u/19613567?v=4",
      "profile": "https://www.linkedin.com/in/julianarn/",
      "contributions": [
        "code"
      ]
    },
    {
      "login": "SveaMeyer13",
      "name": "Svea Marie Meyer",
      "avatar_url": "https://avatars.githubusercontent.com/u/46671894?v=4",
      "profile": "https://github.com/SveaMeyer13",
      "contributions": [
        "doc",
        "code"
      ]
    },
    {
      "login": "Flix6x",
      "name": "Felix Claessen",
      "avatar_url": "https://avatars.githubusercontent.com/u/30658763?v=4",
      "profile": "https://github.com/flix6x",
      "contributions": [
        "code",
        "doc",
        "test",
        "bug"
      ]
    },
    {
      "login": "thayeylolu",
      "name": "Taiwo Owoseni",
      "avatar_url": "https://avatars.githubusercontent.com/u/13348874?v=4",
      "profile": "https://thayeylolu.github.io/portfolio/",
      "contributions": [
        "code"
      ]
    },
    {
      "login": "jambo6",
      "name": "James Morrill",
      "avatar_url": "https://https://avatars.githubusercontent.com/jambo6",
      "profile": "https://github.com/jambo6",
      "contributions": [
        "code"
      ]
    },
    {
      "login": "Dbhasin1",
      "name": "Drishti Bhasin ",
      "avatar_url": "https://avatars.githubusercontent.com/u/56479884?v=4",
      "profile": "https://github.com/Dbhasin1",
      "contributions": [
        "code"
      ]
    },
    {
      "login": "Yard1",
      "name": "Antoni Baum",
      "avatar_url": "https://avatars.githubusercontent.com/u/10364161?v=4",
      "profile": "https://www.linkedin.com/in/yard1/",
      "contributions": [
        "code"
      ]
    },
    {
      "login": "ltoniazzi",
      "name": "Lorenzo Toniazzi",
      "avatar_url": "https://avatars.githubusercontent.com/u/61414566",
      "profile": "https://github.com/ltoniazzi",
      "contributions": [
        "code"
      ]
    },
    {
      "login": "freddyaboulton",
      "name": "Freddy A Boulton",
      "avatar_url": "https://avatars.githubusercontent.com/u/41651716?v=4",
      "profile": "https://github.com/freddyaboulton",
      "contributions": [
        "infra",
        "test"
      ]
    },
    {
      "login": "Riyabelle25",
      "name": "Riya Elizabeth John",
      "avatar_url": "https://avatars.githubusercontent.com/u/55790848?v=4",
      "profile": "https://github.com/Riyabelle25",
      "contributions": [
        "code",
        "test",
        "doc"
      ]
    },
    {
      "login": "chrisholder",
      "name": "chrisholder",
      "avatar_url": "https://avatars.githubusercontent.com/u/4674372?v=4",
      "profile": "https://github.com/chrisholder",
      "contributions": [
        "code",
        "test",
        "doc",
        "design",
        "example"
      ]
    },
    {
      "login": "moradabaz",
      "name": "Morad :)",
      "avatar_url": "https://avatars.githubusercontent.com/u/29915156?v=4",
      "profile": "https://moradisten.github.io/",
      "contributions": [
        "code",
        "test",
        "doc"
      ]
    },
    {
      "login": "bilal-196",
      "name": "Ahmed Bilal",
      "avatar_url": "https://avatars.githubusercontent.com/u/74570044?v=4",
      "profile": "https://github.com/bilal-196",
      "contributions": [
        "doc"
      ]
    },
    {
      "login": "victordremov",
      "name": "Viktor Dremov",
      "avatar_url": "https://avatars.githubusercontent.com/u/32140716",
      "profile": "https://github.com/victordremov",
      "contributions": [
        "code"
      ]
    },
    {
      "login": "corvusrabus",
      "name": "Corvin Paul",
      "avatar_url": "https://lh3.googleusercontent.com/zMvwkuxyIsRN1I0-HLojbcbbHaERXa-b9eztZ23z_C2m7cXdMiU4z36ekS5-cgBmikPhZA=w1280",
      "profile": "https://sites.google.com/view/corvinpaul/",
      "contributions": [
        "doc"
      ]
    },
    {
      "login": "xloem",
      "name": "patiently pending world peace",
      "profile": "https://github.com/xloem",
      "contributions": [
        "code"
      ]
    },
    {
      "login": "AreloTanoh",
      "name": "Arelo Tanoh",
      "avatar_url": "https://avatars.githubusercontent.com/AreloTanoh",
      "profile": "https://github.com/AreloTanoh",
      "contributions": [
        "doc"
      ]
    },
    {
      "login": "pul95",
      "name": "Pulkit Verma",
      "avatar_url": "https://avatars.githubusercontent.com/pul95",
      "profile": "https://github.com/pul95",
      "contributions": [
        "doc"
      ]
    },
    {
      "login": "IlyasMoutawwakil",
      "name": "Ilyas Moutawwakil",
      "avatar_url": "https://avatars.githubusercontent.com/IlyasMoutawwakil",
      "profile": "https://github.com/IlyasMoutawwakil",
      "contributions": [
        "code",
        "doc"
      ]
    },
    {
      "login": "mathco-wf",
      "name": "TheMathcompay Widget Factory Team",
      "avatar_url": "https://avatars.githubusercontent.com/mathco-wf",
      "profile": "https://github.com/mathco-wf",
      "contributions": [
        "doc"
      ]
    },
    {
      "login": "BINAYKUMAR943",
      "name": "Binay Kumar",
      "avatar_url": "https://avatars.githubusercontent.com/u/38756834?v=4",
      "profile": "https://github.com/BINAYKUMAR943",
      "contributions": [
        "code",
        "doc",
        "test"
      ]
    },
    {
      "login": "ronnie-llamado",
      "name": "Ronnie Llamado",
      "avatar_url": "https://avatars.githubusercontent.com/ronnie-llamado",
      "profile": "https://github.com/ronnie-llamado",
      "contributions": [
        "doc"
      ]
    },
    {
      "login": "bobbys-dev",
      "name": "bobbys",
      "avatar_url": "https://avatars.githubusercontent.com/bobbys-dev",
      "profile": "https://github.com/bobbys-dev",
      "contributions": [
        "code"
      ]
    },
    {
      "login": "yairbeer",
      "name": "Yair Beer",
      "avatar_url": "https://avatars.githubusercontent.com/yairbeer",
      "profile": "https://github.com/yairbeer",
      "contributions": [
        "code"
      ]
    },
    {
      "login": "boukepostma",
      "name": "Bouke Postma",
      "avatar_url": "https://avatars.githubusercontent.com/boukepostma",
      "profile": "https://github.com/boukepostma",
      "contributions": [
        "code",
        "bug",
        "ideas"
      ]
    },
    {
      "login": "Aparna-Sakshi",
      "name": "Aparna Sakshi",
      "avatar_url": "https://avatars.githubusercontent.com/u/44149689?v=4",
      "profile": "https://aparna-sakshi.github.io/",
      "contributions": [
        "code"
      ]
    },
    {
      "login": "eyalshafran",
      "name": "Eyal Shafran",
      "avatar_url": "https://avatars.githubusercontent.com/u/16999574?v=4",
      "profile": "https://github.com/eyalshafran",
      "contributions": [
        "code"
      ]
    },
    {
      "login": "tensorflow-as-tf",
      "name": "tensorflow-as-tf",
      "avatar_url": "https://avatars.githubusercontent.com/u/51345718?v=4",
      "profile": "https://github.com/tensorflow-as-tf",
      "contributions": [
        "code"
      ]
    },
    {
      "login": "justinshenk",
      "name": "Justin Shenk",
      "avatar_url": "https://avatars.githubusercontent.com/u/10270308?v=4",
      "profile": "https://www.justinshenk.com/",
      "contributions": [
        "doc"
      ]
    },
    {
      "login": "kejsitake",
      "name": "Kejsi Take",
      "avatar_url": "https://avatars.githubusercontent.com/u/23707808?v=4",
      "profile": "https://kejsitake.com/",
      "contributions": [
        "code"
      ]
    },
    {
      "login": "myprogrammerpersonality",
      "name": "Ali Yazdizadeh",
      "avatar_url": "https://avatars.githubusercontent.com/u/49058167?v=4",
      "profile": "https://github.com/myprogrammerpersonality",
      "contributions": [
        "doc"
      ]
    },
    {
      "login": "RavenRudi",
      "name": "RavenRudi",
      "avatar_url": "https://avatars.githubusercontent.com/u/46402968?v=4",
      "profile": "https://github.com/RavenRudi",
      "contributions": [
        "code"
      ]
    },
    {
      "login": "danbartl",
      "name": "danbartl",
      "avatar_url": "https://avatars.githubusercontent.com/u/19947407?v=4",
      "profile": "https://github.com/danbartl",
      "contributions": [
        "bug",
        "code",
        "review",
        "talk",
        "test",
        "tutorial",
        "video"
      ]
    },
    {
      "login": "xiaobenbenecho",
      "name": "xiaobenbenecho",
      "avatar_url": "https://avatars.githubusercontent.com/u/17461849?v=4",
      "profile": "https://github.com/xiaobenbenecho",
      "contributions": [
        "code"
      ]
    },
    {
      "login": "OliverMatthews",
      "name": "Oliver Matthews",
      "avatar_url": "https://avatars.githubusercontent.com/u/31141490?v=4",
      "profile": "https://github.com/olivermatthews",
      "contributions": [
        "code"
      ]
    },
    {
      "login": "Carlosbogo",
      "name": "Carlos Borrajo",
      "avatar_url": "https://avatars.githubusercontent.com/u/84228424?v=4",
      "profile": "https://github.com/Carlosbogo",
      "contributions": [
        "code",
        "doc"
      ]
    },
    {
      "login": "fstinner",
      "name": "Florian Stinner",
      "avatar_url": "https://avatars.githubusercontent.com/u/11679462?v=4",
      "profile": "https://github.com/fstinner",
      "contributions": [
        "code",
        "test"
      ]
    },
    {
      "login": "ChangWeiTan",
      "name": "Chang Wei Tan",
      "avatar_url": "https://avatars.githubusercontent.com/u/570744?v=4",
      "profile": "https://github.com/ChangWeiTan",
      "contributions": [
        "code"
      ]
    },
    {
      "login": "lmmentel",
      "name": "Lukasz Mentel",
      "avatar_url": "https://avatars.githubusercontent.com/u/8989838?v=4",
      "profile": "https://github.com/lmmentel",
      "contributions": [
        "code",
        "doc",
        "infra",
        "test",
        "bug",
        "maintenance",
        "mentoring"
      ]
    },
    {
      "login": "AngelPone",
      "name": "Bohan Zhang",
      "avatar_url": "https://avatars.githubusercontent.com/u/32930283?v=4",
      "profile": "https://angelpone.github.io/",
      "contributions": [
        "code"
      ]
    },
    {
      "login": "rakshitha123",
      "name": "Rakshitha Godahewa",
      "avatar_url": "https://avatars.githubusercontent.com/u/7654679?v=4",
      "profile": "https://github.com/rakshitha123",
      "contributions": [
        "code",
        "doc"
      ]
    },
    {
      "login": "marcio55afr",
      "name": "Márcio A. Freitas Jr",
      "avatar_url": "https://avatars.githubusercontent.com/u/42646282?v=4",
      "profile": "https://github.com/marcio55afr",
      "contributions": [
        "doc"
      ]
    },
    {
      "login": "MrPr3ntice",
      "name": "Philipp Kortmann",
      "avatar_url": "https://avatars.githubusercontent.com/u/20466981?v=4",
      "profile": "https://www.imes.uni-hannover.de/de/institut/team/m-sc-karl-philipp-kortmann/",
      "contributions": [
        "code",
        "doc"
      ]
    },
    {
      "login": "ishannangia001",
      "name": "Ishan Nangia",
      "avatar_url": "https://avatars.githubusercontent.com/u/29480389?v=4",
      "profile": "https://github.com/ishannangia001",
      "contributions": [
        "ideas"
      ]
    },
    {
      "login": "khrapovs",
      "name": "Stanislav Khrapov",
      "avatar_url": "https://avatars.githubusercontent.com/u/3774663?v=4",
      "profile": "https://github.com/khrapovs",
      "contributions": [
        "code"
      ]
    },
    {
      "login": "Saransh-cpp",
      "name": "Saransh Chopra",
      "avatar_url": "https://avatars.githubusercontent.com/u/74055102?v=4",
      "profile": "https://github.com/Saransh-cpp",
      "contributions": [
        "doc",
        "infra"
      ]
    },
    {
      "login": "RishiKumarRay",
      "name": "Rishi Kumar Ray",
      "avatar_url": "https://avatars.githubusercontent.com/u/87641376?v=4",
      "profile": "https://github.com/RishiKumarRay",
      "contributions": [
        "infra"
      ]
    },
    {
      "login": "cdahlin",
      "name": "Christopher Dahlin",
      "avatar_url": "https://avatars.githubusercontent.com/u/1567780?v=4",
      "profile": "https://github.com/cdahlin",
      "contributions": [
        "code"
      ]
    },
    {
      "login": "iljamaurer",
      "name": "Ilja Maurer",
      "avatar_url": "https://avatars.githubusercontent.com/u/45882103?v=4",
      "profile": "https://github.com/iljamaurer",
      "contributions": [
        "code"
      ]
    },
    {
      "login": "FedericoGarza",
      "name": "Federico Garza",
      "avatar_url": "https://avatars.githubusercontent.com/u/10517170?v=4",
      "profile": "https://github.com/FedericoGarza",
      "contributions": [
        "code",
        "example"
      ]
    },
    {
      "login": "TNTran92",
      "name": "TNTran92",
      "avatar_url": "https://avatars.githubusercontent.com/u/55965636?v=4",
      "profile": "https://github.com/TNTran92",
      "contributions": [
        "code"
      ]
    },
    {
      "login": "niekvanderlaan",
      "name": "Niek van der Laan",
      "avatar_url": "https://avatars.githubusercontent.com/u/9962825?v=4",
      "profile": "https://github.com/niekvanderlaan",
      "contributions": [
        "code"
      ]
    },
    {
      "login": "bethrice44",
      "name": "bethrice44",
      "avatar_url": "https://avatars.githubusercontent.com/u/11226988?v=4",
      "profile": "https://github.com/bethrice44",
      "contributions": [
        "bug",
        "code",
        "review",
        "test"
       ]
    },
    {
      "login": "keepersas",
      "name": "Aleksandr Grekov",
      "avatar_url": "https://avatars.githubusercontent.com/u/44262176?v=4",
      "profile": "https://github.com/keepersas",
      "contributions": [
        "doc"
      ]
    },
    {
      "login": "ZiyaoWei",
      "name": "Ziyao Wei",
      "avatar_url": "https://avatars.githubusercontent.com/u/940823?v=4",
      "profile": "https://github.com/ZiyaoWei",
      "contributions": [
        "code"
      ]
    },
    {
      "login": "dougollerenshaw",
      "name": "Doug Ollerenshaw",
      "avatar_url": "https://avatars.githubusercontent.com/u/19944442?v=4",
      "profile": "https://github.com/dougollerenshaw",
      "contributions": [
        "doc"
      ]
    },
    {
<<<<<<< HEAD
      "login": "haskarb",
      "name": "Bhaskar Dhariyal",
      "avatar_url": "https://avatars.githubusercontent.com/u/20501023?v=4",
      "profile": "haskarb.github.io",
      "contributions": [
        "code",
        "test"
=======
      "login": "AurumnPegasus",
      "name": "Shivansh Subramanian",
      "avatar_url": "https://avatars.githubusercontent.com/u/54315149?v=4",
      "profile": "https://github.com/AurumnPegasus",
      "contributions": [
        "doc",
        "code"
      ]
    },
    {
      "login": "NoaBenAmi",
      "name": "Noa Ben Ami",
      "avatar_url": "https://avatars.githubusercontent.com/u/37590002?v=4",
      "profile": "https://github.com/NoaBenAmi",
      "contributions": [
        "code",
        "test",
        "doc"
      ]
    },
    {
      "login": "lielleravid",
      "name": "Lielle Ravid",
      "avatar_url": "https://avatars.githubusercontent.com/u/37774194?v=4",
      "profile": "https://github.com/lielleravid",
      "contributions": [
        "code",
        "doc"
      ]
    },
    {
      "login": "ciaran-g",
      "name": "Ciaran Gilbert",
      "avatar_url": "https://avatars.githubusercontent.com/u/41995662?v=4",
      "profile": "https://github.com/ciaran-g",
      "contributions": [
        "bug",
        "code",
        "doc",
        "test",
        "ideas"
>>>>>>> 946ee28b
      ]
    }
  ],
  "projectName": "sktime",
  "projectOwner": "alan-turing-institute",
  "repoType": "github",
  "repoHost": "https://github.com",
  "commitConvention": "none"
}<|MERGE_RESOLUTION|>--- conflicted
+++ resolved
@@ -1633,15 +1633,6 @@
       ]
     },
     {
-<<<<<<< HEAD
-      "login": "haskarb",
-      "name": "Bhaskar Dhariyal",
-      "avatar_url": "https://avatars.githubusercontent.com/u/20501023?v=4",
-      "profile": "haskarb.github.io",
-      "contributions": [
-        "code",
-        "test"
-=======
       "login": "AurumnPegasus",
       "name": "Shivansh Subramanian",
       "avatar_url": "https://avatars.githubusercontent.com/u/54315149?v=4",
@@ -1683,7 +1674,6 @@
         "doc",
         "test",
         "ideas"
->>>>>>> 946ee28b
       ]
     }
   ],
