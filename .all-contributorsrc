--- conflicted
+++ resolved
@@ -3054,9 +3054,6 @@
       ]
     },
     {
-<<<<<<< HEAD
-      "login": "vedantag17",
-=======
       "login": "Dehelaan",
       "name": "Nihal Chaudhary",
       "avatar_url": "https://avatars.githubusercontent.com/u/120308161?s=400&v=4",
@@ -3067,7 +3064,6 @@
     },
     {
       "login":"vedantag17",
->>>>>>> 694017af
       "name": "Vedant Agrawal",
       "avatar_url": "https://avatars.githubusercontent.com/u/118207011?v=4",
       "profile": "https://github.com/vedantag17",
