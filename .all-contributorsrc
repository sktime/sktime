{
  "files": [
    "CONTRIBUTORS.md"
  ],
  "imageSize": 100,
  "contributorsPerLine": 9,
  "contributorsSortAlphabetically": true,
  "badgeTemplate": "[![All Contributors](https://img.shields.io/badge/all_contributors-<%= contributors.length %>-orange.svg)](#contributors)",
  "skipCi": true,
  "contributors": [
    {
      "login": "fkiraly",
      "name": "Franz Kiraly",
      "avatar_url": "https://avatars1.githubusercontent.com/u/7985502?v=4",
      "profile": "https://github.com/fkiraly",
      "contributions": [
        "business",
        "code",
        "doc",
        "design",
        "eventOrganizing",
        "example",
        "financial",
        "fundingFinding",
        "ideas",
        "mentoring",
        "projectManagement",
        "question",
        "review",
        "talk",
        "test",
        "tutorial"
      ]
    },
    {
      "login": "sajaysurya",
      "name": "Sajaysurya Ganesh",
      "avatar_url": "https://avatars2.githubusercontent.com/u/25329624?v=4",
      "profile": "https://sajay.online",
      "contributions": [
        "code",
        "doc",
        "design",
        "example",
        "ideas",
        "test",
        "tutorial"
	]
    },
    {
      "login": "Tomiiwa",
      "name": "Ireoluwatomiwa",
      "avatar_url": "https://avatars.githubusercontent.com/u/61966277?v=4",
      "profile": "https://www.linkedin.com/in/ireoluwatomiwa-sanusi/",
      "contributions": [
        "doc",
      ]
    },
    {
      "login": "TonyBagnall",
      "name": "Tony Bagnall",
      "avatar_url": "https://avatars1.githubusercontent.com/u/9594042?v=4",
      "profile": "http://www.timeseriesclassification.com",
      "contributions": [
        "code",
        "business",
        "doc",
        "design",
        "eventOrganizing",
        "fundingFinding",
        "ideas",
        "projectManagement",
        "question",
        "review",
        "talk",
        "data"
      ]
    },
    {
      "login": "jasonlines",
      "name": "Jason Lines",
      "avatar_url": "https://avatars1.githubusercontent.com/u/38794632?v=4",
      "profile": "http://www.timeseriesclassification.com",
      "contributions": [
        "code",
        "business",
        "doc",
        "design",
        "eventOrganizing",
        "fundingFinding",
        "ideas",
        "projectManagement",
        "question",
        "review",
        "talk",
        "example"
      ]
    },
    {
      "login": "mloning",
      "name": "Markus Löning",
      "avatar_url": "https://avatars3.githubusercontent.com/u/21020482?v=4",
      "profile": "https://github.com/mloning",
      "contributions": [
        "code",
        "test",
        "maintenance",
        "platform",
        "review",
        "infra",
        "example",
        "bug",
        "tutorial",
        "business",
        "doc",
        "design",
        "eventOrganizing",
        "fundingFinding",
        "ideas",
        "projectManagement",
        "question",
        "talk",
        "mentoring",
        "video"
      ]
    },
    {
      "login": "goastler",
      "name": "George Oastler",
      "avatar_url": "https://avatars0.githubusercontent.com/u/7059456?v=4",
      "profile": "https://github.com/goastler",
      "contributions": [
        "code",
        "test",
        "platform",
        "example",
        "doc"
      ]
    },
    {
      "login": "ViktorKaz",
      "name": "ViktorKaz",
      "avatar_url": "https://avatars0.githubusercontent.com/u/33499138?v=4",
      "profile": "https://github.com/ViktorKaz",
      "contributions": [
        "code",
        "doc",
        "design"
      ]
    },
    {
      "login": "MatthewMiddlehurst",
      "name": "Matthew Middlehurst",
      "avatar_url": "https://avatars0.githubusercontent.com/u/25731235?v=4",
      "profile": "http://www.timeseriesclassification.com",
      "contributions": [
        "code",
        "doc",
        "test",
        "tutorial",
        "review",
        "bug"
      ]
    },
    {
      "login": "miraep8",
      "name": "Mirae Parker",
      "avatar_url": "https://avatars.githubusercontent.com/u/10511777?s=400&u=10a774fd4be767fa3b23a82a98bbfe102c17f0f3&v=4",
      "profile": "https://github.com/miraep8",
      "contributions": [
        "code",
        "test"
        ]
    },
    {
      "login": "jesellier",
      "name": "jesellier",
      "avatar_url": "https://avatars0.githubusercontent.com/u/51952076?v=4",
      "profile": "https://github.com/jesellier",
      "contributions": [
        "code"
      ]
    },
    {
      "login": "James-Large",
      "name": "James Large",
      "avatar_url": "https://avatars0.githubusercontent.com/u/44509982?v=4",
      "profile": "http://www.timeseriesclassification.com/",
      "contributions": [
        "code",
        "doc",
        "test",
        "infra",
        "maintenance"
      ]
    },
    {
      "login": "simone-pignotti",
      "name": "simone-pignotti",
      "avatar_url": "https://avatars1.githubusercontent.com/u/44410066?v=4",
      "profile": "https://github.com/simone-pignotti",
      "contributions": [
        "code",
        "bug"
      ]
    },
    {
      "login": "ClaudiaSanches",
      "name": "ClaudiaSanches",
      "avatar_url": "https://avatars3.githubusercontent.com/u/28742178?v=4",
      "profile": "https://github.com/ClaudiaSanches",
      "contributions": [
        "code",
        "test"
      ]
    },
    {
      "login": "aa25desh",
      "name": "aa25desh",
      "avatar_url": "https://avatars1.githubusercontent.com/u/29518290?v=4",
      "profile": "https://github.com/aa25desh",
      "contributions": [
        "code",
        "bug"
      ]
    },
    {
      "login": "matteogales",
      "name": "matteogales",
      "avatar_url": "https://avatars0.githubusercontent.com/u/9269326?v=4",
      "profile": "https://github.com/matteogales",
      "contributions": [
        "code",
        "design",
        "ideas"
      ]
    },
    {
      "login": "prockenschaub",
      "name": "Patrick Rockenschaub",
      "avatar_url": "https://avatars0.githubusercontent.com/u/15381732?v=4",
      "profile": "https://github.com/prockenschaub",
      "contributions": [
        "code",
        "design",
        "ideas",
        "test"
      ]
    },
    {
      "login": "dasgupsa",
      "name": "Saurabh Dasgupta",
      "avatar_url": "https://avatars2.githubusercontent.com/u/10398956?v=4",
      "profile": "https://github.com/dasgupsa",
      "contributions": [
        "code"
      ]
    },
    {
      "login": "angus924",
      "name": "angus924",
      "avatar_url": "https://avatars0.githubusercontent.com/u/55837131?v=4",
      "profile": "https://github.com/angus924",
      "contributions": [
        "code",
        "test",
        "tutorial"
      ]
    },
    {
      "login": "lnthach",
      "name": "Thach Le Nguyen",
      "avatar_url": "https://avatars0.githubusercontent.com/u/7788363?v=4",
      "profile": "https://github.com/lnthach",
      "contributions": [
        "code",
        "test"
      ]
    },
    {
      "login": "Ayushmaanseth",
      "name": "Ayushmaan Seth",
      "avatar_url": "https://avatars1.githubusercontent.com/u/29939762?v=4",
      "profile": "https://www.linkedin.com/in/ayushmaan-seth-4a96364a/",
      "contributions": [
        "code",
        "review",
        "test",
        "doc",
        "eventOrganizing",
        "tutorial"
      ]
    },
    {
      "login": "ninfueng",
      "name": "Ninnart Fuengfusin",
      "avatar_url": "https://avatars2.githubusercontent.com/u/28499769?v=4",
      "profile": "https://github.com/ninfueng",
      "contributions": [
        "code"
      ]
    },
    {
      "login": "big-o",
      "name": "big-o",
      "avatar_url": "https://avatars1.githubusercontent.com/u/1134151?v=4",
      "profile": "https://github.com/big-o",
      "contributions": [
        "code",
        "test",
        "design",
        "ideas",
        "review",
        "tutorial",
        "mentoring"
      ]
    },
    {
      "login": "Kludex",
      "name": "Marcelo Trylesinski",
      "avatar_url": "https://avatars3.githubusercontent.com/u/7353520?v=4",
      "profile": "http://marcelotryle.com",
      "contributions": [
        "doc"
      ]
    },
    {
      "login": "oleskiewicz",
      "name": "oleskiewicz",
      "avatar_url": "https://avatars1.githubusercontent.com/u/5682158?v=4",
      "profile": "https://github.com/oleskiewicz",
      "contributions": [
        "code",
        "doc",
        "test"
      ]
    },
    {
      "login": "dguijo",
      "name": "David Guijo Rubio",
      "avatar_url": "https://avatars1.githubusercontent.com/u/47889499?v=4",
      "profile": "http://www.uco.es/grupos/ayrna/index.php/es/publicaciones/articulos?publications_view_all=1&theses_view_all=0&projects_view_all=0&task=show&view=member&id=22",
      "contributions": [
        "code",
        "ideas"
      ]
    },
    {
      "login": "HYang1996",
      "name": "HYang1996",
      "avatar_url": "https://avatars0.githubusercontent.com/u/44179303?v=4",
      "profile": "https://github.com/HYang1996",
      "contributions": [
        "code",
        "test",
        "doc",
        "tutorial"
      ]
    },
    {
      "login": "Mo-Saif",
      "name": "Mohammed Saif Kazamel",
      "avatar_url": "https://avatars0.githubusercontent.com/u/27867617?v=4",
      "profile": "https://mo-saif.github.io/",
      "contributions": [
        "bug"
      ]
    },
    {
      "login": "abandus",
      "name": "abandus",
      "avatar_url": "https://avatars2.githubusercontent.com/u/46486474?v=4",
      "profile": "https://github.com/abandus",
      "contributions": [
        "ideas",
        "code"
      ]
    },
    {
      "login": "Pangoraw",
      "name": "Paul",
      "avatar_url": "https://avatars1.githubusercontent.com/u/9824244?v=4",
      "profile": "https://ber.gp",
      "contributions": [
        "doc"
      ]
    },
    {
      "login": "vedazeren",
      "name": "vedazeren",
      "avatar_url": "https://avatars3.githubusercontent.com/u/63582874?v=4",
      "profile": "https://github.com/vedazeren",
      "contributions": [
        "code",
        "test"
      ]
    },
    {
      "login": "hiqbal2",
      "name": "hiqbal2",
      "avatar_url": "https://avatars3.githubusercontent.com/u/10302415?v=4",
      "profile": "https://github.com/hiqbal2",
      "contributions": [
        "doc"
      ]
    },
    {
      "login": "btrtts",
      "name": "btrtts",
      "avatar_url": "https://avatars3.githubusercontent.com/u/66252156?v=4",
      "profile": "https://github.com/btrtts",
      "contributions": [
        "doc"
      ]
    },
    {
      "login": "marielledado",
      "name": "Marielle",
      "avatar_url": "https://avatars2.githubusercontent.com/u/13499809?v=4",
      "profile": "https://twitter.com/marielli",
      "contributions": [
        "doc",
        "code",
        "ideas"
      ]
    },
    {
      "login": "Cheukting",
      "name": "Cheuk Ting Ho",
      "avatar_url": "https://avatars1.githubusercontent.com/u/28761465?v=4",
      "profile": "http://cheuk.dev",
      "contributions": [
        "code"
      ]
    },
    {
      "login": "sophijka",
      "name": "sophijka",
      "avatar_url": "https://avatars2.githubusercontent.com/u/47450591?v=4",
      "profile": "https://github.com/sophijka",
      "contributions": [
        "doc",
        "maintenance"
      ]
    },
    {
      "login": "Quaterion",
      "name": "Quaterion",
      "avatar_url": "https://avatars2.githubusercontent.com/u/23200273?v=4",
      "profile": "https://github.com/Quaterion",
      "contributions": [
        "bug"
      ]
    },
    {
      "login": "ABostrom",
      "name": "Aaron Bostrom",
      "avatar_url": "https://avatars0.githubusercontent.com/u/9571933?v=4",
      "profile": "https://github.com/ABostrom",
      "contributions": [
        "code",
        "doc",
        "test",
        "mentoring"
      ]
    },
    {
      "login": "BandaSaiTejaReddy",
      "name": "BANDASAITEJAREDDY",
      "avatar_url": "https://avatars0.githubusercontent.com/u/31387911?v=4",
      "profile": "https://github.com/BandaSaiTejaReddy",
      "contributions": [
        "code",
        "doc"
      ]
    },
    {
      "login": "lynnssi",
      "name": "Alexandra Amidon",
      "avatar_url": "https://avatars2.githubusercontent.com/u/17050655?v=4",
      "profile": "https://medium.com/@alexandra.amidon",
      "contributions": [
        "blog",
        "doc",
        "ideas"
      ]
    },
    {
      "login": "chizzi25",
      "name": "chizzi25",
      "avatar_url": "https://avatars3.githubusercontent.com/u/67911243?v=4",
      "profile": "https://github.com/chizzi25",
      "contributions": [
        "blog"
      ]
    },
    {
      "login": "Piyush1729",
      "name": "Piyush1729",
      "avatar_url": "https://avatars2.githubusercontent.com/u/64950012?v=4",
      "profile": "https://github.com/Piyush1729",
      "contributions": [
        "code",
        "review"
      ]
    },
    {
      "login": "sri1419",
      "name": "sri1419",
      "avatar_url": "https://avatars2.githubusercontent.com/u/65078278?v=4",
      "profile": "https://github.com/sri1419",
      "contributions": [
        "code"
      ]
    },
    {
      "login": "patrickzib",
      "name": "Patrick Schäfer",
      "avatar_url": "https://avatars0.githubusercontent.com/u/7783034?v=4",
      "profile": "http://www2.informatik.hu-berlin.de/~schaefpa/",
      "contributions": [
        "code",
        "tutorial"
      ]
    },
    {
      "login": "ermshaua",
      "name": "Arik Ermshaus",
      "avatar_url": "https://avatars.githubusercontent.com/u/23294512?v=4",
      "profile": "https://github.com/ermshaua/",
      "contributions": [
        "code"
      ]
    },
    {
      "login": "akanz1",
      "name": "Andreas Kanz",
      "avatar_url": "https://avatars3.githubusercontent.com/u/51492342?v=4",
      "profile": "https://github.com/akanz1",
      "contributions": [
        "tutorial"
      ]
    },
    {
      "login": "brettkoonce",
      "name": "brett koonce",
      "avatar_url": "https://avatars2.githubusercontent.com/u/11281814?v=4",
      "profile": "https://github.com/brettkoonce",
      "contributions": [
        "doc"
      ]
    },
    {
      "login": "alwinw",
      "name": "Alwin",
      "avatar_url": "https://avatars3.githubusercontent.com/u/16846521?v=4",
      "profile": "https://github.com/alwinw",
      "contributions": [
        "doc",
        "code",
        "maintenance"
      ]
    },
    {
      "login": "kkoziara",
      "name": "kkoziara",
      "avatar_url": "https://avatars1.githubusercontent.com/u/4346849?v=4",
      "profile": "https://github.com/kkoziara",
      "contributions": [
        "code",
        "bug"
      ]
    },
    {
      "login": "evanmiller29",
      "name": "Evan Miller",
      "avatar_url": "https://avatars2.githubusercontent.com/u/8062590?v=4",
      "profile": "https://github.com/evanmiller29",
      "contributions": [
        "tutorial"
      ]
    },
    {
      "login": "krumeto",
      "name": "Krum Arnaudov",
      "avatar_url": "https://avatars3.githubusercontent.com/u/11272436?v=4",
      "profile": "https://github.com/krumeto",
      "contributions": [
        "bug",
        "code"
      ]
    },
    {
      "login": "martinagvilas",
      "name": "Martina G. Vilas",
      "avatar_url": "https://avatars2.githubusercontent.com/u/37339384?v=4",
      "profile": "https://github.com/martinagvilas",
      "contributions": [
        "review",
        "ideas"
      ]
    },
    {
      "login": "Emiliathewolf",
      "name": "Emilia Rose",
      "avatar_url": "https://avatars2.githubusercontent.com/u/22026218?v=4",
      "profile": "https://github.com/Emiliathewolf",
      "contributions": [
        "code",
        "test"
      ]
    },
    {
      "login": "AidenRushbrooke",
      "name": "AidenRushbrooke",
      "avatar_url": "https://avatars0.githubusercontent.com/u/72034940?v=4",
      "profile": "https://github.com/AidenRushbrooke",
      "contributions": [
        "code",
        "test"
      ]
    },
    {
      "login": "whackteachers",
      "name": "Jason Pong",
      "avatar_url": "https://avatars0.githubusercontent.com/u/33785383?v=4",
      "profile": "https://github.com/whackteachers",
      "contributions": [
        "code",
        "test"
      ]
    },
    {
      "login": "magittan",
      "name": "William Zheng",
      "avatar_url": "https://avatars0.githubusercontent.com/u/14024202?v=4",
      "profile": "https://github.com/magittan",
      "contributions": [
        "code",
        "test"
      ]
    },
    {
      "login": "huayicodes",
      "name": "Huayi Wei",
      "avatar_url": "https://avatars3.githubusercontent.com/u/22870735?v=4",
      "profile": "https://www.linkedin.com/in/huayiwei/",
      "contributions": [
        "tutorial"
      ]
    },
    {
      "login": "Multivin12",
      "name": "Multivin12",
      "avatar_url": "https://avatars3.githubusercontent.com/u/36476633?v=4",
      "profile": "https://github.com/Multivin12",
      "contributions": [
        "code",
        "test"
      ]
    },
    {
      "login": "davidbp",
      "name": "David Buchaca Prats",
      "avatar_url": "https://avatars3.githubusercontent.com/u/4223580?v=4",
      "profile": "https://github.com/davidbp",
      "contributions": [
        "code"
      ]
    },
    {
      "login": "SebasKoel",
      "name": "Sebastiaan Koel",
      "avatar_url": "https://avatars3.githubusercontent.com/u/66252156?v=4",
      "profile": "https://github.com/SebasKoel",
      "contributions": [
        "code",
        "doc"
      ]
    },
    {
      "login": "MarcoGorelli",
      "name": "Marco Gorelli",
      "avatar_url": "https://avatars2.githubusercontent.com/u/33491632?v=4",
      "profile": "https://github.com/MarcoGorelli",
      "contributions": [
        "infra"
      ]
    },
    {
      "login": "DmitriyValetov",
      "name": "Dmitriy Valetov",
      "avatar_url": "https://avatars0.githubusercontent.com/u/27976850?v=4",
      "profile": "https://github.com/DmitriyValetov",
      "contributions": [
        "code",
        "tutorial"
      ]
    },
    {
      "login": "vollmersj",
      "name": "vollmersj",
      "avatar_url": "https://avatars2.githubusercontent.com/u/12613127?v=4",
      "profile": "https://github.com/vollmersj",
      "contributions": [
        "doc"
      ]
    },
    {
      "login": "MichalChromcak",
      "name": "Michal Chromcak",
      "avatar_url": "https://avatars1.githubusercontent.com/u/12393430?v=4",
      "profile": "https://github.com/MichalChromcak",
      "contributions": [
        "code",
        "doc",
        "test",
        "tutorial"
      ]
    },
    {
      "login": "bmurdata",
      "name": "Brian Murphy",
      "avatar_url": "https://avatars2.githubusercontent.com/u/32182553?v=4",
      "profile": "https://bmurphyportfolio.netlify.com/",
      "contributions": [
        "doc"
      ]
    },
    {
      "login": "raishubham1",
      "name": "raishubham1",
      "avatar_url": "https://avatars3.githubusercontent.com/u/29356417?v=4",
      "profile": "https://github.com/raishubham1",
      "contributions": [
        "doc"
      ]
    },
    {
      "login": "ngupta23",
      "name": "Nikhil Gupta",
      "avatar_url": "https://avatars0.githubusercontent.com/u/33585645?v=4",
      "profile": "https://github.com/ngupta23",
      "contributions": [
        "code",
        "bug",
        "doc"
      ]
    },
    {
      "login": "aiwalter",
      "name": "Martin Walter",
      "avatar_url": "https://avatars0.githubusercontent.com/u/29627036?v=4",
      "profile": "https://www.linkedin.com/in/martin-walter-1a33b3114/",
      "contributions": [
        "code",
        "bug",
        "projectManagement",
        "fundingFinding"
      ]
    },
    {
      "login": "afzal442",
      "name": "Afzal Ansari",
      "avatar_url": "https://avatars0.githubusercontent.com/u/11625672?v=4",
      "profile": "https://github.com/afzal442",
      "contributions": [
        "code",
        "doc"
      ]
    },
    {
      "login": "gracewgao",
      "name": "Grace Gao",
      "avatar_url": "https://avatars0.githubusercontent.com/u/38268331?v=4",
      "profile": "https://www.linkedin.com/in/gracewgao/",
      "contributions": [
        "code",
        "bug"
      ]
    },
    {
      "login": "utsavcoding",
      "name": "Utsav Kumar Tiwari",
      "avatar_url": "https://avatars3.githubusercontent.com/u/55446385?v=4",
      "profile": "https://github.com/utsavcoding",
      "contributions": [
        "code",
        "doc"
      ]
    },
    {
      "login": "tch",
      "name": "Tomasz Chodakowski",
      "avatar_url": "https://avatars3.githubusercontent.com/u/184076?v=4",
      "profile": "https://github.com/tch",
      "contributions": [
        "code",
        "doc",
        "bug"
      ]
    },
    {
      "login": "koralturkk",
      "name": "Kutay Koralturk",
      "avatar_url": "https://avatars2.githubusercontent.com/u/18037789?s=460&v=4",
      "profile": "https://github.com/koralturkk",
      "contributions": [
        "code",
        "bug"
      ]
    },
    {
      "login": "vnmabus",
      "name": "Carlos Ramos Carreño",
      "avatar_url": "https://avatars1.githubusercontent.com/u/2364173?v=4",
      "profile": "https://github.com/vnmabus",
      "contributions": [
        "doc"
      ]
    },
    {
      "login": "lpantano",
      "name": "Lorena Pantano",
      "avatar_url": "https://avatars2.githubusercontent.com/u/1621788?v=4",
      "profile": "http://lpantano.github.io/",
      "contributions": [
        "ideas"
      ]
    },
    {
      "login": "KirstieJane",
      "name": "Kirstie Whitaker",
      "avatar_url": "https://avatars1.githubusercontent.com/u/3626306?v=4",
      "profile": "https://whitakerlab.github.io/",
      "contributions": [
        "ideas",
        "fundingFinding"
      ]
    },
    {
      "login": "juanitorduz",
      "name": "Juan Orduz",
      "avatar_url": "https://avatars1.githubusercontent.com/u/22996444?v=4",
      "profile": "https://juanitorduz.github.io/",
      "contributions": [
        "tutorial",
        "doc"
      ]
    },
    {
      "login": "dhirschfeld",
      "name": "Dave Hirschfeld",
      "avatar_url": "https://avatars1.githubusercontent.com/u/881019?v=4",
      "profile": "https://dhirschfeld.github.io/",
      "contributions": [
        "infra"
      ]
    },
    {
      "login": "xuyxu",
      "name": "Yi-Xuan Xu",
      "avatar_url": "https://avatars2.githubusercontent.com/u/22359569?v=4",
      "profile": "https://github.com/xuyxu",
      "contributions": [
        "code",
        "test",
        "maintenance",
        "doc"
      ]
    },
    {
      "login": "vincent-nich12",
      "name": "vincent-nich12",
      "avatar_url": "https://avatars3.githubusercontent.com/u/36476633?v=4",
      "profile": "https://github.com/vincent-nich12",
      "contributions": [
        "code"
      ]
    },
    {
      "login": "hamzahiqb",
      "name": "hamzahiqb",
      "avatar_url": "https://avatars3.githubusercontent.com/u/10302415?v=4",
      "profile": "https://github.com/hamzahiqb",
      "contributions": [
        "infra"
      ]
    },
    {
      "login": "Hephaest",
      "name": "Miao Cai",
      "avatar_url": "https://avatars2.githubusercontent.com/u/37981444?v=4",
      "profile": "https://github.com/Hephaest",
      "contributions": [
        "bug",
        "code"
      ]
    },
    {
      "login": "RNKuhns",
      "name": "Ryan Kuhns",
      "avatar_url": "https://avatars0.githubusercontent.com/u/26907244?v=4",
      "profile": "https://github.com/rnkuhns",
      "contributions": [
        "code",
        "doc",
        "tutorial",
        "example",
        "ideas",
        "review",
        "test"
      ]
    },
    {
      "login": "pabworks",
      "name": "pabworks",
      "avatar_url": "https://avatars.githubusercontent.com/u/32725127?v=4",
      "profile": "https://github.com/pabworks",
      "contributions": [
        "code",
        "test"
      ]
    },
    {
      "login": "ayan-biswas0412",
      "name": "AYAN BISWAS",
      "avatar_url": "https://avatars.githubusercontent.com/u/52851184?v=4",
      "profile": "https://github.com/ayan-biswas0412",
      "contributions": [
        "code"
      ]
    },
    {
      "login": "Lovkush-A",
      "name": "Lovkush",
      "avatar_url": "https://avatars.githubusercontent.com/u/25344832?v=4",
      "profile": "https://github.com/Lovkush-A",
      "contributions": [
        "code",
        "test"
      ]
    },
    {
      "login": "luiszugasti",
      "name": "Luis Zugasti",
      "avatar_url": "https://avatars.githubusercontent.com/u/11198457?s=460&u=0645b72683e491824aca16db9702f1d3eb990389&v=4",
      "profile": "https://github.com/luiszugasti",
      "contributions": [
        "doc"
      ]
    },
    {
      "login": "kanand77",
      "name": "Kavin Anand",
      "avatar_url": "https://avatars.githubusercontent.com/kanand77",
      "profile": "https://github.com/kanand77",
      "contributions": [
        "doc"
      ]
    },
    {
      "login": "dsherry",
      "name": "Dylan Sherry",
      "avatar_url": "https://avatars.githubusercontent.com/dsherry",
      "profile": "https://github.com/dsherry",
      "contributions": [
        "infra"
      ]
    },
    {
      "login": "kachayev",
      "name": "Oleksii Kachaiev",
      "avatar_url": "https://avatars.githubusercontent.com/u/485647?v=4",
      "profile": "https://github.com/kachayev",
      "contributions": [
        "code",
        "test"
      ]
    },
    {
      "login": "Ifeanyi30",
      "name": "Ifeanyi30",
      "avatar_url": "https://avatars.githubusercontent.com/u/49926145?v=4",
      "profile": "https://github.com/Ifeanyi30",
      "contributions": [
        "code"
      ]
    },
    {
      "login": "jschemm",
      "name": "jschemm",
      "avatar_url": "https://avatars.githubusercontent.com/u/81151346?v=4",
      "profile": "https://github.com/jschemm",
      "contributions": [
        "code"
      ]
    },
    {
      "login": "aaronreidsmith",
      "name": "Aaron Smith",
      "avatar_url": "https://avatars.githubusercontent.com/u/21350310?v=4",
      "profile": "https://github.com/aaronreidsmith",
      "contributions": [
        "code"
      ]
    },
    {
      "login": "ltsaprounis",
      "name": "Leonidas Tsaprounis",
      "avatar_url": "https://avatars.githubusercontent.com/u/64217214?v=4",
      "profile": "https://github.com/ltsaprounis",
      "contributions": [
        "code",
        "bug"
      ]
    },
    {
      "login": "chernika158",
      "name": "Galina Chernikova",
      "avatar_url": "https://avatars.githubusercontent.com/u/43787741?s=400&v=4",
      "profile": "https://github.com/chernika158",
      "contributions": [
        "code"
      ]
    },
    {
      "login": "GuzalBulatova",
      "name": "Guzal Bulatova",
      "avatar_url": "https://avatars.githubusercontent.com/GuzalBulatova",
      "profile": "https://github.com/GuzalBulatova",
      "contributions": [
        "code",
        "test"
      ]
    },
    {
      "login": "satya-pattnaik",
      "name": "Satya Prakash Pattnaik",
      "avatar_url": "https://avatars.githubusercontent.com/u/22102468?v=4",
      "profile": "https://www.linkedin.com/in/satya-pattnaik-77a430144/",
      "contributions": [
        "doc"
      ]
    },
    {
      "login": "yashlamba",
      "name": "Yash Lamba",
      "avatar_url": "https://avatars.githubusercontent.com/u/44164398?v=4",
      "profile": "https://github.com/yashlamba",
      "contributions": [
        "code"
      ]
    },
    {
      "login": "ckastner",
      "name": "Christian Kastner",
      "avatar_url": "https://avatars.githubusercontent.com/u/15859947?v=4",
      "profile": "https://github.com/ckastner",
      "contributions": [
        "code",
        "bug"
      ]
    },
    {
      "login": "tombh",
      "name": "Thomas Buckley-Houston",
      "avatar_url": "https://avatars.githubusercontent.com/u/160835?s=80&v=4",
      "profile": "https://github.com/tombh",
      "contributions": [
        "bug"
      ]
    },
    {
      "login": "julramos",
      "name": "Juliana",
      "avatar_url": "https://avatars.githubusercontent.com/u/19613567?v=4",
      "profile": "https://www.linkedin.com/in/julianarn/",
      "contributions": [
        "code"
      ]
    },
    {
      "login": "SveaMeyer13",
      "name": "Svea Marie Meyer",
      "avatar_url": "https://avatars.githubusercontent.com/u/46671894?v=4",
      "profile": "https://github.com/SveaMeyer13",
      "contributions": [
        "doc",
        "code"
      ]
    },
    {
      "login": "Flix6x",
      "name": "Felix Claessen",
      "avatar_url": "https://avatars.githubusercontent.com/u/30658763?v=4",
      "profile": "https://github.com/flix6x",
      "contributions": [
        "code",
        "doc",
        "test",
        "bug"
      ]
    },
    {
      "login": "thayeylolu",
      "name": "Taiwo Owoseni",
      "avatar_url": "https://avatars.githubusercontent.com/u/13348874?v=4",
      "profile": "https://thayeylolu.github.io/portfolio/",
      "contributions": [
        "code"
      ]
    },
    {
      "login": "jambo6",
      "name": "James Morrill",
      "avatar_url": "https://https://avatars.githubusercontent.com/jambo6",
      "profile": "https://github.com/jambo6",
      "contributions": [
        "code"
      ]
    },
    {
      "login": "Dbhasin1",
      "name": "Drishti Bhasin ",
      "avatar_url": "https://avatars.githubusercontent.com/u/56479884?v=4",
      "profile": "https://github.com/Dbhasin1",
      "contributions": [
        "code"
      ]
    },
    {
      "login": "Yard1",
      "name": "Antoni Baum",
      "avatar_url": "https://avatars.githubusercontent.com/u/10364161?v=4",
      "profile": "https://www.linkedin.com/in/yard1/",
      "contributions": [
        "code"
      ]
    },
    {
      "login": "ltoniazzi",
      "name": "Lorenzo Toniazzi",
      "avatar_url": "https://avatars.githubusercontent.com/u/61414566",
      "profile": "https://github.com/ltoniazzi",
      "contributions": [
        "code"
      ]
    },
    {
      "login": "freddyaboulton",
      "name": "Freddy A Boulton",
      "avatar_url": "https://avatars.githubusercontent.com/u/41651716?v=4",
      "profile": "https://github.com/freddyaboulton",
      "contributions": [
        "infra",
        "test"
      ]
    },
    {
      "login": "Riyabelle25",
      "name": "Riya Elizabeth John",
      "avatar_url": "https://avatars.githubusercontent.com/u/55790848?v=4",
      "profile": "https://github.com/Riyabelle25",
      "contributions": [
        "code",
        "test",
        "doc"
      ]
    },
    {
      "login": "chrisholder",
      "name": "chrisholder",
      "avatar_url": "https://avatars.githubusercontent.com/u/4674372?v=4",
      "profile": "https://github.com/chrisholder",
      "contributions": [
        "code",
        "test",
        "doc",
        "design",
        "example"
      ]
    },
    {
      "login": "moradabaz",
      "name": "Morad :)",
      "avatar_url": "https://avatars.githubusercontent.com/u/29915156?v=4",
      "profile": "https://moradisten.github.io/",
      "contributions": [
        "code",
        "test",
        "doc"
      ]
    },
    {
      "login": "bilal-196",
      "name": "Ahmed Bilal",
      "avatar_url": "https://avatars.githubusercontent.com/u/74570044?v=4",
      "profile": "https://github.com/bilal-196",
      "contributions": [
        "doc"
      ]
    },
    {
      "login": "victordremov",
      "name": "Viktor Dremov",
      "avatar_url": "https://avatars.githubusercontent.com/u/32140716",
      "profile": "https://github.com/victordremov",
      "contributions": [
        "code"
      ]
    },
    {
      "login": "corvusrabus",
      "name": "Corvin Paul",
      "avatar_url": "https://lh3.googleusercontent.com/zMvwkuxyIsRN1I0-HLojbcbbHaERXa-b9eztZ23z_C2m7cXdMiU4z36ekS5-cgBmikPhZA=w1280",
      "profile": "https://sites.google.com/view/corvinpaul/",
      "contributions": [
        "doc"
      ]
    },
    {
      "login": "xloem",
      "name": "patiently pending world peace",
      "profile": "https://github.com/xloem",
      "contributions": [
        "code"
      ]
    },
    {
      "login": "AreloTanoh",
      "name": "Arelo Tanoh",
      "avatar_url": "https://avatars.githubusercontent.com/AreloTanoh",
      "profile": "https://github.com/AreloTanoh",
      "contributions": [
        "doc"
      ]
    },
    {
      "login": "pul95",
      "name": "Pulkit Verma",
      "avatar_url": "https://avatars.githubusercontent.com/pul95",
      "profile": "https://github.com/pul95",
      "contributions": [
        "doc"
      ]
    },
    {
      "login": "IlyasMoutawwakil",
      "name": "Ilyas Moutawwakil",
      "avatar_url": "https://avatars.githubusercontent.com/IlyasMoutawwakil",
      "profile": "https://github.com/IlyasMoutawwakil",
      "contributions": [
        "code",
        "doc"
      ]
    },
    {
      "login": "mathco-wf",
      "name": "TheMathcompay Widget Factory Team",
      "avatar_url": "https://avatars.githubusercontent.com/mathco-wf",
      "profile": "https://github.com/mathco-wf",
      "contributions": [
        "doc"
      ]
    },
    {
      "login": "BINAYKUMAR943",
      "name": "Binay Kumar",
      "avatar_url": "https://avatars.githubusercontent.com/u/38756834?v=4",
      "profile": "https://github.com/BINAYKUMAR943",
      "contributions": [
        "code",
        "doc",
        "test"
      ]
    },
    {
      "login": "ronnie-llamado",
      "name": "Ronnie Llamado",
      "avatar_url": "https://avatars.githubusercontent.com/ronnie-llamado",
      "profile": "https://github.com/ronnie-llamado",
      "contributions": [
        "doc"
      ]
    },
    {
      "login": "bobbys-dev",
      "name": "bobbys",
      "avatar_url": "https://avatars.githubusercontent.com/bobbys-dev",
      "profile": "https://github.com/bobbys-dev",
      "contributions": [
        "code"
      ]
    },
    {
      "login": "yairbeer",
      "name": "Yair Beer",
      "avatar_url": "https://avatars.githubusercontent.com/yairbeer",
      "profile": "https://github.com/yairbeer",
      "contributions": [
        "code"
      ]
    },
    {
      "login": "boukepostma",
      "name": "Bouke Postma",
      "avatar_url": "https://avatars.githubusercontent.com/boukepostma",
      "profile": "https://github.com/boukepostma",
      "contributions": [
        "code",
        "bug",
        "ideas"
      ]
    },
    {
      "login": "Aparna-Sakshi",
      "name": "Aparna Sakshi",
      "avatar_url": "https://avatars.githubusercontent.com/u/44149689?v=4",
      "profile": "https://aparna-sakshi.github.io/",
      "contributions": [
        "code"
      ]
    },
    {
      "login": "eyalshafran",
      "name": "Eyal Shafran",
      "avatar_url": "https://avatars.githubusercontent.com/u/16999574?v=4",
      "profile": "https://github.com/eyalshafran",
      "contributions": [
        "code"
      ]
    },
    {
      "login": "tensorflow-as-tf",
      "name": "tensorflow-as-tf",
      "avatar_url": "https://avatars.githubusercontent.com/u/51345718?v=4",
      "profile": "https://github.com/tensorflow-as-tf",
      "contributions": [
        "code"
      ]
    },
    {
      "login": "justinshenk",
      "name": "Justin Shenk",
      "avatar_url": "https://avatars.githubusercontent.com/u/10270308?v=4",
      "profile": "https://www.justinshenk.com/",
      "contributions": [
        "doc"
      ]
    },
    {
      "login": "kejsitake",
      "name": "Kejsi Take",
      "avatar_url": "https://avatars.githubusercontent.com/u/23707808?v=4",
      "profile": "https://kejsitake.com/",
      "contributions": [
        "code"
      ]
    },
    {
      "login": "myprogrammerpersonality",
      "name": "Ali Yazdizadeh",
      "avatar_url": "https://avatars.githubusercontent.com/u/49058167?v=4",
      "profile": "https://github.com/myprogrammerpersonality",
      "contributions": [
        "doc"
      ]
    },
    {
      "login": "RavenRudi",
      "name": "RavenRudi",
      "avatar_url": "https://avatars.githubusercontent.com/u/46402968?v=4",
      "profile": "https://github.com/RavenRudi",
      "contributions": [
        "code"
      ]
    },
    {
      "login": "danbartl",
      "name": "danbartl",
      "avatar_url": "https://avatars.githubusercontent.com/u/19947407?v=4",
      "profile": "https://github.com/danbartl",
      "contributions": [
        "code"
      ]
    },
    {
      "login": "xiaobenbenecho",
      "name": "xiaobenbenecho",
      "avatar_url": "https://avatars.githubusercontent.com/u/17461849?v=4",
      "profile": "https://github.com/xiaobenbenecho",
      "contributions": [
        "code"
      ]
    },
    {
      "login": "OliverMatthews",
      "name": "Oliver Matthews",
      "avatar_url": "https://avatars.githubusercontent.com/u/31141490?v=4",
      "profile": "https://github.com/olivermatthews",
      "contributions": [
        "code"
      ]
    },
    {
      "login": "Carlosbogo",
      "name": "Carlos Borrajo",
      "avatar_url": "https://avatars.githubusercontent.com/u/84228424?v=4",
      "profile": "https://github.com/Carlosbogo",
      "contributions": [
        "code",
        "doc"
      ]
    },
    {
      "login": "fstinner",
      "name": "Florian Stinner",
      "avatar_url": "https://avatars.githubusercontent.com/u/11679462?v=4",
      "profile": "https://github.com/fstinner",
      "contributions": [
        "code",
        "test"
      ]
    },
    {
      "login": "ChangWeiTan",
      "name": "Chang Wei Tan",
      "avatar_url": "https://avatars.githubusercontent.com/u/570744?v=4",
      "profile": "https://github.com/ChangWeiTan",
      "contributions": [
        "code"
      ]
    },
    {
      "login": "lmmentel",
      "name": "Lukasz Mentel",
      "avatar_url": "https://avatars.githubusercontent.com/u/8989838?v=4",
      "profile": "https://github.com/lmmentel",
      "contributions": [
        "code",
        "doc",
        "infra",
        "test",
        "bug",
        "maintenance"
      ]
    },
    {
      "login": "AngelPone",
      "name": "Bohan Zhang",
      "avatar_url": "https://avatars.githubusercontent.com/u/32930283?v=4",
      "profile": "https://angelpone.github.io/",
      "contributions": [
        "code"
      ]
    },
    {
      "login": "rakshitha123",
      "name": "Rakshitha Godahewa",
      "avatar_url": "https://avatars.githubusercontent.com/u/7654679?v=4",
      "profile": "https://github.com/rakshitha123",
      "contributions": [
        "code",
        "doc"
      ]
    },
    {
      "login": "marcio55afr",
      "name": "Márcio A. Freitas Jr",
      "avatar_url": "https://avatars.githubusercontent.com/u/42646282?v=4",
      "profile": "https://github.com/marcio55afr",
      "contributions": [
        "doc"
      ]
    },
    {
      "login": "MrPr3ntice",
      "name": "Philipp Kortmann",
      "avatar_url": "https://avatars.githubusercontent.com/u/20466981?v=4",
      "profile": "https://www.imes.uni-hannover.de/de/institut/team/m-sc-karl-philipp-kortmann/",
      "contributions": [
        "code",
        "doc"
      ]
    },
    {
      "login": "ishannangia001",
      "name": "Ishan Nangia",
      "avatar_url": "https://avatars.githubusercontent.com/u/29480389?v=4",
      "profile": "https://github.com/ishannangia001",
      "contributions": [
        "ideas"
      ]
    },
    {
      "login": "khrapovs",
      "name": "Stanislav Khrapov",
      "avatar_url": "https://avatars.githubusercontent.com/u/3774663?v=4",
      "profile": "https://github.com/khrapovs",
      "contributions": [
        "code"
      ]
    },
    {
      "login": "Saransh-cpp",
      "name": "Saransh Chopra",
      "avatar_url": "https://avatars.githubusercontent.com/u/74055102?v=4",
      "profile": "https://github.com/Saransh-cpp",
      "contributions": [
        "doc",
        "infra"
      ]
    },
    {
      "login": "RishiKumarRay",
      "name": "Rishi Kumar Ray",
      "avatar_url": "https://avatars.githubusercontent.com/u/87641376?v=4",
      "profile": "https://github.com/RishiKumarRay",
      "contributions": [
        "infra"
     ]
    },
    {
      "login": "cdahlin",
      "name": "Christopher Dahlin",
      "avatar_url": "https://avatars.githubusercontent.com/u/1567780?v=4",
      "profile": "https://github.com/cdahlin",
      "contributions": [
        "code"
     ]
    },
    {
      "login": "iljamaurer",
      "name": "Ilja Maurer",
      "avatar_url": "https://avatars.githubusercontent.com/u/45882103?v=4",
      "profile": "https://github.com/iljamaurer",
      "contributions": [
        "code"
      ]
    },
    {
      "login": "FedericoGarza",
      "name": "Federico Garza",
      "avatar_url": "https://avatars.githubusercontent.com/u/10517170?v=4",
      "profile": "https://github.com/FedericoGarza",
      "contributions": [
        "code",
	"example"
      ]
    },
    {
<<<<<<< HEAD
      "login": "GrzegorzRut",
      "name": "Grzegorz Rut",
      "avatar_url": "https://avatars.githubusercontent.com/u/39675431?v=4",
      "profile": "https://github.com/GrzegorzRut/",
      "contributions": [
        "ideas"
      ]
    },
=======
      "login": "TNTran92",
      "name": "TNTran92",
      "avatar_url": "https://avatars.githubusercontent.com/u/55965636?v=4",
      "profile": "https://github.com/TNTran92",
      "contributions": [
        "code",
      ]
    }
>>>>>>> c6a90e36
  ],
  "projectName": "sktime",
  "projectOwner": "alan-turing-institute",
  "repoType": "github",
  "repoHost": "https://github.com",
  "commitConvention": "none"
}<|MERGE_RESOLUTION|>--- conflicted
+++ resolved
@@ -1550,7 +1550,6 @@
       ]
     },
     {
-<<<<<<< HEAD
       "login": "GrzegorzRut",
       "name": "Grzegorz Rut",
       "avatar_url": "https://avatars.githubusercontent.com/u/39675431?v=4",
@@ -1559,7 +1558,7 @@
         "ideas"
       ]
     },
-=======
+    {
       "login": "TNTran92",
       "name": "TNTran92",
       "avatar_url": "https://avatars.githubusercontent.com/u/55965636?v=4",
@@ -1568,7 +1567,6 @@
         "code",
       ]
     }
->>>>>>> c6a90e36
   ],
   "projectName": "sktime",
   "projectOwner": "alan-turing-institute",
