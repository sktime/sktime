--- conflicted
+++ resolved
@@ -3166,16 +3166,6 @@
       ]
     },
     {
-<<<<<<< HEAD
-      "login": "PranavBhatP",
-      "name": "Pranav Bhat",
-      "avatar_url": "https://avatars.githubusercontent.com/PranavBhatP",
-      "profile": "https://github.com/PranavBhatP",
-      "contributions": [
-        "doc"
-      ]
-    }
-=======
       "login": "manolotis",
       "name": "Manuel Muñoz Sánchez",
       "avatar_url": "https://avatars.githubusercontent.com/manolotis",
@@ -3183,8 +3173,15 @@
       "contributions": [
         "doc"
       ]
+     },
+     {
+        "login": "PranavBhatP",
+        "name": "PranavBhatP",
+        "avatar_url": "https://avatars.githubusercontent.com/PranavBhatP",
+        "profile" :"https://github.com/PranavBhatP",
+        "contributions": [
+          "doc"
+        ]
      }
-
->>>>>>> cc816c08
   ]
 }