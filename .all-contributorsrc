--- conflicted
+++ resolved
@@ -2585,7 +2585,15 @@
       ]
     },
     {
-<<<<<<< HEAD
+      "login": "ksharma6",
+      "name": "Kishen",
+      "avatar_url": "https://avatars.githubusercontent.com/u/142558351?v=4",
+      "profile": "https://github.com/ksharma6",
+      "contributions": [
+        "code"
+      ]
+    },
+    {
       "login": "Cyril-Meyer",
       "name": "Cyril Meyer",
       "avatar_url": "https://avatars.githubusercontent.com/u/69190238?v=4",
@@ -2603,15 +2611,6 @@
         "bug",
         "code"
       ]
-=======
-      "login": "ksharma6",
-      "name": "Kishen",
-      "avatar_url": "https://avatars.githubusercontent.com/u/142558351?v=4",
-      "profile": "https://github.com/ksharma6",
-      "contributions": [
-        "code"
-      ]
->>>>>>> 45dd2690
     }
   ]
 }