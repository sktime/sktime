--- conflicted
+++ resolved
@@ -3519,7 +3519,6 @@
       ]
     },
     {
-<<<<<<< HEAD
       "login": "Prahitha",
       "name": "Prahitha Movva",
       "avatar_url": "https://avatars.githubusercontent.com/u/44160152?s=400&v=4",
@@ -3529,8 +3528,6 @@
       ]
     },
     {
-=======
->>>>>>> 4e1e2fe3
       "login": "jobs-git",
       "name": "James Guana",
       "avatar_url": "https://avatars.githubusercontent.com/u/13552004?v=4",
@@ -3538,15 +3535,6 @@
       "contributions": [
         "code"
       ]
-    },
-    {
-      "login": "Prahitha",
-      "name": "Prahitha Movva",
-      "avatar_url": "https://avatars.githubusercontent.com/u/44160152?s=400&v=4",
-      "profile": "https://github.com/Prahitha",
-      "contributions": [
-        "doc"
-      ]
     }
   ]
 }