{
  "files": [
    "CONTRIBUTORS.md"
  ],
  "imageSize": 100,
  "contributorsPerLine": 7,
  "contributorsSortAlphabetically": true,
  "badgeTemplate": "[![All Contributors](https://img.shields.io/badge/all_contributors-<%= contributors.length %>-orange.svg)](#contributors)",
  "skipCi": true,
  "contributors": [
    {
      "login": "fkiraly",
      "name": "Franz Kiraly",
      "avatar_url": "https://avatars1.githubusercontent.com/u/7985502?v=4",
      "profile": "https://github.com/fkiraly",
      "contributions": [
        "business",
        "code",
        "doc",
        "design",
        "eventOrganizing",
        "example",
        "financial",
        "fundingFinding",
        "ideas",
        "mentoring",
        "projectManagement",
        "question",
        "review",
        "talk",
        "test",
        "tutorial"
      ]
    },
    {
      "login": "sajaysurya",
      "name": "Sajaysurya Ganesh",
      "avatar_url": "https://avatars2.githubusercontent.com/u/25329624?v=4",
      "profile": "https://sajay.online",
      "contributions": [
        "code",
        "doc",
        "design",
        "example",
        "ideas",
        "test",
        "tutorial"
      ]
    },
    {
      "login": "TonyBagnall",
      "name": "Tony Bagnall",
      "avatar_url": "https://avatars1.githubusercontent.com/u/9594042?v=4",
      "profile": "http://www.timeseriesclassification.com",
      "contributions": [
        "code",
        "business",
        "doc",
        "design",
        "eventOrganizing",
        "fundingFinding",
        "ideas",
        "projectManagement",
        "question",
        "review",
        "talk",
        "data"
      ]
    },
    {
      "login": "jasonlines",
      "name": "Jason Lines",
      "avatar_url": "https://avatars1.githubusercontent.com/u/38794632?v=4",
      "profile": "http://www.timeseriesclassification.com",
      "contributions": [
        "code",
        "business",
        "doc",
        "design",
        "eventOrganizing",
        "fundingFinding",
        "ideas",
        "projectManagement",
        "question",
        "review",
        "talk",
        "example"
      ]
    },
    {
      "login": "mloning",
      "name": "Markus Löning",
      "avatar_url": "https://avatars3.githubusercontent.com/u/21020482?v=4",
      "profile": "https://github.com/mloning",
      "contributions": [
        "code",
        "test",
        "maintenance",
        "platform",
        "review",
        "infra",
        "example",
        "bug",
        "tutorial",
        "business",
        "doc",
        "design",
        "eventOrganizing",
        "fundingFinding",
        "ideas",
        "projectManagement",
        "question",
        "talk",
        "mentoring",
        "video"
      ]
    },
    {
      "login": "goastler",
      "name": "George Oastler",
      "avatar_url": "https://avatars0.githubusercontent.com/u/7059456?v=4",
      "profile": "https://github.com/goastler",
      "contributions": [
        "code",
        "test",
        "platform",
        "example",
        "doc"
      ]
    },
    {
      "login": "ViktorKaz",
      "name": "ViktorKaz",
      "avatar_url": "https://avatars0.githubusercontent.com/u/33499138?v=4",
      "profile": "https://github.com/ViktorKaz",
      "contributions": [
        "code",
        "doc",
        "design"
      ]
    },
    {
      "login": "MatthewMiddlehurst",
      "name": "Matthew Middlehurst",
      "avatar_url": "https://avatars0.githubusercontent.com/u/25731235?v=4",
      "profile": "http://www.timeseriesclassification.com",
      "contributions": [
        "code",
        "doc",
        "test",
        "tutorial"
      ]
    },
    {
      "login": "jesellier",
      "name": "jesellier",
      "avatar_url": "https://avatars0.githubusercontent.com/u/51952076?v=4",
      "profile": "https://github.com/jesellier",
      "contributions": [
        "code"
      ]
    },
    {
      "login": "James-Large",
      "name": "James Large",
      "avatar_url": "https://avatars0.githubusercontent.com/u/44509982?v=4",
      "profile": "http://www.timeseriesclassification.com/",
      "contributions": [
        "code",
        "doc",
        "test",
        "infra",
        "maintenance"
      ]
    },
    {
      "login": "simone-pignotti",
      "name": "simone-pignotti",
      "avatar_url": "https://avatars1.githubusercontent.com/u/44410066?v=4",
      "profile": "https://github.com/simone-pignotti",
      "contributions": [
        "code",
        "bug"
      ]
    },
    {
      "login": "ClaudiaSanches",
      "name": "ClaudiaSanches",
      "avatar_url": "https://avatars3.githubusercontent.com/u/28742178?v=4",
      "profile": "https://github.com/ClaudiaSanches",
      "contributions": [
        "code",
        "test"
      ]
    },
    {
      "login": "aa25desh",
      "name": "aa25desh",
      "avatar_url": "https://avatars1.githubusercontent.com/u/29518290?v=4",
      "profile": "https://github.com/aa25desh",
      "contributions": [
        "code",
        "bug"
      ]
    },
    {
      "login": "matteogales",
      "name": "matteogales",
      "avatar_url": "https://avatars0.githubusercontent.com/u/9269326?v=4",
      "profile": "https://github.com/matteogales",
      "contributions": [
        "code",
        "design",
        "ideas"
      ]
    },
    {
      "login": "prockenschaub",
      "name": "Patrick Rockenschaub",
      "avatar_url": "https://avatars0.githubusercontent.com/u/15381732?v=4",
      "profile": "https://github.com/prockenschaub",
      "contributions": [
        "code",
        "design",
        "ideas",
        "test"
      ]
    },
    {
      "login": "dasgupsa",
      "name": "Saurabh Dasgupta",
      "avatar_url": "https://avatars2.githubusercontent.com/u/10398956?v=4",
      "profile": "https://github.com/dasgupsa",
      "contributions": [
        "code"
      ]
    },
    {
      "login": "angus924",
      "name": "angus924",
      "avatar_url": "https://avatars0.githubusercontent.com/u/55837131?v=4",
      "profile": "https://github.com/angus924",
      "contributions": [
        "code",
        "test",
        "tutorial"
      ]
    },
    {
      "login": "lnthach",
      "name": "Thach Le Nguyen",
      "avatar_url": "https://avatars0.githubusercontent.com/u/7788363?v=4",
      "profile": "https://github.com/lnthach",
      "contributions": [
        "code",
        "test"
      ]
    },
    {
      "login": "Ayushmaanseth",
      "name": "Ayushmaan Seth",
      "avatar_url": "https://avatars1.githubusercontent.com/u/29939762?v=4",
      "profile": "https://www.linkedin.com/in/ayushmaan-seth-4a96364a/",
      "contributions": [
        "code",
        "review",
        "test",
        "doc",
        "eventOrganizing",
        "tutorial"
      ]
    },
    {
      "login": "ninfueng",
      "name": "Ninnart Fuengfusin",
      "avatar_url": "https://avatars2.githubusercontent.com/u/28499769?v=4",
      "profile": "https://github.com/ninfueng",
      "contributions": [
        "code"
      ]
    },
    {
      "login": "big-o",
      "name": "big-o",
      "avatar_url": "https://avatars1.githubusercontent.com/u/1134151?v=4",
      "profile": "https://github.com/big-o",
      "contributions": [
        "code",
        "test",
        "design",
        "ideas",
        "review",
        "tutorial",
        "mentoring"
      ]
    },
    {
      "login": "Kludex",
      "name": "Marcelo Trylesinski",
      "avatar_url": "https://avatars3.githubusercontent.com/u/7353520?v=4",
      "profile": "http://marcelotryle.com",
      "contributions": [
        "doc"
      ]
    },
    {
      "login": "oleskiewicz",
      "name": "oleskiewicz",
      "avatar_url": "https://avatars1.githubusercontent.com/u/5682158?v=4",
      "profile": "https://github.com/oleskiewicz",
      "contributions": [
        "code",
        "doc",
        "test"
      ]
    },
    {
      "login": "dguijo",
      "name": "David Guijo Rubio",
      "avatar_url": "https://avatars1.githubusercontent.com/u/47889499?v=4",
      "profile": "http://www.uco.es/grupos/ayrna/index.php/es/publicaciones/articulos?publications_view_all=1&theses_view_all=0&projects_view_all=0&task=show&view=member&id=22",
      "contributions": [
        "code",
        "ideas"
      ]
    },
    {
      "login": "HYang1996",
      "name": "HYang1996",
      "avatar_url": "https://avatars0.githubusercontent.com/u/44179303?v=4",
      "profile": "https://github.com/HYang1996",
      "contributions": [
        "code",
        "test",
        "doc",
        "tutorial"
      ]
    },
    {
      "login": "Mo-Saif",
      "name": "Mohammed Saif Kazamel",
      "avatar_url": "https://avatars0.githubusercontent.com/u/27867617?v=4",
      "profile": "https://mo-saif.github.io/",
      "contributions": [
        "bug"
      ]
    },
    {
      "login": "abandus",
      "name": "abandus",
      "avatar_url": "https://avatars2.githubusercontent.com/u/46486474?v=4",
      "profile": "https://github.com/abandus",
      "contributions": [
        "ideas",
        "code"
      ]
    },
    {
      "login": "Pangoraw",
      "name": "Paul",
      "avatar_url": "https://avatars1.githubusercontent.com/u/9824244?v=4",
      "profile": "https://ber.gp",
      "contributions": [
        "doc"
      ]
    },
    {
      "login": "vedazeren",
      "name": "vedazeren",
      "avatar_url": "https://avatars3.githubusercontent.com/u/63582874?v=4",
      "profile": "https://github.com/vedazeren",
      "contributions": [
        "code",
        "test"
      ]
    },
    {
      "login": "hiqbal2",
      "name": "hiqbal2",
      "avatar_url": "https://avatars3.githubusercontent.com/u/10302415?v=4",
      "profile": "https://github.com/hiqbal2",
      "contributions": [
        "doc"
      ]
    },
    {
      "login": "btrtts",
      "name": "btrtts",
      "avatar_url": "https://avatars3.githubusercontent.com/u/66252156?v=4",
      "profile": "https://github.com/btrtts",
      "contributions": [
        "doc"
      ]
    },
    {
      "login": "marielledado",
      "name": "Marielle",
      "avatar_url": "https://avatars2.githubusercontent.com/u/13499809?v=4",
      "profile": "https://twitter.com/marielli",
      "contributions": [
        "doc",
        "code",
        "ideas"
      ]
    },
    {
      "login": "Cheukting",
      "name": "Cheuk Ting Ho",
      "avatar_url": "https://avatars1.githubusercontent.com/u/28761465?v=4",
      "profile": "http://cheuk.dev",
      "contributions": [
        "code"
      ]
    },
    {
      "login": "sophijka",
      "name": "sophijka",
      "avatar_url": "https://avatars2.githubusercontent.com/u/47450591?v=4",
      "profile": "https://github.com/sophijka",
      "contributions": [
        "doc",
        "maintenance"
      ]
    },
    {
      "login": "Quaterion",
      "name": "Quaterion",
      "avatar_url": "https://avatars2.githubusercontent.com/u/23200273?v=4",
      "profile": "https://github.com/Quaterion",
      "contributions": [
        "bug"
      ]
    },
    {
      "login": "ABostrom",
      "name": "Aaron Bostrom",
      "avatar_url": "https://avatars0.githubusercontent.com/u/9571933?v=4",
      "profile": "https://github.com/ABostrom",
      "contributions": [
        "code",
        "doc",
        "test",
        "mentoring"
      ]
    },
    {
      "login": "BandaSaiTejaReddy",
      "name": "BANDASAITEJAREDDY",
      "avatar_url": "https://avatars0.githubusercontent.com/u/31387911?v=4",
      "profile": "https://github.com/BandaSaiTejaReddy",
      "contributions": [
        "code",
        "doc"
      ]
    },
    {
      "login": "lynnssi",
      "name": "Alexandra Amidon",
      "avatar_url": "https://avatars2.githubusercontent.com/u/17050655?v=4",
      "profile": "https://medium.com/@alexandra.amidon",
      "contributions": [
        "blog",
        "doc",
        "ideas"
      ]
    },
    {
      "login": "chizzi25",
      "name": "chizzi25",
      "avatar_url": "https://avatars3.githubusercontent.com/u/67911243?v=4",
      "profile": "https://github.com/chizzi25",
      "contributions": [
        "blog"
      ]
    },
    {
      "login": "Piyush1729",
      "name": "Piyush1729",
      "avatar_url": "https://avatars2.githubusercontent.com/u/64950012?v=4",
      "profile": "https://github.com/Piyush1729",
      "contributions": [
        "code",
        "review"
      ]
    },
    {
      "login": "sri1419",
      "name": "sri1419",
      "avatar_url": "https://avatars2.githubusercontent.com/u/65078278?v=4",
      "profile": "https://github.com/sri1419",
      "contributions": [
        "code"
      ]
    },
    {
      "login": "patrickzib",
      "name": "Patrick Schäfer",
      "avatar_url": "https://avatars0.githubusercontent.com/u/7783034?v=4",
      "profile": "http://www2.informatik.hu-berlin.de/~schaefpa/",
      "contributions": [
        "code",
        "tutorial"
      ]
    },
    {
      "login": "akanz1",
      "name": "Andreas Kanz",
      "avatar_url": "https://avatars3.githubusercontent.com/u/51492342?v=4",
      "profile": "https://github.com/akanz1",
      "contributions": [
        "tutorial"
      ]
    },
    {
      "login": "brettkoonce",
      "name": "brett koonce",
      "avatar_url": "https://avatars2.githubusercontent.com/u/11281814?v=4",
      "profile": "https://github.com/brettkoonce",
      "contributions": [
        "doc"
      ]
    },
    {
      "login": "alwinw",
      "name": "Alwin",
      "avatar_url": "https://avatars3.githubusercontent.com/u/16846521?v=4",
      "profile": "https://github.com/alwinw",
      "contributions": [
        "doc",
        "code",
        "maintenance"
      ]
    },
    {
      "login": "kkoziara",
      "name": "kkoziara",
      "avatar_url": "https://avatars1.githubusercontent.com/u/4346849?v=4",
      "profile": "https://github.com/kkoziara",
      "contributions": [
        "code",
        "bug"
      ]
    },
    {
      "login": "evanmiller29",
      "name": "Evan Miller",
      "avatar_url": "https://avatars2.githubusercontent.com/u/8062590?v=4",
      "profile": "https://github.com/evanmiller29",
      "contributions": [
        "tutorial"
      ]
    },
    {
      "login": "krumeto",
      "name": "Krum Arnaudov",
      "avatar_url": "https://avatars3.githubusercontent.com/u/11272436?v=4",
      "profile": "https://github.com/krumeto",
      "contributions": [
        "bug",
        "code"
      ]
    },
    {
      "login": "martinagvilas",
      "name": "Martina G. Vilas",
      "avatar_url": "https://avatars2.githubusercontent.com/u/37339384?v=4",
      "profile": "https://github.com/martinagvilas",
      "contributions": [
        "review",
        "ideas"
      ]
    },
    {
      "login": "Emiliathewolf",
      "name": "Emilia Rose",
      "avatar_url": "https://avatars2.githubusercontent.com/u/22026218?v=4",
      "profile": "https://github.com/Emiliathewolf",
      "contributions": [
        "code",
        "test"
      ]
    },
    {
      "login": "AidenRushbrooke",
      "name": "AidenRushbrooke",
      "avatar_url": "https://avatars0.githubusercontent.com/u/72034940?v=4",
      "profile": "https://github.com/AidenRushbrooke",
      "contributions": [
        "code",
        "test"
      ]
    },
    {
      "login": "whackteachers",
      "name": "Jason Pong",
      "avatar_url": "https://avatars0.githubusercontent.com/u/33785383?v=4",
      "profile": "https://github.com/whackteachers",
      "contributions": [
        "code",
        "test"
      ]
    },
    {
      "login": "magittan",
      "name": "William Zheng",
      "avatar_url": "https://avatars0.githubusercontent.com/u/14024202?v=4",
      "profile": "https://github.com/magittan",
      "contributions": [
        "code",
        "test"
      ]
    },
    {
      "login": "huayicodes",
      "name": "Huayi Wei",
      "avatar_url": "https://avatars3.githubusercontent.com/u/22870735?v=4",
      "profile": "https://www.linkedin.com/in/huayiwei/",
      "contributions": [
        "tutorial"
      ]
    },
    {
      "login": "Multivin12",
      "name": "Multivin12",
      "avatar_url": "https://avatars3.githubusercontent.com/u/36476633?v=4",
      "profile": "https://github.com/Multivin12",
      "contributions": [
        "code",
        "test"
      ]
    },
    {
      "login": "davidbp",
      "name": "David Buchaca Prats",
      "avatar_url": "https://avatars3.githubusercontent.com/u/4223580?v=4",
      "profile": "https://github.com/davidbp",
      "contributions": [
        "code"
      ]
    },
    {
      "login": "SebasKoel",
      "name": "Sebastiaan Koel",
      "avatar_url": "https://avatars3.githubusercontent.com/u/66252156?v=4",
      "profile": "https://github.com/SebasKoel",
      "contributions": [
        "code",
        "doc"
      ]
    },
    {
      "login": "MarcoGorelli",
      "name": "Marco Gorelli",
      "avatar_url": "https://avatars2.githubusercontent.com/u/33491632?v=4",
      "profile": "https://github.com/MarcoGorelli",
      "contributions": [
        "infra"
      ]
    },
    {
      "login": "DmitriyValetov",
      "name": "Dmitriy Valetov",
      "avatar_url": "https://avatars0.githubusercontent.com/u/27976850?v=4",
      "profile": "https://github.com/DmitriyValetov",
      "contributions": [
        "code",
        "tutorial"
      ]
    },
    {
      "login": "vollmersj",
      "name": "vollmersj",
      "avatar_url": "https://avatars2.githubusercontent.com/u/12613127?v=4",
      "profile": "https://github.com/vollmersj",
      "contributions": [
        "doc"
      ]
    },
    {
      "login": "MichalChromcak",
      "name": "Michal Chromcak",
      "avatar_url": "https://avatars1.githubusercontent.com/u/12393430?v=4",
      "profile": "https://github.com/MichalChromcak",
      "contributions": [
        "code",
        "doc",
        "test",
        "tutorial"
      ]
    },
    {
      "login": "bmurdata",
      "name": "Brian Murphy",
      "avatar_url": "https://avatars2.githubusercontent.com/u/32182553?v=4",
      "profile": "https://bmurphyportfolio.netlify.com/",
      "contributions": [
        "doc"
      ]
    },
    {
      "login": "raishubham1",
      "name": "raishubham1",
      "avatar_url": "https://avatars3.githubusercontent.com/u/29356417?v=4",
      "profile": "https://github.com/raishubham1",
      "contributions": [
        "doc"
      ]
    },
    {
      "login": "ngupta23",
      "name": "Nikhil Gupta",
      "avatar_url": "https://avatars0.githubusercontent.com/u/33585645?v=4",
      "profile": "https://github.com/ngupta23",
      "contributions": [
        "code",
        "bug",
        "doc"
      ]
    },
    {
      "login": "aiwalter",
      "name": "Martin Walter",
      "avatar_url": "https://avatars0.githubusercontent.com/u/29627036?v=4",
      "profile": "https://www.linkedin.com/in/martin-walter-1a33b3114/",
      "contributions": [
        "code",
        "bug"
      ]
    },
    {
      "login": "afzal442",
      "name": "Afzal Ansari",
      "avatar_url": "https://avatars0.githubusercontent.com/u/11625672?v=4",
      "profile": "https://github.com/afzal442",
      "contributions": [
        "code",
        "doc"
      ]
    },
    {
      "login": "gracewgao",
      "name": "Grace Gao",
      "avatar_url": "https://avatars0.githubusercontent.com/u/38268331?v=4",
      "profile": "https://www.linkedin.com/in/gracewgao/",
      "contributions": [
        "code",
        "bug"
      ]
    },
    {
      "login": "utsavcoding",
      "name": "Utsav Kumar Tiwari",
      "avatar_url": "https://avatars3.githubusercontent.com/u/55446385?v=4",
      "profile": "https://github.com/utsavcoding",
      "contributions": [
        "code",
        "doc"
      ]
    },
    {
      "login": "tch",
      "name": "Tomasz Chodakowski",
      "avatar_url": "https://avatars3.githubusercontent.com/u/184076?v=4",
      "profile": "https://github.com/tch",
      "contributions": [
        "code",
        "doc",
        "bug"
      ]
    },
    {
      "login": "koralturkk",
      "name": "Kutay Koralturk",
      "avatar_url": "https://avatars2.githubusercontent.com/u/18037789?s=460&v=4",
      "profile": "https://github.com/koralturkk",
      "contributions": [
        "code",
        "bug"
      ]
    },
    {
      "login": "vnmabus",
      "name": "Carlos Ramos Carreño",
      "avatar_url": "https://avatars1.githubusercontent.com/u/2364173?v=4",
      "profile": "https://github.com/vnmabus",
      "contributions": [
        "doc"
      ]
    },
    {
      "login": "lpantano",
      "name": "Lorena Pantano",
      "avatar_url": "https://avatars2.githubusercontent.com/u/1621788?v=4",
      "profile": "http://lpantano.github.io/",
      "contributions": [
        "ideas"
      ]
    },
    {
      "login": "KirstieJane",
      "name": "Kirstie Whitaker",
      "avatar_url": "https://avatars1.githubusercontent.com/u/3626306?v=4",
      "profile": "https://whitakerlab.github.io/",
      "contributions": [
        "ideas",
        "fundingFinding"
      ]
    },
    {
      "login": "juanitorduz",
      "name": "Juan Orduz",
      "avatar_url": "https://avatars1.githubusercontent.com/u/22996444?v=4",
      "profile": "https://juanitorduz.github.io/",
      "contributions": [
        "tutorial",
        "doc"
      ]
    },
    {
      "login": "dhirschfeld",
      "name": "Dave Hirschfeld",
      "avatar_url": "https://avatars1.githubusercontent.com/u/881019?v=4",
      "profile": "https://dhirschfeld.github.io/",
      "contributions": [
        "infra"
      ]
    },
    {
      "login": "xuyxu",
      "name": "Yi-Xuan Xu",
      "avatar_url": "https://avatars2.githubusercontent.com/u/22359569?v=4",
      "profile": "https://github.com/xuyxu",
      "contributions": [
        "code",
        "test",
        "maintenance",
        "doc"
      ]
    },
    {
      "login": "vincent-nich12",
      "name": "vincent-nich12",
      "avatar_url": "https://avatars3.githubusercontent.com/u/36476633?v=4",
      "profile": "https://github.com/vincent-nich12",
      "contributions": [
        "code"
      ]
    },
    {
      "login": "hamzahiqb",
      "name": "hamzahiqb",
      "avatar_url": "https://avatars3.githubusercontent.com/u/10302415?v=4",
      "profile": "https://github.com/hamzahiqb",
      "contributions": [
        "infra"
      ]
    },
    {
      "login": "Hephaest",
      "name": "Miao Cai",
      "avatar_url": "https://avatars2.githubusercontent.com/u/37981444?v=4",
      "profile": "https://github.com/Hephaest",
      "contributions": [
        "bug",
        "code"
      ]
    },
    {
      "login": "RNKuhns",
      "name": "Ryan Kuhns",
      "avatar_url": "https://avatars0.githubusercontent.com/u/26907244?v=4",
      "profile": "https://github.com/rnkuhns",
      "contributions": [
        "code",
        "doc",
        "tutorial"
      ]
    },
    {
      "login": "pabworks",
      "name": "pabworks",
      "avatar_url": "https://avatars.githubusercontent.com/u/32725127?v=4",
      "profile": "https://github.com/pabworks",
      "contributions": [
        "code",
        "test"
      ]
    },
    {
      "login": "ayan-biswas0412",
      "name": "AYAN BISWAS",
      "avatar_url": "https://avatars.githubusercontent.com/u/52851184?v=4",
      "profile": "https://github.com/ayan-biswas0412",
      "contributions": [
        "code"
      ]
    },
    {
      "login": "Lovkush-A",
      "name": "Lovkush",
      "avatar_url": "https://avatars.githubusercontent.com/u/25344832?v=4",
      "profile": "https://github.com/Lovkush-A",
      "contributions": [
        "code",
        "test"
      ]
    },
    {
      "login": "luiszugasti",
      "name": "Luis Zugasti",
      "avatar_url": "https://avatars.githubusercontent.com/u/11198457?s=460&u=0645b72683e491824aca16db9702f1d3eb990389&v=4",
      "profile": "https://github.com/luiszugasti",
      "contributions": [
        "doc"
      ]
    },
    {
      "login": "kanand77",
      "name": "Kavin Anand",
      "avatar_url": "https://avatars.githubusercontent.com/kanand77",
      "profile": "https://github.com/kanand77",
      "contributions": [
        "doc"
      ]
    },
    {
      "login": "dsherry",
      "name": "Dylan Sherry",
      "avatar_url": "https://avatars.githubusercontent.com/dsherry",
      "profile": "https://github.com/dsherry",
      "contributions": [
        "infra"
      ]
    },
    {
      "login": "kachayev",
      "name": "Oleksii Kachaiev",
      "avatar_url": "https://avatars.githubusercontent.com/u/485647?v=4",
      "profile": "https://github.com/kachayev",
      "contributions": [
        "code",
        "test"
      ]
    },
    {
      "login": "Ifeanyi30",
      "name": "Ifeanyi30",
      "avatar_url": "https://avatars.githubusercontent.com/u/49926145?v=4",
      "profile": "https://github.com/Ifeanyi30",
      "contributions": [
        "code"
      ]
    },
    {
      "login": "jschemm",
      "name": "jschemm",
      "avatar_url": "https://avatars.githubusercontent.com/u/81151346?v=4",
      "profile": "https://github.com/jschemm",
      "contributions": [
        "code"
      ]
    },
    {
      "login": "aaronreidsmith",
      "name": "Aaron Smith",
      "avatar_url": "https://avatars.githubusercontent.com/u/21350310?v=4",
      "profile": "https://github.com/aaronreidsmith",
      "contributions": [
        "code"
      ]
    },
    {
      "login": "ltsaprounis",
      "name": "Leonidas Tsaprounis",
      "avatar_url": "https://avatars.githubusercontent.com/u/64217214?v=4",
      "profile": "https://github.com/ltsaprounis",
      "contributions": [
        "code",
        "bug"
      ]
    },
    {
      "login": "GuzalBulatova",
      "name": "Guzal Bulatova",
      "avatar_url": "https://avatars.githubusercontent.com/GuzalBulatova",
      "profile": "https://github.com/GuzalBulatova",
      "contributions": [
        "code",
        "test"
      ]
    },
    {
      "login": "satya-pattnaik",
      "name": "Satya Prakash Pattnaik",
      "avatar_url": "https://avatars.githubusercontent.com/u/22102468?v=4",
      "profile": "https://www.linkedin.com/in/satya-pattnaik-77a430144/",
      "contributions": [
        "doc"
      ]
    },
    {
      "login": "yashlamba",
      "name": "Yash Lamba",
      "avatar_url": "https://avatars.githubusercontent.com/u/44164398?v=4",
      "profile": "https://github.com/yashlamba",
      "contributions": [
        "code"
      ]
    },
    {
      "login": "ckastner",
      "name": "Christian Kastner",
      "avatar_url": "https://avatars.githubusercontent.com/u/15859947?v=4",
      "profile": "https://github.com/ckastner",
      "contributions": [
        "code",
        "bug"
      ]
    },
    {
      "login": "tombh",
      "name": "Thomas Buckley-Houston",
      "avatar_url": "https://avatars.githubusercontent.com/u/160835?s=80&v=4",
      "profile": "https://github.com/tombh",
      "contributions": [
        "bug"
      ]
    },
    {
      "login": "julramos",
      "name": "Juliana",
      "avatar_url": "https://avatars.githubusercontent.com/u/19613567?v=4",
      "profile": "https://www.linkedin.com/in/julianarn/",
      "contributions": [
        "code"
      ]
    },
    {
      "login": "SveaMeyer13",
      "name": "Svea Marie Meyer",
      "avatar_url": "https://avatars.githubusercontent.com/u/46671894?v=4",
      "profile": "https://github.com/SveaMeyer13",
      "contributions": [
        "doc"
      ]
    },
    {
      "login": "flix6x",
      "name": "Felix Claessen",
      "avatar_url": "https://avatars.githubusercontent.com/u/30658763?v=4",
      "profile": "https://github.com/flix6x",
      "contributions": [
        "code",
        "bug",
        "test"
      ]
    },
    {
      "login": "thayeylolu",
      "name": "Taiwo Owoseni",
      "avatar_url": "https://avatars.githubusercontent.com/u/13348874?v=4",
      "profile": "https://thayeylolu.github.io/portfolio/",
      "contributions": [
        "code"
      ]
    },
    {
      "login": "jambo6",
      "name": "James Morrill",
      "avatar_url": "https://https://avatars.githubusercontent.com/jambo6",
      "profile": "https://github.com/jambo6",
      "contributions": [
        "code"
      ]
    },
    {
      "login": "Dbhasin1",
      "name": "Drishti Bhasin ",
      "avatar_url": "https://avatars.githubusercontent.com/u/56479884?v=4",
      "profile": "https://github.com/Dbhasin1",
      "contributions": [
        "code"
      ]
    },
    {
      "login": "Yard1",
      "name": "Antoni Baum",
      "avatar_url": "https://avatars.githubusercontent.com/u/10364161?v=4",
      "profile": "https://www.linkedin.com/in/yard1/",
      "contributions": [
        "code"
      ]
    },
    {
      "login": "ltoniazzi",
      "name": "Lorenzo Toniazzi",
      "avatar_url": "https://avatars.githubusercontent.com/u/61414566",
      "profile": "https://github.com/ltoniazzi",
      "contributions": [
        "code"
      ]
    },
    {
<<<<<<< HEAD
      "login": "freddyaboulton",
      "name": "Freddy A Boulton",
      "avatar_url": "https://avatars.githubusercontent.com/u/41651716?v=4",
      "profile": "https://github.com/freddyaboulton",
      "contributions": [
        "test"
      ]
    },
=======
      "login": "Riyabelle25",
      "name": "Riya Elizabeth John",
      "avatar_url": "https://avatars.githubusercontent.com/u/55790848?v=4",
      "profile": "https://github.com/Riyabelle25",
      "contributions": [
        "code",
        "test",
        "doc"
      ]
    },
    {
      "login": "chrisholder",
      "name": "chrisholder",
      "avatar_url": "https://avatars.githubusercontent.com/u/4674372?v=4",
      "profile": "https://github.com/chrisholder",
      "contributions": [
        "code",
        "test",
        "doc",
        "design",
        "example"
      ]
    },
    {
      "login": "moradabaz",
      "name": "Morad :)",
      "avatar_url": "https://avatars.githubusercontent.com/u/29915156?v=4",
      "profile": "https://moradisten.github.io/",
      "contributions": [
        "code",
        "test",
        "doc"
      ]
    },
    {
      "login": "bilal-196",
      "name": "Ahmed Bilal",
      "avatar_url": "https://avatars.githubusercontent.com/u/74570044?v=4",
      "profile": "https://github.com/bilal-196",
      "contributions": [
        "doc"
      ]
    }
>>>>>>> cadbf303
  ],
  "projectName": "sktime",
  "projectOwner": "alan-turing-institute",
  "repoType": "github",
  "repoHost": "https://github.com",
  "commitConvention": "none"
}<|MERGE_RESOLUTION|>--- conflicted
+++ resolved
@@ -1101,7 +1101,6 @@
       ]
     },
     {
-<<<<<<< HEAD
       "login": "freddyaboulton",
       "name": "Freddy A Boulton",
       "avatar_url": "https://avatars.githubusercontent.com/u/41651716?v=4",
@@ -1110,7 +1109,6 @@
         "test"
       ]
     },
-=======
       "login": "Riyabelle25",
       "name": "Riya Elizabeth John",
       "avatar_url": "https://avatars.githubusercontent.com/u/55790848?v=4",
@@ -1154,7 +1152,6 @@
         "doc"
       ]
     }
->>>>>>> cadbf303
   ],
   "projectName": "sktime",
   "projectOwner": "alan-turing-institute",
