--- conflicted
+++ resolved
@@ -2481,20 +2481,21 @@
       ]
     },
     {
-<<<<<<< HEAD
       "login": "sbuse",
       "name": "Simon B.",
       "avatar_url": "https://avatars.githubusercontent.com/u/24408707?v=4",
       "profile": "https://github.com/sbuse",
       "contributions": [
-=======
+        "code"
+      ]
+    },
+    {
       "login": "sd2k",
       "name": "Ben Sully",
       "avatar_url": "https://avatars.githubusercontent.com/u/5464991?&v=4",
       "profile": "https://github.com/sd2k",
       "contributions": [
         "bug",
->>>>>>> c2c1ec0b
         "code"
       ]
     },
