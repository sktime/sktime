--- conflicted
+++ resolved
@@ -2736,21 +2736,21 @@
       ]
     },
     {
-<<<<<<< HEAD
       "login": "morestart",
       "name": "ctl",
       "avatar_url": "https://avatars.githubusercontent.com/u/35556811",
       "profile": "https://github.com/morestart",
       "contributions": [
         "bug"
-=======
+      ]
+    },
+    {
       "login": "anteemony",
       "name": "Anthony Okonneh",
       "avatar_url": "https://avatars.githubusercontent.com/u/90141191?v=4",
       "profile": "https://github.com/Anteemony",
       "contributions": [
         "doc"
->>>>>>> 00269571
       ]
     }
   ]
