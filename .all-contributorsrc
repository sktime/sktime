--- conflicted
+++ resolved
@@ -2461,8 +2461,6 @@
         "bug",
         "code"
       ]
-<<<<<<< HEAD
-=======
     },
     {
       "login": "fspinna",
@@ -2472,7 +2470,6 @@
       "contributions": [
         "code"
       ]
->>>>>>> df21a0c0
     }
   ]
 }