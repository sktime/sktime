--- conflicted
+++ resolved
@@ -1893,14 +1893,15 @@
       ]
     },
     {
-<<<<<<< HEAD
       "login": "VyomkeshVyas",
       "name": "Vyomkesh Vyas",
       "profile": "https://github.com/VyomkeshVyas",
       "contributions": [
         "code",
         "test"
-=======
+      ]
+    },
+    {
       "login": "jnrusson1",
       "name": "Jack Russon",
       "avatar_url": "https://avatars.githubusercontent.com/u/51986332?v=4",
@@ -1935,7 +1936,6 @@
       "profile": "https://www.linkedin.com/in/nshahpazov/",
       "contributions": [
         "doc"
->>>>>>> 173302b5
       ]
     }
   ]
