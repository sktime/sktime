--- conflicted
+++ resolved
@@ -2175,7 +2175,6 @@
       "contributions": [
         "doc"
       ]
-<<<<<<< HEAD
     },
     {
       "login": "Taise228",
@@ -2185,8 +2184,6 @@
       "contributions": [
         "code"
       ]
-=======
->>>>>>> 23bd0fde
     }
   ]
 }