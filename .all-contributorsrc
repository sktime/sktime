--- conflicted
+++ resolved
@@ -3637,14 +3637,15 @@
       ]
     },
     {
-<<<<<<< HEAD
       "login": "Tanuj-Taneja1",
       "name": "Tanuj Taneja",
       "avatar_url": "https://avatars.githubusercontent.com/u/94695078?v=4",
       "profile": "https://github.com/Tanuj-Taneja1",
       "contributions": [
         "code"
-=======
+      ]
+    },
+    {
       "login": "JATAYU000",
       "name": "Shrivaths S Nair",
       "avatar_url": "https://avatars.githubusercontent.com/u/142079253?v=4",
@@ -3652,7 +3653,6 @@
       "contributions": [
         "code",
         "bug"
->>>>>>> 3158d19d
       ]
     }
   ]
