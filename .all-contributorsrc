{
  "projectName": "sktime",
  "projectOwner": "sktime",
  "repoType": "github",
  "repoHost": "https://github.com",
  "commitConvention": "none",
  "files": [
    "CONTRIBUTORS.md"
  ],
  "imageSize": 100,
  "contributorsPerLine": 9,
  "contributorsSortAlphabetically": true,
  "badgeTemplate": "[![All Contributors](https://img.shields.io/badge/all_contributors-<%= contributors.length %>-orange.svg)](#contributors)",
  "skipCi": true,
  "contributors": [
    {
      "login": "fkiraly",
      "name": "Franz Kiraly",
      "avatar_url": "https://avatars1.githubusercontent.com/u/7985502?v=4",
      "profile": "https://github.com/fkiraly",
      "contributions": [
        "bug",
        "business",
        "code",
        "doc",
        "design",
        "eventOrganizing",
        "example",
        "financial",
        "fundingFinding",
        "ideas",
        "maintenance",
        "mentoring",
        "projectManagement",
        "question",
        "review",
        "talk",
        "test",
        "tutorial",
        "video"
      ]
    },
    {
      "login": "sajaysurya",
      "name": "Sajaysurya Ganesh",
      "avatar_url": "https://avatars2.githubusercontent.com/u/25329624?v=4",
      "profile": "https://sajay.online",
      "contributions": [
        "code",
        "doc",
        "design",
        "example",
        "ideas",
        "test",
        "tutorial"
      ]
    },
    {
      "login": "Tomiiwa",
      "name": "Ireoluwatomiwa",
      "avatar_url": "https://avatars.githubusercontent.com/u/61966277?v=4",
      "profile": "https://www.linkedin.com/in/ireoluwatomiwa-sanusi/",
      "contributions": [
        "doc"
      ]
    },
    {
      "login": "TonyBagnall",
      "name": "Tony Bagnall",
      "avatar_url": "https://avatars1.githubusercontent.com/u/9594042?v=4",
      "profile": "http://www.timeseriesclassification.com",
      "contributions": [
        "code",
        "business",
        "doc",
        "design",
        "eventOrganizing",
        "fundingFinding",
        "ideas",
        "projectManagement",
        "question",
        "review",
        "talk",
        "data"
      ]
    },
    {
      "login": "jasonlines",
      "name": "Jason Lines",
      "avatar_url": "https://avatars1.githubusercontent.com/u/38794632?v=4",
      "profile": "http://www.timeseriesclassification.com",
      "contributions": [
        "code",
        "business",
        "doc",
        "design",
        "eventOrganizing",
        "fundingFinding",
        "ideas",
        "projectManagement",
        "question",
        "review",
        "talk",
        "example"
      ]
    },
    {
      "login": "mloning",
      "name": "Markus Löning",
      "avatar_url": "https://avatars3.githubusercontent.com/u/21020482?v=4",
      "profile": "https://github.com/mloning",
      "contributions": [
        "code",
        "test",
        "maintenance",
        "platform",
        "review",
        "infra",
        "example",
        "bug",
        "tutorial",
        "business",
        "doc",
        "design",
        "eventOrganizing",
        "fundingFinding",
        "ideas",
        "projectManagement",
        "question",
        "talk",
        "mentoring",
        "video"
      ]
    },
    {
      "login": "goastler",
      "name": "George Oastler",
      "avatar_url": "https://avatars0.githubusercontent.com/u/7059456?v=4",
      "profile": "https://github.com/goastler",
      "contributions": [
        "code",
        "test",
        "platform",
        "example",
        "doc"
      ]
    },
    {
      "login": "ViktorKaz",
      "name": "ViktorKaz",
      "avatar_url": "https://avatars0.githubusercontent.com/u/33499138?v=4",
      "profile": "https://github.com/ViktorKaz",
      "contributions": [
        "code",
        "doc",
        "design"
      ]
    },
    {
      "login": "MatthewMiddlehurst",
      "name": "Matthew Middlehurst",
      "avatar_url": "https://avatars0.githubusercontent.com/u/25731235?v=4",
      "profile": "http://www.timeseriesclassification.com",
      "contributions": [
        "code",
        "doc",
        "test",
        "tutorial",
        "review",
        "bug"
      ]
    },
    {
      "login": "miraep8",
      "name": "Mirae Parker",
      "avatar_url": "https://avatars.githubusercontent.com/u/10511777?s=400&u=10a774fd4be767fa3b23a82a98bbfe102c17f0f3&v=4",
      "profile": "https://github.com/miraep8",
      "contributions": [
        "code",
        "test"
      ]
    },
    {
      "login": "jesellier",
      "name": "jesellier",
      "avatar_url": "https://avatars0.githubusercontent.com/u/51952076?v=4",
      "profile": "https://github.com/jesellier",
      "contributions": [
        "code"
      ]
    },
    {
      "login": "James-Large",
      "name": "James Large",
      "avatar_url": "https://avatars0.githubusercontent.com/u/44509982?v=4",
      "profile": "http://www.timeseriesclassification.com/",
      "contributions": [
        "code",
        "doc",
        "test",
        "infra",
        "maintenance"
      ]
    },
    {
      "login": "achieveordie",
      "name": "Sagar Mishra",
      "avatar_url": "https://avatars.githubusercontent.com/u/54197164?v=4",
      "profile": "https://github.com/achieveordie",
      "contributions": [
       "test"
      ]
    },
    {
      "login": "simone-pignotti",
      "name": "simone-pignotti",
      "avatar_url": "https://avatars1.githubusercontent.com/u/44410066?v=4",
      "profile": "https://github.com/simone-pignotti",
      "contributions": [
        "code",
        "bug"
      ]
    },
    {
      "login": "ClaudiaSanches",
      "name": "ClaudiaSanches",
      "avatar_url": "https://avatars3.githubusercontent.com/u/28742178?v=4",
      "profile": "https://github.com/ClaudiaSanches",
      "contributions": [
        "code",
        "test"
      ]
    },
    {
      "login": "aa25desh",
      "name": "aa25desh",
      "avatar_url": "https://avatars1.githubusercontent.com/u/29518290?v=4",
      "profile": "https://github.com/aa25desh",
      "contributions": [
        "code",
        "bug"
      ]
    },
    {
      "login": "matteogales",
      "name": "matteogales",
      "avatar_url": "https://avatars0.githubusercontent.com/u/9269326?v=4",
      "profile": "https://github.com/matteogales",
      "contributions": [
        "code",
        "design",
        "ideas"
      ]
    },
    {
      "login": "prockenschaub",
      "name": "Patrick Rockenschaub",
      "avatar_url": "https://avatars0.githubusercontent.com/u/15381732?v=4",
      "profile": "https://github.com/prockenschaub",
      "contributions": [
        "code",
        "design",
        "ideas",
        "test"
      ]
    },
    {
      "login": "dasgupsa",
      "name": "Saurabh Dasgupta",
      "avatar_url": "https://avatars2.githubusercontent.com/u/10398956?v=4",
      "profile": "https://github.com/dasgupsa",
      "contributions": [
        "code"
      ]
    },
    {
      "login": "angus924",
      "name": "Angus Dempster",
      "avatar_url": "https://avatars0.githubusercontent.com/u/55837131?v=4",
      "profile": "https://github.com/angus924",
      "contributions": [
        "code",
        "test",
        "tutorial"
      ]
    },
    {
      "login": "lnthach",
      "name": "Thach Le Nguyen",
      "avatar_url": "https://avatars0.githubusercontent.com/u/7788363?v=4",
      "profile": "https://github.com/lnthach",
      "contributions": [
        "code",
        "test"
      ]
    },
    {
      "login": "Ayushmaanseth",
      "name": "Ayushmaan Seth",
      "avatar_url": "https://avatars1.githubusercontent.com/u/29939762?v=4",
      "profile": "https://www.linkedin.com/in/ayushmaan-seth-4a96364a/",
      "contributions": [
        "code",
        "review",
        "test",
        "doc",
        "eventOrganizing",
        "tutorial"
      ]
    },
    {
      "login": "ninfueng",
      "name": "Ninnart Fuengfusin",
      "avatar_url": "https://avatars2.githubusercontent.com/u/28499769?v=4",
      "profile": "https://github.com/ninfueng",
      "contributions": [
        "code"
      ]
    },
    {
      "login": "big-o",
      "name": "big-o",
      "avatar_url": "https://avatars1.githubusercontent.com/u/1134151?v=4",
      "profile": "https://github.com/big-o",
      "contributions": [
        "code",
        "test",
        "design",
        "ideas",
        "review",
        "tutorial",
        "mentoring"
      ]
    },
    {
      "login": "Kludex",
      "name": "Marcelo Trylesinski",
      "avatar_url": "https://avatars3.githubusercontent.com/u/7353520?v=4",
      "profile": "http://marcelotryle.com",
      "contributions": [
        "doc"
      ]
    },
    {
      "login": "oleskiewicz",
      "name": "oleskiewicz",
      "avatar_url": "https://avatars1.githubusercontent.com/u/5682158?v=4",
      "profile": "https://github.com/oleskiewicz",
      "contributions": [
        "code",
        "doc",
        "test"
      ]
    },
    {
      "login": "dguijo",
      "name": "David Guijo Rubio",
      "avatar_url": "https://avatars1.githubusercontent.com/u/47889499?v=4",
      "profile": "http://www.uco.es/grupos/ayrna/index.php/es/publicaciones/articulos?publications_view_all=1&theses_view_all=0&projects_view_all=0&task=show&view=member&id=22",
      "contributions": [
        "code",
        "ideas"
      ]
    },
    {
      "login": "HYang1996",
      "name": "HYang1996",
      "avatar_url": "https://avatars0.githubusercontent.com/u/44179303?v=4",
      "profile": "https://github.com/HYang1996",
      "contributions": [
        "code",
        "test",
        "doc",
        "tutorial"
      ]
    },
    {
      "login": "Mo-Saif",
      "name": "Mohammed Saif Kazamel",
      "avatar_url": "https://avatars0.githubusercontent.com/u/27867617?v=4",
      "profile": "https://mo-saif.github.io/",
      "contributions": [
        "bug"
      ]
    },
    {
      "login": "abandus",
      "name": "abandus",
      "avatar_url": "https://avatars2.githubusercontent.com/u/46486474?v=4",
      "profile": "https://github.com/abandus",
      "contributions": [
        "ideas",
        "code"
      ]
    },
    {
      "login": "Pangoraw",
      "name": "Paul",
      "avatar_url": "https://avatars1.githubusercontent.com/u/9824244?v=4",
      "profile": "https://ber.gp",
      "contributions": [
        "doc"
      ]
    },
    {
      "login": "vedazeren",
      "name": "vedazeren",
      "avatar_url": "https://avatars3.githubusercontent.com/u/63582874?v=4",
      "profile": "https://github.com/vedazeren",
      "contributions": [
        "code",
        "test"
      ]
    },
    {
      "login": "hiqbal2",
      "name": "hiqbal2",
      "avatar_url": "https://avatars3.githubusercontent.com/u/10302415?v=4",
      "profile": "https://github.com/hiqbal2",
      "contributions": [
        "doc"
      ]
    },
    {
      "login": "btrtts",
      "name": "btrtts",
      "avatar_url": "https://avatars3.githubusercontent.com/u/66252156?v=4",
      "profile": "https://github.com/btrtts",
      "contributions": [
        "doc"
      ]
    },
    {
      "login": "marielledado",
      "name": "Marielle",
      "avatar_url": "https://avatars2.githubusercontent.com/u/13499809?v=4",
      "profile": "https://twitter.com/marielli",
      "contributions": [
        "doc",
        "code",
        "ideas"
      ]
    },
    {
      "login": "Cheukting",
      "name": "Cheuk Ting Ho",
      "avatar_url": "https://avatars1.githubusercontent.com/u/28761465?v=4",
      "profile": "http://cheuk.dev",
      "contributions": [
        "code"
      ]
    },
    {
      "login": "sophijka",
      "name": "sophijka",
      "avatar_url": "https://avatars2.githubusercontent.com/u/47450591?v=4",
      "profile": "https://github.com/sophijka",
      "contributions": [
        "doc",
        "maintenance"
      ]
    },
    {
      "login": "Quaterion",
      "name": "Quaterion",
      "avatar_url": "https://avatars2.githubusercontent.com/u/23200273?v=4",
      "profile": "https://github.com/Quaterion",
      "contributions": [
        "bug"
      ]
    },
    {
      "login": "ABostrom",
      "name": "Aaron Bostrom",
      "avatar_url": "https://avatars0.githubusercontent.com/u/9571933?v=4",
      "profile": "https://github.com/ABostrom",
      "contributions": [
        "code",
        "doc",
        "test",
        "mentoring"
      ]
    },
    {
      "login": "BandaSaiTejaReddy",
      "name": "BANDASAITEJAREDDY",
      "avatar_url": "https://avatars0.githubusercontent.com/u/31387911?v=4",
      "profile": "https://github.com/BandaSaiTejaReddy",
      "contributions": [
        "code",
        "doc"
      ]
    },
    {
      "login": "lynnssi",
      "name": "Alexandra Amidon",
      "avatar_url": "https://avatars2.githubusercontent.com/u/17050655?v=4",
      "profile": "https://medium.com/@alexandra.amidon",
      "contributions": [
        "blog",
        "doc",
        "ideas"
      ]
    },
    {
      "login": "chizzi25",
      "name": "chizzi25",
      "avatar_url": "https://avatars3.githubusercontent.com/u/67911243?v=4",
      "profile": "https://github.com/chizzi25",
      "contributions": [
        "blog"
      ]
    },
    {
      "login": "Piyush1729",
      "name": "Piyush Gade",
      "avatar_url": "https://avatars2.githubusercontent.com/u/64950012?v=4",
      "profile": "https://github.com/Piyush1729",
      "contributions": [
        "code",
        "review"
      ]
    },
    {
      "login": "sri1419",
      "name": "sri1419",
      "avatar_url": "https://avatars2.githubusercontent.com/u/65078278?v=4",
      "profile": "https://github.com/sri1419",
      "contributions": [
        "code"
      ]
    },
    {
      "login": "patrickzib",
      "name": "Patrick Schäfer",
      "avatar_url": "https://avatars0.githubusercontent.com/u/7783034?v=4",
      "profile": "http://www2.informatik.hu-berlin.de/~schaefpa/",
      "contributions": [
        "code",
        "tutorial"
      ]
    },
    {
      "login": "ermshaua",
      "name": "Arik Ermshaus",
      "avatar_url": "https://avatars.githubusercontent.com/u/23294512?v=4",
      "profile": "https://github.com/ermshaua/",
      "contributions": [
        "code"
      ]
    },
    {
      "login": "akanz1",
      "name": "Andreas Kanz",
      "avatar_url": "https://avatars3.githubusercontent.com/u/51492342?v=4",
      "profile": "https://github.com/akanz1",
      "contributions": [
        "tutorial"
      ]
    },
    {
      "login": "brettkoonce",
      "name": "brett koonce",
      "avatar_url": "https://avatars2.githubusercontent.com/u/11281814?v=4",
      "profile": "https://github.com/brettkoonce",
      "contributions": [
        "doc"
      ]
    },
    {
      "login": "alwinw",
      "name": "Alwin",
      "avatar_url": "https://avatars3.githubusercontent.com/u/16846521?v=4",
      "profile": "https://github.com/alwinw",
      "contributions": [
        "doc",
        "code",
        "maintenance"
      ]
    },
    {
      "login": "kkoziara",
      "name": "kkoziara",
      "avatar_url": "https://avatars1.githubusercontent.com/u/4346849?v=4",
      "profile": "https://github.com/kkoziara",
      "contributions": [
        "code",
        "bug"
      ]
    },
    {
      "login": "evanmiller29",
      "name": "Evan Miller",
      "avatar_url": "https://avatars2.githubusercontent.com/u/8062590?v=4",
      "profile": "https://github.com/evanmiller29",
      "contributions": [
        "tutorial"
      ]
    },
    {
      "login": "krumeto",
      "name": "Krum Arnaudov",
      "avatar_url": "https://avatars3.githubusercontent.com/u/11272436?v=4",
      "profile": "https://github.com/krumeto",
      "contributions": [
        "bug",
        "code"
      ]
    },
    {
      "login": "martinagvilas",
      "name": "Martina G. Vilas",
      "avatar_url": "https://avatars2.githubusercontent.com/u/37339384?v=4",
      "profile": "https://github.com/martinagvilas",
      "contributions": [
        "review",
        "ideas"
      ]
    },
    {
      "login": "Emiliathewolf",
      "name": "Emilia Rose",
      "avatar_url": "https://avatars2.githubusercontent.com/u/22026218?v=4",
      "profile": "https://github.com/Emiliathewolf",
      "contributions": [
        "code",
        "test"
      ]
    },
    {
      "login": "AidenRushbrooke",
      "name": "AidenRushbrooke",
      "avatar_url": "https://avatars0.githubusercontent.com/u/72034940?v=4",
      "profile": "https://github.com/AidenRushbrooke",
      "contributions": [
        "code",
        "test"
      ]
    },
    {
      "login": "whackteachers",
      "name": "Jason Pong",
      "avatar_url": "https://avatars0.githubusercontent.com/u/33785383?v=4",
      "profile": "https://github.com/whackteachers",
      "contributions": [
        "code",
        "test"
      ]
    },
    {
      "login": "magittan",
      "name": "William Zheng",
      "avatar_url": "https://avatars0.githubusercontent.com/u/14024202?v=4",
      "profile": "https://github.com/magittan",
      "contributions": [
        "code",
        "test"
      ]
    },
    {
      "login": "huayicodes",
      "name": "Huayi Wei",
      "avatar_url": "https://avatars3.githubusercontent.com/u/22870735?v=4",
      "profile": "https://www.linkedin.com/in/huayiwei/",
      "contributions": [
        "tutorial"
      ]
    },
    {
      "login": "Multivin12",
      "name": "Multivin12",
      "avatar_url": "https://avatars3.githubusercontent.com/u/36476633?v=4",
      "profile": "https://github.com/Multivin12",
      "contributions": [
        "code",
        "test"
      ]
    },
    {
      "login": "davidbp",
      "name": "David Buchaca Prats",
      "avatar_url": "https://avatars3.githubusercontent.com/u/4223580?v=4",
      "profile": "https://github.com/davidbp",
      "contributions": [
        "code"
      ]
    },
    {
      "login": "SebasKoel",
      "name": "Sebastiaan Koel",
      "avatar_url": "https://avatars3.githubusercontent.com/u/66252156?v=4",
      "profile": "https://github.com/SebasKoel",
      "contributions": [
        "code",
        "doc"
      ]
    },
    {
      "login": "MarcoGorelli",
      "name": "Marco Gorelli",
      "avatar_url": "https://avatars2.githubusercontent.com/u/33491632?v=4",
      "profile": "https://github.com/MarcoGorelli",
      "contributions": [
        "infra"
      ]
    },
    {
      "login": "DmitriyValetov",
      "name": "Dmitriy Valetov",
      "avatar_url": "https://avatars0.githubusercontent.com/u/27976850?v=4",
      "profile": "https://github.com/DmitriyValetov",
      "contributions": [
        "code",
        "tutorial"
      ]
    },
    {
      "login": "vollmersj",
      "name": "vollmersj",
      "avatar_url": "https://avatars2.githubusercontent.com/u/12613127?v=4",
      "profile": "https://github.com/vollmersj",
      "contributions": [
        "doc"
      ]
    },
    {
      "login": "MichalChromcak",
      "name": "Michal Chromcak",
      "avatar_url": "https://avatars1.githubusercontent.com/u/12393430?v=4",
      "profile": "https://github.com/MichalChromcak",
      "contributions": [
        "code",
        "doc",
        "test",
        "tutorial"
      ]
    },
    {
      "login": "bmurdata",
      "name": "Brian Murphy",
      "avatar_url": "https://avatars2.githubusercontent.com/u/32182553?v=4",
      "profile": "https://bmurphyportfolio.netlify.com/",
      "contributions": [
        "doc"
      ]
    },
    {
      "login": "raishubham1",
      "name": "raishubham1",
      "avatar_url": "https://avatars3.githubusercontent.com/u/29356417?v=4",
      "profile": "https://github.com/raishubham1",
      "contributions": [
        "doc"
      ]
    },
    {
      "login": "ngupta23",
      "name": "Nikhil Gupta",
      "avatar_url": "https://avatars0.githubusercontent.com/u/33585645?v=4",
      "profile": "https://github.com/ngupta23",
      "contributions": [
        "code",
        "bug",
        "doc"
      ]
    },
    {
      "login": "aiwalter",
      "name": "Martin Walter",
      "avatar_url": "https://avatars0.githubusercontent.com/u/29627036?v=4",
      "profile": "https://www.linkedin.com/in/martin-walter-1a33b3114/",
      "contributions": [
        "code",
        "bug",
        "projectManagement",
        "fundingFinding",
        "mentoring",
        "ideas",
        "design",
        "review",
        "doc",
        "talk"
      ]
    },
    {
      "login": "afzal442",
      "name": "Afzal Ansari",
      "avatar_url": "https://avatars0.githubusercontent.com/u/11625672?v=4",
      "profile": "https://github.com/afzal442",
      "contributions": [
        "code",
        "doc"
      ]
    },
    {
      "login": "gracewgao",
      "name": "Grace Gao",
      "avatar_url": "https://avatars0.githubusercontent.com/u/38268331?v=4",
      "profile": "https://www.linkedin.com/in/gracewgao/",
      "contributions": [
        "code",
        "bug"
      ]
    },
    {
      "login": "utsavcoding",
      "name": "Utsav Kumar Tiwari",
      "avatar_url": "https://avatars3.githubusercontent.com/u/55446385?v=4",
      "profile": "https://github.com/utsavcoding",
      "contributions": [
        "code",
        "doc"
      ]
    },
    {
      "login": "tch",
      "name": "Tomasz Chodakowski",
      "avatar_url": "https://avatars3.githubusercontent.com/u/184076?v=4",
      "profile": "https://github.com/tch",
      "contributions": [
        "code",
        "doc",
        "bug"
      ]
    },
    {
      "login": "koralturkk",
      "name": "Kutay Koralturk",
      "avatar_url": "https://avatars2.githubusercontent.com/u/18037789?s=460&v=4",
      "profile": "https://github.com/koralturkk",
      "contributions": [
        "code",
        "bug"
      ]
    },
    {
      "login": "vnmabus",
      "name": "Carlos Ramos Carreño",
      "avatar_url": "https://avatars1.githubusercontent.com/u/2364173?v=4",
      "profile": "https://github.com/vnmabus",
      "contributions": [
        "doc"
      ]
    },
    {
      "login": "lpantano",
      "name": "Lorena Pantano",
      "avatar_url": "https://avatars2.githubusercontent.com/u/1621788?v=4",
      "profile": "http://lpantano.github.io/",
      "contributions": [
        "ideas"
      ]
    },
    {
      "login": "KirstieJane",
      "name": "Kirstie Whitaker",
      "avatar_url": "https://avatars1.githubusercontent.com/u/3626306?v=4",
      "profile": "https://whitakerlab.github.io/",
      "contributions": [
        "ideas",
        "fundingFinding"
      ]
    },
    {
      "login": "juanitorduz",
      "name": "Juan Orduz",
      "avatar_url": "https://avatars1.githubusercontent.com/u/22996444?v=4",
      "profile": "https://juanitorduz.github.io/",
      "contributions": [
        "tutorial",
        "doc"
      ]
    },
    {
      "login": "dhirschfeld",
      "name": "Dave Hirschfeld",
      "avatar_url": "https://avatars1.githubusercontent.com/u/881019?v=4",
      "profile": "https://dhirschfeld.github.io/",
      "contributions": [
        "infra"
      ]
    },
    {
      "login": "xuyxu",
      "name": "Yi-Xuan Xu",
      "avatar_url": "https://avatars2.githubusercontent.com/u/22359569?v=4",
      "profile": "https://github.com/xuyxu",
      "contributions": [
        "code",
        "test",
        "maintenance",
        "doc"
      ]
    },
    {
      "login": "vincent-nich12",
      "name": "vincent-nich12",
      "avatar_url": "https://avatars3.githubusercontent.com/u/36476633?v=4",
      "profile": "https://github.com/vincent-nich12",
      "contributions": [
        "code"
      ]
    },
    {
      "login": "hamzahiqb",
      "name": "hamzahiqb",
      "avatar_url": "https://avatars3.githubusercontent.com/u/10302415?v=4",
      "profile": "https://github.com/hamzahiqb",
      "contributions": [
        "infra"
      ]
    },
    {
      "login": "Hephaest",
      "name": "Miao Cai",
      "avatar_url": "https://avatars2.githubusercontent.com/u/37981444?v=4",
      "profile": "https://github.com/Hephaest",
      "contributions": [
        "bug",
        "code"
      ]
    },
    {
      "login": "RNKuhns",
      "name": "Ryan Kuhns",
      "avatar_url": "https://avatars0.githubusercontent.com/u/26907244?v=4",
      "profile": "https://github.com/rnkuhns",
      "contributions": [
        "code",
        "doc",
        "tutorial",
        "example",
        "ideas",
        "review",
        "test"
      ]
    },
    {
      "login": "pabworks",
      "name": "pabworks",
      "avatar_url": "https://avatars.githubusercontent.com/u/32725127?v=4",
      "profile": "https://github.com/pabworks",
      "contributions": [
        "code",
        "test"
      ]
    },
    {
      "login": "ayan-biswas0412",
      "name": "AYAN BISWAS",
      "avatar_url": "https://avatars.githubusercontent.com/u/52851184?v=4",
      "profile": "https://github.com/ayan-biswas0412",
      "contributions": [
        "code"
      ]
    },
    {
      "login": "Lovkush-A",
      "name": "Lovkush",
      "avatar_url": "https://avatars.githubusercontent.com/u/25344832?v=4",
      "profile": "https://github.com/Lovkush-A",
      "contributions": [
        "code",
        "test",
        "ideas",
        "mentoring",
        "projectManagement"
      ]
    },
    {
      "login": "luiszugasti",
      "name": "Luis Zugasti",
      "avatar_url": "https://avatars.githubusercontent.com/u/11198457?s=460&u=0645b72683e491824aca16db9702f1d3eb990389&v=4",
      "profile": "https://github.com/luiszugasti",
      "contributions": [
        "doc"
      ]
    },
    {
      "login": "kanand77",
      "name": "Kavin Anand",
      "avatar_url": "https://avatars.githubusercontent.com/kanand77",
      "profile": "https://github.com/kanand77",
      "contributions": [
        "doc"
      ]
    },
    {
      "login": "dsherry",
      "name": "Dylan Sherry",
      "avatar_url": "https://avatars.githubusercontent.com/dsherry",
      "profile": "https://github.com/dsherry",
      "contributions": [
        "infra"
      ]
    },
    {
      "login": "kachayev",
      "name": "Oleksii Kachaiev",
      "avatar_url": "https://avatars.githubusercontent.com/u/485647?v=4",
      "profile": "https://github.com/kachayev",
      "contributions": [
        "code",
        "test"
      ]
    },
    {
      "login": "Ifeanyi30",
      "name": "Ifeanyi30",
      "avatar_url": "https://avatars.githubusercontent.com/u/49926145?v=4",
      "profile": "https://github.com/Ifeanyi30",
      "contributions": [
        "code"
      ]
    },
    {
      "login": "jschemm",
      "name": "jschemm",
      "avatar_url": "https://avatars.githubusercontent.com/u/81151346?v=4",
      "profile": "https://github.com/jschemm",
      "contributions": [
        "code"
      ]
    },
    {
      "login": "aaronreidsmith",
      "name": "Aaron Smith",
      "avatar_url": "https://avatars.githubusercontent.com/u/21350310?v=4",
      "profile": "https://github.com/aaronreidsmith",
      "contributions": [
        "code"
      ]
    },
    {
      "login": "ltsaprounis",
      "name": "Leonidas Tsaprounis",
      "avatar_url": "https://avatars.githubusercontent.com/u/64217214?v=4",
      "profile": "https://github.com/ltsaprounis",
      "contributions": [
        "code",
        "bug",
        "mentoring",
        "review"
      ]
    },
    {
      "login": "chernika158",
      "name": "Galina Chernikova",
      "avatar_url": "https://avatars.githubusercontent.com/u/43787741?s=400&v=4",
      "profile": "https://github.com/chernika158",
      "contributions": [
        "code"
      ]
    },
    {
      "login": "GuzalBulatova",
      "name": "Guzal Bulatova",
      "avatar_url": "https://avatars.githubusercontent.com/GuzalBulatova",
      "profile": "https://github.com/GuzalBulatova",
      "contributions": [
        "bug",
        "code",
        "eventOrganizing",
        "mentoring",
        "projectManagement",
        "review",
        "test"
      ]
    },
    {
      "login": "satya-pattnaik",
      "name": "Satya Prakash Pattnaik",
      "avatar_url": "https://avatars.githubusercontent.com/u/22102468?v=4",
      "profile": "https://www.linkedin.com/in/satya-pattnaik-77a430144/",
      "contributions": [
        "doc"
      ]
    },
    {
      "login": "yashlamba",
      "name": "Yash Lamba",
      "avatar_url": "https://avatars.githubusercontent.com/u/44164398?v=4",
      "profile": "https://github.com/yashlamba",
      "contributions": [
        "code"
      ]
    },
    {
      "login": "ckastner",
      "name": "Christian Kastner",
      "avatar_url": "https://avatars.githubusercontent.com/u/15859947?v=4",
      "profile": "https://github.com/ckastner",
      "contributions": [
        "code",
        "bug"
      ]
    },
    {
      "login": "tombh",
      "name": "Thomas Buckley-Houston",
      "avatar_url": "https://avatars.githubusercontent.com/u/160835?s=80&v=4",
      "profile": "https://github.com/tombh",
      "contributions": [
        "bug"
      ]
    },
    {
      "login": "julramos",
      "name": "Juliana",
      "avatar_url": "https://avatars.githubusercontent.com/u/19613567?v=4",
      "profile": "https://www.linkedin.com/in/julianarn/",
      "contributions": [
        "code"
      ]
    },
    {
      "login": "SveaMeyer13",
      "name": "Svea Marie Meyer",
      "avatar_url": "https://avatars.githubusercontent.com/u/46671894?v=4",
      "profile": "https://github.com/SveaMeyer13",
      "contributions": [
        "doc",
        "code"
      ]
    },
    {
      "login": "Flix6x",
      "name": "Felix Claessen",
      "avatar_url": "https://avatars.githubusercontent.com/u/30658763?v=4",
      "profile": "https://github.com/flix6x",
      "contributions": [
        "code",
        "doc",
        "test",
        "bug"
      ]
    },
    {
      "login": "thayeylolu",
      "name": "Taiwo Owoseni",
      "avatar_url": "https://avatars.githubusercontent.com/u/13348874?v=4",
      "profile": "https://thayeylolu.github.io/portfolio/",
      "contributions": [
        "code"
      ]
    },
    {
      "login": "jambo6",
      "name": "James Morrill",
      "avatar_url": "https://https://avatars.githubusercontent.com/jambo6",
      "profile": "https://github.com/jambo6",
      "contributions": [
        "code"
      ]
    },
    {
      "login": "Dbhasin1",
      "name": "Drishti Bhasin ",
      "avatar_url": "https://avatars.githubusercontent.com/u/56479884?v=4",
      "profile": "https://github.com/Dbhasin1",
      "contributions": [
        "code"
      ]
    },
    {
      "login": "Yard1",
      "name": "Antoni Baum",
      "avatar_url": "https://avatars.githubusercontent.com/u/10364161?v=4",
      "profile": "https://www.linkedin.com/in/yard1/",
      "contributions": [
        "code"
      ]
    },
    {
      "login": "ltoniazzi",
      "name": "Lorenzo Toniazzi",
      "avatar_url": "https://avatars.githubusercontent.com/u/61414566",
      "profile": "https://github.com/ltoniazzi",
      "contributions": [
        "code"
      ]
    },
    {
      "login": "freddyaboulton",
      "name": "Freddy A Boulton",
      "avatar_url": "https://avatars.githubusercontent.com/u/41651716?v=4",
      "profile": "https://github.com/freddyaboulton",
      "contributions": [
        "infra",
        "test"
      ]
    },
    {
      "login": "Riyabelle25",
      "name": "Riya Elizabeth John",
      "avatar_url": "https://avatars.githubusercontent.com/u/55790848?v=4",
      "profile": "https://github.com/Riyabelle25",
      "contributions": [
        "code",
        "test",
        "doc"
      ]
    },
    {
      "login": "chrisholder",
      "name": "chrisholder",
      "avatar_url": "https://avatars.githubusercontent.com/u/4674372?v=4",
      "profile": "https://github.com/chrisholder",
      "contributions": [
        "code",
        "test",
        "doc",
        "design",
        "example"
      ]
    },
    {
      "login": "moradabaz",
      "name": "Morad :)",
      "avatar_url": "https://avatars.githubusercontent.com/u/29915156?v=4",
      "profile": "https://moradabaz.github.io/",
      "contributions": [
        "code",
        "test",
        "doc"
      ]
    },
    {
      "login": "bilal-196",
      "name": "Ahmed Bilal",
      "avatar_url": "https://avatars.githubusercontent.com/u/74570044?v=4",
      "profile": "https://github.com/bilal-196",
      "contributions": [
        "doc"
      ]
    },
    {
      "login": "victordremov",
      "name": "Viktor Dremov",
      "avatar_url": "https://avatars.githubusercontent.com/u/32140716",
      "profile": "https://github.com/victordremov",
      "contributions": [
        "code"
      ]
    },
    {
      "login": "corvusrabus",
      "name": "Corvin Paul",
      "avatar_url": "https://lh3.googleusercontent.com/zMvwkuxyIsRN1I0-HLojbcbbHaERXa-b9eztZ23z_C2m7cXdMiU4z36ekS5-cgBmikPhZA=w1280",
      "profile": "https://sites.google.com/view/corvinpaul/",
      "contributions": [
        "doc"
      ]
    },
    {
      "login": "xloem",
      "name": "patiently pending world peace",
      "profile": "https://github.com/xloem",
      "contributions": [
        "code"
      ]
    },
    {
      "login": "AreloTanoh",
      "name": "Arelo Tanoh",
      "avatar_url": "https://avatars.githubusercontent.com/AreloTanoh",
      "profile": "https://github.com/AreloTanoh",
      "contributions": [
        "doc"
      ]
    },
    {
      "login": "pul95",
      "name": "Pulkit Verma",
      "avatar_url": "https://avatars.githubusercontent.com/pul95",
      "profile": "https://github.com/pul95",
      "contributions": [
        "doc"
      ]
    },
    {
      "login": "IlyasMoutawwakil",
      "name": "Ilyas Moutawwakil",
      "avatar_url": "https://avatars.githubusercontent.com/IlyasMoutawwakil",
      "profile": "https://github.com/IlyasMoutawwakil",
      "contributions": [
        "code",
        "doc"
      ]
    },
    {
      "login": "mathco-wf",
      "name": "TheMathcompay Widget Factory Team",
      "avatar_url": "https://avatars.githubusercontent.com/mathco-wf",
      "profile": "https://github.com/mathco-wf",
      "contributions": [
        "doc"
      ]
    },
    {
      "login": "BINAYKUMAR943",
      "name": "Binay Kumar",
      "avatar_url": "https://avatars.githubusercontent.com/u/38756834?v=4",
      "profile": "https://github.com/BINAYKUMAR943",
      "contributions": [
        "code",
        "doc",
        "test"
      ]
    },
    {
      "login": "ronnie-llamado",
      "name": "Ronnie Llamado",
      "avatar_url": "https://avatars.githubusercontent.com/ronnie-llamado",
      "profile": "https://github.com/ronnie-llamado",
      "contributions": [
        "doc"
      ]
    },
    {
      "login": "bobbys-dev",
      "name": "bobbys",
      "avatar_url": "https://avatars.githubusercontent.com/bobbys-dev",
      "profile": "https://github.com/bobbys-dev",
      "contributions": [
        "code"
      ]
    },
    {
      "login": "yairbeer",
      "name": "Yair Beer",
      "avatar_url": "https://avatars.githubusercontent.com/yairbeer",
      "profile": "https://github.com/yairbeer",
      "contributions": [
        "code"
      ]
    },
    {
      "login": "boukepostma",
      "name": "Bouke Postma",
      "avatar_url": "https://avatars.githubusercontent.com/boukepostma",
      "profile": "https://github.com/boukepostma",
      "contributions": [
        "code",
        "bug",
        "ideas"
      ]
    },
    {
      "login": "Aparna-Sakshi",
      "name": "Aparna Sakshi",
      "avatar_url": "https://avatars.githubusercontent.com/u/44149689?v=4",
      "profile": "https://aparna-sakshi.github.io/",
      "contributions": [
        "code"
      ]
    },
    {
      "login": "eyalshafran",
      "name": "Eyal Shafran",
      "avatar_url": "https://avatars.githubusercontent.com/u/16999574?v=4",
      "profile": "https://github.com/eyalshafran",
      "contributions": [
        "code"
      ]
    },
    {
      "login": "tensorflow-as-tf",
      "name": "tensorflow-as-tf",
      "avatar_url": "https://avatars.githubusercontent.com/u/51345718?v=4",
      "profile": "https://github.com/tensorflow-as-tf",
      "contributions": [
        "code"
      ]
    },
    {
      "login": "justinshenk",
      "name": "Justin Shenk",
      "avatar_url": "https://avatars.githubusercontent.com/u/10270308?v=4",
      "profile": "https://www.justinshenk.com/",
      "contributions": [
        "doc"
      ]
    },
    {
      "login": "kejsitake",
      "name": "Kejsi Take",
      "avatar_url": "https://avatars.githubusercontent.com/u/23707808?v=4",
      "profile": "https://kejsitake.com/",
      "contributions": [
        "code"
      ]
    },
    {
      "login": "myprogrammerpersonality",
      "name": "Ali Yazdizadeh",
      "avatar_url": "https://avatars.githubusercontent.com/u/49058167?v=4",
      "profile": "https://github.com/myprogrammerpersonality",
      "contributions": [
        "doc"
      ]
    },
    {
      "login": "RavenRudi",
      "name": "RavenRudi",
      "avatar_url": "https://avatars.githubusercontent.com/u/46402968?v=4",
      "profile": "https://github.com/RavenRudi",
      "contributions": [
        "code"
      ]
    },
    {
      "login": "danbartl",
      "name": "danbartl",
      "avatar_url": "https://avatars.githubusercontent.com/u/19947407?v=4",
      "profile": "https://github.com/danbartl",
      "contributions": [
        "bug",
        "code",
        "review",
        "talk",
        "test",
        "tutorial",
        "video"
      ]
    },
    {
      "login": "xiaobenbenecho",
      "name": "xiaobenbenecho",
      "avatar_url": "https://avatars.githubusercontent.com/u/17461849?v=4",
      "profile": "https://github.com/xiaobenbenecho",
      "contributions": [
        "code"
      ]
    },
    {
      "login": "OliverMatthews",
      "name": "Oliver Matthews",
      "avatar_url": "https://avatars.githubusercontent.com/u/31141490?v=4",
      "profile": "https://github.com/olivermatthews",
      "contributions": [
        "code"
      ]
    },
    {
      "login": "Carlosbogo",
      "name": "Carlos Borrajo",
      "avatar_url": "https://avatars.githubusercontent.com/u/84228424?v=4",
      "profile": "https://github.com/Carlosbogo",
      "contributions": [
        "code",
        "doc"
      ]
    },
    {
      "login": "fstinner",
      "name": "Florian Stinner",
      "avatar_url": "https://avatars.githubusercontent.com/u/11679462?v=4",
      "profile": "https://github.com/fstinner",
      "contributions": [
        "code",
        "test"
      ]
    },
    {
      "login": "ChangWeiTan",
      "name": "Chang Wei Tan",
      "avatar_url": "https://avatars.githubusercontent.com/u/570744?v=4",
      "profile": "https://github.com/ChangWeiTan",
      "contributions": [
        "code"
      ]
    },
    {
      "login": "lmmentel",
      "name": "Lukasz Mentel",
      "avatar_url": "https://avatars.githubusercontent.com/u/8989838?v=4",
      "profile": "https://github.com/lmmentel",
      "contributions": [
        "code",
        "doc",
        "infra",
        "test",
        "bug",
        "maintenance",
        "mentoring"
      ]
    },
    {
      "login": "AngelPone",
      "name": "Bohan Zhang",
      "avatar_url": "https://avatars.githubusercontent.com/u/32930283?v=4",
      "profile": "https://angelpone.github.io/",
      "contributions": [
        "code"
      ]
    },
    {
      "login": "rakshitha123",
      "name": "Rakshitha Godahewa",
      "avatar_url": "https://avatars.githubusercontent.com/u/7654679?v=4",
      "profile": "https://github.com/rakshitha123",
      "contributions": [
        "code",
        "doc"
      ]
    },
    {
      "login": "marcio55afr",
      "name": "Márcio A. Freitas Jr",
      "avatar_url": "https://avatars.githubusercontent.com/u/42646282?v=4",
      "profile": "https://github.com/marcio55afr",
      "contributions": [
        "doc"
      ]
    },
    {
      "login": "MrPr3ntice",
      "name": "Philipp Kortmann",
      "avatar_url": "https://avatars.githubusercontent.com/u/20466981?v=4",
      "profile": "https://www.imes.uni-hannover.de/de/institut/team/m-sc-karl-philipp-kortmann/",
      "contributions": [
        "code",
        "doc"
      ]
    },
    {
      "login": "ishannangia001",
      "name": "Ishan Nangia",
      "avatar_url": "https://avatars.githubusercontent.com/u/29480389?v=4",
      "profile": "https://github.com/ishannangia001",
      "contributions": [
        "ideas"
      ]
    },
    {
      "login": "khrapovs",
      "name": "Stanislav Khrapov",
      "avatar_url": "https://avatars.githubusercontent.com/u/3774663?v=4",
      "profile": "https://github.com/khrapovs",
      "contributions": [
        "code"
      ]
    },
    {
      "login": "Saransh-cpp",
      "name": "Saransh Chopra",
      "avatar_url": "https://avatars.githubusercontent.com/u/74055102?v=4",
      "profile": "https://github.com/Saransh-cpp",
      "contributions": [
        "doc",
        "infra"
      ]
    },
    {
      "login": "RishiKumarRay",
      "name": "Rishi Kumar Ray",
      "avatar_url": "https://avatars.githubusercontent.com/u/87641376?v=4",
      "profile": "https://github.com/RishiKumarRay",
      "contributions": [
        "infra"
      ]
    },
    {
      "login": "cdahlin",
      "name": "Christopher Dahlin",
      "avatar_url": "https://avatars.githubusercontent.com/u/1567780?v=4",
      "profile": "https://github.com/cdahlin",
      "contributions": [
        "code"
      ]
    },
    {
      "login": "iljamaurer",
      "name": "Ilja Maurer",
      "avatar_url": "https://avatars.githubusercontent.com/u/45882103?v=4",
      "profile": "https://github.com/iljamaurer",
      "contributions": [
        "code"
      ]
    },
    {
      "login": "FedericoGarza",
      "name": "Federico Garza",
      "avatar_url": "https://avatars.githubusercontent.com/u/10517170?v=4",
      "profile": "https://github.com/FedericoGarza",
      "contributions": [
        "code",
        "example"
      ]
    },
    {
      "login": "TNTran92",
      "name": "TNTran92",
      "avatar_url": "https://avatars.githubusercontent.com/u/55965636?v=4",
      "profile": "https://github.com/TNTran92",
      "contributions": [
        "code"
      ]
    },
    {
      "login": "niekvanderlaan",
      "name": "Niek van der Laan",
      "avatar_url": "https://avatars.githubusercontent.com/u/9962825?v=4",
      "profile": "https://github.com/niekvanderlaan",
      "contributions": [
        "code"
      ]
    },
    {
      "login": "bethrice44",
      "name": "bethrice44",
      "avatar_url": "https://avatars.githubusercontent.com/u/11226988?v=4",
      "profile": "https://github.com/bethrice44",
      "contributions": [
        "bug",
        "code",
        "review",
        "test"
      ]
    },
    {
      "login": "keepersas",
      "name": "Aleksandr Grekov",
      "avatar_url": "https://avatars.githubusercontent.com/u/44262176?v=4",
      "profile": "https://github.com/keepersas",
      "contributions": [
        "doc"
      ]
    },
    {
      "login": "ZiyaoWei",
      "name": "Ziyao Wei",
      "avatar_url": "https://avatars.githubusercontent.com/u/940823?v=4",
      "profile": "https://github.com/ZiyaoWei",
      "contributions": [
        "code"
      ]
    },
    {
      "login": "dougollerenshaw",
      "name": "Doug Ollerenshaw",
      "avatar_url": "https://avatars.githubusercontent.com/u/19944442?v=4",
      "profile": "https://github.com/dougollerenshaw",
      "contributions": [
        "doc"
      ]
    },
    {
      "login": "AurumnPegasus",
      "name": "Shivansh Subramanian",
      "avatar_url": "https://avatars.githubusercontent.com/u/54315149?v=4",
      "profile": "https://github.com/AurumnPegasus",
      "contributions": [
        "doc",
        "code"
      ]
    },
    {
      "login": "NoaBenAmi",
      "name": "Noa Ben Ami",
      "avatar_url": "https://avatars.githubusercontent.com/u/37590002?v=4",
      "profile": "https://github.com/NoaBenAmi",
      "contributions": [
        "code",
        "test",
        "doc"
      ]
    },
    {
      "login": "lielleravid",
      "name": "Lielle Ravid",
      "avatar_url": "https://avatars.githubusercontent.com/u/37774194?v=4",
      "profile": "https://github.com/lielleravid",
      "contributions": [
        "code",
        "doc"
      ]
    },
    {
      "login": "ciaran-g",
      "name": "Ciaran Gilbert",
      "avatar_url": "https://avatars.githubusercontent.com/u/41995662?v=4",
      "profile": "https://github.com/ciaran-g",
      "contributions": [
        "bug",
        "code",
        "doc",
        "test",
        "ideas"
      ]
    },
    {
      "login": "mariamjabara",
      "name": "Mariam Jabara",
      "profile": "https://github.com/mariamjabara",
      "contributions": [
        "code"
      ]
    },
    {
      "login": "lbventura",
      "name": "Luis Ventura",
      "avatar_url": "https://avatars.githubusercontent.com/u/68004282?s=96&v=4",
      "profile": "https://github.com/lbventura",
      "contributions": [
        "code"
      ]
    },
    {
      "login": "Ris-Bali",
      "name": "Rishabh Bali",
      "avatar_url": "https://avatars.githubusercontent.com/u/81592570?v=4",
      "profile": "https://github.com/Ris-Bali",
      "contributions": [
        "code"
      ]
    },
    {
      "login": "shchur",
      "name": "Oleksandr Shchur",
      "avatar_url": "https://avatars.githubusercontent.com/u/6944857?v=4",
      "profile": "https://github.com/shchur",
      "contributions": [
        "bug",
        "code"
      ]
    },
    {
      "login": "jelc53",
      "name": "Julian Cooper",
      "profile": "https://github.com/jelc53",
      "contributions": [
        "code",
        "ideas"
      ]
    },
    {
      "login": "benheid",
      "name": "Benedikt Heidrich",
      "profile": "https://github.com/benheid",
      "contributions": [
        "code"
      ]
    },
    {
      "login": "AnH0ang",
      "name": "An Hoang",
      "profile": "https://github.com/AnH0ang",
      "contributions": [
        "bug",
        "code"
      ]
    },
    {
      "login": "haskarb",
      "name": "Bhaskar Dhariyal",
      "avatar_url": "https://avatars.githubusercontent.com/u/20501023?v=4",
      "profile": "https://haskarb.github.io/",
      "contributions": [
        "code",
        "test"
      ]
    },
    {
      "login": "kcc-lion",
      "name": "Kai Lion",
      "profile": "https://github.com/kcc-lion",
      "contributions": [
        "code",
        "test",
        "doc"
      ]
    },
    {
      "login": "bugslayer-332",
      "name": "Arepalli Yashwanth Reddy",
      "profile": "https://github.com/bugslayer-332",
      "contributions": [
        "code",
        "bug",
        "doc"
      ]
    },
    {
      "login": "shagn",
      "name": "Sebastian Hagn",
      "avatar_url": "https://avatars.githubusercontent.com/u/16029092?v=4",
      "profile": "https://github.com/shagn",
      "contributions": [
        "doc"
      ]
    },
    {
      "login": "jasmineliaw",
      "name": "Jasmine Liaw",
      "profile": "https://github.com/jasmineliaw",
      "contributions": [
        "code"
      ]
    },
    {
      "login": "topher-lo",
      "name": "Christopher Lo",
      "profile": "https://github.com/topher-lo",
      "contributions": [
        "code",
        "ideas"
      ]
    },
    {
      "login": "arampuria19",
      "name": "Akshat Rampuria",
      "profile": "https://github.com/arampuria19",
      "contributions": [
        "doc"
      ]
    },
    {
      "login": "chillerobscuro",
      "name": "Logan Duffy",
      "avatar_url": "https://avatars.githubusercontent.com/u/5232872?v=4",
      "profile": "https://github.com/chillerobscuro",
      "contributions": [
        "code",
        "doc",
        "test",
        "bug",
        "ideas"
      ]
    },
    {
      "login": "michaelfeil",
      "name": "Michael Feil",
      "avatar_url": "https://avatars.githubusercontent.com/u/63565275?v=4",
      "profile": "michaelfeil.eu",
      "contributions": [
        "code",
        "test",
        "ideas"
      ]
    },
    {
      "login": "KishManani",
      "name": "Kishan Manani",
      "avatar_url": "https://avatars.githubusercontent.com/u/30973056?v=4",
      "profile": "https://github.com/kishmanani",
      "contributions": [
        "code",
        "doc",
        "test",
        "bug",
        "ideas"
      ]
    },
    {
      "login": "jorenham",
      "name": "Joren Hammudoglu",
      "profile": "https://github.com/jorenham",
      "contributions": [
        "infra"
      ]
    },
    {
      "login": "wolph",
      "name": "Rick van Hattem",
      "profile": "https://github.com/wolph",
      "contributions": [
        "infra"
      ]
    },
    {
      "login": "templierw",
      "name": "William Templier",
      "avatar_url": "https://github.com/templierw.png",
      "profile": "https://www.linkedin.com/in/templierw/",
      "contributions": [
        "doc"
      ]
    },
    {
      "login": "badrmarani",
      "name": "Badr-Eddine Marani",
      "avatar_url": "https://avatars.githubusercontent.com/badrmarani",
      "profile": "https://github.com/badrmarani",
      "contributions": [
        "code"
      ]
    },
    {
      "login": "adoherty21",
      "name": "adoherty21",
      "avatar_url": "https://avatars.githubusercontent.com/u/52799751?s=400&v=4",
      "profile": "https://github.com/adoherty21",
      "contributions": [
        "bug"
      ]
    },
    {
      "login": "jnrusson1",
      "name": "Jack Russon",
      "avatar_url": "https://avatars.githubusercontent.com/u/51986332?v=4",
      "profile": "https://github.com/jnrusson1",
      "contributions": [
        "code"
      ]
    },
    {
      "login": "solen0id",
      "name": "Max Patzelt",
      "avatar_url": "https://avatars.githubusercontent.com/u/20767606?v=4",
      "profile": "https://github.com/solen0id",
      "contributions": [
        "code"
      ]
    },
    {
      "login": "benjaminbluhm",
      "name": "Benjamin Bluhm",
      "profile": "https://github.com/benjaminbluhm",
      "contributions": [
        "code",
        "doc",
        "example"
      ]
    },
    {
      "login": "VyomkeshVyas",
      "name": "Vyomkesh Vyas",
      "profile": "https://github.com/VyomkeshVyas",
      "contributions": [
        "code",
        "doc",
        "example",
        "test"
      ]
    },
    {
      "login": "xxl4tomxu98",
      "name": "Tom Xu",
      "avatar_url": "https://avatars.githubusercontent.com/u/62292177?s=40&v=4",
      "profile": "https://github.com/xxl4tomxu98",
      "contributions": [
        "code",
        "doc"
      ]
    },
    {
      "login": "nshahpazov",
      "name": "Nikola Shahpazov",
      "avatar_url": "https://avatars.githubusercontent.com/nshahpazov",
      "profile": "https://www.linkedin.com/in/nshahpazov/",
      "contributions": [
        "doc"
      ]
    },
    {
      "login": "dainelli98",
      "name": "Daniel Martín Martínez",
      "avatar_url": "https://avatars.githubusercontent.com/dainelli98",
      "profile": "https://www.linkedin.com/in/daniel-martin-martinez",
      "contributions": [
        "doc",
        "bug"
      ]
    },
    {
      "login": "nilesh05apr",
      "name": "Nilesh Kumar",
      "avatar_url": "https://avatars.githubusercontent.com/u/65773314?v=4",
      "profile": "https://github.com/nilesh05apr",
      "contributions": [
        "code"
      ]
    },
    {
      "login": "JonathanBechtel",
      "name": "JonathanBechtel",
      "avatar_url": "https://avatars.githubusercontent.com/u/481696?v=4",
      "profile": "https://github.com/JonathanBechtel",
      "contributions": [
        "code",
        "ideas",
        "test"
      ]
    },
    {
      "login": "arnavrneo",
      "name": "Arnav",
      "avatar_url": "https://avatars.githubusercontent.com/u/48650781?v=4",
      "profile": "https://github.com/arnavrneo",
      "contributions": [
        "code"
      ]
    },
    {
      "login": "erjieyong",
      "name": "Er Jie Yong",
      "avatar_url": "https://avatars.githubusercontent.com/u/109052378?v=4",
      "profile": "https://www.linkedin.com/in/erjieyong",
      "contributions": [
        "bug",
        "code"
      ]
    },
    {
      "login": "mateuja",
      "name": "Jaume Mateu",
      "avatar_url": "https://avatars.githubusercontent.com/mateuja",
      "profile": "https://github.com/mateuja",
      "contributions": [
        "code"
      ]
    },
    {
      "login": "aaronrmm",
      "name": "Aaron Margolese-Malin",
      "avatar_url": "https://avatars.githubusercontent.com/u/1742879?v=4",
      "profile": "https://github.com/aaronrmm",
      "contributions": [
        "bug"
      ]
    },
    {
      "login": "klam-data",
      "name": "Kevin Lam",
      "avatar_url": "https://avatars.githubusercontent.com/u/114420932?s=400&v=4",
      "profile": "https://www.linkedin.com/in/kevinlam2",
      "contributions": [
        "code",
        "example",
        "test"
      ]
    },
    {
      "login": "mgorlin",
      "name": "Margaret Gorlin",
      "avatar_url": "",
      "profile": "https://www.linkedin.com/in/margaret-gorlin/",
      "contributions": [
        "code",
        "example",
        "test"
      ]
    },
    {
      "login": "pyyim",
      "name": "Paul Yim",
      "avatar_url": "https://avatars.githubusercontent.com/pyyim",
      "profile": "https://www.linkedin.com/in/paulyim97/",
      "contributions": [
        "code",
        "example",
        "test"
      ]
    },
    {
      "login": "snnbotchway",
      "name": "Solomon Botchway",
      "avatar_url": "https://avatars.githubusercontent.com/u/62394255?v=4",
      "profile": "https://www.linkedin.com/in/solomon-botchway-a1383821b/",
      "contributions": [
        "maintenance"
      ]
    },
    {
      "login": "hoesler",
      "name": "Christoph Hösler",
      "avatar_url": "https://avatars.githubusercontent.com/u/1052770?v=4",
      "profile": "https://www.linkedin.com/in/hoesler/",
      "contributions": [
        "code"
      ]
    },
    {
      "login": "pranavvp16",
      "name": "Pranav Prajapati",
      "avatar_url": "https://avatars.githubusercontent.com/u/94780581?v=4",
      "profile": "https://www.linkedin.com/in/pranav-prajapati-a5b413226/",
      "contributions": [
        "code",
        "test"
      ]
    },
    {
      "login": "romanlutz",
      "name": "Roman Lutz",
      "avatar_url": "https://avatars.githubusercontent.com/u/10245648?v=4",
      "profile": "https://www.linkedin.com/in/romanlutz/",
      "contributions":[
        "doc"
      ]
    },
    {
      "login": "DBCerigo",
      "name": "Daniel Burkhardt Cerigo",
      "avatar_url": "https://avatars.githubusercontent.com/u/8318425?v=4",
      "profile": "https://github.com/DBCerigo",
      "contributions": [
        "code"
      ]
    },
    {
      "login": "alex-hh",
      "name": "Alex Hawkins-Hooker",
      "avatar_url": "https://avatars.githubusercontent.com/u/5719745?v=4",
      "profile": "https://github.com/alex-hh",
      "contributions": [
        "code"
      ]
    },
    {
      "login": "ali-tny",
      "name": "Ali Teeney",
      "avatar_url": "https://avatars.githubusercontent.com/u/26010073?v=4",
      "profile": "https://github.com/ali-tny",
      "contributions": [
        "code"
      ]
    },
    {
      "login": "ShivamPathak99",
      "name": "Shivam Pathak",
      "avatar_url": "https://avatars.githubusercontent.com/u/98941325?s=400&v=4",
      "profile": "https://github.com/ShivamPathak99",
      "contributions": [
        "doc"
      ]
    },
    {
      "login": "SamiAlavi",
      "name": "Sami Alavi",
      "avatar_url": "https://avatars.githubusercontent.com/u/32700289?v=4",
      "profile": "https://github.com/SamiAlavi",
      "contributions": [
        "code",
        "maintenance"
      ]
    },
    {
      "login": "yarnabrina",
      "name": "Anirban Ray",
      "avatar_url": "https://avatars.githubusercontent.com/u/39331844?v=4",
      "profile": "https://github.com/yarnabrina/",
      "contributions": [
        "bug",
        "code",
        "doc",
        "ideas",
        "maintenance",
        "mentoring",
        "question",
        "review",
        "test"
      ]
    },
    {
      "login": "dashapetr",
      "name": "Darya Petrashka",
      "avatar_url": "https://avatars.githubusercontent.com/u/54349415?v=4",
      "profile": "https://github.com/dashapetr",
      "contributions": [
        "doc"
      ]
    },
    {
      "login": "luca-miniati",
      "name": "Luca Miniati",
      "avatar_url": "https://avatars.githubusercontent.com/u/87467600?v=4",
      "profile": "https://github.com/luca-miniati",
      "contributions": [
        "code",
        "doc"
      ]
    },
    {
      "login": "marrov",
      "name": "Marc Rovira",
      "avatar_url": "https://avatars.githubusercontent.com/u/54272586?v=4",
      "profile": "https://github.com/marrov",
      "contributions": [
        "doc"
      ]
    },
    {
      "login": "Taise228",
      "name": "Taisei Yamamoto",
      "avatar_url": "https://avatars.githubusercontent.com/u/95762401?s=400&v=4",
      "profile": "https://github.com/Taise228",
      "contributions": [
        "code"
      ]
    },
    {
      "login": "CTFallon",
      "name": "Colin Fallon",
      "avatar_url": "https://avatars.githubusercontent.com/u/19725980?v=4",
      "profile": "https://github.com/CTFallon",
      "contributions": [
        "doc"
      ]
    },
    {
      "login": "mgazian000",
      "name": "Michael Gaziani",
      "avatar_url": "https://avatars.githubusercontent.com/mgazian000",
      "profile": "https://github.com/mgazian000",
      "contributions": [
        "doc"
      ]
    },
    {
      "login": "alan191006",
      "name": "Alan Huynh",
      "avatar_url": "https://avatars.githubusercontent.com/alan191006",
      "profile": "https://github.com/alan191006",
      "contributions": [
        "code"
    ]
    },
    {
      "login": "felipeangelimvieira",
      "name": "Felipe Angelim",
      "avatar_url": "https://avatars.githubusercontent.com/felipeangelimvieira",
      "profile": "https://github.com/felipeangelimvieira",
      "contributions": [
        "code",
        "bug"
      ]
    },
    {
      "login": "janpipek",
      "name": "Jan Pipek",
      "avatar_url": "https://avatars.githubusercontent.com/janpipek",
      "profile": "https://github.com/janpipek",
      "contributions": [
        "code"
      ]
    },
    {
      "login": "Gigi1111",
      "name": "Chung-Fan Tsai",
      "avatar_url": "https://avatars.githubusercontent.com/Gigi1111",
      "profile": "https://github.com/Gigi1111",
      "contributions": [
        "test"
      ]
    },
    {
      "login": "eyjo",
      "name": "Eyjólfur Sigurðsson",
      "avatar_url": "https://avatars.githubusercontent.com/eyjo",
      "profile": "https://github.com/eyjo",
      "contributions": [
        "code",
        "doc"
      ]
    },
    {
      "login": "julia-kraus",
      "name": "Julia Kraus",
      "avatar_url": "https://avatars.githubusercontent.com/julia-kraus",
      "profile": "https://github.com/julia-kraus",
      "contributions": [
        "doc",
        "code",
        "test"
      ]
    },
    {
      "login": "davidgilbertson",
      "name": "David Gilbertson",
      "avatar_url": "https://avatars.githubusercontent.com/u/4443482?v=4",
      "profile": "https://github.com/davidgilbertson",
      "contributions": [
        "code",
        "bug"
      ]
    },
    {
      "login": "MBristle",
      "name": "Mirko Bristle",
      "avatar_url": "https://avatars.githubusercontent.com/MBristle",
      "profile": "https://github.com/MBristle",
      "contributions": [
        "doc"
      ]
    },
    {
      "login": "MCRE-BE",
      "name": "Mathias Creemers",
      "avatar_url": "https://avatars.githubusercontent.com/u/99316631",
      "profile": "https://github.com/MCRE-BE",
      "contributions": [
        "bug",
        "code"
      ]
    },
    {
<<<<<<< HEAD
      "login": "hazrulakmal",
      "name": "Hazrul Akmal",
      "avatar_url": "https://avatars.githubusercontent.com/u/24774385?v=4",
      "profile": "https://github.com/hazrulakmal",
      "contributions": [
        "code",
        "doc",
        "bug",
        "test"
=======
      "login": "Ram0nB",
      "name": "Ramon Bussing",
      "avatar_url": "https://avatars.githubusercontent.com/u/45173421",
      "profile": "https://github.com/Ram0nB",
      "contributions": [
        "doc"
>>>>>>> dfc2d377
      ]
    },
    {
      "login": "hliebert",
      "name": "Helge Liebert",
      "avatar_url": "https://avatars.githubusercontent.com/u/20834265",
      "profile": "https://github.com/hliebert",
      "contributions": [
        "bug",
        "code"
      ]
    }
  ]
}<|MERGE_RESOLUTION|>--- conflicted
+++ resolved
@@ -2297,7 +2297,15 @@
       ]
     },
     {
-<<<<<<< HEAD
+      "login": "Ram0nB",
+      "name": "Ramon Bussing",
+      "avatar_url": "https://avatars.githubusercontent.com/u/45173421",
+      "profile": "https://github.com/Ram0nB",
+      "contributions": [
+        "doc"
+      ]
+    },
+    {
       "login": "hazrulakmal",
       "name": "Hazrul Akmal",
       "avatar_url": "https://avatars.githubusercontent.com/u/24774385?v=4",
@@ -2307,14 +2315,6 @@
         "doc",
         "bug",
         "test"
-=======
-      "login": "Ram0nB",
-      "name": "Ramon Bussing",
-      "avatar_url": "https://avatars.githubusercontent.com/u/45173421",
-      "profile": "https://github.com/Ram0nB",
-      "contributions": [
-        "doc"
->>>>>>> dfc2d377
       ]
     },
     {
