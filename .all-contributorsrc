--- conflicted
+++ resolved
@@ -3637,14 +3637,15 @@
       ]
     },
     {
-<<<<<<< HEAD
       "login": "oresthes",
       "name": "Orest Alickolli",
       "profile": "https://github.com/oresthes",
       "avatar_url": "https://avatars.githubusercontent.com/u/12741634?v=4",
       "contributions": [
         "code"
-=======
+      ]
+    },
+    {
       "login": "JATAYU000",
       "name": "Shrivaths S Nair",
       "avatar_url": "https://avatars.githubusercontent.com/u/142079253?v=4",
@@ -3652,7 +3653,6 @@
       "contributions": [
         "code",
         "bug"
->>>>>>> 88472f6b
       ]
     }
   ]
