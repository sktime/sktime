{
  "projectName": "sktime",
  "projectOwner": "sktime",
  "repoType": "github",
  "repoHost": "https://github.com",
  "commitConvention": "none",
  "files": [
    "CONTRIBUTORS.md"
  ],
  "imageSize": 100,
  "contributorsPerLine": 9,
  "contributorsSortAlphabetically": true,
  "badgeTemplate": "[![All Contributors](https://img.shields.io/badge/all_contributors-<%= contributors.length %>-orange.svg)](#contributors)",
  "skipCi": true,
  "contributors": [
    {
      "login": "fkiraly",
      "name": "Franz Kiraly",
      "avatar_url": "https://avatars1.githubusercontent.com/u/7985502?v=4",
      "profile": "https://github.com/fkiraly",
      "contributions": [
        "blog",
        "bug",
        "business",
        "code",
        "doc",
        "design",
        "eventOrganizing",
        "example",
        "financial",
        "fundingFinding",
        "ideas",
        "maintenance",
        "mentoring",
        "projectManagement",
        "question",
        "review",
        "talk",
        "test",
        "tutorial",
        "video"
      ]
    },
    {
      "login": "sajaysurya",
      "name": "Sajaysurya Ganesh",
      "avatar_url": "https://avatars2.githubusercontent.com/u/25329624?v=4",
      "profile": "https://sajay.online",
      "contributions": [
        "code",
        "doc",
        "design",
        "example",
        "ideas",
        "test",
        "tutorial"
      ]
    },
    {
      "login": "Tomiiwa",
      "name": "Ireoluwatomiwa",
      "avatar_url": "https://avatars.githubusercontent.com/u/61966277?v=4",
      "profile": "https://www.linkedin.com/in/ireoluwatomiwa-sanusi/",
      "contributions": [
        "doc"
      ]
    },
    {
      "login": "TonyBagnall",
      "name": "Tony Bagnall",
      "avatar_url": "https://avatars1.githubusercontent.com/u/9594042?v=4",
      "profile": "http://www.timeseriesclassification.com",
      "contributions": [
        "code",
        "business",
        "doc",
        "design",
        "eventOrganizing",
        "fundingFinding",
        "ideas",
        "projectManagement",
        "question",
        "review",
        "talk",
        "data"
      ]
    },
    {
      "login": "jasonlines",
      "name": "Jason Lines",
      "avatar_url": "https://avatars1.githubusercontent.com/u/38794632?v=4",
      "profile": "http://www.timeseriesclassification.com",
      "contributions": [
        "code",
        "business",
        "doc",
        "design",
        "eventOrganizing",
        "fundingFinding",
        "ideas",
        "projectManagement",
        "question",
        "review",
        "talk",
        "example"
      ]
    },
    {
      "login": "mloning",
      "name": "Markus Löning",
      "avatar_url": "https://avatars3.githubusercontent.com/u/21020482?v=4",
      "profile": "https://github.com/mloning",
      "contributions": [
        "code",
        "test",
        "maintenance",
        "platform",
        "review",
        "infra",
        "example",
        "bug",
        "tutorial",
        "business",
        "doc",
        "design",
        "eventOrganizing",
        "fundingFinding",
        "ideas",
        "projectManagement",
        "question",
        "talk",
        "mentoring",
        "video"
      ]
    },
    {
      "login": "goastler",
      "name": "George Oastler",
      "avatar_url": "https://avatars0.githubusercontent.com/u/7059456?v=4",
      "profile": "https://github.com/goastler",
      "contributions": [
        "code",
        "test",
        "platform",
        "example",
        "doc"
      ]
    },
    {
      "login": "ViktorKaz",
      "name": "ViktorKaz",
      "avatar_url": "https://avatars0.githubusercontent.com/u/33499138?v=4",
      "profile": "https://github.com/ViktorKaz",
      "contributions": [
        "code",
        "doc",
        "design"
      ]
    },
    {
      "login": "abhishek-iitmadras",
      "name": "Abhishek Kumar",
      "avatar_url": "https://avatars.githubusercontent.com/u/142383124?v=4",
      "profile": "https://github.com/abhishek-iitmadras",
      "contributions": [
        "code",
        "infra",
        "bug"
      ]
    },
    {
      "login": "MatthewMiddlehurst",
      "name": "Matthew Middlehurst",
      "avatar_url": "https://avatars0.githubusercontent.com/u/25731235?v=4",
      "profile": "http://www.timeseriesclassification.com",
      "contributions": [
        "code",
        "doc",
        "test",
        "tutorial",
        "review",
        "bug"
      ]
    },
    {
      "login": "miraep8",
      "name": "Mirae Parker",
      "avatar_url": "https://avatars.githubusercontent.com/u/10511777?s=400&u=10a774fd4be767fa3b23a82a98bbfe102c17f0f3&v=4",
      "profile": "https://github.com/miraep8",
      "contributions": [
        "code",
        "test"
      ]
    },
    {
      "login": "jesellier",
      "name": "jesellier",
      "avatar_url": "https://avatars0.githubusercontent.com/u/51952076?v=4",
      "profile": "https://github.com/jesellier",
      "contributions": [
        "code"
      ]
    },
    {
      "login": "James-Large",
      "name": "James Large",
      "avatar_url": "https://avatars0.githubusercontent.com/u/44509982?v=4",
      "profile": "http://www.timeseriesclassification.com/",
      "contributions": [
        "code",
        "doc",
        "test",
        "infra",
        "maintenance"
      ]
    },
    {
      "login": "achieveordie",
      "name": "Sagar Mishra",
      "avatar_url": "https://avatars.githubusercontent.com/u/54197164?v=4",
      "profile": "https://github.com/achieveordie",
      "contributions": [
        "bug",
        "code",
        "ideas",
        "projectManagement",
        "test"
      ]
    },
    {
      "login": "simone-pignotti",
      "name": "simone-pignotti",
      "avatar_url": "https://avatars1.githubusercontent.com/u/44410066?v=4",
      "profile": "https://github.com/simone-pignotti",
      "contributions": [
        "code",
        "bug"
      ]
    },
    {
      "login": "ClaudiaSanches",
      "name": "ClaudiaSanches",
      "avatar_url": "https://avatars3.githubusercontent.com/u/28742178?v=4",
      "profile": "https://github.com/ClaudiaSanches",
      "contributions": [
        "code",
        "test"
      ]
    },
    {
      "login": "aa25desh",
      "name": "aa25desh",
      "avatar_url": "https://avatars1.githubusercontent.com/u/29518290?v=4",
      "profile": "https://github.com/aa25desh",
      "contributions": [
        "code",
        "bug"
      ]
    },
    {
      "login": "matteogales",
      "name": "matteogales",
      "avatar_url": "https://avatars0.githubusercontent.com/u/9269326?v=4",
      "profile": "https://github.com/matteogales",
      "contributions": [
        "code",
        "design",
        "ideas"
      ]
    },
    {
      "login": "prockenschaub",
      "name": "Patrick Rockenschaub",
      "avatar_url": "https://avatars0.githubusercontent.com/u/15381732?v=4",
      "profile": "https://github.com/prockenschaub",
      "contributions": [
        "code",
        "design",
        "ideas",
        "test"
      ]
    },
    {
      "login": "dasgupsa",
      "name": "Saurabh Dasgupta",
      "avatar_url": "https://avatars2.githubusercontent.com/u/10398956?v=4",
      "profile": "https://github.com/dasgupsa",
      "contributions": [
        "code"
      ]
    },
    {
      "login": "angus924",
      "name": "Angus Dempster",
      "avatar_url": "https://avatars0.githubusercontent.com/u/55837131?v=4",
      "profile": "https://github.com/angus924",
      "contributions": [
        "code",
        "test",
        "tutorial"
      ]
    },
    {
      "login": "vnicholson1",
      "name": "Vincent Nicholson",
      "profile": "https://github.com/vnicholson1",
      "contributions": [
        "code"
      ]
    },
    {
      "login": "lnthach",
      "name": "Thach Le Nguyen",
      "avatar_url": "https://avatars0.githubusercontent.com/u/7788363?v=4",
      "profile": "https://github.com/lnthach",
      "contributions": [
        "code",
        "test"
      ]
    },
    {
      "login": "Ayushmaanseth",
      "name": "Ayushmaan Seth",
      "avatar_url": "https://avatars1.githubusercontent.com/u/29939762?v=4",
      "profile": "https://www.linkedin.com/in/ayushmaan-seth-4a96364a/",
      "contributions": [
        "code",
        "review",
        "test",
        "doc",
        "eventOrganizing",
        "tutorial"
      ]
    },
    {
      "login": "Riyabelle25",
      "name": "Riya Elizabeth John",
      "avatar_url": "https://avatars.githubusercontent.com/u/55790848?v=4",
      "contributions": [
        "code"
      ]
    },
    {
      "login": "ninfueng",
      "name": "Ninnart Fuengfusin",
      "avatar_url": "https://avatars2.githubusercontent.com/u/28499769?v=4",
      "profile": "https://github.com/ninfueng",
      "contributions": [
        "code"
      ]
    },
    {
      "login": "big-o",
      "name": "big-o",
      "avatar_url": "https://avatars1.githubusercontent.com/u/1134151?v=4",
      "profile": "https://github.com/big-o",
      "contributions": [
        "code",
        "test",
        "design",
        "ideas",
        "review",
        "tutorial",
        "mentoring"
      ]
    },
    {
      "login": "Kludex",
      "name": "Marcelo Trylesinski",
      "avatar_url": "https://avatars3.githubusercontent.com/u/7353520?v=4",
      "profile": "http://marcelotryle.com",
      "contributions": [
        "doc"
      ]
    },
    {
      "login": "oleskiewicz",
      "name": "oleskiewicz",
      "avatar_url": "https://avatars1.githubusercontent.com/u/5682158?v=4",
      "profile": "https://github.com/oleskiewicz",
      "contributions": [
        "code",
        "doc",
        "test"
      ]
    },
    {
      "login": "dguijo",
      "name": "David Guijo Rubio",
      "avatar_url": "https://avatars1.githubusercontent.com/u/47889499?v=4",
      "profile": "http://www.uco.es/grupos/ayrna/index.php/es/publicaciones/articulos?publications_view_all=1&theses_view_all=0&projects_view_all=0&task=show&view=member&id=22",
      "contributions": [
        "code",
        "ideas"
      ]
    },
    {
      "login": "HYang1996",
      "name": "HYang1996",
      "avatar_url": "https://avatars0.githubusercontent.com/u/44179303?v=4",
      "profile": "https://github.com/HYang1996",
      "contributions": [
        "code",
        "test",
        "doc",
        "tutorial"
      ]
    },
    {
      "login": "Mo-Saif",
      "name": "Mohammed Saif Kazamel",
      "avatar_url": "https://avatars0.githubusercontent.com/u/27867617?v=4",
      "profile": "https://mo-saif.github.io/",
      "contributions": [
        "bug"
      ]
    },
    {
      "login": "abandus",
      "name": "abandus",
      "avatar_url": "https://avatars2.githubusercontent.com/u/46486474?v=4",
      "profile": "https://github.com/abandus",
      "contributions": [
        "ideas",
        "code"
      ]
    },
    {
      "login": "Pangoraw",
      "name": "Paul",
      "avatar_url": "https://avatars1.githubusercontent.com/u/9824244?v=4",
      "profile": "https://ber.gp",
      "contributions": [
        "doc"
      ]
    },
    {
      "login": "vedazeren",
      "name": "vedazeren",
      "avatar_url": "https://avatars3.githubusercontent.com/u/63582874?v=4",
      "profile": "https://github.com/vedazeren",
      "contributions": [
        "code",
        "test"
      ]
    },
    {
      "login": "hiqbal2",
      "name": "hiqbal2",
      "avatar_url": "https://avatars3.githubusercontent.com/u/10302415?v=4",
      "profile": "https://github.com/hiqbal2",
      "contributions": [
        "doc"
      ]
    },
    {
      "login": "btrtts",
      "name": "btrtts",
      "avatar_url": "https://avatars3.githubusercontent.com/u/66252156?v=4",
      "profile": "https://github.com/btrtts",
      "contributions": [
        "doc"
      ]
    },
    {
      "login": "marielledado",
      "name": "Marielle",
      "avatar_url": "https://avatars2.githubusercontent.com/u/13499809?v=4",
      "profile": "https://twitter.com/marielli",
      "contributions": [
        "doc",
        "code",
        "ideas"
      ]
    },
    {
      "login": "Cheukting",
      "name": "Cheuk Ting Ho",
      "avatar_url": "https://avatars1.githubusercontent.com/u/28761465?v=4",
      "profile": "http://cheuk.dev",
      "contributions": [
        "code"
      ]
    },
    {
      "login": "sophijka",
      "name": "sophijka",
      "avatar_url": "https://avatars2.githubusercontent.com/u/47450591?v=4",
      "profile": "https://github.com/sophijka",
      "contributions": [
        "doc",
        "maintenance"
      ]
    },
    {
      "login": "Quaterion",
      "name": "Quaterion",
      "avatar_url": "https://avatars2.githubusercontent.com/u/23200273?v=4",
      "profile": "https://github.com/Quaterion",
      "contributions": [
        "bug"
      ]
    },
    {
      "login": "Arnau",
      "name": "Arnau",
      "avatar_url": "https://avatars.githubusercontent.com/u/38285979?s=400&u=8bdd0021cb5bae47ba5bd69c355c694dc3090f5e&v=4",
      "profile": "https://www.linkedin.com/in/arnau-jim%C3%A9nez-castany-b2ba2597/",
      "contributions": [
        "code"
      ]
    },
    {
      "login": "ABostrom",
      "name": "Aaron Bostrom",
      "avatar_url": "https://avatars0.githubusercontent.com/u/9571933?v=4",
      "profile": "https://github.com/ABostrom",
      "contributions": [
        "code",
        "doc",
        "test",
        "mentoring"
      ]
    },
    {
      "login": "BandaSaiTejaReddy",
      "name": "BANDASAITEJAREDDY",
      "avatar_url": "https://avatars0.githubusercontent.com/u/31387911?v=4",
      "profile": "https://github.com/BandaSaiTejaReddy",
      "contributions": [
        "code",
        "doc"
      ]
    },
    {
      "login": "lynnssi",
      "name": "Alexandra Amidon",
      "avatar_url": "https://avatars2.githubusercontent.com/u/17050655?v=4",
      "profile": "https://medium.com/@alexandra.amidon",
      "contributions": [
        "blog",
        "doc",
        "ideas"
      ]
    },
    {
      "login": "chizzi25",
      "name": "chizzi25",
      "avatar_url": "https://avatars3.githubusercontent.com/u/67911243?v=4",
      "profile": "https://github.com/chizzi25",
      "contributions": [
        "blog"
      ]
    },
    {
      "login": "Piyush1729",
      "name": "Piyush Gade",
      "avatar_url": "https://avatars2.githubusercontent.com/u/64950012?v=4",
      "profile": "https://github.com/Piyush1729",
      "contributions": [
        "code",
        "review"
      ]
    },
    {
      "login": "sri1419",
      "name": "sri1419",
      "avatar_url": "https://avatars2.githubusercontent.com/u/65078278?v=4",
      "profile": "https://github.com/sri1419",
      "contributions": [
        "code"
      ]
    },
    {
      "login": "patrickzib",
      "name": "Patrick Schäfer",
      "avatar_url": "https://avatars0.githubusercontent.com/u/7783034?v=4",
      "profile": "http://www2.informatik.hu-berlin.de/~schaefpa/",
      "contributions": [
        "code",
        "tutorial"
      ]
    },
    {
      "login": "ermshaua",
      "name": "Arik Ermshaus",
      "avatar_url": "https://avatars.githubusercontent.com/u/23294512?v=4",
      "profile": "https://github.com/ermshaua/",
      "contributions": [
        "code"
      ]
    },
    {
      "login": "akanz1",
      "name": "Andreas Kanz",
      "avatar_url": "https://avatars3.githubusercontent.com/u/51492342?v=4",
      "profile": "https://github.com/akanz1",
      "contributions": [
        "tutorial"
      ]
    },
    {
      "login": "brettkoonce",
      "name": "brett koonce",
      "avatar_url": "https://avatars2.githubusercontent.com/u/11281814?v=4",
      "profile": "https://github.com/brettkoonce",
      "contributions": [
        "doc"
      ]
    },
    {
      "login": "alwinw",
      "name": "Alwin",
      "avatar_url": "https://avatars3.githubusercontent.com/u/16846521?v=4",
      "profile": "https://github.com/alwinw",
      "contributions": [
        "doc",
        "code",
        "maintenance"
      ]
    },
    {
      "login": "kkoziara",
      "name": "kkoziara",
      "avatar_url": "https://avatars1.githubusercontent.com/u/4346849?v=4",
      "profile": "https://github.com/kkoziara",
      "contributions": [
        "code",
        "bug"
      ]
    },
    {
      "login": "evanmiller29",
      "name": "Evan Miller",
      "avatar_url": "https://avatars2.githubusercontent.com/u/8062590?v=4",
      "profile": "https://github.com/evanmiller29",
      "contributions": [
        "tutorial"
      ]
    },
    {
      "login": "krumeto",
      "name": "Krum Arnaudov",
      "avatar_url": "https://avatars3.githubusercontent.com/u/11272436?v=4",
      "profile": "https://github.com/krumeto",
      "contributions": [
        "bug",
        "code"
      ]
    },
    {
      "login": "martinagvilas",
      "name": "Martina G. Vilas",
      "avatar_url": "https://avatars2.githubusercontent.com/u/37339384?v=4",
      "profile": "https://github.com/martinagvilas",
      "contributions": [
        "review",
        "ideas"
      ]
    },
    {
      "login": "Emiliathewolf",
      "name": "Emilia Rose",
      "avatar_url": "https://avatars2.githubusercontent.com/u/22026218?v=4",
      "profile": "https://github.com/Emiliathewolf",
      "contributions": [
        "code",
        "test"
      ]
    },
    {
      "login": "AidenRushbrooke",
      "name": "AidenRushbrooke",
      "avatar_url": "https://avatars0.githubusercontent.com/u/72034940?v=4",
      "profile": "https://github.com/AidenRushbrooke",
      "contributions": [
        "code",
        "test"
      ]
    },
    {
      "login": "whackteachers",
      "name": "Jason Pong",
      "avatar_url": "https://avatars0.githubusercontent.com/u/33785383?v=4",
      "profile": "https://github.com/whackteachers",
      "contributions": [
        "code",
        "test"
      ]
    },
    {
      "login": "magittan",
      "name": "William Zheng",
      "avatar_url": "https://avatars0.githubusercontent.com/u/14024202?v=4",
      "profile": "https://github.com/magittan",
      "contributions": [
        "code",
        "test"
      ]
    },
    {
      "login": "huayicodes",
      "name": "Huayi Wei",
      "avatar_url": "https://avatars3.githubusercontent.com/u/22870735?v=4",
      "profile": "https://www.linkedin.com/in/huayiwei/",
      "contributions": [
        "tutorial"
      ]
    },
    {
      "login": "Multivin12",
      "name": "Multivin12",
      "avatar_url": "https://avatars3.githubusercontent.com/u/36476633?v=4",
      "profile": "https://github.com/Multivin12",
      "contributions": [
        "code",
        "test"
      ]
    },
    {
      "login": "davidbp",
      "name": "David Buchaca Prats",
      "avatar_url": "https://avatars3.githubusercontent.com/u/4223580?v=4",
      "profile": "https://github.com/davidbp",
      "contributions": [
        "code"
      ]
    },
    {
      "login": "SebasKoel",
      "name": "Sebastiaan Koel",
      "avatar_url": "https://avatars3.githubusercontent.com/u/66252156?v=4",
      "profile": "https://github.com/SebasKoel",
      "contributions": [
        "code",
        "doc"
      ]
    },
    {
      "login": "MarcoGorelli",
      "name": "Marco Gorelli",
      "avatar_url": "https://avatars2.githubusercontent.com/u/33491632?v=4",
      "profile": "https://github.com/MarcoGorelli",
      "contributions": [
        "infra"
      ]
    },
    {
      "login": "DmitriyValetov",
      "name": "Dmitriy Valetov",
      "avatar_url": "https://avatars0.githubusercontent.com/u/27976850?v=4",
      "profile": "https://github.com/DmitriyValetov",
      "contributions": [
        "code",
        "tutorial"
      ]
    },
    {
      "login": "vollmersj",
      "name": "vollmersj",
      "avatar_url": "https://avatars2.githubusercontent.com/u/12613127?v=4",
      "profile": "https://github.com/vollmersj",
      "contributions": [
        "doc"
      ]
    },
    {
      "login": "MichalChromcak",
      "name": "Michal Chromcak",
      "avatar_url": "https://avatars1.githubusercontent.com/u/12393430?v=4",
      "profile": "https://github.com/MichalChromcak",
      "contributions": [
        "code",
        "doc",
        "test",
        "tutorial"
      ]
    },
    {
      "login": "bmurdata",
      "name": "Brian Murphy",
      "avatar_url": "https://avatars2.githubusercontent.com/u/32182553?v=4",
      "profile": "https://bmurphyportfolio.netlify.com/",
      "contributions": [
        "doc"
      ]
    },
    {
      "login": "raishubham1",
      "name": "raishubham1",
      "avatar_url": "https://avatars3.githubusercontent.com/u/29356417?v=4",
      "profile": "https://github.com/raishubham1",
      "contributions": [
        "doc"
      ]
    },
    {
      "login": "ngupta23",
      "name": "Nikhil Gupta",
      "avatar_url": "https://avatars0.githubusercontent.com/u/33585645?v=4",
      "profile": "https://github.com/ngupta23",
      "contributions": [
        "code",
        "bug",
        "doc"
      ]
    },
    {
      "login": "aiwalter",
      "name": "Martin Walter",
      "avatar_url": "https://avatars0.githubusercontent.com/u/29627036?v=4",
      "profile": "https://www.linkedin.com/in/martin-walter-1a33b3114/",
      "contributions": [
        "code",
        "bug",
        "projectManagement",
        "fundingFinding",
        "mentoring",
        "ideas",
        "design",
        "review",
        "doc",
        "talk"
      ]
    },
    {
      "login": "afzal442",
      "name": "Afzal Ansari",
      "avatar_url": "https://avatars0.githubusercontent.com/u/11625672?v=4",
      "profile": "https://github.com/afzal442",
      "contributions": [
        "code",
        "doc"
      ]
    },
    {
      "login": "gracewgao",
      "name": "Grace Gao",
      "avatar_url": "https://avatars0.githubusercontent.com/u/38268331?v=4",
      "profile": "https://www.linkedin.com/in/gracewgao/",
      "contributions": [
        "code",
        "bug"
      ]
    },
    {
      "login": "utsavcoding",
      "name": "Utsav Kumar Tiwari",
      "avatar_url": "https://avatars3.githubusercontent.com/u/55446385?v=4",
      "profile": "https://github.com/utsavcoding",
      "contributions": [
        "code",
        "doc"
      ]
    },
    {
      "login": "tch",
      "name": "Tomasz Chodakowski",
      "avatar_url": "https://avatars3.githubusercontent.com/u/184076?v=4",
      "profile": "https://github.com/tch",
      "contributions": [
        "code",
        "doc",
        "bug"
      ]
    },
    {
      "login": "koralturkk",
      "name": "Kutay Koralturk",
      "avatar_url": "https://avatars2.githubusercontent.com/u/18037789?s=460&v=4",
      "profile": "https://github.com/koralturkk",
      "contributions": [
        "code",
        "bug"
      ]
    },
    {
      "login": "vnmabus",
      "name": "Carlos Ramos Carreño",
      "avatar_url": "https://avatars1.githubusercontent.com/u/2364173?v=4",
      "profile": "https://github.com/vnmabus",
      "contributions": [
        "doc"
      ]
    },
    {
      "login": "lpantano",
      "name": "Lorena Pantano",
      "avatar_url": "https://avatars2.githubusercontent.com/u/1621788?v=4",
      "profile": "http://lpantano.github.io/",
      "contributions": [
        "ideas"
      ]
    },
    {
      "login": "KirstieJane",
      "name": "Kirstie Whitaker",
      "avatar_url": "https://avatars1.githubusercontent.com/u/3626306?v=4",
      "profile": "https://whitakerlab.github.io/",
      "contributions": [
        "ideas",
        "fundingFinding"
      ]
    },
    {
      "login": "juanitorduz",
      "name": "Juan Orduz",
      "avatar_url": "https://avatars1.githubusercontent.com/u/22996444?v=4",
      "profile": "https://juanitorduz.github.io/",
      "contributions": [
        "tutorial",
        "doc"
      ]
    },
    {
      "login": "Prtm2110",
      "name": "Pratham Hole",
      "avatar_url": "https://avatars.githubusercontent.com/u/139000226?s=400&u=a2ef29514ad2780d1263ba9d724898132c8d18fb&v=4",
      "profile": "https://github.com/Prtm2110",
      "contributions": [
        "maintenance"
      ]
    },
    {
      "login": "dhirschfeld",
      "name": "Dave Hirschfeld",
      "avatar_url": "https://avatars1.githubusercontent.com/u/881019?v=4",
      "profile": "https://dhirschfeld.github.io/",
      "contributions": [
        "infra"
      ]
    },
    {
      "login": "xuyxu",
      "name": "Yi-Xuan Xu",
      "avatar_url": "https://avatars2.githubusercontent.com/u/22359569?v=4",
      "profile": "https://github.com/xuyxu",
      "contributions": [
        "code",
        "test",
        "maintenance",
        "doc"
      ]
    },
    {
      "login": "vincent-nich12",
      "name": "vincent-nich12",
      "avatar_url": "https://avatars3.githubusercontent.com/u/36476633?v=4",
      "profile": "https://github.com/vincent-nich12",
      "contributions": [
        "code"
      ]
    },
    {
      "login": "hamzahiqb",
      "name": "hamzahiqb",
      "avatar_url": "https://avatars3.githubusercontent.com/u/10302415?v=4",
      "profile": "https://github.com/hamzahiqb",
      "contributions": [
        "infra"
      ]
    },
    {
      "login": "Hephaest",
      "name": "Miao Cai",
      "avatar_url": "https://avatars2.githubusercontent.com/u/37981444?v=4",
      "profile": "https://github.com/Hephaest",
      "contributions": [
        "bug",
        "code"
      ]
    },
    {
      "login": "RNKuhns",
      "name": "Ryan Kuhns",
      "avatar_url": "https://avatars0.githubusercontent.com/u/26907244?v=4",
      "profile": "https://github.com/rnkuhns",
      "contributions": [
        "code",
        "doc",
        "tutorial",
        "example",
        "ideas",
        "review",
        "test"
      ]
    },
    {
      "login": "pabworks",
      "name": "pabworks",
      "avatar_url": "https://avatars.githubusercontent.com/u/32725127?v=4",
      "profile": "https://github.com/pabworks",
      "contributions": [
        "code",
        "test"
      ]
    },
    {
      "login": "ayan-biswas0412",
      "name": "AYAN BISWAS",
      "avatar_url": "https://avatars.githubusercontent.com/u/52851184?v=4",
      "profile": "https://github.com/ayan-biswas0412",
      "contributions": [
        "code"
      ]
    },
    {
      "login": "Lovkush-A",
      "name": "Lovkush",
      "avatar_url": "https://avatars.githubusercontent.com/u/25344832?v=4",
      "profile": "https://github.com/Lovkush-A",
      "contributions": [
        "code",
        "test",
        "ideas",
        "mentoring",
        "projectManagement"
      ]
    },
    {
      "login": "luiszugasti",
      "name": "Luis Zugasti",
      "avatar_url": "https://avatars.githubusercontent.com/u/11198457?s=460&u=0645b72683e491824aca16db9702f1d3eb990389&v=4",
      "profile": "https://github.com/luiszugasti",
      "contributions": [
        "doc"
      ]
    },
    {
      "login": "kanand77",
      "name": "Kavin Anand",
      "avatar_url": "https://avatars.githubusercontent.com/kanand77",
      "profile": "https://github.com/kanand77",
      "contributions": [
        "doc"
      ]
    },
    {
      "login": "dsherry",
      "name": "Dylan Sherry",
      "avatar_url": "https://avatars.githubusercontent.com/dsherry",
      "profile": "https://github.com/dsherry",
      "contributions": [
        "infra"
      ]
    },
    {
      "login": "kachayev",
      "name": "Oleksii Kachaiev",
      "avatar_url": "https://avatars.githubusercontent.com/u/485647?v=4",
      "profile": "https://github.com/kachayev",
      "contributions": [
        "code",
        "test"
      ]
    },
    {
      "login": "Ifeanyi30",
      "name": "Ifeanyi30",
      "avatar_url": "https://avatars.githubusercontent.com/u/49926145?v=4",
      "profile": "https://github.com/Ifeanyi30",
      "contributions": [
        "code"
      ]
    },
    {
      "login": "jschemm",
      "name": "jschemm",
      "avatar_url": "https://avatars.githubusercontent.com/u/81151346?v=4",
      "profile": "https://github.com/jschemm",
      "contributions": [
        "code"
      ]
    },
    {
      "login": "aaronreidsmith",
      "name": "Aaron Smith",
      "avatar_url": "https://avatars.githubusercontent.com/u/21350310?v=4",
      "profile": "https://github.com/aaronreidsmith",
      "contributions": [
        "code"
      ]
    },
    {
      "login": "ltsaprounis",
      "name": "Leonidas Tsaprounis",
      "avatar_url": "https://avatars.githubusercontent.com/u/64217214?v=4",
      "profile": "https://github.com/ltsaprounis",
      "contributions": [
        "code",
        "bug",
        "mentoring",
        "review"
      ]
    },
    {
      "login": "chernika158",
      "name": "Galina Chernikova",
      "avatar_url": "https://avatars.githubusercontent.com/u/43787741?s=400&v=4",
      "profile": "https://github.com/chernika158",
      "contributions": [
        "code"
      ]
    },
    {
      "login": "GuzalBulatova",
      "name": "Guzal Bulatova",
      "avatar_url": "https://avatars.githubusercontent.com/GuzalBulatova",
      "profile": "https://github.com/GuzalBulatova",
      "contributions": [
        "bug",
        "code",
        "eventOrganizing",
        "mentoring",
        "projectManagement",
        "review",
        "test"
      ]
    },
    {
      "login": "satya-pattnaik",
      "name": "Satya Prakash Pattnaik",
      "avatar_url": "https://avatars.githubusercontent.com/u/22102468?v=4",
      "profile": "https://www.linkedin.com/in/satya-pattnaik-77a430144/",
      "contributions": [
        "doc"
      ]
    },
    {
      "login": "yashlamba",
      "name": "Yash Lamba",
      "avatar_url": "https://avatars.githubusercontent.com/u/44164398?v=4",
      "profile": "https://github.com/yashlamba",
      "contributions": [
        "code"
      ]
    },
    {
      "login": "ckastner",
      "name": "Christian Kastner",
      "avatar_url": "https://avatars.githubusercontent.com/u/15859947?v=4",
      "profile": "https://github.com/ckastner",
      "contributions": [
        "code",
        "bug"
      ]
    },
    {
      "login": "tombh",
      "name": "Thomas Buckley-Houston",
      "avatar_url": "https://avatars.githubusercontent.com/u/160835?s=80&v=4",
      "profile": "https://github.com/tombh",
      "contributions": [
        "bug"
      ]
    },
    {
      "login": "julramos",
      "name": "Juliana",
      "avatar_url": "https://avatars.githubusercontent.com/u/19613567?v=4",
      "profile": "https://www.linkedin.com/in/julianarn/",
      "contributions": [
        "code"
      ]
    },
    {
      "login": "SveaMeyer13",
      "name": "Svea Marie Meyer",
      "avatar_url": "https://avatars.githubusercontent.com/u/46671894?v=4",
      "profile": "https://github.com/SveaMeyer13",
      "contributions": [
        "doc",
        "code"
      ]
    },
    {
      "login": "Flix6x",
      "name": "Felix Claessen",
      "avatar_url": "https://avatars.githubusercontent.com/u/30658763?v=4",
      "profile": "https://github.com/flix6x",
      "contributions": [
        "code",
        "doc",
        "test",
        "bug"
      ]
    },
    {
      "login": "thayeylolu",
      "name": "Taiwo Owoseni",
      "avatar_url": "https://avatars.githubusercontent.com/u/13348874?v=4",
      "profile": "https://thayeylolu.github.io/portfolio/",
      "contributions": [
        "code"
      ]
    },
    {
      "login": "jambo6",
      "name": "James Morrill",
      "avatar_url": "https://https://avatars.githubusercontent.com/jambo6",
      "profile": "https://github.com/jambo6",
      "contributions": [
        "code"
      ]
    },
    {
      "login": "Dbhasin1",
      "name": "Drishti Bhasin ",
      "avatar_url": "https://avatars.githubusercontent.com/u/56479884?v=4",
      "profile": "https://github.com/Dbhasin1",
      "contributions": [
        "code"
      ]
    },
    {
      "login": "Yard1",
      "name": "Antoni Baum",
      "avatar_url": "https://avatars.githubusercontent.com/u/10364161?v=4",
      "profile": "https://www.linkedin.com/in/yard1/",
      "contributions": [
        "code"
      ]
    },
    {
      "login": "ltoniazzi",
      "name": "Lorenzo Toniazzi",
      "avatar_url": "https://avatars.githubusercontent.com/u/61414566",
      "profile": "https://github.com/ltoniazzi",
      "contributions": [
        "code"
      ]
    },
    {
      "login": "freddyaboulton",
      "name": "Freddy A Boulton",
      "avatar_url": "https://avatars.githubusercontent.com/u/41651716?v=4",
      "profile": "https://github.com/freddyaboulton",
      "contributions": [
        "infra",
        "test"
      ]
    },
    {
      "login": "Riyabelle25",
      "name": "Riya Elizabeth John",
      "avatar_url": "https://avatars.githubusercontent.com/u/55790848?v=4",
      "profile": "https://github.com/Riyabelle25",
      "contributions": [
        "code",
        "test",
        "doc"
      ]
    },
    {
      "login": "chrisholder",
      "name": "chrisholder",
      "avatar_url": "https://avatars.githubusercontent.com/u/4674372?v=4",
      "profile": "https://github.com/chrisholder",
      "contributions": [
        "code",
        "test",
        "doc",
        "design",
        "example"
      ]
    },
    {
      "login": "moradabaz",
      "name": "Morad :)",
      "avatar_url": "https://avatars.githubusercontent.com/u/29915156?v=4",
      "profile": "https://moradabaz.github.io/",
      "contributions": [
        "code",
        "test",
        "doc"
      ]
    },
    {
      "login": "bilal-196",
      "name": "Ahmed Bilal",
      "avatar_url": "https://avatars.githubusercontent.com/u/74570044?v=4",
      "profile": "https://github.com/bilal-196",
      "contributions": [
        "doc"
      ]
    },
    {
      "login": "victordremov",
      "name": "Viktor Dremov",
      "avatar_url": "https://avatars.githubusercontent.com/u/32140716",
      "profile": "https://github.com/victordremov",
      "contributions": [
        "code"
      ]
    },
    {
      "login": "corvusrabus",
      "name": "Corvin Paul",
      "avatar_url": "https://lh3.googleusercontent.com/zMvwkuxyIsRN1I0-HLojbcbbHaERXa-b9eztZ23z_C2m7cXdMiU4z36ekS5-cgBmikPhZA=w1280",
      "profile": "https://sites.google.com/view/corvinpaul/",
      "contributions": [
        "doc"
      ]
    },
    {
      "login": "xloem",
      "name": "patiently pending world peace",
      "profile": "https://github.com/xloem",
      "contributions": [
        "code"
      ]
    },
    {
      "login": "AreloTanoh",
      "name": "Arelo Tanoh",
      "avatar_url": "https://avatars.githubusercontent.com/AreloTanoh",
      "profile": "https://github.com/AreloTanoh",
      "contributions": [
        "doc"
      ]
    },
    {
      "login": "pul95",
      "name": "Pulkit Verma",
      "avatar_url": "https://avatars.githubusercontent.com/pul95",
      "profile": "https://github.com/pul95",
      "contributions": [
        "doc"
      ]
    },
    {
      "login": "IlyasMoutawwakil",
      "name": "Ilyas Moutawwakil",
      "avatar_url": "https://avatars.githubusercontent.com/IlyasMoutawwakil",
      "profile": "https://github.com/IlyasMoutawwakil",
      "contributions": [
        "code",
        "doc"
      ]
    },
    {
      "login": "mathco-wf",
      "name": "TheMathcompay Widget Factory Team",
      "avatar_url": "https://avatars.githubusercontent.com/mathco-wf",
      "profile": "https://github.com/mathco-wf",
      "contributions": [
        "doc"
      ]
    },
    {
      "login": "BINAYKUMAR943",
      "name": "Binay Kumar",
      "avatar_url": "https://avatars.githubusercontent.com/u/38756834?v=4",
      "profile": "https://github.com/BINAYKUMAR943",
      "contributions": [
        "code",
        "doc",
        "test"
      ]
    },
    {
      "login": "ronnie-llamado",
      "name": "Ronnie Llamado",
      "avatar_url": "https://avatars.githubusercontent.com/ronnie-llamado",
      "profile": "https://github.com/ronnie-llamado",
      "contributions": [
        "doc"
      ]
    },
    {
      "login": "bobbys-dev",
      "name": "bobbys",
      "avatar_url": "https://avatars.githubusercontent.com/bobbys-dev",
      "profile": "https://github.com/bobbys-dev",
      "contributions": [
        "code"
      ]
    },
    {
      "login": "yairbeer",
      "name": "Yair Beer",
      "avatar_url": "https://avatars.githubusercontent.com/yairbeer",
      "profile": "https://github.com/yairbeer",
      "contributions": [
        "code"
      ]
    },
    {
      "login": "boukepostma",
      "name": "Bouke Postma",
      "avatar_url": "https://avatars.githubusercontent.com/boukepostma",
      "profile": "https://github.com/boukepostma",
      "contributions": [
        "code",
        "bug",
        "ideas"
      ]
    },
    {
      "login": "Aparna-Sakshi",
      "name": "Aparna Sakshi",
      "avatar_url": "https://avatars.githubusercontent.com/u/44149689?v=4",
      "profile": "https://aparna-sakshi.github.io/",
      "contributions": [
        "code"
      ]
    },
    {
      "login": "eyalshafran",
      "name": "Eyal Shafran",
      "avatar_url": "https://avatars.githubusercontent.com/u/16999574?v=4",
      "profile": "https://github.com/eyalshafran",
      "contributions": [
        "code"
      ]
    },
    {
      "login": "tensorflow-as-tf",
      "name": "tensorflow-as-tf",
      "avatar_url": "https://avatars.githubusercontent.com/u/51345718?v=4",
      "profile": "https://github.com/tensorflow-as-tf",
      "contributions": [
        "code"
      ]
    },
    {
      "login": "justinshenk",
      "name": "Justin Shenk",
      "avatar_url": "https://avatars.githubusercontent.com/u/10270308?v=4",
      "profile": "https://www.justinshenk.com/",
      "contributions": [
        "doc"
      ]
    },
    {
      "login": "kejsitake",
      "name": "Kejsi Take",
      "avatar_url": "https://avatars.githubusercontent.com/u/23707808?v=4",
      "profile": "https://kejsitake.com/",
      "contributions": [
        "code"
      ]
    },
    {
      "login": "myprogrammerpersonality",
      "name": "Ali Yazdizadeh",
      "avatar_url": "https://avatars.githubusercontent.com/u/49058167?v=4",
      "profile": "https://github.com/myprogrammerpersonality",
      "contributions": [
        "doc"
      ]
    },
    {
      "login": "RavenRudi",
      "name": "RavenRudi",
      "avatar_url": "https://avatars.githubusercontent.com/u/46402968?v=4",
      "profile": "https://github.com/RavenRudi",
      "contributions": [
        "code"
      ]
    },
    {
      "login": "danbartl",
      "name": "danbartl",
      "avatar_url": "https://avatars.githubusercontent.com/u/19947407?v=4",
      "profile": "https://github.com/danbartl",
      "contributions": [
        "bug",
        "code",
        "review",
        "talk",
        "test",
        "tutorial",
        "video"
      ]
    },
    {
      "login": "xiaobenbenecho",
      "name": "xiaobenbenecho",
      "avatar_url": "https://avatars.githubusercontent.com/u/17461849?v=4",
      "profile": "https://github.com/xiaobenbenecho",
      "contributions": [
        "code"
      ]
    },
    {
      "login": "OliverMatthews",
      "name": "Oliver Matthews",
      "avatar_url": "https://avatars.githubusercontent.com/u/31141490?v=4",
      "profile": "https://github.com/olivermatthews",
      "contributions": [
        "code"
      ]
    },
    {
      "login": "Carlosbogo",
      "name": "Carlos Borrajo",
      "avatar_url": "https://avatars.githubusercontent.com/u/84228424?v=4",
      "profile": "https://github.com/Carlosbogo",
      "contributions": [
        "code",
        "doc"
      ]
    },
    {
      "login": "fstinner",
      "name": "Florian Stinner",
      "avatar_url": "https://avatars.githubusercontent.com/u/11679462?v=4",
      "profile": "https://github.com/fstinner",
      "contributions": [
        "code",
        "test"
      ]
    },
    {
      "login": "ChangWeiTan",
      "name": "Chang Wei Tan",
      "avatar_url": "https://avatars.githubusercontent.com/u/570744?v=4",
      "profile": "https://github.com/ChangWeiTan",
      "contributions": [
        "code"
      ]
    },
    {
      "login": "lmmentel",
      "name": "Lukasz Mentel",
      "avatar_url": "https://avatars.githubusercontent.com/u/8989838?v=4",
      "profile": "https://github.com/lmmentel",
      "contributions": [
        "code",
        "doc",
        "infra",
        "test",
        "bug",
        "maintenance",
        "mentoring"
      ]
    },
    {
      "login": "AngelPone",
      "name": "Bohan Zhang",
      "avatar_url": "https://avatars.githubusercontent.com/u/32930283?v=4",
      "profile": "https://angelpone.github.io/",
      "contributions": [
        "code"
      ]
    },
    {
      "login": "rakshitha123",
      "name": "Rakshitha Godahewa",
      "avatar_url": "https://avatars.githubusercontent.com/u/7654679?v=4",
      "profile": "https://github.com/rakshitha123",
      "contributions": [
        "code",
        "doc"
      ]
    },
    {
      "login": "marcio55afr",
      "name": "Márcio A. Freitas Jr",
      "avatar_url": "https://avatars.githubusercontent.com/u/42646282?v=4",
      "profile": "https://github.com/marcio55afr",
      "contributions": [
        "doc"
      ]
    },
    {
      "login": "MrPr3ntice",
      "name": "Philipp Kortmann",
      "avatar_url": "https://avatars.githubusercontent.com/u/20466981?v=4",
      "profile": "https://www.imes.uni-hannover.de/de/institut/team/m-sc-karl-philipp-kortmann/",
      "contributions": [
        "code",
        "doc"
      ]
    },
    {
      "login": "ishannangia001",
      "name": "Ishan Nangia",
      "avatar_url": "https://avatars.githubusercontent.com/u/29480389?v=4",
      "profile": "https://github.com/ishannangia001",
      "contributions": [
        "ideas"
      ]
    },
    {
      "login": "khrapovs",
      "name": "Stanislav Khrapov",
      "avatar_url": "https://avatars.githubusercontent.com/u/3774663?v=4",
      "profile": "https://github.com/khrapovs",
      "contributions": [
        "code"
      ]
    },
    {
      "login": "Saransh-cpp",
      "name": "Saransh Chopra",
      "avatar_url": "https://avatars.githubusercontent.com/u/74055102?v=4",
      "profile": "https://github.com/Saransh-cpp",
      "contributions": [
        "doc",
        "infra"
      ]
    },
    {
      "login": "RishiKumarRay",
      "name": "Rishi Kumar Ray",
      "avatar_url": "https://avatars.githubusercontent.com/u/87641376?v=4",
      "profile": "https://github.com/RishiKumarRay",
      "contributions": [
        "infra"
      ]
    },
    {
      "login": "cdahlin",
      "name": "Christopher Dahlin",
      "avatar_url": "https://avatars.githubusercontent.com/u/1567780?v=4",
      "profile": "https://github.com/cdahlin",
      "contributions": [
        "code"
      ]
    },
    {
      "login": "iljamaurer",
      "name": "Ilja Maurer",
      "avatar_url": "https://avatars.githubusercontent.com/u/45882103?v=4",
      "profile": "https://github.com/iljamaurer",
      "contributions": [
        "code"
      ]
    },
    {
      "login": "AzulGarza",
      "name": "Azul Garza",
      "avatar_url": "https://avatars.githubusercontent.com/u/10517170?v=4",
      "profile": "https://github.com/AzulGarza",
      "contributions": [
        "code",
        "example"
      ]
    },
    {
      "login": "TNTran92",
      "name": "TNTran92",
      "avatar_url": "https://avatars.githubusercontent.com/u/55965636?v=4",
      "profile": "https://github.com/TNTran92",
      "contributions": [
        "code"
      ]
    },
    {
      "login": "niekvanderlaan",
      "name": "Niek van der Laan",
      "avatar_url": "https://avatars.githubusercontent.com/u/9962825?v=4",
      "profile": "https://github.com/niekvanderlaan",
      "contributions": [
        "code"
      ]
    },
    {
      "login": "bethrice44",
      "name": "bethrice44",
      "avatar_url": "https://avatars.githubusercontent.com/u/11226988?v=4",
      "profile": "https://github.com/bethrice44",
      "contributions": [
        "bug",
        "code",
        "review",
        "test"
      ]
    },
    {
      "login": "keepersas",
      "name": "Aleksandr Grekov",
      "avatar_url": "https://avatars.githubusercontent.com/u/44262176?v=4",
      "profile": "https://github.com/keepersas",
      "contributions": [
        "doc"
      ]
    },
    {
      "login": "ZiyaoWei",
      "name": "Ziyao Wei",
      "avatar_url": "https://avatars.githubusercontent.com/u/940823?v=4",
      "profile": "https://github.com/ZiyaoWei",
      "contributions": [
        "code"
      ]
    },
    {
      "login": "dougollerenshaw",
      "name": "Doug Ollerenshaw",
      "avatar_url": "https://avatars.githubusercontent.com/u/19944442?v=4",
      "profile": "https://github.com/dougollerenshaw",
      "contributions": [
        "doc"
      ]
    },
    {
      "login": "AurumnPegasus",
      "name": "Shivansh Subramanian",
      "avatar_url": "https://avatars.githubusercontent.com/u/54315149?v=4",
      "profile": "https://github.com/AurumnPegasus",
      "contributions": [
        "doc",
        "code"
      ]
    },
    {
      "login": "NoaWegerhoff",
      "name": "Noa Ben Ami",
      "avatar_url": "https://avatars.githubusercontent.com/u/37590002?v=4",
      "profile": "https://github.com/NoaWegerhoff",
      "contributions": [
        "code",
        "test",
        "doc"
      ]
    },
    {
      "login": "lielleravid",
      "name": "Lielle Ravid",
      "avatar_url": "https://avatars.githubusercontent.com/u/37774194?v=4",
      "profile": "https://github.com/lielleravid",
      "contributions": [
        "code",
        "doc"
      ]
    },
    {
      "login": "ciaran-g",
      "name": "Ciaran Gilbert",
      "avatar_url": "https://avatars.githubusercontent.com/u/41995662?v=4",
      "profile": "https://github.com/ciaran-g",
      "contributions": [
        "bug",
        "code",
        "doc",
        "test",
        "ideas"
      ]
    },
    {
      "login": "mariamjabara",
      "name": "Mariam Jabara",
      "profile": "https://github.com/mariamjabara",
      "contributions": [
        "code"
      ]
    },
    {
      "login": "lbventura",
      "name": "Luis Ventura",
      "avatar_url": "https://avatars.githubusercontent.com/u/68004282?s=96&v=4",
      "profile": "https://github.com/lbventura",
      "contributions": [
        "code"
      ]
    },
    {
      "login": "Ris-Bali",
      "name": "Rishabh Bali",
      "avatar_url": "https://avatars.githubusercontent.com/u/81592570?v=4",
      "profile": "https://github.com/Ris-Bali",
      "contributions": [
        "code"
      ]
    },
    {
      "login": "shchur",
      "name": "Oleksandr Shchur",
      "avatar_url": "https://avatars.githubusercontent.com/u/6944857?v=4",
      "profile": "https://github.com/shchur",
      "contributions": [
        "bug",
        "code"
      ]
    },
    {
      "login": "jelc53",
      "name": "Julian Cooper",
      "profile": "https://github.com/jelc53",
      "contributions": [
        "code",
        "ideas"
      ]
    },
    {
      "login": "benheid",
      "name": "Benedikt Heidrich",
      "profile": "https://github.com/benheid",
      "contributions": [
        "bug",
        "code",
        "design",
        "doc",
        "example",
        "ideas",
        "mentoring",
        "question",
        "review",
        "talk",
        "tutorial"
      ]
    },
    {
      "login": "AnH0ang",
      "name": "An Hoang",
      "profile": "https://github.com/AnH0ang",
      "contributions": [
        "bug",
        "code"
      ]
    },
    {
      "login": "haskarb",
      "name": "Bhaskar Dhariyal",
      "avatar_url": "https://avatars.githubusercontent.com/u/20501023?v=4",
      "profile": "https://haskarb.github.io/",
      "contributions": [
        "code",
        "test"
      ]
    },
    {
      "login": "kcc-lion",
      "name": "Kai Lion",
      "profile": "https://github.com/kcc-lion",
      "contributions": [
        "code",
        "test",
        "doc"
      ]
    },
    {
      "login": "bugslayer-332",
      "name": "Arepalli Yashwanth Reddy",
      "profile": "https://github.com/bugslayer-332",
      "contributions": [
        "code",
        "bug",
        "doc"
      ]
    },
    {
      "login": "shagn",
      "name": "Sebastian Hagn",
      "avatar_url": "https://avatars.githubusercontent.com/u/16029092?v=4",
      "profile": "https://github.com/shagn",
      "contributions": [
        "doc"
      ]
    },
    {
      "login": "jasmineliaw",
      "name": "Jasmine Liaw",
      "profile": "https://github.com/jasmineliaw",
      "contributions": [
        "code"
      ]
    },
    {
      "login": "topher-lo",
      "name": "Christopher Lo",
      "profile": "https://github.com/topher-lo",
      "contributions": [
        "code",
        "ideas"
      ]
    },
    {
      "login": "arampuria19",
      "name": "Akshat Rampuria",
      "profile": "https://github.com/arampuria19",
      "contributions": [
        "doc"
      ]
    },
    {
      "login": "chillerobscuro",
      "name": "Logan Duffy",
      "avatar_url": "https://avatars.githubusercontent.com/u/5232872?v=4",
      "profile": "https://github.com/chillerobscuro",
      "contributions": [
        "code",
        "doc",
        "test",
        "bug",
        "ideas"
      ]
    },
    {
      "login": "michaelfeil",
      "name": "Michael Feil",
      "avatar_url": "https://avatars.githubusercontent.com/u/63565275?v=4",
      "profile": "michaelfeil.eu",
      "contributions": [
        "code",
        "test",
        "ideas"
      ]
    },
    {
      "login": "KishManani",
      "name": "Kishan Manani",
      "avatar_url": "https://avatars.githubusercontent.com/u/30973056?v=4",
      "profile": "https://github.com/kishmanani",
      "contributions": [
        "code",
        "doc",
        "test",
        "bug",
        "ideas"
      ]
    },
    {
      "login": "jorenham",
      "name": "Joren Hammudoglu",
      "profile": "https://github.com/jorenham",
      "contributions": [
        "infra"
      ]
    },
    {
      "login": "wolph",
      "name": "Rick van Hattem",
      "profile": "https://github.com/wolph",
      "contributions": [
        "infra"
      ]
    },
    {
      "login": "templierw",
      "name": "William Templier",
      "avatar_url": "https://github.com/templierw.png",
      "profile": "https://www.linkedin.com/in/templierw/",
      "contributions": [
        "doc"
      ]
    },
    {
      "login": "badrmarani",
      "name": "Badr-Eddine Marani",
      "avatar_url": "https://avatars.githubusercontent.com/badrmarani",
      "profile": "https://github.com/badrmarani",
      "contributions": [
        "code"
      ]
    },
    {
      "login": "adoherty21",
      "name": "adoherty21",
      "avatar_url": "https://avatars.githubusercontent.com/u/52799751?s=400&v=4",
      "profile": "https://github.com/adoherty21",
      "contributions": [
        "bug"
      ]
    },
    {
      "login": "jnrusson1",
      "name": "Jack Russon",
      "avatar_url": "https://avatars.githubusercontent.com/u/51986332?v=4",
      "profile": "https://github.com/jnrusson1",
      "contributions": [
        "code"
      ]
    },
    {
      "login": "solen0id",
      "name": "Max Patzelt",
      "avatar_url": "https://avatars.githubusercontent.com/u/20767606?v=4",
      "profile": "https://github.com/solen0id",
      "contributions": [
        "code"
      ]
    },
    {
      "login": "benjaminbluhm",
      "name": "Benjamin Bluhm",
      "profile": "https://github.com/benjaminbluhm",
      "contributions": [
        "code",
        "doc",
        "example"
      ]
    },
    {
      "login": "VyomkeshVyas",
      "name": "Vyomkesh Vyas",
      "profile": "https://github.com/VyomkeshVyas",
      "contributions": [
        "code",
        "doc",
        "example",
        "test"
      ]
    },
    {
      "login": "xxl4tomxu98",
      "name": "Tom Xu",
      "avatar_url": "https://avatars.githubusercontent.com/u/62292177?s=40&v=4",
      "profile": "https://github.com/xxl4tomxu98",
      "contributions": [
        "code",
        "doc"
      ]
    },
    {
      "login": "nshahpazov",
      "name": "Nikola Shahpazov",
      "avatar_url": "https://avatars.githubusercontent.com/nshahpazov",
      "profile": "https://www.linkedin.com/in/nshahpazov/",
      "contributions": [
        "doc"
      ]
    },
    {
      "login": "dainelli98",
      "name": "Daniel Martín Martínez",
      "avatar_url": "https://avatars.githubusercontent.com/dainelli98",
      "profile": "https://www.linkedin.com/in/daniel-martin-martinez",
      "contributions": [
        "doc",
        "bug"
      ]
    },
    {
      "login": "nilesh05apr",
      "name": "Nilesh Kumar",
      "avatar_url": "https://avatars.githubusercontent.com/u/65773314?v=4",
      "profile": "https://github.com/nilesh05apr",
      "contributions": [
        "code"
      ]
    },
    {
      "login": "JonathanBechtel",
      "name": "JonathanBechtel",
      "avatar_url": "https://avatars.githubusercontent.com/u/481696?v=4",
      "profile": "https://github.com/JonathanBechtel",
      "contributions": [
        "code",
        "ideas",
        "projectManagement",
        "talk",
        "test"
      ]
    },
    {
      "login": "arnavrneo",
      "name": "Arnav",
      "avatar_url": "https://avatars.githubusercontent.com/u/48650781?v=4",
      "profile": "https://github.com/arnavrneo",
      "contributions": [
        "code"
      ]
    },
    {
      "login": "erjieyong",
      "name": "Er Jie Yong",
      "avatar_url": "https://avatars.githubusercontent.com/u/109052378?v=4",
      "profile": "https://www.linkedin.com/in/erjieyong",
      "contributions": [
        "bug",
        "code"
      ]
    },
    {
      "login": "mateuja",
      "name": "Jaume Mateu",
      "avatar_url": "https://avatars.githubusercontent.com/mateuja",
      "profile": "https://github.com/mateuja",
      "contributions": [
        "code"
      ]
    },
    {
      "login": "aaronrmm",
      "name": "Aaron Margolese-Malin",
      "avatar_url": "https://avatars.githubusercontent.com/u/1742879?v=4",
      "profile": "https://github.com/aaronrmm",
      "contributions": [
        "bug"
      ]
    },
    {
      "login": "klam-data",
      "name": "Kevin Lam",
      "avatar_url": "https://avatars.githubusercontent.com/u/114420932?s=400&v=4",
      "profile": "https://www.linkedin.com/in/kevinlam2",
      "contributions": [
        "code",
        "example",
        "test"
      ]
    },
    {
      "login": "mgorlin",
      "name": "Margaret Gorlin",
      "avatar_url": "",
      "profile": "https://www.linkedin.com/in/margaret-gorlin/",
      "contributions": [
        "code",
        "example",
        "test"
      ]
    },
    {
      "login": "pyyim",
      "name": "Paul Yim",
      "avatar_url": "https://avatars.githubusercontent.com/pyyim",
      "profile": "https://www.linkedin.com/in/paulyim97/",
      "contributions": [
        "code",
        "example",
        "test"
      ]
    },
    {
      "login": "snnbotchway",
      "name": "Solomon Botchway",
      "avatar_url": "https://avatars.githubusercontent.com/u/62394255?v=4",
      "profile": "https://www.linkedin.com/in/solomon-botchway-a1383821b/",
      "contributions": [
        "maintenance"
      ]
    },
    {
      "login": "hoesler",
      "name": "Christoph Hösler",
      "avatar_url": "https://avatars.githubusercontent.com/u/1052770?v=4",
      "profile": "https://www.linkedin.com/in/hoesler/",
      "contributions": [
        "code"
      ]
    },
    {
      "login": "pranavvp16",
      "name": "Pranav Prajapati",
      "avatar_url": "https://avatars.githubusercontent.com/u/94780581?v=4",
      "profile": "https://www.linkedin.com/in/pranav-prajapati-a5b413226/",
      "contributions": [
        "code",
        "test",
        "bug"
      ]
    },
    {
      "login": "romanlutz",
      "name": "Roman Lutz",
      "avatar_url": "https://avatars.githubusercontent.com/u/10245648?v=4",
      "profile": "https://www.linkedin.com/in/romanlutz/",
      "contributions": [
        "doc"
      ]
    },
    {
      "login": "DBCerigo",
      "name": "Daniel Burkhardt Cerigo",
      "avatar_url": "https://avatars.githubusercontent.com/u/8318425?v=4",
      "profile": "https://github.com/DBCerigo",
      "contributions": [
        "code"
      ]
    },
    {
      "login": "alex-hh",
      "name": "Alex Hawkins-Hooker",
      "avatar_url": "https://avatars.githubusercontent.com/u/5719745?v=4",
      "profile": "https://github.com/alex-hh",
      "contributions": [
        "code"
      ]
    },
    {
      "login": "ali-tny",
      "name": "Ali Teeney",
      "avatar_url": "https://avatars.githubusercontent.com/u/26010073?v=4",
      "profile": "https://github.com/ali-tny",
      "contributions": [
        "code"
      ]
    },
    {
      "login": "ShivamPathak99",
      "name": "Shivam Pathak",
      "avatar_url": "https://avatars.githubusercontent.com/u/98941325?s=400&v=4",
      "profile": "https://github.com/ShivamPathak99",
      "contributions": [
        "doc"
      ]
    },
    {
      "login": "SamiAlavi",
      "name": "Sami Alavi",
      "avatar_url": "https://avatars.githubusercontent.com/u/32700289?v=4",
      "profile": "https://github.com/SamiAlavi",
      "contributions": [
        "code",
        "maintenance"
      ]
    },
    {
      "login": "yarnabrina",
      "name": "Anirban Ray",
      "avatar_url": "https://avatars.githubusercontent.com/u/39331844?v=4",
      "profile": "https://github.com/yarnabrina/",
      "contributions": [
        "bug",
        "code",
        "doc",
        "ideas",
        "maintenance",
        "mentoring",
        "question",
        "review",
        "test"
      ]
    },
    {
      "login": "dashapetr",
      "name": "Darya Petrashka",
      "avatar_url": "https://avatars.githubusercontent.com/u/54349415?v=4",
      "profile": "https://github.com/dashapetr",
      "contributions": [
        "doc"
      ]
    },
    {
      "login": "luca-miniati",
      "name": "Luca Miniati",
      "avatar_url": "https://avatars.githubusercontent.com/u/87467600?v=4",
      "profile": "https://github.com/luca-miniati",
      "contributions": [
        "code",
        "doc"
      ]
    },
    {
      "login": "marrov",
      "name": "Marc Rovira",
      "avatar_url": "https://avatars.githubusercontent.com/u/54272586?v=4",
      "profile": "https://github.com/marrov",
      "contributions": [
        "design",
        "doc",
        "ideas",
        "mentoring",
        "projectManagement",
        "talk"
      ]
    },
    {
      "login": "Taise228",
      "name": "Taisei Yamamoto",
      "avatar_url": "https://avatars.githubusercontent.com/u/95762401?s=400&v=4",
      "profile": "https://github.com/Taise228",
      "contributions": [
        "code"
      ]
    },
    {
      "login": "CTFallon",
      "name": "Colin Fallon",
      "avatar_url": "https://avatars.githubusercontent.com/u/19725980?v=4",
      "profile": "https://github.com/CTFallon",
      "contributions": [
        "doc"
      ]
    },
    {
      "login": "mgazian000",
      "name": "Michael Gaziani",
      "avatar_url": "https://avatars.githubusercontent.com/mgazian000",
      "profile": "https://github.com/mgazian000",
      "contributions": [
        "doc"
      ]
    },
    {
      "login": "alan191006",
      "name": "Alan Huynh",
      "avatar_url": "https://avatars.githubusercontent.com/alan191006",
      "profile": "https://github.com/alan191006",
      "contributions": [
        "code"
      ]
    },
    {
      "login": "felipeangelimvieira",
      "name": "Felipe Angelim",
      "avatar_url": "https://avatars.githubusercontent.com/felipeangelimvieira",
      "profile": "https://github.com/felipeangelimvieira",
      "contributions": [
        "code",
        "bug"
      ]
    },
    {
      "login": "janpipek",
      "name": "Jan Pipek",
      "avatar_url": "https://avatars.githubusercontent.com/janpipek",
      "profile": "https://github.com/janpipek",
      "contributions": [
        "code"
      ]
    },
    {
      "login": "Gigi1111",
      "name": "Chung-Fan Tsai",
      "avatar_url": "https://avatars.githubusercontent.com/Gigi1111",
      "profile": "https://github.com/Gigi1111",
      "contributions": [
        "test"
      ]
    },
    {
      "login": "eyjo",
      "name": "Eyjólfur Sigurðsson",
      "avatar_url": "https://avatars.githubusercontent.com/eyjo",
      "profile": "https://github.com/eyjo",
      "contributions": [
        "code",
        "doc"
      ]
    },
    {
      "login": "julia-kraus",
      "name": "Julia Kraus",
      "avatar_url": "https://avatars.githubusercontent.com/julia-kraus",
      "profile": "https://github.com/julia-kraus",
      "contributions": [
        "doc",
        "code",
        "test"
      ]
    },
    {
      "login": "davidgilbertson",
      "name": "David Gilbertson",
      "avatar_url": "https://avatars.githubusercontent.com/u/4443482?v=4",
      "profile": "https://github.com/davidgilbertson",
      "contributions": [
        "code",
        "bug"
      ]
    },
    {
      "login": "MBristle",
      "name": "Mirko Bristle",
      "avatar_url": "https://avatars.githubusercontent.com/MBristle",
      "profile": "https://github.com/MBristle",
      "contributions": [
        "bug",
        "code",
        "doc",
        "test"
      ]
    },
    {
      "login": "MCRE-BE",
      "name": "Mathias Creemers",
      "avatar_url": "https://avatars.githubusercontent.com/u/99316631",
      "profile": "https://github.com/MCRE-BE",
      "contributions": [
        "bug",
        "code"
      ]
    },
    {
      "login": "Ram0nB",
      "name": "Ramon Bussing",
      "avatar_url": "https://avatars.githubusercontent.com/u/45173421",
      "profile": "https://github.com/Ram0nB",
      "contributions": [
        "doc",
        "code",
        "bug",
        "test"
      ]
    },
    {
      "login": "hazrulakmal",
      "name": "Hazrul Akmal",
      "avatar_url": "https://avatars.githubusercontent.com/u/24774385?v=4",
      "profile": "https://github.com/hazrulakmal",
      "contributions": [
        "code",
        "doc",
        "bug",
        "test"
      ]
    },
    {
      "login": "hliebert",
      "name": "Helge Liebert",
      "avatar_url": "https://avatars.githubusercontent.com/u/20834265",
      "profile": "https://github.com/hliebert",
      "contributions": [
        "bug",
        "code",
        "doc",
        "test"
      ]
    },
    {
      "login": "alexfilothodoros",
      "name": "Alexandros Filothodoros",
      "avatar_url": "https://avatars.githubusercontent.com/u/6419847?v=4",
      "profile": "https://github.com/alexfilothodoros",
      "contributions": [
        "doc",
        "maintenance"
      ]
    },
    {
      "login": "ali-parizad",
      "name": "Ali Parizad",
      "avatar_url": "https://avatars.githubusercontent.com/u/13907016?v=4",
      "profile": "https://github.com/ali-parizad",
      "contributions": [
        "code"
      ]
    },
    {
      "login": "BensHamza",
      "name": "Hamza Benslimane",
      "avatar_url": "https://avatars.githubusercontent.com/u/96446862?v=4",
      "profile": "https://github.com/BensHamza",
      "contributions": [
        "bug",
        "code"
      ]
    },
    {
      "login": "sz85512678",
      "name": "Zhen Shao",
      "avatar_url": "https://avatars.githubusercontent.com/sz85512678",
      "profile": "https://github.com/sz85512678",
      "contributions": [
        "code"
      ]
    },
    {
      "login": "Vasudeva-bit",
      "name": "Vasudeva Kilaru",
      "avatar_url": "https://avatars.githubusercontent.com/u/70791259?v=4",
      "profile": "https://github.com/Vasudeva-bit",
      "contributions": [
        "code",
        "doc"
      ]
    },
    {
      "login": "geronimos",
      "name": "Geronimo Bergk",
      "avatar_url": "https://avatars.githubusercontent.com/u/29955288?s=96&v=4",
      "profile": "https://github.com/geronimos",
      "contributions": [
        "bug",
        "code"
      ]
    },
    {
      "login": "julnow",
      "name": "Julian Nowak",
      "avatar_url": "https://avatars.githubusercontent.com/u/21206185?v=4",
      "profile": "https://github.com/julnow",
      "contributions": [
        "bug",
        "code"
      ]
    },
    {
      "login": "pirnerjonas",
      "name": "Jonas Pirner",
      "avatar_url": "https://avatars.githubusercontent.com/u/48887249?v=4",
      "profile": "https://github.com/pirnerjonas",
      "contributions": [
        "doc"
      ]
    },
    {
      "login": "adamkells",
      "name": "Adam Kells",
      "avatar_url": "https://avatars.githubusercontent.com/u/19709277?v=4",
      "profile": "https://github.com/adamkells",
      "contributions": [
        "test"
      ]
    },
    {
      "login": "YHallouard",
      "name": "Yann Hallouard",
      "avatar_url": "https://avatars.githubusercontent.com/YHallouard",
      "profile": "https://www.linkedin.com/in/yann-hallouard/",
      "contributions": [
        "code",
        "test"
      ]
    },
    {
      "login": "xansh",
      "name": "Ansh Kumar",
      "avatar_url": "https://avatars.githubusercontent.com/u/65403652?s=400&u=a45b5dcca057cfaef737d5fab99850aca6da1607&v=4",
      "profile": "https://github.com/xansh",
      "contributions": [
        "doc"
      ]
    },
    {
      "login": "tpvasconcelos",
      "name": "Tomas P. de Vasconcelos",
      "avatar_url": "https://avatars.githubusercontent.com/u/17701527?v=4",
      "profile": "https://github.com/tpvasconcelos",
      "contributions": [
        "bug",
        "code"
      ]
    },
    {
      "login": "rahulporuri",
      "name": "Poruri Sai Rahul",
      "avatar_url": "https://avatars.githubusercontent.com/u/1926457?v=4",
      "profile": "https://github.com/rahulporuri",
      "contributions": [
        "doc"
      ]
    },
    {
      "login": "fspinna",
      "name": "Francesco Spinnato",
      "avatar_url": "https://avatars.githubusercontent.com/u/35352023?v=4",
      "profile": "https://github.com/fspinna",
      "contributions": [
        "code"
      ]
    },
    {
      "login": "sbuse",
      "name": "Simon B.",
      "avatar_url": "https://avatars.githubusercontent.com/u/24408707?v=4",
      "profile": "https://github.com/sbuse",
      "contributions": [
        "code"
      ]
    },
    {
      "login": "sd2k",
      "name": "Ben Sully",
      "avatar_url": "https://avatars.githubusercontent.com/u/5464991?&v=4",
      "profile": "https://github.com/sd2k",
      "contributions": [
        "bug",
        "code"
      ]
    },
    {
      "login": "wayneadams",
      "name": "Wayne Adams",
      "avatar_url": "https://avatars.githubusercontent.com/u/15034841?s=400&u=d717e9945910bcc844c5e64cd56d570c6cc4e8e6&v=4",
      "profile": "https://github.com/wayneadams",
      "contributions": [
        "doc"
      ]
    },
    {
      "login": "sanjayk0508",
      "name": "Sanjay Kumar",
      "avatar_url": "https://avatars.githubusercontent.com/u/102804548?v=4",
      "profile": "https://github.com/sanjayk0508",
      "contributions": [
        "test"
      ]
    },
    {
      "login": "sssilvar",
      "name": "Santiago Smith Silva",
      "avatar_url": "https://avatars.githubusercontent.com/u/16252054?v=4",
      "profile": "https://github.com/sssilvar",
      "contributions": [
        "code"
      ]
    },
    {
      "login": "DManowitz",
      "name": "David Manowitz",
      "avatar_url": "https://avatars.githubusercontent.com/u/66927103?v=4",
      "profile": "https://github.com/DManowitz",
      "contributions": [
        "bug",
        "maintenance"
      ]
    },
    {
      "login": "ninedigits",
      "name": "Max Frohlich",
      "avatar_url": "https://avatars.githubusercontent.com/u/16393653?v=4",
      "profile": "https://www.linkedin.com/in/maxfrohlich/",
      "contributions": [
        "code",
        "ideas",
        "maintenance"
      ]
    },
    {
      "login": "steenrotsman",
      "name": "Stijn J. Rotman",
      "avatar_url": "https://avatars.githubusercontent.com/u/78110080?s=400&v=4",
      "profile": "https://github.com/steenrotsman",
      "contributions": [
        "code",
        "doc"
      ]
    },
    {
      "login": "tvdboom",
      "name": "Mavs",
      "avatar_url": "https://avatars.githubusercontent.com/u/32366550?v=4",
      "profile": "https://github.com/tvdboom",
      "contributions": [
        "code"
      ]
    },
    {
      "login": "Cyril-Meyer",
      "name": "Cyril Meyer",
      "avatar_url": "https://avatars.githubusercontent.com/u/69190238?v=4",
      "profile": "https://cyrilmeyer.eu/",
      "contributions": [
        "bug",
        "code",
        "test"
      ]
    },
    {
      "login": "Abhay-Lejith",
      "name": "Abhay Lejith",
      "avatar_url": "https://avatars.githubusercontent.com/u/120819228?s=96&v=4",
      "profile": "https://github.com/Abhay-Lejith",
      "contributions": [
        "bug",
        "code"
      ]
    },
    {
      "login": "ShreeshaM07",
      "name": "Shreesha M",
      "avatar_url": "https://avatars.githubusercontent.com/u/120820143?s=400&v=4",
      "profile": "https://github.com/ShreeshaM07",
      "contributions": [
        "bug",
        "code",
        "test"
      ]
    },
    {
      "login": "geetu040",
      "name": "Armaghan",
      "avatar_url": "https://avatars.githubusercontent.com/u/90601662?s=96&v=4",
      "profile": "https://github.com/geetu040",
      "contributions": [
        "code",
        "doc",
        "maintenance"
      ]
    },
    {
      "login": "SaiRevanth25",
      "name": "Sai Revanth Gowravajhala",
      "avatar_url": "https://avatars.githubusercontent.com/SaiRevanth25",
      "profile": "https://github.com/SaiRevanth25",
      "contributions": [
        "code",
        "bug"
      ]
    },
    {
      "login": "XinyuWuu",
      "name": "Xinyu Wu",
      "avatar_url": "https://avatars.githubusercontent.com/u/57612792?v=4",
      "profile": "https://github.com/XinyuWuu",
      "contributions": [
        "bug",
        "code",
        "test"
      ]
    },
    {
      "login": "meraldoantonio",
      "name": "Meraldo Antonio",
      "avatar_url": "https://avatars.githubusercontent.com/u/37468543?v=4",
      "profile": "https://github.com/meraldoantonio",
      "contributions": [
        "bug",
        "code",
        "doc",
        "test"
      ]
    },
    {
      "login": "memeo-pro",
      "name": "Yash Edake",
      "avatar_url": "https://avatars.githubusercontent.com/memeo-pro",
      "profile": "https://github.com/MEMEO-PRO",
      "contributions": [
        "maintenance",
        "bug"
      ]
    },
    {
      "login": "deysanjeeb",
      "name": "Sanjeeb Dey",
      "avatar_url": "https://avatars.githubusercontent.com/u/39940629?v=4",
      "profile": "https://github.com/deysanjeeb",
      "contributions": [
        "maintenance"
      ]
    },
    {
      "login": "YashKhare20",
      "name": "Yash Khare",
      "avatar_url": "https://avatars.githubusercontent.com/u/92680366?s=400",
      "profile": "https://github.com/YashKhare20",
      "contributions": [
        "code",
        "doc"
      ]
    },
    {
      "login": "ianspektor",
      "name": "Ian Spektor",
      "avatar_url": "https://avatars.githubusercontent.com/u/49082859?v=4",
      "profile": "https://github.com/ianspektor",
      "contributions": [
        "code",
        "doc"
      ]
    },
    {
      "login": "javiber",
      "name": "Javier Berneche",
      "avatar_url": "https://avatars.githubusercontent.com/u/3588715?v=4",
      "profile": "https://github.com/javiber",
      "contributions": [
        "code",
        "doc"
      ]
    },
    {
      "login": "fnhirwa",
      "name": "Felix Hirwa Nshuti",
      "avatar_url": "https://avatars.githubusercontent.com/u/67042527?s=64&v=4",
      "profile": "https://github.com/fnhirwa",
      "contributions": [
        "code",
        "maintenance"
      ]
    },
    {
      "login": "SamruddhiNavale",
      "name": "Samruddhi Navale",
      "avatar_url": "https://avatars.githubusercontent.com/u/86359115?v=4",
      "profile": "https://github.com/SamruddhiNavale",
      "contributions": [
        "doc"
      ]
    },
    {
      "login": "vandit98",
      "name": "Vandit Tyagi",
      "avatar_url": "https://avatars.githubusercontent.com/u/91458535?v=4",
      "profile": "https://github.com/vandit98",
      "contributions": [
        "doc"
      ]
    },
    {
      "login": "ArthrowAbstract",
      "name": "Devanshu Sinha",
      "avatar_url": "https://avatars.githubusercontent.com/u/38614120?v=4",
      "profile": "https://github.com/ArthrowAbstract",
      "contributions": [
        "code"
      ]
    },
    {
      "login": "MMTrooper",
      "name": "Michael Mwimali",
      "avatar_url": "https://avatars.githubusercontent.com/u/89777534?v=4",
      "profile": "https://github.com/MMTrooper",
      "contributions": [
        "code"
      ]
    },
    {
      "login": "manuel-munoz-aguirre",
      "name": "Manuel Muñoz Aguirre",
      "avatar_url": "https://avatars.githubusercontent.com/u/5576458?v=4",
      "profile": "https://github.com/manuel-munoz-aguirre",
      "contributions": [
        "doc"
      ]
    },
    {
      "login": "Abelarm",
      "name": "Luigi Giugliano",
      "avatar_url": "https://avatars.githubusercontent.com/u/6976921?v=4",
      "profile": "https://github.com/Abelarm",
      "contributions": [
        "code"
      ]
    },
    {
      "login": "morestart",
      "name": "ctl",
      "avatar_url": "https://avatars.githubusercontent.com/u/35556811",
      "profile": "https://github.com/morestart",
      "contributions": [
        "bug"
      ]
    },
    {
      "login": "anteemony",
      "name": "Anthony Okonneh",
      "avatar_url": "https://avatars.githubusercontent.com/u/90141191?v=4",
      "profile": "https://github.com/Anteemony",
      "contributions": [
        "doc"
      ]
    },
    {
      "login": "ssabarwal",
      "name": "Shlok Sabarwal",
      "avatar_url": "https://gravatar.com/avatar/cbdbaac712ae282d730cd3028e862d45?s=400&d=robohash&r=x",
      "prifle": "https://www.github.com/shlok191/",
      "contributions": [
        "code"
      ]
    },
    {
      "login": "mobley-trent",
      "name": "Eddy Oyieko",
      "avatar_url": "https://avatars.githubusercontent.com/u/67474838?v=4",
      "profile": "https://github.com/mobley-trent",
      "contributions": [
        "code",
        "doc"
      ]
    },
    {
      "login": "toandaominh1997",
      "name": "Henry Dao",
      "avatar_url": "https://avatars.githubusercontent.com/u/18400648?v=4",
      "profile": "https://github.com/toandaominh1997",
      "contributions": [
        "bug",
        "code",
        "test"
      ]
    },
    {
      "login": "slavik57",
      "name": "Slava Shpitalny",
      "avatar_url": "https://avatars.githubusercontent.com/u/6184997?v=4",
      "profile": "https://github.com/slavik57",
      "contributions": [
        "maintenance"
      ]
    },
    {
      "login": "cedricdonie",
      "name": "Cedric Donié",
      "avatar_url": "https://avatars.githubusercontent.com/u/6626593?v=4",
      "profile": "https://github.com/cedricdonie",
      "contributions": [
        "bug",
        "code"
      ]
    },
    {
      "login": "helloplayer1",
      "name": "Julian Haderlein",
      "avatar_url": "https://avatars.githubusercontent.com/u/32032467?v=4",
      "profile": "https://github.com/helloplayer1",
      "contributions": [
        "doc"
      ]
    },
    {
      "login": "ishanpai",
      "name": "Ishan Paidhungat",
      "avatar_url": "https://avatars.githubusercontent.com/u/73134788?v=4",
      "profile": "https://github.com/ishanpai",
      "contributions": [
        "code",
        "doc"
      ]
    },
    {
      "login": "gareth-brown-86",
      "name": "Gareth Brown",
      "avatar_url": "https://avatars.githubusercontent.com/u/89069265?s=400&u=f6dc19c786a1762fcb7cdbb04f7f30bee9bd0240&v=4",
      "profile": "https://github.com/gareth-brown-86",
      "contributions": [
        "code",
        "bug"
      ]
    },
    {
      "login": "duydl",
      "name": "Duy Do Le",
      "avatar_url": "https://avatars.githubusercontent.com/u/56506156?v=4",
      "profile": "https://github.com/duydl",
      "contributions": [
        "code",
        "doc",
        "maintenance"
      ]
    },
    {
      "login": "ksharma6",
      "name": "Kishen Sharma",
      "avatar_url": "https://avatars.githubusercontent.com/u/142558351?v=4",
      "profile": "https://github.com/ksharma6",
      "contributions": [
        "bug",
        "code"
      ]
    },
    {
      "login": "benshaw2",
      "name": "Ben Shaw",
      "avatar_url": "https://avatars.githubusercontent.com/u/54603799?v=4",
      "profile": "https://github.com/benshaw2",
      "contributions": [
        "bug",
        "code",
        "doc"
      ]
    },
    {
      "login": "doberbauer",
      "name": "Daniel Oberbauer",
      "avatar_url": "https://avatars.githubusercontent.com/u/81889558?v=4",
      "profile": "https://github.com/doberbauer",
      "contributions": [
        "bug",
        "code"
      ]
    },
    {
      "login": "AlexeyOm",
      "name": "Alexey Omelchenko",
      "avatar_url": "https://avatars.githubusercontent.com/u/11708514?v=4",
      "profile": "https://github.com/AlexeyOm",
      "contributions": [
        "doc"
      ]
    },
    {
      "login": "fr1ll",
      "name": "Will Sanger",
      "avatar_url": "https://avatars.githubusercontent.com/u/29168593?v=4",
      "profile": "https://github.com/fr1ll",
      "contributions": [
        "code",
        "doc"
      ]
    },
    {
      "login": "alexander-lakocy",
      "name": "Alex Lakocy",
      "avatar_url": "https://avatars.githubusercontent.com/alexander-lakocy",
      "profile": "https://github.com/alexander-lakocy",
      "contributions": [
        "doc"
      ]
    },
    {
      "login": "mk406",
      "name": "Miguel Krause",
      "avatar_url": "https://avatars.githubusercontent.com/u/78024411?v=4",
      "profile": "https://github.com/mk406",
      "contributions": [
        "code"
      ]
    },
    {
      "login": "bastisar",
      "name": "Sebastian Hien",
      "avatar_url": "https://avatars.githubusercontent.com/u/142449680?v=4",
      "profile": "https://github.com/bastisar",
      "contributions": [
        "code",
        "bug",
        "test"
      ]
    },
    {
      "login": "mateuszkasprowicz",
      "name": "Mateusz Kasprowicz",
      "avatar_url": "https://avatars.githubusercontent.com/mateuszkasprowicz",
      "profile": "https://github.com/mateuszkasprowicz",
      "contributions": [
        "code",
        "test"
      ]
    },
    {
      "login": "DinoBektesevic",
      "name": "Dino Bektesevic",
      "avatar_url": "https://avatars.githubusercontent.com/u/29500910?v=4?s=100",
      "profile": "https://github.com/DinoBektesevic",
      "contributions": [
        "code",
        "maintenance"
      ]
    },
    {
      "login": "wirrywoo",
      "name": "Wilson Cheung",
      "avatar_url": "https://avatars.githubusercontent.com/u/148647848?v=4?s=100",
      "profile": "https://github.com/wirrywoo",
      "contributions": [
        "code",
        "doc"
      ]
    },
    {
      "login": "janasberger",
      "name": "Jana Schmidberger",
      "avatar_url": "https://avatars.githubusercontent.com/u/111234477?v=4",
      "profile": "https://github.com/janasberger",
      "contributions": [
        "business",
        "ideas",
        "projectManagement"
      ]
    },
    {
      "login": "kirilral",
      "name": "Kiril Ralinovski",
      "avatar_url": "https://avatars.githubusercontent.com/u/34281484?v=4",
      "profile": "https://github.com/kirilral",
      "contributions": [
        "ideas",
        "mentoring",
        "projectManagement",
        "talk"
      ]
    },
    {
      "login": "onyekaugochukwu",
      "name": "Ugochukwu Onyeka",
      "avatar_url": "https://avatars.githubusercontent.com/u/92909501?v=4",
      "profile": "https://github.com/onyekaugochukwu",
      "contributions": [
        "business",
        "doc",
        "ideas",
        "mentoring",
        "projectManagement"
      ]
    },
    {
      "login": "wpdonders",
      "name": "Wouter Donders",
      "avatar_url": "https://avatars.githubusercontent.com/u/1868824?v=4?s=100",
      "profile": "https://github.com/wpdonders",
      "contributions": [
        "code",
        "test"
      ]
    },
    {
      "login": "madhuri723",
      "name": "Madhuri",
      "avatar_url": "https://avatars.githubusercontent.com/u/108001973?v=4&size=64",
      "profile": "https://www.linkedin.com/in/madhuri-agarwal-166080209/",
      "contributions": [
        "doc"
      ]
    },
    {
      "login": "Saptarshi-Bandopadhyay",
      "name": "Saptarshi Bandopadhyay",
      "avatar_url": "https://avatars.githubusercontent.com/u/88289395?v=4",
      "profile": "https://github.com/Saptarshi-Bandopadhyay",
      "contributions": [
        "doc"
      ]
    },
    {
      "login": "Dehelaan",
      "name": "Nihal Chaudhary",
      "avatar_url": "https://avatars.githubusercontent.com/u/120308161?s=400&v=4",
      "profile": "https://github.com/Dehelaan",
      "contributions": [
        "doc"
      ]
    },
    {
      "login": "vedantag17",
      "name": "Vedant Agrawal",
      "avatar_url": "https://avatars.githubusercontent.com/u/118207011?v=4",
      "profile": "https://github.com/vedantag17",
      "contributions": [
        "doc"
      ]
    },
    {
      "login": "jan-mue",
      "name": "Jan Müller",
      "avatar_url": "https://avatars.githubusercontent.com/u/6440416?v=4",
      "profile": "https://github.com/jan-mue",
      "contributions": [
        "doc"
      ]
    },
    {
      "login": "markussagen",
      "name": "Markus Sagen",
      "avatar_url": "https://avatars.githubusercontent.com/u/20767068?v=4",
      "profile": "https://github.com/markussagen",
      "contributions": [
        "code",
        "example"
      ]
    },
    {
      "login": "Z-Fran",
      "name": "Jindong Zhang",
      "avatar_url": "https://avatars.githubusercontent.com/u/49083766?v=4",
      "profile": "https://github.com/Z-Fran",
      "contributions": [
        "code"
      ]
    },
    {
      "login": "RigvedManoj",
      "name": "Rigved Manoj",
      "avatar_url": "https://avatars.githubusercontent.com/u/28307990?v=4",
      "profile": "https://github.com/RigvedManoj",
      "contributions": [
        "code"
      ]
    },
    {
      "login": "phoeenniixx",
      "name": "Aryan Saini",
      "avatar_url": "https://avatars.githubusercontent.com/u/116151399?v=4",
      "profile": "https://github.com/phoeenniixx",
      "contributions": [
        "code",
        "doc"
      ]
    },
    {
      "login": "Garve",
      "name": "Robert Kübler",
      "avatar_url": "https://avatars.githubusercontent.com/u/932327?v=4",
      "profile": "https://linkedin.com/in/robert-kuebler",
      "contributions": [
        "bug",
        "code"
      ]
    },
    {
      "login": "RobotPsychologist",
      "name": "Christopher Risi",
      "avatar_url": "https://avatars.githubusercontent.com/u/110344005?&v=4",
      "profile": "https://github.com/RobotPsychologist",
      "contributions": [
        "bug",
        "example",
        "tutorial"
      ]
    },
    {
      "login": "VectorNd",
      "name": "Rishabh Kamboj",
      "avatar_url": "https://avatars.githubusercontent.com/u/111004091?v=4",
      "profile": "https://github.com/VectorNd",
      "contributions": [
        "code"
      ]
    },
    {
      "login": "jusssch",
      "name": "Julius Schmid",
      "avatar_url": "https://avatars.githubusercontent.com/jusssch",
      "profile": "https://github.com/jusssch",
      "contributions": [
        "code"
      ]
    },
    {
      "login": "jgyfutub",
      "name": "Vedant Pandey",
      "avatar_url": "https://avatars.githubusercontent.com/u/97391064?s=400&v=4",
      "profile": "https://github.com/jgyfutub",
      "contributions": [
        "code"
      ]
    },
    {
      "login": "manolotis",
      "name": "Manuel Muñoz Sánchez",
      "avatar_url": "https://avatars.githubusercontent.com/manolotis",
      "profile": "https://github.com/manolotis",
      "contributions": [
        "doc"
      ]
    },
    {
      "login": "vagechirkov",
      "name": "Valerii Chirkov",
      "avatar_url": "https://avatars.githubusercontent.com/vagechirkov",
      "profile": "https://github.com/vagechirkov",
      "contributions": [
        "code",
        "doc"
      ]
    },
    {
      "login": "tajir0",
      "name": "Jinrong Tang",
      "avatar_url": "https://avatars.githubusercontent.com/u/36022362",
      "profile": "https://github.com/tajir0",
      "contributions": [
        "code",
        "test"
      ]
    },
    {
      "login": "PranavBhatP",
      "name": "PranavBhatP",
      "avatar_url": "https://avatars.githubusercontent.com/PranavBhatP",
      "profile" :"https://github.com/PranavBhatP",
      "contributions": [
        "doc"
      ]
    },
    {
      "login": "mjste",
      "name": "Michał Stefanik",
      "avatar_url": "https://avatars.githubusercontent.com/mjste",
      "profile": "https://github.com/mjste",
      "contributions": [
        "doc"
      ]
    },
    {
      "login": "Sohaib-Ahmed21",
      "name": "Sohaib Ahmed",
      "avatar_url": "https://avatars.githubusercontent.com/Sohaib-Ahmed21",
      "profile": "https://github.com/Sohaib-Ahmed21",
      "contributions": [
        "code"
      ]
    },
    {
      "login": "HarshvirSandhu",
      "name": "Harshvir Sandhu",
      "avatar_url": "https://avatars.githubusercontent.com/HarshvirSandhu",
      "profile": "https://github.com/HarshvirSandhu",
      "contributions": [
        "code"
      ]
    },
    {
      "login": "alyssadsouza",
      "name": "Alyssa D'Souza",
      "avatar_url": "https://avatars.githubusercontent.com/alyssadsouza",
      "profile": "https://github.com/alyssadsouza",
      "contributions": [
        "code"
      ]
    },
    {
      "login": "ShivamJ07",
      "name": "Shivam Singal",
      "avatar_url": "https://avatars.githubusercontent.com/ShivamJ07",
      "profile": "https://github.com/ShivamJ07",
      "contributions": [
        "bug",
        "code"
      ]
    },
    {
      "login": "satvshr",
      "name": "Satvik Mishra",
      "avatar_url": "https://avatars.githubusercontent.com/u/112589278",
      "profile": "https://github.com/satvshr",
      "contributions": [
        "code",
        "bug"
      ]
    },
    {
      "login": "tanvincible",
      "name": "Tanvi Pooranmal Meena",
      "avatar_url": "https://avatars.githubusercontent.com/tanvincible",
      "profile": "https://github.com/tanvincible",
      "contributions": [
        "code",
        "doc"
      ]
    },
    {
      "login": "y-mx",
      "name": "Yimeng Xie",
      "avatar_url": "https://avatars.githubusercontent.com/y-mx",
      "profile": "https://github.com/y-mx",
      "contributions": [
        "code"
      ]
    },
    {
      "login": "jgyasu",
      "name": "Jigyasu",
      "avatar_url": "https://avatars.githubusercontent.com/u/94278611",
      "profile": "https://jgyasu.github.io",
      "contributions": [
        "code",
        "bug",
        "test",
        "doc"
      ]
    },
    {
      "login": "Adarsh2345",
      "name": "Adarsh J",
      "avatar_url": "https://avatars.githubusercontent.com/u/130629672?v=4",
      "profile": "https://github.com/Adarsh2345",
      "contributions": [
        "doc"
      ]
    },
    {
      "login": "skinan",
      "name": "Muhammad Sakib Khan Inan",
      "avatar_url": "https://avatars.githubusercontent.com/skinan",
      "profile": "https://github.com/skinan",
      "contributions": [
        "doc"
      ]
    },
    {
      "login": "gavinkatz001",
      "name": "Gavin Katz",
      "avatar_url": "https://avatars.githubusercontent.com/u/124807974?v=4",
      "profile": "https://github.com/gavinkatz001",
      "contributions": [
        "doc",
        "code"
      ]
    },
    {
      "login": "lenaklosik",
      "name": "Lena Klosik",
      "avatar_url": "https://avatars.githubusercontent.com/lenaklosik",
      "profile": "https://github.com/lenaklosik",
      "contributions": [
        "code"
      ]
    },
    {
      "login": "marcosfelt",
      "name": "Kobi Felton",
      "avatar_url": "https://avatars.githubusercontent.com/u/25933639?v=4",
      "profile": "https://github.com/marcosfelt",
      "contributions": [
        "code"
      ]
    },
    {
      "login": "b9junkers",
      "name": "Shounak Shirodkar",
      "avatar_url": "https://avatars.githubusercontent.com/u/54496663?v=4",
      "profile": "https://github.com/b9junkers",
      "contributions": [
        "doc"
      ]
    },
    {
      "login": "Utkarsh-Aggarwal",
      "name": "Utkarsh Aggarwal",
      "avatar_url": "https://avatars.githubusercontent.com/Utkarsh-Aggarwal",
      "profile": "https://github.com/Utkarsh-Aggarwal",
      "contributions": [
        "code",
        "doc",
        "bug"
      ]
    },
    {
      "login": "VjayRam",
      "name": "Vijay Ram Enaganti",
      "avatar_url": "https://avatars.githubusercontent.com/u/76694566?v=4",
      "profile": "https://github.com/VjayRam",
      "contributions": [
        "doc"
      ]
    },
    {
      "login": "Ankit-1204",
      "name": "Ankit Upadhyay",
      "avatar_url": "https://avatars.githubusercontent.com/u/112757447?v=4",
      "profile": "https://github.com/Ankit-1204",
      "contributions": [
        "code"
      ]
    },
    {
<<<<<<< HEAD
      "login": "LHoelper",
      "name": "Luca Hölper",
      "avatar_url": "https://avatars.githubusercontent.com/LHoelper",
      "profile": "https://github.com/LHoelper",
      "contributions": [
        "code"
=======
      "login": "sky0walker99",
      "name": "Muhammed Haroon",
      "avatar_url": "https://avatars.githubusercontent.com/u/106879583?s=96&v=4",
      "profile": "https://github.com/sky0walker99",
      "contributions": [
        "doc"
>>>>>>> 8348677b
      ]
    }
  ]
}<|MERGE_RESOLUTION|>--- conflicted
+++ resolved
@@ -3414,21 +3414,21 @@
       ]
     },
     {
-<<<<<<< HEAD
       "login": "LHoelper",
       "name": "Luca Hölper",
       "avatar_url": "https://avatars.githubusercontent.com/LHoelper",
       "profile": "https://github.com/LHoelper",
       "contributions": [
         "code"
-=======
+      ]
+    },
+    {
       "login": "sky0walker99",
       "name": "Muhammed Haroon",
       "avatar_url": "https://avatars.githubusercontent.com/u/106879583?s=96&v=4",
       "profile": "https://github.com/sky0walker99",
       "contributions": [
         "doc"
->>>>>>> 8348677b
       ]
     }
   ]
