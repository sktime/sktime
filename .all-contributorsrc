{
  "files": [
    "CONTRIBUTORS.md"
  ],
  "imageSize": 100,
  "contributorsPerLine": 7,
  "contributorsSortAlphabetically": true,
  "badgeTemplate": "[![All Contributors](https://img.shields.io/badge/all_contributors-<%= contributors.length %>-orange.svg)](#contributors)",
  "skipCi": true,
  "contributors": [
    {
      "login": "fkiraly",
      "name": "fkiraly",
      "avatar_url": "https://avatars1.githubusercontent.com/u/7985502?v=4",
      "profile": "https://github.com/fkiraly",
      "contributions": [
        "business",
        "doc",
        "design",
        "eventOrganizing",
        "financial",
        "fundingFinding",
        "ideas",
        "projectManagement",
        "question",
        "review",
        "talk"
      ]
    },
    {
      "login": "sajaysurya",
      "name": "Sajaysurya Ganesh",
      "avatar_url": "https://avatars2.githubusercontent.com/u/25329624?v=4",
      "profile": "https://sajay.online",
      "contributions": [
        "code",
        "doc",
        "design",
        "example",
        "ideas",
        "test",
        "tutorial"
      ]
    },
    {
      "login": "TonyBagnall",
      "name": "Tony Bagnall",
      "avatar_url": "https://avatars1.githubusercontent.com/u/9594042?v=4",
      "profile": "http://www.timeseriesclassification.com",
      "contributions": [
        "code",
        "business",
        "doc",
        "design",
        "eventOrganizing",
        "fundingFinding",
        "ideas",
        "projectManagement",
        "question",
        "review",
        "talk",
        "data"
      ]
    },
    {
      "login": "jasonlines",
      "name": "Jason Lines",
      "avatar_url": "https://avatars1.githubusercontent.com/u/38794632?v=4",
      "profile": "http://www.timeseriesclassification.com",
      "contributions": [
        "code",
        "business",
        "doc",
        "design",
        "eventOrganizing",
        "fundingFinding",
        "ideas",
        "projectManagement",
        "question",
        "review",
        "talk",
        "example"
      ]
    },
    {
      "login": "mloning",
      "name": "Markus Löning",
      "avatar_url": "https://avatars3.githubusercontent.com/u/21020482?v=4",
      "profile": "https://github.com/mloning",
      "contributions": [
        "code",
        "test",
        "maintenance",
        "platform",
        "review",
        "infra",
        "example",
        "bug",
        "tutorial",
        "business",
        "doc",
        "design",
        "eventOrganizing",
        "fundingFinding",
        "ideas",
        "projectManagement",
        "question",
        "talk",
        "mentoring"
      ]
    },
    {
      "login": "goastler",
      "name": "George Oastler",
      "avatar_url": "https://avatars0.githubusercontent.com/u/7059456?v=4",
      "profile": "https://github.com/goastler",
      "contributions": [
        "code",
        "test",
        "platform",
        "example",
        "doc"
      ]
    },
    {
      "login": "ViktorKaz",
      "name": "ViktorKaz",
      "avatar_url": "https://avatars0.githubusercontent.com/u/33499138?v=4",
      "profile": "https://github.com/ViktorKaz",
      "contributions": [
        "code",
        "doc",
        "design"
      ]
    },
    {
      "login": "MatthewMiddlehurst",
      "name": "Matthew Middlehurst",
      "avatar_url": "https://avatars0.githubusercontent.com/u/25731235?v=4",
      "profile": "http://www.timeseriesclassification.com",
      "contributions": [
        "code",
        "doc",
        "test"
      ]
    },
    {
      "login": "jesellier",
      "name": "jesellier",
      "avatar_url": "https://avatars0.githubusercontent.com/u/51952076?v=4",
      "profile": "https://github.com/jesellier",
      "contributions": [
        "code"
      ]
    },
    {
      "login": "James-Large",
      "name": "James Large",
      "avatar_url": "https://avatars0.githubusercontent.com/u/44509982?v=4",
      "profile": "http://www.timeseriesclassification.com/",
      "contributions": [
        "code",
        "doc",
        "test",
        "infra",
        "maintenance"
      ]
    },
    {
      "login": "simone-pignotti",
      "name": "simone-pignotti",
      "avatar_url": "https://avatars1.githubusercontent.com/u/44410066?v=4",
      "profile": "https://github.com/simone-pignotti",
      "contributions": [
        "code",
        "bug"
      ]
    },
    {
      "login": "ClaudiaSanches",
      "name": "ClaudiaSanches",
      "avatar_url": "https://avatars3.githubusercontent.com/u/28742178?v=4",
      "profile": "https://github.com/ClaudiaSanches",
      "contributions": [
        "code",
        "test"
      ]
    },
    {
      "login": "aa25desh",
      "name": "aa25desh",
      "avatar_url": "https://avatars1.githubusercontent.com/u/29518290?v=4",
      "profile": "https://github.com/aa25desh",
      "contributions": [
        "code",
        "bug"
      ]
    },
    {
      "login": "matteogales",
      "name": "matteogales",
      "avatar_url": "https://avatars0.githubusercontent.com/u/9269326?v=4",
      "profile": "https://github.com/matteogales",
      "contributions": [
        "code",
        "design",
        "ideas"
      ]
    },
    {
      "login": "prockenschaub",
      "name": "Patrick Rockenschaub",
      "avatar_url": "https://avatars0.githubusercontent.com/u/15381732?v=4",
      "profile": "https://github.com/prockenschaub",
      "contributions": [
        "code",
        "design",
        "ideas",
        "test"
      ]
    },
    {
      "login": "dasgupsa",
      "name": "Saurabh Dasgupta",
      "avatar_url": "https://avatars2.githubusercontent.com/u/10398956?v=4",
      "profile": "https://github.com/dasgupsa",
      "contributions": [
        "code"
      ]
    },
    {
      "login": "angus924",
      "name": "angus924",
      "avatar_url": "https://avatars0.githubusercontent.com/u/55837131?v=4",
      "profile": "https://github.com/angus924",
      "contributions": [
        "code",
        "test"
      ]
    },
    {
      "login": "lnthach",
      "name": "Thach Le Nguyen",
      "avatar_url": "https://avatars0.githubusercontent.com/u/7788363?v=4",
      "profile": "https://github.com/lnthach",
      "contributions": [
        "code",
        "test"
      ]
    },
    {
      "login": "Ayushmaanseth",
      "name": "Ayushmaan Seth",
      "avatar_url": "https://avatars1.githubusercontent.com/u/29939762?v=4",
      "profile": "https://www.linkedin.com/in/ayushmaan-seth-4a96364a/",
      "contributions": [
        "code",
        "review",
        "test",
        "doc",
        "eventOrganizing",
        "tutorial"
      ]
    },
    {
      "login": "ninfueng",
      "name": "Ninnart Fuengfusin",
      "avatar_url": "https://avatars2.githubusercontent.com/u/28499769?v=4",
      "profile": "https://github.com/ninfueng",
      "contributions": [
        "code"
      ]
    },
    {
      "login": "big-o",
      "name": "big-o",
      "avatar_url": "https://avatars1.githubusercontent.com/u/1134151?v=4",
      "profile": "https://github.com/big-o",
      "contributions": [
        "code",
        "test",
        "design",
        "ideas",
        "review",
        "tutorial",
        "mentoring"
      ]
    },
    {
      "login": "Kludex",
      "name": "Marcelo Trylesinski",
      "avatar_url": "https://avatars3.githubusercontent.com/u/7353520?v=4",
      "profile": "http://marcelotryle.com",
      "contributions": [
        "doc"
      ]
    },
    {
      "login": "oleskiewicz",
      "name": "oleskiewicz",
      "avatar_url": "https://avatars1.githubusercontent.com/u/5682158?v=4",
      "profile": "https://github.com/oleskiewicz",
      "contributions": [
        "code",
        "doc",
        "test"
      ]
    },
    {
      "login": "dguijo",
      "name": "David Guijo Rubio",
      "avatar_url": "https://avatars1.githubusercontent.com/u/47889499?v=4",
      "profile": "http://www.uco.es/grupos/ayrna/index.php/es/publicaciones/articulos?publications_view_all=1&theses_view_all=0&projects_view_all=0&task=show&view=member&id=22",
      "contributions": [
        "code",
        "ideas"
      ]
    },
    {
      "login": "HYang1996",
      "name": "HYang1996",
      "avatar_url": "https://avatars0.githubusercontent.com/u/44179303?v=4",
      "profile": "https://github.com/HYang1996",
      "contributions": [
        "code",
        "test"
      ]
    },
    {
      "login": "Mo-Saif",
      "name": "Mohammed Saif Kazamel",
      "avatar_url": "https://avatars0.githubusercontent.com/u/27867617?v=4",
      "profile": "https://mo-saif.github.io/",
      "contributions": [
        "bug"
      ]
    },
    {
      "login": "abandus",
      "name": "abandus",
      "avatar_url": "https://avatars2.githubusercontent.com/u/46486474?v=4",
      "profile": "https://github.com/abandus",
      "contributions": [
        "ideas",
        "code"
      ]
    },
    {
      "login": "Pangoraw",
      "name": "Paul",
      "avatar_url": "https://avatars1.githubusercontent.com/u/9824244?v=4",
      "profile": "https://ber.gp",
      "contributions": [
        "doc"
      ]
    },
    {
      "login": "vedazeren",
      "name": "vedazeren",
      "avatar_url": "https://avatars3.githubusercontent.com/u/63582874?v=4",
      "profile": "https://github.com/vedazeren",
      "contributions": [
        "code",
        "test"
      ]
    },
    {
      "login": "hiqbal2",
      "name": "hiqbal2",
      "avatar_url": "https://avatars3.githubusercontent.com/u/10302415?v=4",
      "profile": "https://github.com/hiqbal2",
      "contributions": [
        "doc"
      ]
    },
    {
      "login": "btrtts",
      "name": "btrtts",
      "avatar_url": "https://avatars3.githubusercontent.com/u/66252156?v=4",
      "profile": "https://github.com/btrtts",
      "contributions": [
        "doc"
      ]
    },
    {
      "login": "marielledado",
      "name": "Marielle",
      "avatar_url": "https://avatars2.githubusercontent.com/u/13499809?v=4",
      "profile": "https://twitter.com/marielli",
      "contributions": [
        "doc",
        "code",
        "ideas"
      ]
    },
    {
      "login": "Cheukting",
      "name": "Cheuk Ting Ho",
      "avatar_url": "https://avatars1.githubusercontent.com/u/28761465?v=4",
      "profile": "http://cheuk.dev",
      "contributions": [
        "code"
      ]
    },
    {
      "login": "sophijka",
      "name": "sophijka",
      "avatar_url": "https://avatars2.githubusercontent.com/u/47450591?v=4",
      "profile": "https://github.com/sophijka",
      "contributions": [
        "doc",
        "maintenance"
      ]
    },
    {
      "login": "Quaterion",
      "name": "Quaterion",
      "avatar_url": "https://avatars2.githubusercontent.com/u/23200273?v=4",
      "profile": "https://github.com/Quaterion",
      "contributions": [
        "bug"
      ]
    },
    {
      "login": "ABostrom",
      "name": "Aaron Bostrom",
      "avatar_url": "https://avatars0.githubusercontent.com/u/9571933?v=4",
      "profile": "https://github.com/ABostrom",
      "contributions": [
        "code",
        "doc",
        "test",
        "mentoring"
      ]
    },
    {
      "login": "BandaSaiTejaReddy",
      "name": "BANDASAITEJAREDDY",
      "avatar_url": "https://avatars0.githubusercontent.com/u/31387911?v=4",
      "profile": "https://github.com/BandaSaiTejaReddy",
      "contributions": [
        "code",
        "doc"
      ]
    },
    {
      "login": "lynnssi",
      "name": "Alexandra Amidon",
      "avatar_url": "https://avatars2.githubusercontent.com/u/17050655?v=4",
      "profile": "https://medium.com/@alexandra.amidon",
      "contributions": [
        "blog",
        "doc",
        "ideas"
      ]
    },
    {
      "login": "chizzi25",
      "name": "chizzi25",
      "avatar_url": "https://avatars3.githubusercontent.com/u/67911243?v=4",
      "profile": "https://github.com/chizzi25",
      "contributions": [
        "blog"
      ]
    },
    {
      "login": "Piyush1729",
      "name": "Piyush1729",
      "avatar_url": "https://avatars2.githubusercontent.com/u/64950012?v=4",
      "profile": "https://github.com/Piyush1729",
      "contributions": [
        "code",
        "review"
      ]
    },
    {
      "login": "sri1419",
      "name": "sri1419",
      "avatar_url": "https://avatars2.githubusercontent.com/u/65078278?v=4",
      "profile": "https://github.com/sri1419",
      "contributions": [
        "code"
      ]
    },
    {
      "login": "patrickzib",
      "name": "Patrick Schäfer",
      "avatar_url": "https://avatars0.githubusercontent.com/u/7783034?v=4",
      "profile": "http://www2.informatik.hu-berlin.de/~schaefpa/",
      "contributions": [
        "code",
        "tutorial"
      ]
    },
    {
      "login": "akanz1",
      "name": "Andreas Kanz",
      "avatar_url": "https://avatars3.githubusercontent.com/u/51492342?v=4",
      "profile": "https://github.com/akanz1",
      "contributions": [
        "tutorial"
      ]
    },
    {
      "login": "brettkoonce",
      "name": "brett koonce",
      "avatar_url": "https://avatars2.githubusercontent.com/u/11281814?v=4",
      "profile": "https://github.com/brettkoonce",
      "contributions": [
        "doc"
      ]
    },
    {
      "login": "alwinw",
      "name": "Alwin",
      "avatar_url": "https://avatars3.githubusercontent.com/u/16846521?v=4",
      "profile": "https://github.com/alwinw",
      "contributions": [
        "doc",
        "code",
        "maintenance"
      ]
    },
    {
      "login": "kkoziara",
      "name": "kkoziara",
      "avatar_url": "https://avatars1.githubusercontent.com/u/4346849?v=4",
      "profile": "https://github.com/kkoziara",
      "contributions": [
        "code",
        "bug"
      ]
    },
    {
      "login": "evanmiller29",
      "name": "Evan Miller",
      "avatar_url": "https://avatars2.githubusercontent.com/u/8062590?v=4",
      "profile": "https://github.com/evanmiller29",
      "contributions": [
        "tutorial"
      ]
    },
    {
      "login": "krumeto",
      "name": "Krum Arnaudov",
      "avatar_url": "https://avatars3.githubusercontent.com/u/11272436?v=4",
      "profile": "https://github.com/krumeto",
      "contributions": [
        "bug",
        "code"
      ]
    },
    {
      "login": "martinagvilas",
      "name": "Martina G. Vilas",
      "avatar_url": "https://avatars2.githubusercontent.com/u/37339384?v=4",
      "profile": "https://github.com/martinagvilas",
      "contributions": [
        "review",
        "ideas"
      ]
    },
    {
      "login": "Emiliathewolf",
      "name": "Emilia Rose",
      "avatar_url": "https://avatars2.githubusercontent.com/u/22026218?v=4",
      "profile": "https://github.com/Emiliathewolf",
      "contributions": [
        "code",
        "test"
      ]
    },
    {
      "login": "AidenRushbrooke",
      "name": "AidenRushbrooke",
      "avatar_url": "https://avatars0.githubusercontent.com/u/72034940?v=4",
      "profile": "https://github.com/AidenRushbrooke",
      "contributions": [
        "code",
        "test"
      ]
    },
    {
      "login": "whackteachers",
      "name": "Jason Pong",
      "avatar_url": "https://avatars0.githubusercontent.com/u/33785383?v=4",
      "profile": "https://github.com/whackteachers",
      "contributions": [
        "code",
        "test"
      ]
    },
    {
      "login": "magittan",
      "name": "William Zheng",
      "avatar_url": "https://avatars0.githubusercontent.com/u/14024202?v=4",
      "profile": "https://github.com/magittan",
      "contributions": [
        "code",
        "test"
      ]
    },
    {
      "login": "AaronX121",
      "name": "Yi-Xuan Xu",
      "avatar_url": "https://avatars2.githubusercontent.com/u/22359569?v=4",
      "profile": "https://github.com/AaronX121",
      "contributions": [
        "code",
        "test",
        "doc"
      ]
    },
    {
      "login": "huayicodes",
      "name": "Huayi Wei",
      "avatar_url": "https://avatars3.githubusercontent.com/u/22870735?v=4",
      "profile": "https://www.linkedin.com/in/huayiwei/",
      "contributions": [
        "tutorial"
      ]
    },
    {
      "login": "Multivin12",
      "name": "Multivin12",
      "avatar_url": "https://avatars3.githubusercontent.com/u/36476633?v=4",
      "profile": "https://github.com/Multivin12",
      "contributions": [
        "code",
        "test"
      ]
    },
    {
      "login": "davidbp",
      "name": "David Buchaca Prats",
      "avatar_url": "https://avatars3.githubusercontent.com/u/4223580?v=4",
      "profile": "https://github.com/davidbp",
      "contributions": [
        "code"
      ]
    },
    {
      "login": "SebasKoel",
      "name": "Sebastiaan Koel",
      "avatar_url": "https://avatars3.githubusercontent.com/u/66252156?v=4",
      "profile": "https://github.com/SebasKoel",
      "contributions": [
        "code",
        "doc"
      ]
    },
    {
      "login": "MarcoGorelli",
      "name": "Marco Gorelli",
      "avatar_url": "https://avatars2.githubusercontent.com/u/33491632?v=4",
      "profile": "https://github.com/MarcoGorelli",
      "contributions": [
        "infra"
      ]
    },
    {
      "login": "DmitriyValetov",
      "name": "Dmitriy Valetov",
      "avatar_url": "https://avatars0.githubusercontent.com/u/27976850?v=4",
      "profile": "https://github.com/DmitriyValetov",
      "contributions": [
        "code",
        "tutorial"
      ]
    },
    {
      "login": "vollmersj",
      "name": "vollmersj",
      "avatar_url": "https://avatars2.githubusercontent.com/u/12613127?v=4",
      "profile": "https://github.com/vollmersj",
      "contributions": [
        "doc"
      ]
    },
    {
<<<<<<< HEAD
      "login": "MichalChromcak",
      "name": "Michal Chromcak",
      "avatar_url": "https://avatars1.githubusercontent.com/u/12393430?v=4",
      "profile": "https://github.com/MichalChromcak",
      "contributions": [
        "code",
        "doc",
        "test",
        "tutorial"
      ]
    },
=======
      "login": "bmurdata",
      "name": "Brian Murphy",
      "avatar_url": "https://avatars2.githubusercontent.com/u/32182553?v=4",
      "profile": "https://bmurphyportfolio.netlify.com/",
      "contributions": [
        "doc"
      ]
    },
    {
      "login": "raishubham1",
      "name": "raishubham1",
      "avatar_url": "https://avatars3.githubusercontent.com/u/29356417?v=4",
      "profile": "https://github.com/raishubham1",
      "contributions": [
        "doc"
      ]
    }
>>>>>>> 5a9b90c1
  ],
  "projectName": "sktime",
  "projectOwner": "alan-turing-institute",
  "repoType": "github",
  "repoHost": "https://github.com",
  "commitConvention": "none"
}<|MERGE_RESOLUTION|>--- conflicted
+++ resolved
@@ -678,7 +678,6 @@
       ]
     },
     {
-<<<<<<< HEAD
       "login": "MichalChromcak",
       "name": "Michal Chromcak",
       "avatar_url": "https://avatars1.githubusercontent.com/u/12393430?v=4",
@@ -690,7 +689,7 @@
         "tutorial"
       ]
     },
-=======
+    {
       "login": "bmurdata",
       "name": "Brian Murphy",
       "avatar_url": "https://avatars2.githubusercontent.com/u/32182553?v=4",
@@ -708,7 +707,6 @@
         "doc"
       ]
     }
->>>>>>> 5a9b90c1
   ],
   "projectName": "sktime",
   "projectOwner": "alan-turing-institute",
