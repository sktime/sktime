--- conflicted
+++ resolved
@@ -2377,20 +2377,22 @@
       ]
     },
     {
-<<<<<<< HEAD
       "login": "sz85512678",
       "name": "Zhen Shao",
       "avatar_url": "https://avatars.githubusercontent.com/sz85512678",
       "profile": "https://github.com/sz85512678",
       "contributions": [
-=======
+        "code",
+        "doc"
+      ]
+    },
+    {
       "login": "Vasudeva-bit",
       "name": "Vasudeva Kilaru",
       "avatar_url": "https://avatars.githubusercontent.com/u/70791259?v=4",
       "profile": "https://github.com/Vasudeva-bit",
       "contributions": [
-        "code",
-        "doc"
+        "code"
       ]
     },
     {
@@ -2447,7 +2449,6 @@
       "profile": "https://github.com/tpvasconcelos",
       "contributions": [
         "bug",
->>>>>>> f48b1f53
         "code"
       ]
     }
