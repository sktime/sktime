{
  "projectName": "sktime",
  "projectOwner": "sktime",
  "repoType": "github",
  "repoHost": "https://github.com",
  "commitConvention": "none",
  "files": [
    "CONTRIBUTORS.md"
  ],
  "imageSize": 100,
  "contributorsPerLine": 9,
  "contributorsSortAlphabetically": true,
  "badgeTemplate": "[![All Contributors](https://img.shields.io/badge/all_contributors-<%= contributors.length %>-orange.svg)](#contributors)",
  "skipCi": true,
  "contributors": [
    {
      "login": "fkiraly",
      "name": "Franz Kiraly",
      "avatar_url": "https://avatars1.githubusercontent.com/u/7985502?v=4",
      "profile": "https://github.com/fkiraly",
      "contributions": [
        "blog",
        "bug",
        "business",
        "code",
        "doc",
        "design",
        "eventOrganizing",
        "example",
        "financial",
        "fundingFinding",
        "ideas",
        "maintenance",
        "mentoring",
        "projectManagement",
        "question",
        "review",
        "talk",
        "test",
        "tutorial",
        "video"
      ]
    },
    {
      "login": "sajaysurya",
      "name": "Sajaysurya Ganesh",
      "avatar_url": "https://avatars2.githubusercontent.com/u/25329624?v=4",
      "profile": "https://sajay.online",
      "contributions": [
        "code",
        "doc",
        "design",
        "example",
        "ideas",
        "test",
        "tutorial"
      ]
    },
    {
      "login": "Tomiiwa",
      "name": "Ireoluwatomiwa",
      "avatar_url": "https://avatars.githubusercontent.com/u/61966277?v=4",
      "profile": "https://www.linkedin.com/in/ireoluwatomiwa-sanusi/",
      "contributions": [
        "doc"
      ]
    },
    {
      "login": "TonyBagnall",
      "name": "Tony Bagnall",
      "avatar_url": "https://avatars1.githubusercontent.com/u/9594042?v=4",
      "profile": "http://www.timeseriesclassification.com",
      "contributions": [
        "code",
        "business",
        "doc",
        "design",
        "eventOrganizing",
        "fundingFinding",
        "ideas",
        "projectManagement",
        "question",
        "review",
        "talk",
        "data"
      ]
    },
    {
      "login": "jasonlines",
      "name": "Jason Lines",
      "avatar_url": "https://avatars1.githubusercontent.com/u/38794632?v=4",
      "profile": "http://www.timeseriesclassification.com",
      "contributions": [
        "code",
        "business",
        "doc",
        "design",
        "eventOrganizing",
        "fundingFinding",
        "ideas",
        "projectManagement",
        "question",
        "review",
        "talk",
        "example"
      ]
    },
    {
      "login": "mloning",
      "name": "Markus Löning",
      "avatar_url": "https://avatars3.githubusercontent.com/u/21020482?v=4",
      "profile": "https://github.com/mloning",
      "contributions": [
        "code",
        "test",
        "maintenance",
        "platform",
        "review",
        "infra",
        "example",
        "bug",
        "tutorial",
        "business",
        "doc",
        "design",
        "eventOrganizing",
        "fundingFinding",
        "ideas",
        "projectManagement",
        "question",
        "talk",
        "mentoring",
        "video"
      ]
    },
    {
      "login": "goastler",
      "name": "George Oastler",
      "avatar_url": "https://avatars0.githubusercontent.com/u/7059456?v=4",
      "profile": "https://github.com/goastler",
      "contributions": [
        "code",
        "test",
        "platform",
        "example",
        "doc"
      ]
    },
    {
      "login": "ViktorKaz",
      "name": "ViktorKaz",
      "avatar_url": "https://avatars0.githubusercontent.com/u/33499138?v=4",
      "profile": "https://github.com/ViktorKaz",
      "contributions": [
        "code",
        "doc",
        "design"
      ]
    },
    {
      "login": "MatthewMiddlehurst",
      "name": "Matthew Middlehurst",
      "avatar_url": "https://avatars0.githubusercontent.com/u/25731235?v=4",
      "profile": "http://www.timeseriesclassification.com",
      "contributions": [
        "code",
        "doc",
        "test",
        "tutorial",
        "review",
        "bug"
      ]
    },
    {
      "login": "miraep8",
      "name": "Mirae Parker",
      "avatar_url": "https://avatars.githubusercontent.com/u/10511777?s=400&u=10a774fd4be767fa3b23a82a98bbfe102c17f0f3&v=4",
      "profile": "https://github.com/miraep8",
      "contributions": [
        "code",
        "test"
      ]
    },
    {
      "login": "jesellier",
      "name": "jesellier",
      "avatar_url": "https://avatars0.githubusercontent.com/u/51952076?v=4",
      "profile": "https://github.com/jesellier",
      "contributions": [
        "code"
      ]
    },
    {
      "login": "James-Large",
      "name": "James Large",
      "avatar_url": "https://avatars0.githubusercontent.com/u/44509982?v=4",
      "profile": "http://www.timeseriesclassification.com/",
      "contributions": [
        "code",
        "doc",
        "test",
        "infra",
        "maintenance"
      ]
    },
    {
      "login": "achieveordie",
      "name": "Sagar Mishra",
      "avatar_url": "https://avatars.githubusercontent.com/u/54197164?v=4",
      "profile": "https://github.com/achieveordie",
      "contributions": [
        "bug",
        "code",
        "test"
      ]
    },
    {
      "login": "simone-pignotti",
      "name": "simone-pignotti",
      "avatar_url": "https://avatars1.githubusercontent.com/u/44410066?v=4",
      "profile": "https://github.com/simone-pignotti",
      "contributions": [
        "code",
        "bug"
      ]
    },
    {
      "login": "ClaudiaSanches",
      "name": "ClaudiaSanches",
      "avatar_url": "https://avatars3.githubusercontent.com/u/28742178?v=4",
      "profile": "https://github.com/ClaudiaSanches",
      "contributions": [
        "code",
        "test"
      ]
    },
    {
      "login": "aa25desh",
      "name": "aa25desh",
      "avatar_url": "https://avatars1.githubusercontent.com/u/29518290?v=4",
      "profile": "https://github.com/aa25desh",
      "contributions": [
        "code",
        "bug"
      ]
    },
    {
      "login": "matteogales",
      "name": "matteogales",
      "avatar_url": "https://avatars0.githubusercontent.com/u/9269326?v=4",
      "profile": "https://github.com/matteogales",
      "contributions": [
        "code",
        "design",
        "ideas"
      ]
    },
    {
      "login": "prockenschaub",
      "name": "Patrick Rockenschaub",
      "avatar_url": "https://avatars0.githubusercontent.com/u/15381732?v=4",
      "profile": "https://github.com/prockenschaub",
      "contributions": [
        "code",
        "design",
        "ideas",
        "test"
      ]
    },
    {
      "login": "dasgupsa",
      "name": "Saurabh Dasgupta",
      "avatar_url": "https://avatars2.githubusercontent.com/u/10398956?v=4",
      "profile": "https://github.com/dasgupsa",
      "contributions": [
        "code"
      ]
    },
    {
      "login": "angus924",
      "name": "Angus Dempster",
      "avatar_url": "https://avatars0.githubusercontent.com/u/55837131?v=4",
      "profile": "https://github.com/angus924",
      "contributions": [
        "code",
        "test",
        "tutorial"
      ]
    },
    {
      "login": "vnicholson1",
      "name": "Vincent Nicholson",
      "profile": "https://github.com/vnicholson1",
      "contributions": [
        "code"
      ]
    },
    {
      "login": "lnthach",
      "name": "Thach Le Nguyen",
      "avatar_url": "https://avatars0.githubusercontent.com/u/7788363?v=4",
      "profile": "https://github.com/lnthach",
      "contributions": [
        "code",
        "test"
      ]
    },
    {
      "login": "Ayushmaanseth",
      "name": "Ayushmaan Seth",
      "avatar_url": "https://avatars1.githubusercontent.com/u/29939762?v=4",
      "profile": "https://www.linkedin.com/in/ayushmaan-seth-4a96364a/",
      "contributions": [
        "code",
        "review",
        "test",
        "doc",
        "eventOrganizing",
        "tutorial"
      ]
    },
    {
      "login": "Riyabelle25",
      "name": "Riya Elizabeth John",
      "avatar_url": "https://avatars.githubusercontent.com/u/55790848?v=4",
      "contributions": [
        "code"
      ]
    },
    {
      "login": "ninfueng",
      "name": "Ninnart Fuengfusin",
      "avatar_url": "https://avatars2.githubusercontent.com/u/28499769?v=4",
      "profile": "https://github.com/ninfueng",
      "contributions": [
        "code"
      ]
    },
    {
      "login": "big-o",
      "name": "big-o",
      "avatar_url": "https://avatars1.githubusercontent.com/u/1134151?v=4",
      "profile": "https://github.com/big-o",
      "contributions": [
        "code",
        "test",
        "design",
        "ideas",
        "review",
        "tutorial",
        "mentoring"
      ]
    },
    {
      "login": "Kludex",
      "name": "Marcelo Trylesinski",
      "avatar_url": "https://avatars3.githubusercontent.com/u/7353520?v=4",
      "profile": "http://marcelotryle.com",
      "contributions": [
        "doc"
      ]
    },
    {
      "login": "oleskiewicz",
      "name": "oleskiewicz",
      "avatar_url": "https://avatars1.githubusercontent.com/u/5682158?v=4",
      "profile": "https://github.com/oleskiewicz",
      "contributions": [
        "code",
        "doc",
        "test"
      ]
    },
    {
      "login": "dguijo",
      "name": "David Guijo Rubio",
      "avatar_url": "https://avatars1.githubusercontent.com/u/47889499?v=4",
      "profile": "http://www.uco.es/grupos/ayrna/index.php/es/publicaciones/articulos?publications_view_all=1&theses_view_all=0&projects_view_all=0&task=show&view=member&id=22",
      "contributions": [
        "code",
        "ideas"
      ]
    },
    {
      "login": "HYang1996",
      "name": "HYang1996",
      "avatar_url": "https://avatars0.githubusercontent.com/u/44179303?v=4",
      "profile": "https://github.com/HYang1996",
      "contributions": [
        "code",
        "test",
        "doc",
        "tutorial"
      ]
    },
    {
      "login": "Mo-Saif",
      "name": "Mohammed Saif Kazamel",
      "avatar_url": "https://avatars0.githubusercontent.com/u/27867617?v=4",
      "profile": "https://mo-saif.github.io/",
      "contributions": [
        "bug"
      ]
    },
    {
      "login": "abandus",
      "name": "abandus",
      "avatar_url": "https://avatars2.githubusercontent.com/u/46486474?v=4",
      "profile": "https://github.com/abandus",
      "contributions": [
        "ideas",
        "code"
      ]
    },
    {
      "login": "Pangoraw",
      "name": "Paul",
      "avatar_url": "https://avatars1.githubusercontent.com/u/9824244?v=4",
      "profile": "https://ber.gp",
      "contributions": [
        "doc"
      ]
    },
    {
      "login": "vedazeren",
      "name": "vedazeren",
      "avatar_url": "https://avatars3.githubusercontent.com/u/63582874?v=4",
      "profile": "https://github.com/vedazeren",
      "contributions": [
        "code",
        "test"
      ]
    },
    {
      "login": "hiqbal2",
      "name": "hiqbal2",
      "avatar_url": "https://avatars3.githubusercontent.com/u/10302415?v=4",
      "profile": "https://github.com/hiqbal2",
      "contributions": [
        "doc"
      ]
    },
    {
      "login": "btrtts",
      "name": "btrtts",
      "avatar_url": "https://avatars3.githubusercontent.com/u/66252156?v=4",
      "profile": "https://github.com/btrtts",
      "contributions": [
        "doc"
      ]
    },
    {
      "login": "marielledado",
      "name": "Marielle",
      "avatar_url": "https://avatars2.githubusercontent.com/u/13499809?v=4",
      "profile": "https://twitter.com/marielli",
      "contributions": [
        "doc",
        "code",
        "ideas"
      ]
    },
    {
      "login": "Cheukting",
      "name": "Cheuk Ting Ho",
      "avatar_url": "https://avatars1.githubusercontent.com/u/28761465?v=4",
      "profile": "http://cheuk.dev",
      "contributions": [
        "code"
      ]
    },
    {
      "login": "sophijka",
      "name": "sophijka",
      "avatar_url": "https://avatars2.githubusercontent.com/u/47450591?v=4",
      "profile": "https://github.com/sophijka",
      "contributions": [
        "doc",
        "maintenance"
      ]
    },
    {
      "login": "Quaterion",
      "name": "Quaterion",
      "avatar_url": "https://avatars2.githubusercontent.com/u/23200273?v=4",
      "profile": "https://github.com/Quaterion",
      "contributions": [
        "bug"
      ]
    },
    {
      "login": "Arnau",
      "name": "Arnau",
      "avatar_url": "https://avatars.githubusercontent.com/u/38285979?s=400&u=8bdd0021cb5bae47ba5bd69c355c694dc3090f5e&v=4",
      "profile": "https://www.linkedin.com/in/arnau-jim%C3%A9nez-castany-b2ba2597/",
      "contributions": [
        "code"
      ]
    },
    {
      "login": "ABostrom",
      "name": "Aaron Bostrom",
      "avatar_url": "https://avatars0.githubusercontent.com/u/9571933?v=4",
      "profile": "https://github.com/ABostrom",
      "contributions": [
        "code",
        "doc",
        "test",
        "mentoring"
      ]
    },
    {
      "login": "BandaSaiTejaReddy",
      "name": "BANDASAITEJAREDDY",
      "avatar_url": "https://avatars0.githubusercontent.com/u/31387911?v=4",
      "profile": "https://github.com/BandaSaiTejaReddy",
      "contributions": [
        "code",
        "doc"
      ]
    },
    {
      "login": "lynnssi",
      "name": "Alexandra Amidon",
      "avatar_url": "https://avatars2.githubusercontent.com/u/17050655?v=4",
      "profile": "https://medium.com/@alexandra.amidon",
      "contributions": [
        "blog",
        "doc",
        "ideas"
      ]
    },
    {
      "login": "chizzi25",
      "name": "chizzi25",
      "avatar_url": "https://avatars3.githubusercontent.com/u/67911243?v=4",
      "profile": "https://github.com/chizzi25",
      "contributions": [
        "blog"
      ]
    },
    {
      "login": "Piyush1729",
      "name": "Piyush Gade",
      "avatar_url": "https://avatars2.githubusercontent.com/u/64950012?v=4",
      "profile": "https://github.com/Piyush1729",
      "contributions": [
        "code",
        "review"
      ]
    },
    {
      "login": "sri1419",
      "name": "sri1419",
      "avatar_url": "https://avatars2.githubusercontent.com/u/65078278?v=4",
      "profile": "https://github.com/sri1419",
      "contributions": [
        "code"
      ]
    },
    {
      "login": "patrickzib",
      "name": "Patrick Schäfer",
      "avatar_url": "https://avatars0.githubusercontent.com/u/7783034?v=4",
      "profile": "http://www2.informatik.hu-berlin.de/~schaefpa/",
      "contributions": [
        "code",
        "tutorial"
      ]
    },
    {
      "login": "ermshaua",
      "name": "Arik Ermshaus",
      "avatar_url": "https://avatars.githubusercontent.com/u/23294512?v=4",
      "profile": "https://github.com/ermshaua/",
      "contributions": [
        "code"
      ]
    },
    {
      "login": "akanz1",
      "name": "Andreas Kanz",
      "avatar_url": "https://avatars3.githubusercontent.com/u/51492342?v=4",
      "profile": "https://github.com/akanz1",
      "contributions": [
        "tutorial"
      ]
    },
    {
      "login": "brettkoonce",
      "name": "brett koonce",
      "avatar_url": "https://avatars2.githubusercontent.com/u/11281814?v=4",
      "profile": "https://github.com/brettkoonce",
      "contributions": [
        "doc"
      ]
    },
    {
      "login": "alwinw",
      "name": "Alwin",
      "avatar_url": "https://avatars3.githubusercontent.com/u/16846521?v=4",
      "profile": "https://github.com/alwinw",
      "contributions": [
        "doc",
        "code",
        "maintenance"
      ]
    },
    {
      "login": "kkoziara",
      "name": "kkoziara",
      "avatar_url": "https://avatars1.githubusercontent.com/u/4346849?v=4",
      "profile": "https://github.com/kkoziara",
      "contributions": [
        "code",
        "bug"
      ]
    },
    {
      "login": "evanmiller29",
      "name": "Evan Miller",
      "avatar_url": "https://avatars2.githubusercontent.com/u/8062590?v=4",
      "profile": "https://github.com/evanmiller29",
      "contributions": [
        "tutorial"
      ]
    },
    {
      "login": "krumeto",
      "name": "Krum Arnaudov",
      "avatar_url": "https://avatars3.githubusercontent.com/u/11272436?v=4",
      "profile": "https://github.com/krumeto",
      "contributions": [
        "bug",
        "code"
      ]
    },
    {
      "login": "martinagvilas",
      "name": "Martina G. Vilas",
      "avatar_url": "https://avatars2.githubusercontent.com/u/37339384?v=4",
      "profile": "https://github.com/martinagvilas",
      "contributions": [
        "review",
        "ideas"
      ]
    },
    {
      "login": "Emiliathewolf",
      "name": "Emilia Rose",
      "avatar_url": "https://avatars2.githubusercontent.com/u/22026218?v=4",
      "profile": "https://github.com/Emiliathewolf",
      "contributions": [
        "code",
        "test"
      ]
    },
    {
      "login": "AidenRushbrooke",
      "name": "AidenRushbrooke",
      "avatar_url": "https://avatars0.githubusercontent.com/u/72034940?v=4",
      "profile": "https://github.com/AidenRushbrooke",
      "contributions": [
        "code",
        "test"
      ]
    },
    {
      "login": "whackteachers",
      "name": "Jason Pong",
      "avatar_url": "https://avatars0.githubusercontent.com/u/33785383?v=4",
      "profile": "https://github.com/whackteachers",
      "contributions": [
        "code",
        "test"
      ]
    },
    {
      "login": "magittan",
      "name": "William Zheng",
      "avatar_url": "https://avatars0.githubusercontent.com/u/14024202?v=4",
      "profile": "https://github.com/magittan",
      "contributions": [
        "code",
        "test"
      ]
    },
    {
      "login": "huayicodes",
      "name": "Huayi Wei",
      "avatar_url": "https://avatars3.githubusercontent.com/u/22870735?v=4",
      "profile": "https://www.linkedin.com/in/huayiwei/",
      "contributions": [
        "tutorial"
      ]
    },
    {
      "login": "Multivin12",
      "name": "Multivin12",
      "avatar_url": "https://avatars3.githubusercontent.com/u/36476633?v=4",
      "profile": "https://github.com/Multivin12",
      "contributions": [
        "code",
        "test"
      ]
    },
    {
      "login": "davidbp",
      "name": "David Buchaca Prats",
      "avatar_url": "https://avatars3.githubusercontent.com/u/4223580?v=4",
      "profile": "https://github.com/davidbp",
      "contributions": [
        "code"
      ]
    },
    {
      "login": "SebasKoel",
      "name": "Sebastiaan Koel",
      "avatar_url": "https://avatars3.githubusercontent.com/u/66252156?v=4",
      "profile": "https://github.com/SebasKoel",
      "contributions": [
        "code",
        "doc"
      ]
    },
    {
      "login": "MarcoGorelli",
      "name": "Marco Gorelli",
      "avatar_url": "https://avatars2.githubusercontent.com/u/33491632?v=4",
      "profile": "https://github.com/MarcoGorelli",
      "contributions": [
        "infra"
      ]
    },
    {
      "login": "DmitriyValetov",
      "name": "Dmitriy Valetov",
      "avatar_url": "https://avatars0.githubusercontent.com/u/27976850?v=4",
      "profile": "https://github.com/DmitriyValetov",
      "contributions": [
        "code",
        "tutorial"
      ]
    },
    {
      "login": "vollmersj",
      "name": "vollmersj",
      "avatar_url": "https://avatars2.githubusercontent.com/u/12613127?v=4",
      "profile": "https://github.com/vollmersj",
      "contributions": [
        "doc"
      ]
    },
    {
      "login": "MichalChromcak",
      "name": "Michal Chromcak",
      "avatar_url": "https://avatars1.githubusercontent.com/u/12393430?v=4",
      "profile": "https://github.com/MichalChromcak",
      "contributions": [
        "code",
        "doc",
        "test",
        "tutorial"
      ]
    },
    {
      "login": "bmurdata",
      "name": "Brian Murphy",
      "avatar_url": "https://avatars2.githubusercontent.com/u/32182553?v=4",
      "profile": "https://bmurphyportfolio.netlify.com/",
      "contributions": [
        "doc"
      ]
    },
    {
      "login": "raishubham1",
      "name": "raishubham1",
      "avatar_url": "https://avatars3.githubusercontent.com/u/29356417?v=4",
      "profile": "https://github.com/raishubham1",
      "contributions": [
        "doc"
      ]
    },
    {
      "login": "ngupta23",
      "name": "Nikhil Gupta",
      "avatar_url": "https://avatars0.githubusercontent.com/u/33585645?v=4",
      "profile": "https://github.com/ngupta23",
      "contributions": [
        "code",
        "bug",
        "doc"
      ]
    },
    {
      "login": "aiwalter",
      "name": "Martin Walter",
      "avatar_url": "https://avatars0.githubusercontent.com/u/29627036?v=4",
      "profile": "https://www.linkedin.com/in/martin-walter-1a33b3114/",
      "contributions": [
        "code",
        "bug",
        "projectManagement",
        "fundingFinding",
        "mentoring",
        "ideas",
        "design",
        "review",
        "doc",
        "talk"
      ]
    },
    {
      "login": "afzal442",
      "name": "Afzal Ansari",
      "avatar_url": "https://avatars0.githubusercontent.com/u/11625672?v=4",
      "profile": "https://github.com/afzal442",
      "contributions": [
        "code",
        "doc"
      ]
    },
    {
      "login": "gracewgao",
      "name": "Grace Gao",
      "avatar_url": "https://avatars0.githubusercontent.com/u/38268331?v=4",
      "profile": "https://www.linkedin.com/in/gracewgao/",
      "contributions": [
        "code",
        "bug"
      ]
    },
    {
      "login": "utsavcoding",
      "name": "Utsav Kumar Tiwari",
      "avatar_url": "https://avatars3.githubusercontent.com/u/55446385?v=4",
      "profile": "https://github.com/utsavcoding",
      "contributions": [
        "code",
        "doc"
      ]
    },
    {
      "login": "tch",
      "name": "Tomasz Chodakowski",
      "avatar_url": "https://avatars3.githubusercontent.com/u/184076?v=4",
      "profile": "https://github.com/tch",
      "contributions": [
        "code",
        "doc",
        "bug"
      ]
    },
    {
      "login": "koralturkk",
      "name": "Kutay Koralturk",
      "avatar_url": "https://avatars2.githubusercontent.com/u/18037789?s=460&v=4",
      "profile": "https://github.com/koralturkk",
      "contributions": [
        "code",
        "bug"
      ]
    },
    {
      "login": "vnmabus",
      "name": "Carlos Ramos Carreño",
      "avatar_url": "https://avatars1.githubusercontent.com/u/2364173?v=4",
      "profile": "https://github.com/vnmabus",
      "contributions": [
        "doc"
      ]
    },
    {
      "login": "lpantano",
      "name": "Lorena Pantano",
      "avatar_url": "https://avatars2.githubusercontent.com/u/1621788?v=4",
      "profile": "http://lpantano.github.io/",
      "contributions": [
        "ideas"
      ]
    },
    {
      "login": "KirstieJane",
      "name": "Kirstie Whitaker",
      "avatar_url": "https://avatars1.githubusercontent.com/u/3626306?v=4",
      "profile": "https://whitakerlab.github.io/",
      "contributions": [
        "ideas",
        "fundingFinding"
      ]
    },
    {
      "login": "juanitorduz",
      "name": "Juan Orduz",
      "avatar_url": "https://avatars1.githubusercontent.com/u/22996444?v=4",
      "profile": "https://juanitorduz.github.io/",
      "contributions": [
        "tutorial",
        "doc"
      ]
    },
    {
      "login": "dhirschfeld",
      "name": "Dave Hirschfeld",
      "avatar_url": "https://avatars1.githubusercontent.com/u/881019?v=4",
      "profile": "https://dhirschfeld.github.io/",
      "contributions": [
        "infra"
      ]
    },
    {
      "login": "xuyxu",
      "name": "Yi-Xuan Xu",
      "avatar_url": "https://avatars2.githubusercontent.com/u/22359569?v=4",
      "profile": "https://github.com/xuyxu",
      "contributions": [
        "code",
        "test",
        "maintenance",
        "doc"
      ]
    },
    {
      "login": "vincent-nich12",
      "name": "vincent-nich12",
      "avatar_url": "https://avatars3.githubusercontent.com/u/36476633?v=4",
      "profile": "https://github.com/vincent-nich12",
      "contributions": [
        "code"
      ]
    },
    {
      "login": "hamzahiqb",
      "name": "hamzahiqb",
      "avatar_url": "https://avatars3.githubusercontent.com/u/10302415?v=4",
      "profile": "https://github.com/hamzahiqb",
      "contributions": [
        "infra"
      ]
    },
    {
      "login": "Hephaest",
      "name": "Miao Cai",
      "avatar_url": "https://avatars2.githubusercontent.com/u/37981444?v=4",
      "profile": "https://github.com/Hephaest",
      "contributions": [
        "bug",
        "code"
      ]
    },
    {
      "login": "RNKuhns",
      "name": "Ryan Kuhns",
      "avatar_url": "https://avatars0.githubusercontent.com/u/26907244?v=4",
      "profile": "https://github.com/rnkuhns",
      "contributions": [
        "code",
        "doc",
        "tutorial",
        "example",
        "ideas",
        "review",
        "test"
      ]
    },
    {
      "login": "pabworks",
      "name": "pabworks",
      "avatar_url": "https://avatars.githubusercontent.com/u/32725127?v=4",
      "profile": "https://github.com/pabworks",
      "contributions": [
        "code",
        "test"
      ]
    },
    {
      "login": "ayan-biswas0412",
      "name": "AYAN BISWAS",
      "avatar_url": "https://avatars.githubusercontent.com/u/52851184?v=4",
      "profile": "https://github.com/ayan-biswas0412",
      "contributions": [
        "code"
      ]
    },
    {
      "login": "Lovkush-A",
      "name": "Lovkush",
      "avatar_url": "https://avatars.githubusercontent.com/u/25344832?v=4",
      "profile": "https://github.com/Lovkush-A",
      "contributions": [
        "code",
        "test",
        "ideas",
        "mentoring",
        "projectManagement"
      ]
    },
    {
      "login": "luiszugasti",
      "name": "Luis Zugasti",
      "avatar_url": "https://avatars.githubusercontent.com/u/11198457?s=460&u=0645b72683e491824aca16db9702f1d3eb990389&v=4",
      "profile": "https://github.com/luiszugasti",
      "contributions": [
        "doc"
      ]
    },
    {
      "login": "kanand77",
      "name": "Kavin Anand",
      "avatar_url": "https://avatars.githubusercontent.com/kanand77",
      "profile": "https://github.com/kanand77",
      "contributions": [
        "doc"
      ]
    },
    {
      "login": "dsherry",
      "name": "Dylan Sherry",
      "avatar_url": "https://avatars.githubusercontent.com/dsherry",
      "profile": "https://github.com/dsherry",
      "contributions": [
        "infra"
      ]
    },
    {
      "login": "kachayev",
      "name": "Oleksii Kachaiev",
      "avatar_url": "https://avatars.githubusercontent.com/u/485647?v=4",
      "profile": "https://github.com/kachayev",
      "contributions": [
        "code",
        "test"
      ]
    },
    {
      "login": "Ifeanyi30",
      "name": "Ifeanyi30",
      "avatar_url": "https://avatars.githubusercontent.com/u/49926145?v=4",
      "profile": "https://github.com/Ifeanyi30",
      "contributions": [
        "code"
      ]
    },
    {
      "login": "jschemm",
      "name": "jschemm",
      "avatar_url": "https://avatars.githubusercontent.com/u/81151346?v=4",
      "profile": "https://github.com/jschemm",
      "contributions": [
        "code"
      ]
    },
    {
      "login": "aaronreidsmith",
      "name": "Aaron Smith",
      "avatar_url": "https://avatars.githubusercontent.com/u/21350310?v=4",
      "profile": "https://github.com/aaronreidsmith",
      "contributions": [
        "code"
      ]
    },
    {
      "login": "ltsaprounis",
      "name": "Leonidas Tsaprounis",
      "avatar_url": "https://avatars.githubusercontent.com/u/64217214?v=4",
      "profile": "https://github.com/ltsaprounis",
      "contributions": [
        "code",
        "bug",
        "mentoring",
        "review"
      ]
    },
    {
      "login": "chernika158",
      "name": "Galina Chernikova",
      "avatar_url": "https://avatars.githubusercontent.com/u/43787741?s=400&v=4",
      "profile": "https://github.com/chernika158",
      "contributions": [
        "code"
      ]
    },
    {
      "login": "GuzalBulatova",
      "name": "Guzal Bulatova",
      "avatar_url": "https://avatars.githubusercontent.com/GuzalBulatova",
      "profile": "https://github.com/GuzalBulatova",
      "contributions": [
        "bug",
        "code",
        "eventOrganizing",
        "mentoring",
        "projectManagement",
        "review",
        "test"
      ]
    },
    {
      "login": "satya-pattnaik",
      "name": "Satya Prakash Pattnaik",
      "avatar_url": "https://avatars.githubusercontent.com/u/22102468?v=4",
      "profile": "https://www.linkedin.com/in/satya-pattnaik-77a430144/",
      "contributions": [
        "doc"
      ]
    },
    {
      "login": "yashlamba",
      "name": "Yash Lamba",
      "avatar_url": "https://avatars.githubusercontent.com/u/44164398?v=4",
      "profile": "https://github.com/yashlamba",
      "contributions": [
        "code"
      ]
    },
    {
      "login": "ckastner",
      "name": "Christian Kastner",
      "avatar_url": "https://avatars.githubusercontent.com/u/15859947?v=4",
      "profile": "https://github.com/ckastner",
      "contributions": [
        "code",
        "bug"
      ]
    },
    {
      "login": "tombh",
      "name": "Thomas Buckley-Houston",
      "avatar_url": "https://avatars.githubusercontent.com/u/160835?s=80&v=4",
      "profile": "https://github.com/tombh",
      "contributions": [
        "bug"
      ]
    },
    {
      "login": "julramos",
      "name": "Juliana",
      "avatar_url": "https://avatars.githubusercontent.com/u/19613567?v=4",
      "profile": "https://www.linkedin.com/in/julianarn/",
      "contributions": [
        "code"
      ]
    },
    {
      "login": "SveaMeyer13",
      "name": "Svea Marie Meyer",
      "avatar_url": "https://avatars.githubusercontent.com/u/46671894?v=4",
      "profile": "https://github.com/SveaMeyer13",
      "contributions": [
        "doc",
        "code"
      ]
    },
    {
      "login": "Flix6x",
      "name": "Felix Claessen",
      "avatar_url": "https://avatars.githubusercontent.com/u/30658763?v=4",
      "profile": "https://github.com/flix6x",
      "contributions": [
        "code",
        "doc",
        "test",
        "bug"
      ]
    },
    {
      "login": "thayeylolu",
      "name": "Taiwo Owoseni",
      "avatar_url": "https://avatars.githubusercontent.com/u/13348874?v=4",
      "profile": "https://thayeylolu.github.io/portfolio/",
      "contributions": [
        "code"
      ]
    },
    {
      "login": "jambo6",
      "name": "James Morrill",
      "avatar_url": "https://https://avatars.githubusercontent.com/jambo6",
      "profile": "https://github.com/jambo6",
      "contributions": [
        "code"
      ]
    },
    {
      "login": "Dbhasin1",
      "name": "Drishti Bhasin ",
      "avatar_url": "https://avatars.githubusercontent.com/u/56479884?v=4",
      "profile": "https://github.com/Dbhasin1",
      "contributions": [
        "code"
      ]
    },
    {
      "login": "Yard1",
      "name": "Antoni Baum",
      "avatar_url": "https://avatars.githubusercontent.com/u/10364161?v=4",
      "profile": "https://www.linkedin.com/in/yard1/",
      "contributions": [
        "code"
      ]
    },
    {
      "login": "ltoniazzi",
      "name": "Lorenzo Toniazzi",
      "avatar_url": "https://avatars.githubusercontent.com/u/61414566",
      "profile": "https://github.com/ltoniazzi",
      "contributions": [
        "code"
      ]
    },
    {
      "login": "freddyaboulton",
      "name": "Freddy A Boulton",
      "avatar_url": "https://avatars.githubusercontent.com/u/41651716?v=4",
      "profile": "https://github.com/freddyaboulton",
      "contributions": [
        "infra",
        "test"
      ]
    },
    {
      "login": "Riyabelle25",
      "name": "Riya Elizabeth John",
      "avatar_url": "https://avatars.githubusercontent.com/u/55790848?v=4",
      "profile": "https://github.com/Riyabelle25",
      "contributions": [
        "code",
        "test",
        "doc"
      ]
    },
    {
      "login": "chrisholder",
      "name": "chrisholder",
      "avatar_url": "https://avatars.githubusercontent.com/u/4674372?v=4",
      "profile": "https://github.com/chrisholder",
      "contributions": [
        "code",
        "test",
        "doc",
        "design",
        "example"
      ]
    },
    {
      "login": "moradabaz",
      "name": "Morad :)",
      "avatar_url": "https://avatars.githubusercontent.com/u/29915156?v=4",
      "profile": "https://moradabaz.github.io/",
      "contributions": [
        "code",
        "test",
        "doc"
      ]
    },
    {
      "login": "bilal-196",
      "name": "Ahmed Bilal",
      "avatar_url": "https://avatars.githubusercontent.com/u/74570044?v=4",
      "profile": "https://github.com/bilal-196",
      "contributions": [
        "doc"
      ]
    },
    {
      "login": "victordremov",
      "name": "Viktor Dremov",
      "avatar_url": "https://avatars.githubusercontent.com/u/32140716",
      "profile": "https://github.com/victordremov",
      "contributions": [
        "code"
      ]
    },
    {
      "login": "corvusrabus",
      "name": "Corvin Paul",
      "avatar_url": "https://lh3.googleusercontent.com/zMvwkuxyIsRN1I0-HLojbcbbHaERXa-b9eztZ23z_C2m7cXdMiU4z36ekS5-cgBmikPhZA=w1280",
      "profile": "https://sites.google.com/view/corvinpaul/",
      "contributions": [
        "doc"
      ]
    },
    {
      "login": "xloem",
      "name": "patiently pending world peace",
      "profile": "https://github.com/xloem",
      "contributions": [
        "code"
      ]
    },
    {
      "login": "AreloTanoh",
      "name": "Arelo Tanoh",
      "avatar_url": "https://avatars.githubusercontent.com/AreloTanoh",
      "profile": "https://github.com/AreloTanoh",
      "contributions": [
        "doc"
      ]
    },
    {
      "login": "pul95",
      "name": "Pulkit Verma",
      "avatar_url": "https://avatars.githubusercontent.com/pul95",
      "profile": "https://github.com/pul95",
      "contributions": [
        "doc"
      ]
    },
    {
      "login": "IlyasMoutawwakil",
      "name": "Ilyas Moutawwakil",
      "avatar_url": "https://avatars.githubusercontent.com/IlyasMoutawwakil",
      "profile": "https://github.com/IlyasMoutawwakil",
      "contributions": [
        "code",
        "doc"
      ]
    },
    {
      "login": "mathco-wf",
      "name": "TheMathcompay Widget Factory Team",
      "avatar_url": "https://avatars.githubusercontent.com/mathco-wf",
      "profile": "https://github.com/mathco-wf",
      "contributions": [
        "doc"
      ]
    },
    {
      "login": "BINAYKUMAR943",
      "name": "Binay Kumar",
      "avatar_url": "https://avatars.githubusercontent.com/u/38756834?v=4",
      "profile": "https://github.com/BINAYKUMAR943",
      "contributions": [
        "code",
        "doc",
        "test"
      ]
    },
    {
      "login": "ronnie-llamado",
      "name": "Ronnie Llamado",
      "avatar_url": "https://avatars.githubusercontent.com/ronnie-llamado",
      "profile": "https://github.com/ronnie-llamado",
      "contributions": [
        "doc"
      ]
    },
    {
      "login": "bobbys-dev",
      "name": "bobbys",
      "avatar_url": "https://avatars.githubusercontent.com/bobbys-dev",
      "profile": "https://github.com/bobbys-dev",
      "contributions": [
        "code"
      ]
    },
    {
      "login": "yairbeer",
      "name": "Yair Beer",
      "avatar_url": "https://avatars.githubusercontent.com/yairbeer",
      "profile": "https://github.com/yairbeer",
      "contributions": [
        "code"
      ]
    },
    {
      "login": "boukepostma",
      "name": "Bouke Postma",
      "avatar_url": "https://avatars.githubusercontent.com/boukepostma",
      "profile": "https://github.com/boukepostma",
      "contributions": [
        "code",
        "bug",
        "ideas"
      ]
    },
    {
      "login": "Aparna-Sakshi",
      "name": "Aparna Sakshi",
      "avatar_url": "https://avatars.githubusercontent.com/u/44149689?v=4",
      "profile": "https://aparna-sakshi.github.io/",
      "contributions": [
        "code"
      ]
    },
    {
      "login": "eyalshafran",
      "name": "Eyal Shafran",
      "avatar_url": "https://avatars.githubusercontent.com/u/16999574?v=4",
      "profile": "https://github.com/eyalshafran",
      "contributions": [
        "code"
      ]
    },
    {
      "login": "tensorflow-as-tf",
      "name": "tensorflow-as-tf",
      "avatar_url": "https://avatars.githubusercontent.com/u/51345718?v=4",
      "profile": "https://github.com/tensorflow-as-tf",
      "contributions": [
        "code"
      ]
    },
    {
      "login": "justinshenk",
      "name": "Justin Shenk",
      "avatar_url": "https://avatars.githubusercontent.com/u/10270308?v=4",
      "profile": "https://www.justinshenk.com/",
      "contributions": [
        "doc"
      ]
    },
    {
      "login": "kejsitake",
      "name": "Kejsi Take",
      "avatar_url": "https://avatars.githubusercontent.com/u/23707808?v=4",
      "profile": "https://kejsitake.com/",
      "contributions": [
        "code"
      ]
    },
    {
      "login": "myprogrammerpersonality",
      "name": "Ali Yazdizadeh",
      "avatar_url": "https://avatars.githubusercontent.com/u/49058167?v=4",
      "profile": "https://github.com/myprogrammerpersonality",
      "contributions": [
        "doc"
      ]
    },
    {
      "login": "RavenRudi",
      "name": "RavenRudi",
      "avatar_url": "https://avatars.githubusercontent.com/u/46402968?v=4",
      "profile": "https://github.com/RavenRudi",
      "contributions": [
        "code"
      ]
    },
    {
      "login": "danbartl",
      "name": "danbartl",
      "avatar_url": "https://avatars.githubusercontent.com/u/19947407?v=4",
      "profile": "https://github.com/danbartl",
      "contributions": [
        "bug",
        "code",
        "review",
        "talk",
        "test",
        "tutorial",
        "video"
      ]
    },
    {
      "login": "xiaobenbenecho",
      "name": "xiaobenbenecho",
      "avatar_url": "https://avatars.githubusercontent.com/u/17461849?v=4",
      "profile": "https://github.com/xiaobenbenecho",
      "contributions": [
        "code"
      ]
    },
    {
      "login": "OliverMatthews",
      "name": "Oliver Matthews",
      "avatar_url": "https://avatars.githubusercontent.com/u/31141490?v=4",
      "profile": "https://github.com/olivermatthews",
      "contributions": [
        "code"
      ]
    },
    {
      "login": "Carlosbogo",
      "name": "Carlos Borrajo",
      "avatar_url": "https://avatars.githubusercontent.com/u/84228424?v=4",
      "profile": "https://github.com/Carlosbogo",
      "contributions": [
        "code",
        "doc"
      ]
    },
    {
      "login": "fstinner",
      "name": "Florian Stinner",
      "avatar_url": "https://avatars.githubusercontent.com/u/11679462?v=4",
      "profile": "https://github.com/fstinner",
      "contributions": [
        "code",
        "test"
      ]
    },
    {
      "login": "ChangWeiTan",
      "name": "Chang Wei Tan",
      "avatar_url": "https://avatars.githubusercontent.com/u/570744?v=4",
      "profile": "https://github.com/ChangWeiTan",
      "contributions": [
        "code"
      ]
    },
    {
      "login": "lmmentel",
      "name": "Lukasz Mentel",
      "avatar_url": "https://avatars.githubusercontent.com/u/8989838?v=4",
      "profile": "https://github.com/lmmentel",
      "contributions": [
        "code",
        "doc",
        "infra",
        "test",
        "bug",
        "maintenance",
        "mentoring"
      ]
    },
    {
      "login": "AngelPone",
      "name": "Bohan Zhang",
      "avatar_url": "https://avatars.githubusercontent.com/u/32930283?v=4",
      "profile": "https://angelpone.github.io/",
      "contributions": [
        "code"
      ]
    },
    {
      "login": "rakshitha123",
      "name": "Rakshitha Godahewa",
      "avatar_url": "https://avatars.githubusercontent.com/u/7654679?v=4",
      "profile": "https://github.com/rakshitha123",
      "contributions": [
        "code",
        "doc"
      ]
    },
    {
      "login": "marcio55afr",
      "name": "Márcio A. Freitas Jr",
      "avatar_url": "https://avatars.githubusercontent.com/u/42646282?v=4",
      "profile": "https://github.com/marcio55afr",
      "contributions": [
        "doc"
      ]
    },
    {
      "login": "MrPr3ntice",
      "name": "Philipp Kortmann",
      "avatar_url": "https://avatars.githubusercontent.com/u/20466981?v=4",
      "profile": "https://www.imes.uni-hannover.de/de/institut/team/m-sc-karl-philipp-kortmann/",
      "contributions": [
        "code",
        "doc"
      ]
    },
    {
      "login": "ishannangia001",
      "name": "Ishan Nangia",
      "avatar_url": "https://avatars.githubusercontent.com/u/29480389?v=4",
      "profile": "https://github.com/ishannangia001",
      "contributions": [
        "ideas"
      ]
    },
    {
      "login": "khrapovs",
      "name": "Stanislav Khrapov",
      "avatar_url": "https://avatars.githubusercontent.com/u/3774663?v=4",
      "profile": "https://github.com/khrapovs",
      "contributions": [
        "code"
      ]
    },
    {
      "login": "Saransh-cpp",
      "name": "Saransh Chopra",
      "avatar_url": "https://avatars.githubusercontent.com/u/74055102?v=4",
      "profile": "https://github.com/Saransh-cpp",
      "contributions": [
        "doc",
        "infra"
      ]
    },
    {
      "login": "RishiKumarRay",
      "name": "Rishi Kumar Ray",
      "avatar_url": "https://avatars.githubusercontent.com/u/87641376?v=4",
      "profile": "https://github.com/RishiKumarRay",
      "contributions": [
        "infra"
      ]
    },
    {
      "login": "cdahlin",
      "name": "Christopher Dahlin",
      "avatar_url": "https://avatars.githubusercontent.com/u/1567780?v=4",
      "profile": "https://github.com/cdahlin",
      "contributions": [
        "code"
      ]
    },
    {
      "login": "iljamaurer",
      "name": "Ilja Maurer",
      "avatar_url": "https://avatars.githubusercontent.com/u/45882103?v=4",
      "profile": "https://github.com/iljamaurer",
      "contributions": [
        "code"
      ]
    },
    {
      "login": "FedericoGarza",
      "name": "Federico Garza",
      "avatar_url": "https://avatars.githubusercontent.com/u/10517170?v=4",
      "profile": "https://github.com/FedericoGarza",
      "contributions": [
        "code",
        "example"
      ]
    },
    {
      "login": "TNTran92",
      "name": "TNTran92",
      "avatar_url": "https://avatars.githubusercontent.com/u/55965636?v=4",
      "profile": "https://github.com/TNTran92",
      "contributions": [
        "code"
      ]
    },
    {
      "login": "niekvanderlaan",
      "name": "Niek van der Laan",
      "avatar_url": "https://avatars.githubusercontent.com/u/9962825?v=4",
      "profile": "https://github.com/niekvanderlaan",
      "contributions": [
        "code"
      ]
    },
    {
      "login": "bethrice44",
      "name": "bethrice44",
      "avatar_url": "https://avatars.githubusercontent.com/u/11226988?v=4",
      "profile": "https://github.com/bethrice44",
      "contributions": [
        "bug",
        "code",
        "review",
        "test"
      ]
    },
    {
      "login": "keepersas",
      "name": "Aleksandr Grekov",
      "avatar_url": "https://avatars.githubusercontent.com/u/44262176?v=4",
      "profile": "https://github.com/keepersas",
      "contributions": [
        "doc"
      ]
    },
    {
      "login": "ZiyaoWei",
      "name": "Ziyao Wei",
      "avatar_url": "https://avatars.githubusercontent.com/u/940823?v=4",
      "profile": "https://github.com/ZiyaoWei",
      "contributions": [
        "code"
      ]
    },
    {
      "login": "dougollerenshaw",
      "name": "Doug Ollerenshaw",
      "avatar_url": "https://avatars.githubusercontent.com/u/19944442?v=4",
      "profile": "https://github.com/dougollerenshaw",
      "contributions": [
        "doc"
      ]
    },
    {
      "login": "AurumnPegasus",
      "name": "Shivansh Subramanian",
      "avatar_url": "https://avatars.githubusercontent.com/u/54315149?v=4",
      "profile": "https://github.com/AurumnPegasus",
      "contributions": [
        "doc",
        "code"
      ]
    },
    {
      "login": "NoaBenAmi",
      "name": "Noa Ben Ami",
      "avatar_url": "https://avatars.githubusercontent.com/u/37590002?v=4",
      "profile": "https://github.com/NoaBenAmi",
      "contributions": [
        "code",
        "test",
        "doc"
      ]
    },
    {
      "login": "lielleravid",
      "name": "Lielle Ravid",
      "avatar_url": "https://avatars.githubusercontent.com/u/37774194?v=4",
      "profile": "https://github.com/lielleravid",
      "contributions": [
        "code",
        "doc"
      ]
    },
    {
      "login": "ciaran-g",
      "name": "Ciaran Gilbert",
      "avatar_url": "https://avatars.githubusercontent.com/u/41995662?v=4",
      "profile": "https://github.com/ciaran-g",
      "contributions": [
        "bug",
        "code",
        "doc",
        "test",
        "ideas"
      ]
    },
    {
      "login": "mariamjabara",
      "name": "Mariam Jabara",
      "profile": "https://github.com/mariamjabara",
      "contributions": [
        "code"
      ]
    },
    {
      "login": "lbventura",
      "name": "Luis Ventura",
      "avatar_url": "https://avatars.githubusercontent.com/u/68004282?s=96&v=4",
      "profile": "https://github.com/lbventura",
      "contributions": [
        "code"
      ]
    },
    {
      "login": "Ris-Bali",
      "name": "Rishabh Bali",
      "avatar_url": "https://avatars.githubusercontent.com/u/81592570?v=4",
      "profile": "https://github.com/Ris-Bali",
      "contributions": [
        "code"
      ]
    },
    {
      "login": "shchur",
      "name": "Oleksandr Shchur",
      "avatar_url": "https://avatars.githubusercontent.com/u/6944857?v=4",
      "profile": "https://github.com/shchur",
      "contributions": [
        "bug",
        "code"
      ]
    },
    {
      "login": "jelc53",
      "name": "Julian Cooper",
      "profile": "https://github.com/jelc53",
      "contributions": [
        "code",
        "ideas"
      ]
    },
    {
      "login": "benheid",
      "name": "Benedikt Heidrich",
      "profile": "https://github.com/benheid",
      "contributions": [
        "bug",
        "code",
        "design",
        "doc",
        "example",
        "ideas",
        "mentoring",
        "question",
        "review",
        "tutorial"
      ]
    },
    {
      "login": "AnH0ang",
      "name": "An Hoang",
      "profile": "https://github.com/AnH0ang",
      "contributions": [
        "bug",
        "code"
      ]
    },
    {
      "login": "haskarb",
      "name": "Bhaskar Dhariyal",
      "avatar_url": "https://avatars.githubusercontent.com/u/20501023?v=4",
      "profile": "https://haskarb.github.io/",
      "contributions": [
        "code",
        "test"
      ]
    },
    {
      "login": "kcc-lion",
      "name": "Kai Lion",
      "profile": "https://github.com/kcc-lion",
      "contributions": [
        "code",
        "test",
        "doc"
      ]
    },
    {
      "login": "bugslayer-332",
      "name": "Arepalli Yashwanth Reddy",
      "profile": "https://github.com/bugslayer-332",
      "contributions": [
        "code",
        "bug",
        "doc"
      ]
    },
    {
      "login": "shagn",
      "name": "Sebastian Hagn",
      "avatar_url": "https://avatars.githubusercontent.com/u/16029092?v=4",
      "profile": "https://github.com/shagn",
      "contributions": [
        "doc"
      ]
    },
    {
      "login": "jasmineliaw",
      "name": "Jasmine Liaw",
      "profile": "https://github.com/jasmineliaw",
      "contributions": [
        "code"
      ]
    },
    {
      "login": "topher-lo",
      "name": "Christopher Lo",
      "profile": "https://github.com/topher-lo",
      "contributions": [
        "code",
        "ideas"
      ]
    },
    {
      "login": "arampuria19",
      "name": "Akshat Rampuria",
      "profile": "https://github.com/arampuria19",
      "contributions": [
        "doc"
      ]
    },
    {
      "login": "chillerobscuro",
      "name": "Logan Duffy",
      "avatar_url": "https://avatars.githubusercontent.com/u/5232872?v=4",
      "profile": "https://github.com/chillerobscuro",
      "contributions": [
        "code",
        "doc",
        "test",
        "bug",
        "ideas"
      ]
    },
    {
      "login": "michaelfeil",
      "name": "Michael Feil",
      "avatar_url": "https://avatars.githubusercontent.com/u/63565275?v=4",
      "profile": "michaelfeil.eu",
      "contributions": [
        "code",
        "test",
        "ideas"
      ]
    },
    {
      "login": "KishManani",
      "name": "Kishan Manani",
      "avatar_url": "https://avatars.githubusercontent.com/u/30973056?v=4",
      "profile": "https://github.com/kishmanani",
      "contributions": [
        "code",
        "doc",
        "test",
        "bug",
        "ideas"
      ]
    },
    {
      "login": "jorenham",
      "name": "Joren Hammudoglu",
      "profile": "https://github.com/jorenham",
      "contributions": [
        "infra"
      ]
    },
    {
      "login": "wolph",
      "name": "Rick van Hattem",
      "profile": "https://github.com/wolph",
      "contributions": [
        "infra"
      ]
    },
    {
      "login": "templierw",
      "name": "William Templier",
      "avatar_url": "https://github.com/templierw.png",
      "profile": "https://www.linkedin.com/in/templierw/",
      "contributions": [
        "doc"
      ]
    },
    {
      "login": "badrmarani",
      "name": "Badr-Eddine Marani",
      "avatar_url": "https://avatars.githubusercontent.com/badrmarani",
      "profile": "https://github.com/badrmarani",
      "contributions": [
        "code"
      ]
    },
    {
      "login": "adoherty21",
      "name": "adoherty21",
      "avatar_url": "https://avatars.githubusercontent.com/u/52799751?s=400&v=4",
      "profile": "https://github.com/adoherty21",
      "contributions": [
        "bug"
      ]
    },
    {
      "login": "jnrusson1",
      "name": "Jack Russon",
      "avatar_url": "https://avatars.githubusercontent.com/u/51986332?v=4",
      "profile": "https://github.com/jnrusson1",
      "contributions": [
        "code"
      ]
    },
    {
      "login": "solen0id",
      "name": "Max Patzelt",
      "avatar_url": "https://avatars.githubusercontent.com/u/20767606?v=4",
      "profile": "https://github.com/solen0id",
      "contributions": [
        "code"
      ]
    },
    {
      "login": "benjaminbluhm",
      "name": "Benjamin Bluhm",
      "profile": "https://github.com/benjaminbluhm",
      "contributions": [
        "code",
        "doc",
        "example"
      ]
    },
    {
      "login": "VyomkeshVyas",
      "name": "Vyomkesh Vyas",
      "profile": "https://github.com/VyomkeshVyas",
      "contributions": [
        "code",
        "doc",
        "example",
        "test"
      ]
    },
    {
      "login": "xxl4tomxu98",
      "name": "Tom Xu",
      "avatar_url": "https://avatars.githubusercontent.com/u/62292177?s=40&v=4",
      "profile": "https://github.com/xxl4tomxu98",
      "contributions": [
        "code",
        "doc"
      ]
    },
    {
      "login": "nshahpazov",
      "name": "Nikola Shahpazov",
      "avatar_url": "https://avatars.githubusercontent.com/nshahpazov",
      "profile": "https://www.linkedin.com/in/nshahpazov/",
      "contributions": [
        "doc"
      ]
    },
    {
      "login": "dainelli98",
      "name": "Daniel Martín Martínez",
      "avatar_url": "https://avatars.githubusercontent.com/dainelli98",
      "profile": "https://www.linkedin.com/in/daniel-martin-martinez",
      "contributions": [
        "doc",
        "bug"
      ]
    },
    {
      "login": "nilesh05apr",
      "name": "Nilesh Kumar",
      "avatar_url": "https://avatars.githubusercontent.com/u/65773314?v=4",
      "profile": "https://github.com/nilesh05apr",
      "contributions": [
        "code"
      ]
    },
    {
      "login": "JonathanBechtel",
      "name": "JonathanBechtel",
      "avatar_url": "https://avatars.githubusercontent.com/u/481696?v=4",
      "profile": "https://github.com/JonathanBechtel",
      "contributions": [
        "code",
        "ideas",
        "test"
      ]
    },
    {
      "login": "arnavrneo",
      "name": "Arnav",
      "avatar_url": "https://avatars.githubusercontent.com/u/48650781?v=4",
      "profile": "https://github.com/arnavrneo",
      "contributions": [
        "code"
      ]
    },
    {
      "login": "erjieyong",
      "name": "Er Jie Yong",
      "avatar_url": "https://avatars.githubusercontent.com/u/109052378?v=4",
      "profile": "https://www.linkedin.com/in/erjieyong",
      "contributions": [
        "bug",
        "code"
      ]
    },
    {
      "login": "mateuja",
      "name": "Jaume Mateu",
      "avatar_url": "https://avatars.githubusercontent.com/mateuja",
      "profile": "https://github.com/mateuja",
      "contributions": [
        "code"
      ]
    },
    {
      "login": "aaronrmm",
      "name": "Aaron Margolese-Malin",
      "avatar_url": "https://avatars.githubusercontent.com/u/1742879?v=4",
      "profile": "https://github.com/aaronrmm",
      "contributions": [
        "bug"
      ]
    },
    {
      "login": "klam-data",
      "name": "Kevin Lam",
      "avatar_url": "https://avatars.githubusercontent.com/u/114420932?s=400&v=4",
      "profile": "https://www.linkedin.com/in/kevinlam2",
      "contributions": [
        "code",
        "example",
        "test"
      ]
    },
    {
      "login": "mgorlin",
      "name": "Margaret Gorlin",
      "avatar_url": "",
      "profile": "https://www.linkedin.com/in/margaret-gorlin/",
      "contributions": [
        "code",
        "example",
        "test"
      ]
    },
    {
      "login": "pyyim",
      "name": "Paul Yim",
      "avatar_url": "https://avatars.githubusercontent.com/pyyim",
      "profile": "https://www.linkedin.com/in/paulyim97/",
      "contributions": [
        "code",
        "example",
        "test"
      ]
    },
    {
      "login": "snnbotchway",
      "name": "Solomon Botchway",
      "avatar_url": "https://avatars.githubusercontent.com/u/62394255?v=4",
      "profile": "https://www.linkedin.com/in/solomon-botchway-a1383821b/",
      "contributions": [
        "maintenance"
      ]
    },
    {
      "login": "hoesler",
      "name": "Christoph Hösler",
      "avatar_url": "https://avatars.githubusercontent.com/u/1052770?v=4",
      "profile": "https://www.linkedin.com/in/hoesler/",
      "contributions": [
        "code"
      ]
    },
    {
      "login": "pranavvp16",
      "name": "Pranav Prajapati",
      "avatar_url": "https://avatars.githubusercontent.com/u/94780581?v=4",
      "profile": "https://www.linkedin.com/in/pranav-prajapati-a5b413226/",
      "contributions": [
        "code",
        "test",
        "bug"
      ]
    },
    {
      "login": "romanlutz",
      "name": "Roman Lutz",
      "avatar_url": "https://avatars.githubusercontent.com/u/10245648?v=4",
      "profile": "https://www.linkedin.com/in/romanlutz/",
      "contributions": [
        "doc"
      ]
    },
    {
      "login": "DBCerigo",
      "name": "Daniel Burkhardt Cerigo",
      "avatar_url": "https://avatars.githubusercontent.com/u/8318425?v=4",
      "profile": "https://github.com/DBCerigo",
      "contributions": [
        "code"
      ]
    },
    {
      "login": "alex-hh",
      "name": "Alex Hawkins-Hooker",
      "avatar_url": "https://avatars.githubusercontent.com/u/5719745?v=4",
      "profile": "https://github.com/alex-hh",
      "contributions": [
        "code"
      ]
    },
    {
      "login": "ali-tny",
      "name": "Ali Teeney",
      "avatar_url": "https://avatars.githubusercontent.com/u/26010073?v=4",
      "profile": "https://github.com/ali-tny",
      "contributions": [
        "code"
      ]
    },
    {
      "login": "ShivamPathak99",
      "name": "Shivam Pathak",
      "avatar_url": "https://avatars.githubusercontent.com/u/98941325?s=400&v=4",
      "profile": "https://github.com/ShivamPathak99",
      "contributions": [
        "doc"
      ]
    },
    {
      "login": "SamiAlavi",
      "name": "Sami Alavi",
      "avatar_url": "https://avatars.githubusercontent.com/u/32700289?v=4",
      "profile": "https://github.com/SamiAlavi",
      "contributions": [
        "code",
        "maintenance"
      ]
    },
    {
      "login": "yarnabrina",
      "name": "Anirban Ray",
      "avatar_url": "https://avatars.githubusercontent.com/u/39331844?v=4",
      "profile": "https://github.com/yarnabrina/",
      "contributions": [
        "bug",
        "code",
        "doc",
        "ideas",
        "maintenance",
        "mentoring",
        "question",
        "review",
        "test"
      ]
    },
    {
      "login": "dashapetr",
      "name": "Darya Petrashka",
      "avatar_url": "https://avatars.githubusercontent.com/u/54349415?v=4",
      "profile": "https://github.com/dashapetr",
      "contributions": [
        "doc"
      ]
    },
    {
      "login": "luca-miniati",
      "name": "Luca Miniati",
      "avatar_url": "https://avatars.githubusercontent.com/u/87467600?v=4",
      "profile": "https://github.com/luca-miniati",
      "contributions": [
        "code",
        "doc"
      ]
    },
    {
      "login": "marrov",
      "name": "Marc Rovira",
      "avatar_url": "https://avatars.githubusercontent.com/u/54272586?v=4",
      "profile": "https://github.com/marrov",
      "contributions": [
        "doc"
      ]
    },
    {
      "login": "Taise228",
      "name": "Taisei Yamamoto",
      "avatar_url": "https://avatars.githubusercontent.com/u/95762401?s=400&v=4",
      "profile": "https://github.com/Taise228",
      "contributions": [
        "code"
      ]
    },
    {
      "login": "CTFallon",
      "name": "Colin Fallon",
      "avatar_url": "https://avatars.githubusercontent.com/u/19725980?v=4",
      "profile": "https://github.com/CTFallon",
      "contributions": [
        "doc"
      ]
    },
    {
      "login": "mgazian000",
      "name": "Michael Gaziani",
      "avatar_url": "https://avatars.githubusercontent.com/mgazian000",
      "profile": "https://github.com/mgazian000",
      "contributions": [
        "doc"
      ]
    },
    {
      "login": "alan191006",
      "name": "Alan Huynh",
      "avatar_url": "https://avatars.githubusercontent.com/alan191006",
      "profile": "https://github.com/alan191006",
      "contributions": [
        "code"
      ]
    },
    {
      "login": "felipeangelimvieira",
      "name": "Felipe Angelim",
      "avatar_url": "https://avatars.githubusercontent.com/felipeangelimvieira",
      "profile": "https://github.com/felipeangelimvieira",
      "contributions": [
        "code",
        "bug"
      ]
    },
    {
      "login": "janpipek",
      "name": "Jan Pipek",
      "avatar_url": "https://avatars.githubusercontent.com/janpipek",
      "profile": "https://github.com/janpipek",
      "contributions": [
        "code"
      ]
    },
    {
      "login": "Gigi1111",
      "name": "Chung-Fan Tsai",
      "avatar_url": "https://avatars.githubusercontent.com/Gigi1111",
      "profile": "https://github.com/Gigi1111",
      "contributions": [
        "test"
      ]
    },
    {
      "login": "eyjo",
      "name": "Eyjólfur Sigurðsson",
      "avatar_url": "https://avatars.githubusercontent.com/eyjo",
      "profile": "https://github.com/eyjo",
      "contributions": [
        "code",
        "doc"
      ]
    },
    {
      "login": "julia-kraus",
      "name": "Julia Kraus",
      "avatar_url": "https://avatars.githubusercontent.com/julia-kraus",
      "profile": "https://github.com/julia-kraus",
      "contributions": [
        "doc",
        "code",
        "test"
      ]
    },
    {
      "login": "davidgilbertson",
      "name": "David Gilbertson",
      "avatar_url": "https://avatars.githubusercontent.com/u/4443482?v=4",
      "profile": "https://github.com/davidgilbertson",
      "contributions": [
        "code",
        "bug"
      ]
    },
    {
      "login": "MBristle",
      "name": "Mirko Bristle",
      "avatar_url": "https://avatars.githubusercontent.com/MBristle",
      "profile": "https://github.com/MBristle",
      "contributions": [
        "bug",
        "code",
        "doc",
        "test"
      ]
    },
    {
      "login": "MCRE-BE",
      "name": "Mathias Creemers",
      "avatar_url": "https://avatars.githubusercontent.com/u/99316631",
      "profile": "https://github.com/MCRE-BE",
      "contributions": [
        "bug",
        "code"
      ]
    },
    {
      "login": "Ram0nB",
      "name": "Ramon Bussing",
      "avatar_url": "https://avatars.githubusercontent.com/u/45173421",
      "profile": "https://github.com/Ram0nB",
      "contributions": [
        "doc",
        "code",
        "bug",
        "test"
      ]
    },
    {
      "login": "hazrulakmal",
      "name": "Hazrul Akmal",
      "avatar_url": "https://avatars.githubusercontent.com/u/24774385?v=4",
      "profile": "https://github.com/hazrulakmal",
      "contributions": [
        "code",
        "doc",
        "bug",
        "test"
      ]
    },
    {
      "login": "hliebert",
      "name": "Helge Liebert",
      "avatar_url": "https://avatars.githubusercontent.com/u/20834265",
      "profile": "https://github.com/hliebert",
      "contributions": [
        "bug",
        "code"
      ]
    },
    {
      "login": "alexfilothodoros",
      "name": "Alexandros Filothodoros",
      "avatar_url": "https://avatars.githubusercontent.com/u/6419847?v=4",
      "profile": "https://github.com/alexfilothodoros",
      "contributions": [
        "doc",
        "maintenance"
      ]
    },
    {
      "login": "ali-parizad",
      "name": "Ali Parizad",
      "avatar_url": "https://avatars.githubusercontent.com/u/13907016?v=4",
      "profile": "https://github.com/ali-parizad",
      "contributions": [
        "code"
      ]
    },
    {
      "login": "BensHamza",
      "name": "Hamza Benslimane",
      "avatar_url": "https://avatars.githubusercontent.com/u/96446862?v=4",
      "profile": "https://github.com/BensHamza",
      "contributions": [
        "bug",
        "code"
      ]
    },
    {
      "login": "sz85512678",
      "name": "Zhen Shao",
      "avatar_url": "https://avatars.githubusercontent.com/sz85512678",
      "profile": "https://github.com/sz85512678",
      "contributions": [
        "code"
      ]
    },
    {
      "login": "Vasudeva-bit",
      "name": "Vasudeva Kilaru",
      "avatar_url": "https://avatars.githubusercontent.com/u/70791259?v=4",
      "profile": "https://github.com/Vasudeva-bit",
      "contributions": [
        "code",
        "doc"
      ]
    },
    {
      "login": "geronimos",
      "name": "Geronimo Bergk",
      "avatar_url": "https://avatars.githubusercontent.com/u/29955288?s=96&v=4",
      "profile": "https://github.com/geronimos",
      "contributions": [
        "bug",
        "code"
      ]
    },
    {
      "login": "julnow",
      "name": "Julian Nowak",
      "avatar_url": "https://avatars.githubusercontent.com/u/21206185?v=4",
      "profile": "https://github.com/julnow",
      "contributions": [
        "bug",
        "code"
      ]
    },
    {
      "login": "pirnerjonas",
      "name": "Jonas Pirner",
      "avatar_url": "https://avatars.githubusercontent.com/u/48887249?v=4",
      "profile": "https://github.com/pirnerjonas",
      "contributions": [
        "doc"
      ]
    },
    {
      "login": "adamkells",
      "name": "Adam Kells",
      "avatar_url": "https://avatars.githubusercontent.com/u/19709277?v=4",
      "profile": "https://github.com/adamkells",
      "contributions": [
        "test"
      ]
    },
    {
      "login": "YHallouard",
      "name": "Yann Hallouard",
      "avatar_url": "https://avatars.githubusercontent.com/YHallouard",
      "profile": "https://www.linkedin.com/in/yann-hallouard/",
      "contributions": [
        "code",
        "test"
      ]
    },
    {
      "login": "xansh",
      "name": "Ansh Kumar",
      "avatar_url": "https://avatars.githubusercontent.com/u/65403652?s=400&u=a45b5dcca057cfaef737d5fab99850aca6da1607&v=4",
      "profile": "https://github.com/xansh",
      "contributions": [
        "doc"
      ]
    },
    {
      "login": "tpvasconcelos",
      "name": "Tomas P. de Vasconcelos",
      "avatar_url": "https://avatars.githubusercontent.com/u/17701527?v=4",
      "profile": "https://github.com/tpvasconcelos",
      "contributions": [
        "bug",
        "code"
      ]
    },
    {
      "login": "rahulporuri",
      "name": "Poruri Sai Rahul",
      "avatar_url": "https://avatars.githubusercontent.com/u/1926457?v=4",
      "profile": "https://github.com/rahulporuri",
      "contributions": [
        "doc"
      ]
    },
    {
      "login": "fspinna",
      "name": "Francesco Spinnato",
      "avatar_url": "https://avatars.githubusercontent.com/u/35352023?v=4",
      "profile": "https://github.com/fspinna",
      "contributions": [
        "code"
      ]
    },
    {
      "login": "sbuse",
      "name": "Simon B.",
      "avatar_url": "https://avatars.githubusercontent.com/u/24408707?v=4",
      "profile": "https://github.com/sbuse",
      "contributions": [
        "code"
      ]
    },
    {
      "login": "sd2k",
      "name": "Ben Sully",
      "avatar_url": "https://avatars.githubusercontent.com/u/5464991?&v=4",
      "profile": "https://github.com/sd2k",
      "contributions": [
        "bug",
        "code"
      ]
    },
    {
      "login": "wayneadams",
      "name": "Wayne Adams",
      "avatar_url": "https://avatars.githubusercontent.com/u/15034841?s=400&u=d717e9945910bcc844c5e64cd56d570c6cc4e8e6&v=4",
      "profile": "https://github.com/wayneadams",
      "contributions": [
        "doc"
      ]
    },
    {
      "login": "sanjayk0508",
      "name": "Sanjay Kumar",
      "avatar_url": "https://avatars.githubusercontent.com/u/102804548?v=4",
      "profile": "https://github.com/sanjayk0508",
      "contributions": [
        "test"
      ]
    },
    {
      "login": "sssilvar",
      "name": "Santiago Smith Silva",
      "avatar_url": "https://avatars.githubusercontent.com/u/16252054?v=4",
      "profile": "https://github.com/sssilvar",
      "contributions": [
        "code"
      ]
    },
    {
      "login": "DManowitz",
      "name": "David Manowitz",
      "avatar_url": "https://avatars.githubusercontent.com/u/66927103?v=4",
      "profile": "https://github.com/DManowitz",
      "contributions": [
        "bug",
        "maintenance"
      ]
    },
    {
      "login": "ninedigits",
      "name": "Max Frohlich",
      "avatar_url": "https://avatars.githubusercontent.com/u/16393653?v=4",
      "profile": "https://www.linkedin.com/in/maxfrohlich/",
      "contributions": [
        "code",
        "ideas",
        "maintenance"
      ]
    },
    {
      "login": "steenrotsman",
      "name": "Stijn J. Rotman",
      "avatar_url": "https://avatars.githubusercontent.com/u/78110080?s=400&v=4",
      "profile": "https://github.com/steenrotsman",
      "contributions": [
        "code",
        "doc"
      ]
    },
    {
      "login": "tvdboom",
      "name": "Mavs",
      "avatar_url": "https://avatars.githubusercontent.com/u/32366550?v=4",
      "profile": "https://github.com/tvdboom",
      "contributions": [
        "code"
      ]
    },
    {
      "login": "Cyril-Meyer",
      "name": "Cyril Meyer",
      "avatar_url": "https://avatars.githubusercontent.com/u/69190238?v=4",
      "profile": "https://cyrilmeyer.eu/",
      "contributions": [
        "bug",
        "code",
        "test"
      ]
    },
    {
      "login": "Abhay-Lejith",
      "name": "Abhay Lejith",
      "avatar_url": "https://avatars.githubusercontent.com/u/120819228?s=96&v=4",
      "profile": "https://github.com/Abhay-Lejith",
      "contributions": [
        "bug",
        "code"
      ]
    },
    {
      "login": "ShreeshaM07",
      "name": "Shreesha M",
      "avatar_url": "https://avatars.githubusercontent.com/u/120820143?s=400&v=4",
      "profile": "https://github.com/ShreeshaM07",
      "contributions": [
        "bug",
        "code",
        "test"
      ]
    },
    {
      "login": "geetu040",
      "name": "Armaghan",
      "avatar_url": "https://avatars.githubusercontent.com/u/90601662?s=96&v=4",
      "profile": "https://github.com/geetu040",
      "contributions": [
        "code",
        "doc",
        "maintenance"
      ]
    },
    {
      "login": "Xinyu-Wu-0000",
      "name": "Xinyu Wu",
      "avatar_url": "https://avatars.githubusercontent.com/u/57612792?v=4",
      "profile": "https://github.com/Xinyu-Wu-0000",
      "contributions": [
        "bug",
        "code",
        "test"
      ]
    },
    {
      "login": "meraldoantonio",
      "name": "Meraldo Antonio",
      "avatar_url": "https://avatars.githubusercontent.com/u/37468543?v=4",
      "profile": "https://github.com/meraldoantonio",
      "contributions": [
        "doc",
        "bug"
      ]
    },
    {
      "login": "memeo-pro",
      "name": "Yash Edake",
      "avatar_url": "https://avatars.githubusercontent.com/memeo-pro",
      "profile": "https://github.com/MEMEO-PRO",
      "contributions": [
        "maintenance",
        "bug"
      ]
    },
    {
      "login": "deysanjeeb",
      "name": "Sanjeeb Dey",
      "avatar_url": "https://avatars.githubusercontent.com/u/39940629?v=4",
      "profile": "https://github.com/deysanjeeb",
      "contributions": [
        "maintenance"
      ]
    },
    {
      "login": "YashKhare20",
      "name": "Yash Khare",
      "avatar_url": "https://avatars.githubusercontent.com/u/92680366?s=400",
      "profile": "https://github.com/YashKhare20",
      "contributions": [
        "code",
        "doc"
      ]
    },
    {
      "login": "ianspektor",
      "name": "Ian Spektor",
      "avatar_url": "https://avatars.githubusercontent.com/u/49082859?v=4",
      "profile": "https://github.com/ianspektor",
      "contributions": [
        "code",
        "doc"
      ]
    },
    {
      "login": "javiber",
      "name": "Javier Berneche",
      "avatar_url": "https://avatars.githubusercontent.com/u/3588715?v=4",
      "profile": "https://github.com/javiber",
      "contributions": [
        "code",
        "doc"
      ]
    },
    {
      "login": "fnhirwa",
      "name": "Felix Hirwa Nshuti",
      "avatar_url": "https://avatars.githubusercontent.com/u/67042527?s=64&v=4",
      "profile": "https://github.com/fnhirwa",
      "contributions": [
        "code",
        "maintenance"
      ]
    },
    {
      "login": "SamruddhiNavale",
      "name": "Samruddhi Navale",
      "avatar_url": "https://avatars.githubusercontent.com/u/86359115?v=4",
      "profile": "https://github.com/SamruddhiNavale",
      "contributions": [
        "doc"
      ]
    },
    {
      "login": "vandit98",
      "name": "Vandit Tyagi",
      "avatar_url": "https://avatars.githubusercontent.com/u/91458535?v=4",
      "profile": "https://github.com/vandit98",
      "contributions": [
        "doc"
      ]
    },
    {
      "login": "ArthrowAbstract",
      "name": "Devanshu Sinha",
      "avatar_url": "https://avatars.githubusercontent.com/u/38614120?v=4",
      "profile": "https://github.com/ArthrowAbstract",
      "contributions": [
        "code"
      ]
    },
    {
      "login": "MMTrooper",
      "name": "Michael Mwimali",
      "avatar_url": "https://avatars.githubusercontent.com/u/89777534?v=4",
      "profile": "https://github.com/MMTrooper",
      "contributions": [
        "code"
      ]
    },
    {
      "login": "manuel-munoz-aguirre",
      "name": "Manuel Muñoz Aguirre",
      "avatar_url": "https://avatars.githubusercontent.com/u/5576458?v=4",
      "profile": "https://github.com/manuel-munoz-aguirre",
      "contributions": [
        "doc"
      ]
    },
    {
      "login": "morestart",
      "name": "ctl",
      "avatar_url": "https://avatars.githubusercontent.com/u/35556811",
      "profile": "https://github.com/morestart",
      "contributions": [
        "bug"
      ]
    },
    {
      "login": "anteemony",
      "name": "Anthony Okonneh",
      "avatar_url": "https://avatars.githubusercontent.com/u/90141191?v=4",
      "profile": "https://github.com/Anteemony",
      "contributions": [
        "doc"
      ]
    },
    {
      "login": "ssabarwal",
      "name": "Shlok Sabarwal",
      "avatar_url": "https://gravatar.com/avatar/cbdbaac712ae282d730cd3028e862d45?s=400&d=robohash&r=x",
      "prifle": "https://www.github.com/shlok191/",
      "contributions": [
        "code"
      ]
    },
    {
      "login": "mobley-trent",
      "name": "Eddy Oyieko",
      "avatar_url": "https://avatars.githubusercontent.com/u/67474838?v=4",
      "profile": "https://github.com/mobley-trent",
      "contributions": [
        "code",
        "doc"
      ]
    },
    {
      "login": "toandaominh1997",
      "name": "Henry Dao",
      "avatar_url": "https://avatars.githubusercontent.com/u/18400648?v=4",
      "profile": "https://github.com/toandaominh1997",
      "contributions": [
        "bug",
        "code",
        "test"
      ]
    },
    {
      "login": "slavik57",
      "name": "Slava Shpitalny",
      "avatar_url": "https://avatars.githubusercontent.com/u/6184997?v=4",
      "profile": "https://github.com/slavik57",
      "contributions": [
        "maintenance"
      ]
    },
    {
      "login": "cedricdonie",
      "name": "Cedric Donié",
      "avatar_url": "https://avatars.githubusercontent.com/u/6626593?v=4",
      "profile": "https://github.com/cedricdonie",
      "contributions": [
        "bug",
        "code"
      ]
    },
    {
      "login": "helloplayer1",
      "name": "Julian Haderlein",
      "avatar_url": "https://avatars.githubusercontent.com/u/32032467?v=4",
      "profile": "https://github.com/helloplayer1",
      "contributions": [
        "doc"
      ]
    },
    {
      "login": "ishanpai",
      "name": "Ishan Paidhungat",
      "avatar_url": "https://avatars.githubusercontent.com/u/73134788?v=4",
      "profile": "https://github.com/ishanpai",
      "contributions": [
        "code",
        "doc"
      ]
    },
    {
      "login": "gareth-brown-86",
      "name": "Gareth Brown",
      "avatar_url": "https://avatars.githubusercontent.com/u/89069265?s=400&u=f6dc19c786a1762fcb7cdbb04f7f30bee9bd0240&v=4",
      "profile": "https://github.com/gareth-brown-86",
      "contributions": [
        "code",
        "bug"
      ]
    },
    {
      "login": "duydl",
      "name": "Duy Do Le",
      "avatar_url": "https://avatars.githubusercontent.com/u/56506156?v=4",
      "profile": "https://github.com/duydl",
      "contributions": [
        "code",
        "doc",
        "maintenance"
      ]
    },
    {
      "login": "ksharma6",
      "name": "Kishen Sharma",
      "avatar_url": "https://avatars.githubusercontent.com/u/142558351?v=4",
      "profile": "https://github.com/ksharma6",
      "contributions": [
        "bug",
        "code"
      ]
    },
    {
      "login": "benshaw2",
      "name": "Ben Shaw",
      "avatar_url": "https://avatars.githubusercontent.com/u/54603799?v=4",
      "profile": "https://github.com/benshaw2",
      "contributions": [
        "bug",
        "code",
        "doc"
      ]
    },
    {
      "login": "doberbauer",
      "name": "Daniel Oberbauer",
      "avatar_url": "https://avatars.githubusercontent.com/u/81889558?v=4",
      "profile": "https://github.com/doberbauer",
      "contributions": [
        "bug",
        "code"
      ]
    },
    {
<<<<<<< HEAD
      "login": "mk406",
      "name": "Miguel Krause",
      "avatar_url": "https://avatars.githubusercontent.com/u/78024411?v=4",
      "profile": "https://github.com/mk406",
      "contributions": [
        "code"
=======
      "login": "fr1ll",
      "name": "Will Sanger",
      "avatar_url": "https://avatars.githubusercontent.com/u/29168593?v=4",
      "profile": "https://github.com/fr1ll",
      "contributions": [
        "code",
        "doc"
      ]
    }
    {
      "login": "alexander-lakocy",
      "name": "Alex Lakocy",
      "avatar_url": "https://avatars.githubusercontent.com/alexander-lakocy",
      "profile": "https://github.com/alexander-lakocy",
      "contributions": [
        "doc",
>>>>>>> 428a5a51
      ]
    }
  ]
}<|MERGE_RESOLUTION|>--- conflicted
+++ resolved
@@ -2897,14 +2897,15 @@
       ]
     },
     {
-<<<<<<< HEAD
       "login": "mk406",
       "name": "Miguel Krause",
       "avatar_url": "https://avatars.githubusercontent.com/u/78024411?v=4",
       "profile": "https://github.com/mk406",
       "contributions": [
         "code"
-=======
+      ]
+    }
+    {
       "login": "fr1ll",
       "name": "Will Sanger",
       "avatar_url": "https://avatars.githubusercontent.com/u/29168593?v=4",
@@ -2921,7 +2922,6 @@
       "profile": "https://github.com/alexander-lakocy",
       "contributions": [
         "doc",
->>>>>>> 428a5a51
       ]
     }
   ]
