--- conflicted
+++ resolved
@@ -3685,14 +3685,15 @@
       ]
     },
     {
-<<<<<<< HEAD
       "login": "Navya-1817",
       "name": "Navya-1817",
       "avatar_url": "https://avatars.githubusercontent.com/u/Navya-1817?v=4",
       "profile": "https://github.com/Navya-1817",
       "contributions": [
         "code"
-=======
+      ]
+    },
+    {
       "login": "noxthot",
       "name": "Gregor Ehrensperger",
       "avatar_url": "https://avatars.githubusercontent.com/u/11518904?v=4",
@@ -3701,7 +3702,6 @@
         "bug",
         "code",
         "doc"
->>>>>>> 600c378e
       ]
     }
   ]
