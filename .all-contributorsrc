--- conflicted
+++ resolved
@@ -1837,7 +1837,6 @@
       ]
     },
     {
-<<<<<<< HEAD
       "login": "michaelfeil",
       "name": "Michael Feil",
       "avatar_url": "https://avatars.githubusercontent.com/u/63565275?v=4",
@@ -1849,7 +1848,6 @@
        ]
     },
     {
-=======
       "login": "KishManani",
       "name": "Kishan Manani",
       "avatar_url": "https://avatars.githubusercontent.com/u/30973056?v=4",
@@ -1862,7 +1860,6 @@
         "ideas"
      },
      {
->>>>>>> c00f098f
       "login": "jorenham",
       "name": "Joren Hammudoglu",
       "profile": "https://github.com/jorenham",
