--- conflicted
+++ resolved
@@ -3191,7 +3191,6 @@
       "contributions": [
         "doc"
       ]
-<<<<<<< HEAD
      },
      {
       "login": "vagechirkov",
@@ -3200,7 +3199,6 @@
       "profile": "https://github.com/vagechirkov",
       "contributions": [
         "code",
-=======
     },
     {
       "login": "mjste",
@@ -3208,7 +3206,6 @@
       "avatar_url": "https://avatars.githubusercontent.com/mjste",
       "profile": "https://github.com/mjste",
       "contributions": [
->>>>>>> d7f58233
         "doc"
       ]
     }
