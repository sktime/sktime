--- conflicted
+++ resolved
@@ -3316,7 +3316,6 @@
       ]
     },
     {
-<<<<<<< HEAD
       "login": "lenaklosik",
       "name": "Lena Klosik",
       "avatar_url": "https://avatars.githubusercontent.com/lenaklosik",
@@ -3324,7 +3323,8 @@
       "contributions": [
         "code"
       ]
-=======
+    },
+    {
       "login": "marcosfelt",
       "name": "Kobi Felton",
       "avatar_url": "https://avatars.githubusercontent.com/u/25933639?v=4",
@@ -3350,7 +3350,6 @@
       "contributions": [
         "doc"
       ]
->>>>>>> fce3a86e
     }
   ]
 }
