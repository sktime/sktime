{
  "files": [
    "CONTRIBUTORS.md"
  ],
  "imageSize": 100,
  "contributorsPerLine": 7,
  "contributorsSortAlphabetically": true,
  "badgeTemplate": "[![All Contributors](https://img.shields.io/badge/all_contributors-<%= contributors.length %>-orange.svg)](#contributors)",
  "skipCi": true,
  "contributors": [
    {
      "login": "fkiraly",
      "name": "fkiraly",
      "avatar_url": "https://avatars1.githubusercontent.com/u/7985502?v=4",
      "profile": "https://github.com/fkiraly",
      "contributions": [
        "business",
        "doc",
        "design",
        "eventOrganizing",
        "financial",
        "fundingFinding",
        "ideas",
        "projectManagement",
        "question",
        "review",
        "talk"
      ]
    },
    {
      "login": "sajaysurya",
      "name": "Sajaysurya Ganesh",
      "avatar_url": "https://avatars2.githubusercontent.com/u/25329624?v=4",
      "profile": "https://sajay.online",
      "contributions": [
        "code",
        "doc",
        "design",
        "example",
        "ideas",
        "test",
        "tutorial"
      ]
    },
    {
      "login": "TonyBagnall",
      "name": "Tony Bagnall",
      "avatar_url": "https://avatars1.githubusercontent.com/u/9594042?v=4",
      "profile": "http://www.timeseriesclassification.com",
      "contributions": [
        "code",
        "business",
        "doc",
        "design",
        "eventOrganizing",
        "fundingFinding",
        "ideas",
        "projectManagement",
        "question",
        "review",
        "talk",
        "data"
      ]
    },
    {
      "login": "jasonlines",
      "name": "Jason Lines",
      "avatar_url": "https://avatars1.githubusercontent.com/u/38794632?v=4",
      "profile": "http://www.timeseriesclassification.com",
      "contributions": [
        "code",
        "business",
        "doc",
        "design",
        "eventOrganizing",
        "fundingFinding",
        "ideas",
        "projectManagement",
        "question",
        "review",
        "talk",
        "example"
      ]
    },
    {
      "login": "mloning",
      "name": "Markus Löning",
      "avatar_url": "https://avatars3.githubusercontent.com/u/21020482?v=4",
      "profile": "https://github.com/mloning",
      "contributions": [
        "code",
        "test",
        "maintenance",
        "platform",
        "review",
        "infra",
        "example",
        "bug",
        "tutorial",
        "business",
        "doc",
        "design",
        "eventOrganizing",
        "fundingFinding",
        "ideas",
        "projectManagement",
        "question",
        "talk",
        "mentoring",
        "video"
      ]
    },
    {
      "login": "goastler",
      "name": "George Oastler",
      "avatar_url": "https://avatars0.githubusercontent.com/u/7059456?v=4",
      "profile": "https://github.com/goastler",
      "contributions": [
        "code",
        "test",
        "platform",
        "example",
        "doc"
      ]
    },
    {
      "login": "ViktorKaz",
      "name": "ViktorKaz",
      "avatar_url": "https://avatars0.githubusercontent.com/u/33499138?v=4",
      "profile": "https://github.com/ViktorKaz",
      "contributions": [
        "code",
        "doc",
        "design"
      ]
    },
    {
      "login": "MatthewMiddlehurst",
      "name": "Matthew Middlehurst",
      "avatar_url": "https://avatars0.githubusercontent.com/u/25731235?v=4",
      "profile": "http://www.timeseriesclassification.com",
      "contributions": [
        "code",
        "doc",
        "test",
        "tutorial"
      ]
    },
    {
      "login": "jesellier",
      "name": "jesellier",
      "avatar_url": "https://avatars0.githubusercontent.com/u/51952076?v=4",
      "profile": "https://github.com/jesellier",
      "contributions": [
        "code"
      ]
    },
    {
      "login": "James-Large",
      "name": "James Large",
      "avatar_url": "https://avatars0.githubusercontent.com/u/44509982?v=4",
      "profile": "http://www.timeseriesclassification.com/",
      "contributions": [
        "code",
        "doc",
        "test",
        "infra",
        "maintenance"
      ]
    },
    {
      "login": "simone-pignotti",
      "name": "simone-pignotti",
      "avatar_url": "https://avatars1.githubusercontent.com/u/44410066?v=4",
      "profile": "https://github.com/simone-pignotti",
      "contributions": [
        "code",
        "bug"
      ]
    },
    {
      "login": "ClaudiaSanches",
      "name": "ClaudiaSanches",
      "avatar_url": "https://avatars3.githubusercontent.com/u/28742178?v=4",
      "profile": "https://github.com/ClaudiaSanches",
      "contributions": [
        "code",
        "test"
      ]
    },
    {
      "login": "aa25desh",
      "name": "aa25desh",
      "avatar_url": "https://avatars1.githubusercontent.com/u/29518290?v=4",
      "profile": "https://github.com/aa25desh",
      "contributions": [
        "code",
        "bug"
      ]
    },
    {
      "login": "matteogales",
      "name": "matteogales",
      "avatar_url": "https://avatars0.githubusercontent.com/u/9269326?v=4",
      "profile": "https://github.com/matteogales",
      "contributions": [
        "code",
        "design",
        "ideas"
      ]
    },
    {
      "login": "prockenschaub",
      "name": "Patrick Rockenschaub",
      "avatar_url": "https://avatars0.githubusercontent.com/u/15381732?v=4",
      "profile": "https://github.com/prockenschaub",
      "contributions": [
        "code",
        "design",
        "ideas",
        "test"
      ]
    },
    {
      "login": "dasgupsa",
      "name": "Saurabh Dasgupta",
      "avatar_url": "https://avatars2.githubusercontent.com/u/10398956?v=4",
      "profile": "https://github.com/dasgupsa",
      "contributions": [
        "code"
      ]
    },
    {
      "login": "angus924",
      "name": "angus924",
      "avatar_url": "https://avatars0.githubusercontent.com/u/55837131?v=4",
      "profile": "https://github.com/angus924",
      "contributions": [
        "code",
        "test",
        "tutorial"
      ]
    },
    {
      "login": "lnthach",
      "name": "Thach Le Nguyen",
      "avatar_url": "https://avatars0.githubusercontent.com/u/7788363?v=4",
      "profile": "https://github.com/lnthach",
      "contributions": [
        "code",
        "test"
      ]
    },
    {
      "login": "Ayushmaanseth",
      "name": "Ayushmaan Seth",
      "avatar_url": "https://avatars1.githubusercontent.com/u/29939762?v=4",
      "profile": "https://www.linkedin.com/in/ayushmaan-seth-4a96364a/",
      "contributions": [
        "code",
        "review",
        "test",
        "doc",
        "eventOrganizing",
        "tutorial"
      ]
    },
    {
      "login": "ninfueng",
      "name": "Ninnart Fuengfusin",
      "avatar_url": "https://avatars2.githubusercontent.com/u/28499769?v=4",
      "profile": "https://github.com/ninfueng",
      "contributions": [
        "code"
      ]
    },
    {
      "login": "big-o",
      "name": "big-o",
      "avatar_url": "https://avatars1.githubusercontent.com/u/1134151?v=4",
      "profile": "https://github.com/big-o",
      "contributions": [
        "code",
        "test",
        "design",
        "ideas",
        "review",
        "tutorial",
        "mentoring"
      ]
    },
    {
      "login": "Kludex",
      "name": "Marcelo Trylesinski",
      "avatar_url": "https://avatars3.githubusercontent.com/u/7353520?v=4",
      "profile": "http://marcelotryle.com",
      "contributions": [
        "doc"
      ]
    },
    {
      "login": "oleskiewicz",
      "name": "oleskiewicz",
      "avatar_url": "https://avatars1.githubusercontent.com/u/5682158?v=4",
      "profile": "https://github.com/oleskiewicz",
      "contributions": [
        "code",
        "doc",
        "test"
      ]
    },
    {
      "login": "dguijo",
      "name": "David Guijo Rubio",
      "avatar_url": "https://avatars1.githubusercontent.com/u/47889499?v=4",
      "profile": "http://www.uco.es/grupos/ayrna/index.php/es/publicaciones/articulos?publications_view_all=1&theses_view_all=0&projects_view_all=0&task=show&view=member&id=22",
      "contributions": [
        "code",
        "ideas"
      ]
    },
    {
      "login": "HYang1996",
      "name": "HYang1996",
      "avatar_url": "https://avatars0.githubusercontent.com/u/44179303?v=4",
      "profile": "https://github.com/HYang1996",
      "contributions": [
        "code",
        "test",
        "doc",
        "tutorial"
      ]
    },
    {
      "login": "Mo-Saif",
      "name": "Mohammed Saif Kazamel",
      "avatar_url": "https://avatars0.githubusercontent.com/u/27867617?v=4",
      "profile": "https://mo-saif.github.io/",
      "contributions": [
        "bug"
      ]
    },
    {
      "login": "abandus",
      "name": "abandus",
      "avatar_url": "https://avatars2.githubusercontent.com/u/46486474?v=4",
      "profile": "https://github.com/abandus",
      "contributions": [
        "ideas",
        "code"
      ]
    },
    {
      "login": "Pangoraw",
      "name": "Paul",
      "avatar_url": "https://avatars1.githubusercontent.com/u/9824244?v=4",
      "profile": "https://ber.gp",
      "contributions": [
        "doc"
      ]
    },
    {
      "login": "vedazeren",
      "name": "vedazeren",
      "avatar_url": "https://avatars3.githubusercontent.com/u/63582874?v=4",
      "profile": "https://github.com/vedazeren",
      "contributions": [
        "code",
        "test"
      ]
    },
    {
      "login": "hiqbal2",
      "name": "hiqbal2",
      "avatar_url": "https://avatars3.githubusercontent.com/u/10302415?v=4",
      "profile": "https://github.com/hiqbal2",
      "contributions": [
        "doc"
      ]
    },
    {
      "login": "btrtts",
      "name": "btrtts",
      "avatar_url": "https://avatars3.githubusercontent.com/u/66252156?v=4",
      "profile": "https://github.com/btrtts",
      "contributions": [
        "doc"
      ]
    },
    {
      "login": "marielledado",
      "name": "Marielle",
      "avatar_url": "https://avatars2.githubusercontent.com/u/13499809?v=4",
      "profile": "https://twitter.com/marielli",
      "contributions": [
        "doc",
        "code",
        "ideas"
      ]
    },
    {
      "login": "Cheukting",
      "name": "Cheuk Ting Ho",
      "avatar_url": "https://avatars1.githubusercontent.com/u/28761465?v=4",
      "profile": "http://cheuk.dev",
      "contributions": [
        "code"
      ]
    },
    {
      "login": "sophijka",
      "name": "sophijka",
      "avatar_url": "https://avatars2.githubusercontent.com/u/47450591?v=4",
      "profile": "https://github.com/sophijka",
      "contributions": [
        "doc",
        "maintenance"
      ]
    },
    {
      "login": "Quaterion",
      "name": "Quaterion",
      "avatar_url": "https://avatars2.githubusercontent.com/u/23200273?v=4",
      "profile": "https://github.com/Quaterion",
      "contributions": [
        "bug"
      ]
    },
    {
      "login": "ABostrom",
      "name": "Aaron Bostrom",
      "avatar_url": "https://avatars0.githubusercontent.com/u/9571933?v=4",
      "profile": "https://github.com/ABostrom",
      "contributions": [
        "code",
        "doc",
        "test",
        "mentoring"
      ]
    },
    {
      "login": "BandaSaiTejaReddy",
      "name": "BANDASAITEJAREDDY",
      "avatar_url": "https://avatars0.githubusercontent.com/u/31387911?v=4",
      "profile": "https://github.com/BandaSaiTejaReddy",
      "contributions": [
        "code",
        "doc"
      ]
    },
    {
      "login": "lynnssi",
      "name": "Alexandra Amidon",
      "avatar_url": "https://avatars2.githubusercontent.com/u/17050655?v=4",
      "profile": "https://medium.com/@alexandra.amidon",
      "contributions": [
        "blog",
        "doc",
        "ideas"
      ]
    },
    {
      "login": "chizzi25",
      "name": "chizzi25",
      "avatar_url": "https://avatars3.githubusercontent.com/u/67911243?v=4",
      "profile": "https://github.com/chizzi25",
      "contributions": [
        "blog"
      ]
    },
    {
      "login": "Piyush1729",
      "name": "Piyush1729",
      "avatar_url": "https://avatars2.githubusercontent.com/u/64950012?v=4",
      "profile": "https://github.com/Piyush1729",
      "contributions": [
        "code",
        "review"
      ]
    },
    {
      "login": "sri1419",
      "name": "sri1419",
      "avatar_url": "https://avatars2.githubusercontent.com/u/65078278?v=4",
      "profile": "https://github.com/sri1419",
      "contributions": [
        "code"
      ]
    },
    {
      "login": "patrickzib",
      "name": "Patrick Schäfer",
      "avatar_url": "https://avatars0.githubusercontent.com/u/7783034?v=4",
      "profile": "http://www2.informatik.hu-berlin.de/~schaefpa/",
      "contributions": [
        "code",
        "tutorial"
      ]
    },
    {
      "login": "akanz1",
      "name": "Andreas Kanz",
      "avatar_url": "https://avatars3.githubusercontent.com/u/51492342?v=4",
      "profile": "https://github.com/akanz1",
      "contributions": [
        "tutorial"
      ]
    },
    {
      "login": "brettkoonce",
      "name": "brett koonce",
      "avatar_url": "https://avatars2.githubusercontent.com/u/11281814?v=4",
      "profile": "https://github.com/brettkoonce",
      "contributions": [
        "doc"
      ]
    },
    {
      "login": "alwinw",
      "name": "Alwin",
      "avatar_url": "https://avatars3.githubusercontent.com/u/16846521?v=4",
      "profile": "https://github.com/alwinw",
      "contributions": [
        "doc",
        "code",
        "maintenance"
      ]
    },
    {
      "login": "kkoziara",
      "name": "kkoziara",
      "avatar_url": "https://avatars1.githubusercontent.com/u/4346849?v=4",
      "profile": "https://github.com/kkoziara",
      "contributions": [
        "code",
        "bug"
      ]
    },
    {
      "login": "evanmiller29",
      "name": "Evan Miller",
      "avatar_url": "https://avatars2.githubusercontent.com/u/8062590?v=4",
      "profile": "https://github.com/evanmiller29",
      "contributions": [
        "tutorial"
      ]
    },
    {
      "login": "krumeto",
      "name": "Krum Arnaudov",
      "avatar_url": "https://avatars3.githubusercontent.com/u/11272436?v=4",
      "profile": "https://github.com/krumeto",
      "contributions": [
        "bug",
        "code"
      ]
    },
    {
      "login": "martinagvilas",
      "name": "Martina G. Vilas",
      "avatar_url": "https://avatars2.githubusercontent.com/u/37339384?v=4",
      "profile": "https://github.com/martinagvilas",
      "contributions": [
        "review",
        "ideas"
      ]
    },
    {
      "login": "Emiliathewolf",
      "name": "Emilia Rose",
      "avatar_url": "https://avatars2.githubusercontent.com/u/22026218?v=4",
      "profile": "https://github.com/Emiliathewolf",
      "contributions": [
        "code",
        "test"
      ]
    },
    {
      "login": "AidenRushbrooke",
      "name": "AidenRushbrooke",
      "avatar_url": "https://avatars0.githubusercontent.com/u/72034940?v=4",
      "profile": "https://github.com/AidenRushbrooke",
      "contributions": [
        "code",
        "test"
      ]
    },
    {
      "login": "whackteachers",
      "name": "Jason Pong",
      "avatar_url": "https://avatars0.githubusercontent.com/u/33785383?v=4",
      "profile": "https://github.com/whackteachers",
      "contributions": [
        "code",
        "test"
      ]
    },
    {
      "login": "magittan",
      "name": "William Zheng",
      "avatar_url": "https://avatars0.githubusercontent.com/u/14024202?v=4",
      "profile": "https://github.com/magittan",
      "contributions": [
        "code",
        "test"
      ]
    },
    {
      "login": "AaronX121",
      "name": "Yi-Xuan Xu",
      "avatar_url": "https://avatars2.githubusercontent.com/u/22359569?v=4",
      "profile": "https://github.com/AaronX121",
      "contributions": [
        "code",
        "test",
        "doc"
      ]
    },
    {
      "login": "huayicodes",
      "name": "Huayi Wei",
      "avatar_url": "https://avatars3.githubusercontent.com/u/22870735?v=4",
      "profile": "https://www.linkedin.com/in/huayiwei/",
      "contributions": [
        "tutorial"
      ]
    },
    {
      "login": "Multivin12",
      "name": "Multivin12",
      "avatar_url": "https://avatars3.githubusercontent.com/u/36476633?v=4",
      "profile": "https://github.com/Multivin12",
      "contributions": [
        "code",
        "test"
      ]
    },
    {
      "login": "davidbp",
      "name": "David Buchaca Prats",
      "avatar_url": "https://avatars3.githubusercontent.com/u/4223580?v=4",
      "profile": "https://github.com/davidbp",
      "contributions": [
        "code"
      ]
    },
    {
      "login": "SebasKoel",
      "name": "Sebastiaan Koel",
      "avatar_url": "https://avatars3.githubusercontent.com/u/66252156?v=4",
      "profile": "https://github.com/SebasKoel",
      "contributions": [
        "code",
        "doc"
      ]
    },
    {
      "login": "MarcoGorelli",
      "name": "Marco Gorelli",
      "avatar_url": "https://avatars2.githubusercontent.com/u/33491632?v=4",
      "profile": "https://github.com/MarcoGorelli",
      "contributions": [
        "infra"
      ]
    },
    {
      "login": "DmitriyValetov",
      "name": "Dmitriy Valetov",
      "avatar_url": "https://avatars0.githubusercontent.com/u/27976850?v=4",
      "profile": "https://github.com/DmitriyValetov",
      "contributions": [
        "code",
        "tutorial"
      ]
    },
    {
      "login": "vollmersj",
      "name": "vollmersj",
      "avatar_url": "https://avatars2.githubusercontent.com/u/12613127?v=4",
      "profile": "https://github.com/vollmersj",
      "contributions": [
        "doc"
      ]
    },
    {
      "login": "MichalChromcak",
      "name": "Michal Chromcak",
      "avatar_url": "https://avatars1.githubusercontent.com/u/12393430?v=4",
      "profile": "https://github.com/MichalChromcak",
      "contributions": [
        "code",
        "doc",
        "test",
        "tutorial"
      ]
    },
    {
      "login": "bmurdata",
      "name": "Brian Murphy",
      "avatar_url": "https://avatars2.githubusercontent.com/u/32182553?v=4",
      "profile": "https://bmurphyportfolio.netlify.com/",
      "contributions": [
        "doc"
      ]
    },
    {
      "login": "raishubham1",
      "name": "raishubham1",
      "avatar_url": "https://avatars3.githubusercontent.com/u/29356417?v=4",
      "profile": "https://github.com/raishubham1",
      "contributions": [
        "doc"
      ]
    },
    {
      "login": "ngupta23",
      "name": "Nikhil Gupta",
      "avatar_url": "https://avatars0.githubusercontent.com/u/33585645?v=4",
      "profile": "https://github.com/ngupta23",
      "contributions": [
        "code",
        "bug",
        "doc"
      ]
    },
    {
      "login": "aiwalter",
      "name": "Martin Walter",
      "avatar_url": "https://avatars0.githubusercontent.com/u/29627036?v=4",
      "profile": "https://www.linkedin.com/in/martin-walter-1a33b3114/",
      "contributions": [
        "code",
        "bug"
      ]
    },
    {
      "login": "afzal442",
      "name": "Afzal Ansari",
      "avatar_url": "https://avatars0.githubusercontent.com/u/11625672?v=4",
      "profile": "https://github.com/afzal442",
      "contributions": [
        "code",
        "doc"
      ]
    },
    {
      "login": "gracewgao",
      "name": "Grace Gao",
      "avatar_url": "https://avatars0.githubusercontent.com/u/38268331?v=4",
      "profile": "https://www.linkedin.com/in/gracewgao/",
      "contributions": [
        "code",
        "bug"
      ]
    },
    {
      "login": "utsavcoding",
      "name": "Utsav Kumar Tiwari",
      "avatar_url": "https://avatars3.githubusercontent.com/u/55446385?v=4",
      "profile": "https://github.com/utsavcoding",
      "contributions": [
        "code",
        "doc"
      ]
    },
    {
      "login": "tch",
      "name": "Tomasz Chodakowski",
      "avatar_url": "https://avatars3.githubusercontent.com/u/184076?v=4",
      "profile": "https://github.com/tch",
      "contributions": [
        "code",
        "doc",
        "bug"
      ]
    },
    {
      "login": "koralturkk",
      "name": "Kutay Koralturk",
      "avatar_url": "https://avatars2.githubusercontent.com/u/18037789?s=460&v=4",
      "profile": "https://github.com/koralturkk",
      "contributions": [
        "code",
        "bug"
      ]
    },
    {
      "login": "vnmabus",
      "name": "Carlos Ramos Carreño",
      "avatar_url": "https://avatars1.githubusercontent.com/u/2364173?v=4",
      "profile": "https://github.com/vnmabus",
      "contributions": [
        "doc"
      ]
    },
    {
      "login": "lpantano",
      "name": "Lorena Pantano",
      "avatar_url": "https://avatars2.githubusercontent.com/u/1621788?v=4",
      "profile": "http://lpantano.github.io/",
      "contributions": [
        "ideas"
      ]
    },
    {
      "login": "KirstieJane",
      "name": "Kirstie Whitaker",
      "avatar_url": "https://avatars1.githubusercontent.com/u/3626306?v=4",
      "profile": "https://whitakerlab.github.io/",
      "contributions": [
        "ideas",
        "fundingFinding"
      ]
    },
    {
      "login": "juanitorduz",
      "name": "Juan Orduz",
      "avatar_url": "https://avatars1.githubusercontent.com/u/22996444?v=4",
      "profile": "https://juanitorduz.github.io/",
      "contributions": [
        "tutorial",
        "doc"
      ]
    },
    {
      "login": "dhirschfeld",
      "name": "Dave Hirschfeld",
      "avatar_url": "https://avatars1.githubusercontent.com/u/881019?v=4",
      "profile": "https://dhirschfeld.github.io/",
      "contributions": [
        "infra"
      ]
    },
    {
      "login": "xuyxu",
      "name": "Yi-Xuan Xu",
      "avatar_url": "https://avatars2.githubusercontent.com/u/22359569?v=4",
      "profile": "https://github.com/xuyxu",
      "contributions": [
        "code"
      ]
    },
    {
      "login": "vincent-nich12",
      "name": "vincent-nich12",
      "avatar_url": "https://avatars3.githubusercontent.com/u/36476633?v=4",
      "profile": "https://github.com/vincent-nich12",
      "contributions": [
        "code"
      ]
    },
    {
      "login": "hamzahiqb",
      "name": "hamzahiqb",
      "avatar_url": "https://avatars3.githubusercontent.com/u/10302415?v=4",
      "profile": "https://github.com/hamzahiqb",
      "contributions": [
        "infra"
      ]
    },
    {
      "login": "Hephaest",
      "name": "Miao Cai",
      "avatar_url": "https://avatars2.githubusercontent.com/u/37981444?v=4",
      "profile": "https://github.com/Hephaest",
      "contributions": [
        "bug",
        "code"
      ]
    },
    {
      "login": "RNKuhns",
      "name": "Ryan Kuhns",
      "avatar_url": "https://avatars0.githubusercontent.com/u/26907244?v=4",
      "profile": "https://github.com/rnkuhns",
      "contributions": [
        "code",
        "doc",
        "tutorial"
      ]
    },
    {
      "login": "pabworks",
      "name": "pabworks",
      "avatar_url": "https://avatars.githubusercontent.com/u/32725127?v=4",
      "profile": "https://github.com/pabworks",
      "contributions": [
        "code",
        "test"
      ]
    },
    {
<<<<<<< HEAD
      "login": "ayan-biswas0412",
      "name": "AYAN BISWAS",
      "avatar_url": "https://avatars.githubusercontent.com/u/52851184?v=4",
      "profile": "https://github.com/ayan-biswas0412",
      "contributions": [
        "code"
=======
      "login": "Lovkush-A",
      "name": "Lovkush",
      "avatar_url": "https://avatars.githubusercontent.com/u/25344832?v=4",
      "profile": "https://github.com/Lovkush-A",
      "contributions": [
        "code",
        "test"
      ]
    },
    {
      "login": "luiszugasti",
      "name": "Luis Zugasti",
      "avatar_url": "https://avatars.githubusercontent.com/u/11198457?s=460&u=0645b72683e491824aca16db9702f1d3eb990389&v=4",
      "profile": "https://github.com/luiszugasti",
      "contributions": [
        "doc"
      ]
    }
    {
      "login": "kanand77",
      "name": "Kavin Anand",
      "avatar_url": "https://avatars.githubusercontent.com/kanand77",
      "profile": "https://github.com/kanand77",
      "contributions": [
        "doc"
>>>>>>> ee7a0684
      ]
    }
  ],
  "projectName": "sktime",
  "projectOwner": "alan-turing-institute",
  "repoType": "github",
  "repoHost": "https://github.com",
  "commitConvention": "none"
}<|MERGE_RESOLUTION|>--- conflicted
+++ resolved
@@ -890,14 +890,15 @@
       ]
     },
     {
-<<<<<<< HEAD
       "login": "ayan-biswas0412",
       "name": "AYAN BISWAS",
       "avatar_url": "https://avatars.githubusercontent.com/u/52851184?v=4",
       "profile": "https://github.com/ayan-biswas0412",
       "contributions": [
         "code"
-=======
+      ]
+    },
+    {
       "login": "Lovkush-A",
       "name": "Lovkush",
       "avatar_url": "https://avatars.githubusercontent.com/u/25344832?v=4",
@@ -915,7 +916,7 @@
       "contributions": [
         "doc"
       ]
-    }
+    },
     {
       "login": "kanand77",
       "name": "Kavin Anand",
@@ -923,7 +924,6 @@
       "profile": "https://github.com/kanand77",
       "contributions": [
         "doc"
->>>>>>> ee7a0684
       ]
     }
   ],
