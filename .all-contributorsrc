{
  "projectName": "sktime",
  "projectOwner": "sktime",
  "repoType": "github",
  "repoHost": "https://github.com",
  "commitConvention": "none",
  "files": [
    "CONTRIBUTORS.md"
  ],
  "imageSize": 100,
  "contributorsPerLine": 9,
  "contributorsSortAlphabetically": true,
  "badgeTemplate": "[![All Contributors](https://img.shields.io/badge/all_contributors-<%= contributors.length %>-orange.svg)](#contributors)",
  "skipCi": true,
  "contributors": [
    {
      "login": "fkiraly",
      "name": "Franz Kiraly",
      "avatar_url": "https://avatars1.githubusercontent.com/u/7985502?v=4",
      "profile": "https://github.com/fkiraly",
      "contributions": [
        "blog",
        "bug",
        "business",
        "code",
        "doc",
        "design",
        "eventOrganizing",
        "example",
        "financial",
        "fundingFinding",
        "ideas",
        "maintenance",
        "mentoring",
        "projectManagement",
        "question",
        "review",
        "talk",
        "test",
        "tutorial",
        "video"
      ]
    },
    {
      "login": "sajaysurya",
      "name": "Sajaysurya Ganesh",
      "avatar_url": "https://avatars2.githubusercontent.com/u/25329624?v=4",
      "profile": "https://sajay.online",
      "contributions": [
        "code",
        "doc",
        "design",
        "example",
        "ideas",
        "test",
        "tutorial"
      ]
    },
    {
      "login": "Tomiiwa",
      "name": "Ireoluwatomiwa",
      "avatar_url": "https://avatars.githubusercontent.com/u/61966277?v=4",
      "profile": "https://www.linkedin.com/in/ireoluwatomiwa-sanusi/",
      "contributions": [
        "doc"
      ]
    },
    {
      "login": "TonyBagnall",
      "name": "Tony Bagnall",
      "avatar_url": "https://avatars1.githubusercontent.com/u/9594042?v=4",
      "profile": "http://www.timeseriesclassification.com",
      "contributions": [
        "code",
        "business",
        "doc",
        "design",
        "eventOrganizing",
        "fundingFinding",
        "ideas",
        "projectManagement",
        "question",
        "review",
        "talk",
        "data"
      ]
    },
    {
      "login": "jasonlines",
      "name": "Jason Lines",
      "avatar_url": "https://avatars1.githubusercontent.com/u/38794632?v=4",
      "profile": "http://www.timeseriesclassification.com",
      "contributions": [
        "code",
        "business",
        "doc",
        "design",
        "eventOrganizing",
        "fundingFinding",
        "ideas",
        "projectManagement",
        "question",
        "review",
        "talk",
        "example"
      ]
    },
    {
      "login": "mloning",
      "name": "Markus Löning",
      "avatar_url": "https://avatars3.githubusercontent.com/u/21020482?v=4",
      "profile": "https://github.com/mloning",
      "contributions": [
        "code",
        "test",
        "maintenance",
        "platform",
        "review",
        "infra",
        "example",
        "bug",
        "tutorial",
        "business",
        "doc",
        "design",
        "eventOrganizing",
        "fundingFinding",
        "ideas",
        "projectManagement",
        "question",
        "talk",
        "mentoring",
        "video"
      ]
    },
    {
      "login": "goastler",
      "name": "George Oastler",
      "avatar_url": "https://avatars0.githubusercontent.com/u/7059456?v=4",
      "profile": "https://github.com/goastler",
      "contributions": [
        "code",
        "test",
        "platform",
        "example",
        "doc"
      ]
    },
    {
      "login": "ViktorKaz",
      "name": "ViktorKaz",
      "avatar_url": "https://avatars0.githubusercontent.com/u/33499138?v=4",
      "profile": "https://github.com/ViktorKaz",
      "contributions": [
        "code",
        "doc",
        "design"
      ]
    },
    {
      "login": "abhishek-iitmadras",
      "name": "Abhishek Kumar",
      "avatar_url": "https://avatars.githubusercontent.com/u/142383124?v=4",
      "profile": "https://github.com/abhishek-iitmadras",
      "contributions": [
        "code",
        "infra",
        "bug"
      ]
    },
    {
      "login": "MatthewMiddlehurst",
      "name": "Matthew Middlehurst",
      "avatar_url": "https://avatars0.githubusercontent.com/u/25731235?v=4",
      "profile": "http://www.timeseriesclassification.com",
      "contributions": [
        "code",
        "doc",
        "test",
        "tutorial",
        "review",
        "bug"
      ]
    },
    {
      "login": "miraep8",
      "name": "Mirae Parker",
      "avatar_url": "https://avatars.githubusercontent.com/u/10511777?s=400&u=10a774fd4be767fa3b23a82a98bbfe102c17f0f3&v=4",
      "profile": "https://github.com/miraep8",
      "contributions": [
        "code",
        "test"
      ]
    },
    {
      "login": "jesellier",
      "name": "jesellier",
      "avatar_url": "https://avatars0.githubusercontent.com/u/51952076?v=4",
      "profile": "https://github.com/jesellier",
      "contributions": [
        "code"
      ]
    },
    {
      "login": "James-Large",
      "name": "James Large",
      "avatar_url": "https://avatars0.githubusercontent.com/u/44509982?v=4",
      "profile": "http://www.timeseriesclassification.com/",
      "contributions": [
        "code",
        "doc",
        "test",
        "infra",
        "maintenance"
      ]
    },
    {
      "login": "achieveordie",
      "name": "Sagar Mishra",
      "avatar_url": "https://avatars.githubusercontent.com/u/54197164?v=4",
      "profile": "https://github.com/achieveordie",
      "contributions": [
        "bug",
        "code",
        "ideas",
        "projectManagement",
        "test"
      ]
    },
    {
      "login": "simone-pignotti",
      "name": "simone-pignotti",
      "avatar_url": "https://avatars1.githubusercontent.com/u/44410066?v=4",
      "profile": "https://github.com/simone-pignotti",
      "contributions": [
        "code",
        "bug"
      ]
    },
    {
      "login": "ClaudiaSanches",
      "name": "ClaudiaSanches",
      "avatar_url": "https://avatars3.githubusercontent.com/u/28742178?v=4",
      "profile": "https://github.com/ClaudiaSanches",
      "contributions": [
        "code",
        "test"
      ]
    },
    {
      "login": "aa25desh",
      "name": "aa25desh",
      "avatar_url": "https://avatars1.githubusercontent.com/u/29518290?v=4",
      "profile": "https://github.com/aa25desh",
      "contributions": [
        "code",
        "bug"
      ]
    },
    {
      "login": "matteogales",
      "name": "matteogales",
      "avatar_url": "https://avatars0.githubusercontent.com/u/9269326?v=4",
      "profile": "https://github.com/matteogales",
      "contributions": [
        "code",
        "design",
        "ideas"
      ]
    },
    {
      "login": "prockenschaub",
      "name": "Patrick Rockenschaub",
      "avatar_url": "https://avatars0.githubusercontent.com/u/15381732?v=4",
      "profile": "https://github.com/prockenschaub",
      "contributions": [
        "code",
        "design",
        "ideas",
        "test"
      ]
    },
    {
      "login": "dasgupsa",
      "name": "Saurabh Dasgupta",
      "avatar_url": "https://avatars2.githubusercontent.com/u/10398956?v=4",
      "profile": "https://github.com/dasgupsa",
      "contributions": [
        "code"
      ]
    },
    {
      "login": "angus924",
      "name": "Angus Dempster",
      "avatar_url": "https://avatars0.githubusercontent.com/u/55837131?v=4",
      "profile": "https://github.com/angus924",
      "contributions": [
        "code",
        "test",
        "tutorial"
      ]
    },
    {
      "login": "vnicholson1",
      "name": "Vincent Nicholson",
      "profile": "https://github.com/vnicholson1",
      "contributions": [
        "code"
      ]
    },
    {
      "login": "lnthach",
      "name": "Thach Le Nguyen",
      "avatar_url": "https://avatars0.githubusercontent.com/u/7788363?v=4",
      "profile": "https://github.com/lnthach",
      "contributions": [
        "code",
        "test"
      ]
    },
    {
      "login": "Ayushmaanseth",
      "name": "Ayushmaan Seth",
      "avatar_url": "https://avatars1.githubusercontent.com/u/29939762?v=4",
      "profile": "https://www.linkedin.com/in/ayushmaan-seth-4a96364a/",
      "contributions": [
        "code",
        "review",
        "test",
        "doc",
        "eventOrganizing",
        "tutorial"
      ]
    },
    {
      "login": "Riyabelle25",
      "name": "Riya Elizabeth John",
      "avatar_url": "https://avatars.githubusercontent.com/u/55790848?v=4",
      "contributions": [
        "code"
      ]
    },
    {
      "login": "ninfueng",
      "name": "Ninnart Fuengfusin",
      "avatar_url": "https://avatars2.githubusercontent.com/u/28499769?v=4",
      "profile": "https://github.com/ninfueng",
      "contributions": [
        "code"
      ]
    },
    {
      "login": "big-o",
      "name": "big-o",
      "avatar_url": "https://avatars1.githubusercontent.com/u/1134151?v=4",
      "profile": "https://github.com/big-o",
      "contributions": [
        "code",
        "test",
        "design",
        "ideas",
        "review",
        "tutorial",
        "mentoring"
      ]
    },
    {
      "login": "Kludex",
      "name": "Marcelo Trylesinski",
      "avatar_url": "https://avatars3.githubusercontent.com/u/7353520?v=4",
      "profile": "http://marcelotryle.com",
      "contributions": [
        "doc"
      ]
    },
    {
      "login": "oleskiewicz",
      "name": "oleskiewicz",
      "avatar_url": "https://avatars1.githubusercontent.com/u/5682158?v=4",
      "profile": "https://github.com/oleskiewicz",
      "contributions": [
        "code",
        "doc",
        "test"
      ]
    },
    {
      "login": "dguijo",
      "name": "David Guijo Rubio",
      "avatar_url": "https://avatars1.githubusercontent.com/u/47889499?v=4",
      "profile": "http://www.uco.es/grupos/ayrna/index.php/es/publicaciones/articulos?publications_view_all=1&theses_view_all=0&projects_view_all=0&task=show&view=member&id=22",
      "contributions": [
        "code",
        "ideas"
      ]
    },
    {
      "login": "HYang1996",
      "name": "HYang1996",
      "avatar_url": "https://avatars0.githubusercontent.com/u/44179303?v=4",
      "profile": "https://github.com/HYang1996",
      "contributions": [
        "code",
        "test",
        "doc",
        "tutorial"
      ]
    },
    {
      "login": "Mo-Saif",
      "name": "Mohammed Saif Kazamel",
      "avatar_url": "https://avatars0.githubusercontent.com/u/27867617?v=4",
      "profile": "https://mo-saif.github.io/",
      "contributions": [
        "bug"
      ]
    },
    {
      "login": "abandus",
      "name": "abandus",
      "avatar_url": "https://avatars2.githubusercontent.com/u/46486474?v=4",
      "profile": "https://github.com/abandus",
      "contributions": [
        "ideas",
        "code"
      ]
    },
    {
      "login": "Pangoraw",
      "name": "Paul",
      "avatar_url": "https://avatars1.githubusercontent.com/u/9824244?v=4",
      "profile": "https://ber.gp",
      "contributions": [
        "doc"
      ]
    },
    {
      "login": "vedazeren",
      "name": "vedazeren",
      "avatar_url": "https://avatars3.githubusercontent.com/u/63582874?v=4",
      "profile": "https://github.com/vedazeren",
      "contributions": [
        "code",
        "test"
      ]
    },
    {
      "login": "hiqbal2",
      "name": "hiqbal2",
      "avatar_url": "https://avatars3.githubusercontent.com/u/10302415?v=4",
      "profile": "https://github.com/hiqbal2",
      "contributions": [
        "doc"
      ]
    },
    {
      "login": "btrtts",
      "name": "btrtts",
      "avatar_url": "https://avatars3.githubusercontent.com/u/66252156?v=4",
      "profile": "https://github.com/btrtts",
      "contributions": [
        "doc"
      ]
    },
    {
      "login": "marielledado",
      "name": "Marielle",
      "avatar_url": "https://avatars2.githubusercontent.com/u/13499809?v=4",
      "profile": "https://twitter.com/marielli",
      "contributions": [
        "doc",
        "code",
        "ideas"
      ]
    },
    {
      "login": "Cheukting",
      "name": "Cheuk Ting Ho",
      "avatar_url": "https://avatars1.githubusercontent.com/u/28761465?v=4",
      "profile": "http://cheuk.dev",
      "contributions": [
        "code"
      ]
    },
    {
      "login": "sophijka",
      "name": "sophijka",
      "avatar_url": "https://avatars2.githubusercontent.com/u/47450591?v=4",
      "profile": "https://github.com/sophijka",
      "contributions": [
        "doc",
        "maintenance"
      ]
    },
    {
      "login": "Quaterion",
      "name": "Quaterion",
      "avatar_url": "https://avatars2.githubusercontent.com/u/23200273?v=4",
      "profile": "https://github.com/Quaterion",
      "contributions": [
        "bug"
      ]
    },
    {
      "login": "Arnau",
      "name": "Arnau",
      "avatar_url": "https://avatars.githubusercontent.com/u/38285979?s=400&u=8bdd0021cb5bae47ba5bd69c355c694dc3090f5e&v=4",
      "profile": "https://www.linkedin.com/in/arnau-jim%C3%A9nez-castany-b2ba2597/",
      "contributions": [
        "code"
      ]
    },
    {
      "login": "ABostrom",
      "name": "Aaron Bostrom",
      "avatar_url": "https://avatars0.githubusercontent.com/u/9571933?v=4",
      "profile": "https://github.com/ABostrom",
      "contributions": [
        "code",
        "doc",
        "test",
        "mentoring"
      ]
    },
    {
      "login": "BandaSaiTejaReddy",
      "name": "BANDASAITEJAREDDY",
      "avatar_url": "https://avatars0.githubusercontent.com/u/31387911?v=4",
      "profile": "https://github.com/BandaSaiTejaReddy",
      "contributions": [
        "code",
        "doc"
      ]
    },
    {
      "login": "lynnssi",
      "name": "Alexandra Amidon",
      "avatar_url": "https://avatars2.githubusercontent.com/u/17050655?v=4",
      "profile": "https://medium.com/@alexandra.amidon",
      "contributions": [
        "blog",
        "doc",
        "ideas"
      ]
    },
    {
      "login": "chizzi25",
      "name": "chizzi25",
      "avatar_url": "https://avatars3.githubusercontent.com/u/67911243?v=4",
      "profile": "https://github.com/chizzi25",
      "contributions": [
        "blog"
      ]
    },
    {
      "login": "Piyush1729",
      "name": "Piyush Gade",
      "avatar_url": "https://avatars2.githubusercontent.com/u/64950012?v=4",
      "profile": "https://github.com/Piyush1729",
      "contributions": [
        "code",
        "review"
      ]
    },
    {
      "login": "sri1419",
      "name": "sri1419",
      "avatar_url": "https://avatars2.githubusercontent.com/u/65078278?v=4",
      "profile": "https://github.com/sri1419",
      "contributions": [
        "code"
      ]
    },
    {
      "login": "patrickzib",
      "name": "Patrick Schäfer",
      "avatar_url": "https://avatars0.githubusercontent.com/u/7783034?v=4",
      "profile": "http://www2.informatik.hu-berlin.de/~schaefpa/",
      "contributions": [
        "code",
        "tutorial"
      ]
    },
    {
      "login": "ermshaua",
      "name": "Arik Ermshaus",
      "avatar_url": "https://avatars.githubusercontent.com/u/23294512?v=4",
      "profile": "https://github.com/ermshaua/",
      "contributions": [
        "code"
      ]
    },
    {
      "login": "akanz1",
      "name": "Andreas Kanz",
      "avatar_url": "https://avatars3.githubusercontent.com/u/51492342?v=4",
      "profile": "https://github.com/akanz1",
      "contributions": [
        "tutorial"
      ]
    },
    {
      "login": "brettkoonce",
      "name": "brett koonce",
      "avatar_url": "https://avatars2.githubusercontent.com/u/11281814?v=4",
      "profile": "https://github.com/brettkoonce",
      "contributions": [
        "doc"
      ]
    },
    {
      "login": "alwinw",
      "name": "Alwin",
      "avatar_url": "https://avatars3.githubusercontent.com/u/16846521?v=4",
      "profile": "https://github.com/alwinw",
      "contributions": [
        "doc",
        "code",
        "maintenance"
      ]
    },
    {
      "login": "kkoziara",
      "name": "kkoziara",
      "avatar_url": "https://avatars1.githubusercontent.com/u/4346849?v=4",
      "profile": "https://github.com/kkoziara",
      "contributions": [
        "code",
        "bug"
      ]
    },
    {
      "login": "evanmiller29",
      "name": "Evan Miller",
      "avatar_url": "https://avatars2.githubusercontent.com/u/8062590?v=4",
      "profile": "https://github.com/evanmiller29",
      "contributions": [
        "tutorial"
      ]
    },
    {
      "login": "krumeto",
      "name": "Krum Arnaudov",
      "avatar_url": "https://avatars3.githubusercontent.com/u/11272436?v=4",
      "profile": "https://github.com/krumeto",
      "contributions": [
        "bug",
        "code"
      ]
    },
    {
      "login": "martinagvilas",
      "name": "Martina G. Vilas",
      "avatar_url": "https://avatars2.githubusercontent.com/u/37339384?v=4",
      "profile": "https://github.com/martinagvilas",
      "contributions": [
        "review",
        "ideas"
      ]
    },
    {
      "login": "Emiliathewolf",
      "name": "Emilia Rose",
      "avatar_url": "https://avatars2.githubusercontent.com/u/22026218?v=4",
      "profile": "https://github.com/Emiliathewolf",
      "contributions": [
        "code",
        "test"
      ]
    },
    {
      "login": "AidenRushbrooke",
      "name": "AidenRushbrooke",
      "avatar_url": "https://avatars0.githubusercontent.com/u/72034940?v=4",
      "profile": "https://github.com/AidenRushbrooke",
      "contributions": [
        "code",
        "test"
      ]
    },
    {
      "login": "whackteachers",
      "name": "Jason Pong",
      "avatar_url": "https://avatars0.githubusercontent.com/u/33785383?v=4",
      "profile": "https://github.com/whackteachers",
      "contributions": [
        "code",
        "test"
      ]
    },
    {
      "login": "magittan",
      "name": "William Zheng",
      "avatar_url": "https://avatars0.githubusercontent.com/u/14024202?v=4",
      "profile": "https://github.com/magittan",
      "contributions": [
        "code",
        "test"
      ]
    },
    {
      "login": "huayicodes",
      "name": "Huayi Wei",
      "avatar_url": "https://avatars3.githubusercontent.com/u/22870735?v=4",
      "profile": "https://www.linkedin.com/in/huayiwei/",
      "contributions": [
        "tutorial"
      ]
    },
    {
      "login": "Multivin12",
      "name": "Multivin12",
      "avatar_url": "https://avatars3.githubusercontent.com/u/36476633?v=4",
      "profile": "https://github.com/Multivin12",
      "contributions": [
        "code",
        "test"
      ]
    },
    {
      "login": "davidbp",
      "name": "David Buchaca Prats",
      "avatar_url": "https://avatars3.githubusercontent.com/u/4223580?v=4",
      "profile": "https://github.com/davidbp",
      "contributions": [
        "code"
      ]
    },
    {
      "login": "SebasKoel",
      "name": "Sebastiaan Koel",
      "avatar_url": "https://avatars3.githubusercontent.com/u/66252156?v=4",
      "profile": "https://github.com/SebasKoel",
      "contributions": [
        "code",
        "doc"
      ]
    },
    {
      "login": "MarcoGorelli",
      "name": "Marco Gorelli",
      "avatar_url": "https://avatars2.githubusercontent.com/u/33491632?v=4",
      "profile": "https://github.com/MarcoGorelli",
      "contributions": [
        "infra"
      ]
    },
    {
      "login": "DmitriyValetov",
      "name": "Dmitriy Valetov",
      "avatar_url": "https://avatars0.githubusercontent.com/u/27976850?v=4",
      "profile": "https://github.com/DmitriyValetov",
      "contributions": [
        "code",
        "tutorial"
      ]
    },
    {
      "login": "vollmersj",
      "name": "vollmersj",
      "avatar_url": "https://avatars2.githubusercontent.com/u/12613127?v=4",
      "profile": "https://github.com/vollmersj",
      "contributions": [
        "doc"
      ]
    },
    {
      "login": "MichalChromcak",
      "name": "Michal Chromcak",
      "avatar_url": "https://avatars1.githubusercontent.com/u/12393430?v=4",
      "profile": "https://github.com/MichalChromcak",
      "contributions": [
        "code",
        "doc",
        "test",
        "tutorial"
      ]
    },
    {
      "login": "bmurdata",
      "name": "Brian Murphy",
      "avatar_url": "https://avatars2.githubusercontent.com/u/32182553?v=4",
      "profile": "https://bmurphyportfolio.netlify.com/",
      "contributions": [
        "doc"
      ]
    },
    {
      "login": "raishubham1",
      "name": "raishubham1",
      "avatar_url": "https://avatars3.githubusercontent.com/u/29356417?v=4",
      "profile": "https://github.com/raishubham1",
      "contributions": [
        "doc"
      ]
    },
    {
      "login": "ngupta23",
      "name": "Nikhil Gupta",
      "avatar_url": "https://avatars0.githubusercontent.com/u/33585645?v=4",
      "profile": "https://github.com/ngupta23",
      "contributions": [
        "code",
        "bug",
        "doc"
      ]
    },
    {
      "login": "aiwalter",
      "name": "Martin Walter",
      "avatar_url": "https://avatars0.githubusercontent.com/u/29627036?v=4",
      "profile": "https://www.linkedin.com/in/martin-walter-1a33b3114/",
      "contributions": [
        "code",
        "bug",
        "projectManagement",
        "fundingFinding",
        "mentoring",
        "ideas",
        "design",
        "review",
        "doc",
        "talk"
      ]
    },
    {
      "login": "afzal442",
      "name": "Afzal Ansari",
      "avatar_url": "https://avatars0.githubusercontent.com/u/11625672?v=4",
      "profile": "https://github.com/afzal442",
      "contributions": [
        "code",
        "doc"
      ]
    },
    {
      "login": "gracewgao",
      "name": "Grace Gao",
      "avatar_url": "https://avatars0.githubusercontent.com/u/38268331?v=4",
      "profile": "https://www.linkedin.com/in/gracewgao/",
      "contributions": [
        "code",
        "bug"
      ]
    },
    {
      "login": "utsavcoding",
      "name": "Utsav Kumar Tiwari",
      "avatar_url": "https://avatars3.githubusercontent.com/u/55446385?v=4",
      "profile": "https://github.com/utsavcoding",
      "contributions": [
        "code",
        "doc"
      ]
    },
    {
      "login": "tch",
      "name": "Tomasz Chodakowski",
      "avatar_url": "https://avatars3.githubusercontent.com/u/184076?v=4",
      "profile": "https://github.com/tch",
      "contributions": [
        "code",
        "doc",
        "bug"
      ]
    },
    {
      "login": "koralturkk",
      "name": "Kutay Koralturk",
      "avatar_url": "https://avatars2.githubusercontent.com/u/18037789?s=460&v=4",
      "profile": "https://github.com/koralturkk",
      "contributions": [
        "code",
        "bug"
      ]
    },
    {
      "login": "vnmabus",
      "name": "Carlos Ramos Carreño",
      "avatar_url": "https://avatars1.githubusercontent.com/u/2364173?v=4",
      "profile": "https://github.com/vnmabus",
      "contributions": [
        "doc"
      ]
    },
    {
      "login": "lpantano",
      "name": "Lorena Pantano",
      "avatar_url": "https://avatars2.githubusercontent.com/u/1621788?v=4",
      "profile": "http://lpantano.github.io/",
      "contributions": [
        "ideas"
      ]
    },
    {
      "login": "KirstieJane",
      "name": "Kirstie Whitaker",
      "avatar_url": "https://avatars1.githubusercontent.com/u/3626306?v=4",
      "profile": "https://whitakerlab.github.io/",
      "contributions": [
        "ideas",
        "fundingFinding"
      ]
    },
    {
      "login": "juanitorduz",
      "name": "Juan Orduz",
      "avatar_url": "https://avatars1.githubusercontent.com/u/22996444?v=4",
      "profile": "https://juanitorduz.github.io/",
      "contributions": [
        "tutorial",
        "doc"
      ]
    },
    {
      "login": "Prtm2110",
      "name": "Pratham Hole",
      "avatar_url": "https://avatars.githubusercontent.com/u/139000226?s=400&u=a2ef29514ad2780d1263ba9d724898132c8d18fb&v=4",
      "profile": "https://github.com/Prtm2110",
      "contributions": [
        "maintenance"
      ]
    },
    {
      "login": "dhirschfeld",
      "name": "Dave Hirschfeld",
      "avatar_url": "https://avatars1.githubusercontent.com/u/881019?v=4",
      "profile": "https://dhirschfeld.github.io/",
      "contributions": [
        "infra"
      ]
    },
    {
      "login": "xuyxu",
      "name": "Yi-Xuan Xu",
      "avatar_url": "https://avatars2.githubusercontent.com/u/22359569?v=4",
      "profile": "https://github.com/xuyxu",
      "contributions": [
        "code",
        "test",
        "maintenance",
        "doc"
      ]
    },
    {
      "login": "vincent-nich12",
      "name": "vincent-nich12",
      "avatar_url": "https://avatars3.githubusercontent.com/u/36476633?v=4",
      "profile": "https://github.com/vincent-nich12",
      "contributions": [
        "code"
      ]
    },
    {
      "login": "hamzahiqb",
      "name": "hamzahiqb",
      "avatar_url": "https://avatars3.githubusercontent.com/u/10302415?v=4",
      "profile": "https://github.com/hamzahiqb",
      "contributions": [
        "infra"
      ]
    },
    {
      "login": "Hephaest",
      "name": "Miao Cai",
      "avatar_url": "https://avatars2.githubusercontent.com/u/37981444?v=4",
      "profile": "https://github.com/Hephaest",
      "contributions": [
        "bug",
        "code"
      ]
    },
    {
      "login": "RNKuhns",
      "name": "Ryan Kuhns",
      "avatar_url": "https://avatars0.githubusercontent.com/u/26907244?v=4",
      "profile": "https://github.com/rnkuhns",
      "contributions": [
        "code",
        "doc",
        "tutorial",
        "example",
        "ideas",
        "review",
        "test"
      ]
    },
    {
      "login": "pabworks",
      "name": "pabworks",
      "avatar_url": "https://avatars.githubusercontent.com/u/32725127?v=4",
      "profile": "https://github.com/pabworks",
      "contributions": [
        "code",
        "test"
      ]
    },
    {
      "login": "ayan-biswas0412",
      "name": "AYAN BISWAS",
      "avatar_url": "https://avatars.githubusercontent.com/u/52851184?v=4",
      "profile": "https://github.com/ayan-biswas0412",
      "contributions": [
        "code"
      ]
    },
    {
      "login": "Lovkush-A",
      "name": "Lovkush",
      "avatar_url": "https://avatars.githubusercontent.com/u/25344832?v=4",
      "profile": "https://github.com/Lovkush-A",
      "contributions": [
        "code",
        "test",
        "ideas",
        "mentoring",
        "projectManagement"
      ]
    },
    {
      "login": "luiszugasti",
      "name": "Luis Zugasti",
      "avatar_url": "https://avatars.githubusercontent.com/u/11198457?s=460&u=0645b72683e491824aca16db9702f1d3eb990389&v=4",
      "profile": "https://github.com/luiszugasti",
      "contributions": [
        "doc"
      ]
    },
    {
      "login": "kanand77",
      "name": "Kavin Anand",
      "avatar_url": "https://avatars.githubusercontent.com/kanand77",
      "profile": "https://github.com/kanand77",
      "contributions": [
        "doc"
      ]
    },
    {
      "login": "dsherry",
      "name": "Dylan Sherry",
      "avatar_url": "https://avatars.githubusercontent.com/dsherry",
      "profile": "https://github.com/dsherry",
      "contributions": [
        "infra"
      ]
    },
    {
      "login": "kachayev",
      "name": "Oleksii Kachaiev",
      "avatar_url": "https://avatars.githubusercontent.com/u/485647?v=4",
      "profile": "https://github.com/kachayev",
      "contributions": [
        "code",
        "test"
      ]
    },
    {
      "login": "Ifeanyi30",
      "name": "Ifeanyi30",
      "avatar_url": "https://avatars.githubusercontent.com/u/49926145?v=4",
      "profile": "https://github.com/Ifeanyi30",
      "contributions": [
        "code"
      ]
    },
    {
      "login": "jschemm",
      "name": "jschemm",
      "avatar_url": "https://avatars.githubusercontent.com/u/81151346?v=4",
      "profile": "https://github.com/jschemm",
      "contributions": [
        "code"
      ]
    },
    {
      "login": "aaronreidsmith",
      "name": "Aaron Smith",
      "avatar_url": "https://avatars.githubusercontent.com/u/21350310?v=4",
      "profile": "https://github.com/aaronreidsmith",
      "contributions": [
        "code"
      ]
    },
    {
      "login": "ltsaprounis",
      "name": "Leonidas Tsaprounis",
      "avatar_url": "https://avatars.githubusercontent.com/u/64217214?v=4",
      "profile": "https://github.com/ltsaprounis",
      "contributions": [
        "code",
        "bug",
        "mentoring",
        "review"
      ]
    },
    {
      "login": "chernika158",
      "name": "Galina Chernikova",
      "avatar_url": "https://avatars.githubusercontent.com/u/43787741?s=400&v=4",
      "profile": "https://github.com/chernika158",
      "contributions": [
        "code"
      ]
    },
    {
      "login": "GuzalBulatova",
      "name": "Guzal Bulatova",
      "avatar_url": "https://avatars.githubusercontent.com/GuzalBulatova",
      "profile": "https://github.com/GuzalBulatova",
      "contributions": [
        "bug",
        "code",
        "eventOrganizing",
        "mentoring",
        "projectManagement",
        "review",
        "test"
      ]
    },
    {
      "login": "satya-pattnaik",
      "name": "Satya Prakash Pattnaik",
      "avatar_url": "https://avatars.githubusercontent.com/u/22102468?v=4",
      "profile": "https://www.linkedin.com/in/satya-pattnaik-77a430144/",
      "contributions": [
        "doc"
      ]
    },
    {
      "login": "yashlamba",
      "name": "Yash Lamba",
      "avatar_url": "https://avatars.githubusercontent.com/u/44164398?v=4",
      "profile": "https://github.com/yashlamba",
      "contributions": [
        "code"
      ]
    },
    {
      "login": "ckastner",
      "name": "Christian Kastner",
      "avatar_url": "https://avatars.githubusercontent.com/u/15859947?v=4",
      "profile": "https://github.com/ckastner",
      "contributions": [
        "code",
        "bug"
      ]
    },
    {
      "login": "tombh",
      "name": "Thomas Buckley-Houston",
      "avatar_url": "https://avatars.githubusercontent.com/u/160835?s=80&v=4",
      "profile": "https://github.com/tombh",
      "contributions": [
        "bug"
      ]
    },
    {
      "login": "julramos",
      "name": "Juliana",
      "avatar_url": "https://avatars.githubusercontent.com/u/19613567?v=4",
      "profile": "https://www.linkedin.com/in/julianarn/",
      "contributions": [
        "code"
      ]
    },
    {
      "login": "SveaMeyer13",
      "name": "Svea Marie Meyer",
      "avatar_url": "https://avatars.githubusercontent.com/u/46671894?v=4",
      "profile": "https://github.com/SveaMeyer13",
      "contributions": [
        "doc",
        "code"
      ]
    },
    {
      "login": "Flix6x",
      "name": "Felix Claessen",
      "avatar_url": "https://avatars.githubusercontent.com/u/30658763?v=4",
      "profile": "https://github.com/flix6x",
      "contributions": [
        "code",
        "doc",
        "test",
        "bug"
      ]
    },
    {
      "login": "thayeylolu",
      "name": "Taiwo Owoseni",
      "avatar_url": "https://avatars.githubusercontent.com/u/13348874?v=4",
      "profile": "https://thayeylolu.github.io/portfolio/",
      "contributions": [
        "code"
      ]
    },
    {
      "login": "jambo6",
      "name": "James Morrill",
      "avatar_url": "https://https://avatars.githubusercontent.com/jambo6",
      "profile": "https://github.com/jambo6",
      "contributions": [
        "code"
      ]
    },
    {
      "login": "Dbhasin1",
      "name": "Drishti Bhasin ",
      "avatar_url": "https://avatars.githubusercontent.com/u/56479884?v=4",
      "profile": "https://github.com/Dbhasin1",
      "contributions": [
        "code"
      ]
    },
    {
      "login": "Yard1",
      "name": "Antoni Baum",
      "avatar_url": "https://avatars.githubusercontent.com/u/10364161?v=4",
      "profile": "https://www.linkedin.com/in/yard1/",
      "contributions": [
        "code"
      ]
    },
    {
      "login": "ltoniazzi",
      "name": "Lorenzo Toniazzi",
      "avatar_url": "https://avatars.githubusercontent.com/u/61414566",
      "profile": "https://github.com/ltoniazzi",
      "contributions": [
        "code"
      ]
    },
    {
      "login": "freddyaboulton",
      "name": "Freddy A Boulton",
      "avatar_url": "https://avatars.githubusercontent.com/u/41651716?v=4",
      "profile": "https://github.com/freddyaboulton",
      "contributions": [
        "infra",
        "test"
      ]
    },
    {
      "login": "Riyabelle25",
      "name": "Riya Elizabeth John",
      "avatar_url": "https://avatars.githubusercontent.com/u/55790848?v=4",
      "profile": "https://github.com/Riyabelle25",
      "contributions": [
        "code",
        "test",
        "doc"
      ]
    },
    {
      "login": "chrisholder",
      "name": "chrisholder",
      "avatar_url": "https://avatars.githubusercontent.com/u/4674372?v=4",
      "profile": "https://github.com/chrisholder",
      "contributions": [
        "code",
        "test",
        "doc",
        "design",
        "example"
      ]
    },
    {
      "login": "moradabaz",
      "name": "Morad :)",
      "avatar_url": "https://avatars.githubusercontent.com/u/29915156?v=4",
      "profile": "https://moradabaz.github.io/",
      "contributions": [
        "code",
        "test",
        "doc"
      ]
    },
    {
      "login": "bilal-196",
      "name": "Ahmed Bilal",
      "avatar_url": "https://avatars.githubusercontent.com/u/74570044?v=4",
      "profile": "https://github.com/bilal-196",
      "contributions": [
        "doc"
      ]
    },
    {
      "login": "victordremov",
      "name": "Viktor Dremov",
      "avatar_url": "https://avatars.githubusercontent.com/u/32140716",
      "profile": "https://github.com/victordremov",
      "contributions": [
        "code"
      ]
    },
    {
      "login": "corvusrabus",
      "name": "Corvin Paul",
      "avatar_url": "https://lh3.googleusercontent.com/zMvwkuxyIsRN1I0-HLojbcbbHaERXa-b9eztZ23z_C2m7cXdMiU4z36ekS5-cgBmikPhZA=w1280",
      "profile": "https://sites.google.com/view/corvinpaul/",
      "contributions": [
        "doc"
      ]
    },
    {
      "login": "xloem",
      "name": "patiently pending world peace",
      "profile": "https://github.com/xloem",
      "contributions": [
        "code"
      ]
    },
    {
      "login": "AreloTanoh",
      "name": "Arelo Tanoh",
      "avatar_url": "https://avatars.githubusercontent.com/AreloTanoh",
      "profile": "https://github.com/AreloTanoh",
      "contributions": [
        "doc"
      ]
    },
    {
      "login": "pul95",
      "name": "Pulkit Verma",
      "avatar_url": "https://avatars.githubusercontent.com/pul95",
      "profile": "https://github.com/pul95",
      "contributions": [
        "doc"
      ]
    },
    {
      "login": "IlyasMoutawwakil",
      "name": "Ilyas Moutawwakil",
      "avatar_url": "https://avatars.githubusercontent.com/IlyasMoutawwakil",
      "profile": "https://github.com/IlyasMoutawwakil",
      "contributions": [
        "code",
        "doc"
      ]
    },
    {
      "login": "mathco-wf",
      "name": "TheMathcompay Widget Factory Team",
      "avatar_url": "https://avatars.githubusercontent.com/mathco-wf",
      "profile": "https://github.com/mathco-wf",
      "contributions": [
        "doc"
      ]
    },
    {
      "login": "BINAYKUMAR943",
      "name": "Binay Kumar",
      "avatar_url": "https://avatars.githubusercontent.com/u/38756834?v=4",
      "profile": "https://github.com/BINAYKUMAR943",
      "contributions": [
        "code",
        "doc",
        "test"
      ]
    },
    {
      "login": "ronnie-llamado",
      "name": "Ronnie Llamado",
      "avatar_url": "https://avatars.githubusercontent.com/ronnie-llamado",
      "profile": "https://github.com/ronnie-llamado",
      "contributions": [
        "doc"
      ]
    },
    {
      "login": "bobbys-dev",
      "name": "bobbys",
      "avatar_url": "https://avatars.githubusercontent.com/bobbys-dev",
      "profile": "https://github.com/bobbys-dev",
      "contributions": [
        "code"
      ]
    },
    {
      "login": "yairbeer",
      "name": "Yair Beer",
      "avatar_url": "https://avatars.githubusercontent.com/yairbeer",
      "profile": "https://github.com/yairbeer",
      "contributions": [
        "code"
      ]
    },
    {
      "login": "boukepostma",
      "name": "Bouke Postma",
      "avatar_url": "https://avatars.githubusercontent.com/boukepostma",
      "profile": "https://github.com/boukepostma",
      "contributions": [
        "code",
        "bug",
        "ideas"
      ]
    },
    {
      "login": "Aparna-Sakshi",
      "name": "Aparna Sakshi",
      "avatar_url": "https://avatars.githubusercontent.com/u/44149689?v=4",
      "profile": "https://aparna-sakshi.github.io/",
      "contributions": [
        "code"
      ]
    },
    {
      "login": "eyalshafran",
      "name": "Eyal Shafran",
      "avatar_url": "https://avatars.githubusercontent.com/u/16999574?v=4",
      "profile": "https://github.com/eyalshafran",
      "contributions": [
        "code"
      ]
    },
    {
      "login": "tensorflow-as-tf",
      "name": "tensorflow-as-tf",
      "avatar_url": "https://avatars.githubusercontent.com/u/51345718?v=4",
      "profile": "https://github.com/tensorflow-as-tf",
      "contributions": [
        "code"
      ]
    },
    {
      "login": "justinshenk",
      "name": "Justin Shenk",
      "avatar_url": "https://avatars.githubusercontent.com/u/10270308?v=4",
      "profile": "https://www.justinshenk.com/",
      "contributions": [
        "doc"
      ]
    },
    {
      "login": "kejsitake",
      "name": "Kejsi Take",
      "avatar_url": "https://avatars.githubusercontent.com/u/23707808?v=4",
      "profile": "https://kejsitake.com/",
      "contributions": [
        "code"
      ]
    },
    {
      "login": "myprogrammerpersonality",
      "name": "Ali Yazdizadeh",
      "avatar_url": "https://avatars.githubusercontent.com/u/49058167?v=4",
      "profile": "https://github.com/myprogrammerpersonality",
      "contributions": [
        "doc"
      ]
    },
    {
      "login": "RavenRudi",
      "name": "RavenRudi",
      "avatar_url": "https://avatars.githubusercontent.com/u/46402968?v=4",
      "profile": "https://github.com/RavenRudi",
      "contributions": [
        "code"
      ]
    },
    {
      "login": "danbartl",
      "name": "danbartl",
      "avatar_url": "https://avatars.githubusercontent.com/u/19947407?v=4",
      "profile": "https://github.com/danbartl",
      "contributions": [
        "bug",
        "code",
        "review",
        "talk",
        "test",
        "tutorial",
        "video"
      ]
    },
    {
      "login": "xiaobenbenecho",
      "name": "xiaobenbenecho",
      "avatar_url": "https://avatars.githubusercontent.com/u/17461849?v=4",
      "profile": "https://github.com/xiaobenbenecho",
      "contributions": [
        "code"
      ]
    },
    {
      "login": "OliverMatthews",
      "name": "Oliver Matthews",
      "avatar_url": "https://avatars.githubusercontent.com/u/31141490?v=4",
      "profile": "https://github.com/olivermatthews",
      "contributions": [
        "code"
      ]
    },
    {
      "login": "Carlosbogo",
      "name": "Carlos Borrajo",
      "avatar_url": "https://avatars.githubusercontent.com/u/84228424?v=4",
      "profile": "https://github.com/Carlosbogo",
      "contributions": [
        "code",
        "doc"
      ]
    },
    {
      "login": "fstinner",
      "name": "Florian Stinner",
      "avatar_url": "https://avatars.githubusercontent.com/u/11679462?v=4",
      "profile": "https://github.com/fstinner",
      "contributions": [
        "code",
        "test"
      ]
    },
    {
      "login": "ChangWeiTan",
      "name": "Chang Wei Tan",
      "avatar_url": "https://avatars.githubusercontent.com/u/570744?v=4",
      "profile": "https://github.com/ChangWeiTan",
      "contributions": [
        "code"
      ]
    },
    {
      "login": "lmmentel",
      "name": "Lukasz Mentel",
      "avatar_url": "https://avatars.githubusercontent.com/u/8989838?v=4",
      "profile": "https://github.com/lmmentel",
      "contributions": [
        "code",
        "doc",
        "infra",
        "test",
        "bug",
        "maintenance",
        "mentoring"
      ]
    },
    {
      "login": "AngelPone",
      "name": "Bohan Zhang",
      "avatar_url": "https://avatars.githubusercontent.com/u/32930283?v=4",
      "profile": "https://angelpone.github.io/",
      "contributions": [
        "code"
      ]
    },
    {
      "login": "rakshitha123",
      "name": "Rakshitha Godahewa",
      "avatar_url": "https://avatars.githubusercontent.com/u/7654679?v=4",
      "profile": "https://github.com/rakshitha123",
      "contributions": [
        "code",
        "doc"
      ]
    },
    {
      "login": "marcio55afr",
      "name": "Márcio A. Freitas Jr",
      "avatar_url": "https://avatars.githubusercontent.com/u/42646282?v=4",
      "profile": "https://github.com/marcio55afr",
      "contributions": [
        "doc"
      ]
    },
    {
      "login": "MrPr3ntice",
      "name": "Philipp Kortmann",
      "avatar_url": "https://avatars.githubusercontent.com/u/20466981?v=4",
      "profile": "https://www.imes.uni-hannover.de/de/institut/team/m-sc-karl-philipp-kortmann/",
      "contributions": [
        "code",
        "doc"
      ]
    },
    {
      "login": "ishannangia001",
      "name": "Ishan Nangia",
      "avatar_url": "https://avatars.githubusercontent.com/u/29480389?v=4",
      "profile": "https://github.com/ishannangia001",
      "contributions": [
        "ideas"
      ]
    },
    {
      "login": "khrapovs",
      "name": "Stanislav Khrapov",
      "avatar_url": "https://avatars.githubusercontent.com/u/3774663?v=4",
      "profile": "https://github.com/khrapovs",
      "contributions": [
        "code"
      ]
    },
    {
      "login": "Saransh-cpp",
      "name": "Saransh Chopra",
      "avatar_url": "https://avatars.githubusercontent.com/u/74055102?v=4",
      "profile": "https://github.com/Saransh-cpp",
      "contributions": [
        "doc",
        "infra"
      ]
    },
    {
      "login": "RishiKumarRay",
      "name": "Rishi Kumar Ray",
      "avatar_url": "https://avatars.githubusercontent.com/u/87641376?v=4",
      "profile": "https://github.com/RishiKumarRay",
      "contributions": [
        "infra"
      ]
    },
    {
      "login": "cdahlin",
      "name": "Christopher Dahlin",
      "avatar_url": "https://avatars.githubusercontent.com/u/1567780?v=4",
      "profile": "https://github.com/cdahlin",
      "contributions": [
        "code"
      ]
    },
    {
      "login": "iljamaurer",
      "name": "Ilja Maurer",
      "avatar_url": "https://avatars.githubusercontent.com/u/45882103?v=4",
      "profile": "https://github.com/iljamaurer",
      "contributions": [
        "code"
      ]
    },
    {
      "login": "AzulGarza",
      "name": "Azul Garza",
      "avatar_url": "https://avatars.githubusercontent.com/u/10517170?v=4",
      "profile": "https://github.com/AzulGarza",
      "contributions": [
        "code",
        "example"
      ]
    },
    {
      "login": "TNTran92",
      "name": "TNTran92",
      "avatar_url": "https://avatars.githubusercontent.com/u/55965636?v=4",
      "profile": "https://github.com/TNTran92",
      "contributions": [
        "code"
      ]
    },
    {
      "login": "niekvanderlaan",
      "name": "Niek van der Laan",
      "avatar_url": "https://avatars.githubusercontent.com/u/9962825?v=4",
      "profile": "https://github.com/niekvanderlaan",
      "contributions": [
        "code"
      ]
    },
    {
      "login": "bethrice44",
      "name": "bethrice44",
      "avatar_url": "https://avatars.githubusercontent.com/u/11226988?v=4",
      "profile": "https://github.com/bethrice44",
      "contributions": [
        "bug",
        "code",
        "review",
        "test"
      ]
    },
    {
      "login": "keepersas",
      "name": "Aleksandr Grekov",
      "avatar_url": "https://avatars.githubusercontent.com/u/44262176?v=4",
      "profile": "https://github.com/keepersas",
      "contributions": [
        "doc"
      ]
    },
    {
      "login": "ZiyaoWei",
      "name": "Ziyao Wei",
      "avatar_url": "https://avatars.githubusercontent.com/u/940823?v=4",
      "profile": "https://github.com/ZiyaoWei",
      "contributions": [
        "code"
      ]
    },
    {
      "login": "dougollerenshaw",
      "name": "Doug Ollerenshaw",
      "avatar_url": "https://avatars.githubusercontent.com/u/19944442?v=4",
      "profile": "https://github.com/dougollerenshaw",
      "contributions": [
        "doc"
      ]
    },
    {
      "login": "AurumnPegasus",
      "name": "Shivansh Subramanian",
      "avatar_url": "https://avatars.githubusercontent.com/u/54315149?v=4",
      "profile": "https://github.com/AurumnPegasus",
      "contributions": [
        "doc",
        "code"
      ]
    },
    {
      "login": "NoaWegerhoff",
      "name": "Noa Ben Ami",
      "avatar_url": "https://avatars.githubusercontent.com/u/37590002?v=4",
      "profile": "https://github.com/NoaWegerhoff",
      "contributions": [
        "code",
        "test",
        "doc"
      ]
    },
    {
      "login": "lielleravid",
      "name": "Lielle Ravid",
      "avatar_url": "https://avatars.githubusercontent.com/u/37774194?v=4",
      "profile": "https://github.com/lielleravid",
      "contributions": [
        "code",
        "doc"
      ]
    },
    {
      "login": "ciaran-g",
      "name": "Ciaran Gilbert",
      "avatar_url": "https://avatars.githubusercontent.com/u/41995662?v=4",
      "profile": "https://github.com/ciaran-g",
      "contributions": [
        "bug",
        "code",
        "doc",
        "test",
        "ideas"
      ]
    },
    {
      "login": "mariamjabara",
      "name": "Mariam Jabara",
      "profile": "https://github.com/mariamjabara",
      "contributions": [
        "code"
      ]
    },
    {
      "login": "lbventura",
      "name": "Luis Ventura",
      "avatar_url": "https://avatars.githubusercontent.com/u/68004282?s=96&v=4",
      "profile": "https://github.com/lbventura",
      "contributions": [
        "code"
      ]
    },
    {
      "login": "Ris-Bali",
      "name": "Rishabh Bali",
      "avatar_url": "https://avatars.githubusercontent.com/u/81592570?v=4",
      "profile": "https://github.com/Ris-Bali",
      "contributions": [
        "code"
      ]
    },
    {
      "login": "shchur",
      "name": "Oleksandr Shchur",
      "avatar_url": "https://avatars.githubusercontent.com/u/6944857?v=4",
      "profile": "https://github.com/shchur",
      "contributions": [
        "bug",
        "code"
      ]
    },
    {
      "login": "jelc53",
      "name": "Julian Cooper",
      "profile": "https://github.com/jelc53",
      "contributions": [
        "code",
        "ideas"
      ]
    },
    {
      "login": "benheid",
      "name": "Benedikt Heidrich",
      "profile": "https://github.com/benheid",
      "contributions": [
        "bug",
        "code",
        "design",
        "doc",
        "example",
        "ideas",
        "mentoring",
        "question",
        "review",
        "talk",
        "tutorial"
      ]
    },
    {
      "login": "AnH0ang",
      "name": "An Hoang",
      "profile": "https://github.com/AnH0ang",
      "contributions": [
        "bug",
        "code"
      ]
    },
    {
      "login": "haskarb",
      "name": "Bhaskar Dhariyal",
      "avatar_url": "https://avatars.githubusercontent.com/u/20501023?v=4",
      "profile": "https://haskarb.github.io/",
      "contributions": [
        "code",
        "test"
      ]
    },
    {
      "login": "kcc-lion",
      "name": "Kai Lion",
      "profile": "https://github.com/kcc-lion",
      "contributions": [
        "code",
        "test",
        "doc"
      ]
    },
    {
      "login": "bugslayer-332",
      "name": "Arepalli Yashwanth Reddy",
      "profile": "https://github.com/bugslayer-332",
      "contributions": [
        "code",
        "bug",
        "doc"
      ]
    },
    {
      "login": "shagn",
      "name": "Sebastian Hagn",
      "avatar_url": "https://avatars.githubusercontent.com/u/16029092?v=4",
      "profile": "https://github.com/shagn",
      "contributions": [
        "doc"
      ]
    },
    {
      "login": "jasmineliaw",
      "name": "Jasmine Liaw",
      "profile": "https://github.com/jasmineliaw",
      "contributions": [
        "code"
      ]
    },
    {
      "login": "topher-lo",
      "name": "Christopher Lo",
      "profile": "https://github.com/topher-lo",
      "contributions": [
        "code",
        "ideas"
      ]
    },
    {
      "login": "arampuria19",
      "name": "Akshat Rampuria",
      "profile": "https://github.com/arampuria19",
      "contributions": [
        "doc"
      ]
    },
    {
      "login": "chillerobscuro",
      "name": "Logan Duffy",
      "avatar_url": "https://avatars.githubusercontent.com/u/5232872?v=4",
      "profile": "https://github.com/chillerobscuro",
      "contributions": [
        "code",
        "doc",
        "test",
        "bug",
        "ideas"
      ]
    },
    {
      "login": "michaelfeil",
      "name": "Michael Feil",
      "avatar_url": "https://avatars.githubusercontent.com/u/63565275?v=4",
      "profile": "michaelfeil.eu",
      "contributions": [
        "code",
        "test",
        "ideas"
      ]
    },
    {
      "login": "KishManani",
      "name": "Kishan Manani",
      "avatar_url": "https://avatars.githubusercontent.com/u/30973056?v=4",
      "profile": "https://github.com/kishmanani",
      "contributions": [
        "code",
        "doc",
        "test",
        "bug",
        "ideas"
      ]
    },
    {
      "login": "jorenham",
      "name": "Joren Hammudoglu",
      "profile": "https://github.com/jorenham",
      "contributions": [
        "infra"
      ]
    },
    {
      "login": "wolph",
      "name": "Rick van Hattem",
      "profile": "https://github.com/wolph",
      "contributions": [
        "infra"
      ]
    },
    {
      "login": "templierw",
      "name": "William Templier",
      "avatar_url": "https://github.com/templierw.png",
      "profile": "https://www.linkedin.com/in/templierw/",
      "contributions": [
        "doc"
      ]
    },
    {
      "login": "badrmarani",
      "name": "Badr-Eddine Marani",
      "avatar_url": "https://avatars.githubusercontent.com/badrmarani",
      "profile": "https://github.com/badrmarani",
      "contributions": [
        "code"
      ]
    },
    {
      "login": "adoherty21",
      "name": "adoherty21",
      "avatar_url": "https://avatars.githubusercontent.com/u/52799751?s=400&v=4",
      "profile": "https://github.com/adoherty21",
      "contributions": [
        "bug"
      ]
    },
    {
      "login": "jnrusson1",
      "name": "Jack Russon",
      "avatar_url": "https://avatars.githubusercontent.com/u/51986332?v=4",
      "profile": "https://github.com/jnrusson1",
      "contributions": [
        "code"
      ]
    },
    {
      "login": "solen0id",
      "name": "Max Patzelt",
      "avatar_url": "https://avatars.githubusercontent.com/u/20767606?v=4",
      "profile": "https://github.com/solen0id",
      "contributions": [
        "code"
      ]
    },
    {
      "login": "benjaminbluhm",
      "name": "Benjamin Bluhm",
      "profile": "https://github.com/benjaminbluhm",
      "contributions": [
        "code",
        "doc",
        "example"
      ]
    },
    {
      "login": "VyomkeshVyas",
      "name": "Vyomkesh Vyas",
      "profile": "https://github.com/VyomkeshVyas",
      "contributions": [
        "code",
        "doc",
        "example",
        "test"
      ]
    },
    {
      "login": "xxl4tomxu98",
      "name": "Tom Xu",
      "avatar_url": "https://avatars.githubusercontent.com/u/62292177?s=40&v=4",
      "profile": "https://github.com/xxl4tomxu98",
      "contributions": [
        "code",
        "doc"
      ]
    },
    {
      "login": "nshahpazov",
      "name": "Nikola Shahpazov",
      "avatar_url": "https://avatars.githubusercontent.com/nshahpazov",
      "profile": "https://www.linkedin.com/in/nshahpazov/",
      "contributions": [
        "doc"
      ]
    },
    {
      "login": "dainelli98",
      "name": "Daniel Martín Martínez",
      "avatar_url": "https://avatars.githubusercontent.com/dainelli98",
      "profile": "https://www.linkedin.com/in/daniel-martin-martinez",
      "contributions": [
        "doc",
        "bug"
      ]
    },
    {
      "login": "nilesh05apr",
      "name": "Nilesh Kumar",
      "avatar_url": "https://avatars.githubusercontent.com/u/65773314?v=4",
      "profile": "https://github.com/nilesh05apr",
      "contributions": [
        "code"
      ]
    },
    {
      "login": "JonathanBechtel",
      "name": "JonathanBechtel",
      "avatar_url": "https://avatars.githubusercontent.com/u/481696?v=4",
      "profile": "https://github.com/JonathanBechtel",
      "contributions": [
        "code",
        "ideas",
        "projectManagement",
        "talk",
        "test"
      ]
    },
    {
      "login": "arnavrneo",
      "name": "Arnav",
      "avatar_url": "https://avatars.githubusercontent.com/u/48650781?v=4",
      "profile": "https://github.com/arnavrneo",
      "contributions": [
        "code"
      ]
    },
    {
      "login": "erjieyong",
      "name": "Er Jie Yong",
      "avatar_url": "https://avatars.githubusercontent.com/u/109052378?v=4",
      "profile": "https://www.linkedin.com/in/erjieyong",
      "contributions": [
        "bug",
        "code"
      ]
    },
    {
      "login": "mateuja",
      "name": "Jaume Mateu",
      "avatar_url": "https://avatars.githubusercontent.com/mateuja",
      "profile": "https://github.com/mateuja",
      "contributions": [
        "code"
      ]
    },
    {
      "login": "aaronrmm",
      "name": "Aaron Margolese-Malin",
      "avatar_url": "https://avatars.githubusercontent.com/u/1742879?v=4",
      "profile": "https://github.com/aaronrmm",
      "contributions": [
        "bug"
      ]
    },
    {
      "login": "klam-data",
      "name": "Kevin Lam",
      "avatar_url": "https://avatars.githubusercontent.com/u/114420932?s=400&v=4",
      "profile": "https://www.linkedin.com/in/kevinlam2",
      "contributions": [
        "code",
        "example",
        "test"
      ]
    },
    {
      "login": "mgorlin",
      "name": "Margaret Gorlin",
      "avatar_url": "",
      "profile": "https://www.linkedin.com/in/margaret-gorlin/",
      "contributions": [
        "code",
        "example",
        "test"
      ]
    },
    {
      "login": "pyyim",
      "name": "Paul Yim",
      "avatar_url": "https://avatars.githubusercontent.com/pyyim",
      "profile": "https://www.linkedin.com/in/paulyim97/",
      "contributions": [
        "code",
        "example",
        "test"
      ]
    },
    {
      "login": "snnbotchway",
      "name": "Solomon Botchway",
      "avatar_url": "https://avatars.githubusercontent.com/u/62394255?v=4",
      "profile": "https://www.linkedin.com/in/solomon-botchway-a1383821b/",
      "contributions": [
        "maintenance"
      ]
    },
    {
      "login": "hoesler",
      "name": "Christoph Hösler",
      "avatar_url": "https://avatars.githubusercontent.com/u/1052770?v=4",
      "profile": "https://www.linkedin.com/in/hoesler/",
      "contributions": [
        "code"
      ]
    },
    {
      "login": "pranavvp16",
      "name": "Pranav Prajapati",
      "avatar_url": "https://avatars.githubusercontent.com/u/94780581?v=4",
      "profile": "https://www.linkedin.com/in/pranav-prajapati-a5b413226/",
      "contributions": [
        "code",
        "test",
        "bug"
      ]
    },
    {
      "login": "romanlutz",
      "name": "Roman Lutz",
      "avatar_url": "https://avatars.githubusercontent.com/u/10245648?v=4",
      "profile": "https://www.linkedin.com/in/romanlutz/",
      "contributions": [
        "doc"
      ]
    },
    {
      "login": "DBCerigo",
      "name": "Daniel Burkhardt Cerigo",
      "avatar_url": "https://avatars.githubusercontent.com/u/8318425?v=4",
      "profile": "https://github.com/DBCerigo",
      "contributions": [
        "code"
      ]
    },
    {
      "login": "alex-hh",
      "name": "Alex Hawkins-Hooker",
      "avatar_url": "https://avatars.githubusercontent.com/u/5719745?v=4",
      "profile": "https://github.com/alex-hh",
      "contributions": [
        "code"
      ]
    },
    {
      "login": "ali-tny",
      "name": "Ali Teeney",
      "avatar_url": "https://avatars.githubusercontent.com/u/26010073?v=4",
      "profile": "https://github.com/ali-tny",
      "contributions": [
        "code"
      ]
    },
    {
      "login": "ShivamPathak99",
      "name": "Shivam Pathak",
      "avatar_url": "https://avatars.githubusercontent.com/u/98941325?s=400&v=4",
      "profile": "https://github.com/ShivamPathak99",
      "contributions": [
        "doc"
      ]
    },
    {
      "login": "SamiAlavi",
      "name": "Sami Alavi",
      "avatar_url": "https://avatars.githubusercontent.com/u/32700289?v=4",
      "profile": "https://github.com/SamiAlavi",
      "contributions": [
        "code",
        "maintenance"
      ]
    },
    {
      "login": "yarnabrina",
      "name": "Anirban Ray",
      "avatar_url": "https://avatars.githubusercontent.com/u/39331844?v=4",
      "profile": "https://github.com/yarnabrina/",
      "contributions": [
        "bug",
        "code",
        "doc",
        "ideas",
        "maintenance",
        "mentoring",
        "question",
        "review",
        "test"
      ]
    },
    {
      "login": "dashapetr",
      "name": "Darya Petrashka",
      "avatar_url": "https://avatars.githubusercontent.com/u/54349415?v=4",
      "profile": "https://github.com/dashapetr",
      "contributions": [
        "doc"
      ]
    },
    {
      "login": "luca-miniati",
      "name": "Luca Miniati",
      "avatar_url": "https://avatars.githubusercontent.com/u/87467600?v=4",
      "profile": "https://github.com/luca-miniati",
      "contributions": [
        "code",
        "doc"
      ]
    },
    {
      "login": "marrov",
      "name": "Marc Rovira",
      "avatar_url": "https://avatars.githubusercontent.com/u/54272586?v=4",
      "profile": "https://github.com/marrov",
      "contributions": [
        "design",
        "doc",
        "ideas",
        "mentoring",
        "projectManagement",
        "talk"
      ]
    },
    {
      "login": "Taise228",
      "name": "Taisei Yamamoto",
      "avatar_url": "https://avatars.githubusercontent.com/u/95762401?s=400&v=4",
      "profile": "https://github.com/Taise228",
      "contributions": [
        "code"
      ]
    },
    {
      "login": "CTFallon",
      "name": "Colin Fallon",
      "avatar_url": "https://avatars.githubusercontent.com/u/19725980?v=4",
      "profile": "https://github.com/CTFallon",
      "contributions": [
        "doc"
      ]
    },
    {
      "login": "mgazian000",
      "name": "Michael Gaziani",
      "avatar_url": "https://avatars.githubusercontent.com/mgazian000",
      "profile": "https://github.com/mgazian000",
      "contributions": [
        "doc"
      ]
    },
    {
      "login": "alan191006",
      "name": "Alan Huynh",
      "avatar_url": "https://avatars.githubusercontent.com/alan191006",
      "profile": "https://github.com/alan191006",
      "contributions": [
        "code"
      ]
    },
    {
      "login": "felipeangelimvieira",
      "name": "Felipe Angelim",
      "avatar_url": "https://avatars.githubusercontent.com/felipeangelimvieira",
      "profile": "https://github.com/felipeangelimvieira",
      "contributions": [
        "code",
        "bug"
      ]
    },
    {
      "login": "janpipek",
      "name": "Jan Pipek",
      "avatar_url": "https://avatars.githubusercontent.com/janpipek",
      "profile": "https://github.com/janpipek",
      "contributions": [
        "code"
      ]
    },
    {
      "login": "Gigi1111",
      "name": "Chung-Fan Tsai",
      "avatar_url": "https://avatars.githubusercontent.com/Gigi1111",
      "profile": "https://github.com/Gigi1111",
      "contributions": [
        "test"
      ]
    },
    {
      "login": "eyjo",
      "name": "Eyjólfur Sigurðsson",
      "avatar_url": "https://avatars.githubusercontent.com/eyjo",
      "profile": "https://github.com/eyjo",
      "contributions": [
        "code",
        "doc"
      ]
    },
    {
      "login": "julia-kraus",
      "name": "Julia Kraus",
      "avatar_url": "https://avatars.githubusercontent.com/julia-kraus",
      "profile": "https://github.com/julia-kraus",
      "contributions": [
        "doc",
        "code",
        "test"
      ]
    },
    {
      "login": "davidgilbertson",
      "name": "David Gilbertson",
      "avatar_url": "https://avatars.githubusercontent.com/u/4443482?v=4",
      "profile": "https://github.com/davidgilbertson",
      "contributions": [
        "code",
        "bug"
      ]
    },
    {
      "login": "MBristle",
      "name": "Mirko Bristle",
      "avatar_url": "https://avatars.githubusercontent.com/MBristle",
      "profile": "https://github.com/MBristle",
      "contributions": [
        "bug",
        "code",
        "doc",
        "test"
      ]
    },
    {
      "login": "MCRE-BE",
      "name": "Mathias Creemers",
      "avatar_url": "https://avatars.githubusercontent.com/u/99316631",
      "profile": "https://github.com/MCRE-BE",
      "contributions": [
        "bug",
        "code"
      ]
    },
    {
      "login": "Ram0nB",
      "name": "Ramon Bussing",
      "avatar_url": "https://avatars.githubusercontent.com/u/45173421",
      "profile": "https://github.com/Ram0nB",
      "contributions": [
        "doc",
        "code",
        "bug",
        "test"
      ]
    },
    {
      "login": "hazrulakmal",
      "name": "Hazrul Akmal",
      "avatar_url": "https://avatars.githubusercontent.com/u/24774385?v=4",
      "profile": "https://github.com/hazrulakmal",
      "contributions": [
        "code",
        "doc",
        "bug",
        "test"
      ]
    },
    {
      "login": "hliebert",
      "name": "Helge Liebert",
      "avatar_url": "https://avatars.githubusercontent.com/u/20834265",
      "profile": "https://github.com/hliebert",
      "contributions": [
        "bug",
        "code",
        "doc",
        "test"
      ]
    },
    {
      "login": "alexfilothodoros",
      "name": "Alexandros Filothodoros",
      "avatar_url": "https://avatars.githubusercontent.com/u/6419847?v=4",
      "profile": "https://github.com/alexfilothodoros",
      "contributions": [
        "doc",
        "maintenance"
      ]
    },
    {
      "login": "ali-parizad",
      "name": "Ali Parizad",
      "avatar_url": "https://avatars.githubusercontent.com/u/13907016?v=4",
      "profile": "https://github.com/ali-parizad",
      "contributions": [
        "code"
      ]
    },
    {
      "login": "BensHamza",
      "name": "Hamza Benslimane",
      "avatar_url": "https://avatars.githubusercontent.com/u/96446862?v=4",
      "profile": "https://github.com/BensHamza",
      "contributions": [
        "bug",
        "code"
      ]
    },
    {
      "login": "sz85512678",
      "name": "Zhen Shao",
      "avatar_url": "https://avatars.githubusercontent.com/sz85512678",
      "profile": "https://github.com/sz85512678",
      "contributions": [
        "code"
      ]
    },
    {
      "login": "Vasudeva-bit",
      "name": "Vasudeva Kilaru",
      "avatar_url": "https://avatars.githubusercontent.com/u/70791259?v=4",
      "profile": "https://github.com/Vasudeva-bit",
      "contributions": [
        "code",
        "doc"
      ]
    },
    {
      "login": "geronimos",
      "name": "Geronimo Bergk",
      "avatar_url": "https://avatars.githubusercontent.com/u/29955288?s=96&v=4",
      "profile": "https://github.com/geronimos",
      "contributions": [
        "bug",
        "code"
      ]
    },
    {
      "login": "julnow",
      "name": "Julian Nowak",
      "avatar_url": "https://avatars.githubusercontent.com/u/21206185?v=4",
      "profile": "https://github.com/julnow",
      "contributions": [
        "bug",
        "code"
      ]
    },
    {
      "login": "pirnerjonas",
      "name": "Jonas Pirner",
      "avatar_url": "https://avatars.githubusercontent.com/u/48887249?v=4",
      "profile": "https://github.com/pirnerjonas",
      "contributions": [
        "doc"
      ]
    },
    {
      "login": "adamkells",
      "name": "Adam Kells",
      "avatar_url": "https://avatars.githubusercontent.com/u/19709277?v=4",
      "profile": "https://github.com/adamkells",
      "contributions": [
        "test"
      ]
    },
    {
      "login": "YHallouard",
      "name": "Yann Hallouard",
      "avatar_url": "https://avatars.githubusercontent.com/YHallouard",
      "profile": "https://www.linkedin.com/in/yann-hallouard/",
      "contributions": [
        "code",
        "test"
      ]
    },
    {
      "login": "xansh",
      "name": "Ansh Kumar",
      "avatar_url": "https://avatars.githubusercontent.com/u/65403652?s=400&u=a45b5dcca057cfaef737d5fab99850aca6da1607&v=4",
      "profile": "https://github.com/xansh",
      "contributions": [
        "doc"
      ]
    },
    {
      "login": "tpvasconcelos",
      "name": "Tomas P. de Vasconcelos",
      "avatar_url": "https://avatars.githubusercontent.com/u/17701527?v=4",
      "profile": "https://github.com/tpvasconcelos",
      "contributions": [
        "bug",
        "code"
      ]
    },
    {
      "login": "rahulporuri",
      "name": "Poruri Sai Rahul",
      "avatar_url": "https://avatars.githubusercontent.com/u/1926457?v=4",
      "profile": "https://github.com/rahulporuri",
      "contributions": [
        "doc"
      ]
    },
    {
      "login": "fspinna",
      "name": "Francesco Spinnato",
      "avatar_url": "https://avatars.githubusercontent.com/u/35352023?v=4",
      "profile": "https://github.com/fspinna",
      "contributions": [
        "code"
      ]
    },
    {
      "login": "sbuse",
      "name": "Simon B.",
      "avatar_url": "https://avatars.githubusercontent.com/u/24408707?v=4",
      "profile": "https://github.com/sbuse",
      "contributions": [
        "code"
      ]
    },
    {
      "login": "sd2k",
      "name": "Ben Sully",
      "avatar_url": "https://avatars.githubusercontent.com/u/5464991?&v=4",
      "profile": "https://github.com/sd2k",
      "contributions": [
        "bug",
        "code"
      ]
    },
    {
      "login": "wayneadams",
      "name": "Wayne Adams",
      "avatar_url": "https://avatars.githubusercontent.com/u/15034841?s=400&u=d717e9945910bcc844c5e64cd56d570c6cc4e8e6&v=4",
      "profile": "https://github.com/wayneadams",
      "contributions": [
        "doc"
      ]
    },
    {
      "login": "sanjayk0508",
      "name": "Sanjay Kumar",
      "avatar_url": "https://avatars.githubusercontent.com/u/102804548?v=4",
      "profile": "https://github.com/sanjayk0508",
      "contributions": [
        "test"
      ]
    },
    {
      "login": "sssilvar",
      "name": "Santiago Smith Silva",
      "avatar_url": "https://avatars.githubusercontent.com/u/16252054?v=4",
      "profile": "https://github.com/sssilvar",
      "contributions": [
        "code"
      ]
    },
    {
      "login": "DManowitz",
      "name": "David Manowitz",
      "avatar_url": "https://avatars.githubusercontent.com/u/66927103?v=4",
      "profile": "https://github.com/DManowitz",
      "contributions": [
        "bug",
        "maintenance"
      ]
    },
    {
      "login": "ninedigits",
      "name": "Max Frohlich",
      "avatar_url": "https://avatars.githubusercontent.com/u/16393653?v=4",
      "profile": "https://www.linkedin.com/in/maxfrohlich/",
      "contributions": [
        "code",
        "ideas",
        "maintenance"
      ]
    },
    {
      "login": "steenrotsman",
      "name": "Stijn J. Rotman",
      "avatar_url": "https://avatars.githubusercontent.com/u/78110080?s=400&v=4",
      "profile": "https://github.com/steenrotsman",
      "contributions": [
        "code",
        "doc"
      ]
    },
    {
      "login": "tvdboom",
      "name": "Mavs",
      "avatar_url": "https://avatars.githubusercontent.com/u/32366550?v=4",
      "profile": "https://github.com/tvdboom",
      "contributions": [
        "code"
      ]
    },
    {
      "login": "Cyril-Meyer",
      "name": "Cyril Meyer",
      "avatar_url": "https://avatars.githubusercontent.com/u/69190238?v=4",
      "profile": "https://cyrilmeyer.eu/",
      "contributions": [
        "bug",
        "code",
        "test"
      ]
    },
    {
      "login": "Abhay-Lejith",
      "name": "Abhay Lejith",
      "avatar_url": "https://avatars.githubusercontent.com/u/120819228?s=96&v=4",
      "profile": "https://github.com/Abhay-Lejith",
      "contributions": [
        "bug",
        "code"
      ]
    },
    {
      "login": "ShreeshaM07",
      "name": "Shreesha M",
      "avatar_url": "https://avatars.githubusercontent.com/u/120820143?s=400&v=4",
      "profile": "https://github.com/ShreeshaM07",
      "contributions": [
        "bug",
        "code",
        "test"
      ]
    },
    {
      "login": "geetu040",
      "name": "Armaghan",
      "avatar_url": "https://avatars.githubusercontent.com/u/90601662?s=96&v=4",
      "profile": "https://github.com/geetu040",
      "contributions": [
        "code",
        "doc",
        "maintenance"
      ]
    },
    {
      "login": "SaiRevanth25",
      "name": "Sai Revanth Gowravajhala",
      "avatar_url": "https://avatars.githubusercontent.com/SaiRevanth25",
      "profile": "https://github.com/SaiRevanth25",
      "contributions": [
        "code",
        "bug"
      ]
    },
    {
      "login": "XinyuWuu",
      "name": "Xinyu Wu",
      "avatar_url": "https://avatars.githubusercontent.com/u/57612792?v=4",
      "profile": "https://github.com/XinyuWuu",
      "contributions": [
        "bug",
        "code",
        "test"
      ]
    },
    {
      "login": "meraldoantonio",
      "name": "Meraldo Antonio",
      "avatar_url": "https://avatars.githubusercontent.com/u/37468543?v=4",
      "profile": "https://github.com/meraldoantonio",
      "contributions": [
        "bug",
        "code",
        "doc",
        "test"
      ]
    },
    {
      "login": "memeo-pro",
      "name": "Yash Edake",
      "avatar_url": "https://avatars.githubusercontent.com/memeo-pro",
      "profile": "https://github.com/MEMEO-PRO",
      "contributions": [
        "maintenance",
        "bug"
      ]
    },
    {
      "login": "deysanjeeb",
      "name": "Sanjeeb Dey",
      "avatar_url": "https://avatars.githubusercontent.com/u/39940629?v=4",
      "profile": "https://github.com/deysanjeeb",
      "contributions": [
        "maintenance"
      ]
    },
    {
      "login": "YashKhare20",
      "name": "Yash Khare",
      "avatar_url": "https://avatars.githubusercontent.com/u/92680366?s=400",
      "profile": "https://github.com/YashKhare20",
      "contributions": [
        "code",
        "doc"
      ]
    },
    {
      "login": "ianspektor",
      "name": "Ian Spektor",
      "avatar_url": "https://avatars.githubusercontent.com/u/49082859?v=4",
      "profile": "https://github.com/ianspektor",
      "contributions": [
        "code",
        "doc"
      ]
    },
    {
      "login": "javiber",
      "name": "Javier Berneche",
      "avatar_url": "https://avatars.githubusercontent.com/u/3588715?v=4",
      "profile": "https://github.com/javiber",
      "contributions": [
        "code",
        "doc"
      ]
    },
    {
      "login": "fnhirwa",
      "name": "Felix Hirwa Nshuti",
      "avatar_url": "https://avatars.githubusercontent.com/u/67042527?s=64&v=4",
      "profile": "https://github.com/fnhirwa",
      "contributions": [
        "code",
        "maintenance"
      ]
    },
    {
      "login": "SamruddhiNavale",
      "name": "Samruddhi Navale",
      "avatar_url": "https://avatars.githubusercontent.com/u/86359115?v=4",
      "profile": "https://github.com/SamruddhiNavale",
      "contributions": [
        "doc"
      ]
    },
    {
      "login": "vandit98",
      "name": "Vandit Tyagi",
      "avatar_url": "https://avatars.githubusercontent.com/u/91458535?v=4",
      "profile": "https://github.com/vandit98",
      "contributions": [
        "doc"
      ]
    },
    {
      "login": "ArthrowAbstract",
      "name": "Devanshu Sinha",
      "avatar_url": "https://avatars.githubusercontent.com/u/38614120?v=4",
      "profile": "https://github.com/ArthrowAbstract",
      "contributions": [
        "code"
      ]
    },
    {
      "login": "MMTrooper",
      "name": "Michael Mwimali",
      "avatar_url": "https://avatars.githubusercontent.com/u/89777534?v=4",
      "profile": "https://github.com/MMTrooper",
      "contributions": [
        "code"
      ]
    },
    {
      "login": "manuel-munoz-aguirre",
      "name": "Manuel Muñoz Aguirre",
      "avatar_url": "https://avatars.githubusercontent.com/u/5576458?v=4",
      "profile": "https://github.com/manuel-munoz-aguirre",
      "contributions": [
        "doc"
      ]
    },
    {
      "login": "Abelarm",
      "name": "Luigi Giugliano",
      "avatar_url": "https://avatars.githubusercontent.com/u/6976921?v=4",
      "profile": "https://github.com/Abelarm",
      "contributions": [
        "code"
      ]
    },
    {
      "login": "morestart",
      "name": "ctl",
      "avatar_url": "https://avatars.githubusercontent.com/u/35556811",
      "profile": "https://github.com/morestart",
      "contributions": [
        "bug"
      ]
    },
    {
      "login": "anteemony",
      "name": "Anthony Okonneh",
      "avatar_url": "https://avatars.githubusercontent.com/u/90141191?v=4",
      "profile": "https://github.com/Anteemony",
      "contributions": [
        "doc"
      ]
    },
    {
      "login": "ssabarwal",
      "name": "Shlok Sabarwal",
      "avatar_url": "https://gravatar.com/avatar/cbdbaac712ae282d730cd3028e862d45?s=400&d=robohash&r=x",
      "prifle": "https://www.github.com/shlok191/",
      "contributions": [
        "code"
      ]
    },
    {
      "login": "mobley-trent",
      "name": "Eddy Oyieko",
      "avatar_url": "https://avatars.githubusercontent.com/u/67474838?v=4",
      "profile": "https://github.com/mobley-trent",
      "contributions": [
        "code",
        "doc"
      ]
    },
    {
      "login": "toandaominh1997",
      "name": "Henry Dao",
      "avatar_url": "https://avatars.githubusercontent.com/u/18400648?v=4",
      "profile": "https://github.com/toandaominh1997",
      "contributions": [
        "bug",
        "code",
        "test"
      ]
    },
    {
      "login": "slavik57",
      "name": "Slava Shpitalny",
      "avatar_url": "https://avatars.githubusercontent.com/u/6184997?v=4",
      "profile": "https://github.com/slavik57",
      "contributions": [
        "maintenance"
      ]
    },
    {
      "login": "cedricdonie",
      "name": "Cedric Donié",
      "avatar_url": "https://avatars.githubusercontent.com/u/6626593?v=4",
      "profile": "https://github.com/cedricdonie",
      "contributions": [
        "bug",
        "code"
      ]
    },
    {
      "login": "helloplayer1",
      "name": "Julian Haderlein",
      "avatar_url": "https://avatars.githubusercontent.com/u/32032467?v=4",
      "profile": "https://github.com/helloplayer1",
      "contributions": [
        "doc"
      ]
    },
    {
      "login": "ishanpai",
      "name": "Ishan Paidhungat",
      "avatar_url": "https://avatars.githubusercontent.com/u/73134788?v=4",
      "profile": "https://github.com/ishanpai",
      "contributions": [
        "code",
        "doc"
      ]
    },
    {
      "login": "gareth-brown-86",
      "name": "Gareth Brown",
      "avatar_url": "https://avatars.githubusercontent.com/u/89069265?s=400&u=f6dc19c786a1762fcb7cdbb04f7f30bee9bd0240&v=4",
      "profile": "https://github.com/gareth-brown-86",
      "contributions": [
        "code",
        "bug"
      ]
    },
    {
      "login": "duydl",
      "name": "Duy Do Le",
      "avatar_url": "https://avatars.githubusercontent.com/u/56506156?v=4",
      "profile": "https://github.com/duydl",
      "contributions": [
        "code",
        "doc",
        "maintenance"
      ]
    },
    {
      "login": "ksharma6",
      "name": "Kishen Sharma",
      "avatar_url": "https://avatars.githubusercontent.com/u/142558351?v=4",
      "profile": "https://github.com/ksharma6",
      "contributions": [
        "bug",
        "code"
      ]
    },
    {
      "login": "benshaw2",
      "name": "Ben Shaw",
      "avatar_url": "https://avatars.githubusercontent.com/u/54603799?v=4",
      "profile": "https://github.com/benshaw2",
      "contributions": [
        "bug",
        "code",
        "doc"
      ]
    },
    {
      "login": "doberbauer",
      "name": "Daniel Oberbauer",
      "avatar_url": "https://avatars.githubusercontent.com/u/81889558?v=4",
      "profile": "https://github.com/doberbauer",
      "contributions": [
        "bug",
        "code"
      ]
    },
    {
      "login": "AlexeyOm",
      "name": "Alexey Omelchenko",
      "avatar_url": "https://avatars.githubusercontent.com/u/11708514?v=4",
      "profile": "https://github.com/AlexeyOm",
      "contributions": [
        "doc"
      ]
    },
    {
      "login": "fr1ll",
      "name": "Will Sanger",
      "avatar_url": "https://avatars.githubusercontent.com/u/29168593?v=4",
      "profile": "https://github.com/fr1ll",
      "contributions": [
        "code",
        "doc"
      ]
    },
    {
      "login": "alexander-lakocy",
      "name": "Alex Lakocy",
      "avatar_url": "https://avatars.githubusercontent.com/alexander-lakocy",
      "profile": "https://github.com/alexander-lakocy",
      "contributions": [
        "doc"
      ]
    },
    {
      "login": "mk406",
      "name": "Miguel Krause",
      "avatar_url": "https://avatars.githubusercontent.com/u/78024411?v=4",
      "profile": "https://github.com/mk406",
      "contributions": [
        "code"
      ]
    },
    {
      "login": "bastisar",
      "name": "Sebastian Hien",
      "avatar_url": "https://avatars.githubusercontent.com/u/142449680?v=4",
      "profile": "https://github.com/bastisar",
      "contributions": [
        "code",
        "bug",
        "test"
      ]
    },
    {
      "login": "mateuszkasprowicz",
      "name": "Mateusz Kasprowicz",
      "avatar_url": "https://avatars.githubusercontent.com/mateuszkasprowicz",
      "profile": "https://github.com/mateuszkasprowicz",
      "contributions": [
        "code",
        "test"
      ]
    },
    {
      "login": "DinoBektesevic",
      "name": "Dino Bektesevic",
      "avatar_url": "https://avatars.githubusercontent.com/u/29500910?v=4?s=100",
      "profile": "https://github.com/DinoBektesevic",
      "contributions": [
        "code",
        "maintenance"
      ]
    },
    {
      "login": "wirrywoo",
      "name": "Wilson Cheung",
      "avatar_url": "https://avatars.githubusercontent.com/u/148647848?v=4?s=100",
      "profile": "https://github.com/wirrywoo",
      "contributions": [
        "code",
        "doc"
      ]
    },
    {
      "login": "janasberger",
      "name": "Jana Schmidberger",
      "avatar_url": "https://avatars.githubusercontent.com/u/111234477?v=4",
      "profile": "https://github.com/janasberger",
      "contributions": [
        "business",
        "ideas",
        "projectManagement"
      ]
    },
    {
      "login": "kirilral",
      "name": "Kiril Ralinovski",
      "avatar_url": "https://avatars.githubusercontent.com/u/34281484?v=4",
      "profile": "https://github.com/kirilral",
      "contributions": [
        "ideas",
        "mentoring",
        "projectManagement",
        "talk"
      ]
    },
    {
      "login": "onyekaugochukwu",
      "name": "Ugochukwu Onyeka",
      "avatar_url": "https://avatars.githubusercontent.com/u/92909501?v=4",
      "profile": "https://github.com/onyekaugochukwu",
      "contributions": [
        "business",
        "doc",
        "ideas",
        "mentoring",
        "projectManagement"
      ]
    },
    {
      "login": "wpdonders",
      "name": "Wouter Donders",
      "avatar_url": "https://avatars.githubusercontent.com/u/1868824?v=4?s=100",
      "profile": "https://github.com/wpdonders",
      "contributions": [
        "code",
        "test"
      ]
    },
    {
      "login": "madhuri723",
      "name": "Madhuri",
      "avatar_url": "https://avatars.githubusercontent.com/u/108001973?v=4&size=64",
      "profile": "https://www.linkedin.com/in/madhuri-agarwal-166080209/",
      "contributions": [
        "doc"
      ]
    },
    {
      "login": "Saptarshi-Bandopadhyay",
      "name": "Saptarshi Bandopadhyay",
      "avatar_url": "https://avatars.githubusercontent.com/u/88289395?v=4",
      "profile": "https://github.com/Saptarshi-Bandopadhyay",
      "contributions": [
        "doc"
      ]
    },
    {
      "login": "Dehelaan",
      "name": "Nihal Chaudhary",
      "avatar_url": "https://avatars.githubusercontent.com/u/120308161?s=400&v=4",
      "profile": "https://github.com/Dehelaan",
      "contributions": [
        "doc"
      ]
    },
    {
      "login": "vedantag17",
      "name": "Vedant Agrawal",
      "avatar_url": "https://avatars.githubusercontent.com/u/118207011?v=4",
      "profile": "https://github.com/vedantag17",
      "contributions": [
        "doc",
        "code"
      ]
    },
    {
      "login": "jan-mue",
      "name": "Jan Müller",
      "avatar_url": "https://avatars.githubusercontent.com/u/6440416?v=4",
      "profile": "https://github.com/jan-mue",
      "contributions": [
        "doc"
      ]
    },
    {
      "login": "markussagen",
      "name": "Markus Sagen",
      "avatar_url": "https://avatars.githubusercontent.com/u/20767068?v=4",
      "profile": "https://github.com/markussagen",
      "contributions": [
        "code",
        "example"
      ]
    },
    {
      "login": "Z-Fran",
      "name": "Jindong Zhang",
      "avatar_url": "https://avatars.githubusercontent.com/u/49083766?v=4",
      "profile": "https://github.com/Z-Fran",
      "contributions": [
        "code"
      ]
    },
    {
      "login": "RigvedManoj",
      "name": "Rigved Manoj",
      "avatar_url": "https://avatars.githubusercontent.com/u/28307990?v=4",
      "profile": "https://github.com/RigvedManoj",
      "contributions": [
        "code"
      ]
    },
    {
      "login": "phoeenniixx",
      "name": "Aryan Saini",
      "avatar_url": "https://avatars.githubusercontent.com/u/116151399?v=4",
      "profile": "https://github.com/phoeenniixx",
      "contributions": [
        "code",
        "doc"
      ]
    },
    {
      "login": "RobKuebler",
      "name": "Robert Kübler",
      "avatar_url": "https://avatars.githubusercontent.com/u/932327?v=4",
      "profile": "https://linkedin.com/in/robert-kuebler",
      "contributions": [
        "bug",
        "code"
      ]
    },
    {
      "login": "RobotPsychologist",
      "name": "Christopher Risi",
      "avatar_url": "https://avatars.githubusercontent.com/u/110344005?&v=4",
      "profile": "https://github.com/RobotPsychologist",
      "contributions": [
        "bug",
        "example",
        "tutorial"
      ]
    },
    {
      "login": "VectorNd",
      "name": "Rishabh Kamboj",
      "avatar_url": "https://avatars.githubusercontent.com/u/111004091?v=4",
      "profile": "https://github.com/VectorNd",
      "contributions": [
        "code"
      ]
    },
    {
      "login": "jusssch",
      "name": "Julius Schmid",
      "avatar_url": "https://avatars.githubusercontent.com/jusssch",
      "profile": "https://github.com/jusssch",
      "contributions": [
        "code"
      ]
    },
    {
      "login": "jgyfutub",
      "name": "Vedant Pandey",
      "avatar_url": "https://avatars.githubusercontent.com/u/97391064?s=400&v=4",
      "profile": "https://github.com/jgyfutub",
      "contributions": [
        "code"
      ]
    },
    {
      "login": "manolotis",
      "name": "Manuel Muñoz Sánchez",
      "avatar_url": "https://avatars.githubusercontent.com/manolotis",
      "profile": "https://github.com/manolotis",
      "contributions": [
        "doc"
      ]
    },
    {
      "login": "vagechirkov",
      "name": "Valerii Chirkov",
      "avatar_url": "https://avatars.githubusercontent.com/vagechirkov",
      "profile": "https://github.com/vagechirkov",
      "contributions": [
        "code",
        "doc"
      ]
    },
    {
      "login": "tajir0",
      "name": "Jinrong Tang",
      "avatar_url": "https://avatars.githubusercontent.com/u/36022362",
      "profile": "https://github.com/tajir0",
      "contributions": [
        "code",
        "test"
      ]
    },
    {
      "login": "PranavBhatP",
      "name": "Pranav Bhat",
      "avatar_url": "https://avatars.githubusercontent.com/PranavBhatP",
      "profile": "https://github.com/PranavBhatP",
      "contributions": [
        "doc",
        "code",
        "test"
      ]
    },
    {
      "login": "mjste",
      "name": "Michał Stefanik",
      "avatar_url": "https://avatars.githubusercontent.com/mjste",
      "profile": "https://github.com/mjste",
      "contributions": [
        "doc"
      ]
    },
    {
      "login": "Sohaib-Ahmed21",
      "name": "Sohaib Ahmed",
      "avatar_url": "https://avatars.githubusercontent.com/Sohaib-Ahmed21",
      "profile": "https://github.com/Sohaib-Ahmed21",
      "contributions": [
        "bug",
        "code"
      ]
    },
    {
      "login": "HarshvirSandhu",
      "name": "Harshvir Sandhu",
      "avatar_url": "https://avatars.githubusercontent.com/HarshvirSandhu",
      "profile": "https://github.com/HarshvirSandhu",
      "contributions": [
        "code"
      ]
    },
    {
      "login": "alyssadsouza",
      "name": "Alyssa D'Souza",
      "avatar_url": "https://avatars.githubusercontent.com/alyssadsouza",
      "profile": "https://github.com/alyssadsouza",
      "contributions": [
        "code"
      ]
    },
    {
      "login": "ShivamJ07",
      "name": "Shivam Singal",
      "avatar_url": "https://avatars.githubusercontent.com/ShivamJ07",
      "profile": "https://github.com/ShivamJ07",
      "contributions": [
        "bug",
        "code"
      ]
    },
    {
      "login": "satvshr",
      "name": "Satvik Mishra",
      "avatar_url": "https://avatars.githubusercontent.com/u/112589278",
      "profile": "https://github.com/satvshr",
      "contributions": [
        "code",
        "bug"
      ]
    },
    {
      "login": "tanvincible",
      "name": "Tanvi Pooranmal Meena",
      "avatar_url": "https://avatars.githubusercontent.com/tanvincible",
      "profile": "https://github.com/tanvincible",
      "contributions": [
        "code",
        "doc"
      ]
    },
    {
      "login": "y-mx",
      "name": "Yimeng Xie",
      "avatar_url": "https://avatars.githubusercontent.com/y-mx",
      "profile": "https://github.com/y-mx",
      "contributions": [
        "code"
      ]
    },
    {
      "login": "jgyasu",
      "name": "Jigyasu",
      "avatar_url": "https://avatars.githubusercontent.com/u/94278611",
      "profile": "https://jgyasu.github.io",
      "contributions": [
        "code",
        "bug",
        "test",
        "doc"
      ]
    },
    {
      "login": "Adarsh2345",
      "name": "Adarsh J",
      "avatar_url": "https://avatars.githubusercontent.com/u/130629672?v=4",
      "profile": "https://github.com/Adarsh2345",
      "contributions": [
        "doc"
      ]
    },
    {
      "login": "skinan",
      "name": "Muhammad Sakib Khan Inan",
      "avatar_url": "https://avatars.githubusercontent.com/skinan",
      "profile": "https://github.com/skinan",
      "contributions": [
        "doc"
      ]
    },
    {
      "login": "gavinkatz001",
      "name": "Gavin Katz",
      "avatar_url": "https://avatars.githubusercontent.com/u/124807974?v=4",
      "profile": "https://github.com/gavinkatz001",
      "contributions": [
        "doc",
        "code"
      ]
    },
    {
      "login": "lenaklosik",
      "name": "Lena Klosik",
      "avatar_url": "https://avatars.githubusercontent.com/lenaklosik",
      "profile": "https://github.com/lenaklosik",
      "contributions": [
        "code"
      ]
    },
    {
      "login": "marcosfelt",
      "name": "Kobi Felton",
      "avatar_url": "https://avatars.githubusercontent.com/u/25933639?v=4",
      "profile": "https://github.com/marcosfelt",
      "contributions": [
        "code"
      ]
    },
    {
      "login": "b9junkers",
      "name": "Shounak Shirodkar",
      "avatar_url": "https://avatars.githubusercontent.com/u/54496663?v=4",
      "profile": "https://github.com/b9junkers",
      "contributions": [
        "doc"
      ]
    },
    {
      "login": "Utkarsh-Aggarwal",
      "name": "Utkarsh Aggarwal",
      "avatar_url": "https://avatars.githubusercontent.com/Utkarsh-Aggarwal",
      "profile": "https://github.com/Utkarsh-Aggarwal",
      "contributions": [
        "code",
        "doc",
        "bug"
      ]
    },
    {
      "login": "VjayRam",
      "name": "Vijay Ram Enaganti",
      "avatar_url": "https://avatars.githubusercontent.com/u/76694566?v=4",
      "profile": "https://github.com/VjayRam",
      "contributions": [
        "doc"
      ]
    },
    {
      "login": "Ankit-1204",
      "name": "Ankit Upadhyay",
      "avatar_url": "https://avatars.githubusercontent.com/u/112757447?v=4",
      "profile": "https://github.com/Ankit-1204",
      "contributions": [
        "code"
      ]
    },
    {
      "login": "LHoelper",
      "name": "Luca Hölper",
      "avatar_url": "https://avatars.githubusercontent.com/LHoelper",
      "profile": "https://github.com/LHoelper",
      "contributions": [
        "code",
        "doc"
      ]
    },
    {
      "login": "sky0walker99",
      "name": "Muhammed Haroon",
      "avatar_url": "https://avatars.githubusercontent.com/u/106879583?s=96&v=4",
      "profile": "https://github.com/sky0walker99",
      "contributions": [
        "doc"
      ]
    },
    {
<<<<<<< HEAD
      "login": "swetha3456",
      "name": "Swetha Murali",
      "avatar_url": "https://avatars.githubusercontent.com/u/116883043?v=4",
      "profile": "https://github.com/swetha3456",
      "contributions": [
        "code"
      ]
=======
      "login": "wilsbj",
      "name": "Brendan Wilson",
      "avatar_url": "https://avatars.githubusercontent.com/u/16727867?v=4",
      "profile": "https://github.com/wilsbj",
      "contributions": [
        "bug",
        "code",
        "maintenance"
      ]
    },
    {
      "login": "oseiskar",
      "name": "Otto Seiskari",
      "avatar_url": "https://avatars.githubusercontent.com/u/1812432?v=4",
      "profile": "https://github.com/oseiskar",
      "contributions": [
        "code",
        "doc",
        "test"
      ]
    },
    {
      "login": "mujeeb4",
      "name": "Muhammad Mujeeb",
      "avatar_url": "https://avatars.githubusercontent.com/u/70962107?v=4",
      "profile": "https://github.com/Mujeeb4",
      "contributions": [
        "code",
        "maintenance"
      ]
    },
    {
      "login": "tapyu",
      "name": "Rubem Pacelli",
      "avatar_url": "https://avatars.githubusercontent.com/u/22801918?v=4",
      "profile": "https://github.com/tapyu",
      "contributions": [
        "doc"
      ]
    },
    {
      "login": "LorchZachery",
      "name": "Zachery Lorch",
      "avatar_url": "https://avatars.githubusercontent.com/u/54079406?v=4",
      "profile": "https://github.com/LorchZachery",
      "contributions": [
        "bug",
        "code"
      ]
    },
    {
      "login": "danferns",
      "name": "Daniel Fernandes",
      "avatar_url": "https://avatars.githubusercontent.com/u/57069381?v=4",
      "profile": "https://github.com/danferns",
      "contributions": [
        "code"
      ]
    },
    {
      "login": "OmBiradar",
      "name": "Om Biradar",
      "avatar_url": "https://avatars.githubusercontent.com/OmBiradar",
      "profile": "https://github.com/OmBiradar",
      "contributions": [
        "code",
        "bug",
        "doc"
      ]
    },
    {
      "login": "gbilleyPeco",
      "name": "Graham Billey",
      "avatar_url": "https://avatars.githubusercontent.com/u/119866794?v=4",
      "profile": "https://github.com/gbilleyPeco",
      "contributions": [
        "code",
        "bug",
        "doc",
        "ideas"
      ]
    },
    {
      "login": "",
      "name": "Martin Tveten",
      "avatar_url": "https://avatars.githubusercontent.com/u/18215310?v=4",
      "profile": "https://github.com/Tveten",
      "contributions": [
        "code",
        "design"
      ]
    },
    {
      "login": "Prahitha",
      "name": "Prahitha Movva",
      "avatar_url": "https://avatars.githubusercontent.com/u/44160152?s=400&v=4",
      "profile": "https://github.com/Prahitha",
      "contributions": [
        "doc"
      ]
    },
    {
      "login": "jobs-git",
      "name": "James Guana",
      "avatar_url": "https://avatars.githubusercontent.com/u/13552004?v=4",
      "profile": "https://github.com/jobs-git",
      "contributions": [
        "code"
      ]
    },
    {
      "login": "Rajdeep-naha",
      "name": "Rajdeep Naha",
      "avatar_url": "https://avatars.githubusercontent.com/u/161390547?v=4",
      "profile": "https://github.com/Rajdeep-naha",
      "contributions": [
        "code"
      ]
    },
    {
      "login": "andretheronsa",
      "name": "Andre Theron",
      "avatar_url": "https://avatars.githubusercontent.com/u/33958609?v=4",
      "profile": "https://github.com/andretheronsa",
      "contributions": [
        "code"
      ]
    },
    {
      "login": "Tirath5504",
      "name": "Tirath Bhathawala",
      "avatar_url": "https://avatars.githubusercontent.com/u/111230032?v=4",
      "profile": "https://github.com/Tirath5504",
      "contributions": [
        "code",
        "doc"
      ]
    },
    {
      "login": "akshathmangudi",
      "name": "Akshath",
      "avatar_url": "https://avatars.githubusercontent.com/akshathmangudi",
      "profile": "https://github.com/akshathmangudi",
      "contributions": [
        "code",
        "maintenance"
      ]
    },
    {
      "login": "thearshkumar",
      "name": "Arsh Kumar",
      "avatar_url": "https://avatars.githubusercontent.com/u/145699183?v=4",
      "profile": "https://github.com/thearshkumar",
      "contributions": [
        "code",
        "bug",
        "doc"
      ]
    },
    {
      "login": "SzymonStolarski",
      "name": "Szymon Stolarski",
      "avatar_url": "https://avatars.githubusercontent.com/u/67345427?v=4",
      "profile": "https://github.com/SzymonStolarski",
      "contributions": [
        "code",
        "test",
        "bug"
      ]
    },
    {
      "login": "sinemkilicdere",
      "name": "Sinem Kilicdere",
      "avatar_url": "https://avatars.githubusercontent.com/u/187651453?v=4",
      "profile": "https://github.com/SinemKilicdere",
      "contributions": [
        "code",
        "test"
      ]
    },
    {
      "login": "garar",
      "name": "Krystian Kichewko",
      "avatar_url": "https://avatars.githubusercontent.com/u/220005?v=4",
      "profile": "https://github.com/garar",
      "contributions": [
        "code",
        "bug"
      ]
    },
    {
      "login": "Virgile-Foussereau",
      "name": "Virgile Foussereau",
      "avatar_url": "https://avatars.githubusercontent.com/u/99748194?v=4",
      "profile": "https://github.com/Virgile-Foussereau",
      "contributions": [
        "code"
      ]
    },
    {
      "login": "oresthes",
      "name": "Orest Alickolli",
      "profile": "https://github.com/oresthes",
      "avatar_url": "https://avatars.githubusercontent.com/u/12741634?v=4",
      "contributions": [
        "code"
      ]
    },
    {
      "login": "JATAYU000",
      "name": "Shrivaths S Nair",
      "avatar_url": "https://avatars.githubusercontent.com/u/142079253?v=4",
      "profile": "https://github.com/JATAYU000",
      "contributions": [
        "code",
        "bug"
      ]
>>>>>>> c170d8de
    }
  ]
}<|MERGE_RESOLUTION|>--- conflicted
+++ resolved
@@ -3437,7 +3437,6 @@
       ]
     },
     {
-<<<<<<< HEAD
       "login": "swetha3456",
       "name": "Swetha Murali",
       "avatar_url": "https://avatars.githubusercontent.com/u/116883043?v=4",
@@ -3445,7 +3444,8 @@
       "contributions": [
         "code"
       ]
-=======
+    },
+    {
       "login": "wilsbj",
       "name": "Brendan Wilson",
       "avatar_url": "https://avatars.githubusercontent.com/u/16727867?v=4",
@@ -3663,7 +3663,6 @@
         "code",
         "bug"
       ]
->>>>>>> c170d8de
     }
   ]
 }