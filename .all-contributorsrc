{
  "files": [
    "CONTRIBUTORS.md"
  ],
  "imageSize": 100,
  "contributorsPerLine": 7,
  "contributorsSortAlphabetically": true,
  "badgeTemplate": "[![All Contributors](https://img.shields.io/badge/all_contributors-<%= contributors.length %>-orange.svg)](#contributors)",
  "skipCi": true,
  "contributors": [
    {
      "login": "fkiraly",
      "name": "fkiraly",
      "avatar_url": "https://avatars1.githubusercontent.com/u/7985502?v=4",
      "profile": "https://github.com/fkiraly",
      "contributions": [
        "business",
        "doc",
        "design",
        "eventOrganizing",
        "financial",
        "fundingFinding",
        "ideas",
        "projectManagement",
        "question",
        "review",
        "talk"
      ]
    },
    {
      "login": "sajaysurya",
      "name": "Sajaysurya Ganesh",
      "avatar_url": "https://avatars2.githubusercontent.com/u/25329624?v=4",
      "profile": "https://sajay.online",
      "contributions": [
        "code",
        "doc",
        "design",
        "example",
        "ideas",
        "test",
        "tutorial"
      ]
    },
    {
      "login": "TonyBagnall",
      "name": "Tony Bagnall",
      "avatar_url": "https://avatars1.githubusercontent.com/u/9594042?v=4",
      "profile": "http://www.timeseriesclassification.com",
      "contributions": [
        "code",
        "business",
        "doc",
        "design",
        "eventOrganizing",
        "fundingFinding",
        "ideas",
        "projectManagement",
        "question",
        "review",
        "talk",
        "data"
      ]
    },
    {
      "login": "jasonlines",
      "name": "Jason Lines",
      "avatar_url": "https://avatars1.githubusercontent.com/u/38794632?v=4",
      "profile": "http://www.timeseriesclassification.com",
      "contributions": [
        "code",
        "business",
        "doc",
        "design",
        "eventOrganizing",
        "fundingFinding",
        "ideas",
        "projectManagement",
        "question",
        "review",
        "talk",
        "example"
      ]
    },
    {
      "login": "mloning",
      "name": "Markus Löning",
      "avatar_url": "https://avatars3.githubusercontent.com/u/21020482?v=4",
      "profile": "https://github.com/mloning",
      "contributions": [
        "code",
        "test",
        "maintenance",
        "platform",
        "review",
        "infra",
        "example",
        "bug",
        "tutorial",
        "business",
        "doc",
        "design",
        "eventOrganizing",
        "fundingFinding",
        "ideas",
        "projectManagement",
        "question",
        "talk",
        "mentoring",
        "video"
      ]
    },
    {
      "login": "goastler",
      "name": "George Oastler",
      "avatar_url": "https://avatars0.githubusercontent.com/u/7059456?v=4",
      "profile": "https://github.com/goastler",
      "contributions": [
        "code",
        "test",
        "platform",
        "example",
        "doc"
      ]
    },
    {
      "login": "ViktorKaz",
      "name": "ViktorKaz",
      "avatar_url": "https://avatars0.githubusercontent.com/u/33499138?v=4",
      "profile": "https://github.com/ViktorKaz",
      "contributions": [
        "code",
        "doc",
        "design"
      ]
    },
    {
      "login": "MatthewMiddlehurst",
      "name": "Matthew Middlehurst",
      "avatar_url": "https://avatars0.githubusercontent.com/u/25731235?v=4",
      "profile": "http://www.timeseriesclassification.com",
      "contributions": [
        "code",
        "doc",
        "test",
        "tutorial"
      ]
    },
    {
      "login": "jesellier",
      "name": "jesellier",
      "avatar_url": "https://avatars0.githubusercontent.com/u/51952076?v=4",
      "profile": "https://github.com/jesellier",
      "contributions": [
        "code"
      ]
    },
    {
      "login": "James-Large",
      "name": "James Large",
      "avatar_url": "https://avatars0.githubusercontent.com/u/44509982?v=4",
      "profile": "http://www.timeseriesclassification.com/",
      "contributions": [
        "code",
        "doc",
        "test",
        "infra",
        "maintenance"
      ]
    },
    {
      "login": "simone-pignotti",
      "name": "simone-pignotti",
      "avatar_url": "https://avatars1.githubusercontent.com/u/44410066?v=4",
      "profile": "https://github.com/simone-pignotti",
      "contributions": [
        "code",
        "bug"
      ]
    },
    {
      "login": "ClaudiaSanches",
      "name": "ClaudiaSanches",
      "avatar_url": "https://avatars3.githubusercontent.com/u/28742178?v=4",
      "profile": "https://github.com/ClaudiaSanches",
      "contributions": [
        "code",
        "test"
      ]
    },
    {
      "login": "aa25desh",
      "name": "aa25desh",
      "avatar_url": "https://avatars1.githubusercontent.com/u/29518290?v=4",
      "profile": "https://github.com/aa25desh",
      "contributions": [
        "code",
        "bug"
      ]
    },
    {
      "login": "matteogales",
      "name": "matteogales",
      "avatar_url": "https://avatars0.githubusercontent.com/u/9269326?v=4",
      "profile": "https://github.com/matteogales",
      "contributions": [
        "code",
        "design",
        "ideas"
      ]
    },
    {
      "login": "prockenschaub",
      "name": "Patrick Rockenschaub",
      "avatar_url": "https://avatars0.githubusercontent.com/u/15381732?v=4",
      "profile": "https://github.com/prockenschaub",
      "contributions": [
        "code",
        "design",
        "ideas",
        "test"
      ]
    },
    {
      "login": "dasgupsa",
      "name": "Saurabh Dasgupta",
      "avatar_url": "https://avatars2.githubusercontent.com/u/10398956?v=4",
      "profile": "https://github.com/dasgupsa",
      "contributions": [
        "code"
      ]
    },
    {
      "login": "angus924",
      "name": "angus924",
      "avatar_url": "https://avatars0.githubusercontent.com/u/55837131?v=4",
      "profile": "https://github.com/angus924",
      "contributions": [
        "code",
        "test",
        "tutorial"
      ]
    },
    {
      "login": "lnthach",
      "name": "Thach Le Nguyen",
      "avatar_url": "https://avatars0.githubusercontent.com/u/7788363?v=4",
      "profile": "https://github.com/lnthach",
      "contributions": [
        "code",
        "test"
      ]
    },
    {
      "login": "Ayushmaanseth",
      "name": "Ayushmaan Seth",
      "avatar_url": "https://avatars1.githubusercontent.com/u/29939762?v=4",
      "profile": "https://www.linkedin.com/in/ayushmaan-seth-4a96364a/",
      "contributions": [
        "code",
        "review",
        "test",
        "doc",
        "eventOrganizing",
        "tutorial"
      ]
    },
    {
      "login": "ninfueng",
      "name": "Ninnart Fuengfusin",
      "avatar_url": "https://avatars2.githubusercontent.com/u/28499769?v=4",
      "profile": "https://github.com/ninfueng",
      "contributions": [
        "code"
      ]
    },
    {
      "login": "big-o",
      "name": "big-o",
      "avatar_url": "https://avatars1.githubusercontent.com/u/1134151?v=4",
      "profile": "https://github.com/big-o",
      "contributions": [
        "code",
        "test",
        "design",
        "ideas",
        "review",
        "tutorial",
        "mentoring"
      ]
    },
    {
      "login": "Kludex",
      "name": "Marcelo Trylesinski",
      "avatar_url": "https://avatars3.githubusercontent.com/u/7353520?v=4",
      "profile": "http://marcelotryle.com",
      "contributions": [
        "doc"
      ]
    },
    {
      "login": "oleskiewicz",
      "name": "oleskiewicz",
      "avatar_url": "https://avatars1.githubusercontent.com/u/5682158?v=4",
      "profile": "https://github.com/oleskiewicz",
      "contributions": [
        "code",
        "doc",
        "test"
      ]
    },
    {
      "login": "dguijo",
      "name": "David Guijo Rubio",
      "avatar_url": "https://avatars1.githubusercontent.com/u/47889499?v=4",
      "profile": "http://www.uco.es/grupos/ayrna/index.php/es/publicaciones/articulos?publications_view_all=1&theses_view_all=0&projects_view_all=0&task=show&view=member&id=22",
      "contributions": [
        "code",
        "ideas"
      ]
    },
    {
      "login": "HYang1996",
      "name": "HYang1996",
      "avatar_url": "https://avatars0.githubusercontent.com/u/44179303?v=4",
      "profile": "https://github.com/HYang1996",
      "contributions": [
        "code",
        "test",
        "doc",
        "tutorial"
      ]
    },
    {
      "login": "Mo-Saif",
      "name": "Mohammed Saif Kazamel",
      "avatar_url": "https://avatars0.githubusercontent.com/u/27867617?v=4",
      "profile": "https://mo-saif.github.io/",
      "contributions": [
        "bug"
      ]
    },
    {
      "login": "abandus",
      "name": "abandus",
      "avatar_url": "https://avatars2.githubusercontent.com/u/46486474?v=4",
      "profile": "https://github.com/abandus",
      "contributions": [
        "ideas",
        "code"
      ]
    },
    {
      "login": "Pangoraw",
      "name": "Paul",
      "avatar_url": "https://avatars1.githubusercontent.com/u/9824244?v=4",
      "profile": "https://ber.gp",
      "contributions": [
        "doc"
      ]
    },
    {
      "login": "vedazeren",
      "name": "vedazeren",
      "avatar_url": "https://avatars3.githubusercontent.com/u/63582874?v=4",
      "profile": "https://github.com/vedazeren",
      "contributions": [
        "code",
        "test"
      ]
    },
    {
      "login": "hiqbal2",
      "name": "hiqbal2",
      "avatar_url": "https://avatars3.githubusercontent.com/u/10302415?v=4",
      "profile": "https://github.com/hiqbal2",
      "contributions": [
        "doc"
      ]
    },
    {
      "login": "btrtts",
      "name": "btrtts",
      "avatar_url": "https://avatars3.githubusercontent.com/u/66252156?v=4",
      "profile": "https://github.com/btrtts",
      "contributions": [
        "doc"
      ]
    },
    {
      "login": "marielledado",
      "name": "Marielle",
      "avatar_url": "https://avatars2.githubusercontent.com/u/13499809?v=4",
      "profile": "https://twitter.com/marielli",
      "contributions": [
        "doc",
        "code",
        "ideas"
      ]
    },
    {
      "login": "Cheukting",
      "name": "Cheuk Ting Ho",
      "avatar_url": "https://avatars1.githubusercontent.com/u/28761465?v=4",
      "profile": "http://cheuk.dev",
      "contributions": [
        "code"
      ]
    },
    {
      "login": "sophijka",
      "name": "sophijka",
      "avatar_url": "https://avatars2.githubusercontent.com/u/47450591?v=4",
      "profile": "https://github.com/sophijka",
      "contributions": [
        "doc",
        "maintenance"
      ]
    },
    {
      "login": "Quaterion",
      "name": "Quaterion",
      "avatar_url": "https://avatars2.githubusercontent.com/u/23200273?v=4",
      "profile": "https://github.com/Quaterion",
      "contributions": [
        "bug"
      ]
    },
    {
      "login": "ABostrom",
      "name": "Aaron Bostrom",
      "avatar_url": "https://avatars0.githubusercontent.com/u/9571933?v=4",
      "profile": "https://github.com/ABostrom",
      "contributions": [
        "code",
        "doc",
        "test",
        "mentoring"
      ]
    },
    {
      "login": "BandaSaiTejaReddy",
      "name": "BANDASAITEJAREDDY",
      "avatar_url": "https://avatars0.githubusercontent.com/u/31387911?v=4",
      "profile": "https://github.com/BandaSaiTejaReddy",
      "contributions": [
        "code",
        "doc"
      ]
    },
    {
      "login": "lynnssi",
      "name": "Alexandra Amidon",
      "avatar_url": "https://avatars2.githubusercontent.com/u/17050655?v=4",
      "profile": "https://medium.com/@alexandra.amidon",
      "contributions": [
        "blog",
        "doc",
        "ideas"
      ]
    },
    {
      "login": "chizzi25",
      "name": "chizzi25",
      "avatar_url": "https://avatars3.githubusercontent.com/u/67911243?v=4",
      "profile": "https://github.com/chizzi25",
      "contributions": [
        "blog"
      ]
    },
    {
      "login": "Piyush1729",
      "name": "Piyush1729",
      "avatar_url": "https://avatars2.githubusercontent.com/u/64950012?v=4",
      "profile": "https://github.com/Piyush1729",
      "contributions": [
        "code",
        "review"
      ]
    },
    {
      "login": "sri1419",
      "name": "sri1419",
      "avatar_url": "https://avatars2.githubusercontent.com/u/65078278?v=4",
      "profile": "https://github.com/sri1419",
      "contributions": [
        "code"
      ]
    },
    {
      "login": "patrickzib",
      "name": "Patrick Schäfer",
      "avatar_url": "https://avatars0.githubusercontent.com/u/7783034?v=4",
      "profile": "http://www2.informatik.hu-berlin.de/~schaefpa/",
      "contributions": [
        "code",
        "tutorial"
      ]
    },
    {
      "login": "akanz1",
      "name": "Andreas Kanz",
      "avatar_url": "https://avatars3.githubusercontent.com/u/51492342?v=4",
      "profile": "https://github.com/akanz1",
      "contributions": [
        "tutorial"
      ]
    },
    {
      "login": "brettkoonce",
      "name": "brett koonce",
      "avatar_url": "https://avatars2.githubusercontent.com/u/11281814?v=4",
      "profile": "https://github.com/brettkoonce",
      "contributions": [
        "doc"
      ]
    },
    {
      "login": "alwinw",
      "name": "Alwin",
      "avatar_url": "https://avatars3.githubusercontent.com/u/16846521?v=4",
      "profile": "https://github.com/alwinw",
      "contributions": [
        "doc",
        "code",
        "maintenance"
      ]
    },
    {
      "login": "kkoziara",
      "name": "kkoziara",
      "avatar_url": "https://avatars1.githubusercontent.com/u/4346849?v=4",
      "profile": "https://github.com/kkoziara",
      "contributions": [
        "code",
        "bug"
      ]
    },
    {
      "login": "evanmiller29",
      "name": "Evan Miller",
      "avatar_url": "https://avatars2.githubusercontent.com/u/8062590?v=4",
      "profile": "https://github.com/evanmiller29",
      "contributions": [
        "tutorial"
      ]
    },
    {
      "login": "krumeto",
      "name": "Krum Arnaudov",
      "avatar_url": "https://avatars3.githubusercontent.com/u/11272436?v=4",
      "profile": "https://github.com/krumeto",
      "contributions": [
        "bug",
        "code"
      ]
    },
    {
      "login": "martinagvilas",
      "name": "Martina G. Vilas",
      "avatar_url": "https://avatars2.githubusercontent.com/u/37339384?v=4",
      "profile": "https://github.com/martinagvilas",
      "contributions": [
        "review",
        "ideas"
      ]
    },
    {
      "login": "Emiliathewolf",
      "name": "Emilia Rose",
      "avatar_url": "https://avatars2.githubusercontent.com/u/22026218?v=4",
      "profile": "https://github.com/Emiliathewolf",
      "contributions": [
        "code",
        "test"
      ]
    },
    {
      "login": "AidenRushbrooke",
      "name": "AidenRushbrooke",
      "avatar_url": "https://avatars0.githubusercontent.com/u/72034940?v=4",
      "profile": "https://github.com/AidenRushbrooke",
      "contributions": [
        "code",
        "test"
      ]
    },
    {
      "login": "whackteachers",
      "name": "Jason Pong",
      "avatar_url": "https://avatars0.githubusercontent.com/u/33785383?v=4",
      "profile": "https://github.com/whackteachers",
      "contributions": [
        "code",
        "test"
      ]
    },
    {
      "login": "magittan",
      "name": "William Zheng",
      "avatar_url": "https://avatars0.githubusercontent.com/u/14024202?v=4",
      "profile": "https://github.com/magittan",
      "contributions": [
        "code",
        "test"
      ]
    },
    {
      "login": "AaronX121",
      "name": "Yi-Xuan Xu",
      "avatar_url": "https://avatars2.githubusercontent.com/u/22359569?v=4",
      "profile": "https://github.com/AaronX121",
      "contributions": [
        "code",
        "test",
        "doc"
      ]
    },
    {
      "login": "huayicodes",
      "name": "Huayi Wei",
      "avatar_url": "https://avatars3.githubusercontent.com/u/22870735?v=4",
      "profile": "https://www.linkedin.com/in/huayiwei/",
      "contributions": [
        "tutorial"
      ]
    },
    {
      "login": "Multivin12",
      "name": "Multivin12",
      "avatar_url": "https://avatars3.githubusercontent.com/u/36476633?v=4",
      "profile": "https://github.com/Multivin12",
      "contributions": [
        "code",
        "test"
      ]
    },
    {
      "login": "davidbp",
      "name": "David Buchaca Prats",
      "avatar_url": "https://avatars3.githubusercontent.com/u/4223580?v=4",
      "profile": "https://github.com/davidbp",
      "contributions": [
        "code"
      ]
    },
    {
      "login": "SebasKoel",
      "name": "Sebastiaan Koel",
      "avatar_url": "https://avatars3.githubusercontent.com/u/66252156?v=4",
      "profile": "https://github.com/SebasKoel",
      "contributions": [
        "code",
        "doc"
      ]
    },
    {
      "login": "MarcoGorelli",
      "name": "Marco Gorelli",
      "avatar_url": "https://avatars2.githubusercontent.com/u/33491632?v=4",
      "profile": "https://github.com/MarcoGorelli",
      "contributions": [
        "infra"
      ]
    },
    {
      "login": "DmitriyValetov",
      "name": "Dmitriy Valetov",
      "avatar_url": "https://avatars0.githubusercontent.com/u/27976850?v=4",
      "profile": "https://github.com/DmitriyValetov",
      "contributions": [
        "code",
        "tutorial"
      ]
    },
    {
      "login": "vollmersj",
      "name": "vollmersj",
      "avatar_url": "https://avatars2.githubusercontent.com/u/12613127?v=4",
      "profile": "https://github.com/vollmersj",
      "contributions": [
        "doc"
      ]
    },
    {
      "login": "MichalChromcak",
      "name": "Michal Chromcak",
      "avatar_url": "https://avatars1.githubusercontent.com/u/12393430?v=4",
      "profile": "https://github.com/MichalChromcak",
      "contributions": [
        "code",
        "doc",
        "test",
        "tutorial"
      ]
    },
    {
      "login": "bmurdata",
      "name": "Brian Murphy",
      "avatar_url": "https://avatars2.githubusercontent.com/u/32182553?v=4",
      "profile": "https://bmurphyportfolio.netlify.com/",
      "contributions": [
        "doc"
      ]
    },
    {
      "login": "raishubham1",
      "name": "raishubham1",
      "avatar_url": "https://avatars3.githubusercontent.com/u/29356417?v=4",
      "profile": "https://github.com/raishubham1",
      "contributions": [
        "doc"
      ]
    },
    {
      "login": "ngupta23",
      "name": "Nikhil Gupta",
      "avatar_url": "https://avatars0.githubusercontent.com/u/33585645?v=4",
      "profile": "https://github.com/ngupta23",
      "contributions": [
        "code",
        "bug",
        "doc"
      ]
    },
    {
      "login": "aiwalter",
      "name": "Martin Walter",
      "avatar_url": "https://avatars0.githubusercontent.com/u/29627036?v=4",
      "profile": "https://www.linkedin.com/in/martin-walter-1a33b3114/",
      "contributions": [
        "code",
        "bug"
      ]
    },
    {
      "login": "afzal442",
      "name": "Afzal Ansari",
      "avatar_url": "https://avatars0.githubusercontent.com/u/11625672?v=4",
      "profile": "https://github.com/afzal442",
      "contributions": [
        "code",
        "doc"
      ]
    },
    {
      "login": "gracewgao",
      "name": "Grace Gao",
      "avatar_url": "https://avatars0.githubusercontent.com/u/38268331?v=4",
      "profile": "https://www.linkedin.com/in/gracewgao/",
      "contributions": [
        "code",
        "bug"
      ]
    },
    {
      "login": "utsavcoding",
      "name": "Utsav Kumar Tiwari",
      "avatar_url": "https://avatars3.githubusercontent.com/u/55446385?v=4",
      "profile": "https://github.com/utsavcoding",
      "contributions": [
        "code",
        "doc"
      ]
    },
    {
      "login": "tch",
      "name": "Tomasz Chodakowski",
      "avatar_url": "https://avatars3.githubusercontent.com/u/184076?v=4",
      "profile": "https://github.com/tch",
      "contributions": [
        "code",
        "doc",
        "bug"
      ]
    },
    {
      "login": "koralturkk",
      "name": "Kutay Koralturk",
      "avatar_url": "https://avatars2.githubusercontent.com/u/18037789?s=460&v=4",
      "profile": "https://github.com/koralturkk",
      "contributions": [
        "code",
        "bug"
      ]
    },
    {
      "login": "vnmabus",
      "name": "Carlos Ramos Carreño",
      "avatar_url": "https://avatars1.githubusercontent.com/u/2364173?v=4",
      "profile": "https://github.com/vnmabus",
      "contributions": [
        "doc"
      ]
    },
    {
      "login": "lpantano",
      "name": "Lorena Pantano",
      "avatar_url": "https://avatars2.githubusercontent.com/u/1621788?v=4",
      "profile": "http://lpantano.github.io/",
      "contributions": [
        "ideas"
      ]
    },
    {
      "login": "KirstieJane",
      "name": "Kirstie Whitaker",
      "avatar_url": "https://avatars1.githubusercontent.com/u/3626306?v=4",
      "profile": "https://whitakerlab.github.io/",
      "contributions": [
        "ideas",
        "fundingFinding"
      ]
    },
    {
      "login": "juanitorduz",
      "name": "Juan Orduz",
      "avatar_url": "https://avatars1.githubusercontent.com/u/22996444?v=4",
      "profile": "https://juanitorduz.github.io/",
      "contributions": [
        "tutorial",
        "doc"
      ]
    },
    {
      "login": "dhirschfeld",
      "name": "Dave Hirschfeld",
      "avatar_url": "https://avatars1.githubusercontent.com/u/881019?v=4",
      "profile": "https://dhirschfeld.github.io/",
      "contributions": [
        "infra"
      ]
    },
    {
      "login": "xuyxu",
      "name": "Yi-Xuan Xu",
      "avatar_url": "https://avatars2.githubusercontent.com/u/22359569?v=4",
      "profile": "https://github.com/xuyxu",
      "contributions": [
        "code"
      ]
    },
    {
<<<<<<< HEAD
      "login": "afzal442",
      "name": "Afzal",
      "avatar_url": "https://avatars0.githubusercontent.com/u/11625672?v=4",
      "profile": "https://github.com/afzal442",
      "contributions": [
        "code"
      ]
    },
    {
=======
>>>>>>> bb5e2161
      "login": "vincent-nich12",
      "name": "vincent-nich12",
      "avatar_url": "https://avatars3.githubusercontent.com/u/36476633?v=4",
      "profile": "https://github.com/vincent-nich12",
      "contributions": [
        "code"
      ]
    },
    {
      "login": "hamzahiqb",
      "name": "hamzahiqb",
      "avatar_url": "https://avatars3.githubusercontent.com/u/10302415?v=4",
      "profile": "https://github.com/hamzahiqb",
      "contributions": [
        "infra"
      ]
    },
    {
      "login": "Hephaest",
      "name": "Miao Cai",
      "avatar_url": "https://avatars2.githubusercontent.com/u/37981444?v=4",
      "profile": "https://github.com/Hephaest",
      "contributions": [
        "bug",
        "code"
      ]
    },
    {
      "login": "RNKuhns",
      "name": "Ryan Kuhns",
      "avatar_url": "https://avatars0.githubusercontent.com/u/26907244?v=4",
      "profile": "https://github.com/rnkuhns",
      "contributions": [
        "code",
        "doc",
        "tutorial"
      ]
    },
    {
      "login": "pabworks",
      "name": "pabworks",
      "avatar_url": "https://avatars.githubusercontent.com/u/32725127?v=4",
      "profile": "https://github.com/pabworks",
      "contributions": [
        "code",
        "test"
      ]
<<<<<<< HEAD
=======
    },
    {
      "login": "Lovkush-A",
      "name": "Lovkush",
      "avatar_url": "https://avatars.githubusercontent.com/u/25344832?v=4",
      "profile": "https://github.com/Lovkush-A",
      "contributions": [
        "code",
        "test"
      ]
>>>>>>> bb5e2161
    }
  ],
  "projectName": "sktime",
  "projectOwner": "alan-turing-institute",
  "repoType": "github",
  "repoHost": "https://github.com",
  "commitConvention": "none"
}<|MERGE_RESOLUTION|>--- conflicted
+++ resolved
@@ -841,18 +841,6 @@
       ]
     },
     {
-<<<<<<< HEAD
-      "login": "afzal442",
-      "name": "Afzal",
-      "avatar_url": "https://avatars0.githubusercontent.com/u/11625672?v=4",
-      "profile": "https://github.com/afzal442",
-      "contributions": [
-        "code"
-      ]
-    },
-    {
-=======
->>>>>>> bb5e2161
       "login": "vincent-nich12",
       "name": "vincent-nich12",
       "avatar_url": "https://avatars3.githubusercontent.com/u/36476633?v=4",
@@ -900,8 +888,6 @@
         "code",
         "test"
       ]
-<<<<<<< HEAD
-=======
     },
     {
       "login": "Lovkush-A",
@@ -912,7 +898,6 @@
         "code",
         "test"
       ]
->>>>>>> bb5e2161
     }
   ],
   "projectName": "sktime",
