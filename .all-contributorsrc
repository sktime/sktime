{
  "projectName": "sktime",
  "projectOwner": "sktime",
  "repoType": "github",
  "repoHost": "https://github.com",
  "commitConvention": "none",
  "files": [
    "CONTRIBUTORS.md"
  ],
  "imageSize": 100,
  "contributorsPerLine": 9,
  "contributorsSortAlphabetically": true,
  "badgeTemplate": "[![All Contributors](https://img.shields.io/badge/all_contributors-<%= contributors.length %>-orange.svg)](#contributors)",
  "skipCi": true,
  "contributors": [
    {
      "login": "fkiraly",
      "name": "Franz Kiraly",
      "avatar_url": "https://avatars1.githubusercontent.com/u/7985502?v=4",
      "profile": "https://github.com/fkiraly",
      "contributions": [
        "blog",
        "bug",
        "business",
        "code",
        "doc",
        "design",
        "eventOrganizing",
        "example",
        "financial",
        "fundingFinding",
        "ideas",
        "maintenance",
        "mentoring",
        "projectManagement",
        "question",
        "review",
        "talk",
        "test",
        "tutorial",
        "video"
      ]
    },
    {
      "login": "sajaysurya",
      "name": "Sajaysurya Ganesh",
      "avatar_url": "https://avatars2.githubusercontent.com/u/25329624?v=4",
      "profile": "https://sajay.online",
      "contributions": [
        "code",
        "doc",
        "design",
        "example",
        "ideas",
        "test",
        "tutorial"
      ]
    },
    {
      "login": "Tomiiwa",
      "name": "Ireoluwatomiwa",
      "avatar_url": "https://avatars.githubusercontent.com/u/61966277?v=4",
      "profile": "https://www.linkedin.com/in/ireoluwatomiwa-sanusi/",
      "contributions": [
        "doc"
      ]
    },
    {
      "login": "TonyBagnall",
      "name": "Tony Bagnall",
      "avatar_url": "https://avatars1.githubusercontent.com/u/9594042?v=4",
      "profile": "http://www.timeseriesclassification.com",
      "contributions": [
        "code",
        "business",
        "doc",
        "design",
        "eventOrganizing",
        "fundingFinding",
        "ideas",
        "projectManagement",
        "question",
        "review",
        "talk",
        "data"
      ]
    },
    {
      "login": "jasonlines",
      "name": "Jason Lines",
      "avatar_url": "https://avatars1.githubusercontent.com/u/38794632?v=4",
      "profile": "http://www.timeseriesclassification.com",
      "contributions": [
        "code",
        "business",
        "doc",
        "design",
        "eventOrganizing",
        "fundingFinding",
        "ideas",
        "projectManagement",
        "question",
        "review",
        "talk",
        "example"
      ]
    },
    {
      "login": "mloning",
      "name": "Markus Löning",
      "avatar_url": "https://avatars3.githubusercontent.com/u/21020482?v=4",
      "profile": "https://github.com/mloning",
      "contributions": [
        "code",
        "test",
        "maintenance",
        "platform",
        "review",
        "infra",
        "example",
        "bug",
        "tutorial",
        "business",
        "doc",
        "design",
        "eventOrganizing",
        "fundingFinding",
        "ideas",
        "projectManagement",
        "question",
        "talk",
        "mentoring",
        "video"
      ]
    },
    {
      "login": "goastler",
      "name": "George Oastler",
      "avatar_url": "https://avatars0.githubusercontent.com/u/7059456?v=4",
      "profile": "https://github.com/goastler",
      "contributions": [
        "code",
        "test",
        "platform",
        "example",
        "doc"
      ]
    },
    {
      "login": "ViktorKaz",
      "name": "ViktorKaz",
      "avatar_url": "https://avatars0.githubusercontent.com/u/33499138?v=4",
      "profile": "https://github.com/ViktorKaz",
      "contributions": [
        "code",
        "doc",
        "design"
      ]
    },
    {
      "login": "MatthewMiddlehurst",
      "name": "Matthew Middlehurst",
      "avatar_url": "https://avatars0.githubusercontent.com/u/25731235?v=4",
      "profile": "http://www.timeseriesclassification.com",
      "contributions": [
        "code",
        "doc",
        "test",
        "tutorial",
        "review",
        "bug"
      ]
    },
    {
      "login": "miraep8",
      "name": "Mirae Parker",
      "avatar_url": "https://avatars.githubusercontent.com/u/10511777?s=400&u=10a774fd4be767fa3b23a82a98bbfe102c17f0f3&v=4",
      "profile": "https://github.com/miraep8",
      "contributions": [
        "code",
        "test"
      ]
    },
    {
      "login": "jesellier",
      "name": "jesellier",
      "avatar_url": "https://avatars0.githubusercontent.com/u/51952076?v=4",
      "profile": "https://github.com/jesellier",
      "contributions": [
        "code"
      ]
    },
    {
      "login": "James-Large",
      "name": "James Large",
      "avatar_url": "https://avatars0.githubusercontent.com/u/44509982?v=4",
      "profile": "http://www.timeseriesclassification.com/",
      "contributions": [
        "code",
        "doc",
        "test",
        "infra",
        "maintenance"
      ]
    },
    {
      "login": "achieveordie",
      "name": "Sagar Mishra",
      "avatar_url": "https://avatars.githubusercontent.com/u/54197164?v=4",
      "profile": "https://github.com/achieveordie",
      "contributions": [
        "bug",
        "code",
        "test"
      ]
    },
    {
      "login": "simone-pignotti",
      "name": "simone-pignotti",
      "avatar_url": "https://avatars1.githubusercontent.com/u/44410066?v=4",
      "profile": "https://github.com/simone-pignotti",
      "contributions": [
        "code",
        "bug"
      ]
    },
    {
      "login": "ClaudiaSanches",
      "name": "ClaudiaSanches",
      "avatar_url": "https://avatars3.githubusercontent.com/u/28742178?v=4",
      "profile": "https://github.com/ClaudiaSanches",
      "contributions": [
        "code",
        "test"
      ]
    },
    {
      "login": "aa25desh",
      "name": "aa25desh",
      "avatar_url": "https://avatars1.githubusercontent.com/u/29518290?v=4",
      "profile": "https://github.com/aa25desh",
      "contributions": [
        "code",
        "bug"
      ]
    },
    {
      "login": "matteogales",
      "name": "matteogales",
      "avatar_url": "https://avatars0.githubusercontent.com/u/9269326?v=4",
      "profile": "https://github.com/matteogales",
      "contributions": [
        "code",
        "design",
        "ideas"
      ]
    },
    {
      "login": "prockenschaub",
      "name": "Patrick Rockenschaub",
      "avatar_url": "https://avatars0.githubusercontent.com/u/15381732?v=4",
      "profile": "https://github.com/prockenschaub",
      "contributions": [
        "code",
        "design",
        "ideas",
        "test"
      ]
    },
    {
      "login": "dasgupsa",
      "name": "Saurabh Dasgupta",
      "avatar_url": "https://avatars2.githubusercontent.com/u/10398956?v=4",
      "profile": "https://github.com/dasgupsa",
      "contributions": [
        "code"
      ]
    },
    {
      "login": "angus924",
      "name": "Angus Dempster",
      "avatar_url": "https://avatars0.githubusercontent.com/u/55837131?v=4",
      "profile": "https://github.com/angus924",
      "contributions": [
        "code",
        "test",
        "tutorial"
      ]
    },
    {
      "login": "vnicholson1",
      "name": "Vincent Nicholson",
      "profile": "https://github.com/vnicholson1",
      "contributions": [
        "code"
      ]
    },
    {
      "login": "lnthach",
      "name": "Thach Le Nguyen",
      "avatar_url": "https://avatars0.githubusercontent.com/u/7788363?v=4",
      "profile": "https://github.com/lnthach",
      "contributions": [
        "code",
        "test"
      ]
    },
    {
      "login": "Ayushmaanseth",
      "name": "Ayushmaan Seth",
      "avatar_url": "https://avatars1.githubusercontent.com/u/29939762?v=4",
      "profile": "https://www.linkedin.com/in/ayushmaan-seth-4a96364a/",
      "contributions": [
        "code",
        "review",
        "test",
        "doc",
        "eventOrganizing",
        "tutorial"
      ]
    },
    {
      "login": "Riyabelle25",
      "name": "Riya Elizabeth John",
      "avatar_url": "https://avatars.githubusercontent.com/u/55790848?v=4",
      "contributions": [
        "code"
      ]
    },
    {
      "login": "ninfueng",
      "name": "Ninnart Fuengfusin",
      "avatar_url": "https://avatars2.githubusercontent.com/u/28499769?v=4",
      "profile": "https://github.com/ninfueng",
      "contributions": [
        "code"
      ]
    },
    {
      "login": "big-o",
      "name": "big-o",
      "avatar_url": "https://avatars1.githubusercontent.com/u/1134151?v=4",
      "profile": "https://github.com/big-o",
      "contributions": [
        "code",
        "test",
        "design",
        "ideas",
        "review",
        "tutorial",
        "mentoring"
      ]
    },
    {
      "login": "Kludex",
      "name": "Marcelo Trylesinski",
      "avatar_url": "https://avatars3.githubusercontent.com/u/7353520?v=4",
      "profile": "http://marcelotryle.com",
      "contributions": [
        "doc"
      ]
    },
    {
      "login": "oleskiewicz",
      "name": "oleskiewicz",
      "avatar_url": "https://avatars1.githubusercontent.com/u/5682158?v=4",
      "profile": "https://github.com/oleskiewicz",
      "contributions": [
        "code",
        "doc",
        "test"
      ]
    },
    {
      "login": "dguijo",
      "name": "David Guijo Rubio",
      "avatar_url": "https://avatars1.githubusercontent.com/u/47889499?v=4",
      "profile": "http://www.uco.es/grupos/ayrna/index.php/es/publicaciones/articulos?publications_view_all=1&theses_view_all=0&projects_view_all=0&task=show&view=member&id=22",
      "contributions": [
        "code",
        "ideas"
      ]
    },
    {
      "login": "HYang1996",
      "name": "HYang1996",
      "avatar_url": "https://avatars0.githubusercontent.com/u/44179303?v=4",
      "profile": "https://github.com/HYang1996",
      "contributions": [
        "code",
        "test",
        "doc",
        "tutorial"
      ]
    },
    {
      "login": "Mo-Saif",
      "name": "Mohammed Saif Kazamel",
      "avatar_url": "https://avatars0.githubusercontent.com/u/27867617?v=4",
      "profile": "https://mo-saif.github.io/",
      "contributions": [
        "bug"
      ]
    },
    {
      "login": "abandus",
      "name": "abandus",
      "avatar_url": "https://avatars2.githubusercontent.com/u/46486474?v=4",
      "profile": "https://github.com/abandus",
      "contributions": [
        "ideas",
        "code"
      ]
    },
    {
      "login": "Pangoraw",
      "name": "Paul",
      "avatar_url": "https://avatars1.githubusercontent.com/u/9824244?v=4",
      "profile": "https://ber.gp",
      "contributions": [
        "doc"
      ]
    },
    {
      "login": "vedazeren",
      "name": "vedazeren",
      "avatar_url": "https://avatars3.githubusercontent.com/u/63582874?v=4",
      "profile": "https://github.com/vedazeren",
      "contributions": [
        "code",
        "test"
      ]
    },
    {
      "login": "hiqbal2",
      "name": "hiqbal2",
      "avatar_url": "https://avatars3.githubusercontent.com/u/10302415?v=4",
      "profile": "https://github.com/hiqbal2",
      "contributions": [
        "doc"
      ]
    },
    {
      "login": "btrtts",
      "name": "btrtts",
      "avatar_url": "https://avatars3.githubusercontent.com/u/66252156?v=4",
      "profile": "https://github.com/btrtts",
      "contributions": [
        "doc"
      ]
    },
    {
      "login": "marielledado",
      "name": "Marielle",
      "avatar_url": "https://avatars2.githubusercontent.com/u/13499809?v=4",
      "profile": "https://twitter.com/marielli",
      "contributions": [
        "doc",
        "code",
        "ideas"
      ]
    },
    {
      "login": "Cheukting",
      "name": "Cheuk Ting Ho",
      "avatar_url": "https://avatars1.githubusercontent.com/u/28761465?v=4",
      "profile": "http://cheuk.dev",
      "contributions": [
        "code"
      ]
    },
    {
      "login": "sophijka",
      "name": "sophijka",
      "avatar_url": "https://avatars2.githubusercontent.com/u/47450591?v=4",
      "profile": "https://github.com/sophijka",
      "contributions": [
        "doc",
        "maintenance"
      ]
    },
    {
      "login": "Quaterion",
      "name": "Quaterion",
      "avatar_url": "https://avatars2.githubusercontent.com/u/23200273?v=4",
      "profile": "https://github.com/Quaterion",
      "contributions": [
        "bug"
      ]
    },
    {
      "login": "Arnau",
      "name": "Arnau",
      "avatar_url": "https://avatars.githubusercontent.com/u/38285979?s=400&u=8bdd0021cb5bae47ba5bd69c355c694dc3090f5e&v=4",
      "profile": "https://www.linkedin.com/in/arnau-jim%C3%A9nez-castany-b2ba2597/",
      "contributions": [
        "code"
      ]
    },
    {
      "login": "ABostrom",
      "name": "Aaron Bostrom",
      "avatar_url": "https://avatars0.githubusercontent.com/u/9571933?v=4",
      "profile": "https://github.com/ABostrom",
      "contributions": [
        "code",
        "doc",
        "test",
        "mentoring"
      ]
    },
    {
      "login": "BandaSaiTejaReddy",
      "name": "BANDASAITEJAREDDY",
      "avatar_url": "https://avatars0.githubusercontent.com/u/31387911?v=4",
      "profile": "https://github.com/BandaSaiTejaReddy",
      "contributions": [
        "code",
        "doc"
      ]
    },
    {
      "login": "lynnssi",
      "name": "Alexandra Amidon",
      "avatar_url": "https://avatars2.githubusercontent.com/u/17050655?v=4",
      "profile": "https://medium.com/@alexandra.amidon",
      "contributions": [
        "blog",
        "doc",
        "ideas"
      ]
    },
    {
      "login": "chizzi25",
      "name": "chizzi25",
      "avatar_url": "https://avatars3.githubusercontent.com/u/67911243?v=4",
      "profile": "https://github.com/chizzi25",
      "contributions": [
        "blog"
      ]
    },
    {
      "login": "Piyush1729",
      "name": "Piyush Gade",
      "avatar_url": "https://avatars2.githubusercontent.com/u/64950012?v=4",
      "profile": "https://github.com/Piyush1729",
      "contributions": [
        "code",
        "review"
      ]
    },
    {
      "login": "sri1419",
      "name": "sri1419",
      "avatar_url": "https://avatars2.githubusercontent.com/u/65078278?v=4",
      "profile": "https://github.com/sri1419",
      "contributions": [
        "code"
      ]
    },
    {
      "login": "patrickzib",
      "name": "Patrick Schäfer",
      "avatar_url": "https://avatars0.githubusercontent.com/u/7783034?v=4",
      "profile": "http://www2.informatik.hu-berlin.de/~schaefpa/",
      "contributions": [
        "code",
        "tutorial"
      ]
    },
    {
      "login": "ermshaua",
      "name": "Arik Ermshaus",
      "avatar_url": "https://avatars.githubusercontent.com/u/23294512?v=4",
      "profile": "https://github.com/ermshaua/",
      "contributions": [
        "code"
      ]
    },
    {
      "login": "akanz1",
      "name": "Andreas Kanz",
      "avatar_url": "https://avatars3.githubusercontent.com/u/51492342?v=4",
      "profile": "https://github.com/akanz1",
      "contributions": [
        "tutorial"
      ]
    },
    {
      "login": "brettkoonce",
      "name": "brett koonce",
      "avatar_url": "https://avatars2.githubusercontent.com/u/11281814?v=4",
      "profile": "https://github.com/brettkoonce",
      "contributions": [
        "doc"
      ]
    },
    {
      "login": "alwinw",
      "name": "Alwin",
      "avatar_url": "https://avatars3.githubusercontent.com/u/16846521?v=4",
      "profile": "https://github.com/alwinw",
      "contributions": [
        "doc",
        "code",
        "maintenance"
      ]
    },
    {
      "login": "kkoziara",
      "name": "kkoziara",
      "avatar_url": "https://avatars1.githubusercontent.com/u/4346849?v=4",
      "profile": "https://github.com/kkoziara",
      "contributions": [
        "code",
        "bug"
      ]
    },
    {
      "login": "evanmiller29",
      "name": "Evan Miller",
      "avatar_url": "https://avatars2.githubusercontent.com/u/8062590?v=4",
      "profile": "https://github.com/evanmiller29",
      "contributions": [
        "tutorial"
      ]
    },
    {
      "login": "krumeto",
      "name": "Krum Arnaudov",
      "avatar_url": "https://avatars3.githubusercontent.com/u/11272436?v=4",
      "profile": "https://github.com/krumeto",
      "contributions": [
        "bug",
        "code"
      ]
    },
    {
      "login": "martinagvilas",
      "name": "Martina G. Vilas",
      "avatar_url": "https://avatars2.githubusercontent.com/u/37339384?v=4",
      "profile": "https://github.com/martinagvilas",
      "contributions": [
        "review",
        "ideas"
      ]
    },
    {
      "login": "Emiliathewolf",
      "name": "Emilia Rose",
      "avatar_url": "https://avatars2.githubusercontent.com/u/22026218?v=4",
      "profile": "https://github.com/Emiliathewolf",
      "contributions": [
        "code",
        "test"
      ]
    },
    {
      "login": "AidenRushbrooke",
      "name": "AidenRushbrooke",
      "avatar_url": "https://avatars0.githubusercontent.com/u/72034940?v=4",
      "profile": "https://github.com/AidenRushbrooke",
      "contributions": [
        "code",
        "test"
      ]
    },
    {
      "login": "whackteachers",
      "name": "Jason Pong",
      "avatar_url": "https://avatars0.githubusercontent.com/u/33785383?v=4",
      "profile": "https://github.com/whackteachers",
      "contributions": [
        "code",
        "test"
      ]
    },
    {
      "login": "magittan",
      "name": "William Zheng",
      "avatar_url": "https://avatars0.githubusercontent.com/u/14024202?v=4",
      "profile": "https://github.com/magittan",
      "contributions": [
        "code",
        "test"
      ]
    },
    {
      "login": "huayicodes",
      "name": "Huayi Wei",
      "avatar_url": "https://avatars3.githubusercontent.com/u/22870735?v=4",
      "profile": "https://www.linkedin.com/in/huayiwei/",
      "contributions": [
        "tutorial"
      ]
    },
    {
      "login": "Multivin12",
      "name": "Multivin12",
      "avatar_url": "https://avatars3.githubusercontent.com/u/36476633?v=4",
      "profile": "https://github.com/Multivin12",
      "contributions": [
        "code",
        "test"
      ]
    },
    {
      "login": "davidbp",
      "name": "David Buchaca Prats",
      "avatar_url": "https://avatars3.githubusercontent.com/u/4223580?v=4",
      "profile": "https://github.com/davidbp",
      "contributions": [
        "code"
      ]
    },
    {
      "login": "SebasKoel",
      "name": "Sebastiaan Koel",
      "avatar_url": "https://avatars3.githubusercontent.com/u/66252156?v=4",
      "profile": "https://github.com/SebasKoel",
      "contributions": [
        "code",
        "doc"
      ]
    },
    {
      "login": "MarcoGorelli",
      "name": "Marco Gorelli",
      "avatar_url": "https://avatars2.githubusercontent.com/u/33491632?v=4",
      "profile": "https://github.com/MarcoGorelli",
      "contributions": [
        "infra"
      ]
    },
    {
      "login": "DmitriyValetov",
      "name": "Dmitriy Valetov",
      "avatar_url": "https://avatars0.githubusercontent.com/u/27976850?v=4",
      "profile": "https://github.com/DmitriyValetov",
      "contributions": [
        "code",
        "tutorial"
      ]
    },
    {
      "login": "vollmersj",
      "name": "vollmersj",
      "avatar_url": "https://avatars2.githubusercontent.com/u/12613127?v=4",
      "profile": "https://github.com/vollmersj",
      "contributions": [
        "doc"
      ]
    },
    {
      "login": "MichalChromcak",
      "name": "Michal Chromcak",
      "avatar_url": "https://avatars1.githubusercontent.com/u/12393430?v=4",
      "profile": "https://github.com/MichalChromcak",
      "contributions": [
        "code",
        "doc",
        "test",
        "tutorial"
      ]
    },
    {
      "login": "bmurdata",
      "name": "Brian Murphy",
      "avatar_url": "https://avatars2.githubusercontent.com/u/32182553?v=4",
      "profile": "https://bmurphyportfolio.netlify.com/",
      "contributions": [
        "doc"
      ]
    },
    {
      "login": "raishubham1",
      "name": "raishubham1",
      "avatar_url": "https://avatars3.githubusercontent.com/u/29356417?v=4",
      "profile": "https://github.com/raishubham1",
      "contributions": [
        "doc"
      ]
    },
    {
      "login": "ngupta23",
      "name": "Nikhil Gupta",
      "avatar_url": "https://avatars0.githubusercontent.com/u/33585645?v=4",
      "profile": "https://github.com/ngupta23",
      "contributions": [
        "code",
        "bug",
        "doc"
      ]
    },
    {
      "login": "aiwalter",
      "name": "Martin Walter",
      "avatar_url": "https://avatars0.githubusercontent.com/u/29627036?v=4",
      "profile": "https://www.linkedin.com/in/martin-walter-1a33b3114/",
      "contributions": [
        "code",
        "bug",
        "projectManagement",
        "fundingFinding",
        "mentoring",
        "ideas",
        "design",
        "review",
        "doc",
        "talk"
      ]
    },
    {
      "login": "afzal442",
      "name": "Afzal Ansari",
      "avatar_url": "https://avatars0.githubusercontent.com/u/11625672?v=4",
      "profile": "https://github.com/afzal442",
      "contributions": [
        "code",
        "doc"
      ]
    },
    {
      "login": "gracewgao",
      "name": "Grace Gao",
      "avatar_url": "https://avatars0.githubusercontent.com/u/38268331?v=4",
      "profile": "https://www.linkedin.com/in/gracewgao/",
      "contributions": [
        "code",
        "bug"
      ]
    },
    {
      "login": "utsavcoding",
      "name": "Utsav Kumar Tiwari",
      "avatar_url": "https://avatars3.githubusercontent.com/u/55446385?v=4",
      "profile": "https://github.com/utsavcoding",
      "contributions": [
        "code",
        "doc"
      ]
    },
    {
      "login": "tch",
      "name": "Tomasz Chodakowski",
      "avatar_url": "https://avatars3.githubusercontent.com/u/184076?v=4",
      "profile": "https://github.com/tch",
      "contributions": [
        "code",
        "doc",
        "bug"
      ]
    },
    {
      "login": "koralturkk",
      "name": "Kutay Koralturk",
      "avatar_url": "https://avatars2.githubusercontent.com/u/18037789?s=460&v=4",
      "profile": "https://github.com/koralturkk",
      "contributions": [
        "code",
        "bug"
      ]
    },
    {
      "login": "vnmabus",
      "name": "Carlos Ramos Carreño",
      "avatar_url": "https://avatars1.githubusercontent.com/u/2364173?v=4",
      "profile": "https://github.com/vnmabus",
      "contributions": [
        "doc"
      ]
    },
    {
      "login": "lpantano",
      "name": "Lorena Pantano",
      "avatar_url": "https://avatars2.githubusercontent.com/u/1621788?v=4",
      "profile": "http://lpantano.github.io/",
      "contributions": [
        "ideas"
      ]
    },
    {
      "login": "KirstieJane",
      "name": "Kirstie Whitaker",
      "avatar_url": "https://avatars1.githubusercontent.com/u/3626306?v=4",
      "profile": "https://whitakerlab.github.io/",
      "contributions": [
        "ideas",
        "fundingFinding"
      ]
    },
    {
      "login": "juanitorduz",
      "name": "Juan Orduz",
      "avatar_url": "https://avatars1.githubusercontent.com/u/22996444?v=4",
      "profile": "https://juanitorduz.github.io/",
      "contributions": [
        "tutorial",
        "doc"
      ]
    },
    {
      "login": "dhirschfeld",
      "name": "Dave Hirschfeld",
      "avatar_url": "https://avatars1.githubusercontent.com/u/881019?v=4",
      "profile": "https://dhirschfeld.github.io/",
      "contributions": [
        "infra"
      ]
    },
    {
      "login": "xuyxu",
      "name": "Yi-Xuan Xu",
      "avatar_url": "https://avatars2.githubusercontent.com/u/22359569?v=4",
      "profile": "https://github.com/xuyxu",
      "contributions": [
        "code",
        "test",
        "maintenance",
        "doc"
      ]
    },
    {
      "login": "vincent-nich12",
      "name": "vincent-nich12",
      "avatar_url": "https://avatars3.githubusercontent.com/u/36476633?v=4",
      "profile": "https://github.com/vincent-nich12",
      "contributions": [
        "code"
      ]
    },
    {
      "login": "hamzahiqb",
      "name": "hamzahiqb",
      "avatar_url": "https://avatars3.githubusercontent.com/u/10302415?v=4",
      "profile": "https://github.com/hamzahiqb",
      "contributions": [
        "infra"
      ]
    },
    {
      "login": "Hephaest",
      "name": "Miao Cai",
      "avatar_url": "https://avatars2.githubusercontent.com/u/37981444?v=4",
      "profile": "https://github.com/Hephaest",
      "contributions": [
        "bug",
        "code"
      ]
    },
    {
      "login": "RNKuhns",
      "name": "Ryan Kuhns",
      "avatar_url": "https://avatars0.githubusercontent.com/u/26907244?v=4",
      "profile": "https://github.com/rnkuhns",
      "contributions": [
        "code",
        "doc",
        "tutorial",
        "example",
        "ideas",
        "review",
        "test"
      ]
    },
    {
      "login": "pabworks",
      "name": "pabworks",
      "avatar_url": "https://avatars.githubusercontent.com/u/32725127?v=4",
      "profile": "https://github.com/pabworks",
      "contributions": [
        "code",
        "test"
      ]
    },
    {
      "login": "ayan-biswas0412",
      "name": "AYAN BISWAS",
      "avatar_url": "https://avatars.githubusercontent.com/u/52851184?v=4",
      "profile": "https://github.com/ayan-biswas0412",
      "contributions": [
        "code"
      ]
    },
    {
      "login": "Lovkush-A",
      "name": "Lovkush",
      "avatar_url": "https://avatars.githubusercontent.com/u/25344832?v=4",
      "profile": "https://github.com/Lovkush-A",
      "contributions": [
        "code",
        "test",
        "ideas",
        "mentoring",
        "projectManagement"
      ]
    },
    {
      "login": "luiszugasti",
      "name": "Luis Zugasti",
      "avatar_url": "https://avatars.githubusercontent.com/u/11198457?s=460&u=0645b72683e491824aca16db9702f1d3eb990389&v=4",
      "profile": "https://github.com/luiszugasti",
      "contributions": [
        "doc"
      ]
    },
    {
      "login": "kanand77",
      "name": "Kavin Anand",
      "avatar_url": "https://avatars.githubusercontent.com/kanand77",
      "profile": "https://github.com/kanand77",
      "contributions": [
        "doc"
      ]
    },
    {
      "login": "dsherry",
      "name": "Dylan Sherry",
      "avatar_url": "https://avatars.githubusercontent.com/dsherry",
      "profile": "https://github.com/dsherry",
      "contributions": [
        "infra"
      ]
    },
    {
      "login": "kachayev",
      "name": "Oleksii Kachaiev",
      "avatar_url": "https://avatars.githubusercontent.com/u/485647?v=4",
      "profile": "https://github.com/kachayev",
      "contributions": [
        "code",
        "test"
      ]
    },
    {
      "login": "Ifeanyi30",
      "name": "Ifeanyi30",
      "avatar_url": "https://avatars.githubusercontent.com/u/49926145?v=4",
      "profile": "https://github.com/Ifeanyi30",
      "contributions": [
        "code"
      ]
    },
    {
      "login": "jschemm",
      "name": "jschemm",
      "avatar_url": "https://avatars.githubusercontent.com/u/81151346?v=4",
      "profile": "https://github.com/jschemm",
      "contributions": [
        "code"
      ]
    },
    {
      "login": "aaronreidsmith",
      "name": "Aaron Smith",
      "avatar_url": "https://avatars.githubusercontent.com/u/21350310?v=4",
      "profile": "https://github.com/aaronreidsmith",
      "contributions": [
        "code"
      ]
    },
    {
      "login": "ltsaprounis",
      "name": "Leonidas Tsaprounis",
      "avatar_url": "https://avatars.githubusercontent.com/u/64217214?v=4",
      "profile": "https://github.com/ltsaprounis",
      "contributions": [
        "code",
        "bug",
        "mentoring",
        "review"
      ]
    },
    {
      "login": "chernika158",
      "name": "Galina Chernikova",
      "avatar_url": "https://avatars.githubusercontent.com/u/43787741?s=400&v=4",
      "profile": "https://github.com/chernika158",
      "contributions": [
        "code"
      ]
    },
    {
      "login": "GuzalBulatova",
      "name": "Guzal Bulatova",
      "avatar_url": "https://avatars.githubusercontent.com/GuzalBulatova",
      "profile": "https://github.com/GuzalBulatova",
      "contributions": [
        "bug",
        "code",
        "eventOrganizing",
        "mentoring",
        "projectManagement",
        "review",
        "test"
      ]
    },
    {
      "login": "satya-pattnaik",
      "name": "Satya Prakash Pattnaik",
      "avatar_url": "https://avatars.githubusercontent.com/u/22102468?v=4",
      "profile": "https://www.linkedin.com/in/satya-pattnaik-77a430144/",
      "contributions": [
        "doc"
      ]
    },
    {
      "login": "yashlamba",
      "name": "Yash Lamba",
      "avatar_url": "https://avatars.githubusercontent.com/u/44164398?v=4",
      "profile": "https://github.com/yashlamba",
      "contributions": [
        "code"
      ]
    },
    {
      "login": "ckastner",
      "name": "Christian Kastner",
      "avatar_url": "https://avatars.githubusercontent.com/u/15859947?v=4",
      "profile": "https://github.com/ckastner",
      "contributions": [
        "code",
        "bug"
      ]
    },
    {
      "login": "tombh",
      "name": "Thomas Buckley-Houston",
      "avatar_url": "https://avatars.githubusercontent.com/u/160835?s=80&v=4",
      "profile": "https://github.com/tombh",
      "contributions": [
        "bug"
      ]
    },
    {
      "login": "julramos",
      "name": "Juliana",
      "avatar_url": "https://avatars.githubusercontent.com/u/19613567?v=4",
      "profile": "https://www.linkedin.com/in/julianarn/",
      "contributions": [
        "code"
      ]
    },
    {
      "login": "SveaMeyer13",
      "name": "Svea Marie Meyer",
      "avatar_url": "https://avatars.githubusercontent.com/u/46671894?v=4",
      "profile": "https://github.com/SveaMeyer13",
      "contributions": [
        "doc",
        "code"
      ]
    },
    {
      "login": "Flix6x",
      "name": "Felix Claessen",
      "avatar_url": "https://avatars.githubusercontent.com/u/30658763?v=4",
      "profile": "https://github.com/flix6x",
      "contributions": [
        "code",
        "doc",
        "test",
        "bug"
      ]
    },
    {
      "login": "thayeylolu",
      "name": "Taiwo Owoseni",
      "avatar_url": "https://avatars.githubusercontent.com/u/13348874?v=4",
      "profile": "https://thayeylolu.github.io/portfolio/",
      "contributions": [
        "code"
      ]
    },
    {
      "login": "jambo6",
      "name": "James Morrill",
      "avatar_url": "https://https://avatars.githubusercontent.com/jambo6",
      "profile": "https://github.com/jambo6",
      "contributions": [
        "code"
      ]
    },
    {
      "login": "Dbhasin1",
      "name": "Drishti Bhasin ",
      "avatar_url": "https://avatars.githubusercontent.com/u/56479884?v=4",
      "profile": "https://github.com/Dbhasin1",
      "contributions": [
        "code"
      ]
    },
    {
      "login": "Yard1",
      "name": "Antoni Baum",
      "avatar_url": "https://avatars.githubusercontent.com/u/10364161?v=4",
      "profile": "https://www.linkedin.com/in/yard1/",
      "contributions": [
        "code"
      ]
    },
    {
      "login": "ltoniazzi",
      "name": "Lorenzo Toniazzi",
      "avatar_url": "https://avatars.githubusercontent.com/u/61414566",
      "profile": "https://github.com/ltoniazzi",
      "contributions": [
        "code"
      ]
    },
    {
      "login": "freddyaboulton",
      "name": "Freddy A Boulton",
      "avatar_url": "https://avatars.githubusercontent.com/u/41651716?v=4",
      "profile": "https://github.com/freddyaboulton",
      "contributions": [
        "infra",
        "test"
      ]
    },
    {
      "login": "Riyabelle25",
      "name": "Riya Elizabeth John",
      "avatar_url": "https://avatars.githubusercontent.com/u/55790848?v=4",
      "profile": "https://github.com/Riyabelle25",
      "contributions": [
        "code",
        "test",
        "doc"
      ]
    },
    {
      "login": "chrisholder",
      "name": "chrisholder",
      "avatar_url": "https://avatars.githubusercontent.com/u/4674372?v=4",
      "profile": "https://github.com/chrisholder",
      "contributions": [
        "code",
        "test",
        "doc",
        "design",
        "example"
      ]
    },
    {
      "login": "moradabaz",
      "name": "Morad :)",
      "avatar_url": "https://avatars.githubusercontent.com/u/29915156?v=4",
      "profile": "https://moradabaz.github.io/",
      "contributions": [
        "code",
        "test",
        "doc"
      ]
    },
    {
      "login": "bilal-196",
      "name": "Ahmed Bilal",
      "avatar_url": "https://avatars.githubusercontent.com/u/74570044?v=4",
      "profile": "https://github.com/bilal-196",
      "contributions": [
        "doc"
      ]
    },
    {
      "login": "victordremov",
      "name": "Viktor Dremov",
      "avatar_url": "https://avatars.githubusercontent.com/u/32140716",
      "profile": "https://github.com/victordremov",
      "contributions": [
        "code"
      ]
    },
    {
      "login": "corvusrabus",
      "name": "Corvin Paul",
      "avatar_url": "https://lh3.googleusercontent.com/zMvwkuxyIsRN1I0-HLojbcbbHaERXa-b9eztZ23z_C2m7cXdMiU4z36ekS5-cgBmikPhZA=w1280",
      "profile": "https://sites.google.com/view/corvinpaul/",
      "contributions": [
        "doc"
      ]
    },
    {
      "login": "xloem",
      "name": "patiently pending world peace",
      "profile": "https://github.com/xloem",
      "contributions": [
        "code"
      ]
    },
    {
      "login": "AreloTanoh",
      "name": "Arelo Tanoh",
      "avatar_url": "https://avatars.githubusercontent.com/AreloTanoh",
      "profile": "https://github.com/AreloTanoh",
      "contributions": [
        "doc"
      ]
    },
    {
      "login": "pul95",
      "name": "Pulkit Verma",
      "avatar_url": "https://avatars.githubusercontent.com/pul95",
      "profile": "https://github.com/pul95",
      "contributions": [
        "doc"
      ]
    },
    {
      "login": "IlyasMoutawwakil",
      "name": "Ilyas Moutawwakil",
      "avatar_url": "https://avatars.githubusercontent.com/IlyasMoutawwakil",
      "profile": "https://github.com/IlyasMoutawwakil",
      "contributions": [
        "code",
        "doc"
      ]
    },
    {
      "login": "mathco-wf",
      "name": "TheMathcompay Widget Factory Team",
      "avatar_url": "https://avatars.githubusercontent.com/mathco-wf",
      "profile": "https://github.com/mathco-wf",
      "contributions": [
        "doc"
      ]
    },
    {
      "login": "BINAYKUMAR943",
      "name": "Binay Kumar",
      "avatar_url": "https://avatars.githubusercontent.com/u/38756834?v=4",
      "profile": "https://github.com/BINAYKUMAR943",
      "contributions": [
        "code",
        "doc",
        "test"
      ]
    },
    {
      "login": "ronnie-llamado",
      "name": "Ronnie Llamado",
      "avatar_url": "https://avatars.githubusercontent.com/ronnie-llamado",
      "profile": "https://github.com/ronnie-llamado",
      "contributions": [
        "doc"
      ]
    },
    {
      "login": "bobbys-dev",
      "name": "bobbys",
      "avatar_url": "https://avatars.githubusercontent.com/bobbys-dev",
      "profile": "https://github.com/bobbys-dev",
      "contributions": [
        "code"
      ]
    },
    {
      "login": "yairbeer",
      "name": "Yair Beer",
      "avatar_url": "https://avatars.githubusercontent.com/yairbeer",
      "profile": "https://github.com/yairbeer",
      "contributions": [
        "code"
      ]
    },
    {
      "login": "boukepostma",
      "name": "Bouke Postma",
      "avatar_url": "https://avatars.githubusercontent.com/boukepostma",
      "profile": "https://github.com/boukepostma",
      "contributions": [
        "code",
        "bug",
        "ideas"
      ]
    },
    {
      "login": "Aparna-Sakshi",
      "name": "Aparna Sakshi",
      "avatar_url": "https://avatars.githubusercontent.com/u/44149689?v=4",
      "profile": "https://aparna-sakshi.github.io/",
      "contributions": [
        "code"
      ]
    },
    {
      "login": "eyalshafran",
      "name": "Eyal Shafran",
      "avatar_url": "https://avatars.githubusercontent.com/u/16999574?v=4",
      "profile": "https://github.com/eyalshafran",
      "contributions": [
        "code"
      ]
    },
    {
      "login": "tensorflow-as-tf",
      "name": "tensorflow-as-tf",
      "avatar_url": "https://avatars.githubusercontent.com/u/51345718?v=4",
      "profile": "https://github.com/tensorflow-as-tf",
      "contributions": [
        "code"
      ]
    },
    {
      "login": "justinshenk",
      "name": "Justin Shenk",
      "avatar_url": "https://avatars.githubusercontent.com/u/10270308?v=4",
      "profile": "https://www.justinshenk.com/",
      "contributions": [
        "doc"
      ]
    },
    {
      "login": "kejsitake",
      "name": "Kejsi Take",
      "avatar_url": "https://avatars.githubusercontent.com/u/23707808?v=4",
      "profile": "https://kejsitake.com/",
      "contributions": [
        "code"
      ]
    },
    {
      "login": "myprogrammerpersonality",
      "name": "Ali Yazdizadeh",
      "avatar_url": "https://avatars.githubusercontent.com/u/49058167?v=4",
      "profile": "https://github.com/myprogrammerpersonality",
      "contributions": [
        "doc"
      ]
    },
    {
      "login": "RavenRudi",
      "name": "RavenRudi",
      "avatar_url": "https://avatars.githubusercontent.com/u/46402968?v=4",
      "profile": "https://github.com/RavenRudi",
      "contributions": [
        "code"
      ]
    },
    {
      "login": "danbartl",
      "name": "danbartl",
      "avatar_url": "https://avatars.githubusercontent.com/u/19947407?v=4",
      "profile": "https://github.com/danbartl",
      "contributions": [
        "bug",
        "code",
        "review",
        "talk",
        "test",
        "tutorial",
        "video"
      ]
    },
    {
      "login": "xiaobenbenecho",
      "name": "xiaobenbenecho",
      "avatar_url": "https://avatars.githubusercontent.com/u/17461849?v=4",
      "profile": "https://github.com/xiaobenbenecho",
      "contributions": [
        "code"
      ]
    },
    {
      "login": "OliverMatthews",
      "name": "Oliver Matthews",
      "avatar_url": "https://avatars.githubusercontent.com/u/31141490?v=4",
      "profile": "https://github.com/olivermatthews",
      "contributions": [
        "code"
      ]
    },
    {
      "login": "Carlosbogo",
      "name": "Carlos Borrajo",
      "avatar_url": "https://avatars.githubusercontent.com/u/84228424?v=4",
      "profile": "https://github.com/Carlosbogo",
      "contributions": [
        "code",
        "doc"
      ]
    },
    {
      "login": "fstinner",
      "name": "Florian Stinner",
      "avatar_url": "https://avatars.githubusercontent.com/u/11679462?v=4",
      "profile": "https://github.com/fstinner",
      "contributions": [
        "code",
        "test"
      ]
    },
    {
      "login": "ChangWeiTan",
      "name": "Chang Wei Tan",
      "avatar_url": "https://avatars.githubusercontent.com/u/570744?v=4",
      "profile": "https://github.com/ChangWeiTan",
      "contributions": [
        "code"
      ]
    },
    {
      "login": "lmmentel",
      "name": "Lukasz Mentel",
      "avatar_url": "https://avatars.githubusercontent.com/u/8989838?v=4",
      "profile": "https://github.com/lmmentel",
      "contributions": [
        "code",
        "doc",
        "infra",
        "test",
        "bug",
        "maintenance",
        "mentoring"
      ]
    },
    {
      "login": "AngelPone",
      "name": "Bohan Zhang",
      "avatar_url": "https://avatars.githubusercontent.com/u/32930283?v=4",
      "profile": "https://angelpone.github.io/",
      "contributions": [
        "code"
      ]
    },
    {
      "login": "rakshitha123",
      "name": "Rakshitha Godahewa",
      "avatar_url": "https://avatars.githubusercontent.com/u/7654679?v=4",
      "profile": "https://github.com/rakshitha123",
      "contributions": [
        "code",
        "doc"
      ]
    },
    {
      "login": "marcio55afr",
      "name": "Márcio A. Freitas Jr",
      "avatar_url": "https://avatars.githubusercontent.com/u/42646282?v=4",
      "profile": "https://github.com/marcio55afr",
      "contributions": [
        "doc"
      ]
    },
    {
      "login": "MrPr3ntice",
      "name": "Philipp Kortmann",
      "avatar_url": "https://avatars.githubusercontent.com/u/20466981?v=4",
      "profile": "https://www.imes.uni-hannover.de/de/institut/team/m-sc-karl-philipp-kortmann/",
      "contributions": [
        "code",
        "doc"
      ]
    },
    {
      "login": "ishannangia001",
      "name": "Ishan Nangia",
      "avatar_url": "https://avatars.githubusercontent.com/u/29480389?v=4",
      "profile": "https://github.com/ishannangia001",
      "contributions": [
        "ideas"
      ]
    },
    {
      "login": "khrapovs",
      "name": "Stanislav Khrapov",
      "avatar_url": "https://avatars.githubusercontent.com/u/3774663?v=4",
      "profile": "https://github.com/khrapovs",
      "contributions": [
        "code"
      ]
    },
    {
      "login": "Saransh-cpp",
      "name": "Saransh Chopra",
      "avatar_url": "https://avatars.githubusercontent.com/u/74055102?v=4",
      "profile": "https://github.com/Saransh-cpp",
      "contributions": [
        "doc",
        "infra"
      ]
    },
    {
      "login": "RishiKumarRay",
      "name": "Rishi Kumar Ray",
      "avatar_url": "https://avatars.githubusercontent.com/u/87641376?v=4",
      "profile": "https://github.com/RishiKumarRay",
      "contributions": [
        "infra"
      ]
    },
    {
      "login": "cdahlin",
      "name": "Christopher Dahlin",
      "avatar_url": "https://avatars.githubusercontent.com/u/1567780?v=4",
      "profile": "https://github.com/cdahlin",
      "contributions": [
        "code"
      ]
    },
    {
      "login": "iljamaurer",
      "name": "Ilja Maurer",
      "avatar_url": "https://avatars.githubusercontent.com/u/45882103?v=4",
      "profile": "https://github.com/iljamaurer",
      "contributions": [
        "code"
      ]
    },
    {
      "login": "FedericoGarza",
      "name": "Federico Garza",
      "avatar_url": "https://avatars.githubusercontent.com/u/10517170?v=4",
      "profile": "https://github.com/FedericoGarza",
      "contributions": [
        "code",
        "example"
      ]
    },
    {
      "login": "TNTran92",
      "name": "TNTran92",
      "avatar_url": "https://avatars.githubusercontent.com/u/55965636?v=4",
      "profile": "https://github.com/TNTran92",
      "contributions": [
        "code"
      ]
    },
    {
      "login": "niekvanderlaan",
      "name": "Niek van der Laan",
      "avatar_url": "https://avatars.githubusercontent.com/u/9962825?v=4",
      "profile": "https://github.com/niekvanderlaan",
      "contributions": [
        "code"
      ]
    },
    {
      "login": "bethrice44",
      "name": "bethrice44",
      "avatar_url": "https://avatars.githubusercontent.com/u/11226988?v=4",
      "profile": "https://github.com/bethrice44",
      "contributions": [
        "bug",
        "code",
        "review",
        "test"
      ]
    },
    {
      "login": "keepersas",
      "name": "Aleksandr Grekov",
      "avatar_url": "https://avatars.githubusercontent.com/u/44262176?v=4",
      "profile": "https://github.com/keepersas",
      "contributions": [
        "doc"
      ]
    },
    {
      "login": "ZiyaoWei",
      "name": "Ziyao Wei",
      "avatar_url": "https://avatars.githubusercontent.com/u/940823?v=4",
      "profile": "https://github.com/ZiyaoWei",
      "contributions": [
        "code"
      ]
    },
    {
      "login": "dougollerenshaw",
      "name": "Doug Ollerenshaw",
      "avatar_url": "https://avatars.githubusercontent.com/u/19944442?v=4",
      "profile": "https://github.com/dougollerenshaw",
      "contributions": [
        "doc"
      ]
    },
    {
      "login": "AurumnPegasus",
      "name": "Shivansh Subramanian",
      "avatar_url": "https://avatars.githubusercontent.com/u/54315149?v=4",
      "profile": "https://github.com/AurumnPegasus",
      "contributions": [
        "doc",
        "code"
      ]
    },
    {
      "login": "NoaBenAmi",
      "name": "Noa Ben Ami",
      "avatar_url": "https://avatars.githubusercontent.com/u/37590002?v=4",
      "profile": "https://github.com/NoaBenAmi",
      "contributions": [
        "code",
        "test",
        "doc"
      ]
    },
    {
      "login": "lielleravid",
      "name": "Lielle Ravid",
      "avatar_url": "https://avatars.githubusercontent.com/u/37774194?v=4",
      "profile": "https://github.com/lielleravid",
      "contributions": [
        "code",
        "doc"
      ]
    },
    {
      "login": "ciaran-g",
      "name": "Ciaran Gilbert",
      "avatar_url": "https://avatars.githubusercontent.com/u/41995662?v=4",
      "profile": "https://github.com/ciaran-g",
      "contributions": [
        "bug",
        "code",
        "doc",
        "test",
        "ideas"
      ]
    },
    {
      "login": "mariamjabara",
      "name": "Mariam Jabara",
      "profile": "https://github.com/mariamjabara",
      "contributions": [
        "code"
      ]
    },
    {
      "login": "lbventura",
      "name": "Luis Ventura",
      "avatar_url": "https://avatars.githubusercontent.com/u/68004282?s=96&v=4",
      "profile": "https://github.com/lbventura",
      "contributions": [
        "code"
      ]
    },
    {
      "login": "Ris-Bali",
      "name": "Rishabh Bali",
      "avatar_url": "https://avatars.githubusercontent.com/u/81592570?v=4",
      "profile": "https://github.com/Ris-Bali",
      "contributions": [
        "code"
      ]
    },
    {
      "login": "shchur",
      "name": "Oleksandr Shchur",
      "avatar_url": "https://avatars.githubusercontent.com/u/6944857?v=4",
      "profile": "https://github.com/shchur",
      "contributions": [
        "bug",
        "code"
      ]
    },
    {
      "login": "jelc53",
      "name": "Julian Cooper",
      "profile": "https://github.com/jelc53",
      "contributions": [
        "code",
        "ideas"
      ]
    },
    {
      "login": "benheid",
      "name": "Benedikt Heidrich",
      "profile": "https://github.com/benheid",
      "contributions": [
        "bug",
        "code",
        "design",
        "doc",
        "example",
        "ideas",
        "mentoring",
        "question",
        "review",
        "tutorial"
      ]
    },
    {
      "login": "AnH0ang",
      "name": "An Hoang",
      "profile": "https://github.com/AnH0ang",
      "contributions": [
        "bug",
        "code"
      ]
    },
    {
      "login": "haskarb",
      "name": "Bhaskar Dhariyal",
      "avatar_url": "https://avatars.githubusercontent.com/u/20501023?v=4",
      "profile": "https://haskarb.github.io/",
      "contributions": [
        "code",
        "test"
      ]
    },
    {
      "login": "kcc-lion",
      "name": "Kai Lion",
      "profile": "https://github.com/kcc-lion",
      "contributions": [
        "code",
        "test",
        "doc"
      ]
    },
    {
      "login": "bugslayer-332",
      "name": "Arepalli Yashwanth Reddy",
      "profile": "https://github.com/bugslayer-332",
      "contributions": [
        "code",
        "bug",
        "doc"
      ]
    },
    {
      "login": "shagn",
      "name": "Sebastian Hagn",
      "avatar_url": "https://avatars.githubusercontent.com/u/16029092?v=4",
      "profile": "https://github.com/shagn",
      "contributions": [
        "doc"
      ]
    },
    {
      "login": "jasmineliaw",
      "name": "Jasmine Liaw",
      "profile": "https://github.com/jasmineliaw",
      "contributions": [
        "code"
      ]
    },
    {
      "login": "topher-lo",
      "name": "Christopher Lo",
      "profile": "https://github.com/topher-lo",
      "contributions": [
        "code",
        "ideas"
      ]
    },
    {
      "login": "arampuria19",
      "name": "Akshat Rampuria",
      "profile": "https://github.com/arampuria19",
      "contributions": [
        "doc"
      ]
    },
    {
      "login": "chillerobscuro",
      "name": "Logan Duffy",
      "avatar_url": "https://avatars.githubusercontent.com/u/5232872?v=4",
      "profile": "https://github.com/chillerobscuro",
      "contributions": [
        "code",
        "doc",
        "test",
        "bug",
        "ideas"
      ]
    },
    {
      "login": "michaelfeil",
      "name": "Michael Feil",
      "avatar_url": "https://avatars.githubusercontent.com/u/63565275?v=4",
      "profile": "michaelfeil.eu",
      "contributions": [
        "code",
        "test",
        "ideas"
      ]
    },
    {
      "login": "KishManani",
      "name": "Kishan Manani",
      "avatar_url": "https://avatars.githubusercontent.com/u/30973056?v=4",
      "profile": "https://github.com/kishmanani",
      "contributions": [
        "code",
        "doc",
        "test",
        "bug",
        "ideas"
      ]
    },
    {
      "login": "jorenham",
      "name": "Joren Hammudoglu",
      "profile": "https://github.com/jorenham",
      "contributions": [
        "infra"
      ]
    },
    {
      "login": "wolph",
      "name": "Rick van Hattem",
      "profile": "https://github.com/wolph",
      "contributions": [
        "infra"
      ]
    },
    {
      "login": "templierw",
      "name": "William Templier",
      "avatar_url": "https://github.com/templierw.png",
      "profile": "https://www.linkedin.com/in/templierw/",
      "contributions": [
        "doc"
      ]
    },
    {
      "login": "badrmarani",
      "name": "Badr-Eddine Marani",
      "avatar_url": "https://avatars.githubusercontent.com/badrmarani",
      "profile": "https://github.com/badrmarani",
      "contributions": [
        "code"
      ]
    },
    {
      "login": "adoherty21",
      "name": "adoherty21",
      "avatar_url": "https://avatars.githubusercontent.com/u/52799751?s=400&v=4",
      "profile": "https://github.com/adoherty21",
      "contributions": [
        "bug"
      ]
    },
    {
      "login": "jnrusson1",
      "name": "Jack Russon",
      "avatar_url": "https://avatars.githubusercontent.com/u/51986332?v=4",
      "profile": "https://github.com/jnrusson1",
      "contributions": [
        "code"
      ]
    },
    {
      "login": "solen0id",
      "name": "Max Patzelt",
      "avatar_url": "https://avatars.githubusercontent.com/u/20767606?v=4",
      "profile": "https://github.com/solen0id",
      "contributions": [
        "code"
      ]
    },
    {
      "login": "benjaminbluhm",
      "name": "Benjamin Bluhm",
      "profile": "https://github.com/benjaminbluhm",
      "contributions": [
        "code",
        "doc",
        "example"
      ]
    },
    {
      "login": "VyomkeshVyas",
      "name": "Vyomkesh Vyas",
      "profile": "https://github.com/VyomkeshVyas",
      "contributions": [
        "code",
        "doc",
        "example",
        "test"
      ]
    },
    {
      "login": "xxl4tomxu98",
      "name": "Tom Xu",
      "avatar_url": "https://avatars.githubusercontent.com/u/62292177?s=40&v=4",
      "profile": "https://github.com/xxl4tomxu98",
      "contributions": [
        "code",
        "doc"
      ]
    },
    {
      "login": "nshahpazov",
      "name": "Nikola Shahpazov",
      "avatar_url": "https://avatars.githubusercontent.com/nshahpazov",
      "profile": "https://www.linkedin.com/in/nshahpazov/",
      "contributions": [
        "doc"
      ]
    },
    {
      "login": "dainelli98",
      "name": "Daniel Martín Martínez",
      "avatar_url": "https://avatars.githubusercontent.com/dainelli98",
      "profile": "https://www.linkedin.com/in/daniel-martin-martinez",
      "contributions": [
        "doc",
        "bug"
      ]
    },
    {
      "login": "nilesh05apr",
      "name": "Nilesh Kumar",
      "avatar_url": "https://avatars.githubusercontent.com/u/65773314?v=4",
      "profile": "https://github.com/nilesh05apr",
      "contributions": [
        "code"
      ]
    },
    {
      "login": "JonathanBechtel",
      "name": "JonathanBechtel",
      "avatar_url": "https://avatars.githubusercontent.com/u/481696?v=4",
      "profile": "https://github.com/JonathanBechtel",
      "contributions": [
        "code",
        "ideas",
        "test"
      ]
    },
    {
      "login": "arnavrneo",
      "name": "Arnav",
      "avatar_url": "https://avatars.githubusercontent.com/u/48650781?v=4",
      "profile": "https://github.com/arnavrneo",
      "contributions": [
        "code"
      ]
    },
    {
      "login": "erjieyong",
      "name": "Er Jie Yong",
      "avatar_url": "https://avatars.githubusercontent.com/u/109052378?v=4",
      "profile": "https://www.linkedin.com/in/erjieyong",
      "contributions": [
        "bug",
        "code"
      ]
    },
    {
      "login": "mateuja",
      "name": "Jaume Mateu",
      "avatar_url": "https://avatars.githubusercontent.com/mateuja",
      "profile": "https://github.com/mateuja",
      "contributions": [
        "code"
      ]
    },
    {
      "login": "aaronrmm",
      "name": "Aaron Margolese-Malin",
      "avatar_url": "https://avatars.githubusercontent.com/u/1742879?v=4",
      "profile": "https://github.com/aaronrmm",
      "contributions": [
        "bug"
      ]
    },
    {
      "login": "klam-data",
      "name": "Kevin Lam",
      "avatar_url": "https://avatars.githubusercontent.com/u/114420932?s=400&v=4",
      "profile": "https://www.linkedin.com/in/kevinlam2",
      "contributions": [
        "code",
        "example",
        "test"
      ]
    },
    {
      "login": "mgorlin",
      "name": "Margaret Gorlin",
      "avatar_url": "",
      "profile": "https://www.linkedin.com/in/margaret-gorlin/",
      "contributions": [
        "code",
        "example",
        "test"
      ]
    },
    {
      "login": "pyyim",
      "name": "Paul Yim",
      "avatar_url": "https://avatars.githubusercontent.com/pyyim",
      "profile": "https://www.linkedin.com/in/paulyim97/",
      "contributions": [
        "code",
        "example",
        "test"
      ]
    },
    {
      "login": "snnbotchway",
      "name": "Solomon Botchway",
      "avatar_url": "https://avatars.githubusercontent.com/u/62394255?v=4",
      "profile": "https://www.linkedin.com/in/solomon-botchway-a1383821b/",
      "contributions": [
        "maintenance"
      ]
    },
    {
      "login": "hoesler",
      "name": "Christoph Hösler",
      "avatar_url": "https://avatars.githubusercontent.com/u/1052770?v=4",
      "profile": "https://www.linkedin.com/in/hoesler/",
      "contributions": [
        "code"
      ]
    },
    {
      "login": "pranavvp16",
      "name": "Pranav Prajapati",
      "avatar_url": "https://avatars.githubusercontent.com/u/94780581?v=4",
      "profile": "https://www.linkedin.com/in/pranav-prajapati-a5b413226/",
      "contributions": [
        "code",
        "test"
      ]
    },
    {
      "login": "romanlutz",
      "name": "Roman Lutz",
      "avatar_url": "https://avatars.githubusercontent.com/u/10245648?v=4",
      "profile": "https://www.linkedin.com/in/romanlutz/",
      "contributions": [
        "doc"
      ]
    },
    {
      "login": "DBCerigo",
      "name": "Daniel Burkhardt Cerigo",
      "avatar_url": "https://avatars.githubusercontent.com/u/8318425?v=4",
      "profile": "https://github.com/DBCerigo",
      "contributions": [
        "code"
      ]
    },
    {
      "login": "alex-hh",
      "name": "Alex Hawkins-Hooker",
      "avatar_url": "https://avatars.githubusercontent.com/u/5719745?v=4",
      "profile": "https://github.com/alex-hh",
      "contributions": [
        "code"
      ]
    },
    {
      "login": "ali-tny",
      "name": "Ali Teeney",
      "avatar_url": "https://avatars.githubusercontent.com/u/26010073?v=4",
      "profile": "https://github.com/ali-tny",
      "contributions": [
        "code"
      ]
    },
    {
      "login": "ShivamPathak99",
      "name": "Shivam Pathak",
      "avatar_url": "https://avatars.githubusercontent.com/u/98941325?s=400&v=4",
      "profile": "https://github.com/ShivamPathak99",
      "contributions": [
        "doc"
      ]
    },
    {
      "login": "SamiAlavi",
      "name": "Sami Alavi",
      "avatar_url": "https://avatars.githubusercontent.com/u/32700289?v=4",
      "profile": "https://github.com/SamiAlavi",
      "contributions": [
        "code",
        "maintenance"
      ]
    },
    {
      "login": "yarnabrina",
      "name": "Anirban Ray",
      "avatar_url": "https://avatars.githubusercontent.com/u/39331844?v=4",
      "profile": "https://github.com/yarnabrina/",
      "contributions": [
        "bug",
        "code",
        "doc",
        "ideas",
        "maintenance",
        "mentoring",
        "question",
        "review",
        "test"
      ]
    },
    {
      "login": "dashapetr",
      "name": "Darya Petrashka",
      "avatar_url": "https://avatars.githubusercontent.com/u/54349415?v=4",
      "profile": "https://github.com/dashapetr",
      "contributions": [
        "doc"
      ]
    },
    {
      "login": "luca-miniati",
      "name": "Luca Miniati",
      "avatar_url": "https://avatars.githubusercontent.com/u/87467600?v=4",
      "profile": "https://github.com/luca-miniati",
      "contributions": [
        "code",
        "doc"
      ]
    },
    {
      "login": "marrov",
      "name": "Marc Rovira",
      "avatar_url": "https://avatars.githubusercontent.com/u/54272586?v=4",
      "profile": "https://github.com/marrov",
      "contributions": [
        "doc"
      ]
    },
    {
      "login": "Taise228",
      "name": "Taisei Yamamoto",
      "avatar_url": "https://avatars.githubusercontent.com/u/95762401?s=400&v=4",
      "profile": "https://github.com/Taise228",
      "contributions": [
        "code"
      ]
    },
    {
      "login": "CTFallon",
      "name": "Colin Fallon",
      "avatar_url": "https://avatars.githubusercontent.com/u/19725980?v=4",
      "profile": "https://github.com/CTFallon",
      "contributions": [
        "doc"
      ]
    },
    {
      "login": "mgazian000",
      "name": "Michael Gaziani",
      "avatar_url": "https://avatars.githubusercontent.com/mgazian000",
      "profile": "https://github.com/mgazian000",
      "contributions": [
        "doc"
      ]
    },
    {
      "login": "alan191006",
      "name": "Alan Huynh",
      "avatar_url": "https://avatars.githubusercontent.com/alan191006",
      "profile": "https://github.com/alan191006",
      "contributions": [
        "code"
      ]
    },
    {
      "login": "felipeangelimvieira",
      "name": "Felipe Angelim",
      "avatar_url": "https://avatars.githubusercontent.com/felipeangelimvieira",
      "profile": "https://github.com/felipeangelimvieira",
      "contributions": [
        "code",
        "bug"
      ]
    },
    {
      "login": "janpipek",
      "name": "Jan Pipek",
      "avatar_url": "https://avatars.githubusercontent.com/janpipek",
      "profile": "https://github.com/janpipek",
      "contributions": [
        "code"
      ]
    },
    {
      "login": "Gigi1111",
      "name": "Chung-Fan Tsai",
      "avatar_url": "https://avatars.githubusercontent.com/Gigi1111",
      "profile": "https://github.com/Gigi1111",
      "contributions": [
        "test"
      ]
    },
    {
      "login": "eyjo",
      "name": "Eyjólfur Sigurðsson",
      "avatar_url": "https://avatars.githubusercontent.com/eyjo",
      "profile": "https://github.com/eyjo",
      "contributions": [
        "code",
        "doc"
      ]
    },
    {
      "login": "julia-kraus",
      "name": "Julia Kraus",
      "avatar_url": "https://avatars.githubusercontent.com/julia-kraus",
      "profile": "https://github.com/julia-kraus",
      "contributions": [
        "doc",
        "code",
        "test"
      ]
    },
    {
      "login": "davidgilbertson",
      "name": "David Gilbertson",
      "avatar_url": "https://avatars.githubusercontent.com/u/4443482?v=4",
      "profile": "https://github.com/davidgilbertson",
      "contributions": [
        "code",
        "bug"
      ]
    },
    {
      "login": "MBristle",
      "name": "Mirko Bristle",
      "avatar_url": "https://avatars.githubusercontent.com/MBristle",
      "profile": "https://github.com/MBristle",
      "contributions": [
        "bug",
        "test",
        "doc"
      ]
    },
    {
      "login": "MCRE-BE",
      "name": "Mathias Creemers",
      "avatar_url": "https://avatars.githubusercontent.com/u/99316631",
      "profile": "https://github.com/MCRE-BE",
      "contributions": [
        "bug",
        "code"
      ]
    },
    {
      "login": "Ram0nB",
      "name": "Ramon Bussing",
      "avatar_url": "https://avatars.githubusercontent.com/u/45173421",
      "profile": "https://github.com/Ram0nB",
      "contributions": [
        "doc",
        "code"
      ]
    },
    {
      "login": "hazrulakmal",
      "name": "Hazrul Akmal",
      "avatar_url": "https://avatars.githubusercontent.com/u/24774385?v=4",
      "profile": "https://github.com/hazrulakmal",
      "contributions": [
        "code",
        "doc",
        "bug",
        "test"
      ]
    },
    {
      "login": "hliebert",
      "name": "Helge Liebert",
      "avatar_url": "https://avatars.githubusercontent.com/u/20834265",
      "profile": "https://github.com/hliebert",
      "contributions": [
        "bug",
        "code"
      ]
    },
    {
      "login": "alexfilothodoros",
      "name": "Alexandros Filothodoros",
      "avatar_url": "https://avatars.githubusercontent.com/u/6419847?v=4",
      "profile": "https://github.com/alexfilothodoros",
      "contributions": [
        "doc",
        "maintenance"
      ]
    },
    {
      "login": "ali-parizad",
      "name": "Ali Parizad",
      "avatar_url": "https://avatars.githubusercontent.com/u/13907016?v=4",
      "profile": "https://github.com/ali-parizad",
      "contributions": [
        "code"
      ]
    },
    {
      "login": "BensHamza",
      "name": "Hamza Benslimane",
      "avatar_url": "https://avatars.githubusercontent.com/u/96446862?v=4",
      "profile": "https://github.com/BensHamza",
      "contributions": [
        "bug",
        "code"
      ]
    },
    {
      "login": "sz85512678",
      "name": "Zhen Shao",
      "avatar_url": "https://avatars.githubusercontent.com/sz85512678",
      "profile": "https://github.com/sz85512678",
      "contributions": [
        "code"
      ]
    },
    {
      "login": "Vasudeva-bit",
      "name": "Vasudeva Kilaru",
      "avatar_url": "https://avatars.githubusercontent.com/u/70791259?v=4",
      "profile": "https://github.com/Vasudeva-bit",
      "contributions": [
        "code",
        "doc"
      ]
    },
    {
      "login": "geronimos",
      "name": "Geronimo Bergk",
      "avatar_url": "https://avatars.githubusercontent.com/u/29955288?s=96&v=4",
      "profile": "https://github.com/geronimos",
      "contributions": [
        "bug",
        "code"
      ]
    },
    {
      "login": "julnow",
      "name": "Julian Nowak",
      "avatar_url": "https://avatars.githubusercontent.com/u/21206185?v=4",
      "profile": "https://github.com/julnow",
      "contributions": [
        "bug",
        "code"
      ]
    },
    {
      "login": "pirnerjonas",
      "name": "Jonas Pirner",
      "avatar_url": "https://avatars.githubusercontent.com/u/48887249?v=4",
      "profile": "https://github.com/pirnerjonas",
      "contributions": [
        "doc"
      ]
    },
    {
      "login": "adamkells",
      "name": "Adam Kells",
      "avatar_url": "https://avatars.githubusercontent.com/u/19709277?v=4",
      "profile": "https://github.com/adamkells",
      "contributions": [
        "test"
      ]
    },
    {
      "login": "YHallouard",
      "name": "Yann Hallouard",
      "avatar_url": "https://avatars.githubusercontent.com/YHallouard",
      "profile": "https://www.linkedin.com/in/yann-hallouard/",
      "contributions": [
        "code",
        "test"
      ]
    },
    {
      "login": "xansh",
      "name": "Ansh Kumar",
      "avatar_url": "https://avatars.githubusercontent.com/u/65403652?s=400&u=a45b5dcca057cfaef737d5fab99850aca6da1607&v=4",
      "profile": "https://github.com/xansh",
      "contributions": [
        "doc"
      ]
    },
    {
      "login": "tpvasconcelos",
      "name": "Tomas P. de Vasconcelos",
      "avatar_url": "https://avatars.githubusercontent.com/u/17701527?v=4",
      "profile": "https://github.com/tpvasconcelos",
      "contributions": [
        "bug",
        "code"
      ]
    },
    {
      "login": "rahulporuri",
      "name": "Poruri Sai Rahul",
      "avatar_url": "https://avatars.githubusercontent.com/u/1926457?v=4",
      "profile": "https://github.com/rahulporuri",
      "contributions": [
        "doc"
      ]
    },
    {
      "login": "fspinna",
      "name": "Francesco Spinnato",
      "avatar_url": "https://avatars.githubusercontent.com/u/35352023?v=4",
      "profile": "https://github.com/fspinna",
      "contributions": [
        "code"
      ]
    },
    {
      "login": "sbuse",
      "name": "Simon B.",
      "avatar_url": "https://avatars.githubusercontent.com/u/24408707?v=4",
      "profile": "https://github.com/sbuse",
      "contributions": [
        "code"
      ]
    },
    {
      "login": "sd2k",
      "name": "Ben Sully",
      "avatar_url": "https://avatars.githubusercontent.com/u/5464991?&v=4",
      "profile": "https://github.com/sd2k",
      "contributions": [
        "bug",
        "code"
      ]
    },
    {
      "login": "wayneadams",
      "name": "Wayne Adams",
      "avatar_url": "https://avatars.githubusercontent.com/u/15034841?s=400&u=d717e9945910bcc844c5e64cd56d570c6cc4e8e6&v=4",
      "profile": "https://github.com/wayneadams",
      "contributions": [
        "doc"
      ]
    },
    {
      "login": "sanjayk0508",
      "name": "Sanjay Kumar",
      "avatar_url": "https://avatars.githubusercontent.com/u/102804548?v=4",
      "profile": "https://github.com/sanjayk0508",
      "contributions": [
        "test"
      ]
    },
    {
      "login": "sssilvar",
      "name": "Santiago Smith Silva",
      "avatar_url": "https://avatars.githubusercontent.com/u/16252054?v=4",
      "profile": "https://github.com/sssilvar",
      "contributions": [
        "code"
      ]
    },
    {
      "login": "DManowitz",
      "name": "David Manowitz",
      "avatar_url": "https://avatars.githubusercontent.com/u/66927103?v=4",
      "profile": "https://github.com/DManowitz",
      "contributions": [
        "bug",
        "maintenance"
      ]
    },
    {
      "login": "ninedigits",
      "name": "Max Frohlich",
      "avatar_url": "https://avatars.githubusercontent.com/u/16393653?v=4",
      "profile": "https://www.linkedin.com/in/maxfrohlich/",
      "contributions": [
        "code",
        "ideas",
        "maintenance"
      ]
    },
    {
      "login": "steenrotsman",
      "name": "Stijn J. Rotman",
      "avatar_url": "https://avatars.githubusercontent.com/u/78110080?s=400&v=4",
      "profile": "https://github.com/steenrotsman",
      "contributions": [
        "code",
        "doc"
      ]
    },
    {
      "login": "tvdboom",
      "name": "Mavs",
      "avatar_url": "https://avatars.githubusercontent.com/u/32366550?v=4",
      "profile": "https://github.com/tvdboom",
      "contributions": [
        "code"
      ]
    },
    {
      "login": "Cyril-Meyer",
      "name": "Cyril Meyer",
      "avatar_url": "https://avatars.githubusercontent.com/u/69190238?v=4",
      "profile": "https://cyrilmeyer.eu/",
      "contributions": [
        "bug",
        "code",
        "test"
      ]
    },
    {
      "login": "Abhay-Lejith",
      "name": "Abhay Lejith",
      "avatar_url": "https://avatars.githubusercontent.com/u/120819228?s=96&v=4",
      "profile": "https://github.com/Abhay-Lejith",
      "contributions": [
        "bug",
        "code"
      ]
    },
    {
      "login": "geetu040",
      "name": "Armaghan",
      "avatar_url": "https://avatars.githubusercontent.com/u/90601662?s=96&v=4",
      "profile": "https://github.com/geetu040",
      "contributions": [
        "doc",
        "maintenance"
      ]
    },
    {
<<<<<<< HEAD
      "login": "Xinyu-Wu-0000",
      "name": "Xinyu Wu",
      "avatar_url": "https://avatars.githubusercontent.com/u/57612792?v=4",
      "profile": "https://github.com/Xinyu-Wu-0000",
      "contributions": [
        "test"
=======
      "login": "memeo-pro",
      "name": "Yash Edake",
      "avatar_url": "https://avatars.githubusercontent.com/memeo-pro",
      "profile": "https://github.com/MEMEO-PRO",
      "contributions": [
        "maintenance",
        "bug"
>>>>>>> 2531edb6
      ]
    }
  ]
}<|MERGE_RESOLUTION|>--- conflicted
+++ resolved
@@ -2618,14 +2618,17 @@
       ]
     },
     {
-<<<<<<< HEAD
       "login": "Xinyu-Wu-0000",
       "name": "Xinyu Wu",
       "avatar_url": "https://avatars.githubusercontent.com/u/57612792?v=4",
       "profile": "https://github.com/Xinyu-Wu-0000",
       "contributions": [
-        "test"
-=======
+        "bug",
+        "code",
+        "test"
+      ]
+    },
+    {
       "login": "memeo-pro",
       "name": "Yash Edake",
       "avatar_url": "https://avatars.githubusercontent.com/memeo-pro",
@@ -2633,7 +2636,6 @@
       "contributions": [
         "maintenance",
         "bug"
->>>>>>> 2531edb6
       ]
     }
   ]
