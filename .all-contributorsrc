{
  "files": [
    "CONTRIBUTORS.md"
  ],
  "imageSize": 100,
  "contributorsPerLine": 9,
  "contributorsSortAlphabetically": true,
  "badgeTemplate": "[![All Contributors](https://img.shields.io/badge/all_contributors-<%= contributors.length %>-orange.svg)](#contributors)",
  "skipCi": true,
  "contributors": [
    {
      "login": "fkiraly",
      "name": "Franz Kiraly",
      "avatar_url": "https://avatars1.githubusercontent.com/u/7985502?v=4",
      "profile": "https://github.com/fkiraly",
      "contributions": [
        "business",
        "code",
        "doc",
        "design",
        "eventOrganizing",
        "example",
        "financial",
        "fundingFinding",
        "ideas",
        "mentoring",
        "projectManagement",
        "question",
        "review",
        "talk",
        "test",
        "tutorial"
      ]
    },
    {
      "login": "sajaysurya",
      "name": "Sajaysurya Ganesh",
      "avatar_url": "https://avatars2.githubusercontent.com/u/25329624?v=4",
      "profile": "https://sajay.online",
      "contributions": [
        "code",
        "doc",
        "design",
        "example",
        "ideas",
        "test",
        "tutorial"
	]
    },
    {
      "login": "Tomiiwa",
      "name": "Ireoluwatomiwa",
      "avatar_url": "https://avatars.githubusercontent.com/u/61966277?v=4",
      "profile": "https://www.linkedin.com/in/ireoluwatomiwa-sanusi/",
      "contributions": [
        "doc",
      ]
    },
    {
      "login": "TonyBagnall",
      "name": "Tony Bagnall",
      "avatar_url": "https://avatars1.githubusercontent.com/u/9594042?v=4",
      "profile": "http://www.timeseriesclassification.com",
      "contributions": [
        "code",
        "business",
        "doc",
        "design",
        "eventOrganizing",
        "fundingFinding",
        "ideas",
        "projectManagement",
        "question",
        "review",
        "talk",
        "data"
      ]
    },
    {
      "login": "jasonlines",
      "name": "Jason Lines",
      "avatar_url": "https://avatars1.githubusercontent.com/u/38794632?v=4",
      "profile": "http://www.timeseriesclassification.com",
      "contributions": [
        "code",
        "business",
        "doc",
        "design",
        "eventOrganizing",
        "fundingFinding",
        "ideas",
        "projectManagement",
        "question",
        "review",
        "talk",
        "example"
      ]
    },
    {
      "login": "mloning",
      "name": "Markus Löning",
      "avatar_url": "https://avatars3.githubusercontent.com/u/21020482?v=4",
      "profile": "https://github.com/mloning",
      "contributions": [
        "code",
        "test",
        "maintenance",
        "platform",
        "review",
        "infra",
        "example",
        "bug",
        "tutorial",
        "business",
        "doc",
        "design",
        "eventOrganizing",
        "fundingFinding",
        "ideas",
        "projectManagement",
        "question",
        "talk",
        "mentoring",
        "video"
      ]
    },
    {
      "login": "goastler",
      "name": "George Oastler",
      "avatar_url": "https://avatars0.githubusercontent.com/u/7059456?v=4",
      "profile": "https://github.com/goastler",
      "contributions": [
        "code",
        "test",
        "platform",
        "example",
        "doc"
      ]
    },
    {
      "login": "ViktorKaz",
      "name": "ViktorKaz",
      "avatar_url": "https://avatars0.githubusercontent.com/u/33499138?v=4",
      "profile": "https://github.com/ViktorKaz",
      "contributions": [
        "code",
        "doc",
        "design"
      ]
    },
    {
      "login": "MatthewMiddlehurst",
      "name": "Matthew Middlehurst",
      "avatar_url": "https://avatars0.githubusercontent.com/u/25731235?v=4",
      "profile": "http://www.timeseriesclassification.com",
      "contributions": [
        "code",
        "doc",
        "test",
        "tutorial",
        "review",
        "bug"
      ]
    },
    {
      "login": "jesellier",
      "name": "jesellier",
      "avatar_url": "https://avatars0.githubusercontent.com/u/51952076?v=4",
      "profile": "https://github.com/jesellier",
      "contributions": [
        "code"
      ]
    },
    {
      "login": "James-Large",
      "name": "James Large",
      "avatar_url": "https://avatars0.githubusercontent.com/u/44509982?v=4",
      "profile": "http://www.timeseriesclassification.com/",
      "contributions": [
        "code",
        "doc",
        "test",
        "infra",
        "maintenance"
      ]
    },
    {
      "login": "simone-pignotti",
      "name": "simone-pignotti",
      "avatar_url": "https://avatars1.githubusercontent.com/u/44410066?v=4",
      "profile": "https://github.com/simone-pignotti",
      "contributions": [
        "code",
        "bug"
      ]
    },
    {
      "login": "ClaudiaSanches",
      "name": "ClaudiaSanches",
      "avatar_url": "https://avatars3.githubusercontent.com/u/28742178?v=4",
      "profile": "https://github.com/ClaudiaSanches",
      "contributions": [
        "code",
        "test"
      ]
    },
    {
      "login": "aa25desh",
      "name": "aa25desh",
      "avatar_url": "https://avatars1.githubusercontent.com/u/29518290?v=4",
      "profile": "https://github.com/aa25desh",
      "contributions": [
        "code",
        "bug"
      ]
    },
    {
      "login": "matteogales",
      "name": "matteogales",
      "avatar_url": "https://avatars0.githubusercontent.com/u/9269326?v=4",
      "profile": "https://github.com/matteogales",
      "contributions": [
        "code",
        "design",
        "ideas"
      ]
    },
    {
      "login": "prockenschaub",
      "name": "Patrick Rockenschaub",
      "avatar_url": "https://avatars0.githubusercontent.com/u/15381732?v=4",
      "profile": "https://github.com/prockenschaub",
      "contributions": [
        "code",
        "design",
        "ideas",
        "test"
      ]
    },
    {
      "login": "dasgupsa",
      "name": "Saurabh Dasgupta",
      "avatar_url": "https://avatars2.githubusercontent.com/u/10398956?v=4",
      "profile": "https://github.com/dasgupsa",
      "contributions": [
        "code"
      ]
    },
    {
      "login": "angus924",
      "name": "angus924",
      "avatar_url": "https://avatars0.githubusercontent.com/u/55837131?v=4",
      "profile": "https://github.com/angus924",
      "contributions": [
        "code",
        "test",
        "tutorial"
      ]
    },
    {
      "login": "lnthach",
      "name": "Thach Le Nguyen",
      "avatar_url": "https://avatars0.githubusercontent.com/u/7788363?v=4",
      "profile": "https://github.com/lnthach",
      "contributions": [
        "code",
        "test"
      ]
    },
    {
      "login": "Ayushmaanseth",
      "name": "Ayushmaan Seth",
      "avatar_url": "https://avatars1.githubusercontent.com/u/29939762?v=4",
      "profile": "https://www.linkedin.com/in/ayushmaan-seth-4a96364a/",
      "contributions": [
        "code",
        "review",
        "test",
        "doc",
        "eventOrganizing",
        "tutorial"
      ]
    },
    {
      "login": "ninfueng",
      "name": "Ninnart Fuengfusin",
      "avatar_url": "https://avatars2.githubusercontent.com/u/28499769?v=4",
      "profile": "https://github.com/ninfueng",
      "contributions": [
        "code"
      ]
    },
    {
      "login": "big-o",
      "name": "big-o",
      "avatar_url": "https://avatars1.githubusercontent.com/u/1134151?v=4",
      "profile": "https://github.com/big-o",
      "contributions": [
        "code",
        "test",
        "design",
        "ideas",
        "review",
        "tutorial",
        "mentoring"
      ]
    },
    {
      "login": "Kludex",
      "name": "Marcelo Trylesinski",
      "avatar_url": "https://avatars3.githubusercontent.com/u/7353520?v=4",
      "profile": "http://marcelotryle.com",
      "contributions": [
        "doc"
      ]
    },
    {
      "login": "oleskiewicz",
      "name": "oleskiewicz",
      "avatar_url": "https://avatars1.githubusercontent.com/u/5682158?v=4",
      "profile": "https://github.com/oleskiewicz",
      "contributions": [
        "code",
        "doc",
        "test"
      ]
    },
    {
      "login": "dguijo",
      "name": "David Guijo Rubio",
      "avatar_url": "https://avatars1.githubusercontent.com/u/47889499?v=4",
      "profile": "http://www.uco.es/grupos/ayrna/index.php/es/publicaciones/articulos?publications_view_all=1&theses_view_all=0&projects_view_all=0&task=show&view=member&id=22",
      "contributions": [
        "code",
        "ideas"
      ]
    },
    {
      "login": "HYang1996",
      "name": "HYang1996",
      "avatar_url": "https://avatars0.githubusercontent.com/u/44179303?v=4",
      "profile": "https://github.com/HYang1996",
      "contributions": [
        "code",
        "test",
        "doc",
        "tutorial"
      ]
    },
    {
      "login": "Mo-Saif",
      "name": "Mohammed Saif Kazamel",
      "avatar_url": "https://avatars0.githubusercontent.com/u/27867617?v=4",
      "profile": "https://mo-saif.github.io/",
      "contributions": [
        "bug"
      ]
    },
    {
      "login": "abandus",
      "name": "abandus",
      "avatar_url": "https://avatars2.githubusercontent.com/u/46486474?v=4",
      "profile": "https://github.com/abandus",
      "contributions": [
        "ideas",
        "code"
      ]
    },
    {
      "login": "Pangoraw",
      "name": "Paul",
      "avatar_url": "https://avatars1.githubusercontent.com/u/9824244?v=4",
      "profile": "https://ber.gp",
      "contributions": [
        "doc"
      ]
    },
    {
      "login": "vedazeren",
      "name": "vedazeren",
      "avatar_url": "https://avatars3.githubusercontent.com/u/63582874?v=4",
      "profile": "https://github.com/vedazeren",
      "contributions": [
        "code",
        "test"
      ]
    },
    {
      "login": "hiqbal2",
      "name": "hiqbal2",
      "avatar_url": "https://avatars3.githubusercontent.com/u/10302415?v=4",
      "profile": "https://github.com/hiqbal2",
      "contributions": [
        "doc"
      ]
    },
    {
      "login": "btrtts",
      "name": "btrtts",
      "avatar_url": "https://avatars3.githubusercontent.com/u/66252156?v=4",
      "profile": "https://github.com/btrtts",
      "contributions": [
        "doc"
      ]
    },
    {
      "login": "marielledado",
      "name": "Marielle",
      "avatar_url": "https://avatars2.githubusercontent.com/u/13499809?v=4",
      "profile": "https://twitter.com/marielli",
      "contributions": [
        "doc",
        "code",
        "ideas"
      ]
    },
    {
      "login": "Cheukting",
      "name": "Cheuk Ting Ho",
      "avatar_url": "https://avatars1.githubusercontent.com/u/28761465?v=4",
      "profile": "http://cheuk.dev",
      "contributions": [
        "code"
      ]
    },
    {
      "login": "sophijka",
      "name": "sophijka",
      "avatar_url": "https://avatars2.githubusercontent.com/u/47450591?v=4",
      "profile": "https://github.com/sophijka",
      "contributions": [
        "doc",
        "maintenance"
      ]
    },
    {
      "login": "Quaterion",
      "name": "Quaterion",
      "avatar_url": "https://avatars2.githubusercontent.com/u/23200273?v=4",
      "profile": "https://github.com/Quaterion",
      "contributions": [
        "bug"
      ]
    },
    {
      "login": "ABostrom",
      "name": "Aaron Bostrom",
      "avatar_url": "https://avatars0.githubusercontent.com/u/9571933?v=4",
      "profile": "https://github.com/ABostrom",
      "contributions": [
        "code",
        "doc",
        "test",
        "mentoring"
      ]
    },
    {
      "login": "BandaSaiTejaReddy",
      "name": "BANDASAITEJAREDDY",
      "avatar_url": "https://avatars0.githubusercontent.com/u/31387911?v=4",
      "profile": "https://github.com/BandaSaiTejaReddy",
      "contributions": [
        "code",
        "doc"
      ]
    },
    {
      "login": "lynnssi",
      "name": "Alexandra Amidon",
      "avatar_url": "https://avatars2.githubusercontent.com/u/17050655?v=4",
      "profile": "https://medium.com/@alexandra.amidon",
      "contributions": [
        "blog",
        "doc",
        "ideas"
      ]
    },
    {
      "login": "chizzi25",
      "name": "chizzi25",
      "avatar_url": "https://avatars3.githubusercontent.com/u/67911243?v=4",
      "profile": "https://github.com/chizzi25",
      "contributions": [
        "blog"
      ]
    },
    {
      "login": "Piyush1729",
      "name": "Piyush1729",
      "avatar_url": "https://avatars2.githubusercontent.com/u/64950012?v=4",
      "profile": "https://github.com/Piyush1729",
      "contributions": [
        "code",
        "review"
      ]
    },
    {
      "login": "sri1419",
      "name": "sri1419",
      "avatar_url": "https://avatars2.githubusercontent.com/u/65078278?v=4",
      "profile": "https://github.com/sri1419",
      "contributions": [
        "code"
      ]
    },
    {
      "login": "patrickzib",
      "name": "Patrick Schäfer",
      "avatar_url": "https://avatars0.githubusercontent.com/u/7783034?v=4",
      "profile": "http://www2.informatik.hu-berlin.de/~schaefpa/",
      "contributions": [
        "code",
        "tutorial"
      ]
    },
    {
      "login": "ermshaua",
      "name": "Arik Ermshaus",
      "avatar_url": "https://avatars.githubusercontent.com/u/23294512?v=4",
      "profile": "https://github.com/ermshaua/",
      "contributions": [
        "code"
      ]
    },
    {
      "login": "akanz1",
      "name": "Andreas Kanz",
      "avatar_url": "https://avatars3.githubusercontent.com/u/51492342?v=4",
      "profile": "https://github.com/akanz1",
      "contributions": [
        "tutorial"
      ]
    },
    {
      "login": "brettkoonce",
      "name": "brett koonce",
      "avatar_url": "https://avatars2.githubusercontent.com/u/11281814?v=4",
      "profile": "https://github.com/brettkoonce",
      "contributions": [
        "doc"
      ]
    },
    {
      "login": "alwinw",
      "name": "Alwin",
      "avatar_url": "https://avatars3.githubusercontent.com/u/16846521?v=4",
      "profile": "https://github.com/alwinw",
      "contributions": [
        "doc",
        "code",
        "maintenance"
      ]
    },
    {
      "login": "kkoziara",
      "name": "kkoziara",
      "avatar_url": "https://avatars1.githubusercontent.com/u/4346849?v=4",
      "profile": "https://github.com/kkoziara",
      "contributions": [
        "code",
        "bug"
      ]
    },
    {
      "login": "evanmiller29",
      "name": "Evan Miller",
      "avatar_url": "https://avatars2.githubusercontent.com/u/8062590?v=4",
      "profile": "https://github.com/evanmiller29",
      "contributions": [
        "tutorial"
      ]
    },
    {
      "login": "krumeto",
      "name": "Krum Arnaudov",
      "avatar_url": "https://avatars3.githubusercontent.com/u/11272436?v=4",
      "profile": "https://github.com/krumeto",
      "contributions": [
        "bug",
        "code"
      ]
    },
    {
      "login": "martinagvilas",
      "name": "Martina G. Vilas",
      "avatar_url": "https://avatars2.githubusercontent.com/u/37339384?v=4",
      "profile": "https://github.com/martinagvilas",
      "contributions": [
        "review",
        "ideas"
      ]
    },
    {
      "login": "Emiliathewolf",
      "name": "Emilia Rose",
      "avatar_url": "https://avatars2.githubusercontent.com/u/22026218?v=4",
      "profile": "https://github.com/Emiliathewolf",
      "contributions": [
        "code",
        "test"
      ]
    },
    {
      "login": "AidenRushbrooke",
      "name": "AidenRushbrooke",
      "avatar_url": "https://avatars0.githubusercontent.com/u/72034940?v=4",
      "profile": "https://github.com/AidenRushbrooke",
      "contributions": [
        "code",
        "test"
      ]
    },
    {
      "login": "whackteachers",
      "name": "Jason Pong",
      "avatar_url": "https://avatars0.githubusercontent.com/u/33785383?v=4",
      "profile": "https://github.com/whackteachers",
      "contributions": [
        "code",
        "test"
      ]
    },
    {
      "login": "magittan",
      "name": "William Zheng",
      "avatar_url": "https://avatars0.githubusercontent.com/u/14024202?v=4",
      "profile": "https://github.com/magittan",
      "contributions": [
        "code",
        "test"
      ]
    },
    {
      "login": "huayicodes",
      "name": "Huayi Wei",
      "avatar_url": "https://avatars3.githubusercontent.com/u/22870735?v=4",
      "profile": "https://www.linkedin.com/in/huayiwei/",
      "contributions": [
        "tutorial"
      ]
    },
    {
      "login": "Multivin12",
      "name": "Multivin12",
      "avatar_url": "https://avatars3.githubusercontent.com/u/36476633?v=4",
      "profile": "https://github.com/Multivin12",
      "contributions": [
        "code",
        "test"
      ]
    },
    {
      "login": "davidbp",
      "name": "David Buchaca Prats",
      "avatar_url": "https://avatars3.githubusercontent.com/u/4223580?v=4",
      "profile": "https://github.com/davidbp",
      "contributions": [
        "code"
      ]
    },
    {
      "login": "SebasKoel",
      "name": "Sebastiaan Koel",
      "avatar_url": "https://avatars3.githubusercontent.com/u/66252156?v=4",
      "profile": "https://github.com/SebasKoel",
      "contributions": [
        "code",
        "doc"
      ]
    },
    {
      "login": "MarcoGorelli",
      "name": "Marco Gorelli",
      "avatar_url": "https://avatars2.githubusercontent.com/u/33491632?v=4",
      "profile": "https://github.com/MarcoGorelli",
      "contributions": [
        "infra"
      ]
    },
    {
      "login": "DmitriyValetov",
      "name": "Dmitriy Valetov",
      "avatar_url": "https://avatars0.githubusercontent.com/u/27976850?v=4",
      "profile": "https://github.com/DmitriyValetov",
      "contributions": [
        "code",
        "tutorial"
      ]
    },
    {
      "login": "vollmersj",
      "name": "vollmersj",
      "avatar_url": "https://avatars2.githubusercontent.com/u/12613127?v=4",
      "profile": "https://github.com/vollmersj",
      "contributions": [
        "doc"
      ]
    },
    {
      "login": "MichalChromcak",
      "name": "Michal Chromcak",
      "avatar_url": "https://avatars1.githubusercontent.com/u/12393430?v=4",
      "profile": "https://github.com/MichalChromcak",
      "contributions": [
        "code",
        "doc",
        "test",
        "tutorial"
      ]
    },
    {
      "login": "bmurdata",
      "name": "Brian Murphy",
      "avatar_url": "https://avatars2.githubusercontent.com/u/32182553?v=4",
      "profile": "https://bmurphyportfolio.netlify.com/",
      "contributions": [
        "doc"
      ]
    },
    {
      "login": "raishubham1",
      "name": "raishubham1",
      "avatar_url": "https://avatars3.githubusercontent.com/u/29356417?v=4",
      "profile": "https://github.com/raishubham1",
      "contributions": [
        "doc"
      ]
    },
    {
      "login": "ngupta23",
      "name": "Nikhil Gupta",
      "avatar_url": "https://avatars0.githubusercontent.com/u/33585645?v=4",
      "profile": "https://github.com/ngupta23",
      "contributions": [
        "code",
        "bug",
        "doc"
      ]
    },
    {
      "login": "aiwalter",
      "name": "Martin Walter",
      "avatar_url": "https://avatars0.githubusercontent.com/u/29627036?v=4",
      "profile": "https://www.linkedin.com/in/martin-walter-1a33b3114/",
      "contributions": [
        "code",
        "bug",
        "projectManagement",
        "fundingFinding"
      ]
    },
    {
      "login": "afzal442",
      "name": "Afzal Ansari",
      "avatar_url": "https://avatars0.githubusercontent.com/u/11625672?v=4",
      "profile": "https://github.com/afzal442",
      "contributions": [
        "code",
        "doc"
      ]
    },
    {
      "login": "gracewgao",
      "name": "Grace Gao",
      "avatar_url": "https://avatars0.githubusercontent.com/u/38268331?v=4",
      "profile": "https://www.linkedin.com/in/gracewgao/",
      "contributions": [
        "code",
        "bug"
      ]
    },
    {
      "login": "utsavcoding",
      "name": "Utsav Kumar Tiwari",
      "avatar_url": "https://avatars3.githubusercontent.com/u/55446385?v=4",
      "profile": "https://github.com/utsavcoding",
      "contributions": [
        "code",
        "doc"
      ]
    },
    {
      "login": "tch",
      "name": "Tomasz Chodakowski",
      "avatar_url": "https://avatars3.githubusercontent.com/u/184076?v=4",
      "profile": "https://github.com/tch",
      "contributions": [
        "code",
        "doc",
        "bug"
      ]
    },
    {
      "login": "koralturkk",
      "name": "Kutay Koralturk",
      "avatar_url": "https://avatars2.githubusercontent.com/u/18037789?s=460&v=4",
      "profile": "https://github.com/koralturkk",
      "contributions": [
        "code",
        "bug"
      ]
    },
    {
      "login": "vnmabus",
      "name": "Carlos Ramos Carreño",
      "avatar_url": "https://avatars1.githubusercontent.com/u/2364173?v=4",
      "profile": "https://github.com/vnmabus",
      "contributions": [
        "doc"
      ]
    },
    {
      "login": "lpantano",
      "name": "Lorena Pantano",
      "avatar_url": "https://avatars2.githubusercontent.com/u/1621788?v=4",
      "profile": "http://lpantano.github.io/",
      "contributions": [
        "ideas"
      ]
    },
    {
      "login": "KirstieJane",
      "name": "Kirstie Whitaker",
      "avatar_url": "https://avatars1.githubusercontent.com/u/3626306?v=4",
      "profile": "https://whitakerlab.github.io/",
      "contributions": [
        "ideas",
        "fundingFinding"
      ]
    },
    {
      "login": "juanitorduz",
      "name": "Juan Orduz",
      "avatar_url": "https://avatars1.githubusercontent.com/u/22996444?v=4",
      "profile": "https://juanitorduz.github.io/",
      "contributions": [
        "tutorial",
        "doc"
      ]
    },
    {
      "login": "dhirschfeld",
      "name": "Dave Hirschfeld",
      "avatar_url": "https://avatars1.githubusercontent.com/u/881019?v=4",
      "profile": "https://dhirschfeld.github.io/",
      "contributions": [
        "infra"
      ]
    },
    {
      "login": "xuyxu",
      "name": "Yi-Xuan Xu",
      "avatar_url": "https://avatars2.githubusercontent.com/u/22359569?v=4",
      "profile": "https://github.com/xuyxu",
      "contributions": [
        "code",
        "test",
        "maintenance",
        "doc"
      ]
    },
    {
      "login": "vincent-nich12",
      "name": "vincent-nich12",
      "avatar_url": "https://avatars3.githubusercontent.com/u/36476633?v=4",
      "profile": "https://github.com/vincent-nich12",
      "contributions": [
        "code"
      ]
    },
    {
      "login": "hamzahiqb",
      "name": "hamzahiqb",
      "avatar_url": "https://avatars3.githubusercontent.com/u/10302415?v=4",
      "profile": "https://github.com/hamzahiqb",
      "contributions": [
        "infra"
      ]
    },
    {
      "login": "Hephaest",
      "name": "Miao Cai",
      "avatar_url": "https://avatars2.githubusercontent.com/u/37981444?v=4",
      "profile": "https://github.com/Hephaest",
      "contributions": [
        "bug",
        "code"
      ]
    },
    {
      "login": "RNKuhns",
      "name": "Ryan Kuhns",
      "avatar_url": "https://avatars0.githubusercontent.com/u/26907244?v=4",
      "profile": "https://github.com/rnkuhns",
      "contributions": [
        "code",
        "doc",
        "tutorial",
        "example",
        "ideas",
        "review",
        "test"
      ]
    },
    {
      "login": "pabworks",
      "name": "pabworks",
      "avatar_url": "https://avatars.githubusercontent.com/u/32725127?v=4",
      "profile": "https://github.com/pabworks",
      "contributions": [
        "code",
        "test"
      ]
    },
    {
      "login": "ayan-biswas0412",
      "name": "AYAN BISWAS",
      "avatar_url": "https://avatars.githubusercontent.com/u/52851184?v=4",
      "profile": "https://github.com/ayan-biswas0412",
      "contributions": [
        "code"
      ]
    },
    {
      "login": "Lovkush-A",
      "name": "Lovkush",
      "avatar_url": "https://avatars.githubusercontent.com/u/25344832?v=4",
      "profile": "https://github.com/Lovkush-A",
      "contributions": [
        "code",
        "test"
      ]
    },
    {
      "login": "luiszugasti",
      "name": "Luis Zugasti",
      "avatar_url": "https://avatars.githubusercontent.com/u/11198457?s=460&u=0645b72683e491824aca16db9702f1d3eb990389&v=4",
      "profile": "https://github.com/luiszugasti",
      "contributions": [
        "doc"
      ]
    },
    {
      "login": "kanand77",
      "name": "Kavin Anand",
      "avatar_url": "https://avatars.githubusercontent.com/kanand77",
      "profile": "https://github.com/kanand77",
      "contributions": [
        "doc"
      ]
    },
    {
      "login": "dsherry",
      "name": "Dylan Sherry",
      "avatar_url": "https://avatars.githubusercontent.com/dsherry",
      "profile": "https://github.com/dsherry",
      "contributions": [
        "infra"
      ]
    },
    {
      "login": "kachayev",
      "name": "Oleksii Kachaiev",
      "avatar_url": "https://avatars.githubusercontent.com/u/485647?v=4",
      "profile": "https://github.com/kachayev",
      "contributions": [
        "code",
        "test"
      ]
    },
    {
      "login": "Ifeanyi30",
      "name": "Ifeanyi30",
      "avatar_url": "https://avatars.githubusercontent.com/u/49926145?v=4",
      "profile": "https://github.com/Ifeanyi30",
      "contributions": [
        "code"
      ]
    },
    {
      "login": "jschemm",
      "name": "jschemm",
      "avatar_url": "https://avatars.githubusercontent.com/u/81151346?v=4",
      "profile": "https://github.com/jschemm",
      "contributions": [
        "code"
      ]
    },
    {
      "login": "aaronreidsmith",
      "name": "Aaron Smith",
      "avatar_url": "https://avatars.githubusercontent.com/u/21350310?v=4",
      "profile": "https://github.com/aaronreidsmith",
      "contributions": [
        "code"
      ]
    },
    {
      "login": "ltsaprounis",
      "name": "Leonidas Tsaprounis",
      "avatar_url": "https://avatars.githubusercontent.com/u/64217214?v=4",
      "profile": "https://github.com/ltsaprounis",
      "contributions": [
        "code",
        "bug"
      ]
    },
    {
      "login": "chernika158",
      "name": "Galina Chernikova",
      "avatar_url": "https://avatars.githubusercontent.com/u/43787741?s=400&v=4",
      "profile": "https://github.com/chernika158",
      "contributions": [
        "code"
      ]
    },
    {
      "login": "GuzalBulatova",
      "name": "Guzal Bulatova",
      "avatar_url": "https://avatars.githubusercontent.com/GuzalBulatova",
      "profile": "https://github.com/GuzalBulatova",
      "contributions": [
        "code",
        "test"
      ]
    },
    {
      "login": "satya-pattnaik",
      "name": "Satya Prakash Pattnaik",
      "avatar_url": "https://avatars.githubusercontent.com/u/22102468?v=4",
      "profile": "https://www.linkedin.com/in/satya-pattnaik-77a430144/",
      "contributions": [
        "doc"
      ]
    },
    {
      "login": "yashlamba",
      "name": "Yash Lamba",
      "avatar_url": "https://avatars.githubusercontent.com/u/44164398?v=4",
      "profile": "https://github.com/yashlamba",
      "contributions": [
        "code"
      ]
    },
    {
      "login": "ckastner",
      "name": "Christian Kastner",
      "avatar_url": "https://avatars.githubusercontent.com/u/15859947?v=4",
      "profile": "https://github.com/ckastner",
      "contributions": [
        "code",
        "bug"
      ]
    },
    {
      "login": "tombh",
      "name": "Thomas Buckley-Houston",
      "avatar_url": "https://avatars.githubusercontent.com/u/160835?s=80&v=4",
      "profile": "https://github.com/tombh",
      "contributions": [
        "bug"
      ]
    },
    {
      "login": "julramos",
      "name": "Juliana",
      "avatar_url": "https://avatars.githubusercontent.com/u/19613567?v=4",
      "profile": "https://www.linkedin.com/in/julianarn/",
      "contributions": [
        "code"
      ]
    },
    {
      "login": "SveaMeyer13",
      "name": "Svea Marie Meyer",
      "avatar_url": "https://avatars.githubusercontent.com/u/46671894?v=4",
      "profile": "https://github.com/SveaMeyer13",
      "contributions": [
        "doc",
        "code"
      ]
    },
    {
      "login": "Flix6x",
      "name": "Felix Claessen",
      "avatar_url": "https://avatars.githubusercontent.com/u/30658763?v=4",
      "profile": "https://github.com/flix6x",
      "contributions": [
        "code",
        "doc",
        "test",
        "bug"
      ]
    },
    {
      "login": "thayeylolu",
      "name": "Taiwo Owoseni",
      "avatar_url": "https://avatars.githubusercontent.com/u/13348874?v=4",
      "profile": "https://thayeylolu.github.io/portfolio/",
      "contributions": [
        "code"
      ]
    },
    {
      "login": "jambo6",
      "name": "James Morrill",
      "avatar_url": "https://https://avatars.githubusercontent.com/jambo6",
      "profile": "https://github.com/jambo6",
      "contributions": [
        "code"
      ]
    },
    {
      "login": "Dbhasin1",
      "name": "Drishti Bhasin ",
      "avatar_url": "https://avatars.githubusercontent.com/u/56479884?v=4",
      "profile": "https://github.com/Dbhasin1",
      "contributions": [
        "code"
      ]
    },
    {
      "login": "Yard1",
      "name": "Antoni Baum",
      "avatar_url": "https://avatars.githubusercontent.com/u/10364161?v=4",
      "profile": "https://www.linkedin.com/in/yard1/",
      "contributions": [
        "code"
      ]
    },
    {
      "login": "ltoniazzi",
      "name": "Lorenzo Toniazzi",
      "avatar_url": "https://avatars.githubusercontent.com/u/61414566",
      "profile": "https://github.com/ltoniazzi",
      "contributions": [
        "code"
      ]
    },
    {
      "login": "freddyaboulton",
      "name": "Freddy A Boulton",
      "avatar_url": "https://avatars.githubusercontent.com/u/41651716?v=4",
      "profile": "https://github.com/freddyaboulton",
      "contributions": [
        "infra",
        "test"
      ]
    },
    {
      "login": "Riyabelle25",
      "name": "Riya Elizabeth John",
      "avatar_url": "https://avatars.githubusercontent.com/u/55790848?v=4",
      "profile": "https://github.com/Riyabelle25",
      "contributions": [
        "code",
        "test",
        "doc"
      ]
    },
    {
      "login": "chrisholder",
      "name": "chrisholder",
      "avatar_url": "https://avatars.githubusercontent.com/u/4674372?v=4",
      "profile": "https://github.com/chrisholder",
      "contributions": [
        "code",
        "test",
        "doc",
        "design",
        "example"
      ]
    },
    {
      "login": "moradabaz",
      "name": "Morad :)",
      "avatar_url": "https://avatars.githubusercontent.com/u/29915156?v=4",
      "profile": "https://moradisten.github.io/",
      "contributions": [
        "code",
        "test",
        "doc"
      ]
    },
    {
      "login": "bilal-196",
      "name": "Ahmed Bilal",
      "avatar_url": "https://avatars.githubusercontent.com/u/74570044?v=4",
      "profile": "https://github.com/bilal-196",
      "contributions": [
        "doc"
      ]
    },
    {
      "login": "victordremov",
      "name": "Viktor Dremov",
      "avatar_url": "https://avatars.githubusercontent.com/u/32140716",
      "profile": "https://github.com/victordremov",
      "contributions": [
        "code"
      ]
    },
    {
      "login": "corvusrabus",
      "name": "Corvin Paul",
      "avatar_url": "https://lh3.googleusercontent.com/zMvwkuxyIsRN1I0-HLojbcbbHaERXa-b9eztZ23z_C2m7cXdMiU4z36ekS5-cgBmikPhZA=w1280",
      "profile": "https://sites.google.com/view/corvinpaul/",
      "contributions": [
        "doc"
      ]
    },
    {
      "login": "xloem",
      "name": "patiently pending world peace",
      "profile": "https://github.com/xloem",
      "contributions": [
        "code"
      ]
    },
    {
      "login": "AreloTanoh",
      "name": "Arelo Tanoh",
      "avatar_url": "https://avatars.githubusercontent.com/AreloTanoh",
      "profile": "https://github.com/AreloTanoh",
      "contributions": [
        "doc"
      ]
    },
    {
      "login": "pul95",
      "name": "Pulkit Verma",
      "avatar_url": "https://avatars.githubusercontent.com/pul95",
      "profile": "https://github.com/pul95",
      "contributions": [
        "doc"
      ]
    },
    {
      "login": "IlyasMoutawwakil",
      "name": "Ilyas Moutawwakil",
      "avatar_url": "https://avatars.githubusercontent.com/IlyasMoutawwakil",
      "profile": "https://github.com/IlyasMoutawwakil",
      "contributions": [
        "code",
        "doc"
      ]
    },
    {
      "login": "mathco-wf",
      "name": "TheMathcompay Widget Factory Team",
      "avatar_url": "https://avatars.githubusercontent.com/mathco-wf",
      "profile": "https://github.com/mathco-wf",
      "contributions": [
        "doc"
      ]
    },
    {
      "login": "BINAYKUMAR943",
      "name": "Binay Kumar",
      "avatar_url": "https://avatars.githubusercontent.com/u/38756834?v=4",
      "profile": "https://github.com/BINAYKUMAR943",
      "contributions": [
        "code",
        "doc",
        "test"
      ]
    },
    {
      "login": "ronnie-llamado",
      "name": "Ronnie Llamado",
      "avatar_url": "https://avatars.githubusercontent.com/ronnie-llamado",
      "profile": "https://github.com/ronnie-llamado",
      "contributions": [
        "doc"
      ]
    },
    {
      "login": "bobbys-dev",
      "name": "bobbys",
      "avatar_url": "https://avatars.githubusercontent.com/bobbys-dev",
      "profile": "https://github.com/bobbys-dev",
      "contributions": [
        "code"
      ]
    },
    {
      "login": "yairbeer",
      "name": "Yair Beer",
      "avatar_url": "https://avatars.githubusercontent.com/yairbeer",
      "profile": "https://github.com/yairbeer",
      "contributions": [
        "code"
      ]
    },
    {
      "login": "boukepostma",
      "name": "Bouke Postma",
      "avatar_url": "https://avatars.githubusercontent.com/boukepostma",
      "profile": "https://github.com/boukepostma",
      "contributions": [
        "code",
        "bug",
        "ideas"
      ]
    },
    {
      "login": "Aparna-Sakshi",
      "name": "Aparna Sakshi",
      "avatar_url": "https://avatars.githubusercontent.com/u/44149689?v=4",
      "profile": "https://aparna-sakshi.github.io/",
      "contributions": [
        "code"
      ]
    },
    {
      "login": "eyalshafran",
      "name": "Eyal Shafran",
      "avatar_url": "https://avatars.githubusercontent.com/u/16999574?v=4",
      "profile": "https://github.com/eyalshafran",
      "contributions": [
        "code"
      ]
    },
    {
      "login": "tensorflow-as-tf",
      "name": "tensorflow-as-tf",
      "avatar_url": "https://avatars.githubusercontent.com/u/51345718?v=4",
      "profile": "https://github.com/tensorflow-as-tf",
      "contributions": [
        "code"
      ]
    },
    {
      "login": "justinshenk",
      "name": "Justin Shenk",
      "avatar_url": "https://avatars.githubusercontent.com/u/10270308?v=4",
      "profile": "https://www.justinshenk.com/",
      "contributions": [
        "doc"
      ]
    },
    {
      "login": "kejsitake",
      "name": "Kejsi Take",
      "avatar_url": "https://avatars.githubusercontent.com/u/23707808?v=4",
      "profile": "https://kejsitake.com/",
      "contributions": [
        "code"
      ]
    },
    {
      "login": "myprogrammerpersonality",
      "name": "Ali Yazdizadeh",
      "avatar_url": "https://avatars.githubusercontent.com/u/49058167?v=4",
      "profile": "https://github.com/myprogrammerpersonality",
      "contributions": [
        "doc"
      ]
    },
    {
      "login": "RavenRudi",
      "name": "RavenRudi",
      "avatar_url": "https://avatars.githubusercontent.com/u/46402968?v=4",
      "profile": "https://github.com/RavenRudi",
      "contributions": [
        "code"
      ]
    },
    {
      "login": "danbartl",
      "name": "danbartl",
      "avatar_url": "https://avatars.githubusercontent.com/u/19947407?v=4",
      "profile": "https://github.com/danbartl",
      "contributions": [
        "code"
      ]
    },
    {
      "login": "xiaobenbenecho",
      "name": "xiaobenbenecho",
      "avatar_url": "https://avatars.githubusercontent.com/u/17461849?v=4",
      "profile": "https://github.com/xiaobenbenecho",
      "contributions": [
        "code"
      ]
    },
    {
      "login": "OliverMatthews",
      "name": "Oliver Matthews",
      "avatar_url": "https://avatars.githubusercontent.com/u/31141490?v=4",
      "profile": "https://github.com/olivermatthews",
      "contributions": [
        "code"
      ]
    },
    {
      "login": "Carlosbogo",
      "name": "Carlos Borrajo",
      "avatar_url": "https://avatars.githubusercontent.com/u/84228424?v=4",
      "profile": "https://github.com/Carlosbogo",
      "contributions": [
        "code",
        "doc"
      ]
    },
    {
      "login": "fstinner",
      "name": "Florian Stinner",
      "avatar_url": "https://avatars.githubusercontent.com/u/11679462?v=4",
      "profile": "https://github.com/fstinner",
      "contributions": [
        "code",
        "test"
      ]
    },
    {
      "login": "ChangWeiTan",
      "name": "Chang Wei Tan",
      "avatar_url": "https://avatars.githubusercontent.com/u/570744?v=4",
      "profile": "https://github.com/ChangWeiTan",
      "contributions": [
        "code"
      ]
    },
    {
      "login": "lmmentel",
      "name": "Lukasz Mentel",
      "avatar_url": "https://avatars.githubusercontent.com/u/8989838?v=4",
      "profile": "https://github.com/lmmentel",
      "contributions": [
        "code",
        "doc",
        "infra",
        "test",
        "bug",
        "maintenance"
      ]
    },
    {
      "login": "AngelPone",
      "name": "Bohan Zhang",
      "avatar_url": "https://avatars.githubusercontent.com/u/32930283?v=4",
      "profile": "https://angelpone.github.io/",
      "contributions": [
        "code"
      ]
    },
    {
      "login": "rakshitha123",
      "name": "Rakshitha Godahewa",
      "avatar_url": "https://avatars.githubusercontent.com/u/7654679?v=4",
      "profile": "https://github.com/rakshitha123",
      "contributions": [
        "code",
        "doc"
      ]
    },
    {
      "login": "marcio55afr",
      "name": "Márcio A. Freitas Jr",
      "avatar_url": "https://avatars.githubusercontent.com/u/42646282?v=4",
      "profile": "https://github.com/marcio55afr",
      "contributions": [
        "doc"
      ]
    },
    {
      "login": "MrPr3ntice",
      "name": "Philipp Kortmann",
      "avatar_url": "https://avatars.githubusercontent.com/u/20466981?v=4",
      "profile": "https://www.imes.uni-hannover.de/de/institut/team/m-sc-karl-philipp-kortmann/",
      "contributions": [
        "code",
        "doc"
      ]
    },
    {
      "login": "ishannangia001",
      "name": "Ishan Nangia",
      "avatar_url": "https://avatars.githubusercontent.com/u/29480389?v=4",
      "profile": "https://github.com/ishannangia001",
      "contributions": [
        "ideas"
      ]
    },
    {
      "login": "khrapovs",
      "name": "Stanislav Khrapov",
      "avatar_url": "https://avatars.githubusercontent.com/u/3774663?v=4",
      "profile": "https://github.com/khrapovs",
      "contributions": [
        "code"
      ]
    },
    {
      "login": "Saransh-cpp",
      "name": "Saransh Chopra",
      "avatar_url": "https://avatars.githubusercontent.com/u/74055102?v=4",
      "profile": "https://github.com/Saransh-cpp",
      "contributions": [
        "doc",
        "infra"
      ]
    },
    {
      "login": "RishiKumarRay",
      "name": "Rishi Kumar Ray",
      "avatar_url": "https://avatars.githubusercontent.com/u/87641376?v=4",
      "profile": "https://github.com/RishiKumarRay",
      "contributions": [
        "infra"
     ]
    },
    {
<<<<<<< HEAD
      "login": "gchhablani",
      "name": "Gunjan Chhablani",
      "avatar_url": "https://avatars.githubusercontent.com/u/29076344?v=4",
      "profile": "https://github.com/gchhablani",
      "contributions": [
        "infra"
=======
      "login": "cdahlin",
      "name": "Christopher Dahlin",
      "avatar_url": "https://avatars.githubusercontent.com/u/1567780?v=4",
      "profile": "https://github.com/cdahlin",
      "contributions": [
        "code"
     ]
    },
    {
      "login": "iljamaurer",
      "name": "Ilja Maurer",
      "avatar_url": "https://avatars.githubusercontent.com/u/45882103?v=4",
      "profile": "https://github.com/iljamaurer",
      "contributions": [
        "code"
      ]
    },
    {
      "login": "FedericoGarza",
      "name": "Federico Garza",
      "avatar_url": "https://avatars.githubusercontent.com/u/10517170?v=4",
      "profile": "https://github.com/FedericoGarza",
      "contributions": [
        "code",
	"example"
>>>>>>> d8be0b39
      ]
    }
  ],
  "projectName": "sktime",
  "projectOwner": "alan-turing-institute",
  "repoType": "github",
  "repoHost": "https://github.com",
  "commitConvention": "none"
}<|MERGE_RESOLUTION|>--- conflicted
+++ resolved
@@ -1,1557 +1,1553 @@
 {
-  "files": [
-    "CONTRIBUTORS.md"
-  ],
-  "imageSize": 100,
-  "contributorsPerLine": 9,
-  "contributorsSortAlphabetically": true,
-  "badgeTemplate": "[![All Contributors](https://img.shields.io/badge/all_contributors-<%= contributors.length %>-orange.svg)](#contributors)",
-  "skipCi": true,
-  "contributors": [
-    {
-      "login": "fkiraly",
-      "name": "Franz Kiraly",
-      "avatar_url": "https://avatars1.githubusercontent.com/u/7985502?v=4",
-      "profile": "https://github.com/fkiraly",
-      "contributions": [
-        "business",
-        "code",
-        "doc",
-        "design",
-        "eventOrganizing",
-        "example",
-        "financial",
-        "fundingFinding",
-        "ideas",
-        "mentoring",
-        "projectManagement",
-        "question",
-        "review",
-        "talk",
-        "test",
-        "tutorial"
-      ]
-    },
-    {
-      "login": "sajaysurya",
-      "name": "Sajaysurya Ganesh",
-      "avatar_url": "https://avatars2.githubusercontent.com/u/25329624?v=4",
-      "profile": "https://sajay.online",
-      "contributions": [
-        "code",
-        "doc",
-        "design",
-        "example",
-        "ideas",
-        "test",
-        "tutorial"
-	]
-    },
-    {
-      "login": "Tomiiwa",
-      "name": "Ireoluwatomiwa",
-      "avatar_url": "https://avatars.githubusercontent.com/u/61966277?v=4",
-      "profile": "https://www.linkedin.com/in/ireoluwatomiwa-sanusi/",
-      "contributions": [
-        "doc",
-      ]
-    },
-    {
-      "login": "TonyBagnall",
-      "name": "Tony Bagnall",
-      "avatar_url": "https://avatars1.githubusercontent.com/u/9594042?v=4",
-      "profile": "http://www.timeseriesclassification.com",
-      "contributions": [
-        "code",
-        "business",
-        "doc",
-        "design",
-        "eventOrganizing",
-        "fundingFinding",
-        "ideas",
-        "projectManagement",
-        "question",
-        "review",
-        "talk",
-        "data"
-      ]
-    },
-    {
-      "login": "jasonlines",
-      "name": "Jason Lines",
-      "avatar_url": "https://avatars1.githubusercontent.com/u/38794632?v=4",
-      "profile": "http://www.timeseriesclassification.com",
-      "contributions": [
-        "code",
-        "business",
-        "doc",
-        "design",
-        "eventOrganizing",
-        "fundingFinding",
-        "ideas",
-        "projectManagement",
-        "question",
-        "review",
-        "talk",
-        "example"
-      ]
-    },
-    {
-      "login": "mloning",
-      "name": "Markus Löning",
-      "avatar_url": "https://avatars3.githubusercontent.com/u/21020482?v=4",
-      "profile": "https://github.com/mloning",
-      "contributions": [
-        "code",
-        "test",
-        "maintenance",
-        "platform",
-        "review",
-        "infra",
-        "example",
-        "bug",
-        "tutorial",
-        "business",
-        "doc",
-        "design",
-        "eventOrganizing",
-        "fundingFinding",
-        "ideas",
-        "projectManagement",
-        "question",
-        "talk",
-        "mentoring",
-        "video"
-      ]
-    },
-    {
-      "login": "goastler",
-      "name": "George Oastler",
-      "avatar_url": "https://avatars0.githubusercontent.com/u/7059456?v=4",
-      "profile": "https://github.com/goastler",
-      "contributions": [
-        "code",
-        "test",
-        "platform",
-        "example",
-        "doc"
-      ]
-    },
-    {
-      "login": "ViktorKaz",
-      "name": "ViktorKaz",
-      "avatar_url": "https://avatars0.githubusercontent.com/u/33499138?v=4",
-      "profile": "https://github.com/ViktorKaz",
-      "contributions": [
-        "code",
-        "doc",
-        "design"
-      ]
-    },
-    {
-      "login": "MatthewMiddlehurst",
-      "name": "Matthew Middlehurst",
-      "avatar_url": "https://avatars0.githubusercontent.com/u/25731235?v=4",
-      "profile": "http://www.timeseriesclassification.com",
-      "contributions": [
-        "code",
-        "doc",
-        "test",
-        "tutorial",
-        "review",
-        "bug"
-      ]
-    },
-    {
-      "login": "jesellier",
-      "name": "jesellier",
-      "avatar_url": "https://avatars0.githubusercontent.com/u/51952076?v=4",
-      "profile": "https://github.com/jesellier",
-      "contributions": [
-        "code"
-      ]
-    },
-    {
-      "login": "James-Large",
-      "name": "James Large",
-      "avatar_url": "https://avatars0.githubusercontent.com/u/44509982?v=4",
-      "profile": "http://www.timeseriesclassification.com/",
-      "contributions": [
-        "code",
-        "doc",
-        "test",
-        "infra",
-        "maintenance"
-      ]
-    },
-    {
-      "login": "simone-pignotti",
-      "name": "simone-pignotti",
-      "avatar_url": "https://avatars1.githubusercontent.com/u/44410066?v=4",
-      "profile": "https://github.com/simone-pignotti",
-      "contributions": [
-        "code",
-        "bug"
-      ]
-    },
-    {
-      "login": "ClaudiaSanches",
-      "name": "ClaudiaSanches",
-      "avatar_url": "https://avatars3.githubusercontent.com/u/28742178?v=4",
-      "profile": "https://github.com/ClaudiaSanches",
-      "contributions": [
-        "code",
-        "test"
-      ]
-    },
-    {
-      "login": "aa25desh",
-      "name": "aa25desh",
-      "avatar_url": "https://avatars1.githubusercontent.com/u/29518290?v=4",
-      "profile": "https://github.com/aa25desh",
-      "contributions": [
-        "code",
-        "bug"
-      ]
-    },
-    {
-      "login": "matteogales",
-      "name": "matteogales",
-      "avatar_url": "https://avatars0.githubusercontent.com/u/9269326?v=4",
-      "profile": "https://github.com/matteogales",
-      "contributions": [
-        "code",
-        "design",
-        "ideas"
-      ]
-    },
-    {
-      "login": "prockenschaub",
-      "name": "Patrick Rockenschaub",
-      "avatar_url": "https://avatars0.githubusercontent.com/u/15381732?v=4",
-      "profile": "https://github.com/prockenschaub",
-      "contributions": [
-        "code",
-        "design",
-        "ideas",
-        "test"
-      ]
-    },
-    {
-      "login": "dasgupsa",
-      "name": "Saurabh Dasgupta",
-      "avatar_url": "https://avatars2.githubusercontent.com/u/10398956?v=4",
-      "profile": "https://github.com/dasgupsa",
-      "contributions": [
-        "code"
-      ]
-    },
-    {
-      "login": "angus924",
-      "name": "angus924",
-      "avatar_url": "https://avatars0.githubusercontent.com/u/55837131?v=4",
-      "profile": "https://github.com/angus924",
-      "contributions": [
-        "code",
-        "test",
-        "tutorial"
-      ]
-    },
-    {
-      "login": "lnthach",
-      "name": "Thach Le Nguyen",
-      "avatar_url": "https://avatars0.githubusercontent.com/u/7788363?v=4",
-      "profile": "https://github.com/lnthach",
-      "contributions": [
-        "code",
-        "test"
-      ]
-    },
-    {
-      "login": "Ayushmaanseth",
-      "name": "Ayushmaan Seth",
-      "avatar_url": "https://avatars1.githubusercontent.com/u/29939762?v=4",
-      "profile": "https://www.linkedin.com/in/ayushmaan-seth-4a96364a/",
-      "contributions": [
-        "code",
-        "review",
-        "test",
-        "doc",
-        "eventOrganizing",
-        "tutorial"
-      ]
-    },
-    {
-      "login": "ninfueng",
-      "name": "Ninnart Fuengfusin",
-      "avatar_url": "https://avatars2.githubusercontent.com/u/28499769?v=4",
-      "profile": "https://github.com/ninfueng",
-      "contributions": [
-        "code"
-      ]
-    },
-    {
-      "login": "big-o",
-      "name": "big-o",
-      "avatar_url": "https://avatars1.githubusercontent.com/u/1134151?v=4",
-      "profile": "https://github.com/big-o",
-      "contributions": [
-        "code",
-        "test",
-        "design",
-        "ideas",
-        "review",
-        "tutorial",
-        "mentoring"
-      ]
-    },
-    {
-      "login": "Kludex",
-      "name": "Marcelo Trylesinski",
-      "avatar_url": "https://avatars3.githubusercontent.com/u/7353520?v=4",
-      "profile": "http://marcelotryle.com",
-      "contributions": [
-        "doc"
-      ]
-    },
-    {
-      "login": "oleskiewicz",
-      "name": "oleskiewicz",
-      "avatar_url": "https://avatars1.githubusercontent.com/u/5682158?v=4",
-      "profile": "https://github.com/oleskiewicz",
-      "contributions": [
-        "code",
-        "doc",
-        "test"
-      ]
-    },
-    {
-      "login": "dguijo",
-      "name": "David Guijo Rubio",
-      "avatar_url": "https://avatars1.githubusercontent.com/u/47889499?v=4",
-      "profile": "http://www.uco.es/grupos/ayrna/index.php/es/publicaciones/articulos?publications_view_all=1&theses_view_all=0&projects_view_all=0&task=show&view=member&id=22",
-      "contributions": [
-        "code",
-        "ideas"
-      ]
-    },
-    {
-      "login": "HYang1996",
-      "name": "HYang1996",
-      "avatar_url": "https://avatars0.githubusercontent.com/u/44179303?v=4",
-      "profile": "https://github.com/HYang1996",
-      "contributions": [
-        "code",
-        "test",
-        "doc",
-        "tutorial"
-      ]
-    },
-    {
-      "login": "Mo-Saif",
-      "name": "Mohammed Saif Kazamel",
-      "avatar_url": "https://avatars0.githubusercontent.com/u/27867617?v=4",
-      "profile": "https://mo-saif.github.io/",
-      "contributions": [
-        "bug"
-      ]
-    },
-    {
-      "login": "abandus",
-      "name": "abandus",
-      "avatar_url": "https://avatars2.githubusercontent.com/u/46486474?v=4",
-      "profile": "https://github.com/abandus",
-      "contributions": [
-        "ideas",
-        "code"
-      ]
-    },
-    {
-      "login": "Pangoraw",
-      "name": "Paul",
-      "avatar_url": "https://avatars1.githubusercontent.com/u/9824244?v=4",
-      "profile": "https://ber.gp",
-      "contributions": [
-        "doc"
-      ]
-    },
-    {
-      "login": "vedazeren",
-      "name": "vedazeren",
-      "avatar_url": "https://avatars3.githubusercontent.com/u/63582874?v=4",
-      "profile": "https://github.com/vedazeren",
-      "contributions": [
-        "code",
-        "test"
-      ]
-    },
-    {
-      "login": "hiqbal2",
-      "name": "hiqbal2",
-      "avatar_url": "https://avatars3.githubusercontent.com/u/10302415?v=4",
-      "profile": "https://github.com/hiqbal2",
-      "contributions": [
-        "doc"
-      ]
-    },
-    {
-      "login": "btrtts",
-      "name": "btrtts",
-      "avatar_url": "https://avatars3.githubusercontent.com/u/66252156?v=4",
-      "profile": "https://github.com/btrtts",
-      "contributions": [
-        "doc"
-      ]
-    },
-    {
-      "login": "marielledado",
-      "name": "Marielle",
-      "avatar_url": "https://avatars2.githubusercontent.com/u/13499809?v=4",
-      "profile": "https://twitter.com/marielli",
-      "contributions": [
-        "doc",
-        "code",
-        "ideas"
-      ]
-    },
-    {
-      "login": "Cheukting",
-      "name": "Cheuk Ting Ho",
-      "avatar_url": "https://avatars1.githubusercontent.com/u/28761465?v=4",
-      "profile": "http://cheuk.dev",
-      "contributions": [
-        "code"
-      ]
-    },
-    {
-      "login": "sophijka",
-      "name": "sophijka",
-      "avatar_url": "https://avatars2.githubusercontent.com/u/47450591?v=4",
-      "profile": "https://github.com/sophijka",
-      "contributions": [
-        "doc",
-        "maintenance"
-      ]
-    },
-    {
-      "login": "Quaterion",
-      "name": "Quaterion",
-      "avatar_url": "https://avatars2.githubusercontent.com/u/23200273?v=4",
-      "profile": "https://github.com/Quaterion",
-      "contributions": [
-        "bug"
-      ]
-    },
-    {
-      "login": "ABostrom",
-      "name": "Aaron Bostrom",
-      "avatar_url": "https://avatars0.githubusercontent.com/u/9571933?v=4",
-      "profile": "https://github.com/ABostrom",
-      "contributions": [
-        "code",
-        "doc",
-        "test",
-        "mentoring"
-      ]
-    },
-    {
-      "login": "BandaSaiTejaReddy",
-      "name": "BANDASAITEJAREDDY",
-      "avatar_url": "https://avatars0.githubusercontent.com/u/31387911?v=4",
-      "profile": "https://github.com/BandaSaiTejaReddy",
-      "contributions": [
-        "code",
-        "doc"
-      ]
-    },
-    {
-      "login": "lynnssi",
-      "name": "Alexandra Amidon",
-      "avatar_url": "https://avatars2.githubusercontent.com/u/17050655?v=4",
-      "profile": "https://medium.com/@alexandra.amidon",
-      "contributions": [
-        "blog",
-        "doc",
-        "ideas"
-      ]
-    },
-    {
-      "login": "chizzi25",
-      "name": "chizzi25",
-      "avatar_url": "https://avatars3.githubusercontent.com/u/67911243?v=4",
-      "profile": "https://github.com/chizzi25",
-      "contributions": [
-        "blog"
-      ]
-    },
-    {
-      "login": "Piyush1729",
-      "name": "Piyush1729",
-      "avatar_url": "https://avatars2.githubusercontent.com/u/64950012?v=4",
-      "profile": "https://github.com/Piyush1729",
-      "contributions": [
-        "code",
-        "review"
-      ]
-    },
-    {
-      "login": "sri1419",
-      "name": "sri1419",
-      "avatar_url": "https://avatars2.githubusercontent.com/u/65078278?v=4",
-      "profile": "https://github.com/sri1419",
-      "contributions": [
-        "code"
-      ]
-    },
-    {
-      "login": "patrickzib",
-      "name": "Patrick Schäfer",
-      "avatar_url": "https://avatars0.githubusercontent.com/u/7783034?v=4",
-      "profile": "http://www2.informatik.hu-berlin.de/~schaefpa/",
-      "contributions": [
-        "code",
-        "tutorial"
-      ]
-    },
-    {
-      "login": "ermshaua",
-      "name": "Arik Ermshaus",
-      "avatar_url": "https://avatars.githubusercontent.com/u/23294512?v=4",
-      "profile": "https://github.com/ermshaua/",
-      "contributions": [
-        "code"
-      ]
-    },
-    {
-      "login": "akanz1",
-      "name": "Andreas Kanz",
-      "avatar_url": "https://avatars3.githubusercontent.com/u/51492342?v=4",
-      "profile": "https://github.com/akanz1",
-      "contributions": [
-        "tutorial"
-      ]
-    },
-    {
-      "login": "brettkoonce",
-      "name": "brett koonce",
-      "avatar_url": "https://avatars2.githubusercontent.com/u/11281814?v=4",
-      "profile": "https://github.com/brettkoonce",
-      "contributions": [
-        "doc"
-      ]
-    },
-    {
-      "login": "alwinw",
-      "name": "Alwin",
-      "avatar_url": "https://avatars3.githubusercontent.com/u/16846521?v=4",
-      "profile": "https://github.com/alwinw",
-      "contributions": [
-        "doc",
-        "code",
-        "maintenance"
-      ]
-    },
-    {
-      "login": "kkoziara",
-      "name": "kkoziara",
-      "avatar_url": "https://avatars1.githubusercontent.com/u/4346849?v=4",
-      "profile": "https://github.com/kkoziara",
-      "contributions": [
-        "code",
-        "bug"
-      ]
-    },
-    {
-      "login": "evanmiller29",
-      "name": "Evan Miller",
-      "avatar_url": "https://avatars2.githubusercontent.com/u/8062590?v=4",
-      "profile": "https://github.com/evanmiller29",
-      "contributions": [
-        "tutorial"
-      ]
-    },
-    {
-      "login": "krumeto",
-      "name": "Krum Arnaudov",
-      "avatar_url": "https://avatars3.githubusercontent.com/u/11272436?v=4",
-      "profile": "https://github.com/krumeto",
-      "contributions": [
-        "bug",
-        "code"
-      ]
-    },
-    {
-      "login": "martinagvilas",
-      "name": "Martina G. Vilas",
-      "avatar_url": "https://avatars2.githubusercontent.com/u/37339384?v=4",
-      "profile": "https://github.com/martinagvilas",
-      "contributions": [
-        "review",
-        "ideas"
-      ]
-    },
-    {
-      "login": "Emiliathewolf",
-      "name": "Emilia Rose",
-      "avatar_url": "https://avatars2.githubusercontent.com/u/22026218?v=4",
-      "profile": "https://github.com/Emiliathewolf",
-      "contributions": [
-        "code",
-        "test"
-      ]
-    },
-    {
-      "login": "AidenRushbrooke",
-      "name": "AidenRushbrooke",
-      "avatar_url": "https://avatars0.githubusercontent.com/u/72034940?v=4",
-      "profile": "https://github.com/AidenRushbrooke",
-      "contributions": [
-        "code",
-        "test"
-      ]
-    },
-    {
-      "login": "whackteachers",
-      "name": "Jason Pong",
-      "avatar_url": "https://avatars0.githubusercontent.com/u/33785383?v=4",
-      "profile": "https://github.com/whackteachers",
-      "contributions": [
-        "code",
-        "test"
-      ]
-    },
-    {
-      "login": "magittan",
-      "name": "William Zheng",
-      "avatar_url": "https://avatars0.githubusercontent.com/u/14024202?v=4",
-      "profile": "https://github.com/magittan",
-      "contributions": [
-        "code",
-        "test"
-      ]
-    },
-    {
-      "login": "huayicodes",
-      "name": "Huayi Wei",
-      "avatar_url": "https://avatars3.githubusercontent.com/u/22870735?v=4",
-      "profile": "https://www.linkedin.com/in/huayiwei/",
-      "contributions": [
-        "tutorial"
-      ]
-    },
-    {
-      "login": "Multivin12",
-      "name": "Multivin12",
-      "avatar_url": "https://avatars3.githubusercontent.com/u/36476633?v=4",
-      "profile": "https://github.com/Multivin12",
-      "contributions": [
-        "code",
-        "test"
-      ]
-    },
-    {
-      "login": "davidbp",
-      "name": "David Buchaca Prats",
-      "avatar_url": "https://avatars3.githubusercontent.com/u/4223580?v=4",
-      "profile": "https://github.com/davidbp",
-      "contributions": [
-        "code"
-      ]
-    },
-    {
-      "login": "SebasKoel",
-      "name": "Sebastiaan Koel",
-      "avatar_url": "https://avatars3.githubusercontent.com/u/66252156?v=4",
-      "profile": "https://github.com/SebasKoel",
-      "contributions": [
-        "code",
-        "doc"
-      ]
-    },
-    {
-      "login": "MarcoGorelli",
-      "name": "Marco Gorelli",
-      "avatar_url": "https://avatars2.githubusercontent.com/u/33491632?v=4",
-      "profile": "https://github.com/MarcoGorelli",
-      "contributions": [
-        "infra"
-      ]
-    },
-    {
-      "login": "DmitriyValetov",
-      "name": "Dmitriy Valetov",
-      "avatar_url": "https://avatars0.githubusercontent.com/u/27976850?v=4",
-      "profile": "https://github.com/DmitriyValetov",
-      "contributions": [
-        "code",
-        "tutorial"
-      ]
-    },
-    {
-      "login": "vollmersj",
-      "name": "vollmersj",
-      "avatar_url": "https://avatars2.githubusercontent.com/u/12613127?v=4",
-      "profile": "https://github.com/vollmersj",
-      "contributions": [
-        "doc"
-      ]
-    },
-    {
-      "login": "MichalChromcak",
-      "name": "Michal Chromcak",
-      "avatar_url": "https://avatars1.githubusercontent.com/u/12393430?v=4",
-      "profile": "https://github.com/MichalChromcak",
-      "contributions": [
-        "code",
-        "doc",
-        "test",
-        "tutorial"
-      ]
-    },
-    {
-      "login": "bmurdata",
-      "name": "Brian Murphy",
-      "avatar_url": "https://avatars2.githubusercontent.com/u/32182553?v=4",
-      "profile": "https://bmurphyportfolio.netlify.com/",
-      "contributions": [
-        "doc"
-      ]
-    },
-    {
-      "login": "raishubham1",
-      "name": "raishubham1",
-      "avatar_url": "https://avatars3.githubusercontent.com/u/29356417?v=4",
-      "profile": "https://github.com/raishubham1",
-      "contributions": [
-        "doc"
-      ]
-    },
-    {
-      "login": "ngupta23",
-      "name": "Nikhil Gupta",
-      "avatar_url": "https://avatars0.githubusercontent.com/u/33585645?v=4",
-      "profile": "https://github.com/ngupta23",
-      "contributions": [
-        "code",
-        "bug",
-        "doc"
-      ]
-    },
-    {
-      "login": "aiwalter",
-      "name": "Martin Walter",
-      "avatar_url": "https://avatars0.githubusercontent.com/u/29627036?v=4",
-      "profile": "https://www.linkedin.com/in/martin-walter-1a33b3114/",
-      "contributions": [
-        "code",
-        "bug",
-        "projectManagement",
-        "fundingFinding"
-      ]
-    },
-    {
-      "login": "afzal442",
-      "name": "Afzal Ansari",
-      "avatar_url": "https://avatars0.githubusercontent.com/u/11625672?v=4",
-      "profile": "https://github.com/afzal442",
-      "contributions": [
-        "code",
-        "doc"
-      ]
-    },
-    {
-      "login": "gracewgao",
-      "name": "Grace Gao",
-      "avatar_url": "https://avatars0.githubusercontent.com/u/38268331?v=4",
-      "profile": "https://www.linkedin.com/in/gracewgao/",
-      "contributions": [
-        "code",
-        "bug"
-      ]
-    },
-    {
-      "login": "utsavcoding",
-      "name": "Utsav Kumar Tiwari",
-      "avatar_url": "https://avatars3.githubusercontent.com/u/55446385?v=4",
-      "profile": "https://github.com/utsavcoding",
-      "contributions": [
-        "code",
-        "doc"
-      ]
-    },
-    {
-      "login": "tch",
-      "name": "Tomasz Chodakowski",
-      "avatar_url": "https://avatars3.githubusercontent.com/u/184076?v=4",
-      "profile": "https://github.com/tch",
-      "contributions": [
-        "code",
-        "doc",
-        "bug"
-      ]
-    },
-    {
-      "login": "koralturkk",
-      "name": "Kutay Koralturk",
-      "avatar_url": "https://avatars2.githubusercontent.com/u/18037789?s=460&v=4",
-      "profile": "https://github.com/koralturkk",
-      "contributions": [
-        "code",
-        "bug"
-      ]
-    },
-    {
-      "login": "vnmabus",
-      "name": "Carlos Ramos Carreño",
-      "avatar_url": "https://avatars1.githubusercontent.com/u/2364173?v=4",
-      "profile": "https://github.com/vnmabus",
-      "contributions": [
-        "doc"
-      ]
-    },
-    {
-      "login": "lpantano",
-      "name": "Lorena Pantano",
-      "avatar_url": "https://avatars2.githubusercontent.com/u/1621788?v=4",
-      "profile": "http://lpantano.github.io/",
-      "contributions": [
-        "ideas"
-      ]
-    },
-    {
-      "login": "KirstieJane",
-      "name": "Kirstie Whitaker",
-      "avatar_url": "https://avatars1.githubusercontent.com/u/3626306?v=4",
-      "profile": "https://whitakerlab.github.io/",
-      "contributions": [
-        "ideas",
-        "fundingFinding"
-      ]
-    },
-    {
-      "login": "juanitorduz",
-      "name": "Juan Orduz",
-      "avatar_url": "https://avatars1.githubusercontent.com/u/22996444?v=4",
-      "profile": "https://juanitorduz.github.io/",
-      "contributions": [
-        "tutorial",
-        "doc"
-      ]
-    },
-    {
-      "login": "dhirschfeld",
-      "name": "Dave Hirschfeld",
-      "avatar_url": "https://avatars1.githubusercontent.com/u/881019?v=4",
-      "profile": "https://dhirschfeld.github.io/",
-      "contributions": [
-        "infra"
-      ]
-    },
-    {
-      "login": "xuyxu",
-      "name": "Yi-Xuan Xu",
-      "avatar_url": "https://avatars2.githubusercontent.com/u/22359569?v=4",
-      "profile": "https://github.com/xuyxu",
-      "contributions": [
-        "code",
-        "test",
-        "maintenance",
-        "doc"
-      ]
-    },
-    {
-      "login": "vincent-nich12",
-      "name": "vincent-nich12",
-      "avatar_url": "https://avatars3.githubusercontent.com/u/36476633?v=4",
-      "profile": "https://github.com/vincent-nich12",
-      "contributions": [
-        "code"
-      ]
-    },
-    {
-      "login": "hamzahiqb",
-      "name": "hamzahiqb",
-      "avatar_url": "https://avatars3.githubusercontent.com/u/10302415?v=4",
-      "profile": "https://github.com/hamzahiqb",
-      "contributions": [
-        "infra"
-      ]
-    },
-    {
-      "login": "Hephaest",
-      "name": "Miao Cai",
-      "avatar_url": "https://avatars2.githubusercontent.com/u/37981444?v=4",
-      "profile": "https://github.com/Hephaest",
-      "contributions": [
-        "bug",
-        "code"
-      ]
-    },
-    {
-      "login": "RNKuhns",
-      "name": "Ryan Kuhns",
-      "avatar_url": "https://avatars0.githubusercontent.com/u/26907244?v=4",
-      "profile": "https://github.com/rnkuhns",
-      "contributions": [
-        "code",
-        "doc",
-        "tutorial",
-        "example",
-        "ideas",
-        "review",
-        "test"
-      ]
-    },
-    {
-      "login": "pabworks",
-      "name": "pabworks",
-      "avatar_url": "https://avatars.githubusercontent.com/u/32725127?v=4",
-      "profile": "https://github.com/pabworks",
-      "contributions": [
-        "code",
-        "test"
-      ]
-    },
-    {
-      "login": "ayan-biswas0412",
-      "name": "AYAN BISWAS",
-      "avatar_url": "https://avatars.githubusercontent.com/u/52851184?v=4",
-      "profile": "https://github.com/ayan-biswas0412",
-      "contributions": [
-        "code"
-      ]
-    },
-    {
-      "login": "Lovkush-A",
-      "name": "Lovkush",
-      "avatar_url": "https://avatars.githubusercontent.com/u/25344832?v=4",
-      "profile": "https://github.com/Lovkush-A",
-      "contributions": [
-        "code",
-        "test"
-      ]
-    },
-    {
-      "login": "luiszugasti",
-      "name": "Luis Zugasti",
-      "avatar_url": "https://avatars.githubusercontent.com/u/11198457?s=460&u=0645b72683e491824aca16db9702f1d3eb990389&v=4",
-      "profile": "https://github.com/luiszugasti",
-      "contributions": [
-        "doc"
-      ]
-    },
-    {
-      "login": "kanand77",
-      "name": "Kavin Anand",
-      "avatar_url": "https://avatars.githubusercontent.com/kanand77",
-      "profile": "https://github.com/kanand77",
-      "contributions": [
-        "doc"
-      ]
-    },
-    {
-      "login": "dsherry",
-      "name": "Dylan Sherry",
-      "avatar_url": "https://avatars.githubusercontent.com/dsherry",
-      "profile": "https://github.com/dsherry",
-      "contributions": [
-        "infra"
-      ]
-    },
-    {
-      "login": "kachayev",
-      "name": "Oleksii Kachaiev",
-      "avatar_url": "https://avatars.githubusercontent.com/u/485647?v=4",
-      "profile": "https://github.com/kachayev",
-      "contributions": [
-        "code",
-        "test"
-      ]
-    },
-    {
-      "login": "Ifeanyi30",
-      "name": "Ifeanyi30",
-      "avatar_url": "https://avatars.githubusercontent.com/u/49926145?v=4",
-      "profile": "https://github.com/Ifeanyi30",
-      "contributions": [
-        "code"
-      ]
-    },
-    {
-      "login": "jschemm",
-      "name": "jschemm",
-      "avatar_url": "https://avatars.githubusercontent.com/u/81151346?v=4",
-      "profile": "https://github.com/jschemm",
-      "contributions": [
-        "code"
-      ]
-    },
-    {
-      "login": "aaronreidsmith",
-      "name": "Aaron Smith",
-      "avatar_url": "https://avatars.githubusercontent.com/u/21350310?v=4",
-      "profile": "https://github.com/aaronreidsmith",
-      "contributions": [
-        "code"
-      ]
-    },
-    {
-      "login": "ltsaprounis",
-      "name": "Leonidas Tsaprounis",
-      "avatar_url": "https://avatars.githubusercontent.com/u/64217214?v=4",
-      "profile": "https://github.com/ltsaprounis",
-      "contributions": [
-        "code",
-        "bug"
-      ]
-    },
-    {
-      "login": "chernika158",
-      "name": "Galina Chernikova",
-      "avatar_url": "https://avatars.githubusercontent.com/u/43787741?s=400&v=4",
-      "profile": "https://github.com/chernika158",
-      "contributions": [
-        "code"
-      ]
-    },
-    {
-      "login": "GuzalBulatova",
-      "name": "Guzal Bulatova",
-      "avatar_url": "https://avatars.githubusercontent.com/GuzalBulatova",
-      "profile": "https://github.com/GuzalBulatova",
-      "contributions": [
-        "code",
-        "test"
-      ]
-    },
-    {
-      "login": "satya-pattnaik",
-      "name": "Satya Prakash Pattnaik",
-      "avatar_url": "https://avatars.githubusercontent.com/u/22102468?v=4",
-      "profile": "https://www.linkedin.com/in/satya-pattnaik-77a430144/",
-      "contributions": [
-        "doc"
-      ]
-    },
-    {
-      "login": "yashlamba",
-      "name": "Yash Lamba",
-      "avatar_url": "https://avatars.githubusercontent.com/u/44164398?v=4",
-      "profile": "https://github.com/yashlamba",
-      "contributions": [
-        "code"
-      ]
-    },
-    {
-      "login": "ckastner",
-      "name": "Christian Kastner",
-      "avatar_url": "https://avatars.githubusercontent.com/u/15859947?v=4",
-      "profile": "https://github.com/ckastner",
-      "contributions": [
-        "code",
-        "bug"
-      ]
-    },
-    {
-      "login": "tombh",
-      "name": "Thomas Buckley-Houston",
-      "avatar_url": "https://avatars.githubusercontent.com/u/160835?s=80&v=4",
-      "profile": "https://github.com/tombh",
-      "contributions": [
-        "bug"
-      ]
-    },
-    {
-      "login": "julramos",
-      "name": "Juliana",
-      "avatar_url": "https://avatars.githubusercontent.com/u/19613567?v=4",
-      "profile": "https://www.linkedin.com/in/julianarn/",
-      "contributions": [
-        "code"
-      ]
-    },
-    {
-      "login": "SveaMeyer13",
-      "name": "Svea Marie Meyer",
-      "avatar_url": "https://avatars.githubusercontent.com/u/46671894?v=4",
-      "profile": "https://github.com/SveaMeyer13",
-      "contributions": [
-        "doc",
-        "code"
-      ]
-    },
-    {
-      "login": "Flix6x",
-      "name": "Felix Claessen",
-      "avatar_url": "https://avatars.githubusercontent.com/u/30658763?v=4",
-      "profile": "https://github.com/flix6x",
-      "contributions": [
-        "code",
-        "doc",
-        "test",
-        "bug"
-      ]
-    },
-    {
-      "login": "thayeylolu",
-      "name": "Taiwo Owoseni",
-      "avatar_url": "https://avatars.githubusercontent.com/u/13348874?v=4",
-      "profile": "https://thayeylolu.github.io/portfolio/",
-      "contributions": [
-        "code"
-      ]
-    },
-    {
-      "login": "jambo6",
-      "name": "James Morrill",
-      "avatar_url": "https://https://avatars.githubusercontent.com/jambo6",
-      "profile": "https://github.com/jambo6",
-      "contributions": [
-        "code"
-      ]
-    },
-    {
-      "login": "Dbhasin1",
-      "name": "Drishti Bhasin ",
-      "avatar_url": "https://avatars.githubusercontent.com/u/56479884?v=4",
-      "profile": "https://github.com/Dbhasin1",
-      "contributions": [
-        "code"
-      ]
-    },
-    {
-      "login": "Yard1",
-      "name": "Antoni Baum",
-      "avatar_url": "https://avatars.githubusercontent.com/u/10364161?v=4",
-      "profile": "https://www.linkedin.com/in/yard1/",
-      "contributions": [
-        "code"
-      ]
-    },
-    {
-      "login": "ltoniazzi",
-      "name": "Lorenzo Toniazzi",
-      "avatar_url": "https://avatars.githubusercontent.com/u/61414566",
-      "profile": "https://github.com/ltoniazzi",
-      "contributions": [
-        "code"
-      ]
-    },
-    {
-      "login": "freddyaboulton",
-      "name": "Freddy A Boulton",
-      "avatar_url": "https://avatars.githubusercontent.com/u/41651716?v=4",
-      "profile": "https://github.com/freddyaboulton",
-      "contributions": [
-        "infra",
-        "test"
-      ]
-    },
-    {
-      "login": "Riyabelle25",
-      "name": "Riya Elizabeth John",
-      "avatar_url": "https://avatars.githubusercontent.com/u/55790848?v=4",
-      "profile": "https://github.com/Riyabelle25",
-      "contributions": [
-        "code",
-        "test",
-        "doc"
-      ]
-    },
-    {
-      "login": "chrisholder",
-      "name": "chrisholder",
-      "avatar_url": "https://avatars.githubusercontent.com/u/4674372?v=4",
-      "profile": "https://github.com/chrisholder",
-      "contributions": [
-        "code",
-        "test",
-        "doc",
-        "design",
-        "example"
-      ]
-    },
-    {
-      "login": "moradabaz",
-      "name": "Morad :)",
-      "avatar_url": "https://avatars.githubusercontent.com/u/29915156?v=4",
-      "profile": "https://moradisten.github.io/",
-      "contributions": [
-        "code",
-        "test",
-        "doc"
-      ]
-    },
-    {
-      "login": "bilal-196",
-      "name": "Ahmed Bilal",
-      "avatar_url": "https://avatars.githubusercontent.com/u/74570044?v=4",
-      "profile": "https://github.com/bilal-196",
-      "contributions": [
-        "doc"
-      ]
-    },
-    {
-      "login": "victordremov",
-      "name": "Viktor Dremov",
-      "avatar_url": "https://avatars.githubusercontent.com/u/32140716",
-      "profile": "https://github.com/victordremov",
-      "contributions": [
-        "code"
-      ]
-    },
-    {
-      "login": "corvusrabus",
-      "name": "Corvin Paul",
-      "avatar_url": "https://lh3.googleusercontent.com/zMvwkuxyIsRN1I0-HLojbcbbHaERXa-b9eztZ23z_C2m7cXdMiU4z36ekS5-cgBmikPhZA=w1280",
-      "profile": "https://sites.google.com/view/corvinpaul/",
-      "contributions": [
-        "doc"
-      ]
-    },
-    {
-      "login": "xloem",
-      "name": "patiently pending world peace",
-      "profile": "https://github.com/xloem",
-      "contributions": [
-        "code"
-      ]
-    },
-    {
-      "login": "AreloTanoh",
-      "name": "Arelo Tanoh",
-      "avatar_url": "https://avatars.githubusercontent.com/AreloTanoh",
-      "profile": "https://github.com/AreloTanoh",
-      "contributions": [
-        "doc"
-      ]
-    },
-    {
-      "login": "pul95",
-      "name": "Pulkit Verma",
-      "avatar_url": "https://avatars.githubusercontent.com/pul95",
-      "profile": "https://github.com/pul95",
-      "contributions": [
-        "doc"
-      ]
-    },
-    {
-      "login": "IlyasMoutawwakil",
-      "name": "Ilyas Moutawwakil",
-      "avatar_url": "https://avatars.githubusercontent.com/IlyasMoutawwakil",
-      "profile": "https://github.com/IlyasMoutawwakil",
-      "contributions": [
-        "code",
-        "doc"
-      ]
-    },
-    {
-      "login": "mathco-wf",
-      "name": "TheMathcompay Widget Factory Team",
-      "avatar_url": "https://avatars.githubusercontent.com/mathco-wf",
-      "profile": "https://github.com/mathco-wf",
-      "contributions": [
-        "doc"
-      ]
-    },
-    {
-      "login": "BINAYKUMAR943",
-      "name": "Binay Kumar",
-      "avatar_url": "https://avatars.githubusercontent.com/u/38756834?v=4",
-      "profile": "https://github.com/BINAYKUMAR943",
-      "contributions": [
-        "code",
-        "doc",
-        "test"
-      ]
-    },
-    {
-      "login": "ronnie-llamado",
-      "name": "Ronnie Llamado",
-      "avatar_url": "https://avatars.githubusercontent.com/ronnie-llamado",
-      "profile": "https://github.com/ronnie-llamado",
-      "contributions": [
-        "doc"
-      ]
-    },
-    {
-      "login": "bobbys-dev",
-      "name": "bobbys",
-      "avatar_url": "https://avatars.githubusercontent.com/bobbys-dev",
-      "profile": "https://github.com/bobbys-dev",
-      "contributions": [
-        "code"
-      ]
-    },
-    {
-      "login": "yairbeer",
-      "name": "Yair Beer",
-      "avatar_url": "https://avatars.githubusercontent.com/yairbeer",
-      "profile": "https://github.com/yairbeer",
-      "contributions": [
-        "code"
-      ]
-    },
-    {
-      "login": "boukepostma",
-      "name": "Bouke Postma",
-      "avatar_url": "https://avatars.githubusercontent.com/boukepostma",
-      "profile": "https://github.com/boukepostma",
-      "contributions": [
-        "code",
-        "bug",
-        "ideas"
-      ]
-    },
-    {
-      "login": "Aparna-Sakshi",
-      "name": "Aparna Sakshi",
-      "avatar_url": "https://avatars.githubusercontent.com/u/44149689?v=4",
-      "profile": "https://aparna-sakshi.github.io/",
-      "contributions": [
-        "code"
-      ]
-    },
-    {
-      "login": "eyalshafran",
-      "name": "Eyal Shafran",
-      "avatar_url": "https://avatars.githubusercontent.com/u/16999574?v=4",
-      "profile": "https://github.com/eyalshafran",
-      "contributions": [
-        "code"
-      ]
-    },
-    {
-      "login": "tensorflow-as-tf",
-      "name": "tensorflow-as-tf",
-      "avatar_url": "https://avatars.githubusercontent.com/u/51345718?v=4",
-      "profile": "https://github.com/tensorflow-as-tf",
-      "contributions": [
-        "code"
-      ]
-    },
-    {
-      "login": "justinshenk",
-      "name": "Justin Shenk",
-      "avatar_url": "https://avatars.githubusercontent.com/u/10270308?v=4",
-      "profile": "https://www.justinshenk.com/",
-      "contributions": [
-        "doc"
-      ]
-    },
-    {
-      "login": "kejsitake",
-      "name": "Kejsi Take",
-      "avatar_url": "https://avatars.githubusercontent.com/u/23707808?v=4",
-      "profile": "https://kejsitake.com/",
-      "contributions": [
-        "code"
-      ]
-    },
-    {
-      "login": "myprogrammerpersonality",
-      "name": "Ali Yazdizadeh",
-      "avatar_url": "https://avatars.githubusercontent.com/u/49058167?v=4",
-      "profile": "https://github.com/myprogrammerpersonality",
-      "contributions": [
-        "doc"
-      ]
-    },
-    {
-      "login": "RavenRudi",
-      "name": "RavenRudi",
-      "avatar_url": "https://avatars.githubusercontent.com/u/46402968?v=4",
-      "profile": "https://github.com/RavenRudi",
-      "contributions": [
-        "code"
-      ]
-    },
-    {
-      "login": "danbartl",
-      "name": "danbartl",
-      "avatar_url": "https://avatars.githubusercontent.com/u/19947407?v=4",
-      "profile": "https://github.com/danbartl",
-      "contributions": [
-        "code"
-      ]
-    },
-    {
-      "login": "xiaobenbenecho",
-      "name": "xiaobenbenecho",
-      "avatar_url": "https://avatars.githubusercontent.com/u/17461849?v=4",
-      "profile": "https://github.com/xiaobenbenecho",
-      "contributions": [
-        "code"
-      ]
-    },
-    {
-      "login": "OliverMatthews",
-      "name": "Oliver Matthews",
-      "avatar_url": "https://avatars.githubusercontent.com/u/31141490?v=4",
-      "profile": "https://github.com/olivermatthews",
-      "contributions": [
-        "code"
-      ]
-    },
-    {
-      "login": "Carlosbogo",
-      "name": "Carlos Borrajo",
-      "avatar_url": "https://avatars.githubusercontent.com/u/84228424?v=4",
-      "profile": "https://github.com/Carlosbogo",
-      "contributions": [
-        "code",
-        "doc"
-      ]
-    },
-    {
-      "login": "fstinner",
-      "name": "Florian Stinner",
-      "avatar_url": "https://avatars.githubusercontent.com/u/11679462?v=4",
-      "profile": "https://github.com/fstinner",
-      "contributions": [
-        "code",
-        "test"
-      ]
-    },
-    {
-      "login": "ChangWeiTan",
-      "name": "Chang Wei Tan",
-      "avatar_url": "https://avatars.githubusercontent.com/u/570744?v=4",
-      "profile": "https://github.com/ChangWeiTan",
-      "contributions": [
-        "code"
-      ]
-    },
-    {
-      "login": "lmmentel",
-      "name": "Lukasz Mentel",
-      "avatar_url": "https://avatars.githubusercontent.com/u/8989838?v=4",
-      "profile": "https://github.com/lmmentel",
-      "contributions": [
-        "code",
-        "doc",
-        "infra",
-        "test",
-        "bug",
-        "maintenance"
-      ]
-    },
-    {
-      "login": "AngelPone",
-      "name": "Bohan Zhang",
-      "avatar_url": "https://avatars.githubusercontent.com/u/32930283?v=4",
-      "profile": "https://angelpone.github.io/",
-      "contributions": [
-        "code"
-      ]
-    },
-    {
-      "login": "rakshitha123",
-      "name": "Rakshitha Godahewa",
-      "avatar_url": "https://avatars.githubusercontent.com/u/7654679?v=4",
-      "profile": "https://github.com/rakshitha123",
-      "contributions": [
-        "code",
-        "doc"
-      ]
-    },
-    {
-      "login": "marcio55afr",
-      "name": "Márcio A. Freitas Jr",
-      "avatar_url": "https://avatars.githubusercontent.com/u/42646282?v=4",
-      "profile": "https://github.com/marcio55afr",
-      "contributions": [
-        "doc"
-      ]
-    },
-    {
-      "login": "MrPr3ntice",
-      "name": "Philipp Kortmann",
-      "avatar_url": "https://avatars.githubusercontent.com/u/20466981?v=4",
-      "profile": "https://www.imes.uni-hannover.de/de/institut/team/m-sc-karl-philipp-kortmann/",
-      "contributions": [
-        "code",
-        "doc"
-      ]
-    },
-    {
-      "login": "ishannangia001",
-      "name": "Ishan Nangia",
-      "avatar_url": "https://avatars.githubusercontent.com/u/29480389?v=4",
-      "profile": "https://github.com/ishannangia001",
-      "contributions": [
-        "ideas"
-      ]
-    },
-    {
-      "login": "khrapovs",
-      "name": "Stanislav Khrapov",
-      "avatar_url": "https://avatars.githubusercontent.com/u/3774663?v=4",
-      "profile": "https://github.com/khrapovs",
-      "contributions": [
-        "code"
-      ]
-    },
-    {
-      "login": "Saransh-cpp",
-      "name": "Saransh Chopra",
-      "avatar_url": "https://avatars.githubusercontent.com/u/74055102?v=4",
-      "profile": "https://github.com/Saransh-cpp",
-      "contributions": [
-        "doc",
-        "infra"
-      ]
-    },
-    {
-      "login": "RishiKumarRay",
-      "name": "Rishi Kumar Ray",
-      "avatar_url": "https://avatars.githubusercontent.com/u/87641376?v=4",
-      "profile": "https://github.com/RishiKumarRay",
-      "contributions": [
-        "infra"
-     ]
-    },
-    {
-<<<<<<< HEAD
-      "login": "gchhablani",
-      "name": "Gunjan Chhablani",
-      "avatar_url": "https://avatars.githubusercontent.com/u/29076344?v=4",
-      "profile": "https://github.com/gchhablani",
-      "contributions": [
-        "infra"
-=======
-      "login": "cdahlin",
-      "name": "Christopher Dahlin",
-      "avatar_url": "https://avatars.githubusercontent.com/u/1567780?v=4",
-      "profile": "https://github.com/cdahlin",
-      "contributions": [
-        "code"
-     ]
-    },
-    {
-      "login": "iljamaurer",
-      "name": "Ilja Maurer",
-      "avatar_url": "https://avatars.githubusercontent.com/u/45882103?v=4",
-      "profile": "https://github.com/iljamaurer",
-      "contributions": [
-        "code"
-      ]
-    },
-    {
-      "login": "FedericoGarza",
-      "name": "Federico Garza",
-      "avatar_url": "https://avatars.githubusercontent.com/u/10517170?v=4",
-      "profile": "https://github.com/FedericoGarza",
-      "contributions": [
-        "code",
-	"example"
->>>>>>> d8be0b39
-      ]
-    }
-  ],
-  "projectName": "sktime",
-  "projectOwner": "alan-turing-institute",
-  "repoType": "github",
-  "repoHost": "https://github.com",
-  "commitConvention": "none"
-}+    "files": [
+        "CONTRIBUTORS.md"
+    ],
+    "imageSize": 100,
+    "contributorsPerLine": 9,
+    "contributorsSortAlphabetically": true,
+    "badgeTemplate": "[![All Contributors](https://img.shields.io/badge/all_contributors-<%= contributors.length %>-orange.svg)](#contributors)",
+    "skipCi": true,
+    "contributors": [{
+            "login": "fkiraly",
+            "name": "Franz Kiraly",
+            "avatar_url": "https://avatars1.githubusercontent.com/u/7985502?v=4",
+            "profile": "https://github.com/fkiraly",
+            "contributions": [
+                "business",
+                "code",
+                "doc",
+                "design",
+                "eventOrganizing",
+                "example",
+                "financial",
+                "fundingFinding",
+                "ideas",
+                "mentoring",
+                "projectManagement",
+                "question",
+                "review",
+                "talk",
+                "test",
+                "tutorial"
+            ]
+        },
+        {
+            "login": "sajaysurya",
+            "name": "Sajaysurya Ganesh",
+            "avatar_url": "https://avatars2.githubusercontent.com/u/25329624?v=4",
+            "profile": "https://sajay.online",
+            "contributions": [
+                "code",
+                "doc",
+                "design",
+                "example",
+                "ideas",
+                "test",
+                "tutorial"
+            ]
+        },
+        {
+            "login": "Tomiiwa",
+            "name": "Ireoluwatomiwa",
+            "avatar_url": "https://avatars.githubusercontent.com/u/61966277?v=4",
+            "profile": "https://www.linkedin.com/in/ireoluwatomiwa-sanusi/",
+            "contributions": [
+                "doc",
+            ]
+        },
+        {
+            "login": "TonyBagnall",
+            "name": "Tony Bagnall",
+            "avatar_url": "https://avatars1.githubusercontent.com/u/9594042?v=4",
+            "profile": "http://www.timeseriesclassification.com",
+            "contributions": [
+                "code",
+                "business",
+                "doc",
+                "design",
+                "eventOrganizing",
+                "fundingFinding",
+                "ideas",
+                "projectManagement",
+                "question",
+                "review",
+                "talk",
+                "data"
+            ]
+        },
+        {
+            "login": "jasonlines",
+            "name": "Jason Lines",
+            "avatar_url": "https://avatars1.githubusercontent.com/u/38794632?v=4",
+            "profile": "http://www.timeseriesclassification.com",
+            "contributions": [
+                "code",
+                "business",
+                "doc",
+                "design",
+                "eventOrganizing",
+                "fundingFinding",
+                "ideas",
+                "projectManagement",
+                "question",
+                "review",
+                "talk",
+                "example"
+            ]
+        },
+        {
+            "login": "mloning",
+            "name": "Markus Löning",
+            "avatar_url": "https://avatars3.githubusercontent.com/u/21020482?v=4",
+            "profile": "https://github.com/mloning",
+            "contributions": [
+                "code",
+                "test",
+                "maintenance",
+                "platform",
+                "review",
+                "infra",
+                "example",
+                "bug",
+                "tutorial",
+                "business",
+                "doc",
+                "design",
+                "eventOrganizing",
+                "fundingFinding",
+                "ideas",
+                "projectManagement",
+                "question",
+                "talk",
+                "mentoring",
+                "video"
+            ]
+        },
+        {
+            "login": "goastler",
+            "name": "George Oastler",
+            "avatar_url": "https://avatars0.githubusercontent.com/u/7059456?v=4",
+            "profile": "https://github.com/goastler",
+            "contributions": [
+                "code",
+                "test",
+                "platform",
+                "example",
+                "doc"
+            ]
+        },
+        {
+            "login": "ViktorKaz",
+            "name": "ViktorKaz",
+            "avatar_url": "https://avatars0.githubusercontent.com/u/33499138?v=4",
+            "profile": "https://github.com/ViktorKaz",
+            "contributions": [
+                "code",
+                "doc",
+                "design"
+            ]
+        },
+        {
+            "login": "MatthewMiddlehurst",
+            "name": "Matthew Middlehurst",
+            "avatar_url": "https://avatars0.githubusercontent.com/u/25731235?v=4",
+            "profile": "http://www.timeseriesclassification.com",
+            "contributions": [
+                "code",
+                "doc",
+                "test",
+                "tutorial",
+                "review",
+                "bug"
+            ]
+        },
+        {
+            "login": "jesellier",
+            "name": "jesellier",
+            "avatar_url": "https://avatars0.githubusercontent.com/u/51952076?v=4",
+            "profile": "https://github.com/jesellier",
+            "contributions": [
+                "code"
+            ]
+        },
+        {
+            "login": "James-Large",
+            "name": "James Large",
+            "avatar_url": "https://avatars0.githubusercontent.com/u/44509982?v=4",
+            "profile": "http://www.timeseriesclassification.com/",
+            "contributions": [
+                "code",
+                "doc",
+                "test",
+                "infra",
+                "maintenance"
+            ]
+        },
+        {
+            "login": "simone-pignotti",
+            "name": "simone-pignotti",
+            "avatar_url": "https://avatars1.githubusercontent.com/u/44410066?v=4",
+            "profile": "https://github.com/simone-pignotti",
+            "contributions": [
+                "code",
+                "bug"
+            ]
+        },
+        {
+            "login": "ClaudiaSanches",
+            "name": "ClaudiaSanches",
+            "avatar_url": "https://avatars3.githubusercontent.com/u/28742178?v=4",
+            "profile": "https://github.com/ClaudiaSanches",
+            "contributions": [
+                "code",
+                "test"
+            ]
+        },
+        {
+            "login": "aa25desh",
+            "name": "aa25desh",
+            "avatar_url": "https://avatars1.githubusercontent.com/u/29518290?v=4",
+            "profile": "https://github.com/aa25desh",
+            "contributions": [
+                "code",
+                "bug"
+            ]
+        },
+        {
+            "login": "matteogales",
+            "name": "matteogales",
+            "avatar_url": "https://avatars0.githubusercontent.com/u/9269326?v=4",
+            "profile": "https://github.com/matteogales",
+            "contributions": [
+                "code",
+                "design",
+                "ideas"
+            ]
+        },
+        {
+            "login": "prockenschaub",
+            "name": "Patrick Rockenschaub",
+            "avatar_url": "https://avatars0.githubusercontent.com/u/15381732?v=4",
+            "profile": "https://github.com/prockenschaub",
+            "contributions": [
+                "code",
+                "design",
+                "ideas",
+                "test"
+            ]
+        },
+        {
+            "login": "dasgupsa",
+            "name": "Saurabh Dasgupta",
+            "avatar_url": "https://avatars2.githubusercontent.com/u/10398956?v=4",
+            "profile": "https://github.com/dasgupsa",
+            "contributions": [
+                "code"
+            ]
+        },
+        {
+            "login": "angus924",
+            "name": "angus924",
+            "avatar_url": "https://avatars0.githubusercontent.com/u/55837131?v=4",
+            "profile": "https://github.com/angus924",
+            "contributions": [
+                "code",
+                "test",
+                "tutorial"
+            ]
+        },
+        {
+            "login": "lnthach",
+            "name": "Thach Le Nguyen",
+            "avatar_url": "https://avatars0.githubusercontent.com/u/7788363?v=4",
+            "profile": "https://github.com/lnthach",
+            "contributions": [
+                "code",
+                "test"
+            ]
+        },
+        {
+            "login": "Ayushmaanseth",
+            "name": "Ayushmaan Seth",
+            "avatar_url": "https://avatars1.githubusercontent.com/u/29939762?v=4",
+            "profile": "https://www.linkedin.com/in/ayushmaan-seth-4a96364a/",
+            "contributions": [
+                "code",
+                "review",
+                "test",
+                "doc",
+                "eventOrganizing",
+                "tutorial"
+            ]
+        },
+        {
+            "login": "ninfueng",
+            "name": "Ninnart Fuengfusin",
+            "avatar_url": "https://avatars2.githubusercontent.com/u/28499769?v=4",
+            "profile": "https://github.com/ninfueng",
+            "contributions": [
+                "code"
+            ]
+        },
+        {
+            "login": "big-o",
+            "name": "big-o",
+            "avatar_url": "https://avatars1.githubusercontent.com/u/1134151?v=4",
+            "profile": "https://github.com/big-o",
+            "contributions": [
+                "code",
+                "test",
+                "design",
+                "ideas",
+                "review",
+                "tutorial",
+                "mentoring"
+            ]
+        },
+        {
+            "login": "Kludex",
+            "name": "Marcelo Trylesinski",
+            "avatar_url": "https://avatars3.githubusercontent.com/u/7353520?v=4",
+            "profile": "http://marcelotryle.com",
+            "contributions": [
+                "doc"
+            ]
+        },
+        {
+            "login": "oleskiewicz",
+            "name": "oleskiewicz",
+            "avatar_url": "https://avatars1.githubusercontent.com/u/5682158?v=4",
+            "profile": "https://github.com/oleskiewicz",
+            "contributions": [
+                "code",
+                "doc",
+                "test"
+            ]
+        },
+        {
+            "login": "dguijo",
+            "name": "David Guijo Rubio",
+            "avatar_url": "https://avatars1.githubusercontent.com/u/47889499?v=4",
+            "profile": "http://www.uco.es/grupos/ayrna/index.php/es/publicaciones/articulos?publications_view_all=1&theses_view_all=0&projects_view_all=0&task=show&view=member&id=22",
+            "contributions": [
+                "code",
+                "ideas"
+            ]
+        },
+        {
+            "login": "HYang1996",
+            "name": "HYang1996",
+            "avatar_url": "https://avatars0.githubusercontent.com/u/44179303?v=4",
+            "profile": "https://github.com/HYang1996",
+            "contributions": [
+                "code",
+                "test",
+                "doc",
+                "tutorial"
+            ]
+        },
+        {
+            "login": "Mo-Saif",
+            "name": "Mohammed Saif Kazamel",
+            "avatar_url": "https://avatars0.githubusercontent.com/u/27867617?v=4",
+            "profile": "https://mo-saif.github.io/",
+            "contributions": [
+                "bug"
+            ]
+        },
+        {
+            "login": "abandus",
+            "name": "abandus",
+            "avatar_url": "https://avatars2.githubusercontent.com/u/46486474?v=4",
+            "profile": "https://github.com/abandus",
+            "contributions": [
+                "ideas",
+                "code"
+            ]
+        },
+        {
+            "login": "Pangoraw",
+            "name": "Paul",
+            "avatar_url": "https://avatars1.githubusercontent.com/u/9824244?v=4",
+            "profile": "https://ber.gp",
+            "contributions": [
+                "doc"
+            ]
+        },
+        {
+            "login": "vedazeren",
+            "name": "vedazeren",
+            "avatar_url": "https://avatars3.githubusercontent.com/u/63582874?v=4",
+            "profile": "https://github.com/vedazeren",
+            "contributions": [
+                "code",
+                "test"
+            ]
+        },
+        {
+            "login": "hiqbal2",
+            "name": "hiqbal2",
+            "avatar_url": "https://avatars3.githubusercontent.com/u/10302415?v=4",
+            "profile": "https://github.com/hiqbal2",
+            "contributions": [
+                "doc"
+            ]
+        },
+        {
+            "login": "btrtts",
+            "name": "btrtts",
+            "avatar_url": "https://avatars3.githubusercontent.com/u/66252156?v=4",
+            "profile": "https://github.com/btrtts",
+            "contributions": [
+                "doc"
+            ]
+        },
+        {
+            "login": "marielledado",
+            "name": "Marielle",
+            "avatar_url": "https://avatars2.githubusercontent.com/u/13499809?v=4",
+            "profile": "https://twitter.com/marielli",
+            "contributions": [
+                "doc",
+                "code",
+                "ideas"
+            ]
+        },
+        {
+            "login": "Cheukting",
+            "name": "Cheuk Ting Ho",
+            "avatar_url": "https://avatars1.githubusercontent.com/u/28761465?v=4",
+            "profile": "http://cheuk.dev",
+            "contributions": [
+                "code"
+            ]
+        },
+        {
+            "login": "sophijka",
+            "name": "sophijka",
+            "avatar_url": "https://avatars2.githubusercontent.com/u/47450591?v=4",
+            "profile": "https://github.com/sophijka",
+            "contributions": [
+                "doc",
+                "maintenance"
+            ]
+        },
+        {
+            "login": "Quaterion",
+            "name": "Quaterion",
+            "avatar_url": "https://avatars2.githubusercontent.com/u/23200273?v=4",
+            "profile": "https://github.com/Quaterion",
+            "contributions": [
+                "bug"
+            ]
+        },
+        {
+            "login": "ABostrom",
+            "name": "Aaron Bostrom",
+            "avatar_url": "https://avatars0.githubusercontent.com/u/9571933?v=4",
+            "profile": "https://github.com/ABostrom",
+            "contributions": [
+                "code",
+                "doc",
+                "test",
+                "mentoring"
+            ]
+        },
+        {
+            "login": "BandaSaiTejaReddy",
+            "name": "BANDASAITEJAREDDY",
+            "avatar_url": "https://avatars0.githubusercontent.com/u/31387911?v=4",
+            "profile": "https://github.com/BandaSaiTejaReddy",
+            "contributions": [
+                "code",
+                "doc"
+            ]
+        },
+        {
+            "login": "lynnssi",
+            "name": "Alexandra Amidon",
+            "avatar_url": "https://avatars2.githubusercontent.com/u/17050655?v=4",
+            "profile": "https://medium.com/@alexandra.amidon",
+            "contributions": [
+                "blog",
+                "doc",
+                "ideas"
+            ]
+        },
+        {
+            "login": "chizzi25",
+            "name": "chizzi25",
+            "avatar_url": "https://avatars3.githubusercontent.com/u/67911243?v=4",
+            "profile": "https://github.com/chizzi25",
+            "contributions": [
+                "blog"
+            ]
+        },
+        {
+            "login": "Piyush1729",
+            "name": "Piyush1729",
+            "avatar_url": "https://avatars2.githubusercontent.com/u/64950012?v=4",
+            "profile": "https://github.com/Piyush1729",
+            "contributions": [
+                "code",
+                "review"
+            ]
+        },
+        {
+            "login": "sri1419",
+            "name": "sri1419",
+            "avatar_url": "https://avatars2.githubusercontent.com/u/65078278?v=4",
+            "profile": "https://github.com/sri1419",
+            "contributions": [
+                "code"
+            ]
+        },
+        {
+            "login": "patrickzib",
+            "name": "Patrick Schäfer",
+            "avatar_url": "https://avatars0.githubusercontent.com/u/7783034?v=4",
+            "profile": "http://www2.informatik.hu-berlin.de/~schaefpa/",
+            "contributions": [
+                "code",
+                "tutorial"
+            ]
+        },
+        {
+            "login": "ermshaua",
+            "name": "Arik Ermshaus",
+            "avatar_url": "https://avatars.githubusercontent.com/u/23294512?v=4",
+            "profile": "https://github.com/ermshaua/",
+            "contributions": [
+                "code"
+            ]
+        },
+        {
+            "login": "akanz1",
+            "name": "Andreas Kanz",
+            "avatar_url": "https://avatars3.githubusercontent.com/u/51492342?v=4",
+            "profile": "https://github.com/akanz1",
+            "contributions": [
+                "tutorial"
+            ]
+        },
+        {
+            "login": "brettkoonce",
+            "name": "brett koonce",
+            "avatar_url": "https://avatars2.githubusercontent.com/u/11281814?v=4",
+            "profile": "https://github.com/brettkoonce",
+            "contributions": [
+                "doc"
+            ]
+        },
+        {
+            "login": "alwinw",
+            "name": "Alwin",
+            "avatar_url": "https://avatars3.githubusercontent.com/u/16846521?v=4",
+            "profile": "https://github.com/alwinw",
+            "contributions": [
+                "doc",
+                "code",
+                "maintenance"
+            ]
+        },
+        {
+            "login": "kkoziara",
+            "name": "kkoziara",
+            "avatar_url": "https://avatars1.githubusercontent.com/u/4346849?v=4",
+            "profile": "https://github.com/kkoziara",
+            "contributions": [
+                "code",
+                "bug"
+            ]
+        },
+        {
+            "login": "evanmiller29",
+            "name": "Evan Miller",
+            "avatar_url": "https://avatars2.githubusercontent.com/u/8062590?v=4",
+            "profile": "https://github.com/evanmiller29",
+            "contributions": [
+                "tutorial"
+            ]
+        },
+        {
+            "login": "krumeto",
+            "name": "Krum Arnaudov",
+            "avatar_url": "https://avatars3.githubusercontent.com/u/11272436?v=4",
+            "profile": "https://github.com/krumeto",
+            "contributions": [
+                "bug",
+                "code"
+            ]
+        },
+        {
+            "login": "martinagvilas",
+            "name": "Martina G. Vilas",
+            "avatar_url": "https://avatars2.githubusercontent.com/u/37339384?v=4",
+            "profile": "https://github.com/martinagvilas",
+            "contributions": [
+                "review",
+                "ideas"
+            ]
+        },
+        {
+            "login": "Emiliathewolf",
+            "name": "Emilia Rose",
+            "avatar_url": "https://avatars2.githubusercontent.com/u/22026218?v=4",
+            "profile": "https://github.com/Emiliathewolf",
+            "contributions": [
+                "code",
+                "test"
+            ]
+        },
+        {
+            "login": "AidenRushbrooke",
+            "name": "AidenRushbrooke",
+            "avatar_url": "https://avatars0.githubusercontent.com/u/72034940?v=4",
+            "profile": "https://github.com/AidenRushbrooke",
+            "contributions": [
+                "code",
+                "test"
+            ]
+        },
+        {
+            "login": "whackteachers",
+            "name": "Jason Pong",
+            "avatar_url": "https://avatars0.githubusercontent.com/u/33785383?v=4",
+            "profile": "https://github.com/whackteachers",
+            "contributions": [
+                "code",
+                "test"
+            ]
+        },
+        {
+            "login": "magittan",
+            "name": "William Zheng",
+            "avatar_url": "https://avatars0.githubusercontent.com/u/14024202?v=4",
+            "profile": "https://github.com/magittan",
+            "contributions": [
+                "code",
+                "test"
+            ]
+        },
+        {
+            "login": "huayicodes",
+            "name": "Huayi Wei",
+            "avatar_url": "https://avatars3.githubusercontent.com/u/22870735?v=4",
+            "profile": "https://www.linkedin.com/in/huayiwei/",
+            "contributions": [
+                "tutorial"
+            ]
+        },
+        {
+            "login": "Multivin12",
+            "name": "Multivin12",
+            "avatar_url": "https://avatars3.githubusercontent.com/u/36476633?v=4",
+            "profile": "https://github.com/Multivin12",
+            "contributions": [
+                "code",
+                "test"
+            ]
+        },
+        {
+            "login": "davidbp",
+            "name": "David Buchaca Prats",
+            "avatar_url": "https://avatars3.githubusercontent.com/u/4223580?v=4",
+            "profile": "https://github.com/davidbp",
+            "contributions": [
+                "code"
+            ]
+        },
+        {
+            "login": "SebasKoel",
+            "name": "Sebastiaan Koel",
+            "avatar_url": "https://avatars3.githubusercontent.com/u/66252156?v=4",
+            "profile": "https://github.com/SebasKoel",
+            "contributions": [
+                "code",
+                "doc"
+            ]
+        },
+        {
+            "login": "MarcoGorelli",
+            "name": "Marco Gorelli",
+            "avatar_url": "https://avatars2.githubusercontent.com/u/33491632?v=4",
+            "profile": "https://github.com/MarcoGorelli",
+            "contributions": [
+                "infra"
+            ]
+        },
+        {
+            "login": "DmitriyValetov",
+            "name": "Dmitriy Valetov",
+            "avatar_url": "https://avatars0.githubusercontent.com/u/27976850?v=4",
+            "profile": "https://github.com/DmitriyValetov",
+            "contributions": [
+                "code",
+                "tutorial"
+            ]
+        },
+        {
+            "login": "vollmersj",
+            "name": "vollmersj",
+            "avatar_url": "https://avatars2.githubusercontent.com/u/12613127?v=4",
+            "profile": "https://github.com/vollmersj",
+            "contributions": [
+                "doc"
+            ]
+        },
+        {
+            "login": "MichalChromcak",
+            "name": "Michal Chromcak",
+            "avatar_url": "https://avatars1.githubusercontent.com/u/12393430?v=4",
+            "profile": "https://github.com/MichalChromcak",
+            "contributions": [
+                "code",
+                "doc",
+                "test",
+                "tutorial"
+            ]
+        },
+        {
+            "login": "bmurdata",
+            "name": "Brian Murphy",
+            "avatar_url": "https://avatars2.githubusercontent.com/u/32182553?v=4",
+            "profile": "https://bmurphyportfolio.netlify.com/",
+            "contributions": [
+                "doc"
+            ]
+        },
+        {
+            "login": "raishubham1",
+            "name": "raishubham1",
+            "avatar_url": "https://avatars3.githubusercontent.com/u/29356417?v=4",
+            "profile": "https://github.com/raishubham1",
+            "contributions": [
+                "doc"
+            ]
+        },
+        {
+            "login": "ngupta23",
+            "name": "Nikhil Gupta",
+            "avatar_url": "https://avatars0.githubusercontent.com/u/33585645?v=4",
+            "profile": "https://github.com/ngupta23",
+            "contributions": [
+                "code",
+                "bug",
+                "doc"
+            ]
+        },
+        {
+            "login": "aiwalter",
+            "name": "Martin Walter",
+            "avatar_url": "https://avatars0.githubusercontent.com/u/29627036?v=4",
+            "profile": "https://www.linkedin.com/in/martin-walter-1a33b3114/",
+            "contributions": [
+                "code",
+                "bug",
+                "projectManagement",
+                "fundingFinding"
+            ]
+        },
+        {
+            "login": "afzal442",
+            "name": "Afzal Ansari",
+            "avatar_url": "https://avatars0.githubusercontent.com/u/11625672?v=4",
+            "profile": "https://github.com/afzal442",
+            "contributions": [
+                "code",
+                "doc"
+            ]
+        },
+        {
+            "login": "gracewgao",
+            "name": "Grace Gao",
+            "avatar_url": "https://avatars0.githubusercontent.com/u/38268331?v=4",
+            "profile": "https://www.linkedin.com/in/gracewgao/",
+            "contributions": [
+                "code",
+                "bug"
+            ]
+        },
+        {
+            "login": "utsavcoding",
+            "name": "Utsav Kumar Tiwari",
+            "avatar_url": "https://avatars3.githubusercontent.com/u/55446385?v=4",
+            "profile": "https://github.com/utsavcoding",
+            "contributions": [
+                "code",
+                "doc"
+            ]
+        },
+        {
+            "login": "tch",
+            "name": "Tomasz Chodakowski",
+            "avatar_url": "https://avatars3.githubusercontent.com/u/184076?v=4",
+            "profile": "https://github.com/tch",
+            "contributions": [
+                "code",
+                "doc",
+                "bug"
+            ]
+        },
+        {
+            "login": "koralturkk",
+            "name": "Kutay Koralturk",
+            "avatar_url": "https://avatars2.githubusercontent.com/u/18037789?s=460&v=4",
+            "profile": "https://github.com/koralturkk",
+            "contributions": [
+                "code",
+                "bug"
+            ]
+        },
+        {
+            "login": "vnmabus",
+            "name": "Carlos Ramos Carreño",
+            "avatar_url": "https://avatars1.githubusercontent.com/u/2364173?v=4",
+            "profile": "https://github.com/vnmabus",
+            "contributions": [
+                "doc"
+            ]
+        },
+        {
+            "login": "lpantano",
+            "name": "Lorena Pantano",
+            "avatar_url": "https://avatars2.githubusercontent.com/u/1621788?v=4",
+            "profile": "http://lpantano.github.io/",
+            "contributions": [
+                "ideas"
+            ]
+        },
+        {
+            "login": "KirstieJane",
+            "name": "Kirstie Whitaker",
+            "avatar_url": "https://avatars1.githubusercontent.com/u/3626306?v=4",
+            "profile": "https://whitakerlab.github.io/",
+            "contributions": [
+                "ideas",
+                "fundingFinding"
+            ]
+        },
+        {
+            "login": "juanitorduz",
+            "name": "Juan Orduz",
+            "avatar_url": "https://avatars1.githubusercontent.com/u/22996444?v=4",
+            "profile": "https://juanitorduz.github.io/",
+            "contributions": [
+                "tutorial",
+                "doc"
+            ]
+        },
+        {
+            "login": "dhirschfeld",
+            "name": "Dave Hirschfeld",
+            "avatar_url": "https://avatars1.githubusercontent.com/u/881019?v=4",
+            "profile": "https://dhirschfeld.github.io/",
+            "contributions": [
+                "infra"
+            ]
+        },
+        {
+            "login": "xuyxu",
+            "name": "Yi-Xuan Xu",
+            "avatar_url": "https://avatars2.githubusercontent.com/u/22359569?v=4",
+            "profile": "https://github.com/xuyxu",
+            "contributions": [
+                "code",
+                "test",
+                "maintenance",
+                "doc"
+            ]
+        },
+        {
+            "login": "vincent-nich12",
+            "name": "vincent-nich12",
+            "avatar_url": "https://avatars3.githubusercontent.com/u/36476633?v=4",
+            "profile": "https://github.com/vincent-nich12",
+            "contributions": [
+                "code"
+            ]
+        },
+        {
+            "login": "hamzahiqb",
+            "name": "hamzahiqb",
+            "avatar_url": "https://avatars3.githubusercontent.com/u/10302415?v=4",
+            "profile": "https://github.com/hamzahiqb",
+            "contributions": [
+                "infra"
+            ]
+        },
+        {
+            "login": "Hephaest",
+            "name": "Miao Cai",
+            "avatar_url": "https://avatars2.githubusercontent.com/u/37981444?v=4",
+            "profile": "https://github.com/Hephaest",
+            "contributions": [
+                "bug",
+                "code"
+            ]
+        },
+        {
+            "login": "RNKuhns",
+            "name": "Ryan Kuhns",
+            "avatar_url": "https://avatars0.githubusercontent.com/u/26907244?v=4",
+            "profile": "https://github.com/rnkuhns",
+            "contributions": [
+                "code",
+                "doc",
+                "tutorial",
+                "example",
+                "ideas",
+                "review",
+                "test"
+            ]
+        },
+        {
+            "login": "pabworks",
+            "name": "pabworks",
+            "avatar_url": "https://avatars.githubusercontent.com/u/32725127?v=4",
+            "profile": "https://github.com/pabworks",
+            "contributions": [
+                "code",
+                "test"
+            ]
+        },
+        {
+            "login": "ayan-biswas0412",
+            "name": "AYAN BISWAS",
+            "avatar_url": "https://avatars.githubusercontent.com/u/52851184?v=4",
+            "profile": "https://github.com/ayan-biswas0412",
+            "contributions": [
+                "code"
+            ]
+        },
+        {
+            "login": "Lovkush-A",
+            "name": "Lovkush",
+            "avatar_url": "https://avatars.githubusercontent.com/u/25344832?v=4",
+            "profile": "https://github.com/Lovkush-A",
+            "contributions": [
+                "code",
+                "test"
+            ]
+        },
+        {
+            "login": "luiszugasti",
+            "name": "Luis Zugasti",
+            "avatar_url": "https://avatars.githubusercontent.com/u/11198457?s=460&u=0645b72683e491824aca16db9702f1d3eb990389&v=4",
+            "profile": "https://github.com/luiszugasti",
+            "contributions": [
+                "doc"
+            ]
+        },
+        {
+            "login": "kanand77",
+            "name": "Kavin Anand",
+            "avatar_url": "https://avatars.githubusercontent.com/kanand77",
+            "profile": "https://github.com/kanand77",
+            "contributions": [
+                "doc"
+            ]
+        },
+        {
+            "login": "dsherry",
+            "name": "Dylan Sherry",
+            "avatar_url": "https://avatars.githubusercontent.com/dsherry",
+            "profile": "https://github.com/dsherry",
+            "contributions": [
+                "infra"
+            ]
+        },
+        {
+            "login": "kachayev",
+            "name": "Oleksii Kachaiev",
+            "avatar_url": "https://avatars.githubusercontent.com/u/485647?v=4",
+            "profile": "https://github.com/kachayev",
+            "contributions": [
+                "code",
+                "test"
+            ]
+        },
+        {
+            "login": "Ifeanyi30",
+            "name": "Ifeanyi30",
+            "avatar_url": "https://avatars.githubusercontent.com/u/49926145?v=4",
+            "profile": "https://github.com/Ifeanyi30",
+            "contributions": [
+                "code"
+            ]
+        },
+        {
+            "login": "jschemm",
+            "name": "jschemm",
+            "avatar_url": "https://avatars.githubusercontent.com/u/81151346?v=4",
+            "profile": "https://github.com/jschemm",
+            "contributions": [
+                "code"
+            ]
+        },
+        {
+            "login": "aaronreidsmith",
+            "name": "Aaron Smith",
+            "avatar_url": "https://avatars.githubusercontent.com/u/21350310?v=4",
+            "profile": "https://github.com/aaronreidsmith",
+            "contributions": [
+                "code"
+            ]
+        },
+        {
+            "login": "ltsaprounis",
+            "name": "Leonidas Tsaprounis",
+            "avatar_url": "https://avatars.githubusercontent.com/u/64217214?v=4",
+            "profile": "https://github.com/ltsaprounis",
+            "contributions": [
+                "code",
+                "bug"
+            ]
+        },
+        {
+            "login": "chernika158",
+            "name": "Galina Chernikova",
+            "avatar_url": "https://avatars.githubusercontent.com/u/43787741?s=400&v=4",
+            "profile": "https://github.com/chernika158",
+            "contributions": [
+                "code"
+            ]
+        },
+        {
+            "login": "GuzalBulatova",
+            "name": "Guzal Bulatova",
+            "avatar_url": "https://avatars.githubusercontent.com/GuzalBulatova",
+            "profile": "https://github.com/GuzalBulatova",
+            "contributions": [
+                "code",
+                "test"
+            ]
+        },
+        {
+            "login": "satya-pattnaik",
+            "name": "Satya Prakash Pattnaik",
+            "avatar_url": "https://avatars.githubusercontent.com/u/22102468?v=4",
+            "profile": "https://www.linkedin.com/in/satya-pattnaik-77a430144/",
+            "contributions": [
+                "doc"
+            ]
+        },
+        {
+            "login": "yashlamba",
+            "name": "Yash Lamba",
+            "avatar_url": "https://avatars.githubusercontent.com/u/44164398?v=4",
+            "profile": "https://github.com/yashlamba",
+            "contributions": [
+                "code"
+            ]
+        },
+        {
+            "login": "ckastner",
+            "name": "Christian Kastner",
+            "avatar_url": "https://avatars.githubusercontent.com/u/15859947?v=4",
+            "profile": "https://github.com/ckastner",
+            "contributions": [
+                "code",
+                "bug"
+            ]
+        },
+        {
+            "login": "tombh",
+            "name": "Thomas Buckley-Houston",
+            "avatar_url": "https://avatars.githubusercontent.com/u/160835?s=80&v=4",
+            "profile": "https://github.com/tombh",
+            "contributions": [
+                "bug"
+            ]
+        },
+        {
+            "login": "julramos",
+            "name": "Juliana",
+            "avatar_url": "https://avatars.githubusercontent.com/u/19613567?v=4",
+            "profile": "https://www.linkedin.com/in/julianarn/",
+            "contributions": [
+                "code"
+            ]
+        },
+        {
+            "login": "SveaMeyer13",
+            "name": "Svea Marie Meyer",
+            "avatar_url": "https://avatars.githubusercontent.com/u/46671894?v=4",
+            "profile": "https://github.com/SveaMeyer13",
+            "contributions": [
+                "doc",
+                "code"
+            ]
+        },
+        {
+            "login": "Flix6x",
+            "name": "Felix Claessen",
+            "avatar_url": "https://avatars.githubusercontent.com/u/30658763?v=4",
+            "profile": "https://github.com/flix6x",
+            "contributions": [
+                "code",
+                "doc",
+                "test",
+                "bug"
+            ]
+        },
+        {
+            "login": "thayeylolu",
+            "name": "Taiwo Owoseni",
+            "avatar_url": "https://avatars.githubusercontent.com/u/13348874?v=4",
+            "profile": "https://thayeylolu.github.io/portfolio/",
+            "contributions": [
+                "code"
+            ]
+        },
+        {
+            "login": "jambo6",
+            "name": "James Morrill",
+            "avatar_url": "https://https://avatars.githubusercontent.com/jambo6",
+            "profile": "https://github.com/jambo6",
+            "contributions": [
+                "code"
+            ]
+        },
+        {
+            "login": "Dbhasin1",
+            "name": "Drishti Bhasin ",
+            "avatar_url": "https://avatars.githubusercontent.com/u/56479884?v=4",
+            "profile": "https://github.com/Dbhasin1",
+            "contributions": [
+                "code"
+            ]
+        },
+        {
+            "login": "Yard1",
+            "name": "Antoni Baum",
+            "avatar_url": "https://avatars.githubusercontent.com/u/10364161?v=4",
+            "profile": "https://www.linkedin.com/in/yard1/",
+            "contributions": [
+                "code"
+            ]
+        },
+        {
+            "login": "ltoniazzi",
+            "name": "Lorenzo Toniazzi",
+            "avatar_url": "https://avatars.githubusercontent.com/u/61414566",
+            "profile": "https://github.com/ltoniazzi",
+            "contributions": [
+                "code"
+            ]
+        },
+        {
+            "login": "freddyaboulton",
+            "name": "Freddy A Boulton",
+            "avatar_url": "https://avatars.githubusercontent.com/u/41651716?v=4",
+            "profile": "https://github.com/freddyaboulton",
+            "contributions": [
+                "infra",
+                "test"
+            ]
+        },
+        {
+            "login": "Riyabelle25",
+            "name": "Riya Elizabeth John",
+            "avatar_url": "https://avatars.githubusercontent.com/u/55790848?v=4",
+            "profile": "https://github.com/Riyabelle25",
+            "contributions": [
+                "code",
+                "test",
+                "doc"
+            ]
+        },
+        {
+            "login": "chrisholder",
+            "name": "chrisholder",
+            "avatar_url": "https://avatars.githubusercontent.com/u/4674372?v=4",
+            "profile": "https://github.com/chrisholder",
+            "contributions": [
+                "code",
+                "test",
+                "doc",
+                "design",
+                "example"
+            ]
+        },
+        {
+            "login": "moradabaz",
+            "name": "Morad :)",
+            "avatar_url": "https://avatars.githubusercontent.com/u/29915156?v=4",
+            "profile": "https://moradisten.github.io/",
+            "contributions": [
+                "code",
+                "test",
+                "doc"
+            ]
+        },
+        {
+            "login": "bilal-196",
+            "name": "Ahmed Bilal",
+            "avatar_url": "https://avatars.githubusercontent.com/u/74570044?v=4",
+            "profile": "https://github.com/bilal-196",
+            "contributions": [
+                "doc"
+            ]
+        },
+        {
+            "login": "victordremov",
+            "name": "Viktor Dremov",
+            "avatar_url": "https://avatars.githubusercontent.com/u/32140716",
+            "profile": "https://github.com/victordremov",
+            "contributions": [
+                "code"
+            ]
+        },
+        {
+            "login": "corvusrabus",
+            "name": "Corvin Paul",
+            "avatar_url": "https://lh3.googleusercontent.com/zMvwkuxyIsRN1I0-HLojbcbbHaERXa-b9eztZ23z_C2m7cXdMiU4z36ekS5-cgBmikPhZA=w1280",
+            "profile": "https://sites.google.com/view/corvinpaul/",
+            "contributions": [
+                "doc"
+            ]
+        },
+        {
+            "login": "xloem",
+            "name": "patiently pending world peace",
+            "profile": "https://github.com/xloem",
+            "contributions": [
+                "code"
+            ]
+        },
+        {
+            "login": "AreloTanoh",
+            "name": "Arelo Tanoh",
+            "avatar_url": "https://avatars.githubusercontent.com/AreloTanoh",
+            "profile": "https://github.com/AreloTanoh",
+            "contributions": [
+                "doc"
+            ]
+        },
+        {
+            "login": "pul95",
+            "name": "Pulkit Verma",
+            "avatar_url": "https://avatars.githubusercontent.com/pul95",
+            "profile": "https://github.com/pul95",
+            "contributions": [
+                "doc"
+            ]
+        },
+        {
+            "login": "IlyasMoutawwakil",
+            "name": "Ilyas Moutawwakil",
+            "avatar_url": "https://avatars.githubusercontent.com/IlyasMoutawwakil",
+            "profile": "https://github.com/IlyasMoutawwakil",
+            "contributions": [
+                "code",
+                "doc"
+            ]
+        },
+        {
+            "login": "mathco-wf",
+            "name": "TheMathcompay Widget Factory Team",
+            "avatar_url": "https://avatars.githubusercontent.com/mathco-wf",
+            "profile": "https://github.com/mathco-wf",
+            "contributions": [
+                "doc"
+            ]
+        },
+        {
+            "login": "BINAYKUMAR943",
+            "name": "Binay Kumar",
+            "avatar_url": "https://avatars.githubusercontent.com/u/38756834?v=4",
+            "profile": "https://github.com/BINAYKUMAR943",
+            "contributions": [
+                "code",
+                "doc",
+                "test"
+            ]
+        },
+        {
+            "login": "ronnie-llamado",
+            "name": "Ronnie Llamado",
+            "avatar_url": "https://avatars.githubusercontent.com/ronnie-llamado",
+            "profile": "https://github.com/ronnie-llamado",
+            "contributions": [
+                "doc"
+            ]
+        },
+        {
+            "login": "bobbys-dev",
+            "name": "bobbys",
+            "avatar_url": "https://avatars.githubusercontent.com/bobbys-dev",
+            "profile": "https://github.com/bobbys-dev",
+            "contributions": [
+                "code"
+            ]
+        },
+        {
+            "login": "yairbeer",
+            "name": "Yair Beer",
+            "avatar_url": "https://avatars.githubusercontent.com/yairbeer",
+            "profile": "https://github.com/yairbeer",
+            "contributions": [
+                "code"
+            ]
+        },
+        {
+            "login": "boukepostma",
+            "name": "Bouke Postma",
+            "avatar_url": "https://avatars.githubusercontent.com/boukepostma",
+            "profile": "https://github.com/boukepostma",
+            "contributions": [
+                "code",
+                "bug",
+                "ideas"
+            ]
+        },
+        {
+            "login": "Aparna-Sakshi",
+            "name": "Aparna Sakshi",
+            "avatar_url": "https://avatars.githubusercontent.com/u/44149689?v=4",
+            "profile": "https://aparna-sakshi.github.io/",
+            "contributions": [
+                "code"
+            ]
+        },
+        {
+            "login": "eyalshafran",
+            "name": "Eyal Shafran",
+            "avatar_url": "https://avatars.githubusercontent.com/u/16999574?v=4",
+            "profile": "https://github.com/eyalshafran",
+            "contributions": [
+                "code"
+            ]
+        },
+        {
+            "login": "tensorflow-as-tf",
+            "name": "tensorflow-as-tf",
+            "avatar_url": "https://avatars.githubusercontent.com/u/51345718?v=4",
+            "profile": "https://github.com/tensorflow-as-tf",
+            "contributions": [
+                "code"
+            ]
+        },
+        {
+            "login": "justinshenk",
+            "name": "Justin Shenk",
+            "avatar_url": "https://avatars.githubusercontent.com/u/10270308?v=4",
+            "profile": "https://www.justinshenk.com/",
+            "contributions": [
+                "doc"
+            ]
+        },
+        {
+            "login": "kejsitake",
+            "name": "Kejsi Take",
+            "avatar_url": "https://avatars.githubusercontent.com/u/23707808?v=4",
+            "profile": "https://kejsitake.com/",
+            "contributions": [
+                "code"
+            ]
+        },
+        {
+            "login": "myprogrammerpersonality",
+            "name": "Ali Yazdizadeh",
+            "avatar_url": "https://avatars.githubusercontent.com/u/49058167?v=4",
+            "profile": "https://github.com/myprogrammerpersonality",
+            "contributions": [
+                "doc"
+            ]
+        },
+        {
+            "login": "RavenRudi",
+            "name": "RavenRudi",
+            "avatar_url": "https://avatars.githubusercontent.com/u/46402968?v=4",
+            "profile": "https://github.com/RavenRudi",
+            "contributions": [
+                "code"
+            ]
+        },
+        {
+            "login": "danbartl",
+            "name": "danbartl",
+            "avatar_url": "https://avatars.githubusercontent.com/u/19947407?v=4",
+            "profile": "https://github.com/danbartl",
+            "contributions": [
+                "code"
+            ]
+        },
+        {
+            "login": "xiaobenbenecho",
+            "name": "xiaobenbenecho",
+            "avatar_url": "https://avatars.githubusercontent.com/u/17461849?v=4",
+            "profile": "https://github.com/xiaobenbenecho",
+            "contributions": [
+                "code"
+            ]
+        },
+        {
+            "login": "OliverMatthews",
+            "name": "Oliver Matthews",
+            "avatar_url": "https://avatars.githubusercontent.com/u/31141490?v=4",
+            "profile": "https://github.com/olivermatthews",
+            "contributions": [
+                "code"
+            ]
+        },
+        {
+            "login": "Carlosbogo",
+            "name": "Carlos Borrajo",
+            "avatar_url": "https://avatars.githubusercontent.com/u/84228424?v=4",
+            "profile": "https://github.com/Carlosbogo",
+            "contributions": [
+                "code",
+                "doc"
+            ]
+        },
+        {
+            "login": "fstinner",
+            "name": "Florian Stinner",
+            "avatar_url": "https://avatars.githubusercontent.com/u/11679462?v=4",
+            "profile": "https://github.com/fstinner",
+            "contributions": [
+                "code",
+                "test"
+            ]
+        },
+        {
+            "login": "ChangWeiTan",
+            "name": "Chang Wei Tan",
+            "avatar_url": "https://avatars.githubusercontent.com/u/570744?v=4",
+            "profile": "https://github.com/ChangWeiTan",
+            "contributions": [
+                "code"
+            ]
+        },
+        {
+            "login": "lmmentel",
+            "name": "Lukasz Mentel",
+            "avatar_url": "https://avatars.githubusercontent.com/u/8989838?v=4",
+            "profile": "https://github.com/lmmentel",
+            "contributions": [
+                "code",
+                "doc",
+                "infra",
+                "test",
+                "bug",
+                "maintenance"
+            ]
+        },
+        {
+            "login": "AngelPone",
+            "name": "Bohan Zhang",
+            "avatar_url": "https://avatars.githubusercontent.com/u/32930283?v=4",
+            "profile": "https://angelpone.github.io/",
+            "contributions": [
+                "code"
+            ]
+        },
+        {
+            "login": "rakshitha123",
+            "name": "Rakshitha Godahewa",
+            "avatar_url": "https://avatars.githubusercontent.com/u/7654679?v=4",
+            "profile": "https://github.com/rakshitha123",
+            "contributions": [
+                "code",
+                "doc"
+            ]
+        },
+        {
+            "login": "marcio55afr",
+            "name": "Márcio A. Freitas Jr",
+            "avatar_url": "https://avatars.githubusercontent.com/u/42646282?v=4",
+            "profile": "https://github.com/marcio55afr",
+            "contributions": [
+                "doc"
+            ]
+        },
+        {
+            "login": "MrPr3ntice",
+            "name": "Philipp Kortmann",
+            "avatar_url": "https://avatars.githubusercontent.com/u/20466981?v=4",
+            "profile": "https://www.imes.uni-hannover.de/de/institut/team/m-sc-karl-philipp-kortmann/",
+            "contributions": [
+                "code",
+                "doc"
+            ]
+        },
+        {
+            "login": "ishannangia001",
+            "name": "Ishan Nangia",
+            "avatar_url": "https://avatars.githubusercontent.com/u/29480389?v=4",
+            "profile": "https://github.com/ishannangia001",
+            "contributions": [
+                "ideas"
+            ]
+        },
+        {
+            "login": "khrapovs",
+            "name": "Stanislav Khrapov",
+            "avatar_url": "https://avatars.githubusercontent.com/u/3774663?v=4",
+            "profile": "https://github.com/khrapovs",
+            "contributions": [
+                "code"
+            ]
+        },
+        {
+            "login": "Saransh-cpp",
+            "name": "Saransh Chopra",
+            "avatar_url": "https://avatars.githubusercontent.com/u/74055102?v=4",
+            "profile": "https://github.com/Saransh-cpp",
+            "contributions": [
+                "doc",
+                "infra"
+            ]
+        },
+        {
+            "login": "RishiKumarRay",
+            "name": "Rishi Kumar Ray",
+            "avatar_url": "https://avatars.githubusercontent.com/u/87641376?v=4",
+            "profile": "https://github.com/RishiKumarRay",
+            "contributions": [
+                "infra"
+            ]
+        },
+        {
+            "login": "gchhablani",
+            "name": "Gunjan Chhablani",
+            "avatar_url": "https://avatars.githubusercontent.com/u/29076344?v=4",
+            "profile": "https://github.com/gchhablani",
+            "contributions": [
+                "infra"
+                "login": "cdahlin",
+                "name": "Christopher Dahlin",
+                "avatar_url": "https://avatars.githubusercontent.com/u/1567780?v=4",
+                "profile": "https://github.com/cdahlin",
+                "contributions": [
+                    "code"
+                ]
+            },
+            {
+                "login": "iljamaurer",
+                "name": "Ilja Maurer",
+                "avatar_url": "https://avatars.githubusercontent.com/u/45882103?v=4",
+                "profile": "https://github.com/iljamaurer",
+                "contributions": [
+                    "code"
+                ]
+            },
+            {
+                "login": "FedericoGarza",
+                "name": "Federico Garza",
+                "avatar_url": "https://avatars.githubusercontent.com/u/10517170?v=4",
+                "profile": "https://github.com/FedericoGarza",
+                "contributions": [
+                    "code",
+                    "example"
+                ]
+            }
+        ],
+        "projectName": "sktime",
+        "projectOwner": "alan-turing-institute",
+        "repoType": "github",
+        "repoHost": "https://github.com",
+        "commitConvention": "none"
+    }