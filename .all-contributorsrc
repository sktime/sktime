--- conflicted
+++ resolved
@@ -1090,7 +1090,6 @@
       "profile": "https://www.linkedin.com/in/yard1/",
       "contributions": [
         "code"
-<<<<<<< HEAD
       ]
     },
     {
@@ -1146,8 +1145,6 @@
         "doc"
       ]
     },
-    {
-=======
       ]
     },
     {
@@ -1204,7 +1201,7 @@
       ]
     },
     {
->>>>>>> 3c54d8d1
+
       "login": "victordremov",
       "name": "Viktor Dremov",
       "avatar_url": "https://avatars.githubusercontent.com/u/32140716",
@@ -1221,9 +1218,8 @@
       "contributions": [
         "doc"
       ]
-<<<<<<< HEAD
-=======
-    },
+    },
+ =======
      {
       "login": "pul95",
       "name": "Pulkit Verma",
@@ -1232,7 +1228,7 @@
       "contributions": [
         "doc"
       ]
->>>>>>> 3c54d8d1
+
     }
   ],
   "projectName": "sktime",
