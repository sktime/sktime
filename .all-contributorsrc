{
  "projectName": "sktime",
  "projectOwner": "sktime",
  "repoType": "github",
  "repoHost": "https://github.com",
  "commitConvention": "none",
  "files": [
    "CONTRIBUTORS.md"
  ],
  "imageSize": 100,
  "contributorsPerLine": 9,
  "contributorsSortAlphabetically": true,
  "badgeTemplate": "[![All Contributors](https://img.shields.io/badge/all_contributors-<%= contributors.length %>-orange.svg)](#contributors)",
  "skipCi": true,
  "contributors": [
    {
      "login": "fkiraly",
      "name": "Franz Kiraly",
      "avatar_url": "https://avatars1.githubusercontent.com/u/7985502?v=4",
      "profile": "https://github.com/fkiraly",
      "contributions": [
        "blog",
        "bug",
        "business",
        "code",
        "doc",
        "design",
        "eventOrganizing",
        "example",
        "financial",
        "fundingFinding",
        "ideas",
        "maintenance",
        "mentoring",
        "projectManagement",
        "question",
        "review",
        "talk",
        "test",
        "tutorial",
        "video"
      ]
    },
    {
      "login": "sajaysurya",
      "name": "Sajaysurya Ganesh",
      "avatar_url": "https://avatars2.githubusercontent.com/u/25329624?v=4",
      "profile": "https://sajay.online",
      "contributions": [
        "code",
        "doc",
        "design",
        "example",
        "ideas",
        "test",
        "tutorial"
      ]
    },
    {
      "login": "Tomiiwa",
      "name": "Ireoluwatomiwa",
      "avatar_url": "https://avatars.githubusercontent.com/u/61966277?v=4",
      "profile": "https://www.linkedin.com/in/ireoluwatomiwa-sanusi/",
      "contributions": [
        "doc"
      ]
    },
    {
      "login": "TonyBagnall",
      "name": "Tony Bagnall",
      "avatar_url": "https://avatars1.githubusercontent.com/u/9594042?v=4",
      "profile": "http://www.timeseriesclassification.com",
      "contributions": [
        "code",
        "business",
        "doc",
        "design",
        "eventOrganizing",
        "fundingFinding",
        "ideas",
        "projectManagement",
        "question",
        "review",
        "talk",
        "data"
      ]
    },
    {
      "login": "jasonlines",
      "name": "Jason Lines",
      "avatar_url": "https://avatars1.githubusercontent.com/u/38794632?v=4",
      "profile": "http://www.timeseriesclassification.com",
      "contributions": [
        "code",
        "business",
        "doc",
        "design",
        "eventOrganizing",
        "fundingFinding",
        "ideas",
        "projectManagement",
        "question",
        "review",
        "talk",
        "example"
      ]
    },
    {
      "login": "mloning",
      "name": "Markus Löning",
      "avatar_url": "https://avatars3.githubusercontent.com/u/21020482?v=4",
      "profile": "https://github.com/mloning",
      "contributions": [
        "code",
        "test",
        "maintenance",
        "platform",
        "review",
        "infra",
        "example",
        "bug",
        "tutorial",
        "business",
        "doc",
        "design",
        "eventOrganizing",
        "fundingFinding",
        "ideas",
        "projectManagement",
        "question",
        "talk",
        "mentoring",
        "video"
      ]
    },
    {
      "login": "goastler",
      "name": "George Oastler",
      "avatar_url": "https://avatars0.githubusercontent.com/u/7059456?v=4",
      "profile": "https://github.com/goastler",
      "contributions": [
        "code",
        "test",
        "platform",
        "example",
        "doc"
      ]
    },
    {
      "login": "ViktorKaz",
      "name": "ViktorKaz",
      "avatar_url": "https://avatars0.githubusercontent.com/u/33499138?v=4",
      "profile": "https://github.com/ViktorKaz",
      "contributions": [
        "code",
        "doc",
        "design"
      ]
    },
    {
      "login": "abhishek-iitmadras",
      "name": "Abhishek Kumar",
      "avatar_url": "https://avatars.githubusercontent.com/u/142383124?v=4",
      "profile": "https://github.com/abhishek-iitmadras",
      "contributions": [
        "code",
        "infra",
        "bug"
      ]
    },
    {
      "login": "MatthewMiddlehurst",
      "name": "Matthew Middlehurst",
      "avatar_url": "https://avatars0.githubusercontent.com/u/25731235?v=4",
      "profile": "http://www.timeseriesclassification.com",
      "contributions": [
        "code",
        "doc",
        "test",
        "tutorial",
        "review",
        "bug"
      ]
    },
    {
      "login": "miraep8",
      "name": "Mirae Parker",
      "avatar_url": "https://avatars.githubusercontent.com/u/10511777?s=400&u=10a774fd4be767fa3b23a82a98bbfe102c17f0f3&v=4",
      "profile": "https://github.com/miraep8",
      "contributions": [
        "code",
        "test"
      ]
    },
    {
      "login": "jesellier",
      "name": "jesellier",
      "avatar_url": "https://avatars0.githubusercontent.com/u/51952076?v=4",
      "profile": "https://github.com/jesellier",
      "contributions": [
        "code"
      ]
    },
    {
      "login": "James-Large",
      "name": "James Large",
      "avatar_url": "https://avatars0.githubusercontent.com/u/44509982?v=4",
      "profile": "http://www.timeseriesclassification.com/",
      "contributions": [
        "code",
        "doc",
        "test",
        "infra",
        "maintenance"
      ]
    },
    {
      "login": "achieveordie",
      "name": "Sagar Mishra",
      "avatar_url": "https://avatars.githubusercontent.com/u/54197164?v=4",
      "profile": "https://github.com/achieveordie",
      "contributions": [
        "bug",
        "code",
        "ideas",
        "projectManagement",
        "test"
      ]
    },
    {
      "login": "simone-pignotti",
      "name": "simone-pignotti",
      "avatar_url": "https://avatars1.githubusercontent.com/u/44410066?v=4",
      "profile": "https://github.com/simone-pignotti",
      "contributions": [
        "code",
        "bug"
      ]
    },
    {
      "login": "ClaudiaSanches",
      "name": "ClaudiaSanches",
      "avatar_url": "https://avatars3.githubusercontent.com/u/28742178?v=4",
      "profile": "https://github.com/ClaudiaSanches",
      "contributions": [
        "code",
        "test"
      ]
    },
    {
      "login": "aa25desh",
      "name": "aa25desh",
      "avatar_url": "https://avatars1.githubusercontent.com/u/29518290?v=4",
      "profile": "https://github.com/aa25desh",
      "contributions": [
        "code",
        "bug"
      ]
    },
    {
      "login": "matteogales",
      "name": "matteogales",
      "avatar_url": "https://avatars0.githubusercontent.com/u/9269326?v=4",
      "profile": "https://github.com/matteogales",
      "contributions": [
        "code",
        "design",
        "ideas"
      ]
    },
    {
      "login": "prockenschaub",
      "name": "Patrick Rockenschaub",
      "avatar_url": "https://avatars0.githubusercontent.com/u/15381732?v=4",
      "profile": "https://github.com/prockenschaub",
      "contributions": [
        "code",
        "design",
        "ideas",
        "test"
      ]
    },
    {
      "login": "dasgupsa",
      "name": "Saurabh Dasgupta",
      "avatar_url": "https://avatars2.githubusercontent.com/u/10398956?v=4",
      "profile": "https://github.com/dasgupsa",
      "contributions": [
        "code"
      ]
    },
    {
      "login": "angus924",
      "name": "Angus Dempster",
      "avatar_url": "https://avatars0.githubusercontent.com/u/55837131?v=4",
      "profile": "https://github.com/angus924",
      "contributions": [
        "code",
        "test",
        "tutorial"
      ]
    },
    {
      "login": "vnicholson1",
      "name": "Vincent Nicholson",
      "profile": "https://github.com/vnicholson1",
      "contributions": [
        "code"
      ]
    },
    {
      "login": "lnthach",
      "name": "Thach Le Nguyen",
      "avatar_url": "https://avatars0.githubusercontent.com/u/7788363?v=4",
      "profile": "https://github.com/lnthach",
      "contributions": [
        "code",
        "test"
      ]
    },
    {
      "login": "Ayushmaanseth",
      "name": "Ayushmaan Seth",
      "avatar_url": "https://avatars1.githubusercontent.com/u/29939762?v=4",
      "profile": "https://www.linkedin.com/in/ayushmaan-seth-4a96364a/",
      "contributions": [
        "code",
        "review",
        "test",
        "doc",
        "eventOrganizing",
        "tutorial"
      ]
    },
    {
      "login": "Riyabelle25",
      "name": "Riya Elizabeth John",
      "avatar_url": "https://avatars.githubusercontent.com/u/55790848?v=4",
      "contributions": [
        "code"
      ]
    },
    {
      "login": "ninfueng",
      "name": "Ninnart Fuengfusin",
      "avatar_url": "https://avatars2.githubusercontent.com/u/28499769?v=4",
      "profile": "https://github.com/ninfueng",
      "contributions": [
        "code"
      ]
    },
    {
      "login": "big-o",
      "name": "big-o",
      "avatar_url": "https://avatars1.githubusercontent.com/u/1134151?v=4",
      "profile": "https://github.com/big-o",
      "contributions": [
        "code",
        "test",
        "design",
        "ideas",
        "review",
        "tutorial",
        "mentoring"
      ]
    },
    {
      "login": "Kludex",
      "name": "Marcelo Trylesinski",
      "avatar_url": "https://avatars3.githubusercontent.com/u/7353520?v=4",
      "profile": "http://marcelotryle.com",
      "contributions": [
        "doc"
      ]
    },
    {
      "login": "oleskiewicz",
      "name": "oleskiewicz",
      "avatar_url": "https://avatars1.githubusercontent.com/u/5682158?v=4",
      "profile": "https://github.com/oleskiewicz",
      "contributions": [
        "code",
        "doc",
        "test"
      ]
    },
    {
      "login": "dguijo",
      "name": "David Guijo Rubio",
      "avatar_url": "https://avatars1.githubusercontent.com/u/47889499?v=4",
      "profile": "http://www.uco.es/grupos/ayrna/index.php/es/publicaciones/articulos?publications_view_all=1&theses_view_all=0&projects_view_all=0&task=show&view=member&id=22",
      "contributions": [
        "code",
        "ideas"
      ]
    },
    {
      "login": "HYang1996",
      "name": "HYang1996",
      "avatar_url": "https://avatars0.githubusercontent.com/u/44179303?v=4",
      "profile": "https://github.com/HYang1996",
      "contributions": [
        "code",
        "test",
        "doc",
        "tutorial"
      ]
    },
    {
      "login": "Mo-Saif",
      "name": "Mohammed Saif Kazamel",
      "avatar_url": "https://avatars0.githubusercontent.com/u/27867617?v=4",
      "profile": "https://mo-saif.github.io/",
      "contributions": [
        "bug"
      ]
    },
    {
      "login": "abandus",
      "name": "abandus",
      "avatar_url": "https://avatars2.githubusercontent.com/u/46486474?v=4",
      "profile": "https://github.com/abandus",
      "contributions": [
        "ideas",
        "code"
      ]
    },
    {
      "login": "Pangoraw",
      "name": "Paul",
      "avatar_url": "https://avatars1.githubusercontent.com/u/9824244?v=4",
      "profile": "https://ber.gp",
      "contributions": [
        "doc"
      ]
    },
    {
      "login": "vedazeren",
      "name": "vedazeren",
      "avatar_url": "https://avatars3.githubusercontent.com/u/63582874?v=4",
      "profile": "https://github.com/vedazeren",
      "contributions": [
        "code",
        "test"
      ]
    },
    {
      "login": "hiqbal2",
      "name": "hiqbal2",
      "avatar_url": "https://avatars3.githubusercontent.com/u/10302415?v=4",
      "profile": "https://github.com/hiqbal2",
      "contributions": [
        "doc"
      ]
    },
    {
      "login": "btrtts",
      "name": "btrtts",
      "avatar_url": "https://avatars3.githubusercontent.com/u/66252156?v=4",
      "profile": "https://github.com/btrtts",
      "contributions": [
        "doc"
      ]
    },
    {
      "login": "marielledado",
      "name": "Marielle",
      "avatar_url": "https://avatars2.githubusercontent.com/u/13499809?v=4",
      "profile": "https://twitter.com/marielli",
      "contributions": [
        "doc",
        "code",
        "ideas"
      ]
    },
    {
      "login": "Cheukting",
      "name": "Cheuk Ting Ho",
      "avatar_url": "https://avatars1.githubusercontent.com/u/28761465?v=4",
      "profile": "http://cheuk.dev",
      "contributions": [
        "code"
      ]
    },
    {
      "login": "sophijka",
      "name": "sophijka",
      "avatar_url": "https://avatars2.githubusercontent.com/u/47450591?v=4",
      "profile": "https://github.com/sophijka",
      "contributions": [
        "doc",
        "maintenance"
      ]
    },
    {
      "login": "Quaterion",
      "name": "Quaterion",
      "avatar_url": "https://avatars2.githubusercontent.com/u/23200273?v=4",
      "profile": "https://github.com/Quaterion",
      "contributions": [
        "bug"
      ]
    },
    {
      "login": "Arnau",
      "name": "Arnau",
      "avatar_url": "https://avatars.githubusercontent.com/u/38285979?s=400&u=8bdd0021cb5bae47ba5bd69c355c694dc3090f5e&v=4",
      "profile": "https://www.linkedin.com/in/arnau-jim%C3%A9nez-castany-b2ba2597/",
      "contributions": [
        "code"
      ]
    },
    {
      "login": "ABostrom",
      "name": "Aaron Bostrom",
      "avatar_url": "https://avatars0.githubusercontent.com/u/9571933?v=4",
      "profile": "https://github.com/ABostrom",
      "contributions": [
        "code",
        "doc",
        "test",
        "mentoring"
      ]
    },
    {
      "login": "BandaSaiTejaReddy",
      "name": "BANDASAITEJAREDDY",
      "avatar_url": "https://avatars0.githubusercontent.com/u/31387911?v=4",
      "profile": "https://github.com/BandaSaiTejaReddy",
      "contributions": [
        "code",
        "doc"
      ]
    },
    {
      "login": "lynnssi",
      "name": "Alexandra Amidon",
      "avatar_url": "https://avatars2.githubusercontent.com/u/17050655?v=4",
      "profile": "https://medium.com/@alexandra.amidon",
      "contributions": [
        "blog",
        "doc",
        "ideas"
      ]
    },
    {
      "login": "chizzi25",
      "name": "chizzi25",
      "avatar_url": "https://avatars3.githubusercontent.com/u/67911243?v=4",
      "profile": "https://github.com/chizzi25",
      "contributions": [
        "blog"
      ]
    },
    {
      "login": "Piyush1729",
      "name": "Piyush Gade",
      "avatar_url": "https://avatars2.githubusercontent.com/u/64950012?v=4",
      "profile": "https://github.com/Piyush1729",
      "contributions": [
        "code",
        "review"
      ]
    },
    {
      "login": "sri1419",
      "name": "sri1419",
      "avatar_url": "https://avatars2.githubusercontent.com/u/65078278?v=4",
      "profile": "https://github.com/sri1419",
      "contributions": [
        "code"
      ]
    },
    {
      "login": "patrickzib",
      "name": "Patrick Schäfer",
      "avatar_url": "https://avatars0.githubusercontent.com/u/7783034?v=4",
      "profile": "http://www2.informatik.hu-berlin.de/~schaefpa/",
      "contributions": [
        "code",
        "tutorial"
      ]
    },
    {
      "login": "ermshaua",
      "name": "Arik Ermshaus",
      "avatar_url": "https://avatars.githubusercontent.com/u/23294512?v=4",
      "profile": "https://github.com/ermshaua/",
      "contributions": [
        "code"
      ]
    },
    {
      "login": "akanz1",
      "name": "Andreas Kanz",
      "avatar_url": "https://avatars3.githubusercontent.com/u/51492342?v=4",
      "profile": "https://github.com/akanz1",
      "contributions": [
        "tutorial"
      ]
    },
    {
      "login": "brettkoonce",
      "name": "brett koonce",
      "avatar_url": "https://avatars2.githubusercontent.com/u/11281814?v=4",
      "profile": "https://github.com/brettkoonce",
      "contributions": [
        "doc"
      ]
    },
    {
      "login": "alwinw",
      "name": "Alwin",
      "avatar_url": "https://avatars3.githubusercontent.com/u/16846521?v=4",
      "profile": "https://github.com/alwinw",
      "contributions": [
        "doc",
        "code",
        "maintenance"
      ]
    },
    {
      "login": "kkoziara",
      "name": "kkoziara",
      "avatar_url": "https://avatars1.githubusercontent.com/u/4346849?v=4",
      "profile": "https://github.com/kkoziara",
      "contributions": [
        "code",
        "bug"
      ]
    },
    {
      "login": "evanmiller29",
      "name": "Evan Miller",
      "avatar_url": "https://avatars2.githubusercontent.com/u/8062590?v=4",
      "profile": "https://github.com/evanmiller29",
      "contributions": [
        "tutorial"
      ]
    },
    {
      "login": "krumeto",
      "name": "Krum Arnaudov",
      "avatar_url": "https://avatars3.githubusercontent.com/u/11272436?v=4",
      "profile": "https://github.com/krumeto",
      "contributions": [
        "bug",
        "code"
      ]
    },
    {
      "login": "martinagvilas",
      "name": "Martina G. Vilas",
      "avatar_url": "https://avatars2.githubusercontent.com/u/37339384?v=4",
      "profile": "https://github.com/martinagvilas",
      "contributions": [
        "review",
        "ideas"
      ]
    },
    {
      "login": "Emiliathewolf",
      "name": "Emilia Rose",
      "avatar_url": "https://avatars2.githubusercontent.com/u/22026218?v=4",
      "profile": "https://github.com/Emiliathewolf",
      "contributions": [
        "code",
        "test"
      ]
    },
    {
      "login": "AidenRushbrooke",
      "name": "AidenRushbrooke",
      "avatar_url": "https://avatars0.githubusercontent.com/u/72034940?v=4",
      "profile": "https://github.com/AidenRushbrooke",
      "contributions": [
        "code",
        "test"
      ]
    },
    {
      "login": "whackteachers",
      "name": "Jason Pong",
      "avatar_url": "https://avatars0.githubusercontent.com/u/33785383?v=4",
      "profile": "https://github.com/whackteachers",
      "contributions": [
        "code",
        "test"
      ]
    },
    {
      "login": "magittan",
      "name": "William Zheng",
      "avatar_url": "https://avatars0.githubusercontent.com/u/14024202?v=4",
      "profile": "https://github.com/magittan",
      "contributions": [
        "code",
        "test"
      ]
    },
    {
      "login": "huayicodes",
      "name": "Huayi Wei",
      "avatar_url": "https://avatars3.githubusercontent.com/u/22870735?v=4",
      "profile": "https://www.linkedin.com/in/huayiwei/",
      "contributions": [
        "tutorial"
      ]
    },
    {
      "login": "Multivin12",
      "name": "Multivin12",
      "avatar_url": "https://avatars3.githubusercontent.com/u/36476633?v=4",
      "profile": "https://github.com/Multivin12",
      "contributions": [
        "code",
        "test"
      ]
    },
    {
      "login": "davidbp",
      "name": "David Buchaca Prats",
      "avatar_url": "https://avatars3.githubusercontent.com/u/4223580?v=4",
      "profile": "https://github.com/davidbp",
      "contributions": [
        "code"
      ]
    },
    {
      "login": "SebasKoel",
      "name": "Sebastiaan Koel",
      "avatar_url": "https://avatars3.githubusercontent.com/u/66252156?v=4",
      "profile": "https://github.com/SebasKoel",
      "contributions": [
        "code",
        "doc"
      ]
    },
    {
      "login": "MarcoGorelli",
      "name": "Marco Gorelli",
      "avatar_url": "https://avatars2.githubusercontent.com/u/33491632?v=4",
      "profile": "https://github.com/MarcoGorelli",
      "contributions": [
        "infra"
      ]
    },
    {
      "login": "DmitriyValetov",
      "name": "Dmitriy Valetov",
      "avatar_url": "https://avatars0.githubusercontent.com/u/27976850?v=4",
      "profile": "https://github.com/DmitriyValetov",
      "contributions": [
        "code",
        "tutorial"
      ]
    },
    {
      "login": "vollmersj",
      "name": "vollmersj",
      "avatar_url": "https://avatars2.githubusercontent.com/u/12613127?v=4",
      "profile": "https://github.com/vollmersj",
      "contributions": [
        "doc"
      ]
    },
    {
      "login": "MichalChromcak",
      "name": "Michal Chromcak",
      "avatar_url": "https://avatars1.githubusercontent.com/u/12393430?v=4",
      "profile": "https://github.com/MichalChromcak",
      "contributions": [
        "code",
        "doc",
        "test",
        "tutorial"
      ]
    },
    {
      "login": "bmurdata",
      "name": "Brian Murphy",
      "avatar_url": "https://avatars2.githubusercontent.com/u/32182553?v=4",
      "profile": "https://bmurphyportfolio.netlify.com/",
      "contributions": [
        "doc"
      ]
    },
    {
      "login": "raishubham1",
      "name": "raishubham1",
      "avatar_url": "https://avatars3.githubusercontent.com/u/29356417?v=4",
      "profile": "https://github.com/raishubham1",
      "contributions": [
        "doc"
      ]
    },
    {
      "login": "ngupta23",
      "name": "Nikhil Gupta",
      "avatar_url": "https://avatars0.githubusercontent.com/u/33585645?v=4",
      "profile": "https://github.com/ngupta23",
      "contributions": [
        "code",
        "bug",
        "doc"
      ]
    },
    {
      "login": "aiwalter",
      "name": "Martin Walter",
      "avatar_url": "https://avatars0.githubusercontent.com/u/29627036?v=4",
      "profile": "https://www.linkedin.com/in/martin-walter-1a33b3114/",
      "contributions": [
        "code",
        "bug",
        "projectManagement",
        "fundingFinding",
        "mentoring",
        "ideas",
        "design",
        "review",
        "doc",
        "talk"
      ]
    },
    {
      "login": "afzal442",
      "name": "Afzal Ansari",
      "avatar_url": "https://avatars0.githubusercontent.com/u/11625672?v=4",
      "profile": "https://github.com/afzal442",
      "contributions": [
        "code",
        "doc"
      ]
    },
    {
      "login": "gracewgao",
      "name": "Grace Gao",
      "avatar_url": "https://avatars0.githubusercontent.com/u/38268331?v=4",
      "profile": "https://www.linkedin.com/in/gracewgao/",
      "contributions": [
        "code",
        "bug"
      ]
    },
    {
      "login": "utsavcoding",
      "name": "Utsav Kumar Tiwari",
      "avatar_url": "https://avatars3.githubusercontent.com/u/55446385?v=4",
      "profile": "https://github.com/utsavcoding",
      "contributions": [
        "code",
        "doc"
      ]
    },
    {
      "login": "tch",
      "name": "Tomasz Chodakowski",
      "avatar_url": "https://avatars3.githubusercontent.com/u/184076?v=4",
      "profile": "https://github.com/tch",
      "contributions": [
        "code",
        "doc",
        "bug"
      ]
    },
    {
      "login": "koralturkk",
      "name": "Kutay Koralturk",
      "avatar_url": "https://avatars2.githubusercontent.com/u/18037789?s=460&v=4",
      "profile": "https://github.com/koralturkk",
      "contributions": [
        "code",
        "bug"
      ]
    },
    {
      "login": "vnmabus",
      "name": "Carlos Ramos Carreño",
      "avatar_url": "https://avatars1.githubusercontent.com/u/2364173?v=4",
      "profile": "https://github.com/vnmabus",
      "contributions": [
        "doc"
      ]
    },
    {
      "login": "lpantano",
      "name": "Lorena Pantano",
      "avatar_url": "https://avatars2.githubusercontent.com/u/1621788?v=4",
      "profile": "http://lpantano.github.io/",
      "contributions": [
        "ideas"
      ]
    },
    {
      "login": "KirstieJane",
      "name": "Kirstie Whitaker",
      "avatar_url": "https://avatars1.githubusercontent.com/u/3626306?v=4",
      "profile": "https://whitakerlab.github.io/",
      "contributions": [
        "ideas",
        "fundingFinding"
      ]
    },
    {
      "login": "juanitorduz",
      "name": "Juan Orduz",
      "avatar_url": "https://avatars1.githubusercontent.com/u/22996444?v=4",
      "profile": "https://juanitorduz.github.io/",
      "contributions": [
        "tutorial",
        "doc"
      ]
    },
    {
      "login": "Prtm2110",
      "name": "Pratham Hole",
      "avatar_url": "https://avatars.githubusercontent.com/u/139000226?s=400&u=a2ef29514ad2780d1263ba9d724898132c8d18fb&v=4",
      "profile": "https://github.com/Prtm2110",
      "contributions": [
        "maintenance"
      ]
    },
    {
      "login": "dhirschfeld",
      "name": "Dave Hirschfeld",
      "avatar_url": "https://avatars1.githubusercontent.com/u/881019?v=4",
      "profile": "https://dhirschfeld.github.io/",
      "contributions": [
        "infra"
      ]
    },
    {
      "login": "xuyxu",
      "name": "Yi-Xuan Xu",
      "avatar_url": "https://avatars2.githubusercontent.com/u/22359569?v=4",
      "profile": "https://github.com/xuyxu",
      "contributions": [
        "code",
        "test",
        "maintenance",
        "doc"
      ]
    },
    {
      "login": "vincent-nich12",
      "name": "vincent-nich12",
      "avatar_url": "https://avatars3.githubusercontent.com/u/36476633?v=4",
      "profile": "https://github.com/vincent-nich12",
      "contributions": [
        "code"
      ]
    },
    {
      "login": "hamzahiqb",
      "name": "hamzahiqb",
      "avatar_url": "https://avatars3.githubusercontent.com/u/10302415?v=4",
      "profile": "https://github.com/hamzahiqb",
      "contributions": [
        "infra"
      ]
    },
    {
      "login": "Hephaest",
      "name": "Miao Cai",
      "avatar_url": "https://avatars2.githubusercontent.com/u/37981444?v=4",
      "profile": "https://github.com/Hephaest",
      "contributions": [
        "bug",
        "code"
      ]
    },
    {
      "login": "RNKuhns",
      "name": "Ryan Kuhns",
      "avatar_url": "https://avatars0.githubusercontent.com/u/26907244?v=4",
      "profile": "https://github.com/rnkuhns",
      "contributions": [
        "code",
        "doc",
        "tutorial",
        "example",
        "ideas",
        "review",
        "test"
      ]
    },
    {
      "login": "pabworks",
      "name": "pabworks",
      "avatar_url": "https://avatars.githubusercontent.com/u/32725127?v=4",
      "profile": "https://github.com/pabworks",
      "contributions": [
        "code",
        "test"
      ]
    },
    {
      "login": "ayan-biswas0412",
      "name": "AYAN BISWAS",
      "avatar_url": "https://avatars.githubusercontent.com/u/52851184?v=4",
      "profile": "https://github.com/ayan-biswas0412",
      "contributions": [
        "code"
      ]
    },
    {
      "login": "Lovkush-A",
      "name": "Lovkush",
      "avatar_url": "https://avatars.githubusercontent.com/u/25344832?v=4",
      "profile": "https://github.com/Lovkush-A",
      "contributions": [
        "code",
        "test",
        "ideas",
        "mentoring",
        "projectManagement"
      ]
    },
    {
      "login": "luiszugasti",
      "name": "Luis Zugasti",
      "avatar_url": "https://avatars.githubusercontent.com/u/11198457?s=460&u=0645b72683e491824aca16db9702f1d3eb990389&v=4",
      "profile": "https://github.com/luiszugasti",
      "contributions": [
        "doc"
      ]
    },
    {
      "login": "kanand77",
      "name": "Kavin Anand",
      "avatar_url": "https://avatars.githubusercontent.com/kanand77",
      "profile": "https://github.com/kanand77",
      "contributions": [
        "doc"
      ]
    },
    {
      "login": "dsherry",
      "name": "Dylan Sherry",
      "avatar_url": "https://avatars.githubusercontent.com/dsherry",
      "profile": "https://github.com/dsherry",
      "contributions": [
        "infra"
      ]
    },
    {
      "login": "kachayev",
      "name": "Oleksii Kachaiev",
      "avatar_url": "https://avatars.githubusercontent.com/u/485647?v=4",
      "profile": "https://github.com/kachayev",
      "contributions": [
        "code",
        "test"
      ]
    },
    {
      "login": "Ifeanyi30",
      "name": "Ifeanyi30",
      "avatar_url": "https://avatars.githubusercontent.com/u/49926145?v=4",
      "profile": "https://github.com/Ifeanyi30",
      "contributions": [
        "code"
      ]
    },
    {
      "login": "jschemm",
      "name": "jschemm",
      "avatar_url": "https://avatars.githubusercontent.com/u/81151346?v=4",
      "profile": "https://github.com/jschemm",
      "contributions": [
        "code"
      ]
    },
    {
      "login": "aaronreidsmith",
      "name": "Aaron Smith",
      "avatar_url": "https://avatars.githubusercontent.com/u/21350310?v=4",
      "profile": "https://github.com/aaronreidsmith",
      "contributions": [
        "code"
      ]
    },
    {
      "login": "ltsaprounis",
      "name": "Leonidas Tsaprounis",
      "avatar_url": "https://avatars.githubusercontent.com/u/64217214?v=4",
      "profile": "https://github.com/ltsaprounis",
      "contributions": [
        "code",
        "bug",
        "mentoring",
        "review"
      ]
    },
    {
      "login": "chernika158",
      "name": "Galina Chernikova",
      "avatar_url": "https://avatars.githubusercontent.com/u/43787741?s=400&v=4",
      "profile": "https://github.com/chernika158",
      "contributions": [
        "code"
      ]
    },
    {
      "login": "GuzalBulatova",
      "name": "Guzal Bulatova",
      "avatar_url": "https://avatars.githubusercontent.com/GuzalBulatova",
      "profile": "https://github.com/GuzalBulatova",
      "contributions": [
        "bug",
        "code",
        "eventOrganizing",
        "mentoring",
        "projectManagement",
        "review",
        "test"
      ]
    },
    {
      "login": "satya-pattnaik",
      "name": "Satya Prakash Pattnaik",
      "avatar_url": "https://avatars.githubusercontent.com/u/22102468?v=4",
      "profile": "https://www.linkedin.com/in/satya-pattnaik-77a430144/",
      "contributions": [
        "doc"
      ]
    },
    {
      "login": "yashlamba",
      "name": "Yash Lamba",
      "avatar_url": "https://avatars.githubusercontent.com/u/44164398?v=4",
      "profile": "https://github.com/yashlamba",
      "contributions": [
        "code"
      ]
    },
    {
      "login": "ckastner",
      "name": "Christian Kastner",
      "avatar_url": "https://avatars.githubusercontent.com/u/15859947?v=4",
      "profile": "https://github.com/ckastner",
      "contributions": [
        "code",
        "bug"
      ]
    },
    {
      "login": "tombh",
      "name": "Thomas Buckley-Houston",
      "avatar_url": "https://avatars.githubusercontent.com/u/160835?s=80&v=4",
      "profile": "https://github.com/tombh",
      "contributions": [
        "bug"
      ]
    },
    {
      "login": "julramos",
      "name": "Juliana",
      "avatar_url": "https://avatars.githubusercontent.com/u/19613567?v=4",
      "profile": "https://www.linkedin.com/in/julianarn/",
      "contributions": [
        "code"
      ]
    },
    {
      "login": "SveaMeyer13",
      "name": "Svea Marie Meyer",
      "avatar_url": "https://avatars.githubusercontent.com/u/46671894?v=4",
      "profile": "https://github.com/SveaMeyer13",
      "contributions": [
        "doc",
        "code"
      ]
    },
    {
      "login": "Flix6x",
      "name": "Felix Claessen",
      "avatar_url": "https://avatars.githubusercontent.com/u/30658763?v=4",
      "profile": "https://github.com/flix6x",
      "contributions": [
        "code",
        "doc",
        "test",
        "bug"
      ]
    },
    {
      "login": "thayeylolu",
      "name": "Taiwo Owoseni",
      "avatar_url": "https://avatars.githubusercontent.com/u/13348874?v=4",
      "profile": "https://thayeylolu.github.io/portfolio/",
      "contributions": [
        "code"
      ]
    },
    {
      "login": "jambo6",
      "name": "James Morrill",
      "avatar_url": "https://https://avatars.githubusercontent.com/jambo6",
      "profile": "https://github.com/jambo6",
      "contributions": [
        "code"
      ]
    },
    {
      "login": "Dbhasin1",
      "name": "Drishti Bhasin ",
      "avatar_url": "https://avatars.githubusercontent.com/u/56479884?v=4",
      "profile": "https://github.com/Dbhasin1",
      "contributions": [
        "code"
      ]
    },
    {
      "login": "Yard1",
      "name": "Antoni Baum",
      "avatar_url": "https://avatars.githubusercontent.com/u/10364161?v=4",
      "profile": "https://www.linkedin.com/in/yard1/",
      "contributions": [
        "code"
      ]
    },
    {
      "login": "ltoniazzi",
      "name": "Lorenzo Toniazzi",
      "avatar_url": "https://avatars.githubusercontent.com/u/61414566",
      "profile": "https://github.com/ltoniazzi",
      "contributions": [
        "code"
      ]
    },
    {
      "login": "freddyaboulton",
      "name": "Freddy A Boulton",
      "avatar_url": "https://avatars.githubusercontent.com/u/41651716?v=4",
      "profile": "https://github.com/freddyaboulton",
      "contributions": [
        "infra",
        "test"
      ]
    },
    {
      "login": "Riyabelle25",
      "name": "Riya Elizabeth John",
      "avatar_url": "https://avatars.githubusercontent.com/u/55790848?v=4",
      "profile": "https://github.com/Riyabelle25",
      "contributions": [
        "code",
        "test",
        "doc"
      ]
    },
    {
      "login": "chrisholder",
      "name": "chrisholder",
      "avatar_url": "https://avatars.githubusercontent.com/u/4674372?v=4",
      "profile": "https://github.com/chrisholder",
      "contributions": [
        "code",
        "test",
        "doc",
        "design",
        "example"
      ]
    },
    {
      "login": "moradabaz",
      "name": "Morad :)",
      "avatar_url": "https://avatars.githubusercontent.com/u/29915156?v=4",
      "profile": "https://moradabaz.github.io/",
      "contributions": [
        "code",
        "test",
        "doc"
      ]
    },
    {
      "login": "bilal-196",
      "name": "Ahmed Bilal",
      "avatar_url": "https://avatars.githubusercontent.com/u/74570044?v=4",
      "profile": "https://github.com/bilal-196",
      "contributions": [
        "doc"
      ]
    },
    {
      "login": "victordremov",
      "name": "Viktor Dremov",
      "avatar_url": "https://avatars.githubusercontent.com/u/32140716",
      "profile": "https://github.com/victordremov",
      "contributions": [
        "code"
      ]
    },
    {
      "login": "corvusrabus",
      "name": "Corvin Paul",
      "avatar_url": "https://lh3.googleusercontent.com/zMvwkuxyIsRN1I0-HLojbcbbHaERXa-b9eztZ23z_C2m7cXdMiU4z36ekS5-cgBmikPhZA=w1280",
      "profile": "https://sites.google.com/view/corvinpaul/",
      "contributions": [
        "doc"
      ]
    },
    {
      "login": "xloem",
      "name": "patiently pending world peace",
      "profile": "https://github.com/xloem",
      "contributions": [
        "code"
      ]
    },
    {
      "login": "AreloTanoh",
      "name": "Arelo Tanoh",
      "avatar_url": "https://avatars.githubusercontent.com/AreloTanoh",
      "profile": "https://github.com/AreloTanoh",
      "contributions": [
        "doc"
      ]
    },
    {
      "login": "pul95",
      "name": "Pulkit Verma",
      "avatar_url": "https://avatars.githubusercontent.com/pul95",
      "profile": "https://github.com/pul95",
      "contributions": [
        "doc"
      ]
    },
    {
      "login": "IlyasMoutawwakil",
      "name": "Ilyas Moutawwakil",
      "avatar_url": "https://avatars.githubusercontent.com/IlyasMoutawwakil",
      "profile": "https://github.com/IlyasMoutawwakil",
      "contributions": [
        "code",
        "doc"
      ]
    },
    {
      "login": "mathco-wf",
      "name": "TheMathcompay Widget Factory Team",
      "avatar_url": "https://avatars.githubusercontent.com/mathco-wf",
      "profile": "https://github.com/mathco-wf",
      "contributions": [
        "doc"
      ]
    },
    {
      "login": "BINAYKUMAR943",
      "name": "Binay Kumar",
      "avatar_url": "https://avatars.githubusercontent.com/u/38756834?v=4",
      "profile": "https://github.com/BINAYKUMAR943",
      "contributions": [
        "code",
        "doc",
        "test"
      ]
    },
    {
      "login": "ronnie-llamado",
      "name": "Ronnie Llamado",
      "avatar_url": "https://avatars.githubusercontent.com/ronnie-llamado",
      "profile": "https://github.com/ronnie-llamado",
      "contributions": [
        "doc"
      ]
    },
    {
      "login": "bobbys-dev",
      "name": "bobbys",
      "avatar_url": "https://avatars.githubusercontent.com/bobbys-dev",
      "profile": "https://github.com/bobbys-dev",
      "contributions": [
        "code"
      ]
    },
    {
      "login": "yairbeer",
      "name": "Yair Beer",
      "avatar_url": "https://avatars.githubusercontent.com/yairbeer",
      "profile": "https://github.com/yairbeer",
      "contributions": [
        "code"
      ]
    },
    {
      "login": "boukepostma",
      "name": "Bouke Postma",
      "avatar_url": "https://avatars.githubusercontent.com/boukepostma",
      "profile": "https://github.com/boukepostma",
      "contributions": [
        "code",
        "bug",
        "ideas"
      ]
    },
    {
      "login": "Aparna-Sakshi",
      "name": "Aparna Sakshi",
      "avatar_url": "https://avatars.githubusercontent.com/u/44149689?v=4",
      "profile": "https://aparna-sakshi.github.io/",
      "contributions": [
        "code"
      ]
    },
    {
      "login": "eyalshafran",
      "name": "Eyal Shafran",
      "avatar_url": "https://avatars.githubusercontent.com/u/16999574?v=4",
      "profile": "https://github.com/eyalshafran",
      "contributions": [
        "code"
      ]
    },
    {
      "login": "tensorflow-as-tf",
      "name": "tensorflow-as-tf",
      "avatar_url": "https://avatars.githubusercontent.com/u/51345718?v=4",
      "profile": "https://github.com/tensorflow-as-tf",
      "contributions": [
        "code"
      ]
    },
    {
      "login": "justinshenk",
      "name": "Justin Shenk",
      "avatar_url": "https://avatars.githubusercontent.com/u/10270308?v=4",
      "profile": "https://www.justinshenk.com/",
      "contributions": [
        "doc"
      ]
    },
    {
      "login": "kejsitake",
      "name": "Kejsi Take",
      "avatar_url": "https://avatars.githubusercontent.com/u/23707808?v=4",
      "profile": "https://kejsitake.com/",
      "contributions": [
        "code"
      ]
    },
    {
      "login": "myprogrammerpersonality",
      "name": "Ali Yazdizadeh",
      "avatar_url": "https://avatars.githubusercontent.com/u/49058167?v=4",
      "profile": "https://github.com/myprogrammerpersonality",
      "contributions": [
        "doc"
      ]
    },
    {
      "login": "RavenRudi",
      "name": "RavenRudi",
      "avatar_url": "https://avatars.githubusercontent.com/u/46402968?v=4",
      "profile": "https://github.com/RavenRudi",
      "contributions": [
        "code"
      ]
    },
    {
      "login": "danbartl",
      "name": "danbartl",
      "avatar_url": "https://avatars.githubusercontent.com/u/19947407?v=4",
      "profile": "https://github.com/danbartl",
      "contributions": [
        "bug",
        "code",
        "review",
        "talk",
        "test",
        "tutorial",
        "video"
      ]
    },
    {
      "login": "xiaobenbenecho",
      "name": "xiaobenbenecho",
      "avatar_url": "https://avatars.githubusercontent.com/u/17461849?v=4",
      "profile": "https://github.com/xiaobenbenecho",
      "contributions": [
        "code"
      ]
    },
    {
      "login": "OliverMatthews",
      "name": "Oliver Matthews",
      "avatar_url": "https://avatars.githubusercontent.com/u/31141490?v=4",
      "profile": "https://github.com/olivermatthews",
      "contributions": [
        "code"
      ]
    },
    {
      "login": "Carlosbogo",
      "name": "Carlos Borrajo",
      "avatar_url": "https://avatars.githubusercontent.com/u/84228424?v=4",
      "profile": "https://github.com/Carlosbogo",
      "contributions": [
        "code",
        "doc"
      ]
    },
    {
      "login": "fstinner",
      "name": "Florian Stinner",
      "avatar_url": "https://avatars.githubusercontent.com/u/11679462?v=4",
      "profile": "https://github.com/fstinner",
      "contributions": [
        "code",
        "test"
      ]
    },
    {
      "login": "ChangWeiTan",
      "name": "Chang Wei Tan",
      "avatar_url": "https://avatars.githubusercontent.com/u/570744?v=4",
      "profile": "https://github.com/ChangWeiTan",
      "contributions": [
        "code"
      ]
    },
    {
      "login": "lmmentel",
      "name": "Lukasz Mentel",
      "avatar_url": "https://avatars.githubusercontent.com/u/8989838?v=4",
      "profile": "https://github.com/lmmentel",
      "contributions": [
        "code",
        "doc",
        "infra",
        "test",
        "bug",
        "maintenance",
        "mentoring"
      ]
    },
    {
      "login": "AngelPone",
      "name": "Bohan Zhang",
      "avatar_url": "https://avatars.githubusercontent.com/u/32930283?v=4",
      "profile": "https://angelpone.github.io/",
      "contributions": [
        "code"
      ]
    },
    {
      "login": "rakshitha123",
      "name": "Rakshitha Godahewa",
      "avatar_url": "https://avatars.githubusercontent.com/u/7654679?v=4",
      "profile": "https://github.com/rakshitha123",
      "contributions": [
        "code",
        "doc"
      ]
    },
    {
      "login": "marcio55afr",
      "name": "Márcio A. Freitas Jr",
      "avatar_url": "https://avatars.githubusercontent.com/u/42646282?v=4",
      "profile": "https://github.com/marcio55afr",
      "contributions": [
        "doc"
      ]
    },
    {
      "login": "MrPr3ntice",
      "name": "Philipp Kortmann",
      "avatar_url": "https://avatars.githubusercontent.com/u/20466981?v=4",
      "profile": "https://www.imes.uni-hannover.de/de/institut/team/m-sc-karl-philipp-kortmann/",
      "contributions": [
        "code",
        "doc"
      ]
    },
    {
      "login": "ishannangia001",
      "name": "Ishan Nangia",
      "avatar_url": "https://avatars.githubusercontent.com/u/29480389?v=4",
      "profile": "https://github.com/ishannangia001",
      "contributions": [
        "ideas"
      ]
    },
    {
      "login": "khrapovs",
      "name": "Stanislav Khrapov",
      "avatar_url": "https://avatars.githubusercontent.com/u/3774663?v=4",
      "profile": "https://github.com/khrapovs",
      "contributions": [
        "code"
      ]
    },
    {
      "login": "Saransh-cpp",
      "name": "Saransh Chopra",
      "avatar_url": "https://avatars.githubusercontent.com/u/74055102?v=4",
      "profile": "https://github.com/Saransh-cpp",
      "contributions": [
        "doc",
        "infra"
      ]
    },
    {
      "login": "RishiKumarRay",
      "name": "Rishi Kumar Ray",
      "avatar_url": "https://avatars.githubusercontent.com/u/87641376?v=4",
      "profile": "https://github.com/RishiKumarRay",
      "contributions": [
        "infra"
      ]
    },
    {
      "login": "cdahlin",
      "name": "Christopher Dahlin",
      "avatar_url": "https://avatars.githubusercontent.com/u/1567780?v=4",
      "profile": "https://github.com/cdahlin",
      "contributions": [
        "code"
      ]
    },
    {
      "login": "iljamaurer",
      "name": "Ilja Maurer",
      "avatar_url": "https://avatars.githubusercontent.com/u/45882103?v=4",
      "profile": "https://github.com/iljamaurer",
      "contributions": [
        "code"
      ]
    },
    {
      "login": "AzulGarza",
      "name": "Azul Garza",
      "avatar_url": "https://avatars.githubusercontent.com/u/10517170?v=4",
      "profile": "https://github.com/AzulGarza",
      "contributions": [
        "code",
        "example"
      ]
    },
    {
      "login": "TNTran92",
      "name": "TNTran92",
      "avatar_url": "https://avatars.githubusercontent.com/u/55965636?v=4",
      "profile": "https://github.com/TNTran92",
      "contributions": [
        "code"
      ]
    },
    {
      "login": "niekvanderlaan",
      "name": "Niek van der Laan",
      "avatar_url": "https://avatars.githubusercontent.com/u/9962825?v=4",
      "profile": "https://github.com/niekvanderlaan",
      "contributions": [
        "code"
      ]
    },
    {
      "login": "bethrice44",
      "name": "bethrice44",
      "avatar_url": "https://avatars.githubusercontent.com/u/11226988?v=4",
      "profile": "https://github.com/bethrice44",
      "contributions": [
        "bug",
        "code",
        "review",
        "test"
      ]
    },
    {
      "login": "keepersas",
      "name": "Aleksandr Grekov",
      "avatar_url": "https://avatars.githubusercontent.com/u/44262176?v=4",
      "profile": "https://github.com/keepersas",
      "contributions": [
        "doc"
      ]
    },
    {
      "login": "ZiyaoWei",
      "name": "Ziyao Wei",
      "avatar_url": "https://avatars.githubusercontent.com/u/940823?v=4",
      "profile": "https://github.com/ZiyaoWei",
      "contributions": [
        "code"
      ]
    },
    {
      "login": "dougollerenshaw",
      "name": "Doug Ollerenshaw",
      "avatar_url": "https://avatars.githubusercontent.com/u/19944442?v=4",
      "profile": "https://github.com/dougollerenshaw",
      "contributions": [
        "doc"
      ]
    },
    {
      "login": "AurumnPegasus",
      "name": "Shivansh Subramanian",
      "avatar_url": "https://avatars.githubusercontent.com/u/54315149?v=4",
      "profile": "https://github.com/AurumnPegasus",
      "contributions": [
        "doc",
        "code"
      ]
    },
    {
      "login": "NoaWegerhoff",
      "name": "Noa Ben Ami",
      "avatar_url": "https://avatars.githubusercontent.com/u/37590002?v=4",
      "profile": "https://github.com/NoaWegerhoff",
      "contributions": [
        "code",
        "test",
        "doc"
      ]
    },
    {
      "login": "lielleravid",
      "name": "Lielle Ravid",
      "avatar_url": "https://avatars.githubusercontent.com/u/37774194?v=4",
      "profile": "https://github.com/lielleravid",
      "contributions": [
        "code",
        "doc"
      ]
    },
    {
      "login": "ciaran-g",
      "name": "Ciaran Gilbert",
      "avatar_url": "https://avatars.githubusercontent.com/u/41995662?v=4",
      "profile": "https://github.com/ciaran-g",
      "contributions": [
        "bug",
        "code",
        "doc",
        "test",
        "ideas"
      ]
    },
    {
      "login": "mariamjabara",
      "name": "Mariam Jabara",
      "profile": "https://github.com/mariamjabara",
      "contributions": [
        "code"
      ]
    },
    {
      "login": "lbventura",
      "name": "Luis Ventura",
      "avatar_url": "https://avatars.githubusercontent.com/u/68004282?s=96&v=4",
      "profile": "https://github.com/lbventura",
      "contributions": [
        "code"
      ]
    },
    {
      "login": "Ris-Bali",
      "name": "Rishabh Bali",
      "avatar_url": "https://avatars.githubusercontent.com/u/81592570?v=4",
      "profile": "https://github.com/Ris-Bali",
      "contributions": [
        "code"
      ]
    },
    {
      "login": "shchur",
      "name": "Oleksandr Shchur",
      "avatar_url": "https://avatars.githubusercontent.com/u/6944857?v=4",
      "profile": "https://github.com/shchur",
      "contributions": [
        "bug",
        "code"
      ]
    },
    {
      "login": "jelc53",
      "name": "Julian Cooper",
      "profile": "https://github.com/jelc53",
      "contributions": [
        "code",
        "ideas"
      ]
    },
    {
      "login": "benheid",
      "name": "Benedikt Heidrich",
      "profile": "https://github.com/benheid",
      "contributions": [
        "bug",
        "code",
        "design",
        "doc",
        "example",
        "ideas",
        "mentoring",
        "question",
        "review",
        "talk",
        "tutorial"
      ]
    },
    {
      "login": "AnH0ang",
      "name": "An Hoang",
      "profile": "https://github.com/AnH0ang",
      "contributions": [
        "bug",
        "code"
      ]
    },
    {
      "login": "haskarb",
      "name": "Bhaskar Dhariyal",
      "avatar_url": "https://avatars.githubusercontent.com/u/20501023?v=4",
      "profile": "https://haskarb.github.io/",
      "contributions": [
        "code",
        "test"
      ]
    },
    {
      "login": "kcc-lion",
      "name": "Kai Lion",
      "profile": "https://github.com/kcc-lion",
      "contributions": [
        "code",
        "test",
        "doc"
      ]
    },
    {
      "login": "bugslayer-332",
      "name": "Arepalli Yashwanth Reddy",
      "profile": "https://github.com/bugslayer-332",
      "contributions": [
        "code",
        "bug",
        "doc"
      ]
    },
    {
      "login": "shagn",
      "name": "Sebastian Hagn",
      "avatar_url": "https://avatars.githubusercontent.com/u/16029092?v=4",
      "profile": "https://github.com/shagn",
      "contributions": [
        "doc"
      ]
    },
    {
      "login": "jasmineliaw",
      "name": "Jasmine Liaw",
      "profile": "https://github.com/jasmineliaw",
      "contributions": [
        "code"
      ]
    },
    {
      "login": "topher-lo",
      "name": "Christopher Lo",
      "profile": "https://github.com/topher-lo",
      "contributions": [
        "code",
        "ideas"
      ]
    },
    {
      "login": "arampuria19",
      "name": "Akshat Rampuria",
      "profile": "https://github.com/arampuria19",
      "contributions": [
        "doc"
      ]
    },
    {
      "login": "chillerobscuro",
      "name": "Logan Duffy",
      "avatar_url": "https://avatars.githubusercontent.com/u/5232872?v=4",
      "profile": "https://github.com/chillerobscuro",
      "contributions": [
        "code",
        "doc",
        "test",
        "bug",
        "ideas"
      ]
    },
    {
      "login": "michaelfeil",
      "name": "Michael Feil",
      "avatar_url": "https://avatars.githubusercontent.com/u/63565275?v=4",
      "profile": "michaelfeil.eu",
      "contributions": [
        "code",
        "test",
        "ideas"
      ]
    },
    {
      "login": "KishManani",
      "name": "Kishan Manani",
      "avatar_url": "https://avatars.githubusercontent.com/u/30973056?v=4",
      "profile": "https://github.com/kishmanani",
      "contributions": [
        "code",
        "doc",
        "test",
        "bug",
        "ideas"
      ]
    },
    {
      "login": "jorenham",
      "name": "Joren Hammudoglu",
      "profile": "https://github.com/jorenham",
      "contributions": [
        "infra"
      ]
    },
    {
      "login": "wolph",
      "name": "Rick van Hattem",
      "profile": "https://github.com/wolph",
      "contributions": [
        "infra"
      ]
    },
    {
      "login": "templierw",
      "name": "William Templier",
      "avatar_url": "https://github.com/templierw.png",
      "profile": "https://www.linkedin.com/in/templierw/",
      "contributions": [
        "doc"
      ]
    },
    {
      "login": "badrmarani",
      "name": "Badr-Eddine Marani",
      "avatar_url": "https://avatars.githubusercontent.com/badrmarani",
      "profile": "https://github.com/badrmarani",
      "contributions": [
        "code"
      ]
    },
    {
      "login": "adoherty21",
      "name": "adoherty21",
      "avatar_url": "https://avatars.githubusercontent.com/u/52799751?s=400&v=4",
      "profile": "https://github.com/adoherty21",
      "contributions": [
        "bug"
      ]
    },
    {
      "login": "jnrusson1",
      "name": "Jack Russon",
      "avatar_url": "https://avatars.githubusercontent.com/u/51986332?v=4",
      "profile": "https://github.com/jnrusson1",
      "contributions": [
        "code"
      ]
    },
    {
      "login": "solen0id",
      "name": "Max Patzelt",
      "avatar_url": "https://avatars.githubusercontent.com/u/20767606?v=4",
      "profile": "https://github.com/solen0id",
      "contributions": [
        "code"
      ]
    },
    {
      "login": "benjaminbluhm",
      "name": "Benjamin Bluhm",
      "profile": "https://github.com/benjaminbluhm",
      "contributions": [
        "code",
        "doc",
        "example"
      ]
    },
    {
      "login": "VyomkeshVyas",
      "name": "Vyomkesh Vyas",
      "profile": "https://github.com/VyomkeshVyas",
      "contributions": [
        "code",
        "doc",
        "example",
        "test"
      ]
    },
    {
      "login": "xxl4tomxu98",
      "name": "Tom Xu",
      "avatar_url": "https://avatars.githubusercontent.com/u/62292177?s=40&v=4",
      "profile": "https://github.com/xxl4tomxu98",
      "contributions": [
        "code",
        "doc"
      ]
    },
    {
      "login": "nshahpazov",
      "name": "Nikola Shahpazov",
      "avatar_url": "https://avatars.githubusercontent.com/nshahpazov",
      "profile": "https://www.linkedin.com/in/nshahpazov/",
      "contributions": [
        "doc"
      ]
    },
    {
      "login": "dainelli98",
      "name": "Daniel Martín Martínez",
      "avatar_url": "https://avatars.githubusercontent.com/dainelli98",
      "profile": "https://www.linkedin.com/in/daniel-martin-martinez",
      "contributions": [
        "doc",
        "bug"
      ]
    },
    {
      "login": "nilesh05apr",
      "name": "Nilesh Kumar",
      "avatar_url": "https://avatars.githubusercontent.com/u/65773314?v=4",
      "profile": "https://github.com/nilesh05apr",
      "contributions": [
        "code"
      ]
    },
    {
      "login": "JonathanBechtel",
      "name": "JonathanBechtel",
      "avatar_url": "https://avatars.githubusercontent.com/u/481696?v=4",
      "profile": "https://github.com/JonathanBechtel",
      "contributions": [
        "code",
        "ideas",
        "projectManagement",
        "talk",
        "test"
      ]
    },
    {
      "login": "arnavrneo",
      "name": "Arnav",
      "avatar_url": "https://avatars.githubusercontent.com/u/48650781?v=4",
      "profile": "https://github.com/arnavrneo",
      "contributions": [
        "code"
      ]
    },
    {
      "login": "erjieyong",
      "name": "Er Jie Yong",
      "avatar_url": "https://avatars.githubusercontent.com/u/109052378?v=4",
      "profile": "https://www.linkedin.com/in/erjieyong",
      "contributions": [
        "bug",
        "code"
      ]
    },
    {
      "login": "mateuja",
      "name": "Jaume Mateu",
      "avatar_url": "https://avatars.githubusercontent.com/mateuja",
      "profile": "https://github.com/mateuja",
      "contributions": [
        "code"
      ]
    },
    {
      "login": "aaronrmm",
      "name": "Aaron Margolese-Malin",
      "avatar_url": "https://avatars.githubusercontent.com/u/1742879?v=4",
      "profile": "https://github.com/aaronrmm",
      "contributions": [
        "bug"
      ]
    },
    {
      "login": "klam-data",
      "name": "Kevin Lam",
      "avatar_url": "https://avatars.githubusercontent.com/u/114420932?s=400&v=4",
      "profile": "https://www.linkedin.com/in/kevinlam2",
      "contributions": [
        "code",
        "example",
        "test"
      ]
    },
    {
      "login": "mgorlin",
      "name": "Margaret Gorlin",
      "avatar_url": "",
      "profile": "https://www.linkedin.com/in/margaret-gorlin/",
      "contributions": [
        "code",
        "example",
        "test"
      ]
    },
    {
      "login": "pyyim",
      "name": "Paul Yim",
      "avatar_url": "https://avatars.githubusercontent.com/pyyim",
      "profile": "https://www.linkedin.com/in/paulyim97/",
      "contributions": [
        "code",
        "example",
        "test"
      ]
    },
    {
      "login": "snnbotchway",
      "name": "Solomon Botchway",
      "avatar_url": "https://avatars.githubusercontent.com/u/62394255?v=4",
      "profile": "https://www.linkedin.com/in/solomon-botchway-a1383821b/",
      "contributions": [
        "maintenance"
      ]
    },
    {
      "login": "hoesler",
      "name": "Christoph Hösler",
      "avatar_url": "https://avatars.githubusercontent.com/u/1052770?v=4",
      "profile": "https://www.linkedin.com/in/hoesler/",
      "contributions": [
        "code"
      ]
    },
    {
      "login": "pranavvp16",
      "name": "Pranav Prajapati",
      "avatar_url": "https://avatars.githubusercontent.com/u/94780581?v=4",
      "profile": "https://www.linkedin.com/in/pranav-prajapati-a5b413226/",
      "contributions": [
        "code",
        "test",
        "bug"
      ]
    },
    {
      "login": "romanlutz",
      "name": "Roman Lutz",
      "avatar_url": "https://avatars.githubusercontent.com/u/10245648?v=4",
      "profile": "https://www.linkedin.com/in/romanlutz/",
      "contributions": [
        "doc"
      ]
    },
    {
      "login": "DBCerigo",
      "name": "Daniel Burkhardt Cerigo",
      "avatar_url": "https://avatars.githubusercontent.com/u/8318425?v=4",
      "profile": "https://github.com/DBCerigo",
      "contributions": [
        "code"
      ]
    },
    {
      "login": "alex-hh",
      "name": "Alex Hawkins-Hooker",
      "avatar_url": "https://avatars.githubusercontent.com/u/5719745?v=4",
      "profile": "https://github.com/alex-hh",
      "contributions": [
        "code"
      ]
    },
    {
      "login": "ali-tny",
      "name": "Ali Teeney",
      "avatar_url": "https://avatars.githubusercontent.com/u/26010073?v=4",
      "profile": "https://github.com/ali-tny",
      "contributions": [
        "code"
      ]
    },
    {
      "login": "ShivamPathak99",
      "name": "Shivam Pathak",
      "avatar_url": "https://avatars.githubusercontent.com/u/98941325?s=400&v=4",
      "profile": "https://github.com/ShivamPathak99",
      "contributions": [
        "doc"
      ]
    },
    {
      "login": "SamiAlavi",
      "name": "Sami Alavi",
      "avatar_url": "https://avatars.githubusercontent.com/u/32700289?v=4",
      "profile": "https://github.com/SamiAlavi",
      "contributions": [
        "code",
        "maintenance"
      ]
    },
    {
      "login": "yarnabrina",
      "name": "Anirban Ray",
      "avatar_url": "https://avatars.githubusercontent.com/u/39331844?v=4",
      "profile": "https://github.com/yarnabrina/",
      "contributions": [
        "bug",
        "code",
        "doc",
        "ideas",
        "maintenance",
        "mentoring",
        "question",
        "review",
        "test"
      ]
    },
    {
      "login": "dashapetr",
      "name": "Darya Petrashka",
      "avatar_url": "https://avatars.githubusercontent.com/u/54349415?v=4",
      "profile": "https://github.com/dashapetr",
      "contributions": [
        "doc"
      ]
    },
    {
      "login": "luca-miniati",
      "name": "Luca Miniati",
      "avatar_url": "https://avatars.githubusercontent.com/u/87467600?v=4",
      "profile": "https://github.com/luca-miniati",
      "contributions": [
        "code",
        "doc"
      ]
    },
    {
      "login": "marrov",
      "name": "Marc Rovira",
      "avatar_url": "https://avatars.githubusercontent.com/u/54272586?v=4",
      "profile": "https://github.com/marrov",
      "contributions": [
        "design",
        "doc",
        "ideas",
        "mentoring",
        "projectManagement",
        "talk"
      ]
    },
    {
      "login": "Taise228",
      "name": "Taisei Yamamoto",
      "avatar_url": "https://avatars.githubusercontent.com/u/95762401?s=400&v=4",
      "profile": "https://github.com/Taise228",
      "contributions": [
        "code"
      ]
    },
    {
      "login": "CTFallon",
      "name": "Colin Fallon",
      "avatar_url": "https://avatars.githubusercontent.com/u/19725980?v=4",
      "profile": "https://github.com/CTFallon",
      "contributions": [
        "doc"
      ]
    },
    {
      "login": "mgazian000",
      "name": "Michael Gaziani",
      "avatar_url": "https://avatars.githubusercontent.com/mgazian000",
      "profile": "https://github.com/mgazian000",
      "contributions": [
        "doc"
      ]
    },
    {
      "login": "alan191006",
      "name": "Alan Huynh",
      "avatar_url": "https://avatars.githubusercontent.com/alan191006",
      "profile": "https://github.com/alan191006",
      "contributions": [
        "code"
      ]
    },
    {
      "login": "felipeangelimvieira",
      "name": "Felipe Angelim",
      "avatar_url": "https://avatars.githubusercontent.com/felipeangelimvieira",
      "profile": "https://github.com/felipeangelimvieira",
      "contributions": [
        "code",
        "bug"
      ]
    },
    {
      "login": "janpipek",
      "name": "Jan Pipek",
      "avatar_url": "https://avatars.githubusercontent.com/janpipek",
      "profile": "https://github.com/janpipek",
      "contributions": [
        "code"
      ]
    },
    {
      "login": "Gigi1111",
      "name": "Chung-Fan Tsai",
      "avatar_url": "https://avatars.githubusercontent.com/Gigi1111",
      "profile": "https://github.com/Gigi1111",
      "contributions": [
        "test"
      ]
    },
    {
      "login": "eyjo",
      "name": "Eyjólfur Sigurðsson",
      "avatar_url": "https://avatars.githubusercontent.com/eyjo",
      "profile": "https://github.com/eyjo",
      "contributions": [
        "code",
        "doc"
      ]
    },
    {
      "login": "julia-kraus",
      "name": "Julia Kraus",
      "avatar_url": "https://avatars.githubusercontent.com/julia-kraus",
      "profile": "https://github.com/julia-kraus",
      "contributions": [
        "doc",
        "code",
        "test"
      ]
    },
    {
      "login": "davidgilbertson",
      "name": "David Gilbertson",
      "avatar_url": "https://avatars.githubusercontent.com/u/4443482?v=4",
      "profile": "https://github.com/davidgilbertson",
      "contributions": [
        "code",
        "bug"
      ]
    },
    {
      "login": "MBristle",
      "name": "Mirko Bristle",
      "avatar_url": "https://avatars.githubusercontent.com/MBristle",
      "profile": "https://github.com/MBristle",
      "contributions": [
        "bug",
        "code",
        "doc",
        "test"
      ]
    },
    {
      "login": "MCRE-BE",
      "name": "Mathias Creemers",
      "avatar_url": "https://avatars.githubusercontent.com/u/99316631",
      "profile": "https://github.com/MCRE-BE",
      "contributions": [
        "bug",
        "code"
      ]
    },
    {
      "login": "Ram0nB",
      "name": "Ramon Bussing",
      "avatar_url": "https://avatars.githubusercontent.com/u/45173421",
      "profile": "https://github.com/Ram0nB",
      "contributions": [
        "doc",
        "code",
        "bug",
        "test"
      ]
    },
    {
      "login": "hazrulakmal",
      "name": "Hazrul Akmal",
      "avatar_url": "https://avatars.githubusercontent.com/u/24774385?v=4",
      "profile": "https://github.com/hazrulakmal",
      "contributions": [
        "code",
        "doc",
        "bug",
        "test"
      ]
    },
    {
      "login": "hliebert",
      "name": "Helge Liebert",
      "avatar_url": "https://avatars.githubusercontent.com/u/20834265",
      "profile": "https://github.com/hliebert",
      "contributions": [
        "bug",
        "code",
        "doc",
        "test"
      ]
    },
    {
      "login": "alexfilothodoros",
      "name": "Alexandros Filothodoros",
      "avatar_url": "https://avatars.githubusercontent.com/u/6419847?v=4",
      "profile": "https://github.com/alexfilothodoros",
      "contributions": [
        "doc",
        "maintenance"
      ]
    },
    {
      "login": "ali-parizad",
      "name": "Ali Parizad",
      "avatar_url": "https://avatars.githubusercontent.com/u/13907016?v=4",
      "profile": "https://github.com/ali-parizad",
      "contributions": [
        "code"
      ]
    },
    {
      "login": "BensHamza",
      "name": "Hamza Benslimane",
      "avatar_url": "https://avatars.githubusercontent.com/u/96446862?v=4",
      "profile": "https://github.com/BensHamza",
      "contributions": [
        "bug",
        "code"
      ]
    },
    {
      "login": "sz85512678",
      "name": "Zhen Shao",
      "avatar_url": "https://avatars.githubusercontent.com/sz85512678",
      "profile": "https://github.com/sz85512678",
      "contributions": [
        "code"
      ]
    },
    {
      "login": "Vasudeva-bit",
      "name": "Vasudeva Kilaru",
      "avatar_url": "https://avatars.githubusercontent.com/u/70791259?v=4",
      "profile": "https://github.com/Vasudeva-bit",
      "contributions": [
        "code",
        "doc"
      ]
    },
    {
      "login": "geronimos",
      "name": "Geronimo Bergk",
      "avatar_url": "https://avatars.githubusercontent.com/u/29955288?s=96&v=4",
      "profile": "https://github.com/geronimos",
      "contributions": [
        "bug",
        "code"
      ]
    },
    {
      "login": "julnow",
      "name": "Julian Nowak",
      "avatar_url": "https://avatars.githubusercontent.com/u/21206185?v=4",
      "profile": "https://github.com/julnow",
      "contributions": [
        "bug",
        "code"
      ]
    },
    {
      "login": "pirnerjonas",
      "name": "Jonas Pirner",
      "avatar_url": "https://avatars.githubusercontent.com/u/48887249?v=4",
      "profile": "https://github.com/pirnerjonas",
      "contributions": [
        "doc"
      ]
    },
    {
      "login": "adamkells",
      "name": "Adam Kells",
      "avatar_url": "https://avatars.githubusercontent.com/u/19709277?v=4",
      "profile": "https://github.com/adamkells",
      "contributions": [
        "test"
      ]
    },
    {
      "login": "YHallouard",
      "name": "Yann Hallouard",
      "avatar_url": "https://avatars.githubusercontent.com/YHallouard",
      "profile": "https://www.linkedin.com/in/yann-hallouard/",
      "contributions": [
        "code",
        "test"
      ]
    },
    {
      "login": "xansh",
      "name": "Ansh Kumar",
      "avatar_url": "https://avatars.githubusercontent.com/u/65403652?s=400&u=a45b5dcca057cfaef737d5fab99850aca6da1607&v=4",
      "profile": "https://github.com/xansh",
      "contributions": [
        "doc"
      ]
    },
    {
      "login": "tpvasconcelos",
      "name": "Tomas P. de Vasconcelos",
      "avatar_url": "https://avatars.githubusercontent.com/u/17701527?v=4",
      "profile": "https://github.com/tpvasconcelos",
      "contributions": [
        "bug",
        "code"
      ]
    },
    {
      "login": "rahulporuri",
      "name": "Poruri Sai Rahul",
      "avatar_url": "https://avatars.githubusercontent.com/u/1926457?v=4",
      "profile": "https://github.com/rahulporuri",
      "contributions": [
        "doc"
      ]
    },
    {
      "login": "fspinna",
      "name": "Francesco Spinnato",
      "avatar_url": "https://avatars.githubusercontent.com/u/35352023?v=4",
      "profile": "https://github.com/fspinna",
      "contributions": [
        "code"
      ]
    },
    {
      "login": "sbuse",
      "name": "Simon B.",
      "avatar_url": "https://avatars.githubusercontent.com/u/24408707?v=4",
      "profile": "https://github.com/sbuse",
      "contributions": [
        "code"
      ]
    },
    {
      "login": "sd2k",
      "name": "Ben Sully",
      "avatar_url": "https://avatars.githubusercontent.com/u/5464991?&v=4",
      "profile": "https://github.com/sd2k",
      "contributions": [
        "bug",
        "code"
      ]
    },
    {
      "login": "wayneadams",
      "name": "Wayne Adams",
      "avatar_url": "https://avatars.githubusercontent.com/u/15034841?s=400&u=d717e9945910bcc844c5e64cd56d570c6cc4e8e6&v=4",
      "profile": "https://github.com/wayneadams",
      "contributions": [
        "doc"
      ]
    },
    {
      "login": "sanjayk0508",
      "name": "Sanjay Kumar",
      "avatar_url": "https://avatars.githubusercontent.com/u/102804548?v=4",
      "profile": "https://github.com/sanjayk0508",
      "contributions": [
        "test"
      ]
    },
    {
      "login": "sssilvar",
      "name": "Santiago Smith Silva",
      "avatar_url": "https://avatars.githubusercontent.com/u/16252054?v=4",
      "profile": "https://github.com/sssilvar",
      "contributions": [
        "code"
      ]
    },
    {
      "login": "DManowitz",
      "name": "David Manowitz",
      "avatar_url": "https://avatars.githubusercontent.com/u/66927103?v=4",
      "profile": "https://github.com/DManowitz",
      "contributions": [
        "bug",
        "maintenance"
      ]
    },
    {
      "login": "ninedigits",
      "name": "Max Frohlich",
      "avatar_url": "https://avatars.githubusercontent.com/u/16393653?v=4",
      "profile": "https://www.linkedin.com/in/maxfrohlich/",
      "contributions": [
        "code",
        "ideas",
        "maintenance"
      ]
    },
    {
      "login": "steenrotsman",
      "name": "Stijn J. Rotman",
      "avatar_url": "https://avatars.githubusercontent.com/u/78110080?s=400&v=4",
      "profile": "https://github.com/steenrotsman",
      "contributions": [
        "code",
        "doc"
      ]
    },
    {
      "login": "tvdboom",
      "name": "Mavs",
      "avatar_url": "https://avatars.githubusercontent.com/u/32366550?v=4",
      "profile": "https://github.com/tvdboom",
      "contributions": [
        "code"
      ]
    },
    {
      "login": "Cyril-Meyer",
      "name": "Cyril Meyer",
      "avatar_url": "https://avatars.githubusercontent.com/u/69190238?v=4",
      "profile": "https://cyrilmeyer.eu/",
      "contributions": [
        "bug",
        "code",
        "test"
      ]
    },
    {
      "login": "Abhay-Lejith",
      "name": "Abhay Lejith",
      "avatar_url": "https://avatars.githubusercontent.com/u/120819228?s=96&v=4",
      "profile": "https://github.com/Abhay-Lejith",
      "contributions": [
        "bug",
        "code"
      ]
    },
    {
      "login": "ShreeshaM07",
      "name": "Shreesha M",
      "avatar_url": "https://avatars.githubusercontent.com/u/120820143?s=400&v=4",
      "profile": "https://github.com/ShreeshaM07",
      "contributions": [
        "bug",
        "code",
        "test"
      ]
    },
    {
      "login": "geetu040",
      "name": "Armaghan",
      "avatar_url": "https://avatars.githubusercontent.com/u/90601662?s=96&v=4",
      "profile": "https://github.com/geetu040",
      "contributions": [
        "code",
        "doc",
        "maintenance"
      ]
    },
    {
      "login": "SaiRevanth25",
      "name": "Sai Revanth Gowravajhala",
      "avatar_url": "https://avatars.githubusercontent.com/SaiRevanth25",
      "profile": "https://github.com/SaiRevanth25",
      "contributions": [
        "code",
        "bug"
      ]
    },
    {
      "login": "XinyuWuu",
      "name": "Xinyu Wu",
      "avatar_url": "https://avatars.githubusercontent.com/u/57612792?v=4",
      "profile": "https://github.com/XinyuWuu",
      "contributions": [
        "bug",
        "code",
        "test"
      ]
    },
    {
      "login": "meraldoantonio",
      "name": "Meraldo Antonio",
      "avatar_url": "https://avatars.githubusercontent.com/u/37468543?v=4",
      "profile": "https://github.com/meraldoantonio",
      "contributions": [
        "bug",
        "code",
        "doc",
        "test"
      ]
    },
    {
      "login": "memeo-pro",
      "name": "Yash Edake",
      "avatar_url": "https://avatars.githubusercontent.com/memeo-pro",
      "profile": "https://github.com/MEMEO-PRO",
      "contributions": [
        "maintenance",
        "bug"
      ]
    },
    {
      "login": "deysanjeeb",
      "name": "Sanjeeb Dey",
      "avatar_url": "https://avatars.githubusercontent.com/u/39940629?v=4",
      "profile": "https://github.com/deysanjeeb",
      "contributions": [
        "maintenance"
      ]
    },
    {
      "login": "YashKhare20",
      "name": "Yash Khare",
      "avatar_url": "https://avatars.githubusercontent.com/u/92680366?s=400",
      "profile": "https://github.com/YashKhare20",
      "contributions": [
        "code",
        "doc"
      ]
    },
    {
      "login": "ianspektor",
      "name": "Ian Spektor",
      "avatar_url": "https://avatars.githubusercontent.com/u/49082859?v=4",
      "profile": "https://github.com/ianspektor",
      "contributions": [
        "code",
        "doc"
      ]
    },
    {
      "login": "javiber",
      "name": "Javier Berneche",
      "avatar_url": "https://avatars.githubusercontent.com/u/3588715?v=4",
      "profile": "https://github.com/javiber",
      "contributions": [
        "code",
        "doc"
      ]
    },
    {
      "login": "fnhirwa",
      "name": "Felix Hirwa Nshuti",
      "avatar_url": "https://avatars.githubusercontent.com/u/67042527?s=64&v=4",
      "profile": "https://github.com/fnhirwa",
      "contributions": [
        "code",
        "maintenance"
      ]
    },
    {
      "login": "SamruddhiNavale",
      "name": "Samruddhi Navale",
      "avatar_url": "https://avatars.githubusercontent.com/u/86359115?v=4",
      "profile": "https://github.com/SamruddhiNavale",
      "contributions": [
        "doc"
      ]
    },
    {
      "login": "vandit98",
      "name": "Vandit Tyagi",
      "avatar_url": "https://avatars.githubusercontent.com/u/91458535?v=4",
      "profile": "https://github.com/vandit98",
      "contributions": [
        "doc"
      ]
    },
    {
      "login": "ArthrowAbstract",
      "name": "Devanshu Sinha",
      "avatar_url": "https://avatars.githubusercontent.com/u/38614120?v=4",
      "profile": "https://github.com/ArthrowAbstract",
      "contributions": [
        "code"
      ]
    },
    {
      "login": "MMTrooper",
      "name": "Michael Mwimali",
      "avatar_url": "https://avatars.githubusercontent.com/u/89777534?v=4",
      "profile": "https://github.com/MMTrooper",
      "contributions": [
        "code"
      ]
    },
    {
      "login": "manuel-munoz-aguirre",
      "name": "Manuel Muñoz Aguirre",
      "avatar_url": "https://avatars.githubusercontent.com/u/5576458?v=4",
      "profile": "https://github.com/manuel-munoz-aguirre",
      "contributions": [
        "doc"
      ]
    },
    {
      "login": "Abelarm",
      "name": "Luigi Giugliano",
      "avatar_url": "https://avatars.githubusercontent.com/u/6976921?v=4",
      "profile": "https://github.com/Abelarm",
      "contributions": [
        "code"
      ]
    },
    {
      "login": "morestart",
      "name": "ctl",
      "avatar_url": "https://avatars.githubusercontent.com/u/35556811",
      "profile": "https://github.com/morestart",
      "contributions": [
        "bug"
      ]
    },
    {
      "login": "anteemony",
      "name": "Anthony Okonneh",
      "avatar_url": "https://avatars.githubusercontent.com/u/90141191?v=4",
      "profile": "https://github.com/Anteemony",
      "contributions": [
        "doc"
      ]
    },
    {
      "login": "ssabarwal",
      "name": "Shlok Sabarwal",
      "avatar_url": "https://gravatar.com/avatar/cbdbaac712ae282d730cd3028e862d45?s=400&d=robohash&r=x",
      "profile": "https://www.github.com/shlok191/",
      "contributions": [
        "code"
      ]
    },
    {
      "login": "mobley-trent",
      "name": "Eddy Oyieko",
      "avatar_url": "https://avatars.githubusercontent.com/u/67474838?v=4",
      "profile": "https://github.com/mobley-trent",
      "contributions": [
        "code",
        "doc"
      ]
    },
    {
      "login": "toandaominh1997",
      "name": "Henry Dao",
      "avatar_url": "https://avatars.githubusercontent.com/u/18400648?v=4",
      "profile": "https://github.com/toandaominh1997",
      "contributions": [
        "bug",
        "code",
        "test"
      ]
    },
    {
      "login": "slavik57",
      "name": "Slava Shpitalny",
      "avatar_url": "https://avatars.githubusercontent.com/u/6184997?v=4",
      "profile": "https://github.com/slavik57",
      "contributions": [
        "maintenance"
      ]
    },
    {
      "login": "cedricdonie",
      "name": "Cedric Donié",
      "avatar_url": "https://avatars.githubusercontent.com/u/6626593?v=4",
      "profile": "https://github.com/cedricdonie",
      "contributions": [
        "bug",
        "code"
      ]
    },
    {
      "login": "helloplayer1",
      "name": "Julian Haderlein",
      "avatar_url": "https://avatars.githubusercontent.com/u/32032467?v=4",
      "profile": "https://github.com/helloplayer1",
      "contributions": [
        "doc"
      ]
    },
    {
      "login": "ishanpai",
      "name": "Ishan Paidhungat",
      "avatar_url": "https://avatars.githubusercontent.com/u/73134788?v=4",
      "profile": "https://github.com/ishanpai",
      "contributions": [
        "code",
        "doc"
      ]
    },
    {
      "login": "gareth-brown-86",
      "name": "Gareth Brown",
      "avatar_url": "https://avatars.githubusercontent.com/u/89069265?s=400&u=f6dc19c786a1762fcb7cdbb04f7f30bee9bd0240&v=4",
      "profile": "https://github.com/gareth-brown-86",
      "contributions": [
        "code",
        "bug"
      ]
    },
    {
      "login": "duydl",
      "name": "Duy Do Le",
      "avatar_url": "https://avatars.githubusercontent.com/u/56506156?v=4",
      "profile": "https://github.com/duydl",
      "contributions": [
        "code",
        "doc",
        "maintenance"
      ]
    },
    {
      "login": "ksharma6",
      "name": "Kishen Sharma",
      "avatar_url": "https://avatars.githubusercontent.com/u/142558351?v=4",
      "profile": "https://github.com/ksharma6",
      "contributions": [
        "bug",
        "code"
      ]
    },
    {
      "login": "benshaw2",
      "name": "Ben Shaw",
      "avatar_url": "https://avatars.githubusercontent.com/u/54603799?v=4",
      "profile": "https://github.com/benshaw2",
      "contributions": [
        "bug",
        "code",
        "doc"
      ]
    },
    {
      "login": "doberbauer",
      "name": "Daniel Oberbauer",
      "avatar_url": "https://avatars.githubusercontent.com/u/81889558?v=4",
      "profile": "https://github.com/doberbauer",
      "contributions": [
        "bug",
        "code"
      ]
    },
    {
      "login": "AlexeyOm",
      "name": "Alexey Omelchenko",
      "avatar_url": "https://avatars.githubusercontent.com/u/11708514?v=4",
      "profile": "https://github.com/AlexeyOm",
      "contributions": [
        "doc"
      ]
    },
    {
      "login": "fr1ll",
      "name": "Will Sanger",
      "avatar_url": "https://avatars.githubusercontent.com/u/29168593?v=4",
      "profile": "https://github.com/fr1ll",
      "contributions": [
        "code",
        "doc"
      ]
    },
    {
      "login": "alexander-lakocy",
      "name": "Alex Lakocy",
      "avatar_url": "https://avatars.githubusercontent.com/alexander-lakocy",
      "profile": "https://github.com/alexander-lakocy",
      "contributions": [
        "doc"
      ]
    },
    {
      "login": "mk406",
      "name": "Miguel Krause",
      "avatar_url": "https://avatars.githubusercontent.com/u/78024411?v=4",
      "profile": "https://github.com/mk406",
      "contributions": [
        "code"
      ]
    },
    {
      "login": "bastisar",
      "name": "Sebastian Hien",
      "avatar_url": "https://avatars.githubusercontent.com/u/142449680?v=4",
      "profile": "https://github.com/bastisar",
      "contributions": [
        "code",
        "bug",
        "test"
      ]
    },
    {
      "login": "mateuszkasprowicz",
      "name": "Mateusz Kasprowicz",
      "avatar_url": "https://avatars.githubusercontent.com/mateuszkasprowicz",
      "profile": "https://github.com/mateuszkasprowicz",
      "contributions": [
        "code",
        "test"
      ]
    },
    {
      "login": "DinoBektesevic",
      "name": "Dino Bektesevic",
      "avatar_url": "https://avatars.githubusercontent.com/u/29500910?v=4?s=100",
      "profile": "https://github.com/DinoBektesevic",
      "contributions": [
        "code",
        "maintenance"
      ]
    },
    {
      "login": "wirrywoo",
      "name": "Wilson Cheung",
      "avatar_url": "https://avatars.githubusercontent.com/u/148647848?v=4?s=100",
      "profile": "https://github.com/wirrywoo",
      "contributions": [
        "code",
        "doc"
      ]
    },
    {
      "login": "janasberger",
      "name": "Jana Schmidberger",
      "avatar_url": "https://avatars.githubusercontent.com/u/111234477?v=4",
      "profile": "https://github.com/janasberger",
      "contributions": [
        "business",
        "ideas",
        "projectManagement"
      ]
    },
    {
      "login": "kirilral",
      "name": "Kiril Ralinovski",
      "avatar_url": "https://avatars.githubusercontent.com/u/34281484?v=4",
      "profile": "https://github.com/kirilral",
      "contributions": [
        "ideas",
        "mentoring",
        "projectManagement",
        "talk"
      ]
    },
    {
      "login": "onyekaugochukwu",
      "name": "Ugochukwu Onyeka",
      "avatar_url": "https://avatars.githubusercontent.com/u/92909501?v=4",
      "profile": "https://github.com/onyekaugochukwu",
      "contributions": [
        "business",
        "doc",
        "ideas",
        "mentoring",
        "projectManagement"
      ]
    },
    {
      "login": "wpdonders",
      "name": "Wouter Donders",
      "avatar_url": "https://avatars.githubusercontent.com/u/1868824?v=4?s=100",
      "profile": "https://github.com/wpdonders",
      "contributions": [
        "code",
        "test"
      ]
    },
    {
      "login": "madhuri723",
      "name": "Madhuri",
      "avatar_url": "https://avatars.githubusercontent.com/u/108001973?v=4&size=64",
      "profile": "https://www.linkedin.com/in/madhuri-agarwal-166080209/",
      "contributions": [
        "doc"
      ]
    },
    {
      "login": "Saptarshi-Bandopadhyay",
      "name": "Saptarshi Bandopadhyay",
      "avatar_url": "https://avatars.githubusercontent.com/u/88289395?v=4",
      "profile": "https://github.com/Saptarshi-Bandopadhyay",
      "contributions": [
        "doc"
      ]
    },
    {
      "login": "Dehelaan",
      "name": "Nihal Chaudhary",
      "avatar_url": "https://avatars.githubusercontent.com/u/120308161?s=400&v=4",
      "profile": "https://github.com/Dehelaan",
      "contributions": [
        "doc"
      ]
    },
    {
      "login": "vedantag17",
      "name": "Vedant Agrawal",
      "avatar_url": "https://avatars.githubusercontent.com/u/118207011?v=4",
      "profile": "https://github.com/vedantag17",
      "contributions": [
        "doc",
        "code"
      ]
    },
    {
      "login": "jan-mue",
      "name": "Jan Müller",
      "avatar_url": "https://avatars.githubusercontent.com/u/6440416?v=4",
      "profile": "https://github.com/jan-mue",
      "contributions": [
        "doc"
      ]
    },
    {
      "login": "markussagen",
      "name": "Markus Sagen",
      "avatar_url": "https://avatars.githubusercontent.com/u/20767068?v=4",
      "profile": "https://github.com/markussagen",
      "contributions": [
        "code",
        "example"
      ]
    },
    {
      "login": "Z-Fran",
      "name": "Jindong Zhang",
      "avatar_url": "https://avatars.githubusercontent.com/u/49083766?v=4",
      "profile": "https://github.com/Z-Fran",
      "contributions": [
        "code"
      ]
    },
    {
      "login": "RigvedManoj",
      "name": "Rigved Manoj",
      "avatar_url": "https://avatars.githubusercontent.com/u/28307990?v=4",
      "profile": "https://github.com/RigvedManoj",
      "contributions": [
        "code"
      ]
    },
    {
      "login": "phoeenniixx",
      "name": "Aryan Saini",
      "avatar_url": "https://avatars.githubusercontent.com/u/116151399?v=4",
      "profile": "https://github.com/phoeenniixx",
      "contributions": [
        "code",
        "doc"
      ]
    },
    {
      "login": "RobKuebler",
      "name": "Robert Kübler",
      "avatar_url": "https://avatars.githubusercontent.com/u/932327?v=4",
      "profile": "https://linkedin.com/in/robert-kuebler",
      "contributions": [
        "bug",
        "code",
        "test"
      ]
    },
    {
      "login": "RobotPsychologist",
      "name": "Christopher Risi",
      "avatar_url": "https://avatars.githubusercontent.com/u/110344005?&v=4",
      "profile": "https://github.com/RobotPsychologist",
      "contributions": [
        "bug",
        "example",
        "tutorial"
      ]
    },
    {
      "login": "VectorNd",
      "name": "Rishabh Kamboj",
      "avatar_url": "https://avatars.githubusercontent.com/u/111004091?v=4",
      "profile": "https://github.com/VectorNd",
      "contributions": [
        "code"
      ]
    },
    {
      "login": "jusssch",
      "name": "Julius Schmid",
      "avatar_url": "https://avatars.githubusercontent.com/jusssch",
      "profile": "https://github.com/jusssch",
      "contributions": [
        "code"
      ]
    },
    {
      "login": "jgyfutub",
      "name": "Vedant Pandey",
      "avatar_url": "https://avatars.githubusercontent.com/u/97391064?s=400&v=4",
      "profile": "https://github.com/jgyfutub",
      "contributions": [
        "code"
      ]
    },
    {
      "login": "manolotis",
      "name": "Manuel Muñoz Sánchez",
      "avatar_url": "https://avatars.githubusercontent.com/manolotis",
      "profile": "https://github.com/manolotis",
      "contributions": [
        "doc"
      ]
    },
    {
      "login": "vagechirkov",
      "name": "Valerii Chirkov",
      "avatar_url": "https://avatars.githubusercontent.com/vagechirkov",
      "profile": "https://github.com/vagechirkov",
      "contributions": [
        "code",
        "doc"
      ]
    },
    {
      "login": "tajir0",
      "name": "Jinrong Tang",
      "avatar_url": "https://avatars.githubusercontent.com/u/36022362",
      "profile": "https://github.com/tajir0",
      "contributions": [
        "code",
        "test"
      ]
    },
    {
      "login": "PranavBhatP",
      "name": "Pranav Bhat",
      "avatar_url": "https://avatars.githubusercontent.com/PranavBhatP",
      "profile": "https://github.com/PranavBhatP",
      "contributions": [
        "doc",
        "code",
        "test"
      ]
    },
    {
      "login": "mjste",
      "name": "Michał Stefanik",
      "avatar_url": "https://avatars.githubusercontent.com/mjste",
      "profile": "https://github.com/mjste",
      "contributions": [
        "doc"
      ]
    },
    {
      "login": "Sohaib-Ahmed21",
      "name": "Sohaib Ahmed",
      "avatar_url": "https://avatars.githubusercontent.com/Sohaib-Ahmed21",
      "profile": "https://github.com/Sohaib-Ahmed21",
      "contributions": [
        "bug",
        "code"
      ]
    },
    {
      "login": "HarshvirSandhu",
      "name": "Harshvir Sandhu",
      "avatar_url": "https://avatars.githubusercontent.com/HarshvirSandhu",
      "profile": "https://github.com/HarshvirSandhu",
      "contributions": [
        "code"
      ]
    },
    {
      "login": "alyssadsouza",
      "name": "Alyssa D'Souza",
      "avatar_url": "https://avatars.githubusercontent.com/alyssadsouza",
      "profile": "https://github.com/alyssadsouza",
      "contributions": [
        "code"
      ]
    },
    {
      "login": "ShivamJ07",
      "name": "Shivam Singal",
      "avatar_url": "https://avatars.githubusercontent.com/ShivamJ07",
      "profile": "https://github.com/ShivamJ07",
      "contributions": [
        "bug",
        "code"
      ]
    },
    {
      "login": "satvshr",
      "name": "Satvik Mishra",
      "avatar_url": "https://avatars.githubusercontent.com/u/112589278",
      "profile": "https://github.com/satvshr",
      "contributions": [
        "code",
        "bug"
      ]
    },
    {
      "login": "tanvincible",
      "name": "Tanvi Pooranmal Meena",
      "avatar_url": "https://avatars.githubusercontent.com/tanvincible",
      "profile": "https://github.com/tanvincible",
      "contributions": [
        "code",
        "doc"
      ]
    },
    {
      "login": "y-mx",
      "name": "Yimeng Xie",
      "avatar_url": "https://avatars.githubusercontent.com/y-mx",
      "profile": "https://github.com/y-mx",
      "contributions": [
        "code"
      ]
    },
    {
      "login": "jgyasu",
      "name": "Jigyasu",
      "avatar_url": "https://avatars.githubusercontent.com/u/94278611",
      "profile": "https://jgyasu.github.io",
      "contributions": [
        "code",
        "bug",
        "test",
        "doc",
        "fundingFinding",
        "ideas",
        "maintenance",
        "talk"
      ]
    },
    {
      "login": "Adarsh2345",
      "name": "Adarsh J",
      "avatar_url": "https://avatars.githubusercontent.com/u/130629672?v=4",
      "profile": "https://github.com/Adarsh2345",
      "contributions": [
        "doc"
      ]
    },
    {
      "login": "skinan",
      "name": "Muhammad Sakib Khan Inan",
      "avatar_url": "https://avatars.githubusercontent.com/skinan",
      "profile": "https://github.com/skinan",
      "contributions": [
        "doc"
      ]
    },
    {
      "login": "gavinkatz001",
      "name": "Gavin Katz",
      "avatar_url": "https://avatars.githubusercontent.com/u/124807974?v=4",
      "profile": "https://github.com/gavinkatz001",
      "contributions": [
        "doc",
        "code"
      ]
    },
    {
      "login": "lenaklosik",
      "name": "Lena Klosik",
      "avatar_url": "https://avatars.githubusercontent.com/lenaklosik",
      "profile": "https://github.com/lenaklosik",
      "contributions": [
        "code"
      ]
    },
    {
      "login": "marcosfelt",
      "name": "Kobi Felton",
      "avatar_url": "https://avatars.githubusercontent.com/u/25933639?v=4",
      "profile": "https://github.com/marcosfelt",
      "contributions": [
        "code"
      ]
    },
    {
      "login": "b9junkers",
      "name": "Shounak Shirodkar",
      "avatar_url": "https://avatars.githubusercontent.com/u/54496663?v=4",
      "profile": "https://github.com/b9junkers",
      "contributions": [
        "doc"
      ]
    },
    {
      "login": "Utkarsh-Aggarwal",
      "name": "Utkarsh Aggarwal",
      "avatar_url": "https://avatars.githubusercontent.com/Utkarsh-Aggarwal",
      "profile": "https://github.com/Utkarsh-Aggarwal",
      "contributions": [
        "code",
        "doc",
        "bug"
      ]
    },
    {
      "login": "VjayRam",
      "name": "Vijay Ram Enaganti",
      "avatar_url": "https://avatars.githubusercontent.com/u/76694566?v=4",
      "profile": "https://github.com/VjayRam",
      "contributions": [
        "doc"
      ]
    },
    {
      "login": "Ankit-1204",
      "name": "Ankit Upadhyay",
      "avatar_url": "https://avatars.githubusercontent.com/u/112757447?v=4",
      "profile": "https://github.com/Ankit-1204",
      "contributions": [
        "code"
      ]
    },
    {
      "login": "LHoelper",
      "name": "Luca Hölper",
      "avatar_url": "https://avatars.githubusercontent.com/LHoelper",
      "profile": "https://github.com/LHoelper",
      "contributions": [
        "code",
        "doc"
      ]
    },
    {
      "login": "sky0walker99",
      "name": "Muhammed Haroon",
      "avatar_url": "https://avatars.githubusercontent.com/u/106879583?s=96&v=4",
      "profile": "https://github.com/sky0walker99",
      "contributions": [
        "doc"
      ]
    },
    {
      "login": "swetha3456",
      "name": "Swetha Murali",
      "avatar_url": "https://avatars.githubusercontent.com/u/116883043?v=4",
      "profile": "https://github.com/swetha3456",
      "contributions": [
        "code"
      ]
    },
    {
      "login": "wilsbj",
      "name": "Brendan Wilson",
      "avatar_url": "https://avatars.githubusercontent.com/u/16727867?v=4",
      "profile": "https://github.com/wilsbj",
      "contributions": [
        "bug",
        "code",
        "maintenance"
      ]
    },
    {
      "login": "oseiskar",
      "name": "Otto Seiskari",
      "avatar_url": "https://avatars.githubusercontent.com/u/1812432?v=4",
      "profile": "https://github.com/oseiskar",
      "contributions": [
        "code",
        "doc",
        "test"
      ]
    },
    {
      "login": "mujeeb4",
      "name": "Muhammad Mujeeb",
      "avatar_url": "https://avatars.githubusercontent.com/u/70962107?v=4",
      "profile": "https://github.com/Mujeeb4",
      "contributions": [
        "code",
        "maintenance"
      ]
    },
    {
      "login": "tapyu",
      "name": "Rubem Pacelli",
      "avatar_url": "https://avatars.githubusercontent.com/u/22801918?v=4",
      "profile": "https://github.com/tapyu",
      "contributions": [
        "doc"
      ]
    },
    {
      "login": "LorchZachery",
      "name": "Zachery Lorch",
      "avatar_url": "https://avatars.githubusercontent.com/u/54079406?v=4",
      "profile": "https://github.com/LorchZachery",
      "contributions": [
        "bug",
        "code"
      ]
    },
    {
      "login": "danferns",
      "name": "Daniel Fernandes",
      "avatar_url": "https://avatars.githubusercontent.com/u/57069381?v=4",
      "profile": "https://github.com/danferns",
      "contributions": [
        "code"
      ]
    },
    {
      "login": "OmBiradar",
      "name": "Om Biradar",
      "avatar_url": "https://avatars.githubusercontent.com/OmBiradar",
      "profile": "https://github.com/OmBiradar",
      "contributions": [
        "code",
        "bug",
        "doc"
      ]
    },
    {
      "login": "gbilleyPeco",
      "name": "Graham Billey",
      "avatar_url": "https://avatars.githubusercontent.com/u/119866794?v=4",
      "profile": "https://github.com/gbilleyPeco",
      "contributions": [
        "code",
        "bug",
        "doc",
        "ideas"
      ]
    },
    {
      "login": "",
      "name": "Martin Tveten",
      "avatar_url": "https://avatars.githubusercontent.com/u/18215310?v=4",
      "profile": "https://github.com/Tveten",
      "contributions": [
        "code",
        "design"
      ]
    },
    {
      "login": "Prahitha",
      "name": "Prahitha Movva",
      "avatar_url": "https://avatars.githubusercontent.com/u/44160152?s=400&v=4",
      "profile": "https://github.com/Prahitha",
      "contributions": [
        "doc"
      ]
    },
    {
      "login": "jobs-git",
      "name": "James Guana",
      "avatar_url": "https://avatars.githubusercontent.com/u/13552004?v=4",
      "profile": "https://github.com/jobs-git",
      "contributions": [
        "code"
      ]
    },
    {
      "login": "Faakhir30",
      "name": "Faakhir Zahid",
      "avatar_url": "https://avatars.githubusercontent.com/Faakhir30",
      "profile": "https://github.com/Faakhir30",
      "contributions": [
<<<<<<< HEAD
        "code"
=======
        "doc"
>>>>>>> ee39257c
      ]
    },
    {
      "login": "Rajdeep-naha",
      "name": "Rajdeep Naha",
      "avatar_url": "https://avatars.githubusercontent.com/u/161390547?v=4",
      "profile": "https://github.com/Rajdeep-naha",
      "contributions": [
        "code"
      ]
    },
    {
      "login": "andretheronsa",
      "name": "Andre Theron",
      "avatar_url": "https://avatars.githubusercontent.com/u/33958609?v=4",
      "profile": "https://github.com/andretheronsa",
      "contributions": [
        "code"
      ]
    },
    {
      "login": "Tirath5504",
      "name": "Tirath Bhathawala",
      "avatar_url": "https://avatars.githubusercontent.com/u/111230032?v=4",
      "profile": "https://github.com/Tirath5504",
      "contributions": [
        "code",
        "doc"
      ]
    },
    {
      "login": "akshathmangudi",
      "name": "Akshath",
      "avatar_url": "https://avatars.githubusercontent.com/akshathmangudi",
      "profile": "https://github.com/akshathmangudi",
      "contributions": [
        "code",
        "maintenance"
      ]
    },
    {
      "login": "thearshkumar",
      "name": "Arsh Kumar",
      "avatar_url": "https://avatars.githubusercontent.com/u/145699183?v=4",
      "profile": "https://github.com/thearshkumar",
      "contributions": [
        "code",
        "bug",
        "doc"
      ]
    },
    {
      "login": "SzymonStolarski",
      "name": "Szymon Stolarski",
      "avatar_url": "https://avatars.githubusercontent.com/u/67345427?v=4",
      "profile": "https://github.com/SzymonStolarski",
      "contributions": [
        "code",
        "test",
        "bug"
      ]
    },
    {
      "login": "sinemkilicdere",
      "name": "Sinem Kilicdere",
      "avatar_url": "https://avatars.githubusercontent.com/u/187651453?v=4",
      "profile": "https://github.com/SinemKilicdere",
      "contributions": [
        "code",
        "test"
      ]
    },
    {
      "login": "garar",
      "name": "Krystian Kichewko",
      "avatar_url": "https://avatars.githubusercontent.com/u/220005?v=4",
      "profile": "https://github.com/garar",
      "contributions": [
        "code",
        "bug"
      ]
    },
    {
      "login": "Virgile-Foussereau",
      "name": "Virgile Foussereau",
      "avatar_url": "https://avatars.githubusercontent.com/u/99748194?v=4",
      "profile": "https://github.com/Virgile-Foussereau",
      "contributions": [
        "code"
      ]
    },
    {
      "login": "Tanuj-Taneja1",
      "name": "Tanuj Taneja",
      "avatar_url": "https://avatars.githubusercontent.com/u/94695078?v=4",
      "profile": "https://github.com/Tanuj-Taneja1",
      "contributions": [
        "code"
      ]
    },
    {
      "login": "oresthes",
      "name": "Orest Alickolli",
      "profile": "https://github.com/oresthes",
      "avatar_url": "https://avatars.githubusercontent.com/u/12741634?v=4",
      "contributions": [
        "code"
      ]
    },
    {
      "login": "JATAYU000",
      "name": "Shrivaths S Nair",
      "avatar_url": "https://avatars.githubusercontent.com/u/142079253?v=4",
      "profile": "https://github.com/JATAYU000",
      "contributions": [
        "code",
        "bug",
        "maintenance"
      ]
    },
    {
      "login": "Astrael1",
      "name": "Astrael",
      "avatar_url": "https://avatars.githubusercontent.com/u/33071364?v=4",
      "profile": "https://github.com/Astrael1",
      "contributions": [
        "doc",
        "code",
        "bug"
      ]
    },
    {
      "login": "martinloretzzz",
      "name": "martinloretzzz",
      "avatar_url": "https://avatars.githubusercontent.com/u/20306567?v=4",
      "profile": "https://github.com/martinloretzzz",
      "contributions": [
        "code"
      ]
    },
    {
      "login": "Navya-1817",
      "name": "Navya-1817",
      "avatar_url": "https://avatars.githubusercontent.com/u/Navya-1817?v=4",
      "profile": "https://github.com/Navya-1817",
      "contributions": [
        "code"
      ]
    },
    {
      "login": "noxthot",
      "name": "Gregor Ehrensperger",
      "avatar_url": "https://avatars.githubusercontent.com/u/11518904?v=4",
      "profile": "https://github.com/noxthot",
      "contributions": [
        "bug",
        "code",
        "doc"
      ]
    },
    {
      "login": "RecreationalMath",
      "name": "Nirbhai Singh",
      "avatar_url": "https://avatars.githubusercontent.com/u/6928297?v=4",
      "profile": "https://github.com/RecreationalMath",
      "contributions": [
        "code",
        "doc",
        "design",
        "bug"
      ]
    },
    {
      "login": "poopsiclepooding",
      "name": "poopsicle",
      "avatar_url": "https://avatars.githubusercontent.com/u/89380897?v=4",
      "profile": "https://github.com/poopsiclepooding",
      "contributions": [
        "code",
        "doc",
        "maintenance"
      ]
    },
        {
      "login": "mabuimo",
      "name": "Manuel Buitrago",
      "avatar_url": "https://avatars.githubusercontent.com/u/20048041?v=4",
      "profile": "https://github.com/mabuimo",
      "contributions": [
        "bug",
        "code",
        "ideas",
        "question"
      ]
    }
  ]
}<|MERGE_RESOLUTION|>--- conflicted
+++ resolved
@@ -3567,11 +3567,8 @@
       "avatar_url": "https://avatars.githubusercontent.com/Faakhir30",
       "profile": "https://github.com/Faakhir30",
       "contributions": [
-<<<<<<< HEAD
-        "code"
-=======
-        "doc"
->>>>>>> ee39257c
+        "code",
+        "doc"
       ]
     },
     {
