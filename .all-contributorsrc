{
  "files": [
    "CONTRIBUTORS.md"
  ],
  "imageSize": 100,
  "contributorsPerLine": 9,
  "contributorsSortAlphabetically": true,
  "badgeTemplate": "[![All Contributors](https://img.shields.io/badge/all_contributors-<%= contributors.length %>-orange.svg)](#contributors)",
  "skipCi": true,
  "contributors": [
    {
      "login": "fkiraly",
      "name": "Franz Kiraly",
      "avatar_url": "https://avatars1.githubusercontent.com/u/7985502?v=4",
      "profile": "https://github.com/fkiraly",
      "contributions": [
        "bug",
        "business",
        "code",
        "doc",
        "design",
        "eventOrganizing",
        "example",
        "financial",
        "fundingFinding",
        "ideas",
        "maintenance",
        "mentoring",
        "projectManagement",
        "question",
        "review",
        "talk",
        "test",
        "tutorial",
        "video"
      ]
    },
    {
      "login": "sajaysurya",
      "name": "Sajaysurya Ganesh",
      "avatar_url": "https://avatars2.githubusercontent.com/u/25329624?v=4",
      "profile": "https://sajay.online",
      "contributions": [
        "code",
        "doc",
        "design",
        "example",
        "ideas",
        "test",
        "tutorial"
      ]
    },
    {
      "login": "Tomiiwa",
      "name": "Ireoluwatomiwa",
      "avatar_url": "https://avatars.githubusercontent.com/u/61966277?v=4",
      "profile": "https://www.linkedin.com/in/ireoluwatomiwa-sanusi/",
      "contributions": [
        "doc"
      ]
    },
    {
      "login": "TonyBagnall",
      "name": "Tony Bagnall",
      "avatar_url": "https://avatars1.githubusercontent.com/u/9594042?v=4",
      "profile": "http://www.timeseriesclassification.com",
      "contributions": [
        "code",
        "business",
        "doc",
        "design",
        "eventOrganizing",
        "fundingFinding",
        "ideas",
        "projectManagement",
        "question",
        "review",
        "talk",
        "data"
      ]
    },
    {
      "login": "jasonlines",
      "name": "Jason Lines",
      "avatar_url": "https://avatars1.githubusercontent.com/u/38794632?v=4",
      "profile": "http://www.timeseriesclassification.com",
      "contributions": [
        "code",
        "business",
        "doc",
        "design",
        "eventOrganizing",
        "fundingFinding",
        "ideas",
        "projectManagement",
        "question",
        "review",
        "talk",
        "example"
      ]
    },
    {
      "login": "mloning",
      "name": "Markus Löning",
      "avatar_url": "https://avatars3.githubusercontent.com/u/21020482?v=4",
      "profile": "https://github.com/mloning",
      "contributions": [
        "code",
        "test",
        "maintenance",
        "platform",
        "review",
        "infra",
        "example",
        "bug",
        "tutorial",
        "business",
        "doc",
        "design",
        "eventOrganizing",
        "fundingFinding",
        "ideas",
        "projectManagement",
        "question",
        "talk",
        "mentoring",
        "video"
      ]
    },
    {
      "login": "goastler",
      "name": "George Oastler",
      "avatar_url": "https://avatars0.githubusercontent.com/u/7059456?v=4",
      "profile": "https://github.com/goastler",
      "contributions": [
        "code",
        "test",
        "platform",
        "example",
        "doc"
      ]
    },
    {
      "login": "ViktorKaz",
      "name": "ViktorKaz",
      "avatar_url": "https://avatars0.githubusercontent.com/u/33499138?v=4",
      "profile": "https://github.com/ViktorKaz",
      "contributions": [
        "code",
        "doc",
        "design"
      ]
    },
    {
      "login": "MatthewMiddlehurst",
      "name": "Matthew Middlehurst",
      "avatar_url": "https://avatars0.githubusercontent.com/u/25731235?v=4",
      "profile": "http://www.timeseriesclassification.com",
      "contributions": [
        "code",
        "doc",
        "test",
        "tutorial",
        "review",
        "bug"
      ]
    },
    {
      "login": "miraep8",
      "name": "Mirae Parker",
      "avatar_url": "https://avatars.githubusercontent.com/u/10511777?s=400&u=10a774fd4be767fa3b23a82a98bbfe102c17f0f3&v=4",
      "profile": "https://github.com/miraep8",
      "contributions": [
        "code",
        "test"
      ]
    },
    {
      "login": "jesellier",
      "name": "jesellier",
      "avatar_url": "https://avatars0.githubusercontent.com/u/51952076?v=4",
      "profile": "https://github.com/jesellier",
      "contributions": [
        "code"
      ]
    },
    {
      "login": "James-Large",
      "name": "James Large",
      "avatar_url": "https://avatars0.githubusercontent.com/u/44509982?v=4",
      "profile": "http://www.timeseriesclassification.com/",
      "contributions": [
        "code",
        "doc",
        "test",
        "infra",
        "maintenance"
      ]
    },
    {
      "login": "simone-pignotti",
      "name": "simone-pignotti",
      "avatar_url": "https://avatars1.githubusercontent.com/u/44410066?v=4",
      "profile": "https://github.com/simone-pignotti",
      "contributions": [
        "code",
        "bug"
      ]
    },
    {
      "login": "ClaudiaSanches",
      "name": "ClaudiaSanches",
      "avatar_url": "https://avatars3.githubusercontent.com/u/28742178?v=4",
      "profile": "https://github.com/ClaudiaSanches",
      "contributions": [
        "code",
        "test"
      ]
    },
    {
      "login": "aa25desh",
      "name": "aa25desh",
      "avatar_url": "https://avatars1.githubusercontent.com/u/29518290?v=4",
      "profile": "https://github.com/aa25desh",
      "contributions": [
        "code",
        "bug"
      ]
    },
    {
      "login": "matteogales",
      "name": "matteogales",
      "avatar_url": "https://avatars0.githubusercontent.com/u/9269326?v=4",
      "profile": "https://github.com/matteogales",
      "contributions": [
        "code",
        "design",
        "ideas"
      ]
    },
    {
      "login": "prockenschaub",
      "name": "Patrick Rockenschaub",
      "avatar_url": "https://avatars0.githubusercontent.com/u/15381732?v=4",
      "profile": "https://github.com/prockenschaub",
      "contributions": [
        "code",
        "design",
        "ideas",
        "test"
      ]
    },
    {
      "login": "dasgupsa",
      "name": "Saurabh Dasgupta",
      "avatar_url": "https://avatars2.githubusercontent.com/u/10398956?v=4",
      "profile": "https://github.com/dasgupsa",
      "contributions": [
        "code"
      ]
    },
    {
      "login": "angus924",
      "name": "Angus Dempster",
      "avatar_url": "https://avatars0.githubusercontent.com/u/55837131?v=4",
      "profile": "https://github.com/angus924",
      "contributions": [
        "code",
        "test",
        "tutorial"
      ]
    },
    {
      "login": "lnthach",
      "name": "Thach Le Nguyen",
      "avatar_url": "https://avatars0.githubusercontent.com/u/7788363?v=4",
      "profile": "https://github.com/lnthach",
      "contributions": [
        "code",
        "test"
      ]
    },
    {
      "login": "Ayushmaanseth",
      "name": "Ayushmaan Seth",
      "avatar_url": "https://avatars1.githubusercontent.com/u/29939762?v=4",
      "profile": "https://www.linkedin.com/in/ayushmaan-seth-4a96364a/",
      "contributions": [
        "code",
        "review",
        "test",
        "doc",
        "eventOrganizing",
        "tutorial"
      ]
    },
    {
      "login": "ninfueng",
      "name": "Ninnart Fuengfusin",
      "avatar_url": "https://avatars2.githubusercontent.com/u/28499769?v=4",
      "profile": "https://github.com/ninfueng",
      "contributions": [
        "code"
      ]
    },
    {
      "login": "big-o",
      "name": "big-o",
      "avatar_url": "https://avatars1.githubusercontent.com/u/1134151?v=4",
      "profile": "https://github.com/big-o",
      "contributions": [
        "code",
        "test",
        "design",
        "ideas",
        "review",
        "tutorial",
        "mentoring"
      ]
    },
    {
      "login": "Kludex",
      "name": "Marcelo Trylesinski",
      "avatar_url": "https://avatars3.githubusercontent.com/u/7353520?v=4",
      "profile": "http://marcelotryle.com",
      "contributions": [
        "doc"
      ]
    },
    {
      "login": "oleskiewicz",
      "name": "oleskiewicz",
      "avatar_url": "https://avatars1.githubusercontent.com/u/5682158?v=4",
      "profile": "https://github.com/oleskiewicz",
      "contributions": [
        "code",
        "doc",
        "test"
      ]
    },
    {
      "login": "dguijo",
      "name": "David Guijo Rubio",
      "avatar_url": "https://avatars1.githubusercontent.com/u/47889499?v=4",
      "profile": "http://www.uco.es/grupos/ayrna/index.php/es/publicaciones/articulos?publications_view_all=1&theses_view_all=0&projects_view_all=0&task=show&view=member&id=22",
      "contributions": [
        "code",
        "ideas"
      ]
    },
    {
      "login": "HYang1996",
      "name": "HYang1996",
      "avatar_url": "https://avatars0.githubusercontent.com/u/44179303?v=4",
      "profile": "https://github.com/HYang1996",
      "contributions": [
        "code",
        "test",
        "doc",
        "tutorial"
      ]
    },
    {
      "login": "Mo-Saif",
      "name": "Mohammed Saif Kazamel",
      "avatar_url": "https://avatars0.githubusercontent.com/u/27867617?v=4",
      "profile": "https://mo-saif.github.io/",
      "contributions": [
        "bug"
      ]
    },
    {
      "login": "abandus",
      "name": "abandus",
      "avatar_url": "https://avatars2.githubusercontent.com/u/46486474?v=4",
      "profile": "https://github.com/abandus",
      "contributions": [
        "ideas",
        "code"
      ]
    },
    {
      "login": "Pangoraw",
      "name": "Paul",
      "avatar_url": "https://avatars1.githubusercontent.com/u/9824244?v=4",
      "profile": "https://ber.gp",
      "contributions": [
        "doc"
      ]
    },
    {
      "login": "vedazeren",
      "name": "vedazeren",
      "avatar_url": "https://avatars3.githubusercontent.com/u/63582874?v=4",
      "profile": "https://github.com/vedazeren",
      "contributions": [
        "code",
        "test"
      ]
    },
    {
      "login": "hiqbal2",
      "name": "hiqbal2",
      "avatar_url": "https://avatars3.githubusercontent.com/u/10302415?v=4",
      "profile": "https://github.com/hiqbal2",
      "contributions": [
        "doc"
      ]
    },
    {
      "login": "btrtts",
      "name": "btrtts",
      "avatar_url": "https://avatars3.githubusercontent.com/u/66252156?v=4",
      "profile": "https://github.com/btrtts",
      "contributions": [
        "doc"
      ]
    },
    {
      "login": "marielledado",
      "name": "Marielle",
      "avatar_url": "https://avatars2.githubusercontent.com/u/13499809?v=4",
      "profile": "https://twitter.com/marielli",
      "contributions": [
        "doc",
        "code",
        "ideas"
      ]
    },
    {
      "login": "Cheukting",
      "name": "Cheuk Ting Ho",
      "avatar_url": "https://avatars1.githubusercontent.com/u/28761465?v=4",
      "profile": "http://cheuk.dev",
      "contributions": [
        "code"
      ]
    },
    {
      "login": "sophijka",
      "name": "sophijka",
      "avatar_url": "https://avatars2.githubusercontent.com/u/47450591?v=4",
      "profile": "https://github.com/sophijka",
      "contributions": [
        "doc",
        "maintenance"
      ]
    },
    {
      "login": "Quaterion",
      "name": "Quaterion",
      "avatar_url": "https://avatars2.githubusercontent.com/u/23200273?v=4",
      "profile": "https://github.com/Quaterion",
      "contributions": [
        "bug"
      ]
    },
    {
      "login": "ABostrom",
      "name": "Aaron Bostrom",
      "avatar_url": "https://avatars0.githubusercontent.com/u/9571933?v=4",
      "profile": "https://github.com/ABostrom",
      "contributions": [
        "code",
        "doc",
        "test",
        "mentoring"
      ]
    },
    {
      "login": "BandaSaiTejaReddy",
      "name": "BANDASAITEJAREDDY",
      "avatar_url": "https://avatars0.githubusercontent.com/u/31387911?v=4",
      "profile": "https://github.com/BandaSaiTejaReddy",
      "contributions": [
        "code",
        "doc"
      ]
    },
    {
      "login": "lynnssi",
      "name": "Alexandra Amidon",
      "avatar_url": "https://avatars2.githubusercontent.com/u/17050655?v=4",
      "profile": "https://medium.com/@alexandra.amidon",
      "contributions": [
        "blog",
        "doc",
        "ideas"
      ]
    },
    {
      "login": "chizzi25",
      "name": "chizzi25",
      "avatar_url": "https://avatars3.githubusercontent.com/u/67911243?v=4",
      "profile": "https://github.com/chizzi25",
      "contributions": [
        "blog"
      ]
    },
    {
      "login": "Piyush1729",
      "name": "Piyush Gade",
      "avatar_url": "https://avatars2.githubusercontent.com/u/64950012?v=4",
      "profile": "https://github.com/Piyush1729",
      "contributions": [
        "code",
        "review"
      ]
    },
    {
      "login": "sri1419",
      "name": "sri1419",
      "avatar_url": "https://avatars2.githubusercontent.com/u/65078278?v=4",
      "profile": "https://github.com/sri1419",
      "contributions": [
        "code"
      ]
    },
    {
      "login": "patrickzib",
      "name": "Patrick Schäfer",
      "avatar_url": "https://avatars0.githubusercontent.com/u/7783034?v=4",
      "profile": "http://www2.informatik.hu-berlin.de/~schaefpa/",
      "contributions": [
        "code",
        "tutorial"
      ]
    },
    {
      "login": "ermshaua",
      "name": "Arik Ermshaus",
      "avatar_url": "https://avatars.githubusercontent.com/u/23294512?v=4",
      "profile": "https://github.com/ermshaua/",
      "contributions": [
        "code"
      ]
    },
    {
      "login": "akanz1",
      "name": "Andreas Kanz",
      "avatar_url": "https://avatars3.githubusercontent.com/u/51492342?v=4",
      "profile": "https://github.com/akanz1",
      "contributions": [
        "tutorial"
      ]
    },
    {
      "login": "brettkoonce",
      "name": "brett koonce",
      "avatar_url": "https://avatars2.githubusercontent.com/u/11281814?v=4",
      "profile": "https://github.com/brettkoonce",
      "contributions": [
        "doc"
      ]
    },
    {
      "login": "alwinw",
      "name": "Alwin",
      "avatar_url": "https://avatars3.githubusercontent.com/u/16846521?v=4",
      "profile": "https://github.com/alwinw",
      "contributions": [
        "doc",
        "code",
        "maintenance"
      ]
    },
    {
      "login": "kkoziara",
      "name": "kkoziara",
      "avatar_url": "https://avatars1.githubusercontent.com/u/4346849?v=4",
      "profile": "https://github.com/kkoziara",
      "contributions": [
        "code",
        "bug"
      ]
    },
    {
      "login": "evanmiller29",
      "name": "Evan Miller",
      "avatar_url": "https://avatars2.githubusercontent.com/u/8062590?v=4",
      "profile": "https://github.com/evanmiller29",
      "contributions": [
        "tutorial"
      ]
    },
    {
      "login": "krumeto",
      "name": "Krum Arnaudov",
      "avatar_url": "https://avatars3.githubusercontent.com/u/11272436?v=4",
      "profile": "https://github.com/krumeto",
      "contributions": [
        "bug",
        "code"
      ]
    },
    {
      "login": "martinagvilas",
      "name": "Martina G. Vilas",
      "avatar_url": "https://avatars2.githubusercontent.com/u/37339384?v=4",
      "profile": "https://github.com/martinagvilas",
      "contributions": [
        "review",
        "ideas"
      ]
    },
    {
      "login": "Emiliathewolf",
      "name": "Emilia Rose",
      "avatar_url": "https://avatars2.githubusercontent.com/u/22026218?v=4",
      "profile": "https://github.com/Emiliathewolf",
      "contributions": [
        "code",
        "test"
      ]
    },
    {
      "login": "AidenRushbrooke",
      "name": "AidenRushbrooke",
      "avatar_url": "https://avatars0.githubusercontent.com/u/72034940?v=4",
      "profile": "https://github.com/AidenRushbrooke",
      "contributions": [
        "code",
        "test"
      ]
    },
    {
      "login": "whackteachers",
      "name": "Jason Pong",
      "avatar_url": "https://avatars0.githubusercontent.com/u/33785383?v=4",
      "profile": "https://github.com/whackteachers",
      "contributions": [
        "code",
        "test"
      ]
    },
    {
      "login": "magittan",
      "name": "William Zheng",
      "avatar_url": "https://avatars0.githubusercontent.com/u/14024202?v=4",
      "profile": "https://github.com/magittan",
      "contributions": [
        "code",
        "test"
      ]
    },
    {
      "login": "huayicodes",
      "name": "Huayi Wei",
      "avatar_url": "https://avatars3.githubusercontent.com/u/22870735?v=4",
      "profile": "https://www.linkedin.com/in/huayiwei/",
      "contributions": [
        "tutorial"
      ]
    },
    {
      "login": "Multivin12",
      "name": "Multivin12",
      "avatar_url": "https://avatars3.githubusercontent.com/u/36476633?v=4",
      "profile": "https://github.com/Multivin12",
      "contributions": [
        "code",
        "test"
      ]
    },
    {
      "login": "davidbp",
      "name": "David Buchaca Prats",
      "avatar_url": "https://avatars3.githubusercontent.com/u/4223580?v=4",
      "profile": "https://github.com/davidbp",
      "contributions": [
        "code"
      ]
    },
    {
      "login": "SebasKoel",
      "name": "Sebastiaan Koel",
      "avatar_url": "https://avatars3.githubusercontent.com/u/66252156?v=4",
      "profile": "https://github.com/SebasKoel",
      "contributions": [
        "code",
        "doc"
      ]
    },
    {
      "login": "MarcoGorelli",
      "name": "Marco Gorelli",
      "avatar_url": "https://avatars2.githubusercontent.com/u/33491632?v=4",
      "profile": "https://github.com/MarcoGorelli",
      "contributions": [
        "infra"
      ]
    },
    {
      "login": "DmitriyValetov",
      "name": "Dmitriy Valetov",
      "avatar_url": "https://avatars0.githubusercontent.com/u/27976850?v=4",
      "profile": "https://github.com/DmitriyValetov",
      "contributions": [
        "code",
        "tutorial"
      ]
    },
    {
      "login": "vollmersj",
      "name": "vollmersj",
      "avatar_url": "https://avatars2.githubusercontent.com/u/12613127?v=4",
      "profile": "https://github.com/vollmersj",
      "contributions": [
        "doc"
      ]
    },
    {
      "login": "MichalChromcak",
      "name": "Michal Chromcak",
      "avatar_url": "https://avatars1.githubusercontent.com/u/12393430?v=4",
      "profile": "https://github.com/MichalChromcak",
      "contributions": [
        "code",
        "doc",
        "test",
        "tutorial"
      ]
    },
    {
      "login": "bmurdata",
      "name": "Brian Murphy",
      "avatar_url": "https://avatars2.githubusercontent.com/u/32182553?v=4",
      "profile": "https://bmurphyportfolio.netlify.com/",
      "contributions": [
        "doc"
      ]
    },
    {
      "login": "raishubham1",
      "name": "raishubham1",
      "avatar_url": "https://avatars3.githubusercontent.com/u/29356417?v=4",
      "profile": "https://github.com/raishubham1",
      "contributions": [
        "doc"
      ]
    },
    {
      "login": "ngupta23",
      "name": "Nikhil Gupta",
      "avatar_url": "https://avatars0.githubusercontent.com/u/33585645?v=4",
      "profile": "https://github.com/ngupta23",
      "contributions": [
        "code",
        "bug",
        "doc"
      ]
    },
    {
      "login": "aiwalter",
      "name": "Martin Walter",
      "avatar_url": "https://avatars0.githubusercontent.com/u/29627036?v=4",
      "profile": "https://www.linkedin.com/in/martin-walter-1a33b3114/",
      "contributions": [
        "code",
        "bug",
        "projectManagement",
        "fundingFinding",
        "mentoring",
        "ideas",
        "design",
        "review",
        "doc",
        "talk"
      ]
    },
    {
      "login": "afzal442",
      "name": "Afzal Ansari",
      "avatar_url": "https://avatars0.githubusercontent.com/u/11625672?v=4",
      "profile": "https://github.com/afzal442",
      "contributions": [
        "code",
        "doc"
      ]
    },
    {
      "login": "gracewgao",
      "name": "Grace Gao",
      "avatar_url": "https://avatars0.githubusercontent.com/u/38268331?v=4",
      "profile": "https://www.linkedin.com/in/gracewgao/",
      "contributions": [
        "code",
        "bug"
      ]
    },
    {
      "login": "utsavcoding",
      "name": "Utsav Kumar Tiwari",
      "avatar_url": "https://avatars3.githubusercontent.com/u/55446385?v=4",
      "profile": "https://github.com/utsavcoding",
      "contributions": [
        "code",
        "doc"
      ]
    },
    {
      "login": "tch",
      "name": "Tomasz Chodakowski",
      "avatar_url": "https://avatars3.githubusercontent.com/u/184076?v=4",
      "profile": "https://github.com/tch",
      "contributions": [
        "code",
        "doc",
        "bug"
      ]
    },
    {
      "login": "koralturkk",
      "name": "Kutay Koralturk",
      "avatar_url": "https://avatars2.githubusercontent.com/u/18037789?s=460&v=4",
      "profile": "https://github.com/koralturkk",
      "contributions": [
        "code",
        "bug"
      ]
    },
    {
      "login": "vnmabus",
      "name": "Carlos Ramos Carreño",
      "avatar_url": "https://avatars1.githubusercontent.com/u/2364173?v=4",
      "profile": "https://github.com/vnmabus",
      "contributions": [
        "doc"
      ]
    },
    {
      "login": "lpantano",
      "name": "Lorena Pantano",
      "avatar_url": "https://avatars2.githubusercontent.com/u/1621788?v=4",
      "profile": "http://lpantano.github.io/",
      "contributions": [
        "ideas"
      ]
    },
    {
      "login": "KirstieJane",
      "name": "Kirstie Whitaker",
      "avatar_url": "https://avatars1.githubusercontent.com/u/3626306?v=4",
      "profile": "https://whitakerlab.github.io/",
      "contributions": [
        "ideas",
        "fundingFinding"
      ]
    },
    {
      "login": "juanitorduz",
      "name": "Juan Orduz",
      "avatar_url": "https://avatars1.githubusercontent.com/u/22996444?v=4",
      "profile": "https://juanitorduz.github.io/",
      "contributions": [
        "tutorial",
        "doc"
      ]
    },
    {
      "login": "dhirschfeld",
      "name": "Dave Hirschfeld",
      "avatar_url": "https://avatars1.githubusercontent.com/u/881019?v=4",
      "profile": "https://dhirschfeld.github.io/",
      "contributions": [
        "infra"
      ]
    },
    {
      "login": "xuyxu",
      "name": "Yi-Xuan Xu",
      "avatar_url": "https://avatars2.githubusercontent.com/u/22359569?v=4",
      "profile": "https://github.com/xuyxu",
      "contributions": [
        "code",
        "test",
        "maintenance",
        "doc"
      ]
    },
    {
      "login": "vincent-nich12",
      "name": "vincent-nich12",
      "avatar_url": "https://avatars3.githubusercontent.com/u/36476633?v=4",
      "profile": "https://github.com/vincent-nich12",
      "contributions": [
        "code"
      ]
    },
    {
      "login": "hamzahiqb",
      "name": "hamzahiqb",
      "avatar_url": "https://avatars3.githubusercontent.com/u/10302415?v=4",
      "profile": "https://github.com/hamzahiqb",
      "contributions": [
        "infra"
      ]
    },
    {
      "login": "Hephaest",
      "name": "Miao Cai",
      "avatar_url": "https://avatars2.githubusercontent.com/u/37981444?v=4",
      "profile": "https://github.com/Hephaest",
      "contributions": [
        "bug",
        "code"
      ]
    },
    {
      "login": "RNKuhns",
      "name": "Ryan Kuhns",
      "avatar_url": "https://avatars0.githubusercontent.com/u/26907244?v=4",
      "profile": "https://github.com/rnkuhns",
      "contributions": [
        "code",
        "doc",
        "tutorial",
        "example",
        "ideas",
        "review",
        "test"
      ]
    },
    {
      "login": "pabworks",
      "name": "pabworks",
      "avatar_url": "https://avatars.githubusercontent.com/u/32725127?v=4",
      "profile": "https://github.com/pabworks",
      "contributions": [
        "code",
        "test"
      ]
    },
    {
      "login": "ayan-biswas0412",
      "name": "AYAN BISWAS",
      "avatar_url": "https://avatars.githubusercontent.com/u/52851184?v=4",
      "profile": "https://github.com/ayan-biswas0412",
      "contributions": [
        "code"
      ]
    },
    {
      "login": "Lovkush-A",
      "name": "Lovkush",
      "avatar_url": "https://avatars.githubusercontent.com/u/25344832?v=4",
      "profile": "https://github.com/Lovkush-A",
      "contributions": [
        "code",
        "test",
        "ideas",
        "mentoring",
        "projectManagement"
      ]
    },
    {
      "login": "luiszugasti",
      "name": "Luis Zugasti",
      "avatar_url": "https://avatars.githubusercontent.com/u/11198457?s=460&u=0645b72683e491824aca16db9702f1d3eb990389&v=4",
      "profile": "https://github.com/luiszugasti",
      "contributions": [
        "doc"
      ]
    },
    {
      "login": "kanand77",
      "name": "Kavin Anand",
      "avatar_url": "https://avatars.githubusercontent.com/kanand77",
      "profile": "https://github.com/kanand77",
      "contributions": [
        "doc"
      ]
    },
    {
      "login": "dsherry",
      "name": "Dylan Sherry",
      "avatar_url": "https://avatars.githubusercontent.com/dsherry",
      "profile": "https://github.com/dsherry",
      "contributions": [
        "infra"
      ]
    },
    {
      "login": "kachayev",
      "name": "Oleksii Kachaiev",
      "avatar_url": "https://avatars.githubusercontent.com/u/485647?v=4",
      "profile": "https://github.com/kachayev",
      "contributions": [
        "code",
        "test"
      ]
    },
    {
      "login": "Ifeanyi30",
      "name": "Ifeanyi30",
      "avatar_url": "https://avatars.githubusercontent.com/u/49926145?v=4",
      "profile": "https://github.com/Ifeanyi30",
      "contributions": [
        "code"
      ]
    },
    {
      "login": "jschemm",
      "name": "jschemm",
      "avatar_url": "https://avatars.githubusercontent.com/u/81151346?v=4",
      "profile": "https://github.com/jschemm",
      "contributions": [
        "code"
      ]
    },
    {
      "login": "aaronreidsmith",
      "name": "Aaron Smith",
      "avatar_url": "https://avatars.githubusercontent.com/u/21350310?v=4",
      "profile": "https://github.com/aaronreidsmith",
      "contributions": [
        "code"
      ]
    },
    {
      "login": "ltsaprounis",
      "name": "Leonidas Tsaprounis",
      "avatar_url": "https://avatars.githubusercontent.com/u/64217214?v=4",
      "profile": "https://github.com/ltsaprounis",
      "contributions": [
        "code",
        "bug",
        "mentoring",
        "review"
      ]
    },
    {
      "login": "chernika158",
      "name": "Galina Chernikova",
      "avatar_url": "https://avatars.githubusercontent.com/u/43787741?s=400&v=4",
      "profile": "https://github.com/chernika158",
      "contributions": [
        "code"
      ]
    },
    {
      "login": "GuzalBulatova",
      "name": "Guzal Bulatova",
      "avatar_url": "https://avatars.githubusercontent.com/GuzalBulatova",
      "profile": "https://github.com/GuzalBulatova",
      "contributions": [
        "bug",
        "code",
        "eventOrganizing",
        "mentoring",
        "projectManagement",
        "review",
        "test"
      ]
    },
    {
      "login": "satya-pattnaik",
      "name": "Satya Prakash Pattnaik",
      "avatar_url": "https://avatars.githubusercontent.com/u/22102468?v=4",
      "profile": "https://www.linkedin.com/in/satya-pattnaik-77a430144/",
      "contributions": [
        "doc"
      ]
    },
    {
      "login": "yashlamba",
      "name": "Yash Lamba",
      "avatar_url": "https://avatars.githubusercontent.com/u/44164398?v=4",
      "profile": "https://github.com/yashlamba",
      "contributions": [
        "code"
      ]
    },
    {
      "login": "ckastner",
      "name": "Christian Kastner",
      "avatar_url": "https://avatars.githubusercontent.com/u/15859947?v=4",
      "profile": "https://github.com/ckastner",
      "contributions": [
        "code",
        "bug"
      ]
    },
    {
      "login": "tombh",
      "name": "Thomas Buckley-Houston",
      "avatar_url": "https://avatars.githubusercontent.com/u/160835?s=80&v=4",
      "profile": "https://github.com/tombh",
      "contributions": [
        "bug"
      ]
    },
    {
      "login": "julramos",
      "name": "Juliana",
      "avatar_url": "https://avatars.githubusercontent.com/u/19613567?v=4",
      "profile": "https://www.linkedin.com/in/julianarn/",
      "contributions": [
        "code"
      ]
    },
    {
      "login": "SveaMeyer13",
      "name": "Svea Marie Meyer",
      "avatar_url": "https://avatars.githubusercontent.com/u/46671894?v=4",
      "profile": "https://github.com/SveaMeyer13",
      "contributions": [
        "doc",
        "code"
      ]
    },
    {
      "login": "Flix6x",
      "name": "Felix Claessen",
      "avatar_url": "https://avatars.githubusercontent.com/u/30658763?v=4",
      "profile": "https://github.com/flix6x",
      "contributions": [
        "code",
        "doc",
        "test",
        "bug"
      ]
    },
    {
      "login": "thayeylolu",
      "name": "Taiwo Owoseni",
      "avatar_url": "https://avatars.githubusercontent.com/u/13348874?v=4",
      "profile": "https://thayeylolu.github.io/portfolio/",
      "contributions": [
        "code"
      ]
    },
    {
      "login": "jambo6",
      "name": "James Morrill",
      "avatar_url": "https://https://avatars.githubusercontent.com/jambo6",
      "profile": "https://github.com/jambo6",
      "contributions": [
        "code"
      ]
    },
    {
      "login": "Dbhasin1",
      "name": "Drishti Bhasin ",
      "avatar_url": "https://avatars.githubusercontent.com/u/56479884?v=4",
      "profile": "https://github.com/Dbhasin1",
      "contributions": [
        "code"
      ]
    },
    {
      "login": "Yard1",
      "name": "Antoni Baum",
      "avatar_url": "https://avatars.githubusercontent.com/u/10364161?v=4",
      "profile": "https://www.linkedin.com/in/yard1/",
      "contributions": [
        "code"
      ]
    },
    {
      "login": "ltoniazzi",
      "name": "Lorenzo Toniazzi",
      "avatar_url": "https://avatars.githubusercontent.com/u/61414566",
      "profile": "https://github.com/ltoniazzi",
      "contributions": [
        "code"
      ]
    },
    {
      "login": "freddyaboulton",
      "name": "Freddy A Boulton",
      "avatar_url": "https://avatars.githubusercontent.com/u/41651716?v=4",
      "profile": "https://github.com/freddyaboulton",
      "contributions": [
        "infra",
        "test"
      ]
    },
    {
      "login": "Riyabelle25",
      "name": "Riya Elizabeth John",
      "avatar_url": "https://avatars.githubusercontent.com/u/55790848?v=4",
      "profile": "https://github.com/Riyabelle25",
      "contributions": [
        "code",
        "test",
        "doc"
      ]
    },
    {
      "login": "chrisholder",
      "name": "chrisholder",
      "avatar_url": "https://avatars.githubusercontent.com/u/4674372?v=4",
      "profile": "https://github.com/chrisholder",
      "contributions": [
        "code",
        "test",
        "doc",
        "design",
        "example"
      ]
    },
    {
      "login": "moradabaz",
      "name": "Morad :)",
      "avatar_url": "https://avatars.githubusercontent.com/u/29915156?v=4",
      "profile": "https://moradisten.github.io/",
      "contributions": [
        "code",
        "test",
        "doc"
      ]
    },
    {
      "login": "bilal-196",
      "name": "Ahmed Bilal",
      "avatar_url": "https://avatars.githubusercontent.com/u/74570044?v=4",
      "profile": "https://github.com/bilal-196",
      "contributions": [
        "doc"
      ]
    },
    {
      "login": "victordremov",
      "name": "Viktor Dremov",
      "avatar_url": "https://avatars.githubusercontent.com/u/32140716",
      "profile": "https://github.com/victordremov",
      "contributions": [
        "code"
      ]
    },
    {
      "login": "corvusrabus",
      "name": "Corvin Paul",
      "avatar_url": "https://lh3.googleusercontent.com/zMvwkuxyIsRN1I0-HLojbcbbHaERXa-b9eztZ23z_C2m7cXdMiU4z36ekS5-cgBmikPhZA=w1280",
      "profile": "https://sites.google.com/view/corvinpaul/",
      "contributions": [
        "doc"
      ]
    },
    {
      "login": "xloem",
      "name": "patiently pending world peace",
      "profile": "https://github.com/xloem",
      "contributions": [
        "code"
      ]
    },
    {
      "login": "AreloTanoh",
      "name": "Arelo Tanoh",
      "avatar_url": "https://avatars.githubusercontent.com/AreloTanoh",
      "profile": "https://github.com/AreloTanoh",
      "contributions": [
        "doc"
      ]
    },
    {
      "login": "pul95",
      "name": "Pulkit Verma",
      "avatar_url": "https://avatars.githubusercontent.com/pul95",
      "profile": "https://github.com/pul95",
      "contributions": [
        "doc"
      ]
    },
    {
      "login": "IlyasMoutawwakil",
      "name": "Ilyas Moutawwakil",
      "avatar_url": "https://avatars.githubusercontent.com/IlyasMoutawwakil",
      "profile": "https://github.com/IlyasMoutawwakil",
      "contributions": [
        "code",
        "doc"
      ]
    },
    {
      "login": "mathco-wf",
      "name": "TheMathcompay Widget Factory Team",
      "avatar_url": "https://avatars.githubusercontent.com/mathco-wf",
      "profile": "https://github.com/mathco-wf",
      "contributions": [
        "doc"
      ]
    },
    {
      "login": "BINAYKUMAR943",
      "name": "Binay Kumar",
      "avatar_url": "https://avatars.githubusercontent.com/u/38756834?v=4",
      "profile": "https://github.com/BINAYKUMAR943",
      "contributions": [
        "code",
        "doc",
        "test"
      ]
    },
    {
      "login": "ronnie-llamado",
      "name": "Ronnie Llamado",
      "avatar_url": "https://avatars.githubusercontent.com/ronnie-llamado",
      "profile": "https://github.com/ronnie-llamado",
      "contributions": [
        "doc"
      ]
    },
    {
      "login": "bobbys-dev",
      "name": "bobbys",
      "avatar_url": "https://avatars.githubusercontent.com/bobbys-dev",
      "profile": "https://github.com/bobbys-dev",
      "contributions": [
        "code"
      ]
    },
    {
      "login": "yairbeer",
      "name": "Yair Beer",
      "avatar_url": "https://avatars.githubusercontent.com/yairbeer",
      "profile": "https://github.com/yairbeer",
      "contributions": [
        "code"
      ]
    },
    {
      "login": "boukepostma",
      "name": "Bouke Postma",
      "avatar_url": "https://avatars.githubusercontent.com/boukepostma",
      "profile": "https://github.com/boukepostma",
      "contributions": [
        "code",
        "bug",
        "ideas"
      ]
    },
    {
      "login": "Aparna-Sakshi",
      "name": "Aparna Sakshi",
      "avatar_url": "https://avatars.githubusercontent.com/u/44149689?v=4",
      "profile": "https://aparna-sakshi.github.io/",
      "contributions": [
        "code"
      ]
    },
    {
      "login": "eyalshafran",
      "name": "Eyal Shafran",
      "avatar_url": "https://avatars.githubusercontent.com/u/16999574?v=4",
      "profile": "https://github.com/eyalshafran",
      "contributions": [
        "code"
      ]
    },
    {
      "login": "tensorflow-as-tf",
      "name": "tensorflow-as-tf",
      "avatar_url": "https://avatars.githubusercontent.com/u/51345718?v=4",
      "profile": "https://github.com/tensorflow-as-tf",
      "contributions": [
        "code"
      ]
    },
    {
      "login": "justinshenk",
      "name": "Justin Shenk",
      "avatar_url": "https://avatars.githubusercontent.com/u/10270308?v=4",
      "profile": "https://www.justinshenk.com/",
      "contributions": [
        "doc"
      ]
    },
    {
      "login": "kejsitake",
      "name": "Kejsi Take",
      "avatar_url": "https://avatars.githubusercontent.com/u/23707808?v=4",
      "profile": "https://kejsitake.com/",
      "contributions": [
        "code"
      ]
    },
    {
      "login": "myprogrammerpersonality",
      "name": "Ali Yazdizadeh",
      "avatar_url": "https://avatars.githubusercontent.com/u/49058167?v=4",
      "profile": "https://github.com/myprogrammerpersonality",
      "contributions": [
        "doc"
      ]
    },
    {
      "login": "RavenRudi",
      "name": "RavenRudi",
      "avatar_url": "https://avatars.githubusercontent.com/u/46402968?v=4",
      "profile": "https://github.com/RavenRudi",
      "contributions": [
        "code"
      ]
    },
    {
      "login": "danbartl",
      "name": "danbartl",
      "avatar_url": "https://avatars.githubusercontent.com/u/19947407?v=4",
      "profile": "https://github.com/danbartl",
      "contributions": [
        "bug",
        "code",
        "review",
        "talk",
        "test",
        "tutorial",
        "video"
      ]
    },
    {
      "login": "xiaobenbenecho",
      "name": "xiaobenbenecho",
      "avatar_url": "https://avatars.githubusercontent.com/u/17461849?v=4",
      "profile": "https://github.com/xiaobenbenecho",
      "contributions": [
        "code"
      ]
    },
    {
      "login": "OliverMatthews",
      "name": "Oliver Matthews",
      "avatar_url": "https://avatars.githubusercontent.com/u/31141490?v=4",
      "profile": "https://github.com/olivermatthews",
      "contributions": [
        "code"
      ]
    },
    {
      "login": "Carlosbogo",
      "name": "Carlos Borrajo",
      "avatar_url": "https://avatars.githubusercontent.com/u/84228424?v=4",
      "profile": "https://github.com/Carlosbogo",
      "contributions": [
        "code",
        "doc"
      ]
    },
    {
      "login": "fstinner",
      "name": "Florian Stinner",
      "avatar_url": "https://avatars.githubusercontent.com/u/11679462?v=4",
      "profile": "https://github.com/fstinner",
      "contributions": [
        "code",
        "test"
      ]
    },
    {
      "login": "ChangWeiTan",
      "name": "Chang Wei Tan",
      "avatar_url": "https://avatars.githubusercontent.com/u/570744?v=4",
      "profile": "https://github.com/ChangWeiTan",
      "contributions": [
        "code"
      ]
    },
    {
      "login": "lmmentel",
      "name": "Lukasz Mentel",
      "avatar_url": "https://avatars.githubusercontent.com/u/8989838?v=4",
      "profile": "https://github.com/lmmentel",
      "contributions": [
        "code",
        "doc",
        "infra",
        "test",
        "bug",
        "maintenance",
        "mentoring"
      ]
    },
    {
      "login": "AngelPone",
      "name": "Bohan Zhang",
      "avatar_url": "https://avatars.githubusercontent.com/u/32930283?v=4",
      "profile": "https://angelpone.github.io/",
      "contributions": [
        "code"
      ]
    },
    {
      "login": "rakshitha123",
      "name": "Rakshitha Godahewa",
      "avatar_url": "https://avatars.githubusercontent.com/u/7654679?v=4",
      "profile": "https://github.com/rakshitha123",
      "contributions": [
        "code",
        "doc"
      ]
    },
    {
      "login": "marcio55afr",
      "name": "Márcio A. Freitas Jr",
      "avatar_url": "https://avatars.githubusercontent.com/u/42646282?v=4",
      "profile": "https://github.com/marcio55afr",
      "contributions": [
        "doc"
      ]
    },
    {
      "login": "MrPr3ntice",
      "name": "Philipp Kortmann",
      "avatar_url": "https://avatars.githubusercontent.com/u/20466981?v=4",
      "profile": "https://www.imes.uni-hannover.de/de/institut/team/m-sc-karl-philipp-kortmann/",
      "contributions": [
        "code",
        "doc"
      ]
    },
    {
      "login": "ishannangia001",
      "name": "Ishan Nangia",
      "avatar_url": "https://avatars.githubusercontent.com/u/29480389?v=4",
      "profile": "https://github.com/ishannangia001",
      "contributions": [
        "ideas"
      ]
    },
    {
      "login": "khrapovs",
      "name": "Stanislav Khrapov",
      "avatar_url": "https://avatars.githubusercontent.com/u/3774663?v=4",
      "profile": "https://github.com/khrapovs",
      "contributions": [
        "code"
      ]
    },
    {
      "login": "Saransh-cpp",
      "name": "Saransh Chopra",
      "avatar_url": "https://avatars.githubusercontent.com/u/74055102?v=4",
      "profile": "https://github.com/Saransh-cpp",
      "contributions": [
        "doc",
        "infra"
      ]
    },
    {
      "login": "RishiKumarRay",
      "name": "Rishi Kumar Ray",
      "avatar_url": "https://avatars.githubusercontent.com/u/87641376?v=4",
      "profile": "https://github.com/RishiKumarRay",
      "contributions": [
        "infra"
      ]
    },
    {
      "login": "cdahlin",
      "name": "Christopher Dahlin",
      "avatar_url": "https://avatars.githubusercontent.com/u/1567780?v=4",
      "profile": "https://github.com/cdahlin",
      "contributions": [
        "code"
      ]
    },
    {
      "login": "iljamaurer",
      "name": "Ilja Maurer",
      "avatar_url": "https://avatars.githubusercontent.com/u/45882103?v=4",
      "profile": "https://github.com/iljamaurer",
      "contributions": [
        "code"
      ]
    },
    {
      "login": "FedericoGarza",
      "name": "Federico Garza",
      "avatar_url": "https://avatars.githubusercontent.com/u/10517170?v=4",
      "profile": "https://github.com/FedericoGarza",
      "contributions": [
        "code",
        "example"
      ]
    },
    {
      "login": "TNTran92",
      "name": "TNTran92",
      "avatar_url": "https://avatars.githubusercontent.com/u/55965636?v=4",
      "profile": "https://github.com/TNTran92",
      "contributions": [
        "code"
      ]
    },
    {
      "login": "niekvanderlaan",
      "name": "Niek van der Laan",
      "avatar_url": "https://avatars.githubusercontent.com/u/9962825?v=4",
      "profile": "https://github.com/niekvanderlaan",
      "contributions": [
        "code"
      ]
    },
    {
      "login": "bethrice44",
      "name": "bethrice44",
      "avatar_url": "https://avatars.githubusercontent.com/u/11226988?v=4",
      "profile": "https://github.com/bethrice44",
      "contributions": [
        "bug",
        "code",
        "review",
        "test"
      ]
    },
    {
      "login": "keepersas",
      "name": "Aleksandr Grekov",
      "avatar_url": "https://avatars.githubusercontent.com/u/44262176?v=4",
      "profile": "https://github.com/keepersas",
      "contributions": [
        "doc"
      ]
    },
    {
      "login": "ZiyaoWei",
      "name": "Ziyao Wei",
      "avatar_url": "https://avatars.githubusercontent.com/u/940823?v=4",
      "profile": "https://github.com/ZiyaoWei",
      "contributions": [
        "code"
      ]
    },
    {
      "login": "dougollerenshaw",
      "name": "Doug Ollerenshaw",
      "avatar_url": "https://avatars.githubusercontent.com/u/19944442?v=4",
      "profile": "https://github.com/dougollerenshaw",
      "contributions": [
        "doc"
      ]
    },
    {
      "login": "AurumnPegasus",
      "name": "Shivansh Subramanian",
      "avatar_url": "https://avatars.githubusercontent.com/u/54315149?v=4",
      "profile": "https://github.com/AurumnPegasus",
      "contributions": [
        "doc",
        "code"
      ]
    },
    {
      "login": "NoaBenAmi",
      "name": "Noa Ben Ami",
      "avatar_url": "https://avatars.githubusercontent.com/u/37590002?v=4",
      "profile": "https://github.com/NoaBenAmi",
      "contributions": [
        "code",
        "test",
        "doc"
      ]
    },
    {
      "login": "lielleravid",
      "name": "Lielle Ravid",
      "avatar_url": "https://avatars.githubusercontent.com/u/37774194?v=4",
      "profile": "https://github.com/lielleravid",
      "contributions": [
        "code",
        "doc"
      ]
    },
    {
      "login": "ciaran-g",
      "name": "Ciaran Gilbert",
      "avatar_url": "https://avatars.githubusercontent.com/u/41995662?v=4",
      "profile": "https://github.com/ciaran-g",
      "contributions": [
        "bug",
        "code",
        "doc",
        "test",
        "ideas"
      ]
    },
    {
<<<<<<< HEAD
      "login": "mariamjabara",
      "name": "Mariam Jabara",
      "profile": "https://github.com/mariamjabara",
      "contributions": [
        "code"
      ] }
      
=======
      "login": "lbventura",
      "name": "Luis Ventura",
      "avatar_url": "https://avatars.githubusercontent.com/u/68004282?s=96&v=4",
      "profile": "https://github.com/lbventura",
      "contributions": [
        "code"
      ]
    },
    {
      "login": "Ris-Bali",
      "name": "Rishabh Bali",
      "avatar_url": "https://avatars.githubusercontent.com/u/81592570?v=4",
      "profile": "https://github.com/Ris-Bali",
      "contributions": [
        "code"
      ]
    }
>>>>>>> 4164639e
  ],
  "projectName": "sktime",
  "projectOwner": "alan-turing-institute",
  "repoType": "github",
  "repoHost": "https://github.com",
  "commitConvention": "none"
}<|MERGE_RESOLUTION|>--- conflicted
+++ resolved
@@ -1677,15 +1677,14 @@
       ]
     },
     {
-<<<<<<< HEAD
       "login": "mariamjabara",
       "name": "Mariam Jabara",
       "profile": "https://github.com/mariamjabara",
       "contributions": [
         "code"
-      ] }
-      
-=======
+      ] 
+    },
+    {    
       "login": "lbventura",
       "name": "Luis Ventura",
       "avatar_url": "https://avatars.githubusercontent.com/u/68004282?s=96&v=4",
@@ -1703,7 +1702,6 @@
         "code"
       ]
     }
->>>>>>> 4164639e
   ],
   "projectName": "sktime",
   "projectOwner": "alan-turing-institute",
