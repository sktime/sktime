{
  "projectName": "sktime",
  "projectOwner": "sktime",
  "repoType": "github",
  "repoHost": "https://github.com",
  "commitConvention": "none",
  "files": [
    "CONTRIBUTORS.md"
  ],
  "imageSize": 100,
  "contributorsPerLine": 9,
  "contributorsSortAlphabetically": true,
  "badgeTemplate": "[![All Contributors](https://img.shields.io/badge/all_contributors-<%= contributors.length %>-orange.svg)](#contributors)",
  "skipCi": true,
  "contributors": [
    {
      "login": "fkiraly",
      "name": "Franz Kiraly",
      "avatar_url": "https://avatars1.githubusercontent.com/u/7985502?v=4",
      "profile": "https://github.com/fkiraly",
      "contributions": [
        "blog",
        "bug",
        "business",
        "code",
        "doc",
        "design",
        "eventOrganizing",
        "example",
        "financial",
        "fundingFinding",
        "ideas",
        "maintenance",
        "mentoring",
        "projectManagement",
        "question",
        "review",
        "talk",
        "test",
        "tutorial",
        "video"
      ]
    },
    {
      "login": "sajaysurya",
      "name": "Sajaysurya Ganesh",
      "avatar_url": "https://avatars2.githubusercontent.com/u/25329624?v=4",
      "profile": "https://sajay.online",
      "contributions": [
        "code",
        "doc",
        "design",
        "example",
        "ideas",
        "test",
        "tutorial"
      ]
    },
    {
      "login": "Tomiiwa",
      "name": "Ireoluwatomiwa",
      "avatar_url": "https://avatars.githubusercontent.com/u/61966277?v=4",
      "profile": "https://www.linkedin.com/in/ireoluwatomiwa-sanusi/",
      "contributions": [
        "doc"
      ]
    },
    {
      "login": "TonyBagnall",
      "name": "Tony Bagnall",
      "avatar_url": "https://avatars1.githubusercontent.com/u/9594042?v=4",
      "profile": "http://www.timeseriesclassification.com",
      "contributions": [
        "code",
        "business",
        "doc",
        "design",
        "eventOrganizing",
        "fundingFinding",
        "ideas",
        "projectManagement",
        "question",
        "review",
        "talk",
        "data"
      ]
    },
    {
      "login": "jasonlines",
      "name": "Jason Lines",
      "avatar_url": "https://avatars1.githubusercontent.com/u/38794632?v=4",
      "profile": "http://www.timeseriesclassification.com",
      "contributions": [
        "code",
        "business",
        "doc",
        "design",
        "eventOrganizing",
        "fundingFinding",
        "ideas",
        "projectManagement",
        "question",
        "review",
        "talk",
        "example"
      ]
    },
    {
      "login": "mloning",
      "name": "Markus Löning",
      "avatar_url": "https://avatars3.githubusercontent.com/u/21020482?v=4",
      "profile": "https://github.com/mloning",
      "contributions": [
        "code",
        "test",
        "maintenance",
        "platform",
        "review",
        "infra",
        "example",
        "bug",
        "tutorial",
        "business",
        "doc",
        "design",
        "eventOrganizing",
        "fundingFinding",
        "ideas",
        "projectManagement",
        "question",
        "talk",
        "mentoring",
        "video"
      ]
    },
    {
      "login": "goastler",
      "name": "George Oastler",
      "avatar_url": "https://avatars0.githubusercontent.com/u/7059456?v=4",
      "profile": "https://github.com/goastler",
      "contributions": [
        "code",
        "test",
        "platform",
        "example",
        "doc"
      ]
    },
    {
      "login": "ViktorKaz",
      "name": "ViktorKaz",
      "avatar_url": "https://avatars0.githubusercontent.com/u/33499138?v=4",
      "profile": "https://github.com/ViktorKaz",
      "contributions": [
        "code",
        "doc",
        "design"
      ]
    },
    {
      "login": "MatthewMiddlehurst",
      "name": "Matthew Middlehurst",
      "avatar_url": "https://avatars0.githubusercontent.com/u/25731235?v=4",
      "profile": "http://www.timeseriesclassification.com",
      "contributions": [
        "code",
        "doc",
        "test",
        "tutorial",
        "review",
        "bug"
      ]
    },
    {
      "login": "miraep8",
      "name": "Mirae Parker",
      "avatar_url": "https://avatars.githubusercontent.com/u/10511777?s=400&u=10a774fd4be767fa3b23a82a98bbfe102c17f0f3&v=4",
      "profile": "https://github.com/miraep8",
      "contributions": [
        "code",
        "test"
      ]
    },
    {
      "login": "jesellier",
      "name": "jesellier",
      "avatar_url": "https://avatars0.githubusercontent.com/u/51952076?v=4",
      "profile": "https://github.com/jesellier",
      "contributions": [
        "code"
      ]
    },
    {
      "login": "James-Large",
      "name": "James Large",
      "avatar_url": "https://avatars0.githubusercontent.com/u/44509982?v=4",
      "profile": "http://www.timeseriesclassification.com/",
      "contributions": [
        "code",
        "doc",
        "test",
        "infra",
        "maintenance"
      ]
    },
    {
      "login": "achieveordie",
      "name": "Sagar Mishra",
      "avatar_url": "https://avatars.githubusercontent.com/u/54197164?v=4",
      "profile": "https://github.com/achieveordie",
      "contributions": [
        "bug",
        "code",
        "ideas",
        "projectManagement",
        "test"
      ]
    },
    {
      "login": "simone-pignotti",
      "name": "simone-pignotti",
      "avatar_url": "https://avatars1.githubusercontent.com/u/44410066?v=4",
      "profile": "https://github.com/simone-pignotti",
      "contributions": [
        "code",
        "bug"
      ]
    },
    {
      "login": "ClaudiaSanches",
      "name": "ClaudiaSanches",
      "avatar_url": "https://avatars3.githubusercontent.com/u/28742178?v=4",
      "profile": "https://github.com/ClaudiaSanches",
      "contributions": [
        "code",
        "test"
      ]
    },
    {
      "login": "aa25desh",
      "name": "aa25desh",
      "avatar_url": "https://avatars1.githubusercontent.com/u/29518290?v=4",
      "profile": "https://github.com/aa25desh",
      "contributions": [
        "code",
        "bug"
      ]
    },
    {
      "login": "matteogales",
      "name": "matteogales",
      "avatar_url": "https://avatars0.githubusercontent.com/u/9269326?v=4",
      "profile": "https://github.com/matteogales",
      "contributions": [
        "code",
        "design",
        "ideas"
      ]
    },
    {
      "login": "prockenschaub",
      "name": "Patrick Rockenschaub",
      "avatar_url": "https://avatars0.githubusercontent.com/u/15381732?v=4",
      "profile": "https://github.com/prockenschaub",
      "contributions": [
        "code",
        "design",
        "ideas",
        "test"
      ]
    },
    {
      "login": "dasgupsa",
      "name": "Saurabh Dasgupta",
      "avatar_url": "https://avatars2.githubusercontent.com/u/10398956?v=4",
      "profile": "https://github.com/dasgupsa",
      "contributions": [
        "code"
      ]
    },
    {
      "login": "angus924",
      "name": "Angus Dempster",
      "avatar_url": "https://avatars0.githubusercontent.com/u/55837131?v=4",
      "profile": "https://github.com/angus924",
      "contributions": [
        "code",
        "test",
        "tutorial"
      ]
    },
    {
      "login": "vnicholson1",
      "name": "Vincent Nicholson",
      "profile": "https://github.com/vnicholson1",
      "contributions": [
        "code"
      ]
    },
    {
      "login": "lnthach",
      "name": "Thach Le Nguyen",
      "avatar_url": "https://avatars0.githubusercontent.com/u/7788363?v=4",
      "profile": "https://github.com/lnthach",
      "contributions": [
        "code",
        "test"
      ]
    },
    {
      "login": "Ayushmaanseth",
      "name": "Ayushmaan Seth",
      "avatar_url": "https://avatars1.githubusercontent.com/u/29939762?v=4",
      "profile": "https://www.linkedin.com/in/ayushmaan-seth-4a96364a/",
      "contributions": [
        "code",
        "review",
        "test",
        "doc",
        "eventOrganizing",
        "tutorial"
      ]
    },
    {
      "login": "Riyabelle25",
      "name": "Riya Elizabeth John",
      "avatar_url": "https://avatars.githubusercontent.com/u/55790848?v=4",
      "contributions": [
        "code"
      ]
    },
    {
      "login": "ninfueng",
      "name": "Ninnart Fuengfusin",
      "avatar_url": "https://avatars2.githubusercontent.com/u/28499769?v=4",
      "profile": "https://github.com/ninfueng",
      "contributions": [
        "code"
      ]
    },
    {
      "login": "big-o",
      "name": "big-o",
      "avatar_url": "https://avatars1.githubusercontent.com/u/1134151?v=4",
      "profile": "https://github.com/big-o",
      "contributions": [
        "code",
        "test",
        "design",
        "ideas",
        "review",
        "tutorial",
        "mentoring"
      ]
    },
    {
      "login": "Kludex",
      "name": "Marcelo Trylesinski",
      "avatar_url": "https://avatars3.githubusercontent.com/u/7353520?v=4",
      "profile": "http://marcelotryle.com",
      "contributions": [
        "doc"
      ]
    },
    {
      "login": "oleskiewicz",
      "name": "oleskiewicz",
      "avatar_url": "https://avatars1.githubusercontent.com/u/5682158?v=4",
      "profile": "https://github.com/oleskiewicz",
      "contributions": [
        "code",
        "doc",
        "test"
      ]
    },
    {
      "login": "dguijo",
      "name": "David Guijo Rubio",
      "avatar_url": "https://avatars1.githubusercontent.com/u/47889499?v=4",
      "profile": "http://www.uco.es/grupos/ayrna/index.php/es/publicaciones/articulos?publications_view_all=1&theses_view_all=0&projects_view_all=0&task=show&view=member&id=22",
      "contributions": [
        "code",
        "ideas"
      ]
    },
    {
      "login": "HYang1996",
      "name": "HYang1996",
      "avatar_url": "https://avatars0.githubusercontent.com/u/44179303?v=4",
      "profile": "https://github.com/HYang1996",
      "contributions": [
        "code",
        "test",
        "doc",
        "tutorial"
      ]
    },
    {
      "login": "Mo-Saif",
      "name": "Mohammed Saif Kazamel",
      "avatar_url": "https://avatars0.githubusercontent.com/u/27867617?v=4",
      "profile": "https://mo-saif.github.io/",
      "contributions": [
        "bug"
      ]
    },
    {
      "login": "abandus",
      "name": "abandus",
      "avatar_url": "https://avatars2.githubusercontent.com/u/46486474?v=4",
      "profile": "https://github.com/abandus",
      "contributions": [
        "ideas",
        "code"
      ]
    },
    {
      "login": "Pangoraw",
      "name": "Paul",
      "avatar_url": "https://avatars1.githubusercontent.com/u/9824244?v=4",
      "profile": "https://ber.gp",
      "contributions": [
        "doc"
      ]
    },
    {
      "login": "vedazeren",
      "name": "vedazeren",
      "avatar_url": "https://avatars3.githubusercontent.com/u/63582874?v=4",
      "profile": "https://github.com/vedazeren",
      "contributions": [
        "code",
        "test"
      ]
    },
    {
      "login": "hiqbal2",
      "name": "hiqbal2",
      "avatar_url": "https://avatars3.githubusercontent.com/u/10302415?v=4",
      "profile": "https://github.com/hiqbal2",
      "contributions": [
        "doc"
      ]
    },
    {
      "login": "btrtts",
      "name": "btrtts",
      "avatar_url": "https://avatars3.githubusercontent.com/u/66252156?v=4",
      "profile": "https://github.com/btrtts",
      "contributions": [
        "doc"
      ]
    },
    {
      "login": "marielledado",
      "name": "Marielle",
      "avatar_url": "https://avatars2.githubusercontent.com/u/13499809?v=4",
      "profile": "https://twitter.com/marielli",
      "contributions": [
        "doc",
        "code",
        "ideas"
      ]
    },
    {
      "login": "Cheukting",
      "name": "Cheuk Ting Ho",
      "avatar_url": "https://avatars1.githubusercontent.com/u/28761465?v=4",
      "profile": "http://cheuk.dev",
      "contributions": [
        "code"
      ]
    },
    {
      "login": "sophijka",
      "name": "sophijka",
      "avatar_url": "https://avatars2.githubusercontent.com/u/47450591?v=4",
      "profile": "https://github.com/sophijka",
      "contributions": [
        "doc",
        "maintenance"
      ]
    },
    {
      "login": "Quaterion",
      "name": "Quaterion",
      "avatar_url": "https://avatars2.githubusercontent.com/u/23200273?v=4",
      "profile": "https://github.com/Quaterion",
      "contributions": [
        "bug"
      ]
    },
    {
      "login": "Arnau",
      "name": "Arnau",
      "avatar_url": "https://avatars.githubusercontent.com/u/38285979?s=400&u=8bdd0021cb5bae47ba5bd69c355c694dc3090f5e&v=4",
      "profile": "https://www.linkedin.com/in/arnau-jim%C3%A9nez-castany-b2ba2597/",
      "contributions": [
        "code"
      ]
    },
    {
      "login": "ABostrom",
      "name": "Aaron Bostrom",
      "avatar_url": "https://avatars0.githubusercontent.com/u/9571933?v=4",
      "profile": "https://github.com/ABostrom",
      "contributions": [
        "code",
        "doc",
        "test",
        "mentoring"
      ]
    },
    {
      "login": "BandaSaiTejaReddy",
      "name": "BANDASAITEJAREDDY",
      "avatar_url": "https://avatars0.githubusercontent.com/u/31387911?v=4",
      "profile": "https://github.com/BandaSaiTejaReddy",
      "contributions": [
        "code",
        "doc"
      ]
    },
    {
      "login": "lynnssi",
      "name": "Alexandra Amidon",
      "avatar_url": "https://avatars2.githubusercontent.com/u/17050655?v=4",
      "profile": "https://medium.com/@alexandra.amidon",
      "contributions": [
        "blog",
        "doc",
        "ideas"
      ]
    },
    {
      "login": "chizzi25",
      "name": "chizzi25",
      "avatar_url": "https://avatars3.githubusercontent.com/u/67911243?v=4",
      "profile": "https://github.com/chizzi25",
      "contributions": [
        "blog"
      ]
    },
    {
      "login": "Piyush1729",
      "name": "Piyush Gade",
      "avatar_url": "https://avatars2.githubusercontent.com/u/64950012?v=4",
      "profile": "https://github.com/Piyush1729",
      "contributions": [
        "code",
        "review"
      ]
    },
    {
      "login": "sri1419",
      "name": "sri1419",
      "avatar_url": "https://avatars2.githubusercontent.com/u/65078278?v=4",
      "profile": "https://github.com/sri1419",
      "contributions": [
        "code"
      ]
    },
    {
      "login": "patrickzib",
      "name": "Patrick Schäfer",
      "avatar_url": "https://avatars0.githubusercontent.com/u/7783034?v=4",
      "profile": "http://www2.informatik.hu-berlin.de/~schaefpa/",
      "contributions": [
        "code",
        "tutorial"
      ]
    },
    {
      "login": "ermshaua",
      "name": "Arik Ermshaus",
      "avatar_url": "https://avatars.githubusercontent.com/u/23294512?v=4",
      "profile": "https://github.com/ermshaua/",
      "contributions": [
        "code"
      ]
    },
    {
      "login": "akanz1",
      "name": "Andreas Kanz",
      "avatar_url": "https://avatars3.githubusercontent.com/u/51492342?v=4",
      "profile": "https://github.com/akanz1",
      "contributions": [
        "tutorial"
      ]
    },
    {
      "login": "brettkoonce",
      "name": "brett koonce",
      "avatar_url": "https://avatars2.githubusercontent.com/u/11281814?v=4",
      "profile": "https://github.com/brettkoonce",
      "contributions": [
        "doc"
      ]
    },
    {
      "login": "alwinw",
      "name": "Alwin",
      "avatar_url": "https://avatars3.githubusercontent.com/u/16846521?v=4",
      "profile": "https://github.com/alwinw",
      "contributions": [
        "doc",
        "code",
        "maintenance"
      ]
    },
    {
      "login": "kkoziara",
      "name": "kkoziara",
      "avatar_url": "https://avatars1.githubusercontent.com/u/4346849?v=4",
      "profile": "https://github.com/kkoziara",
      "contributions": [
        "code",
        "bug"
      ]
    },
    {
      "login": "evanmiller29",
      "name": "Evan Miller",
      "avatar_url": "https://avatars2.githubusercontent.com/u/8062590?v=4",
      "profile": "https://github.com/evanmiller29",
      "contributions": [
        "tutorial"
      ]
    },
    {
      "login": "krumeto",
      "name": "Krum Arnaudov",
      "avatar_url": "https://avatars3.githubusercontent.com/u/11272436?v=4",
      "profile": "https://github.com/krumeto",
      "contributions": [
        "bug",
        "code"
      ]
    },
    {
      "login": "martinagvilas",
      "name": "Martina G. Vilas",
      "avatar_url": "https://avatars2.githubusercontent.com/u/37339384?v=4",
      "profile": "https://github.com/martinagvilas",
      "contributions": [
        "review",
        "ideas"
      ]
    },
    {
      "login": "Emiliathewolf",
      "name": "Emilia Rose",
      "avatar_url": "https://avatars2.githubusercontent.com/u/22026218?v=4",
      "profile": "https://github.com/Emiliathewolf",
      "contributions": [
        "code",
        "test"
      ]
    },
    {
      "login": "AidenRushbrooke",
      "name": "AidenRushbrooke",
      "avatar_url": "https://avatars0.githubusercontent.com/u/72034940?v=4",
      "profile": "https://github.com/AidenRushbrooke",
      "contributions": [
        "code",
        "test"
      ]
    },
    {
      "login": "whackteachers",
      "name": "Jason Pong",
      "avatar_url": "https://avatars0.githubusercontent.com/u/33785383?v=4",
      "profile": "https://github.com/whackteachers",
      "contributions": [
        "code",
        "test"
      ]
    },
    {
      "login": "magittan",
      "name": "William Zheng",
      "avatar_url": "https://avatars0.githubusercontent.com/u/14024202?v=4",
      "profile": "https://github.com/magittan",
      "contributions": [
        "code",
        "test"
      ]
    },
    {
      "login": "huayicodes",
      "name": "Huayi Wei",
      "avatar_url": "https://avatars3.githubusercontent.com/u/22870735?v=4",
      "profile": "https://www.linkedin.com/in/huayiwei/",
      "contributions": [
        "tutorial"
      ]
    },
    {
      "login": "Multivin12",
      "name": "Multivin12",
      "avatar_url": "https://avatars3.githubusercontent.com/u/36476633?v=4",
      "profile": "https://github.com/Multivin12",
      "contributions": [
        "code",
        "test"
      ]
    },
    {
      "login": "davidbp",
      "name": "David Buchaca Prats",
      "avatar_url": "https://avatars3.githubusercontent.com/u/4223580?v=4",
      "profile": "https://github.com/davidbp",
      "contributions": [
        "code"
      ]
    },
    {
      "login": "SebasKoel",
      "name": "Sebastiaan Koel",
      "avatar_url": "https://avatars3.githubusercontent.com/u/66252156?v=4",
      "profile": "https://github.com/SebasKoel",
      "contributions": [
        "code",
        "doc"
      ]
    },
    {
      "login": "MarcoGorelli",
      "name": "Marco Gorelli",
      "avatar_url": "https://avatars2.githubusercontent.com/u/33491632?v=4",
      "profile": "https://github.com/MarcoGorelli",
      "contributions": [
        "infra"
      ]
    },
    {
      "login": "DmitriyValetov",
      "name": "Dmitriy Valetov",
      "avatar_url": "https://avatars0.githubusercontent.com/u/27976850?v=4",
      "profile": "https://github.com/DmitriyValetov",
      "contributions": [
        "code",
        "tutorial"
      ]
    },
    {
      "login": "vollmersj",
      "name": "vollmersj",
      "avatar_url": "https://avatars2.githubusercontent.com/u/12613127?v=4",
      "profile": "https://github.com/vollmersj",
      "contributions": [
        "doc"
      ]
    },
    {
      "login": "MichalChromcak",
      "name": "Michal Chromcak",
      "avatar_url": "https://avatars1.githubusercontent.com/u/12393430?v=4",
      "profile": "https://github.com/MichalChromcak",
      "contributions": [
        "code",
        "doc",
        "test",
        "tutorial"
      ]
    },
    {
      "login": "bmurdata",
      "name": "Brian Murphy",
      "avatar_url": "https://avatars2.githubusercontent.com/u/32182553?v=4",
      "profile": "https://bmurphyportfolio.netlify.com/",
      "contributions": [
        "doc"
      ]
    },
    {
      "login": "raishubham1",
      "name": "raishubham1",
      "avatar_url": "https://avatars3.githubusercontent.com/u/29356417?v=4",
      "profile": "https://github.com/raishubham1",
      "contributions": [
        "doc"
      ]
    },
    {
      "login": "ngupta23",
      "name": "Nikhil Gupta",
      "avatar_url": "https://avatars0.githubusercontent.com/u/33585645?v=4",
      "profile": "https://github.com/ngupta23",
      "contributions": [
        "code",
        "bug",
        "doc"
      ]
    },
    {
      "login": "aiwalter",
      "name": "Martin Walter",
      "avatar_url": "https://avatars0.githubusercontent.com/u/29627036?v=4",
      "profile": "https://www.linkedin.com/in/martin-walter-1a33b3114/",
      "contributions": [
        "code",
        "bug",
        "projectManagement",
        "fundingFinding",
        "mentoring",
        "ideas",
        "design",
        "review",
        "doc",
        "talk"
      ]
    },
    {
      "login": "afzal442",
      "name": "Afzal Ansari",
      "avatar_url": "https://avatars0.githubusercontent.com/u/11625672?v=4",
      "profile": "https://github.com/afzal442",
      "contributions": [
        "code",
        "doc"
      ]
    },
    {
      "login": "gracewgao",
      "name": "Grace Gao",
      "avatar_url": "https://avatars0.githubusercontent.com/u/38268331?v=4",
      "profile": "https://www.linkedin.com/in/gracewgao/",
      "contributions": [
        "code",
        "bug"
      ]
    },
    {
      "login": "utsavcoding",
      "name": "Utsav Kumar Tiwari",
      "avatar_url": "https://avatars3.githubusercontent.com/u/55446385?v=4",
      "profile": "https://github.com/utsavcoding",
      "contributions": [
        "code",
        "doc"
      ]
    },
    {
      "login": "tch",
      "name": "Tomasz Chodakowski",
      "avatar_url": "https://avatars3.githubusercontent.com/u/184076?v=4",
      "profile": "https://github.com/tch",
      "contributions": [
        "code",
        "doc",
        "bug"
      ]
    },
    {
      "login": "koralturkk",
      "name": "Kutay Koralturk",
      "avatar_url": "https://avatars2.githubusercontent.com/u/18037789?s=460&v=4",
      "profile": "https://github.com/koralturkk",
      "contributions": [
        "code",
        "bug"
      ]
    },
    {
      "login": "vnmabus",
      "name": "Carlos Ramos Carreño",
      "avatar_url": "https://avatars1.githubusercontent.com/u/2364173?v=4",
      "profile": "https://github.com/vnmabus",
      "contributions": [
        "doc"
      ]
    },
    {
      "login": "lpantano",
      "name": "Lorena Pantano",
      "avatar_url": "https://avatars2.githubusercontent.com/u/1621788?v=4",
      "profile": "http://lpantano.github.io/",
      "contributions": [
        "ideas"
      ]
    },
    {
      "login": "KirstieJane",
      "name": "Kirstie Whitaker",
      "avatar_url": "https://avatars1.githubusercontent.com/u/3626306?v=4",
      "profile": "https://whitakerlab.github.io/",
      "contributions": [
        "ideas",
        "fundingFinding"
      ]
    },
    {
      "login": "juanitorduz",
      "name": "Juan Orduz",
      "avatar_url": "https://avatars1.githubusercontent.com/u/22996444?v=4",
      "profile": "https://juanitorduz.github.io/",
      "contributions": [
        "tutorial",
        "doc"
      ]
    },
    {
      "login": "dhirschfeld",
      "name": "Dave Hirschfeld",
      "avatar_url": "https://avatars1.githubusercontent.com/u/881019?v=4",
      "profile": "https://dhirschfeld.github.io/",
      "contributions": [
        "infra"
      ]
    },
    {
      "login": "xuyxu",
      "name": "Yi-Xuan Xu",
      "avatar_url": "https://avatars2.githubusercontent.com/u/22359569?v=4",
      "profile": "https://github.com/xuyxu",
      "contributions": [
        "code",
        "test",
        "maintenance",
        "doc"
      ]
    },
    {
      "login": "vincent-nich12",
      "name": "vincent-nich12",
      "avatar_url": "https://avatars3.githubusercontent.com/u/36476633?v=4",
      "profile": "https://github.com/vincent-nich12",
      "contributions": [
        "code"
      ]
    },
    {
      "login": "hamzahiqb",
      "name": "hamzahiqb",
      "avatar_url": "https://avatars3.githubusercontent.com/u/10302415?v=4",
      "profile": "https://github.com/hamzahiqb",
      "contributions": [
        "infra"
      ]
    },
    {
      "login": "Hephaest",
      "name": "Miao Cai",
      "avatar_url": "https://avatars2.githubusercontent.com/u/37981444?v=4",
      "profile": "https://github.com/Hephaest",
      "contributions": [
        "bug",
        "code"
      ]
    },
    {
      "login": "RNKuhns",
      "name": "Ryan Kuhns",
      "avatar_url": "https://avatars0.githubusercontent.com/u/26907244?v=4",
      "profile": "https://github.com/rnkuhns",
      "contributions": [
        "code",
        "doc",
        "tutorial",
        "example",
        "ideas",
        "review",
        "test"
      ]
    },
    {
      "login": "pabworks",
      "name": "pabworks",
      "avatar_url": "https://avatars.githubusercontent.com/u/32725127?v=4",
      "profile": "https://github.com/pabworks",
      "contributions": [
        "code",
        "test"
      ]
    },
    {
      "login": "ayan-biswas0412",
      "name": "AYAN BISWAS",
      "avatar_url": "https://avatars.githubusercontent.com/u/52851184?v=4",
      "profile": "https://github.com/ayan-biswas0412",
      "contributions": [
        "code"
      ]
    },
    {
      "login": "Lovkush-A",
      "name": "Lovkush",
      "avatar_url": "https://avatars.githubusercontent.com/u/25344832?v=4",
      "profile": "https://github.com/Lovkush-A",
      "contributions": [
        "code",
        "test",
        "ideas",
        "mentoring",
        "projectManagement"
      ]
    },
    {
      "login": "luiszugasti",
      "name": "Luis Zugasti",
      "avatar_url": "https://avatars.githubusercontent.com/u/11198457?s=460&u=0645b72683e491824aca16db9702f1d3eb990389&v=4",
      "profile": "https://github.com/luiszugasti",
      "contributions": [
        "doc"
      ]
    },
    {
      "login": "kanand77",
      "name": "Kavin Anand",
      "avatar_url": "https://avatars.githubusercontent.com/kanand77",
      "profile": "https://github.com/kanand77",
      "contributions": [
        "doc"
      ]
    },
    {
      "login": "dsherry",
      "name": "Dylan Sherry",
      "avatar_url": "https://avatars.githubusercontent.com/dsherry",
      "profile": "https://github.com/dsherry",
      "contributions": [
        "infra"
      ]
    },
    {
      "login": "kachayev",
      "name": "Oleksii Kachaiev",
      "avatar_url": "https://avatars.githubusercontent.com/u/485647?v=4",
      "profile": "https://github.com/kachayev",
      "contributions": [
        "code",
        "test"
      ]
    },
    {
      "login": "Ifeanyi30",
      "name": "Ifeanyi30",
      "avatar_url": "https://avatars.githubusercontent.com/u/49926145?v=4",
      "profile": "https://github.com/Ifeanyi30",
      "contributions": [
        "code"
      ]
    },
    {
      "login": "jschemm",
      "name": "jschemm",
      "avatar_url": "https://avatars.githubusercontent.com/u/81151346?v=4",
      "profile": "https://github.com/jschemm",
      "contributions": [
        "code"
      ]
    },
    {
      "login": "aaronreidsmith",
      "name": "Aaron Smith",
      "avatar_url": "https://avatars.githubusercontent.com/u/21350310?v=4",
      "profile": "https://github.com/aaronreidsmith",
      "contributions": [
        "code"
      ]
    },
    {
      "login": "ltsaprounis",
      "name": "Leonidas Tsaprounis",
      "avatar_url": "https://avatars.githubusercontent.com/u/64217214?v=4",
      "profile": "https://github.com/ltsaprounis",
      "contributions": [
        "code",
        "bug",
        "mentoring",
        "review"
      ]
    },
    {
      "login": "chernika158",
      "name": "Galina Chernikova",
      "avatar_url": "https://avatars.githubusercontent.com/u/43787741?s=400&v=4",
      "profile": "https://github.com/chernika158",
      "contributions": [
        "code"
      ]
    },
    {
      "login": "GuzalBulatova",
      "name": "Guzal Bulatova",
      "avatar_url": "https://avatars.githubusercontent.com/GuzalBulatova",
      "profile": "https://github.com/GuzalBulatova",
      "contributions": [
        "bug",
        "code",
        "eventOrganizing",
        "mentoring",
        "projectManagement",
        "review",
        "test"
      ]
    },
    {
      "login": "satya-pattnaik",
      "name": "Satya Prakash Pattnaik",
      "avatar_url": "https://avatars.githubusercontent.com/u/22102468?v=4",
      "profile": "https://www.linkedin.com/in/satya-pattnaik-77a430144/",
      "contributions": [
        "doc"
      ]
    },
    {
      "login": "yashlamba",
      "name": "Yash Lamba",
      "avatar_url": "https://avatars.githubusercontent.com/u/44164398?v=4",
      "profile": "https://github.com/yashlamba",
      "contributions": [
        "code"
      ]
    },
    {
      "login": "ckastner",
      "name": "Christian Kastner",
      "avatar_url": "https://avatars.githubusercontent.com/u/15859947?v=4",
      "profile": "https://github.com/ckastner",
      "contributions": [
        "code",
        "bug"
      ]
    },
    {
      "login": "tombh",
      "name": "Thomas Buckley-Houston",
      "avatar_url": "https://avatars.githubusercontent.com/u/160835?s=80&v=4",
      "profile": "https://github.com/tombh",
      "contributions": [
        "bug"
      ]
    },
    {
      "login": "julramos",
      "name": "Juliana",
      "avatar_url": "https://avatars.githubusercontent.com/u/19613567?v=4",
      "profile": "https://www.linkedin.com/in/julianarn/",
      "contributions": [
        "code"
      ]
    },
    {
      "login": "SveaMeyer13",
      "name": "Svea Marie Meyer",
      "avatar_url": "https://avatars.githubusercontent.com/u/46671894?v=4",
      "profile": "https://github.com/SveaMeyer13",
      "contributions": [
        "doc",
        "code"
      ]
    },
    {
      "login": "Flix6x",
      "name": "Felix Claessen",
      "avatar_url": "https://avatars.githubusercontent.com/u/30658763?v=4",
      "profile": "https://github.com/flix6x",
      "contributions": [
        "code",
        "doc",
        "test",
        "bug"
      ]
    },
    {
      "login": "thayeylolu",
      "name": "Taiwo Owoseni",
      "avatar_url": "https://avatars.githubusercontent.com/u/13348874?v=4",
      "profile": "https://thayeylolu.github.io/portfolio/",
      "contributions": [
        "code"
      ]
    },
    {
      "login": "jambo6",
      "name": "James Morrill",
      "avatar_url": "https://https://avatars.githubusercontent.com/jambo6",
      "profile": "https://github.com/jambo6",
      "contributions": [
        "code"
      ]
    },
    {
      "login": "Dbhasin1",
      "name": "Drishti Bhasin ",
      "avatar_url": "https://avatars.githubusercontent.com/u/56479884?v=4",
      "profile": "https://github.com/Dbhasin1",
      "contributions": [
        "code"
      ]
    },
    {
      "login": "Yard1",
      "name": "Antoni Baum",
      "avatar_url": "https://avatars.githubusercontent.com/u/10364161?v=4",
      "profile": "https://www.linkedin.com/in/yard1/",
      "contributions": [
        "code"
      ]
    },
    {
      "login": "ltoniazzi",
      "name": "Lorenzo Toniazzi",
      "avatar_url": "https://avatars.githubusercontent.com/u/61414566",
      "profile": "https://github.com/ltoniazzi",
      "contributions": [
        "code"
      ]
    },
    {
      "login": "freddyaboulton",
      "name": "Freddy A Boulton",
      "avatar_url": "https://avatars.githubusercontent.com/u/41651716?v=4",
      "profile": "https://github.com/freddyaboulton",
      "contributions": [
        "infra",
        "test"
      ]
    },
    {
      "login": "Riyabelle25",
      "name": "Riya Elizabeth John",
      "avatar_url": "https://avatars.githubusercontent.com/u/55790848?v=4",
      "profile": "https://github.com/Riyabelle25",
      "contributions": [
        "code",
        "test",
        "doc"
      ]
    },
    {
      "login": "chrisholder",
      "name": "chrisholder",
      "avatar_url": "https://avatars.githubusercontent.com/u/4674372?v=4",
      "profile": "https://github.com/chrisholder",
      "contributions": [
        "code",
        "test",
        "doc",
        "design",
        "example"
      ]
    },
    {
      "login": "moradabaz",
      "name": "Morad :)",
      "avatar_url": "https://avatars.githubusercontent.com/u/29915156?v=4",
      "profile": "https://moradabaz.github.io/",
      "contributions": [
        "code",
        "test",
        "doc"
      ]
    },
    {
      "login": "bilal-196",
      "name": "Ahmed Bilal",
      "avatar_url": "https://avatars.githubusercontent.com/u/74570044?v=4",
      "profile": "https://github.com/bilal-196",
      "contributions": [
        "doc"
      ]
    },
    {
      "login": "victordremov",
      "name": "Viktor Dremov",
      "avatar_url": "https://avatars.githubusercontent.com/u/32140716",
      "profile": "https://github.com/victordremov",
      "contributions": [
        "code"
      ]
    },
    {
      "login": "corvusrabus",
      "name": "Corvin Paul",
      "avatar_url": "https://lh3.googleusercontent.com/zMvwkuxyIsRN1I0-HLojbcbbHaERXa-b9eztZ23z_C2m7cXdMiU4z36ekS5-cgBmikPhZA=w1280",
      "profile": "https://sites.google.com/view/corvinpaul/",
      "contributions": [
        "doc"
      ]
    },
    {
      "login": "xloem",
      "name": "patiently pending world peace",
      "profile": "https://github.com/xloem",
      "contributions": [
        "code"
      ]
    },
    {
      "login": "AreloTanoh",
      "name": "Arelo Tanoh",
      "avatar_url": "https://avatars.githubusercontent.com/AreloTanoh",
      "profile": "https://github.com/AreloTanoh",
      "contributions": [
        "doc"
      ]
    },
    {
      "login": "pul95",
      "name": "Pulkit Verma",
      "avatar_url": "https://avatars.githubusercontent.com/pul95",
      "profile": "https://github.com/pul95",
      "contributions": [
        "doc"
      ]
    },
    {
      "login": "IlyasMoutawwakil",
      "name": "Ilyas Moutawwakil",
      "avatar_url": "https://avatars.githubusercontent.com/IlyasMoutawwakil",
      "profile": "https://github.com/IlyasMoutawwakil",
      "contributions": [
        "code",
        "doc"
      ]
    },
    {
      "login": "mathco-wf",
      "name": "TheMathcompay Widget Factory Team",
      "avatar_url": "https://avatars.githubusercontent.com/mathco-wf",
      "profile": "https://github.com/mathco-wf",
      "contributions": [
        "doc"
      ]
    },
    {
      "login": "BINAYKUMAR943",
      "name": "Binay Kumar",
      "avatar_url": "https://avatars.githubusercontent.com/u/38756834?v=4",
      "profile": "https://github.com/BINAYKUMAR943",
      "contributions": [
        "code",
        "doc",
        "test"
      ]
    },
    {
      "login": "ronnie-llamado",
      "name": "Ronnie Llamado",
      "avatar_url": "https://avatars.githubusercontent.com/ronnie-llamado",
      "profile": "https://github.com/ronnie-llamado",
      "contributions": [
        "doc"
      ]
    },
    {
      "login": "bobbys-dev",
      "name": "bobbys",
      "avatar_url": "https://avatars.githubusercontent.com/bobbys-dev",
      "profile": "https://github.com/bobbys-dev",
      "contributions": [
        "code"
      ]
    },
    {
      "login": "yairbeer",
      "name": "Yair Beer",
      "avatar_url": "https://avatars.githubusercontent.com/yairbeer",
      "profile": "https://github.com/yairbeer",
      "contributions": [
        "code"
      ]
    },
    {
      "login": "boukepostma",
      "name": "Bouke Postma",
      "avatar_url": "https://avatars.githubusercontent.com/boukepostma",
      "profile": "https://github.com/boukepostma",
      "contributions": [
        "code",
        "bug",
        "ideas"
      ]
    },
    {
      "login": "Aparna-Sakshi",
      "name": "Aparna Sakshi",
      "avatar_url": "https://avatars.githubusercontent.com/u/44149689?v=4",
      "profile": "https://aparna-sakshi.github.io/",
      "contributions": [
        "code"
      ]
    },
    {
      "login": "eyalshafran",
      "name": "Eyal Shafran",
      "avatar_url": "https://avatars.githubusercontent.com/u/16999574?v=4",
      "profile": "https://github.com/eyalshafran",
      "contributions": [
        "code"
      ]
    },
    {
      "login": "tensorflow-as-tf",
      "name": "tensorflow-as-tf",
      "avatar_url": "https://avatars.githubusercontent.com/u/51345718?v=4",
      "profile": "https://github.com/tensorflow-as-tf",
      "contributions": [
        "code"
      ]
    },
    {
      "login": "justinshenk",
      "name": "Justin Shenk",
      "avatar_url": "https://avatars.githubusercontent.com/u/10270308?v=4",
      "profile": "https://www.justinshenk.com/",
      "contributions": [
        "doc"
      ]
    },
    {
      "login": "kejsitake",
      "name": "Kejsi Take",
      "avatar_url": "https://avatars.githubusercontent.com/u/23707808?v=4",
      "profile": "https://kejsitake.com/",
      "contributions": [
        "code"
      ]
    },
    {
      "login": "myprogrammerpersonality",
      "name": "Ali Yazdizadeh",
      "avatar_url": "https://avatars.githubusercontent.com/u/49058167?v=4",
      "profile": "https://github.com/myprogrammerpersonality",
      "contributions": [
        "doc"
      ]
    },
    {
      "login": "RavenRudi",
      "name": "RavenRudi",
      "avatar_url": "https://avatars.githubusercontent.com/u/46402968?v=4",
      "profile": "https://github.com/RavenRudi",
      "contributions": [
        "code"
      ]
    },
    {
      "login": "danbartl",
      "name": "danbartl",
      "avatar_url": "https://avatars.githubusercontent.com/u/19947407?v=4",
      "profile": "https://github.com/danbartl",
      "contributions": [
        "bug",
        "code",
        "review",
        "talk",
        "test",
        "tutorial",
        "video"
      ]
    },
    {
      "login": "xiaobenbenecho",
      "name": "xiaobenbenecho",
      "avatar_url": "https://avatars.githubusercontent.com/u/17461849?v=4",
      "profile": "https://github.com/xiaobenbenecho",
      "contributions": [
        "code"
      ]
    },
    {
      "login": "OliverMatthews",
      "name": "Oliver Matthews",
      "avatar_url": "https://avatars.githubusercontent.com/u/31141490?v=4",
      "profile": "https://github.com/olivermatthews",
      "contributions": [
        "code"
      ]
    },
    {
      "login": "Carlosbogo",
      "name": "Carlos Borrajo",
      "avatar_url": "https://avatars.githubusercontent.com/u/84228424?v=4",
      "profile": "https://github.com/Carlosbogo",
      "contributions": [
        "code",
        "doc"
      ]
    },
    {
      "login": "fstinner",
      "name": "Florian Stinner",
      "avatar_url": "https://avatars.githubusercontent.com/u/11679462?v=4",
      "profile": "https://github.com/fstinner",
      "contributions": [
        "code",
        "test"
      ]
    },
    {
      "login": "ChangWeiTan",
      "name": "Chang Wei Tan",
      "avatar_url": "https://avatars.githubusercontent.com/u/570744?v=4",
      "profile": "https://github.com/ChangWeiTan",
      "contributions": [
        "code"
      ]
    },
    {
      "login": "lmmentel",
      "name": "Lukasz Mentel",
      "avatar_url": "https://avatars.githubusercontent.com/u/8989838?v=4",
      "profile": "https://github.com/lmmentel",
      "contributions": [
        "code",
        "doc",
        "infra",
        "test",
        "bug",
        "maintenance",
        "mentoring"
      ]
    },
    {
      "login": "AngelPone",
      "name": "Bohan Zhang",
      "avatar_url": "https://avatars.githubusercontent.com/u/32930283?v=4",
      "profile": "https://angelpone.github.io/",
      "contributions": [
        "code"
      ]
    },
    {
      "login": "rakshitha123",
      "name": "Rakshitha Godahewa",
      "avatar_url": "https://avatars.githubusercontent.com/u/7654679?v=4",
      "profile": "https://github.com/rakshitha123",
      "contributions": [
        "code",
        "doc"
      ]
    },
    {
      "login": "marcio55afr",
      "name": "Márcio A. Freitas Jr",
      "avatar_url": "https://avatars.githubusercontent.com/u/42646282?v=4",
      "profile": "https://github.com/marcio55afr",
      "contributions": [
        "doc"
      ]
    },
    {
      "login": "MrPr3ntice",
      "name": "Philipp Kortmann",
      "avatar_url": "https://avatars.githubusercontent.com/u/20466981?v=4",
      "profile": "https://www.imes.uni-hannover.de/de/institut/team/m-sc-karl-philipp-kortmann/",
      "contributions": [
        "code",
        "doc"
      ]
    },
    {
      "login": "ishannangia001",
      "name": "Ishan Nangia",
      "avatar_url": "https://avatars.githubusercontent.com/u/29480389?v=4",
      "profile": "https://github.com/ishannangia001",
      "contributions": [
        "ideas"
      ]
    },
    {
      "login": "khrapovs",
      "name": "Stanislav Khrapov",
      "avatar_url": "https://avatars.githubusercontent.com/u/3774663?v=4",
      "profile": "https://github.com/khrapovs",
      "contributions": [
        "code"
      ]
    },
    {
      "login": "Saransh-cpp",
      "name": "Saransh Chopra",
      "avatar_url": "https://avatars.githubusercontent.com/u/74055102?v=4",
      "profile": "https://github.com/Saransh-cpp",
      "contributions": [
        "doc",
        "infra"
      ]
    },
    {
      "login": "RishiKumarRay",
      "name": "Rishi Kumar Ray",
      "avatar_url": "https://avatars.githubusercontent.com/u/87641376?v=4",
      "profile": "https://github.com/RishiKumarRay",
      "contributions": [
        "infra"
      ]
    },
    {
      "login": "cdahlin",
      "name": "Christopher Dahlin",
      "avatar_url": "https://avatars.githubusercontent.com/u/1567780?v=4",
      "profile": "https://github.com/cdahlin",
      "contributions": [
        "code"
      ]
    },
    {
      "login": "iljamaurer",
      "name": "Ilja Maurer",
      "avatar_url": "https://avatars.githubusercontent.com/u/45882103?v=4",
      "profile": "https://github.com/iljamaurer",
      "contributions": [
        "code"
      ]
    },
    {
      "login": "AzulGarza",
      "name": "Azul Garza",
      "avatar_url": "https://avatars.githubusercontent.com/u/10517170?v=4",
      "profile": "https://github.com/AzulGarza",
      "contributions": [
        "code",
        "example"
      ]
    },
    {
      "login": "TNTran92",
      "name": "TNTran92",
      "avatar_url": "https://avatars.githubusercontent.com/u/55965636?v=4",
      "profile": "https://github.com/TNTran92",
      "contributions": [
        "code"
      ]
    },
    {
      "login": "niekvanderlaan",
      "name": "Niek van der Laan",
      "avatar_url": "https://avatars.githubusercontent.com/u/9962825?v=4",
      "profile": "https://github.com/niekvanderlaan",
      "contributions": [
        "code"
      ]
    },
    {
      "login": "bethrice44",
      "name": "bethrice44",
      "avatar_url": "https://avatars.githubusercontent.com/u/11226988?v=4",
      "profile": "https://github.com/bethrice44",
      "contributions": [
        "bug",
        "code",
        "review",
        "test"
      ]
    },
    {
      "login": "keepersas",
      "name": "Aleksandr Grekov",
      "avatar_url": "https://avatars.githubusercontent.com/u/44262176?v=4",
      "profile": "https://github.com/keepersas",
      "contributions": [
        "doc"
      ]
    },
    {
      "login": "ZiyaoWei",
      "name": "Ziyao Wei",
      "avatar_url": "https://avatars.githubusercontent.com/u/940823?v=4",
      "profile": "https://github.com/ZiyaoWei",
      "contributions": [
        "code"
      ]
    },
    {
      "login": "dougollerenshaw",
      "name": "Doug Ollerenshaw",
      "avatar_url": "https://avatars.githubusercontent.com/u/19944442?v=4",
      "profile": "https://github.com/dougollerenshaw",
      "contributions": [
        "doc"
      ]
    },
    {
      "login": "AurumnPegasus",
      "name": "Shivansh Subramanian",
      "avatar_url": "https://avatars.githubusercontent.com/u/54315149?v=4",
      "profile": "https://github.com/AurumnPegasus",
      "contributions": [
        "doc",
        "code"
      ]
    },
    {
      "login": "NoaBenAmi",
      "name": "Noa Ben Ami",
      "avatar_url": "https://avatars.githubusercontent.com/u/37590002?v=4",
      "profile": "https://github.com/NoaBenAmi",
      "contributions": [
        "code",
        "test",
        "doc"
      ]
    },
    {
      "login": "lielleravid",
      "name": "Lielle Ravid",
      "avatar_url": "https://avatars.githubusercontent.com/u/37774194?v=4",
      "profile": "https://github.com/lielleravid",
      "contributions": [
        "code",
        "doc"
      ]
    },
    {
      "login": "ciaran-g",
      "name": "Ciaran Gilbert",
      "avatar_url": "https://avatars.githubusercontent.com/u/41995662?v=4",
      "profile": "https://github.com/ciaran-g",
      "contributions": [
        "bug",
        "code",
        "doc",
        "test",
        "ideas"
      ]
    },
    {
      "login": "mariamjabara",
      "name": "Mariam Jabara",
      "profile": "https://github.com/mariamjabara",
      "contributions": [
        "code"
      ]
    },
    {
      "login": "lbventura",
      "name": "Luis Ventura",
      "avatar_url": "https://avatars.githubusercontent.com/u/68004282?s=96&v=4",
      "profile": "https://github.com/lbventura",
      "contributions": [
        "code"
      ]
    },
    {
      "login": "Ris-Bali",
      "name": "Rishabh Bali",
      "avatar_url": "https://avatars.githubusercontent.com/u/81592570?v=4",
      "profile": "https://github.com/Ris-Bali",
      "contributions": [
        "code"
      ]
    },
    {
      "login": "shchur",
      "name": "Oleksandr Shchur",
      "avatar_url": "https://avatars.githubusercontent.com/u/6944857?v=4",
      "profile": "https://github.com/shchur",
      "contributions": [
        "bug",
        "code"
      ]
    },
    {
      "login": "jelc53",
      "name": "Julian Cooper",
      "profile": "https://github.com/jelc53",
      "contributions": [
        "code",
        "ideas"
      ]
    },
    {
      "login": "benheid",
      "name": "Benedikt Heidrich",
      "profile": "https://github.com/benheid",
      "contributions": [
        "bug",
        "code",
        "design",
        "doc",
        "example",
        "ideas",
        "mentoring",
        "question",
        "review",
        "talk",
        "tutorial"
      ]
    },
    {
      "login": "AnH0ang",
      "name": "An Hoang",
      "profile": "https://github.com/AnH0ang",
      "contributions": [
        "bug",
        "code"
      ]
    },
    {
      "login": "haskarb",
      "name": "Bhaskar Dhariyal",
      "avatar_url": "https://avatars.githubusercontent.com/u/20501023?v=4",
      "profile": "https://haskarb.github.io/",
      "contributions": [
        "code",
        "test"
      ]
    },
    {
      "login": "kcc-lion",
      "name": "Kai Lion",
      "profile": "https://github.com/kcc-lion",
      "contributions": [
        "code",
        "test",
        "doc"
      ]
    },
    {
      "login": "bugslayer-332",
      "name": "Arepalli Yashwanth Reddy",
      "profile": "https://github.com/bugslayer-332",
      "contributions": [
        "code",
        "bug",
        "doc"
      ]
    },
    {
      "login": "shagn",
      "name": "Sebastian Hagn",
      "avatar_url": "https://avatars.githubusercontent.com/u/16029092?v=4",
      "profile": "https://github.com/shagn",
      "contributions": [
        "doc"
      ]
    },
    {
      "login": "jasmineliaw",
      "name": "Jasmine Liaw",
      "profile": "https://github.com/jasmineliaw",
      "contributions": [
        "code"
      ]
    },
    {
      "login": "topher-lo",
      "name": "Christopher Lo",
      "profile": "https://github.com/topher-lo",
      "contributions": [
        "code",
        "ideas"
      ]
    },
    {
      "login": "arampuria19",
      "name": "Akshat Rampuria",
      "profile": "https://github.com/arampuria19",
      "contributions": [
        "doc"
      ]
    },
    {
      "login": "chillerobscuro",
      "name": "Logan Duffy",
      "avatar_url": "https://avatars.githubusercontent.com/u/5232872?v=4",
      "profile": "https://github.com/chillerobscuro",
      "contributions": [
        "code",
        "doc",
        "test",
        "bug",
        "ideas"
      ]
    },
    {
      "login": "michaelfeil",
      "name": "Michael Feil",
      "avatar_url": "https://avatars.githubusercontent.com/u/63565275?v=4",
      "profile": "michaelfeil.eu",
      "contributions": [
        "code",
        "test",
        "ideas"
      ]
    },
    {
      "login": "KishManani",
      "name": "Kishan Manani",
      "avatar_url": "https://avatars.githubusercontent.com/u/30973056?v=4",
      "profile": "https://github.com/kishmanani",
      "contributions": [
        "code",
        "doc",
        "test",
        "bug",
        "ideas"
      ]
    },
    {
      "login": "jorenham",
      "name": "Joren Hammudoglu",
      "profile": "https://github.com/jorenham",
      "contributions": [
        "infra"
      ]
    },
    {
      "login": "wolph",
      "name": "Rick van Hattem",
      "profile": "https://github.com/wolph",
      "contributions": [
        "infra"
      ]
    },
    {
      "login": "templierw",
      "name": "William Templier",
      "avatar_url": "https://github.com/templierw.png",
      "profile": "https://www.linkedin.com/in/templierw/",
      "contributions": [
        "doc"
      ]
    },
    {
      "login": "badrmarani",
      "name": "Badr-Eddine Marani",
      "avatar_url": "https://avatars.githubusercontent.com/badrmarani",
      "profile": "https://github.com/badrmarani",
      "contributions": [
        "code"
      ]
    },
    {
      "login": "adoherty21",
      "name": "adoherty21",
      "avatar_url": "https://avatars.githubusercontent.com/u/52799751?s=400&v=4",
      "profile": "https://github.com/adoherty21",
      "contributions": [
        "bug"
      ]
    },
    {
      "login": "jnrusson1",
      "name": "Jack Russon",
      "avatar_url": "https://avatars.githubusercontent.com/u/51986332?v=4",
      "profile": "https://github.com/jnrusson1",
      "contributions": [
        "code"
      ]
    },
    {
      "login": "solen0id",
      "name": "Max Patzelt",
      "avatar_url": "https://avatars.githubusercontent.com/u/20767606?v=4",
      "profile": "https://github.com/solen0id",
      "contributions": [
        "code"
      ]
    },
    {
      "login": "benjaminbluhm",
      "name": "Benjamin Bluhm",
      "profile": "https://github.com/benjaminbluhm",
      "contributions": [
        "code",
        "doc",
        "example"
      ]
    },
    {
      "login": "VyomkeshVyas",
      "name": "Vyomkesh Vyas",
      "profile": "https://github.com/VyomkeshVyas",
      "contributions": [
        "code",
        "doc",
        "example",
        "test"
      ]
    },
    {
      "login": "xxl4tomxu98",
      "name": "Tom Xu",
      "avatar_url": "https://avatars.githubusercontent.com/u/62292177?s=40&v=4",
      "profile": "https://github.com/xxl4tomxu98",
      "contributions": [
        "code",
        "doc"
      ]
    },
    {
      "login": "nshahpazov",
      "name": "Nikola Shahpazov",
      "avatar_url": "https://avatars.githubusercontent.com/nshahpazov",
      "profile": "https://www.linkedin.com/in/nshahpazov/",
      "contributions": [
        "doc"
      ]
    },
    {
      "login": "dainelli98",
      "name": "Daniel Martín Martínez",
      "avatar_url": "https://avatars.githubusercontent.com/dainelli98",
      "profile": "https://www.linkedin.com/in/daniel-martin-martinez",
      "contributions": [
        "doc",
        "bug"
      ]
    },
    {
      "login": "nilesh05apr",
      "name": "Nilesh Kumar",
      "avatar_url": "https://avatars.githubusercontent.com/u/65773314?v=4",
      "profile": "https://github.com/nilesh05apr",
      "contributions": [
        "code"
      ]
    },
    {
      "login": "JonathanBechtel",
      "name": "JonathanBechtel",
      "avatar_url": "https://avatars.githubusercontent.com/u/481696?v=4",
      "profile": "https://github.com/JonathanBechtel",
      "contributions": [
        "code",
        "ideas",
        "projectManagement",
        "talk",
        "test"
      ]
    },
    {
      "login": "arnavrneo",
      "name": "Arnav",
      "avatar_url": "https://avatars.githubusercontent.com/u/48650781?v=4",
      "profile": "https://github.com/arnavrneo",
      "contributions": [
        "code"
      ]
    },
    {
      "login": "erjieyong",
      "name": "Er Jie Yong",
      "avatar_url": "https://avatars.githubusercontent.com/u/109052378?v=4",
      "profile": "https://www.linkedin.com/in/erjieyong",
      "contributions": [
        "bug",
        "code"
      ]
    },
    {
      "login": "mateuja",
      "name": "Jaume Mateu",
      "avatar_url": "https://avatars.githubusercontent.com/mateuja",
      "profile": "https://github.com/mateuja",
      "contributions": [
        "code"
      ]
    },
    {
      "login": "aaronrmm",
      "name": "Aaron Margolese-Malin",
      "avatar_url": "https://avatars.githubusercontent.com/u/1742879?v=4",
      "profile": "https://github.com/aaronrmm",
      "contributions": [
        "bug"
      ]
    },
    {
      "login": "klam-data",
      "name": "Kevin Lam",
      "avatar_url": "https://avatars.githubusercontent.com/u/114420932?s=400&v=4",
      "profile": "https://www.linkedin.com/in/kevinlam2",
      "contributions": [
        "code",
        "example",
        "test"
      ]
    },
    {
      "login": "mgorlin",
      "name": "Margaret Gorlin",
      "avatar_url": "",
      "profile": "https://www.linkedin.com/in/margaret-gorlin/",
      "contributions": [
        "code",
        "example",
        "test"
      ]
    },
    {
      "login": "pyyim",
      "name": "Paul Yim",
      "avatar_url": "https://avatars.githubusercontent.com/pyyim",
      "profile": "https://www.linkedin.com/in/paulyim97/",
      "contributions": [
        "code",
        "example",
        "test"
      ]
    },
    {
      "login": "snnbotchway",
      "name": "Solomon Botchway",
      "avatar_url": "https://avatars.githubusercontent.com/u/62394255?v=4",
      "profile": "https://www.linkedin.com/in/solomon-botchway-a1383821b/",
      "contributions": [
        "maintenance"
      ]
    },
    {
      "login": "hoesler",
      "name": "Christoph Hösler",
      "avatar_url": "https://avatars.githubusercontent.com/u/1052770?v=4",
      "profile": "https://www.linkedin.com/in/hoesler/",
      "contributions": [
        "code"
      ]
    },
    {
      "login": "pranavvp16",
      "name": "Pranav Prajapati",
      "avatar_url": "https://avatars.githubusercontent.com/u/94780581?v=4",
      "profile": "https://www.linkedin.com/in/pranav-prajapati-a5b413226/",
      "contributions": [
        "code",
        "test",
        "bug"
      ]
    },
    {
      "login": "romanlutz",
      "name": "Roman Lutz",
      "avatar_url": "https://avatars.githubusercontent.com/u/10245648?v=4",
      "profile": "https://www.linkedin.com/in/romanlutz/",
      "contributions": [
        "doc"
      ]
    },
    {
      "login": "DBCerigo",
      "name": "Daniel Burkhardt Cerigo",
      "avatar_url": "https://avatars.githubusercontent.com/u/8318425?v=4",
      "profile": "https://github.com/DBCerigo",
      "contributions": [
        "code"
      ]
    },
    {
      "login": "alex-hh",
      "name": "Alex Hawkins-Hooker",
      "avatar_url": "https://avatars.githubusercontent.com/u/5719745?v=4",
      "profile": "https://github.com/alex-hh",
      "contributions": [
        "code"
      ]
    },
    {
      "login": "ali-tny",
      "name": "Ali Teeney",
      "avatar_url": "https://avatars.githubusercontent.com/u/26010073?v=4",
      "profile": "https://github.com/ali-tny",
      "contributions": [
        "code"
      ]
    },
    {
      "login": "ShivamPathak99",
      "name": "Shivam Pathak",
      "avatar_url": "https://avatars.githubusercontent.com/u/98941325?s=400&v=4",
      "profile": "https://github.com/ShivamPathak99",
      "contributions": [
        "doc"
      ]
    },
    {
      "login": "SamiAlavi",
      "name": "Sami Alavi",
      "avatar_url": "https://avatars.githubusercontent.com/u/32700289?v=4",
      "profile": "https://github.com/SamiAlavi",
      "contributions": [
        "code",
        "maintenance"
      ]
    },
    {
      "login": "yarnabrina",
      "name": "Anirban Ray",
      "avatar_url": "https://avatars.githubusercontent.com/u/39331844?v=4",
      "profile": "https://github.com/yarnabrina/",
      "contributions": [
        "bug",
        "code",
        "doc",
        "ideas",
        "maintenance",
        "mentoring",
        "question",
        "review",
        "test"
      ]
    },
    {
      "login": "dashapetr",
      "name": "Darya Petrashka",
      "avatar_url": "https://avatars.githubusercontent.com/u/54349415?v=4",
      "profile": "https://github.com/dashapetr",
      "contributions": [
        "doc"
      ]
    },
    {
      "login": "luca-miniati",
      "name": "Luca Miniati",
      "avatar_url": "https://avatars.githubusercontent.com/u/87467600?v=4",
      "profile": "https://github.com/luca-miniati",
      "contributions": [
        "code",
        "doc"
      ]
    },
    {
      "login": "marrov",
      "name": "Marc Rovira",
      "avatar_url": "https://avatars.githubusercontent.com/u/54272586?v=4",
      "profile": "https://github.com/marrov",
      "contributions": [
        "design",
        "doc",
        "ideas",
        "mentoring",
        "projectManagement",
        "talk"
      ]
    },
    {
      "login": "Taise228",
      "name": "Taisei Yamamoto",
      "avatar_url": "https://avatars.githubusercontent.com/u/95762401?s=400&v=4",
      "profile": "https://github.com/Taise228",
      "contributions": [
        "code"
      ]
    },
    {
      "login": "CTFallon",
      "name": "Colin Fallon",
      "avatar_url": "https://avatars.githubusercontent.com/u/19725980?v=4",
      "profile": "https://github.com/CTFallon",
      "contributions": [
        "doc"
      ]
    },
    {
      "login": "mgazian000",
      "name": "Michael Gaziani",
      "avatar_url": "https://avatars.githubusercontent.com/mgazian000",
      "profile": "https://github.com/mgazian000",
      "contributions": [
        "doc"
      ]
    },
    {
      "login": "alan191006",
      "name": "Alan Huynh",
      "avatar_url": "https://avatars.githubusercontent.com/alan191006",
      "profile": "https://github.com/alan191006",
      "contributions": [
        "code"
      ]
    },
    {
      "login": "felipeangelimvieira",
      "name": "Felipe Angelim",
      "avatar_url": "https://avatars.githubusercontent.com/felipeangelimvieira",
      "profile": "https://github.com/felipeangelimvieira",
      "contributions": [
        "code",
        "bug"
      ]
    },
    {
      "login": "janpipek",
      "name": "Jan Pipek",
      "avatar_url": "https://avatars.githubusercontent.com/janpipek",
      "profile": "https://github.com/janpipek",
      "contributions": [
        "code"
      ]
    },
    {
      "login": "Gigi1111",
      "name": "Chung-Fan Tsai",
      "avatar_url": "https://avatars.githubusercontent.com/Gigi1111",
      "profile": "https://github.com/Gigi1111",
      "contributions": [
        "test"
      ]
    },
    {
      "login": "eyjo",
      "name": "Eyjólfur Sigurðsson",
      "avatar_url": "https://avatars.githubusercontent.com/eyjo",
      "profile": "https://github.com/eyjo",
      "contributions": [
        "code",
        "doc"
      ]
    },
    {
      "login": "julia-kraus",
      "name": "Julia Kraus",
      "avatar_url": "https://avatars.githubusercontent.com/julia-kraus",
      "profile": "https://github.com/julia-kraus",
      "contributions": [
        "doc",
        "code",
        "test"
      ]
    },
    {
      "login": "davidgilbertson",
      "name": "David Gilbertson",
      "avatar_url": "https://avatars.githubusercontent.com/u/4443482?v=4",
      "profile": "https://github.com/davidgilbertson",
      "contributions": [
        "code",
        "bug"
      ]
    },
    {
      "login": "MBristle",
      "name": "Mirko Bristle",
      "avatar_url": "https://avatars.githubusercontent.com/MBristle",
      "profile": "https://github.com/MBristle",
      "contributions": [
        "bug",
        "code",
        "doc",
        "test"
      ]
    },
    {
      "login": "MCRE-BE",
      "name": "Mathias Creemers",
      "avatar_url": "https://avatars.githubusercontent.com/u/99316631",
      "profile": "https://github.com/MCRE-BE",
      "contributions": [
        "bug",
        "code"
      ]
    },
    {
      "login": "Ram0nB",
      "name": "Ramon Bussing",
      "avatar_url": "https://avatars.githubusercontent.com/u/45173421",
      "profile": "https://github.com/Ram0nB",
      "contributions": [
        "doc",
        "code",
        "bug",
        "test"
      ]
    },
    {
      "login": "hazrulakmal",
      "name": "Hazrul Akmal",
      "avatar_url": "https://avatars.githubusercontent.com/u/24774385?v=4",
      "profile": "https://github.com/hazrulakmal",
      "contributions": [
        "code",
        "doc",
        "bug",
        "test"
      ]
    },
    {
      "login": "hliebert",
      "name": "Helge Liebert",
      "avatar_url": "https://avatars.githubusercontent.com/u/20834265",
      "profile": "https://github.com/hliebert",
      "contributions": [
        "bug",
        "code",
        "doc",
        "test"
      ]
    },
    {
      "login": "alexfilothodoros",
      "name": "Alexandros Filothodoros",
      "avatar_url": "https://avatars.githubusercontent.com/u/6419847?v=4",
      "profile": "https://github.com/alexfilothodoros",
      "contributions": [
        "doc",
        "maintenance"
      ]
    },
    {
      "login": "ali-parizad",
      "name": "Ali Parizad",
      "avatar_url": "https://avatars.githubusercontent.com/u/13907016?v=4",
      "profile": "https://github.com/ali-parizad",
      "contributions": [
        "code"
      ]
    },
    {
      "login": "BensHamza",
      "name": "Hamza Benslimane",
      "avatar_url": "https://avatars.githubusercontent.com/u/96446862?v=4",
      "profile": "https://github.com/BensHamza",
      "contributions": [
        "bug",
        "code"
      ]
    },
    {
      "login": "sz85512678",
      "name": "Zhen Shao",
      "avatar_url": "https://avatars.githubusercontent.com/sz85512678",
      "profile": "https://github.com/sz85512678",
      "contributions": [
        "code"
      ]
    },
    {
      "login": "Vasudeva-bit",
      "name": "Vasudeva Kilaru",
      "avatar_url": "https://avatars.githubusercontent.com/u/70791259?v=4",
      "profile": "https://github.com/Vasudeva-bit",
      "contributions": [
        "code",
        "doc"
      ]
    },
    {
      "login": "geronimos",
      "name": "Geronimo Bergk",
      "avatar_url": "https://avatars.githubusercontent.com/u/29955288?s=96&v=4",
      "profile": "https://github.com/geronimos",
      "contributions": [
        "bug",
        "code"
      ]
    },
    {
      "login": "julnow",
      "name": "Julian Nowak",
      "avatar_url": "https://avatars.githubusercontent.com/u/21206185?v=4",
      "profile": "https://github.com/julnow",
      "contributions": [
        "bug",
        "code"
      ]
    },
    {
      "login": "pirnerjonas",
      "name": "Jonas Pirner",
      "avatar_url": "https://avatars.githubusercontent.com/u/48887249?v=4",
      "profile": "https://github.com/pirnerjonas",
      "contributions": [
        "doc"
      ]
    },
    {
      "login": "adamkells",
      "name": "Adam Kells",
      "avatar_url": "https://avatars.githubusercontent.com/u/19709277?v=4",
      "profile": "https://github.com/adamkells",
      "contributions": [
        "test"
      ]
    },
    {
      "login": "YHallouard",
      "name": "Yann Hallouard",
      "avatar_url": "https://avatars.githubusercontent.com/YHallouard",
      "profile": "https://www.linkedin.com/in/yann-hallouard/",
      "contributions": [
        "code",
        "test"
      ]
    },
    {
      "login": "xansh",
      "name": "Ansh Kumar",
      "avatar_url": "https://avatars.githubusercontent.com/u/65403652?s=400&u=a45b5dcca057cfaef737d5fab99850aca6da1607&v=4",
      "profile": "https://github.com/xansh",
      "contributions": [
        "doc"
      ]
    },
    {
      "login": "tpvasconcelos",
      "name": "Tomas P. de Vasconcelos",
      "avatar_url": "https://avatars.githubusercontent.com/u/17701527?v=4",
      "profile": "https://github.com/tpvasconcelos",
      "contributions": [
        "bug",
        "code"
      ]
    },
    {
      "login": "rahulporuri",
      "name": "Poruri Sai Rahul",
      "avatar_url": "https://avatars.githubusercontent.com/u/1926457?v=4",
      "profile": "https://github.com/rahulporuri",
      "contributions": [
        "doc"
      ]
    },
    {
      "login": "fspinna",
      "name": "Francesco Spinnato",
      "avatar_url": "https://avatars.githubusercontent.com/u/35352023?v=4",
      "profile": "https://github.com/fspinna",
      "contributions": [
        "code"
      ]
    },
    {
      "login": "sbuse",
      "name": "Simon B.",
      "avatar_url": "https://avatars.githubusercontent.com/u/24408707?v=4",
      "profile": "https://github.com/sbuse",
      "contributions": [
        "code"
      ]
    },
    {
      "login": "sd2k",
      "name": "Ben Sully",
      "avatar_url": "https://avatars.githubusercontent.com/u/5464991?&v=4",
      "profile": "https://github.com/sd2k",
      "contributions": [
        "bug",
        "code"
      ]
    },
    {
      "login": "wayneadams",
      "name": "Wayne Adams",
      "avatar_url": "https://avatars.githubusercontent.com/u/15034841?s=400&u=d717e9945910bcc844c5e64cd56d570c6cc4e8e6&v=4",
      "profile": "https://github.com/wayneadams",
      "contributions": [
        "doc"
      ]
    },
    {
      "login": "sanjayk0508",
      "name": "Sanjay Kumar",
      "avatar_url": "https://avatars.githubusercontent.com/u/102804548?v=4",
      "profile": "https://github.com/sanjayk0508",
      "contributions": [
        "test"
      ]
    },
    {
      "login": "sssilvar",
      "name": "Santiago Smith Silva",
      "avatar_url": "https://avatars.githubusercontent.com/u/16252054?v=4",
      "profile": "https://github.com/sssilvar",
      "contributions": [
        "code"
      ]
    },
    {
      "login": "DManowitz",
      "name": "David Manowitz",
      "avatar_url": "https://avatars.githubusercontent.com/u/66927103?v=4",
      "profile": "https://github.com/DManowitz",
      "contributions": [
        "bug",
        "maintenance"
      ]
    },
    {
      "login": "ninedigits",
      "name": "Max Frohlich",
      "avatar_url": "https://avatars.githubusercontent.com/u/16393653?v=4",
      "profile": "https://www.linkedin.com/in/maxfrohlich/",
      "contributions": [
        "code",
        "ideas",
        "maintenance"
      ]
    },
    {
      "login": "steenrotsman",
      "name": "Stijn J. Rotman",
      "avatar_url": "https://avatars.githubusercontent.com/u/78110080?s=400&v=4",
      "profile": "https://github.com/steenrotsman",
      "contributions": [
        "code",
        "doc"
      ]
    },
    {
      "login": "tvdboom",
      "name": "Mavs",
      "avatar_url": "https://avatars.githubusercontent.com/u/32366550?v=4",
      "profile": "https://github.com/tvdboom",
      "contributions": [
        "code"
      ]
    },
    {
      "login": "Cyril-Meyer",
      "name": "Cyril Meyer",
      "avatar_url": "https://avatars.githubusercontent.com/u/69190238?v=4",
      "profile": "https://cyrilmeyer.eu/",
      "contributions": [
        "bug",
        "code",
        "test"
      ]
    },
    {
      "login": "Abhay-Lejith",
      "name": "Abhay Lejith",
      "avatar_url": "https://avatars.githubusercontent.com/u/120819228?s=96&v=4",
      "profile": "https://github.com/Abhay-Lejith",
      "contributions": [
        "bug",
        "code"
      ]
    },
    {
      "login": "ShreeshaM07",
      "name": "Shreesha M",
      "avatar_url": "https://avatars.githubusercontent.com/u/120820143?s=400&v=4",
      "profile": "https://github.com/ShreeshaM07",
      "contributions": [
        "bug",
        "code",
        "test"
      ]
    },
    {
      "login": "geetu040",
      "name": "Armaghan",
      "avatar_url": "https://avatars.githubusercontent.com/u/90601662?s=96&v=4",
      "profile": "https://github.com/geetu040",
      "contributions": [
        "code",
        "doc",
        "maintenance"
      ]
    },
    {
      "login": "SaiRevanth25",
      "name": "Sai Revanth Gowravajhala",
      "avatar_url": "https://avatars.githubusercontent.com/SaiRevanth25",
      "profile": "https://github.com/SaiRevanth25",
      "contributions": [
        "code",
        "bug"
      ]
    },
    {
      "login": "XinyuWuu",
      "name": "Xinyu Wu",
      "avatar_url": "https://avatars.githubusercontent.com/u/57612792?v=4",
      "profile": "https://github.com/XinyuWuu",
      "contributions": [
        "bug",
        "code",
        "test"
      ]
    },
    {
      "login": "meraldoantonio",
      "name": "Meraldo Antonio",
      "avatar_url": "https://avatars.githubusercontent.com/u/37468543?v=4",
      "profile": "https://github.com/meraldoantonio",
      "contributions": [
        "bug",
        "code",
        "doc",
        "test"
      ]
    },
    {
      "login": "memeo-pro",
      "name": "Yash Edake",
      "avatar_url": "https://avatars.githubusercontent.com/memeo-pro",
      "profile": "https://github.com/MEMEO-PRO",
      "contributions": [
        "maintenance",
        "bug"
      ]
    },
    {
      "login": "deysanjeeb",
      "name": "Sanjeeb Dey",
      "avatar_url": "https://avatars.githubusercontent.com/u/39940629?v=4",
      "profile": "https://github.com/deysanjeeb",
      "contributions": [
        "maintenance"
      ]
    },
    {
      "login": "YashKhare20",
      "name": "Yash Khare",
      "avatar_url": "https://avatars.githubusercontent.com/u/92680366?s=400",
      "profile": "https://github.com/YashKhare20",
      "contributions": [
        "code",
        "doc"
      ]
    },
    {
      "login": "ianspektor",
      "name": "Ian Spektor",
      "avatar_url": "https://avatars.githubusercontent.com/u/49082859?v=4",
      "profile": "https://github.com/ianspektor",
      "contributions": [
        "code",
        "doc"
      ]
    },
    {
      "login": "javiber",
      "name": "Javier Berneche",
      "avatar_url": "https://avatars.githubusercontent.com/u/3588715?v=4",
      "profile": "https://github.com/javiber",
      "contributions": [
        "code",
        "doc"
      ]
    },
    {
      "login": "fnhirwa",
      "name": "Felix Hirwa Nshuti",
      "avatar_url": "https://avatars.githubusercontent.com/u/67042527?s=64&v=4",
      "profile": "https://github.com/fnhirwa",
      "contributions": [
        "code",
        "maintenance"
      ]
    },
    {
      "login": "SamruddhiNavale",
      "name": "Samruddhi Navale",
      "avatar_url": "https://avatars.githubusercontent.com/u/86359115?v=4",
      "profile": "https://github.com/SamruddhiNavale",
      "contributions": [
        "doc"
      ]
    },
    {
      "login": "vandit98",
      "name": "Vandit Tyagi",
      "avatar_url": "https://avatars.githubusercontent.com/u/91458535?v=4",
      "profile": "https://github.com/vandit98",
      "contributions": [
        "doc"
      ]
    },
    {
      "login": "ArthrowAbstract",
      "name": "Devanshu Sinha",
      "avatar_url": "https://avatars.githubusercontent.com/u/38614120?v=4",
      "profile": "https://github.com/ArthrowAbstract",
      "contributions": [
        "code"
      ]
    },
    {
      "login": "MMTrooper",
      "name": "Michael Mwimali",
      "avatar_url": "https://avatars.githubusercontent.com/u/89777534?v=4",
      "profile": "https://github.com/MMTrooper",
      "contributions": [
        "code"
      ]
    },
    {
      "login": "manuel-munoz-aguirre",
      "name": "Manuel Muñoz Aguirre",
      "avatar_url": "https://avatars.githubusercontent.com/u/5576458?v=4",
      "profile": "https://github.com/manuel-munoz-aguirre",
      "contributions": [
        "doc"
      ]
    },
    {
      "login": "morestart",
      "name": "ctl",
      "avatar_url": "https://avatars.githubusercontent.com/u/35556811",
      "profile": "https://github.com/morestart",
      "contributions": [
        "bug"
      ]
    },
    {
      "login": "anteemony",
      "name": "Anthony Okonneh",
      "avatar_url": "https://avatars.githubusercontent.com/u/90141191?v=4",
      "profile": "https://github.com/Anteemony",
      "contributions": [
        "doc"
      ]
    },
    {
      "login": "ssabarwal",
      "name": "Shlok Sabarwal",
      "avatar_url": "https://gravatar.com/avatar/cbdbaac712ae282d730cd3028e862d45?s=400&d=robohash&r=x",
      "prifle": "https://www.github.com/shlok191/",
      "contributions": [
        "code"
      ]
    },
    {
      "login": "mobley-trent",
      "name": "Eddy Oyieko",
      "avatar_url": "https://avatars.githubusercontent.com/u/67474838?v=4",
      "profile": "https://github.com/mobley-trent",
      "contributions": [
        "code",
        "doc"
      ]
    },
    {
      "login": "toandaominh1997",
      "name": "Henry Dao",
      "avatar_url": "https://avatars.githubusercontent.com/u/18400648?v=4",
      "profile": "https://github.com/toandaominh1997",
      "contributions": [
        "bug",
        "code",
        "test"
      ]
    },
    {
      "login": "slavik57",
      "name": "Slava Shpitalny",
      "avatar_url": "https://avatars.githubusercontent.com/u/6184997?v=4",
      "profile": "https://github.com/slavik57",
      "contributions": [
        "maintenance"
      ]
    },
    {
      "login": "cedricdonie",
      "name": "Cedric Donié",
      "avatar_url": "https://avatars.githubusercontent.com/u/6626593?v=4",
      "profile": "https://github.com/cedricdonie",
      "contributions": [
        "bug",
        "code"
      ]
    },
    {
      "login": "helloplayer1",
      "name": "Julian Haderlein",
      "avatar_url": "https://avatars.githubusercontent.com/u/32032467?v=4",
      "profile": "https://github.com/helloplayer1",
      "contributions": [
        "doc"
      ]
    },
    {
      "login": "ishanpai",
      "name": "Ishan Paidhungat",
      "avatar_url": "https://avatars.githubusercontent.com/u/73134788?v=4",
      "profile": "https://github.com/ishanpai",
      "contributions": [
        "code",
        "doc"
      ]
    },
    {
      "login": "gareth-brown-86",
      "name": "Gareth Brown",
      "avatar_url": "https://avatars.githubusercontent.com/u/89069265?s=400&u=f6dc19c786a1762fcb7cdbb04f7f30bee9bd0240&v=4",
      "profile": "https://github.com/gareth-brown-86",
      "contributions": [
        "code",
        "bug"
      ]
    },
    {
      "login": "duydl",
      "name": "Duy Do Le",
      "avatar_url": "https://avatars.githubusercontent.com/u/56506156?v=4",
      "profile": "https://github.com/duydl",
      "contributions": [
        "code",
        "doc",
        "maintenance"
      ]
    },
    {
      "login": "ksharma6",
      "name": "Kishen Sharma",
      "avatar_url": "https://avatars.githubusercontent.com/u/142558351?v=4",
      "profile": "https://github.com/ksharma6",
      "contributions": [
        "bug",
        "code"
      ]
    },
    {
      "login": "benshaw2",
      "name": "Ben Shaw",
      "avatar_url": "https://avatars.githubusercontent.com/u/54603799?v=4",
      "profile": "https://github.com/benshaw2",
      "contributions": [
        "bug",
        "code",
        "doc"
      ]
    },
    {
      "login": "doberbauer",
      "name": "Daniel Oberbauer",
      "avatar_url": "https://avatars.githubusercontent.com/u/81889558?v=4",
      "profile": "https://github.com/doberbauer",
      "contributions": [
        "bug",
        "code"
      ]
    },
    {
      "login": "AlexeyOm",
      "name": "Alexey Omelchenko",
      "avatar_url": "https://avatars.githubusercontent.com/u/11708514?v=4",
      "profile": "https://github.com/AlexeyOm",
      "contributions": [
        "doc"
      ]
    },
    {
      "login": "fr1ll",
      "name": "Will Sanger",
      "avatar_url": "https://avatars.githubusercontent.com/u/29168593?v=4",
      "profile": "https://github.com/fr1ll",
      "contributions": [
        "code",
        "doc"
      ]
    },
    {
      "login": "alexander-lakocy",
      "name": "Alex Lakocy",
      "avatar_url": "https://avatars.githubusercontent.com/alexander-lakocy",
      "profile": "https://github.com/alexander-lakocy",
      "contributions": [
        "doc"
      ]
    },
    {
      "login": "mk406",
      "name": "Miguel Krause",
      "avatar_url": "https://avatars.githubusercontent.com/u/78024411?v=4",
      "profile": "https://github.com/mk406",
      "contributions": [
        "code"
      ]
    },
    {
      "login": "bastisar",
      "name": "Sebastian Hien",
      "avatar_url": "https://avatars.githubusercontent.com/u/142449680?v=4",
      "profile": "https://github.com/bastisar",
      "contributions": [
        "code",
        "bug",
        "test"
      ]
    },
    {
      "login": "mateuszkasprowicz",
      "name": "Mateusz Kasprowicz",
      "avatar_url": "https://avatars.githubusercontent.com/mateuszkasprowicz",
      "profile": "https://github.com/mateuszkasprowicz",
      "contributions": [
        "code",
        "test"
      ]
    },
    {
      "login": "DinoBektesevic",
      "name": "Dino Bektesevic",
      "avatar_url": "https://avatars.githubusercontent.com/u/29500910?v=4?s=100",
      "profile": "https://github.com/DinoBektesevic",
      "contributions": [
        "code",
        "maintenance"
      ]
    },
    {
      "login": "wirrywoo",
      "name": "Wilson Cheung",
      "avatar_url": "https://avatars.githubusercontent.com/u/148647848?v=4?s=100",
      "profile": "https://github.com/wirrywoo",
      "contributions": [
        "code",
        "doc"
      ]
    },
    {
      "login": "janasberger",
      "name": "Jana Schmidberger",
      "avatar_url": "https://avatars.githubusercontent.com/u/111234477?v=4",
      "profile": "https://github.com/janasberger",
      "contributions": [
        "business",
        "ideas",
        "projectManagement"
      ]
    },
    {
      "login": "kirilral",
      "name": "Kiril Ralinovski",
      "avatar_url": "https://avatars.githubusercontent.com/u/34281484?v=4",
      "profile": "https://github.com/kirilral",
      "contributions": [
        "ideas",
        "mentoring",
        "projectManagement",
        "talk"
      ]
    },
    {
      "login": "onyekaugochukwu",
      "name": "Ugochukwu Onyeka",
      "avatar_url": "https://avatars.githubusercontent.com/u/92909501?v=4",
      "profile": "https://github.com/onyekaugochukwu",
      "contributions": [
        "business",
        "doc",
        "ideas",
        "mentoring",
        "projectManagement"
      ]
    },
    {
      "login": "wpdonders",
      "name": "Wouter Donders",
      "avatar_url": "https://avatars.githubusercontent.com/u/1868824?v=4?s=100",
      "profile": "https://github.com/wpdonders",
      "contributions": [
        "code",
        "test"
      ]
    },
    {
      "login": "Saptarshi-Bandopadhyay",
      "name": "Saptarshi Bandopadhyay",
      "avatar_url": "https://avatars.githubusercontent.com/u/88289395?v=4",
      "profile": "https://github.com/Saptarshi-Bandopadhyay",
      "contributions": [
        "doc"
      ]
    },
    {
      "login": "Dehelaan",
      "name": "Nihal Chaudhary",
      "avatar_url": "https://avatars.githubusercontent.com/u/120308161?s=400&v=4",
      "profile": "https://github.com/Dehelaan",
      "contributions": [
        "doc"
      ]
    },
    {
      "login":"vedantag17",
      "name": "Vedant Agrawal",
      "avatar_url": "https://avatars.githubusercontent.com/u/118207011?v=4",
      "profile": "https://github.com/vedantag17",
      "contributions": [
        "doc"
      ]
    },
    {
      "login": "jan-mue",
      "name": "Jan Müller",
      "avatar_url": "https://avatars.githubusercontent.com/u/6440416?v=4",
      "profile": "https://github.com/jan-mue",
      "contributions": [
        "doc"
      ]
    },
    {
<<<<<<< HEAD
      "login": "avishkarsonni",
      "name": "Avishkar Sonni",
      "avatar_url": "https://avatars.githubusercontent.com/u/154905237?v=4",
      "profile": "https://github.com/avishkarsonni",
      "contributions": [
        "code",
        "test"
=======
      "login": "Z-Fran",
      "name": "Jindong Zhang",
      "avatar_url": "https://avatars.githubusercontent.com/u/49083766?v=4",
      "profile": "https://github.com/Z-Fran",
      "contributions": [
        "code"
      ]
    },
    {
      "login": "RigvedManoj",
      "name": "Rigved Manoj",
      "avatar_url": "https://avatars.githubusercontent.com/u/28307990?v=4",
      "profile": "https://github.com/RigvedManoj",
      "contributions": [
        "code"
>>>>>>> f79fd0d3
      ]
    }
  ]
}<|MERGE_RESOLUTION|>--- conflicted
+++ resolved
@@ -3072,7 +3072,7 @@
       ]
     },
     {
-      "login": "jan-mue",
+      "login":"jan-mue",
       "name": "Jan Müller",
       "avatar_url": "https://avatars.githubusercontent.com/u/6440416?v=4",
       "profile": "https://github.com/jan-mue",
@@ -3081,7 +3081,24 @@
       ]
     },
     {
-<<<<<<< HEAD
+      "login": "Z-Fran",
+      "name": "Jindong Zhang",
+      "avatar_url": "https://avatars.githubusercontent.com/u/49083766?v=4",
+      "profile": "https://github.com/Z-Fran",
+      "contributions": [
+        "code"
+      ]
+    },
+    {
+      "login": "RigvedManoj",
+      "name": "Rigved Manoj",
+      "avatar_url": "https://avatars.githubusercontent.com/u/28307990?v=4",
+      "profile": "https://github.com/RigvedManoj",
+      "contributions": [
+        "code"
+      ]
+    },
+    {
       "login": "avishkarsonni",
       "name": "Avishkar Sonni",
       "avatar_url": "https://avatars.githubusercontent.com/u/154905237?v=4",
@@ -3089,23 +3106,6 @@
       "contributions": [
         "code",
         "test"
-=======
-      "login": "Z-Fran",
-      "name": "Jindong Zhang",
-      "avatar_url": "https://avatars.githubusercontent.com/u/49083766?v=4",
-      "profile": "https://github.com/Z-Fran",
-      "contributions": [
-        "code"
-      ]
-    },
-    {
-      "login": "RigvedManoj",
-      "name": "Rigved Manoj",
-      "avatar_url": "https://avatars.githubusercontent.com/u/28307990?v=4",
-      "profile": "https://github.com/RigvedManoj",
-      "contributions": [
-        "code"
->>>>>>> f79fd0d3
       ]
     }
   ]
