{
  "projectName": "sktime",
  "projectOwner": "sktime",
  "repoType": "github",
  "repoHost": "https://github.com",
  "commitConvention": "none",
  "files": [
    "CONTRIBUTORS.md"
  ],
  "imageSize": 100,
  "contributorsPerLine": 9,
  "contributorsSortAlphabetically": true,
  "badgeTemplate": "[![All Contributors](https://img.shields.io/badge/all_contributors-<%= contributors.length %>-orange.svg)](#contributors)",
  "skipCi": true,
  "contributors": [
    {
      "login": "fkiraly",
      "name": "Franz Kiraly",
      "avatar_url": "https://avatars1.githubusercontent.com/u/7985502?v=4",
      "profile": "https://github.com/fkiraly",
      "contributions": [
        "blog",
        "bug",
        "business",
        "code",
        "doc",
        "design",
        "eventOrganizing",
        "example",
        "financial",
        "fundingFinding",
        "ideas",
        "maintenance",
        "mentoring",
        "projectManagement",
        "question",
        "review",
        "talk",
        "test",
        "tutorial",
        "video"
      ]
    },
    {
      "login": "sajaysurya",
      "name": "Sajaysurya Ganesh",
      "avatar_url": "https://avatars2.githubusercontent.com/u/25329624?v=4",
      "profile": "https://sajay.online",
      "contributions": [
        "code",
        "doc",
        "design",
        "example",
        "ideas",
        "test",
        "tutorial"
      ]
    },
    {
      "login": "Tomiiwa",
      "name": "Ireoluwatomiwa",
      "avatar_url": "https://avatars.githubusercontent.com/u/61966277?v=4",
      "profile": "https://www.linkedin.com/in/ireoluwatomiwa-sanusi/",
      "contributions": [
        "doc"
      ]
    },
    {
      "login": "TonyBagnall",
      "name": "Tony Bagnall",
      "avatar_url": "https://avatars1.githubusercontent.com/u/9594042?v=4",
      "profile": "http://www.timeseriesclassification.com",
      "contributions": [
        "code",
        "business",
        "doc",
        "design",
        "eventOrganizing",
        "fundingFinding",
        "ideas",
        "projectManagement",
        "question",
        "review",
        "talk",
        "data"
      ]
    },
    {
      "login": "jasonlines",
      "name": "Jason Lines",
      "avatar_url": "https://avatars1.githubusercontent.com/u/38794632?v=4",
      "profile": "http://www.timeseriesclassification.com",
      "contributions": [
        "code",
        "business",
        "doc",
        "design",
        "eventOrganizing",
        "fundingFinding",
        "ideas",
        "projectManagement",
        "question",
        "review",
        "talk",
        "example"
      ]
    },
    {
      "login": "mloning",
      "name": "Markus Löning",
      "avatar_url": "https://avatars3.githubusercontent.com/u/21020482?v=4",
      "profile": "https://github.com/mloning",
      "contributions": [
        "code",
        "test",
        "maintenance",
        "platform",
        "review",
        "infra",
        "example",
        "bug",
        "tutorial",
        "business",
        "doc",
        "design",
        "eventOrganizing",
        "fundingFinding",
        "ideas",
        "projectManagement",
        "question",
        "talk",
        "mentoring",
        "video"
      ]
    },
    {
      "login": "goastler",
      "name": "George Oastler",
      "avatar_url": "https://avatars0.githubusercontent.com/u/7059456?v=4",
      "profile": "https://github.com/goastler",
      "contributions": [
        "code",
        "test",
        "platform",
        "example",
        "doc"
      ]
    },
    {
      "login": "ViktorKaz",
      "name": "ViktorKaz",
      "avatar_url": "https://avatars0.githubusercontent.com/u/33499138?v=4",
      "profile": "https://github.com/ViktorKaz",
      "contributions": [
        "code",
        "doc",
        "design"
      ]
    },
    {
      "login": "MatthewMiddlehurst",
      "name": "Matthew Middlehurst",
      "avatar_url": "https://avatars0.githubusercontent.com/u/25731235?v=4",
      "profile": "http://www.timeseriesclassification.com",
      "contributions": [
        "code",
        "doc",
        "test",
        "tutorial",
        "review",
        "bug"
      ]
    },
    {
      "login": "miraep8",
      "name": "Mirae Parker",
      "avatar_url": "https://avatars.githubusercontent.com/u/10511777?s=400&u=10a774fd4be767fa3b23a82a98bbfe102c17f0f3&v=4",
      "profile": "https://github.com/miraep8",
      "contributions": [
        "code",
        "test"
      ]
    },
    {
      "login": "jesellier",
      "name": "jesellier",
      "avatar_url": "https://avatars0.githubusercontent.com/u/51952076?v=4",
      "profile": "https://github.com/jesellier",
      "contributions": [
        "code"
      ]
    },
    {
      "login": "James-Large",
      "name": "James Large",
      "avatar_url": "https://avatars0.githubusercontent.com/u/44509982?v=4",
      "profile": "http://www.timeseriesclassification.com/",
      "contributions": [
        "code",
        "doc",
        "test",
        "infra",
        "maintenance"
      ]
    },
    {
      "login": "achieveordie",
      "name": "Sagar Mishra",
      "avatar_url": "https://avatars.githubusercontent.com/u/54197164?v=4",
      "profile": "https://github.com/achieveordie",
      "contributions": [
        "bug",
        "code",
        "test"
      ]
    },
    {
      "login": "simone-pignotti",
      "name": "simone-pignotti",
      "avatar_url": "https://avatars1.githubusercontent.com/u/44410066?v=4",
      "profile": "https://github.com/simone-pignotti",
      "contributions": [
        "code",
        "bug"
      ]
    },
    {
      "login": "ClaudiaSanches",
      "name": "ClaudiaSanches",
      "avatar_url": "https://avatars3.githubusercontent.com/u/28742178?v=4",
      "profile": "https://github.com/ClaudiaSanches",
      "contributions": [
        "code",
        "test"
      ]
    },
    {
      "login": "aa25desh",
      "name": "aa25desh",
      "avatar_url": "https://avatars1.githubusercontent.com/u/29518290?v=4",
      "profile": "https://github.com/aa25desh",
      "contributions": [
        "code",
        "bug"
      ]
    },
    {
      "login": "matteogales",
      "name": "matteogales",
      "avatar_url": "https://avatars0.githubusercontent.com/u/9269326?v=4",
      "profile": "https://github.com/matteogales",
      "contributions": [
        "code",
        "design",
        "ideas"
      ]
    },
    {
      "login": "prockenschaub",
      "name": "Patrick Rockenschaub",
      "avatar_url": "https://avatars0.githubusercontent.com/u/15381732?v=4",
      "profile": "https://github.com/prockenschaub",
      "contributions": [
        "code",
        "design",
        "ideas",
        "test"
      ]
    },
    {
      "login": "dasgupsa",
      "name": "Saurabh Dasgupta",
      "avatar_url": "https://avatars2.githubusercontent.com/u/10398956?v=4",
      "profile": "https://github.com/dasgupsa",
      "contributions": [
        "code"
      ]
    },
    {
      "login": "angus924",
      "name": "Angus Dempster",
      "avatar_url": "https://avatars0.githubusercontent.com/u/55837131?v=4",
      "profile": "https://github.com/angus924",
      "contributions": [
        "code",
        "test",
        "tutorial"
      ]
    },
    {
      "login": "vnicholson1",
      "name": "Vincent Nicholson",
      "profile": "https://github.com/vnicholson1",
      "contributions": [
        "code"
      ]
    },
    {
      "login": "lnthach",
      "name": "Thach Le Nguyen",
      "avatar_url": "https://avatars0.githubusercontent.com/u/7788363?v=4",
      "profile": "https://github.com/lnthach",
      "contributions": [
        "code",
        "test"
      ]
    },
    {
      "login": "Ayushmaanseth",
      "name": "Ayushmaan Seth",
      "avatar_url": "https://avatars1.githubusercontent.com/u/29939762?v=4",
      "profile": "https://www.linkedin.com/in/ayushmaan-seth-4a96364a/",
      "contributions": [
        "code",
        "review",
        "test",
        "doc",
        "eventOrganizing",
        "tutorial"
      ]
    },
    {
      "login": "Riyabelle25",
      "name": "Riya Elizabeth John",
      "avatar_url": "https://avatars.githubusercontent.com/u/55790848?v=4",
      "contributions": [
        "code"
      ]
    },
    {
      "login": "ninfueng",
      "name": "Ninnart Fuengfusin",
      "avatar_url": "https://avatars2.githubusercontent.com/u/28499769?v=4",
      "profile": "https://github.com/ninfueng",
      "contributions": [
        "code"
      ]
    },
    {
      "login": "big-o",
      "name": "big-o",
      "avatar_url": "https://avatars1.githubusercontent.com/u/1134151?v=4",
      "profile": "https://github.com/big-o",
      "contributions": [
        "code",
        "test",
        "design",
        "ideas",
        "review",
        "tutorial",
        "mentoring"
      ]
    },
    {
      "login": "Kludex",
      "name": "Marcelo Trylesinski",
      "avatar_url": "https://avatars3.githubusercontent.com/u/7353520?v=4",
      "profile": "http://marcelotryle.com",
      "contributions": [
        "doc"
      ]
    },
    {
      "login": "oleskiewicz",
      "name": "oleskiewicz",
      "avatar_url": "https://avatars1.githubusercontent.com/u/5682158?v=4",
      "profile": "https://github.com/oleskiewicz",
      "contributions": [
        "code",
        "doc",
        "test"
      ]
    },
    {
      "login": "dguijo",
      "name": "David Guijo Rubio",
      "avatar_url": "https://avatars1.githubusercontent.com/u/47889499?v=4",
      "profile": "http://www.uco.es/grupos/ayrna/index.php/es/publicaciones/articulos?publications_view_all=1&theses_view_all=0&projects_view_all=0&task=show&view=member&id=22",
      "contributions": [
        "code",
        "ideas"
      ]
    },
    {
      "login": "HYang1996",
      "name": "HYang1996",
      "avatar_url": "https://avatars0.githubusercontent.com/u/44179303?v=4",
      "profile": "https://github.com/HYang1996",
      "contributions": [
        "code",
        "test",
        "doc",
        "tutorial"
      ]
    },
    {
      "login": "Mo-Saif",
      "name": "Mohammed Saif Kazamel",
      "avatar_url": "https://avatars0.githubusercontent.com/u/27867617?v=4",
      "profile": "https://mo-saif.github.io/",
      "contributions": [
        "bug"
      ]
    },
    {
      "login": "abandus",
      "name": "abandus",
      "avatar_url": "https://avatars2.githubusercontent.com/u/46486474?v=4",
      "profile": "https://github.com/abandus",
      "contributions": [
        "ideas",
        "code"
      ]
    },
    {
      "login": "Pangoraw",
      "name": "Paul",
      "avatar_url": "https://avatars1.githubusercontent.com/u/9824244?v=4",
      "profile": "https://ber.gp",
      "contributions": [
        "doc"
      ]
    },
    {
      "login": "vedazeren",
      "name": "vedazeren",
      "avatar_url": "https://avatars3.githubusercontent.com/u/63582874?v=4",
      "profile": "https://github.com/vedazeren",
      "contributions": [
        "code",
        "test"
      ]
    },
    {
      "login": "hiqbal2",
      "name": "hiqbal2",
      "avatar_url": "https://avatars3.githubusercontent.com/u/10302415?v=4",
      "profile": "https://github.com/hiqbal2",
      "contributions": [
        "doc"
      ]
    },
    {
      "login": "btrtts",
      "name": "btrtts",
      "avatar_url": "https://avatars3.githubusercontent.com/u/66252156?v=4",
      "profile": "https://github.com/btrtts",
      "contributions": [
        "doc"
      ]
    },
    {
      "login": "marielledado",
      "name": "Marielle",
      "avatar_url": "https://avatars2.githubusercontent.com/u/13499809?v=4",
      "profile": "https://twitter.com/marielli",
      "contributions": [
        "doc",
        "code",
        "ideas"
      ]
    },
    {
      "login": "Cheukting",
      "name": "Cheuk Ting Ho",
      "avatar_url": "https://avatars1.githubusercontent.com/u/28761465?v=4",
      "profile": "http://cheuk.dev",
      "contributions": [
        "code"
      ]
    },
    {
      "login": "sophijka",
      "name": "sophijka",
      "avatar_url": "https://avatars2.githubusercontent.com/u/47450591?v=4",
      "profile": "https://github.com/sophijka",
      "contributions": [
        "doc",
        "maintenance"
      ]
    },
    {
      "login": "Quaterion",
      "name": "Quaterion",
      "avatar_url": "https://avatars2.githubusercontent.com/u/23200273?v=4",
      "profile": "https://github.com/Quaterion",
      "contributions": [
        "bug"
      ]
    },
    {
      "login": "Arnau",
      "name": "Arnau",
      "avatar_url": "https://avatars.githubusercontent.com/u/38285979?s=400&u=8bdd0021cb5bae47ba5bd69c355c694dc3090f5e&v=4",
      "profile": "https://www.linkedin.com/in/arnau-jim%C3%A9nez-castany-b2ba2597/",
      "contributions": [
        "code"
      ]
    },
    {
      "login": "ABostrom",
      "name": "Aaron Bostrom",
      "avatar_url": "https://avatars0.githubusercontent.com/u/9571933?v=4",
      "profile": "https://github.com/ABostrom",
      "contributions": [
        "code",
        "doc",
        "test",
        "mentoring"
      ]
    },
    {
      "login": "BandaSaiTejaReddy",
      "name": "BANDASAITEJAREDDY",
      "avatar_url": "https://avatars0.githubusercontent.com/u/31387911?v=4",
      "profile": "https://github.com/BandaSaiTejaReddy",
      "contributions": [
        "code",
        "doc"
      ]
    },
    {
      "login": "lynnssi",
      "name": "Alexandra Amidon",
      "avatar_url": "https://avatars2.githubusercontent.com/u/17050655?v=4",
      "profile": "https://medium.com/@alexandra.amidon",
      "contributions": [
        "blog",
        "doc",
        "ideas"
      ]
    },
    {
      "login": "chizzi25",
      "name": "chizzi25",
      "avatar_url": "https://avatars3.githubusercontent.com/u/67911243?v=4",
      "profile": "https://github.com/chizzi25",
      "contributions": [
        "blog"
      ]
    },
    {
      "login": "Piyush1729",
      "name": "Piyush Gade",
      "avatar_url": "https://avatars2.githubusercontent.com/u/64950012?v=4",
      "profile": "https://github.com/Piyush1729",
      "contributions": [
        "code",
        "review"
      ]
    },
    {
      "login": "sri1419",
      "name": "sri1419",
      "avatar_url": "https://avatars2.githubusercontent.com/u/65078278?v=4",
      "profile": "https://github.com/sri1419",
      "contributions": [
        "code"
      ]
    },
    {
      "login": "patrickzib",
      "name": "Patrick Schäfer",
      "avatar_url": "https://avatars0.githubusercontent.com/u/7783034?v=4",
      "profile": "http://www2.informatik.hu-berlin.de/~schaefpa/",
      "contributions": [
        "code",
        "tutorial"
      ]
    },
    {
      "login": "ermshaua",
      "name": "Arik Ermshaus",
      "avatar_url": "https://avatars.githubusercontent.com/u/23294512?v=4",
      "profile": "https://github.com/ermshaua/",
      "contributions": [
        "code"
      ]
    },
    {
      "login": "akanz1",
      "name": "Andreas Kanz",
      "avatar_url": "https://avatars3.githubusercontent.com/u/51492342?v=4",
      "profile": "https://github.com/akanz1",
      "contributions": [
        "tutorial"
      ]
    },
    {
      "login": "brettkoonce",
      "name": "brett koonce",
      "avatar_url": "https://avatars2.githubusercontent.com/u/11281814?v=4",
      "profile": "https://github.com/brettkoonce",
      "contributions": [
        "doc"
      ]
    },
    {
      "login": "alwinw",
      "name": "Alwin",
      "avatar_url": "https://avatars3.githubusercontent.com/u/16846521?v=4",
      "profile": "https://github.com/alwinw",
      "contributions": [
        "doc",
        "code",
        "maintenance"
      ]
    },
    {
      "login": "kkoziara",
      "name": "kkoziara",
      "avatar_url": "https://avatars1.githubusercontent.com/u/4346849?v=4",
      "profile": "https://github.com/kkoziara",
      "contributions": [
        "code",
        "bug"
      ]
    },
    {
      "login": "evanmiller29",
      "name": "Evan Miller",
      "avatar_url": "https://avatars2.githubusercontent.com/u/8062590?v=4",
      "profile": "https://github.com/evanmiller29",
      "contributions": [
        "tutorial"
      ]
    },
    {
      "login": "krumeto",
      "name": "Krum Arnaudov",
      "avatar_url": "https://avatars3.githubusercontent.com/u/11272436?v=4",
      "profile": "https://github.com/krumeto",
      "contributions": [
        "bug",
        "code"
      ]
    },
    {
      "login": "martinagvilas",
      "name": "Martina G. Vilas",
      "avatar_url": "https://avatars2.githubusercontent.com/u/37339384?v=4",
      "profile": "https://github.com/martinagvilas",
      "contributions": [
        "review",
        "ideas"
      ]
    },
    {
      "login": "Emiliathewolf",
      "name": "Emilia Rose",
      "avatar_url": "https://avatars2.githubusercontent.com/u/22026218?v=4",
      "profile": "https://github.com/Emiliathewolf",
      "contributions": [
        "code",
        "test"
      ]
    },
    {
      "login": "AidenRushbrooke",
      "name": "AidenRushbrooke",
      "avatar_url": "https://avatars0.githubusercontent.com/u/72034940?v=4",
      "profile": "https://github.com/AidenRushbrooke",
      "contributions": [
        "code",
        "test"
      ]
    },
    {
      "login": "whackteachers",
      "name": "Jason Pong",
      "avatar_url": "https://avatars0.githubusercontent.com/u/33785383?v=4",
      "profile": "https://github.com/whackteachers",
      "contributions": [
        "code",
        "test"
      ]
    },
    {
      "login": "magittan",
      "name": "William Zheng",
      "avatar_url": "https://avatars0.githubusercontent.com/u/14024202?v=4",
      "profile": "https://github.com/magittan",
      "contributions": [
        "code",
        "test"
      ]
    },
    {
      "login": "huayicodes",
      "name": "Huayi Wei",
      "avatar_url": "https://avatars3.githubusercontent.com/u/22870735?v=4",
      "profile": "https://www.linkedin.com/in/huayiwei/",
      "contributions": [
        "tutorial"
      ]
    },
    {
      "login": "Multivin12",
      "name": "Multivin12",
      "avatar_url": "https://avatars3.githubusercontent.com/u/36476633?v=4",
      "profile": "https://github.com/Multivin12",
      "contributions": [
        "code",
        "test"
      ]
    },
    {
      "login": "davidbp",
      "name": "David Buchaca Prats",
      "avatar_url": "https://avatars3.githubusercontent.com/u/4223580?v=4",
      "profile": "https://github.com/davidbp",
      "contributions": [
        "code"
      ]
    },
    {
      "login": "SebasKoel",
      "name": "Sebastiaan Koel",
      "avatar_url": "https://avatars3.githubusercontent.com/u/66252156?v=4",
      "profile": "https://github.com/SebasKoel",
      "contributions": [
        "code",
        "doc"
      ]
    },
    {
      "login": "MarcoGorelli",
      "name": "Marco Gorelli",
      "avatar_url": "https://avatars2.githubusercontent.com/u/33491632?v=4",
      "profile": "https://github.com/MarcoGorelli",
      "contributions": [
        "infra"
      ]
    },
    {
      "login": "DmitriyValetov",
      "name": "Dmitriy Valetov",
      "avatar_url": "https://avatars0.githubusercontent.com/u/27976850?v=4",
      "profile": "https://github.com/DmitriyValetov",
      "contributions": [
        "code",
        "tutorial"
      ]
    },
    {
      "login": "vollmersj",
      "name": "vollmersj",
      "avatar_url": "https://avatars2.githubusercontent.com/u/12613127?v=4",
      "profile": "https://github.com/vollmersj",
      "contributions": [
        "doc"
      ]
    },
    {
      "login": "MichalChromcak",
      "name": "Michal Chromcak",
      "avatar_url": "https://avatars1.githubusercontent.com/u/12393430?v=4",
      "profile": "https://github.com/MichalChromcak",
      "contributions": [
        "code",
        "doc",
        "test",
        "tutorial"
      ]
    },
    {
      "login": "bmurdata",
      "name": "Brian Murphy",
      "avatar_url": "https://avatars2.githubusercontent.com/u/32182553?v=4",
      "profile": "https://bmurphyportfolio.netlify.com/",
      "contributions": [
        "doc"
      ]
    },
    {
      "login": "raishubham1",
      "name": "raishubham1",
      "avatar_url": "https://avatars3.githubusercontent.com/u/29356417?v=4",
      "profile": "https://github.com/raishubham1",
      "contributions": [
        "doc"
      ]
    },
    {
      "login": "ngupta23",
      "name": "Nikhil Gupta",
      "avatar_url": "https://avatars0.githubusercontent.com/u/33585645?v=4",
      "profile": "https://github.com/ngupta23",
      "contributions": [
        "code",
        "bug",
        "doc"
      ]
    },
    {
      "login": "aiwalter",
      "name": "Martin Walter",
      "avatar_url": "https://avatars0.githubusercontent.com/u/29627036?v=4",
      "profile": "https://www.linkedin.com/in/martin-walter-1a33b3114/",
      "contributions": [
        "code",
        "bug",
        "projectManagement",
        "fundingFinding",
        "mentoring",
        "ideas",
        "design",
        "review",
        "doc",
        "talk"
      ]
    },
    {
      "login": "afzal442",
      "name": "Afzal Ansari",
      "avatar_url": "https://avatars0.githubusercontent.com/u/11625672?v=4",
      "profile": "https://github.com/afzal442",
      "contributions": [
        "code",
        "doc"
      ]
    },
    {
      "login": "gracewgao",
      "name": "Grace Gao",
      "avatar_url": "https://avatars0.githubusercontent.com/u/38268331?v=4",
      "profile": "https://www.linkedin.com/in/gracewgao/",
      "contributions": [
        "code",
        "bug"
      ]
    },
    {
      "login": "utsavcoding",
      "name": "Utsav Kumar Tiwari",
      "avatar_url": "https://avatars3.githubusercontent.com/u/55446385?v=4",
      "profile": "https://github.com/utsavcoding",
      "contributions": [
        "code",
        "doc"
      ]
    },
    {
      "login": "tch",
      "name": "Tomasz Chodakowski",
      "avatar_url": "https://avatars3.githubusercontent.com/u/184076?v=4",
      "profile": "https://github.com/tch",
      "contributions": [
        "code",
        "doc",
        "bug"
      ]
    },
    {
      "login": "koralturkk",
      "name": "Kutay Koralturk",
      "avatar_url": "https://avatars2.githubusercontent.com/u/18037789?s=460&v=4",
      "profile": "https://github.com/koralturkk",
      "contributions": [
        "code",
        "bug"
      ]
    },
    {
      "login": "vnmabus",
      "name": "Carlos Ramos Carreño",
      "avatar_url": "https://avatars1.githubusercontent.com/u/2364173?v=4",
      "profile": "https://github.com/vnmabus",
      "contributions": [
        "doc"
      ]
    },
    {
      "login": "lpantano",
      "name": "Lorena Pantano",
      "avatar_url": "https://avatars2.githubusercontent.com/u/1621788?v=4",
      "profile": "http://lpantano.github.io/",
      "contributions": [
        "ideas"
      ]
    },
    {
      "login": "KirstieJane",
      "name": "Kirstie Whitaker",
      "avatar_url": "https://avatars1.githubusercontent.com/u/3626306?v=4",
      "profile": "https://whitakerlab.github.io/",
      "contributions": [
        "ideas",
        "fundingFinding"
      ]
    },
    {
      "login": "juanitorduz",
      "name": "Juan Orduz",
      "avatar_url": "https://avatars1.githubusercontent.com/u/22996444?v=4",
      "profile": "https://juanitorduz.github.io/",
      "contributions": [
        "tutorial",
        "doc"
      ]
    },
    {
      "login": "dhirschfeld",
      "name": "Dave Hirschfeld",
      "avatar_url": "https://avatars1.githubusercontent.com/u/881019?v=4",
      "profile": "https://dhirschfeld.github.io/",
      "contributions": [
        "infra"
      ]
    },
    {
      "login": "xuyxu",
      "name": "Yi-Xuan Xu",
      "avatar_url": "https://avatars2.githubusercontent.com/u/22359569?v=4",
      "profile": "https://github.com/xuyxu",
      "contributions": [
        "code",
        "test",
        "maintenance",
        "doc"
      ]
    },
    {
      "login": "vincent-nich12",
      "name": "vincent-nich12",
      "avatar_url": "https://avatars3.githubusercontent.com/u/36476633?v=4",
      "profile": "https://github.com/vincent-nich12",
      "contributions": [
        "code"
      ]
    },
    {
      "login": "hamzahiqb",
      "name": "hamzahiqb",
      "avatar_url": "https://avatars3.githubusercontent.com/u/10302415?v=4",
      "profile": "https://github.com/hamzahiqb",
      "contributions": [
        "infra"
      ]
    },
    {
      "login": "Hephaest",
      "name": "Miao Cai",
      "avatar_url": "https://avatars2.githubusercontent.com/u/37981444?v=4",
      "profile": "https://github.com/Hephaest",
      "contributions": [
        "bug",
        "code"
      ]
    },
    {
      "login": "RNKuhns",
      "name": "Ryan Kuhns",
      "avatar_url": "https://avatars0.githubusercontent.com/u/26907244?v=4",
      "profile": "https://github.com/rnkuhns",
      "contributions": [
        "code",
        "doc",
        "tutorial",
        "example",
        "ideas",
        "review",
        "test"
      ]
    },
    {
      "login": "pabworks",
      "name": "pabworks",
      "avatar_url": "https://avatars.githubusercontent.com/u/32725127?v=4",
      "profile": "https://github.com/pabworks",
      "contributions": [
        "code",
        "test"
      ]
    },
    {
      "login": "ayan-biswas0412",
      "name": "AYAN BISWAS",
      "avatar_url": "https://avatars.githubusercontent.com/u/52851184?v=4",
      "profile": "https://github.com/ayan-biswas0412",
      "contributions": [
        "code"
      ]
    },
    {
      "login": "Lovkush-A",
      "name": "Lovkush",
      "avatar_url": "https://avatars.githubusercontent.com/u/25344832?v=4",
      "profile": "https://github.com/Lovkush-A",
      "contributions": [
        "code",
        "test",
        "ideas",
        "mentoring",
        "projectManagement"
      ]
    },
    {
      "login": "luiszugasti",
      "name": "Luis Zugasti",
      "avatar_url": "https://avatars.githubusercontent.com/u/11198457?s=460&u=0645b72683e491824aca16db9702f1d3eb990389&v=4",
      "profile": "https://github.com/luiszugasti",
      "contributions": [
        "doc"
      ]
    },
    {
      "login": "kanand77",
      "name": "Kavin Anand",
      "avatar_url": "https://avatars.githubusercontent.com/kanand77",
      "profile": "https://github.com/kanand77",
      "contributions": [
        "doc"
      ]
    },
    {
      "login": "dsherry",
      "name": "Dylan Sherry",
      "avatar_url": "https://avatars.githubusercontent.com/dsherry",
      "profile": "https://github.com/dsherry",
      "contributions": [
        "infra"
      ]
    },
    {
      "login": "kachayev",
      "name": "Oleksii Kachaiev",
      "avatar_url": "https://avatars.githubusercontent.com/u/485647?v=4",
      "profile": "https://github.com/kachayev",
      "contributions": [
        "code",
        "test"
      ]
    },
    {
      "login": "Ifeanyi30",
      "name": "Ifeanyi30",
      "avatar_url": "https://avatars.githubusercontent.com/u/49926145?v=4",
      "profile": "https://github.com/Ifeanyi30",
      "contributions": [
        "code"
      ]
    },
    {
      "login": "jschemm",
      "name": "jschemm",
      "avatar_url": "https://avatars.githubusercontent.com/u/81151346?v=4",
      "profile": "https://github.com/jschemm",
      "contributions": [
        "code"
      ]
    },
    {
      "login": "aaronreidsmith",
      "name": "Aaron Smith",
      "avatar_url": "https://avatars.githubusercontent.com/u/21350310?v=4",
      "profile": "https://github.com/aaronreidsmith",
      "contributions": [
        "code"
      ]
    },
    {
      "login": "ltsaprounis",
      "name": "Leonidas Tsaprounis",
      "avatar_url": "https://avatars.githubusercontent.com/u/64217214?v=4",
      "profile": "https://github.com/ltsaprounis",
      "contributions": [
        "code",
        "bug",
        "mentoring",
        "review"
      ]
    },
    {
      "login": "chernika158",
      "name": "Galina Chernikova",
      "avatar_url": "https://avatars.githubusercontent.com/u/43787741?s=400&v=4",
      "profile": "https://github.com/chernika158",
      "contributions": [
        "code"
      ]
    },
    {
      "login": "GuzalBulatova",
      "name": "Guzal Bulatova",
      "avatar_url": "https://avatars.githubusercontent.com/GuzalBulatova",
      "profile": "https://github.com/GuzalBulatova",
      "contributions": [
        "bug",
        "code",
        "eventOrganizing",
        "mentoring",
        "projectManagement",
        "review",
        "test"
      ]
    },
    {
      "login": "satya-pattnaik",
      "name": "Satya Prakash Pattnaik",
      "avatar_url": "https://avatars.githubusercontent.com/u/22102468?v=4",
      "profile": "https://www.linkedin.com/in/satya-pattnaik-77a430144/",
      "contributions": [
        "doc"
      ]
    },
    {
      "login": "yashlamba",
      "name": "Yash Lamba",
      "avatar_url": "https://avatars.githubusercontent.com/u/44164398?v=4",
      "profile": "https://github.com/yashlamba",
      "contributions": [
        "code"
      ]
    },
    {
      "login": "ckastner",
      "name": "Christian Kastner",
      "avatar_url": "https://avatars.githubusercontent.com/u/15859947?v=4",
      "profile": "https://github.com/ckastner",
      "contributions": [
        "code",
        "bug"
      ]
    },
    {
      "login": "tombh",
      "name": "Thomas Buckley-Houston",
      "avatar_url": "https://avatars.githubusercontent.com/u/160835?s=80&v=4",
      "profile": "https://github.com/tombh",
      "contributions": [
        "bug"
      ]
    },
    {
      "login": "julramos",
      "name": "Juliana",
      "avatar_url": "https://avatars.githubusercontent.com/u/19613567?v=4",
      "profile": "https://www.linkedin.com/in/julianarn/",
      "contributions": [
        "code"
      ]
    },
    {
      "login": "SveaMeyer13",
      "name": "Svea Marie Meyer",
      "avatar_url": "https://avatars.githubusercontent.com/u/46671894?v=4",
      "profile": "https://github.com/SveaMeyer13",
      "contributions": [
        "doc",
        "code"
      ]
    },
    {
      "login": "Flix6x",
      "name": "Felix Claessen",
      "avatar_url": "https://avatars.githubusercontent.com/u/30658763?v=4",
      "profile": "https://github.com/flix6x",
      "contributions": [
        "code",
        "doc",
        "test",
        "bug"
      ]
    },
    {
      "login": "thayeylolu",
      "name": "Taiwo Owoseni",
      "avatar_url": "https://avatars.githubusercontent.com/u/13348874?v=4",
      "profile": "https://thayeylolu.github.io/portfolio/",
      "contributions": [
        "code"
      ]
    },
    {
      "login": "jambo6",
      "name": "James Morrill",
      "avatar_url": "https://https://avatars.githubusercontent.com/jambo6",
      "profile": "https://github.com/jambo6",
      "contributions": [
        "code"
      ]
    },
    {
      "login": "Dbhasin1",
      "name": "Drishti Bhasin ",
      "avatar_url": "https://avatars.githubusercontent.com/u/56479884?v=4",
      "profile": "https://github.com/Dbhasin1",
      "contributions": [
        "code"
      ]
    },
    {
      "login": "Yard1",
      "name": "Antoni Baum",
      "avatar_url": "https://avatars.githubusercontent.com/u/10364161?v=4",
      "profile": "https://www.linkedin.com/in/yard1/",
      "contributions": [
        "code"
      ]
    },
    {
      "login": "ltoniazzi",
      "name": "Lorenzo Toniazzi",
      "avatar_url": "https://avatars.githubusercontent.com/u/61414566",
      "profile": "https://github.com/ltoniazzi",
      "contributions": [
        "code"
      ]
    },
    {
      "login": "freddyaboulton",
      "name": "Freddy A Boulton",
      "avatar_url": "https://avatars.githubusercontent.com/u/41651716?v=4",
      "profile": "https://github.com/freddyaboulton",
      "contributions": [
        "infra",
        "test"
      ]
    },
    {
      "login": "Riyabelle25",
      "name": "Riya Elizabeth John",
      "avatar_url": "https://avatars.githubusercontent.com/u/55790848?v=4",
      "profile": "https://github.com/Riyabelle25",
      "contributions": [
        "code",
        "test",
        "doc"
      ]
    },
    {
      "login": "chrisholder",
      "name": "chrisholder",
      "avatar_url": "https://avatars.githubusercontent.com/u/4674372?v=4",
      "profile": "https://github.com/chrisholder",
      "contributions": [
        "code",
        "test",
        "doc",
        "design",
        "example"
      ]
    },
    {
      "login": "moradabaz",
      "name": "Morad :)",
      "avatar_url": "https://avatars.githubusercontent.com/u/29915156?v=4",
      "profile": "https://moradabaz.github.io/",
      "contributions": [
        "code",
        "test",
        "doc"
      ]
    },
    {
      "login": "bilal-196",
      "name": "Ahmed Bilal",
      "avatar_url": "https://avatars.githubusercontent.com/u/74570044?v=4",
      "profile": "https://github.com/bilal-196",
      "contributions": [
        "doc"
      ]
    },
    {
      "login": "victordremov",
      "name": "Viktor Dremov",
      "avatar_url": "https://avatars.githubusercontent.com/u/32140716",
      "profile": "https://github.com/victordremov",
      "contributions": [
        "code"
      ]
    },
    {
      "login": "corvusrabus",
      "name": "Corvin Paul",
      "avatar_url": "https://lh3.googleusercontent.com/zMvwkuxyIsRN1I0-HLojbcbbHaERXa-b9eztZ23z_C2m7cXdMiU4z36ekS5-cgBmikPhZA=w1280",
      "profile": "https://sites.google.com/view/corvinpaul/",
      "contributions": [
        "doc"
      ]
    },
    {
      "login": "xloem",
      "name": "patiently pending world peace",
      "profile": "https://github.com/xloem",
      "contributions": [
        "code"
      ]
    },
    {
      "login": "AreloTanoh",
      "name": "Arelo Tanoh",
      "avatar_url": "https://avatars.githubusercontent.com/AreloTanoh",
      "profile": "https://github.com/AreloTanoh",
      "contributions": [
        "doc"
      ]
    },
    {
      "login": "pul95",
      "name": "Pulkit Verma",
      "avatar_url": "https://avatars.githubusercontent.com/pul95",
      "profile": "https://github.com/pul95",
      "contributions": [
        "doc"
      ]
    },
    {
      "login": "IlyasMoutawwakil",
      "name": "Ilyas Moutawwakil",
      "avatar_url": "https://avatars.githubusercontent.com/IlyasMoutawwakil",
      "profile": "https://github.com/IlyasMoutawwakil",
      "contributions": [
        "code",
        "doc"
      ]
    },
    {
      "login": "mathco-wf",
      "name": "TheMathcompay Widget Factory Team",
      "avatar_url": "https://avatars.githubusercontent.com/mathco-wf",
      "profile": "https://github.com/mathco-wf",
      "contributions": [
        "doc"
      ]
    },
    {
      "login": "BINAYKUMAR943",
      "name": "Binay Kumar",
      "avatar_url": "https://avatars.githubusercontent.com/u/38756834?v=4",
      "profile": "https://github.com/BINAYKUMAR943",
      "contributions": [
        "code",
        "doc",
        "test"
      ]
    },
    {
      "login": "ronnie-llamado",
      "name": "Ronnie Llamado",
      "avatar_url": "https://avatars.githubusercontent.com/ronnie-llamado",
      "profile": "https://github.com/ronnie-llamado",
      "contributions": [
        "doc"
      ]
    },
    {
      "login": "bobbys-dev",
      "name": "bobbys",
      "avatar_url": "https://avatars.githubusercontent.com/bobbys-dev",
      "profile": "https://github.com/bobbys-dev",
      "contributions": [
        "code"
      ]
    },
    {
      "login": "yairbeer",
      "name": "Yair Beer",
      "avatar_url": "https://avatars.githubusercontent.com/yairbeer",
      "profile": "https://github.com/yairbeer",
      "contributions": [
        "code"
      ]
    },
    {
      "login": "boukepostma",
      "name": "Bouke Postma",
      "avatar_url": "https://avatars.githubusercontent.com/boukepostma",
      "profile": "https://github.com/boukepostma",
      "contributions": [
        "code",
        "bug",
        "ideas"
      ]
    },
    {
      "login": "Aparna-Sakshi",
      "name": "Aparna Sakshi",
      "avatar_url": "https://avatars.githubusercontent.com/u/44149689?v=4",
      "profile": "https://aparna-sakshi.github.io/",
      "contributions": [
        "code"
      ]
    },
    {
      "login": "eyalshafran",
      "name": "Eyal Shafran",
      "avatar_url": "https://avatars.githubusercontent.com/u/16999574?v=4",
      "profile": "https://github.com/eyalshafran",
      "contributions": [
        "code"
      ]
    },
    {
      "login": "tensorflow-as-tf",
      "name": "tensorflow-as-tf",
      "avatar_url": "https://avatars.githubusercontent.com/u/51345718?v=4",
      "profile": "https://github.com/tensorflow-as-tf",
      "contributions": [
        "code"
      ]
    },
    {
      "login": "justinshenk",
      "name": "Justin Shenk",
      "avatar_url": "https://avatars.githubusercontent.com/u/10270308?v=4",
      "profile": "https://www.justinshenk.com/",
      "contributions": [
        "doc"
      ]
    },
    {
      "login": "kejsitake",
      "name": "Kejsi Take",
      "avatar_url": "https://avatars.githubusercontent.com/u/23707808?v=4",
      "profile": "https://kejsitake.com/",
      "contributions": [
        "code"
      ]
    },
    {
      "login": "myprogrammerpersonality",
      "name": "Ali Yazdizadeh",
      "avatar_url": "https://avatars.githubusercontent.com/u/49058167?v=4",
      "profile": "https://github.com/myprogrammerpersonality",
      "contributions": [
        "doc"
      ]
    },
    {
      "login": "RavenRudi",
      "name": "RavenRudi",
      "avatar_url": "https://avatars.githubusercontent.com/u/46402968?v=4",
      "profile": "https://github.com/RavenRudi",
      "contributions": [
        "code"
      ]
    },
    {
      "login": "danbartl",
      "name": "danbartl",
      "avatar_url": "https://avatars.githubusercontent.com/u/19947407?v=4",
      "profile": "https://github.com/danbartl",
      "contributions": [
        "bug",
        "code",
        "review",
        "talk",
        "test",
        "tutorial",
        "video"
      ]
    },
    {
      "login": "xiaobenbenecho",
      "name": "xiaobenbenecho",
      "avatar_url": "https://avatars.githubusercontent.com/u/17461849?v=4",
      "profile": "https://github.com/xiaobenbenecho",
      "contributions": [
        "code"
      ]
    },
    {
      "login": "OliverMatthews",
      "name": "Oliver Matthews",
      "avatar_url": "https://avatars.githubusercontent.com/u/31141490?v=4",
      "profile": "https://github.com/olivermatthews",
      "contributions": [
        "code"
      ]
    },
    {
      "login": "Carlosbogo",
      "name": "Carlos Borrajo",
      "avatar_url": "https://avatars.githubusercontent.com/u/84228424?v=4",
      "profile": "https://github.com/Carlosbogo",
      "contributions": [
        "code",
        "doc"
      ]
    },
    {
      "login": "fstinner",
      "name": "Florian Stinner",
      "avatar_url": "https://avatars.githubusercontent.com/u/11679462?v=4",
      "profile": "https://github.com/fstinner",
      "contributions": [
        "code",
        "test"
      ]
    },
    {
      "login": "ChangWeiTan",
      "name": "Chang Wei Tan",
      "avatar_url": "https://avatars.githubusercontent.com/u/570744?v=4",
      "profile": "https://github.com/ChangWeiTan",
      "contributions": [
        "code"
      ]
    },
    {
      "login": "lmmentel",
      "name": "Lukasz Mentel",
      "avatar_url": "https://avatars.githubusercontent.com/u/8989838?v=4",
      "profile": "https://github.com/lmmentel",
      "contributions": [
        "code",
        "doc",
        "infra",
        "test",
        "bug",
        "maintenance",
        "mentoring"
      ]
    },
    {
      "login": "AngelPone",
      "name": "Bohan Zhang",
      "avatar_url": "https://avatars.githubusercontent.com/u/32930283?v=4",
      "profile": "https://angelpone.github.io/",
      "contributions": [
        "code"
      ]
    },
    {
      "login": "rakshitha123",
      "name": "Rakshitha Godahewa",
      "avatar_url": "https://avatars.githubusercontent.com/u/7654679?v=4",
      "profile": "https://github.com/rakshitha123",
      "contributions": [
        "code",
        "doc"
      ]
    },
    {
      "login": "marcio55afr",
      "name": "Márcio A. Freitas Jr",
      "avatar_url": "https://avatars.githubusercontent.com/u/42646282?v=4",
      "profile": "https://github.com/marcio55afr",
      "contributions": [
        "doc"
      ]
    },
    {
      "login": "MrPr3ntice",
      "name": "Philipp Kortmann",
      "avatar_url": "https://avatars.githubusercontent.com/u/20466981?v=4",
      "profile": "https://www.imes.uni-hannover.de/de/institut/team/m-sc-karl-philipp-kortmann/",
      "contributions": [
        "code",
        "doc"
      ]
    },
    {
      "login": "ishannangia001",
      "name": "Ishan Nangia",
      "avatar_url": "https://avatars.githubusercontent.com/u/29480389?v=4",
      "profile": "https://github.com/ishannangia001",
      "contributions": [
        "ideas"
      ]
    },
    {
      "login": "khrapovs",
      "name": "Stanislav Khrapov",
      "avatar_url": "https://avatars.githubusercontent.com/u/3774663?v=4",
      "profile": "https://github.com/khrapovs",
      "contributions": [
        "code"
      ]
    },
    {
      "login": "Saransh-cpp",
      "name": "Saransh Chopra",
      "avatar_url": "https://avatars.githubusercontent.com/u/74055102?v=4",
      "profile": "https://github.com/Saransh-cpp",
      "contributions": [
        "doc",
        "infra"
      ]
    },
    {
      "login": "RishiKumarRay",
      "name": "Rishi Kumar Ray",
      "avatar_url": "https://avatars.githubusercontent.com/u/87641376?v=4",
      "profile": "https://github.com/RishiKumarRay",
      "contributions": [
        "infra"
      ]
    },
    {
      "login": "cdahlin",
      "name": "Christopher Dahlin",
      "avatar_url": "https://avatars.githubusercontent.com/u/1567780?v=4",
      "profile": "https://github.com/cdahlin",
      "contributions": [
        "code"
      ]
    },
    {
      "login": "iljamaurer",
      "name": "Ilja Maurer",
      "avatar_url": "https://avatars.githubusercontent.com/u/45882103?v=4",
      "profile": "https://github.com/iljamaurer",
      "contributions": [
        "code"
      ]
    },
    {
      "login": "FedericoGarza",
      "name": "Federico Garza",
      "avatar_url": "https://avatars.githubusercontent.com/u/10517170?v=4",
      "profile": "https://github.com/FedericoGarza",
      "contributions": [
        "code",
        "example"
      ]
    },
    {
      "login": "TNTran92",
      "name": "TNTran92",
      "avatar_url": "https://avatars.githubusercontent.com/u/55965636?v=4",
      "profile": "https://github.com/TNTran92",
      "contributions": [
        "code"
      ]
    },
    {
      "login": "niekvanderlaan",
      "name": "Niek van der Laan",
      "avatar_url": "https://avatars.githubusercontent.com/u/9962825?v=4",
      "profile": "https://github.com/niekvanderlaan",
      "contributions": [
        "code"
      ]
    },
    {
      "login": "bethrice44",
      "name": "bethrice44",
      "avatar_url": "https://avatars.githubusercontent.com/u/11226988?v=4",
      "profile": "https://github.com/bethrice44",
      "contributions": [
        "bug",
        "code",
        "review",
        "test"
      ]
    },
    {
      "login": "keepersas",
      "name": "Aleksandr Grekov",
      "avatar_url": "https://avatars.githubusercontent.com/u/44262176?v=4",
      "profile": "https://github.com/keepersas",
      "contributions": [
        "doc"
      ]
    },
    {
      "login": "ZiyaoWei",
      "name": "Ziyao Wei",
      "avatar_url": "https://avatars.githubusercontent.com/u/940823?v=4",
      "profile": "https://github.com/ZiyaoWei",
      "contributions": [
        "code"
      ]
    },
    {
      "login": "dougollerenshaw",
      "name": "Doug Ollerenshaw",
      "avatar_url": "https://avatars.githubusercontent.com/u/19944442?v=4",
      "profile": "https://github.com/dougollerenshaw",
      "contributions": [
        "doc"
      ]
    },
    {
      "login": "AurumnPegasus",
      "name": "Shivansh Subramanian",
      "avatar_url": "https://avatars.githubusercontent.com/u/54315149?v=4",
      "profile": "https://github.com/AurumnPegasus",
      "contributions": [
        "doc",
        "code"
      ]
    },
    {
      "login": "NoaBenAmi",
      "name": "Noa Ben Ami",
      "avatar_url": "https://avatars.githubusercontent.com/u/37590002?v=4",
      "profile": "https://github.com/NoaBenAmi",
      "contributions": [
        "code",
        "test",
        "doc"
      ]
    },
    {
      "login": "lielleravid",
      "name": "Lielle Ravid",
      "avatar_url": "https://avatars.githubusercontent.com/u/37774194?v=4",
      "profile": "https://github.com/lielleravid",
      "contributions": [
        "code",
        "doc"
      ]
    },
    {
      "login": "ciaran-g",
      "name": "Ciaran Gilbert",
      "avatar_url": "https://avatars.githubusercontent.com/u/41995662?v=4",
      "profile": "https://github.com/ciaran-g",
      "contributions": [
        "bug",
        "code",
        "doc",
        "test",
        "ideas"
      ]
    },
    {
      "login": "mariamjabara",
      "name": "Mariam Jabara",
      "profile": "https://github.com/mariamjabara",
      "contributions": [
        "code"
      ]
    },
    {
      "login": "lbventura",
      "name": "Luis Ventura",
      "avatar_url": "https://avatars.githubusercontent.com/u/68004282?s=96&v=4",
      "profile": "https://github.com/lbventura",
      "contributions": [
        "code"
      ]
    },
    {
      "login": "Ris-Bali",
      "name": "Rishabh Bali",
      "avatar_url": "https://avatars.githubusercontent.com/u/81592570?v=4",
      "profile": "https://github.com/Ris-Bali",
      "contributions": [
        "code"
      ]
    },
    {
      "login": "shchur",
      "name": "Oleksandr Shchur",
      "avatar_url": "https://avatars.githubusercontent.com/u/6944857?v=4",
      "profile": "https://github.com/shchur",
      "contributions": [
        "bug",
        "code"
      ]
    },
    {
      "login": "jelc53",
      "name": "Julian Cooper",
      "profile": "https://github.com/jelc53",
      "contributions": [
        "code",
        "ideas"
      ]
    },
    {
      "login": "benheid",
      "name": "Benedikt Heidrich",
      "profile": "https://github.com/benheid",
      "contributions": [
        "bug",
        "code",
        "design",
        "doc",
        "example",
        "ideas",
        "mentoring",
        "question",
        "review",
        "tutorial"
      ]
    },
    {
      "login": "AnH0ang",
      "name": "An Hoang",
      "profile": "https://github.com/AnH0ang",
      "contributions": [
        "bug",
        "code"
      ]
    },
    {
      "login": "haskarb",
      "name": "Bhaskar Dhariyal",
      "avatar_url": "https://avatars.githubusercontent.com/u/20501023?v=4",
      "profile": "https://haskarb.github.io/",
      "contributions": [
        "code",
        "test"
      ]
    },
    {
      "login": "kcc-lion",
      "name": "Kai Lion",
      "profile": "https://github.com/kcc-lion",
      "contributions": [
        "code",
        "test",
        "doc"
      ]
    },
    {
      "login": "bugslayer-332",
      "name": "Arepalli Yashwanth Reddy",
      "profile": "https://github.com/bugslayer-332",
      "contributions": [
        "code",
        "bug",
        "doc"
      ]
    },
    {
      "login": "shagn",
      "name": "Sebastian Hagn",
      "avatar_url": "https://avatars.githubusercontent.com/u/16029092?v=4",
      "profile": "https://github.com/shagn",
      "contributions": [
        "doc"
      ]
    },
    {
      "login": "jasmineliaw",
      "name": "Jasmine Liaw",
      "profile": "https://github.com/jasmineliaw",
      "contributions": [
        "code"
      ]
    },
    {
      "login": "topher-lo",
      "name": "Christopher Lo",
      "profile": "https://github.com/topher-lo",
      "contributions": [
        "code",
        "ideas"
      ]
    },
    {
      "login": "arampuria19",
      "name": "Akshat Rampuria",
      "profile": "https://github.com/arampuria19",
      "contributions": [
        "doc"
      ]
    },
    {
      "login": "chillerobscuro",
      "name": "Logan Duffy",
      "avatar_url": "https://avatars.githubusercontent.com/u/5232872?v=4",
      "profile": "https://github.com/chillerobscuro",
      "contributions": [
        "code",
        "doc",
        "test",
        "bug",
        "ideas"
      ]
    },
    {
      "login": "michaelfeil",
      "name": "Michael Feil",
      "avatar_url": "https://avatars.githubusercontent.com/u/63565275?v=4",
      "profile": "michaelfeil.eu",
      "contributions": [
        "code",
        "test",
        "ideas"
      ]
    },
    {
      "login": "KishManani",
      "name": "Kishan Manani",
      "avatar_url": "https://avatars.githubusercontent.com/u/30973056?v=4",
      "profile": "https://github.com/kishmanani",
      "contributions": [
        "code",
        "doc",
        "test",
        "bug",
        "ideas"
      ]
    },
    {
      "login": "jorenham",
      "name": "Joren Hammudoglu",
      "profile": "https://github.com/jorenham",
      "contributions": [
        "infra"
      ]
    },
    {
      "login": "wolph",
      "name": "Rick van Hattem",
      "profile": "https://github.com/wolph",
      "contributions": [
        "infra"
      ]
    },
    {
      "login": "templierw",
      "name": "William Templier",
      "avatar_url": "https://github.com/templierw.png",
      "profile": "https://www.linkedin.com/in/templierw/",
      "contributions": [
        "doc"
      ]
    },
    {
      "login": "badrmarani",
      "name": "Badr-Eddine Marani",
      "avatar_url": "https://avatars.githubusercontent.com/badrmarani",
      "profile": "https://github.com/badrmarani",
      "contributions": [
        "code"
      ]
    },
    {
      "login": "adoherty21",
      "name": "adoherty21",
      "avatar_url": "https://avatars.githubusercontent.com/u/52799751?s=400&v=4",
      "profile": "https://github.com/adoherty21",
      "contributions": [
        "bug"
      ]
    },
    {
      "login": "jnrusson1",
      "name": "Jack Russon",
      "avatar_url": "https://avatars.githubusercontent.com/u/51986332?v=4",
      "profile": "https://github.com/jnrusson1",
      "contributions": [
        "code"
      ]
    },
    {
      "login": "solen0id",
      "name": "Max Patzelt",
      "avatar_url": "https://avatars.githubusercontent.com/u/20767606?v=4",
      "profile": "https://github.com/solen0id",
      "contributions": [
        "code"
      ]
    },
    {
      "login": "benjaminbluhm",
      "name": "Benjamin Bluhm",
      "profile": "https://github.com/benjaminbluhm",
      "contributions": [
        "code",
        "doc",
        "example"
      ]
    },
    {
      "login": "VyomkeshVyas",
      "name": "Vyomkesh Vyas",
      "profile": "https://github.com/VyomkeshVyas",
      "contributions": [
        "code",
        "doc",
        "example",
        "test"
      ]
    },
    {
      "login": "xxl4tomxu98",
      "name": "Tom Xu",
      "avatar_url": "https://avatars.githubusercontent.com/u/62292177?s=40&v=4",
      "profile": "https://github.com/xxl4tomxu98",
      "contributions": [
        "code",
        "doc"
      ]
    },
    {
      "login": "nshahpazov",
      "name": "Nikola Shahpazov",
      "avatar_url": "https://avatars.githubusercontent.com/nshahpazov",
      "profile": "https://www.linkedin.com/in/nshahpazov/",
      "contributions": [
        "doc"
      ]
    },
    {
      "login": "dainelli98",
      "name": "Daniel Martín Martínez",
      "avatar_url": "https://avatars.githubusercontent.com/dainelli98",
      "profile": "https://www.linkedin.com/in/daniel-martin-martinez",
      "contributions": [
        "doc",
        "bug"
      ]
    },
    {
      "login": "nilesh05apr",
      "name": "Nilesh Kumar",
      "avatar_url": "https://avatars.githubusercontent.com/u/65773314?v=4",
      "profile": "https://github.com/nilesh05apr",
      "contributions": [
        "code"
      ]
    },
    {
      "login": "JonathanBechtel",
      "name": "JonathanBechtel",
      "avatar_url": "https://avatars.githubusercontent.com/u/481696?v=4",
      "profile": "https://github.com/JonathanBechtel",
      "contributions": [
        "code",
        "ideas",
        "test"
      ]
    },
    {
      "login": "arnavrneo",
      "name": "Arnav",
      "avatar_url": "https://avatars.githubusercontent.com/u/48650781?v=4",
      "profile": "https://github.com/arnavrneo",
      "contributions": [
        "code"
      ]
    },
    {
      "login": "erjieyong",
      "name": "Er Jie Yong",
      "avatar_url": "https://avatars.githubusercontent.com/u/109052378?v=4",
      "profile": "https://www.linkedin.com/in/erjieyong",
      "contributions": [
        "bug",
        "code"
      ]
    },
    {
      "login": "mateuja",
      "name": "Jaume Mateu",
      "avatar_url": "https://avatars.githubusercontent.com/mateuja",
      "profile": "https://github.com/mateuja",
      "contributions": [
        "code"
      ]
    },
    {
      "login": "aaronrmm",
      "name": "Aaron Margolese-Malin",
      "avatar_url": "https://avatars.githubusercontent.com/u/1742879?v=4",
      "profile": "https://github.com/aaronrmm",
      "contributions": [
        "bug"
      ]
    },
    {
      "login": "klam-data",
      "name": "Kevin Lam",
      "avatar_url": "https://avatars.githubusercontent.com/u/114420932?s=400&v=4",
      "profile": "https://www.linkedin.com/in/kevinlam2",
      "contributions": [
        "code",
        "example",
        "test"
      ]
    },
    {
      "login": "mgorlin",
      "name": "Margaret Gorlin",
      "avatar_url": "",
      "profile": "https://www.linkedin.com/in/margaret-gorlin/",
      "contributions": [
        "code",
        "example",
        "test"
      ]
    },
    {
      "login": "pyyim",
      "name": "Paul Yim",
      "avatar_url": "https://avatars.githubusercontent.com/pyyim",
      "profile": "https://www.linkedin.com/in/paulyim97/",
      "contributions": [
        "code",
        "example",
        "test"
      ]
    },
    {
      "login": "snnbotchway",
      "name": "Solomon Botchway",
      "avatar_url": "https://avatars.githubusercontent.com/u/62394255?v=4",
      "profile": "https://www.linkedin.com/in/solomon-botchway-a1383821b/",
      "contributions": [
        "maintenance"
      ]
    },
    {
      "login": "hoesler",
      "name": "Christoph Hösler",
      "avatar_url": "https://avatars.githubusercontent.com/u/1052770?v=4",
      "profile": "https://www.linkedin.com/in/hoesler/",
      "contributions": [
        "code"
      ]
    },
    {
      "login": "pranavvp16",
      "name": "Pranav Prajapati",
      "avatar_url": "https://avatars.githubusercontent.com/u/94780581?v=4",
      "profile": "https://www.linkedin.com/in/pranav-prajapati-a5b413226/",
      "contributions": [
        "code",
        "test"
      ]
    },
    {
      "login": "romanlutz",
      "name": "Roman Lutz",
      "avatar_url": "https://avatars.githubusercontent.com/u/10245648?v=4",
      "profile": "https://www.linkedin.com/in/romanlutz/",
      "contributions": [
        "doc"
      ]
    },
    {
      "login": "DBCerigo",
      "name": "Daniel Burkhardt Cerigo",
      "avatar_url": "https://avatars.githubusercontent.com/u/8318425?v=4",
      "profile": "https://github.com/DBCerigo",
      "contributions": [
        "code"
      ]
    },
    {
      "login": "alex-hh",
      "name": "Alex Hawkins-Hooker",
      "avatar_url": "https://avatars.githubusercontent.com/u/5719745?v=4",
      "profile": "https://github.com/alex-hh",
      "contributions": [
        "code"
      ]
    },
    {
      "login": "ali-tny",
      "name": "Ali Teeney",
      "avatar_url": "https://avatars.githubusercontent.com/u/26010073?v=4",
      "profile": "https://github.com/ali-tny",
      "contributions": [
        "code"
      ]
    },
    {
      "login": "ShivamPathak99",
      "name": "Shivam Pathak",
      "avatar_url": "https://avatars.githubusercontent.com/u/98941325?s=400&v=4",
      "profile": "https://github.com/ShivamPathak99",
      "contributions": [
        "doc"
      ]
    },
    {
      "login": "SamiAlavi",
      "name": "Sami Alavi",
      "avatar_url": "https://avatars.githubusercontent.com/u/32700289?v=4",
      "profile": "https://github.com/SamiAlavi",
      "contributions": [
        "code",
        "maintenance"
      ]
    },
    {
      "login": "yarnabrina",
      "name": "Anirban Ray",
      "avatar_url": "https://avatars.githubusercontent.com/u/39331844?v=4",
      "profile": "https://github.com/yarnabrina/",
      "contributions": [
        "bug",
        "code",
        "doc",
        "ideas",
        "maintenance",
        "mentoring",
        "question",
        "review",
        "test"
      ]
    },
    {
      "login": "dashapetr",
      "name": "Darya Petrashka",
      "avatar_url": "https://avatars.githubusercontent.com/u/54349415?v=4",
      "profile": "https://github.com/dashapetr",
      "contributions": [
        "doc"
      ]
    },
    {
      "login": "luca-miniati",
      "name": "Luca Miniati",
      "avatar_url": "https://avatars.githubusercontent.com/u/87467600?v=4",
      "profile": "https://github.com/luca-miniati",
      "contributions": [
        "code",
        "doc"
      ]
    },
    {
      "login": "marrov",
      "name": "Marc Rovira",
      "avatar_url": "https://avatars.githubusercontent.com/u/54272586?v=4",
      "profile": "https://github.com/marrov",
      "contributions": [
        "doc"
      ]
    },
    {
      "login": "Taise228",
      "name": "Taisei Yamamoto",
      "avatar_url": "https://avatars.githubusercontent.com/u/95762401?s=400&v=4",
      "profile": "https://github.com/Taise228",
      "contributions": [
        "code"
      ]
    },
    {
      "login": "CTFallon",
      "name": "Colin Fallon",
      "avatar_url": "https://avatars.githubusercontent.com/u/19725980?v=4",
      "profile": "https://github.com/CTFallon",
      "contributions": [
        "doc"
      ]
    },
    {
      "login": "mgazian000",
      "name": "Michael Gaziani",
      "avatar_url": "https://avatars.githubusercontent.com/mgazian000",
      "profile": "https://github.com/mgazian000",
      "contributions": [
        "doc"
      ]
    },
    {
      "login": "alan191006",
      "name": "Alan Huynh",
      "avatar_url": "https://avatars.githubusercontent.com/alan191006",
      "profile": "https://github.com/alan191006",
      "contributions": [
        "code"
      ]
    },
    {
      "login": "felipeangelimvieira",
      "name": "Felipe Angelim",
      "avatar_url": "https://avatars.githubusercontent.com/felipeangelimvieira",
      "profile": "https://github.com/felipeangelimvieira",
      "contributions": [
        "code",
        "bug"
      ]
    },
    {
      "login": "janpipek",
      "name": "Jan Pipek",
      "avatar_url": "https://avatars.githubusercontent.com/janpipek",
      "profile": "https://github.com/janpipek",
      "contributions": [
        "code"
      ]
    },
    {
      "login": "Gigi1111",
      "name": "Chung-Fan Tsai",
      "avatar_url": "https://avatars.githubusercontent.com/Gigi1111",
      "profile": "https://github.com/Gigi1111",
      "contributions": [
        "test"
      ]
    },
    {
      "login": "eyjo",
      "name": "Eyjólfur Sigurðsson",
      "avatar_url": "https://avatars.githubusercontent.com/eyjo",
      "profile": "https://github.com/eyjo",
      "contributions": [
        "code",
        "doc"
      ]
    },
    {
      "login": "julia-kraus",
      "name": "Julia Kraus",
      "avatar_url": "https://avatars.githubusercontent.com/julia-kraus",
      "profile": "https://github.com/julia-kraus",
      "contributions": [
        "doc",
        "code",
        "test"
      ]
    },
    {
      "login": "davidgilbertson",
      "name": "David Gilbertson",
      "avatar_url": "https://avatars.githubusercontent.com/u/4443482?v=4",
      "profile": "https://github.com/davidgilbertson",
      "contributions": [
        "code",
        "bug"
      ]
    },
    {
      "login": "MBristle",
      "name": "Mirko Bristle",
      "avatar_url": "https://avatars.githubusercontent.com/MBristle",
      "profile": "https://github.com/MBristle",
      "contributions": [
        "bug",
        "test",
        "doc"
      ]
    },
    {
      "login": "MCRE-BE",
      "name": "Mathias Creemers",
      "avatar_url": "https://avatars.githubusercontent.com/u/99316631",
      "profile": "https://github.com/MCRE-BE",
      "contributions": [
        "bug",
        "code"
      ]
    },
    {
      "login": "Ram0nB",
      "name": "Ramon Bussing",
      "avatar_url": "https://avatars.githubusercontent.com/u/45173421",
      "profile": "https://github.com/Ram0nB",
      "contributions": [
        "doc",
        "code"
      ]
    },
    {
      "login": "hazrulakmal",
      "name": "Hazrul Akmal",
      "avatar_url": "https://avatars.githubusercontent.com/u/24774385?v=4",
      "profile": "https://github.com/hazrulakmal",
      "contributions": [
        "code",
        "doc",
        "bug",
        "test"
      ]
    },
    {
      "login": "hliebert",
      "name": "Helge Liebert",
      "avatar_url": "https://avatars.githubusercontent.com/u/20834265",
      "profile": "https://github.com/hliebert",
      "contributions": [
        "bug",
        "code"
      ]
    },
    {
      "login": "alexfilothodoros",
      "name": "Alexandros Filothodoros",
      "avatar_url": "https://avatars.githubusercontent.com/u/6419847?v=4",
      "profile": "https://github.com/alexfilothodoros",
      "contributions": [
        "doc",
        "maintenance"
      ]
    },
    {
      "login": "ali-parizad",
      "name": "Ali Parizad",
      "avatar_url": "https://avatars.githubusercontent.com/u/13907016?v=4",
      "profile": "https://github.com/ali-parizad",
      "contributions": [
        "code"
      ]
    },
    {
      "login": "BensHamza",
      "name": "Hamza Benslimane",
      "avatar_url": "https://avatars.githubusercontent.com/u/96446862?v=4",
      "profile": "https://github.com/BensHamza",
      "contributions": [
        "bug",
        "code"
      ]
    },
    {
      "login": "sz85512678",
      "name": "Zhen Shao",
      "avatar_url": "https://avatars.githubusercontent.com/sz85512678",
      "profile": "https://github.com/sz85512678",
      "contributions": [
        "code"
      ]
    },
    {
      "login": "Vasudeva-bit",
      "name": "Vasudeva Kilaru",
      "avatar_url": "https://avatars.githubusercontent.com/u/70791259?v=4",
      "profile": "https://github.com/Vasudeva-bit",
      "contributions": [
        "code",
        "doc"
      ]
    },
    {
      "login": "geronimos",
      "name": "Geronimo Bergk",
      "avatar_url": "https://avatars.githubusercontent.com/u/29955288?s=96&v=4",
      "profile": "https://github.com/geronimos",
      "contributions": [
        "bug",
        "code"
      ]
    },
    {
      "login": "julnow",
      "name": "Julian Nowak",
      "avatar_url": "https://avatars.githubusercontent.com/u/21206185?v=4",
      "profile": "https://github.com/julnow",
      "contributions": [
        "bug",
        "code"
      ]
    },
    {
      "login": "pirnerjonas",
      "name": "Jonas Pirner",
      "avatar_url": "https://avatars.githubusercontent.com/u/48887249?v=4",
      "profile": "https://github.com/pirnerjonas",
      "contributions": [
        "doc"
      ]
    },
    {
      "login": "adamkells",
      "name": "Adam Kells",
      "avatar_url": "https://avatars.githubusercontent.com/u/19709277?v=4",
      "profile": "https://github.com/adamkells",
      "contributions": [
        "test"
      ]
    },
    {
      "login": "YHallouard",
      "name": "Yann Hallouard",
      "avatar_url": "https://avatars.githubusercontent.com/YHallouard",
      "profile": "https://www.linkedin.com/in/yann-hallouard/",
      "contributions": [
        "code",
        "test"
      ]
    },
    {
      "login": "xansh",
      "name": "Ansh Kumar",
      "avatar_url": "https://avatars.githubusercontent.com/u/65403652?s=400&u=a45b5dcca057cfaef737d5fab99850aca6da1607&v=4",
      "profile": "https://github.com/xansh",
      "contributions": [
        "doc"
      ]
    },
    {
      "login": "tpvasconcelos",
      "name": "Tomas P. de Vasconcelos",
      "avatar_url": "https://avatars.githubusercontent.com/u/17701527?v=4",
      "profile": "https://github.com/tpvasconcelos",
      "contributions": [
        "bug",
        "code"
      ]
    },
    {
      "login": "rahulporuri",
      "name": "Poruri Sai Rahul",
      "avatar_url": "https://avatars.githubusercontent.com/u/1926457?v=4",
      "profile": "https://github.com/rahulporuri",
      "contributions": [
        "doc"
      ]
    },
    {
      "login": "fspinna",
      "name": "Francesco Spinnato",
      "avatar_url": "https://avatars.githubusercontent.com/u/35352023?v=4",
      "profile": "https://github.com/fspinna",
      "contributions": [
        "code"
      ]
    },
    {
      "login": "sbuse",
      "name": "Simon B.",
      "avatar_url": "https://avatars.githubusercontent.com/u/24408707?v=4",
      "profile": "https://github.com/sbuse",
      "contributions": [
        "code"
      ]
    },
    {
      "login": "sd2k",
      "name": "Ben Sully",
      "avatar_url": "https://avatars.githubusercontent.com/u/5464991?&v=4",
      "profile": "https://github.com/sd2k",
      "contributions": [
        "bug",
        "code"
      ]
    },
    {
      "login": "wayneadams",
      "name": "Wayne Adams",
      "avatar_url": "https://avatars.githubusercontent.com/u/15034841?s=400&u=d717e9945910bcc844c5e64cd56d570c6cc4e8e6&v=4",
      "profile": "https://github.com/wayneadams",
      "contributions": [
        "doc"
      ]
    },
    {
      "login": "sanjayk0508",
      "name": "Sanjay Kumar",
      "avatar_url": "https://avatars.githubusercontent.com/u/102804548?v=4",
      "profile": "https://github.com/sanjayk0508",
      "contributions": [
        "test"
      ]
    },
    {
      "login": "sssilvar",
      "name": "Santiago Smith Silva",
      "avatar_url": "https://avatars.githubusercontent.com/u/16252054?v=4",
      "profile": "https://github.com/sssilvar",
      "contributions": [
        "code"
      ]
    },
    {
      "login": "DManowitz",
      "name": "David Manowitz",
      "avatar_url": "https://avatars.githubusercontent.com/u/66927103?v=4",
      "profile": "https://github.com/DManowitz",
      "contributions": [
        "bug",
        "maintenance"
      ]
    },
    {
      "login": "ninedigits",
      "name": "Max Frohlich",
      "avatar_url": "https://avatars.githubusercontent.com/u/16393653?v=4",
      "profile": "https://www.linkedin.com/in/maxfrohlich/",
      "contributions": [
        "code",
        "ideas",
        "maintenance"
      ]
    },
    {
      "login": "steenrotsman",
      "name": "Stijn J. Rotman",
      "avatar_url": "https://avatars.githubusercontent.com/u/78110080?s=400&v=4",
      "profile": "https://github.com/steenrotsman",
      "contributions": [
        "code",
        "doc"
      ]
    },
    {
      "login": "tvdboom",
      "name": "Mavs",
      "avatar_url": "https://avatars.githubusercontent.com/u/32366550?v=4",
      "profile": "https://github.com/tvdboom",
      "contributions": [
        "code"
      ]
    },
    {
      "login": "Cyril-Meyer",
      "name": "Cyril Meyer",
      "avatar_url": "https://avatars.githubusercontent.com/u/69190238?v=4",
      "profile": "https://cyrilmeyer.eu/",
      "contributions": [
        "bug",
        "code",
        "test"
      ]
    },
    {
      "login": "Abhay-Lejith",
      "name": "Abhay Lejith",
      "avatar_url": "https://avatars.githubusercontent.com/u/120819228?s=96&v=4",
      "profile": "https://github.com/Abhay-Lejith",
      "contributions": [
        "bug",
        "code"
      ]
    },
    {
      "login": "geetu040",
      "name": "Armaghan",
      "avatar_url": "https://avatars.githubusercontent.com/u/90601662?s=96&v=4",
      "profile": "https://github.com/geetu040",
      "contributions": [
        "doc",
        "maintenance"
      ]
    },
    {
<<<<<<< HEAD
      "login": "meraldoantonio",
      "name": "Meraldo Antonio",
      "avatar_url": "https://avatars.githubusercontent.com/u/37468543?v=4",
      "profile": "https://github.com/meraldoantonio",
      "contributions": [
        "doc"
=======
      "login": "memeo-pro",
      "name": "Yash Edake",
      "avatar_url": "https://avatars.githubusercontent.com/memeo-pro",
      "profile": "https://github.com/MEMEO-PRO",
      "contributions": [
        "maintenance",
        "bug"
>>>>>>> 3c222ae4
      ]
    }
  ]
}<|MERGE_RESOLUTION|>--- conflicted
+++ resolved
@@ -2618,14 +2618,15 @@
       ]
     },
     {
-<<<<<<< HEAD
       "login": "meraldoantonio",
       "name": "Meraldo Antonio",
       "avatar_url": "https://avatars.githubusercontent.com/u/37468543?v=4",
       "profile": "https://github.com/meraldoantonio",
       "contributions": [
         "doc"
-=======
+       ]
+    },
+    {
       "login": "memeo-pro",
       "name": "Yash Edake",
       "avatar_url": "https://avatars.githubusercontent.com/memeo-pro",
@@ -2633,7 +2634,6 @@
       "contributions": [
         "maintenance",
         "bug"
->>>>>>> 3c222ae4
       ]
     }
   ]
