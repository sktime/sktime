{
  "projectName": "sktime",
  "projectOwner": "sktime",
  "repoType": "github",
  "repoHost": "https://github.com",
  "commitConvention": "none",
  "files": [
    "CONTRIBUTORS.md"
  ],
  "imageSize": 100,
  "contributorsPerLine": 9,
  "contributorsSortAlphabetically": true,
  "badgeTemplate": "[![All Contributors](https://img.shields.io/badge/all_contributors-<%= contributors.length %>-orange.svg)](#contributors)",
  "skipCi": true,
  "contributors": [
    {
      "login": "fkiraly",
      "name": "Franz Kiraly",
      "avatar_url": "https://avatars1.githubusercontent.com/u/7985502?v=4",
      "profile": "https://github.com/fkiraly",
      "contributions": [
        "blog",
        "bug",
        "business",
        "code",
        "doc",
        "design",
        "eventOrganizing",
        "example",
        "financial",
        "fundingFinding",
        "ideas",
        "maintenance",
        "mentoring",
        "projectManagement",
        "question",
        "review",
        "talk",
        "test",
        "tutorial",
        "video"
      ]
    },
    {
      "login": "sajaysurya",
      "name": "Sajaysurya Ganesh",
      "avatar_url": "https://avatars2.githubusercontent.com/u/25329624?v=4",
      "profile": "https://sajay.online",
      "contributions": [
        "code",
        "doc",
        "design",
        "example",
        "ideas",
        "test",
        "tutorial"
      ]
    },
    {
      "login": "Tomiiwa",
      "name": "Ireoluwatomiwa",
      "avatar_url": "https://avatars.githubusercontent.com/u/61966277?v=4",
      "profile": "https://www.linkedin.com/in/ireoluwatomiwa-sanusi/",
      "contributions": [
        "doc"
      ]
    },
    {
      "login": "TonyBagnall",
      "name": "Tony Bagnall",
      "avatar_url": "https://avatars1.githubusercontent.com/u/9594042?v=4",
      "profile": "http://www.timeseriesclassification.com",
      "contributions": [
        "code",
        "business",
        "doc",
        "design",
        "eventOrganizing",
        "fundingFinding",
        "ideas",
        "projectManagement",
        "question",
        "review",
        "talk",
        "data"
      ]
    },
    {
      "login": "jasonlines",
      "name": "Jason Lines",
      "avatar_url": "https://avatars1.githubusercontent.com/u/38794632?v=4",
      "profile": "http://www.timeseriesclassification.com",
      "contributions": [
        "code",
        "business",
        "doc",
        "design",
        "eventOrganizing",
        "fundingFinding",
        "ideas",
        "projectManagement",
        "question",
        "review",
        "talk",
        "example"
      ]
    },
    {
      "login": "mloning",
      "name": "Markus Löning",
      "avatar_url": "https://avatars3.githubusercontent.com/u/21020482?v=4",
      "profile": "https://github.com/mloning",
      "contributions": [
        "code",
        "test",
        "maintenance",
        "platform",
        "review",
        "infra",
        "example",
        "bug",
        "tutorial",
        "business",
        "doc",
        "design",
        "eventOrganizing",
        "fundingFinding",
        "ideas",
        "projectManagement",
        "question",
        "talk",
        "mentoring",
        "video"
      ]
    },
    {
      "login": "goastler",
      "name": "George Oastler",
      "avatar_url": "https://avatars0.githubusercontent.com/u/7059456?v=4",
      "profile": "https://github.com/goastler",
      "contributions": [
        "code",
        "test",
        "platform",
        "example",
        "doc"
      ]
    },
    {
      "login": "ViktorKaz",
      "name": "ViktorKaz",
      "avatar_url": "https://avatars0.githubusercontent.com/u/33499138?v=4",
      "profile": "https://github.com/ViktorKaz",
      "contributions": [
        "code",
        "doc",
        "design"
      ]
    },
    {
      "login": "abhishek-iitmadras",
      "name": "Abhishek Kumar",
      "avatar_url": "https://avatars.githubusercontent.com/u/142383124?v=4",
      "profile": "https://github.com/abhishek-iitmadras",
      "contributions": [
        "code",
        "infra",
        "bug"
      ]
    },
    {
      "login": "MatthewMiddlehurst",
      "name": "Matthew Middlehurst",
      "avatar_url": "https://avatars0.githubusercontent.com/u/25731235?v=4",
      "profile": "http://www.timeseriesclassification.com",
      "contributions": [
        "code",
        "doc",
        "test",
        "tutorial",
        "review",
        "bug"
      ]
    },
    {
      "login": "miraep8",
      "name": "Mirae Parker",
      "avatar_url": "https://avatars.githubusercontent.com/u/10511777?s=400&u=10a774fd4be767fa3b23a82a98bbfe102c17f0f3&v=4",
      "profile": "https://github.com/miraep8",
      "contributions": [
        "code",
        "test"
      ]
    },
    {
      "login": "jesellier",
      "name": "jesellier",
      "avatar_url": "https://avatars0.githubusercontent.com/u/51952076?v=4",
      "profile": "https://github.com/jesellier",
      "contributions": [
        "code"
      ]
    },
    {
      "login": "James-Large",
      "name": "James Large",
      "avatar_url": "https://avatars0.githubusercontent.com/u/44509982?v=4",
      "profile": "http://www.timeseriesclassification.com/",
      "contributions": [
        "code",
        "doc",
        "test",
        "infra",
        "maintenance"
      ]
    },
    {
      "login": "achieveordie",
      "name": "Sagar Mishra",
      "avatar_url": "https://avatars.githubusercontent.com/u/54197164?v=4",
      "profile": "https://github.com/achieveordie",
      "contributions": [
        "bug",
        "code",
        "ideas",
        "projectManagement",
        "test"
      ]
    },
    {
      "login": "simone-pignotti",
      "name": "simone-pignotti",
      "avatar_url": "https://avatars1.githubusercontent.com/u/44410066?v=4",
      "profile": "https://github.com/simone-pignotti",
      "contributions": [
        "code",
        "bug"
      ]
    },
    {
      "login": "ClaudiaSanches",
      "name": "ClaudiaSanches",
      "avatar_url": "https://avatars3.githubusercontent.com/u/28742178?v=4",
      "profile": "https://github.com/ClaudiaSanches",
      "contributions": [
        "code",
        "test"
      ]
    },
    {
      "login": "aa25desh",
      "name": "aa25desh",
      "avatar_url": "https://avatars1.githubusercontent.com/u/29518290?v=4",
      "profile": "https://github.com/aa25desh",
      "contributions": [
        "code",
        "bug"
      ]
    },
    {
      "login": "matteogales",
      "name": "matteogales",
      "avatar_url": "https://avatars0.githubusercontent.com/u/9269326?v=4",
      "profile": "https://github.com/matteogales",
      "contributions": [
        "code",
        "design",
        "ideas"
      ]
    },
    {
      "login": "prockenschaub",
      "name": "Patrick Rockenschaub",
      "avatar_url": "https://avatars0.githubusercontent.com/u/15381732?v=4",
      "profile": "https://github.com/prockenschaub",
      "contributions": [
        "code",
        "design",
        "ideas",
        "test"
      ]
    },
    {
      "login": "dasgupsa",
      "name": "Saurabh Dasgupta",
      "avatar_url": "https://avatars2.githubusercontent.com/u/10398956?v=4",
      "profile": "https://github.com/dasgupsa",
      "contributions": [
        "code"
      ]
    },
    {
      "login": "angus924",
      "name": "Angus Dempster",
      "avatar_url": "https://avatars0.githubusercontent.com/u/55837131?v=4",
      "profile": "https://github.com/angus924",
      "contributions": [
        "code",
        "test",
        "tutorial"
      ]
    },
    {
      "login": "vnicholson1",
      "name": "Vincent Nicholson",
      "profile": "https://github.com/vnicholson1",
      "contributions": [
        "code"
      ]
    },
    {
      "login": "lnthach",
      "name": "Thach Le Nguyen",
      "avatar_url": "https://avatars0.githubusercontent.com/u/7788363?v=4",
      "profile": "https://github.com/lnthach",
      "contributions": [
        "code",
        "test"
      ]
    },
    {
      "login": "Ayushmaanseth",
      "name": "Ayushmaan Seth",
      "avatar_url": "https://avatars1.githubusercontent.com/u/29939762?v=4",
      "profile": "https://www.linkedin.com/in/ayushmaan-seth-4a96364a/",
      "contributions": [
        "code",
        "review",
        "test",
        "doc",
        "eventOrganizing",
        "tutorial"
      ]
    },
    {
      "login": "Riyabelle25",
      "name": "Riya Elizabeth John",
      "avatar_url": "https://avatars.githubusercontent.com/u/55790848?v=4",
      "contributions": [
        "code"
      ]
    },
    {
      "login": "ninfueng",
      "name": "Ninnart Fuengfusin",
      "avatar_url": "https://avatars2.githubusercontent.com/u/28499769?v=4",
      "profile": "https://github.com/ninfueng",
      "contributions": [
        "code"
      ]
    },
    {
      "login": "big-o",
      "name": "big-o",
      "avatar_url": "https://avatars1.githubusercontent.com/u/1134151?v=4",
      "profile": "https://github.com/big-o",
      "contributions": [
        "code",
        "test",
        "design",
        "ideas",
        "review",
        "tutorial",
        "mentoring"
      ]
    },
    {
      "login": "Kludex",
      "name": "Marcelo Trylesinski",
      "avatar_url": "https://avatars3.githubusercontent.com/u/7353520?v=4",
      "profile": "http://marcelotryle.com",
      "contributions": [
        "doc"
      ]
    },
    {
      "login": "oleskiewicz",
      "name": "oleskiewicz",
      "avatar_url": "https://avatars1.githubusercontent.com/u/5682158?v=4",
      "profile": "https://github.com/oleskiewicz",
      "contributions": [
        "code",
        "doc",
        "test"
      ]
    },
    {
      "login": "dguijo",
      "name": "David Guijo Rubio",
      "avatar_url": "https://avatars1.githubusercontent.com/u/47889499?v=4",
      "profile": "http://www.uco.es/grupos/ayrna/index.php/es/publicaciones/articulos?publications_view_all=1&theses_view_all=0&projects_view_all=0&task=show&view=member&id=22",
      "contributions": [
        "code",
        "ideas"
      ]
    },
    {
      "login": "HYang1996",
      "name": "HYang1996",
      "avatar_url": "https://avatars0.githubusercontent.com/u/44179303?v=4",
      "profile": "https://github.com/HYang1996",
      "contributions": [
        "code",
        "test",
        "doc",
        "tutorial"
      ]
    },
    {
      "login": "Mo-Saif",
      "name": "Mohammed Saif Kazamel",
      "avatar_url": "https://avatars0.githubusercontent.com/u/27867617?v=4",
      "profile": "https://mo-saif.github.io/",
      "contributions": [
        "bug"
      ]
    },
    {
      "login": "abandus",
      "name": "abandus",
      "avatar_url": "https://avatars2.githubusercontent.com/u/46486474?v=4",
      "profile": "https://github.com/abandus",
      "contributions": [
        "ideas",
        "code"
      ]
    },
    {
      "login": "Pangoraw",
      "name": "Paul",
      "avatar_url": "https://avatars1.githubusercontent.com/u/9824244?v=4",
      "profile": "https://ber.gp",
      "contributions": [
        "doc"
      ]
    },
    {
      "login": "vedazeren",
      "name": "vedazeren",
      "avatar_url": "https://avatars3.githubusercontent.com/u/63582874?v=4",
      "profile": "https://github.com/vedazeren",
      "contributions": [
        "code",
        "test"
      ]
    },
    {
      "login": "hiqbal2",
      "name": "hiqbal2",
      "avatar_url": "https://avatars3.githubusercontent.com/u/10302415?v=4",
      "profile": "https://github.com/hiqbal2",
      "contributions": [
        "doc"
      ]
    },
    {
      "login": "btrtts",
      "name": "btrtts",
      "avatar_url": "https://avatars3.githubusercontent.com/u/66252156?v=4",
      "profile": "https://github.com/btrtts",
      "contributions": [
        "doc"
      ]
    },
    {
      "login": "marielledado",
      "name": "Marielle",
      "avatar_url": "https://avatars2.githubusercontent.com/u/13499809?v=4",
      "profile": "https://twitter.com/marielli",
      "contributions": [
        "doc",
        "code",
        "ideas"
      ]
    },
    {
      "login": "Cheukting",
      "name": "Cheuk Ting Ho",
      "avatar_url": "https://avatars1.githubusercontent.com/u/28761465?v=4",
      "profile": "http://cheuk.dev",
      "contributions": [
        "code"
      ]
    },
    {
      "login": "sophijka",
      "name": "sophijka",
      "avatar_url": "https://avatars2.githubusercontent.com/u/47450591?v=4",
      "profile": "https://github.com/sophijka",
      "contributions": [
        "doc",
        "maintenance"
      ]
    },
    {
      "login": "Quaterion",
      "name": "Quaterion",
      "avatar_url": "https://avatars2.githubusercontent.com/u/23200273?v=4",
      "profile": "https://github.com/Quaterion",
      "contributions": [
        "bug"
      ]
    },
    {
      "login": "Arnau",
      "name": "Arnau",
      "avatar_url": "https://avatars.githubusercontent.com/u/38285979?s=400&u=8bdd0021cb5bae47ba5bd69c355c694dc3090f5e&v=4",
      "profile": "https://www.linkedin.com/in/arnau-jim%C3%A9nez-castany-b2ba2597/",
      "contributions": [
        "code"
      ]
    },
    {
      "login": "ABostrom",
      "name": "Aaron Bostrom",
      "avatar_url": "https://avatars0.githubusercontent.com/u/9571933?v=4",
      "profile": "https://github.com/ABostrom",
      "contributions": [
        "code",
        "doc",
        "test",
        "mentoring"
      ]
    },
    {
      "login": "BandaSaiTejaReddy",
      "name": "BANDASAITEJAREDDY",
      "avatar_url": "https://avatars0.githubusercontent.com/u/31387911?v=4",
      "profile": "https://github.com/BandaSaiTejaReddy",
      "contributions": [
        "code",
        "doc"
      ]
    },
    {
      "login": "lynnssi",
      "name": "Alexandra Amidon",
      "avatar_url": "https://avatars2.githubusercontent.com/u/17050655?v=4",
      "profile": "https://medium.com/@alexandra.amidon",
      "contributions": [
        "blog",
        "doc",
        "ideas"
      ]
    },
    {
      "login": "chizzi25",
      "name": "chizzi25",
      "avatar_url": "https://avatars3.githubusercontent.com/u/67911243?v=4",
      "profile": "https://github.com/chizzi25",
      "contributions": [
        "blog"
      ]
    },
    {
      "login": "Piyush1729",
      "name": "Piyush Gade",
      "avatar_url": "https://avatars2.githubusercontent.com/u/64950012?v=4",
      "profile": "https://github.com/Piyush1729",
      "contributions": [
        "code",
        "review"
      ]
    },
    {
      "login": "sri1419",
      "name": "sri1419",
      "avatar_url": "https://avatars2.githubusercontent.com/u/65078278?v=4",
      "profile": "https://github.com/sri1419",
      "contributions": [
        "code"
      ]
    },
    {
      "login": "patrickzib",
      "name": "Patrick Schäfer",
      "avatar_url": "https://avatars0.githubusercontent.com/u/7783034?v=4",
      "profile": "http://www2.informatik.hu-berlin.de/~schaefpa/",
      "contributions": [
        "code",
        "tutorial"
      ]
    },
    {
      "login": "ermshaua",
      "name": "Arik Ermshaus",
      "avatar_url": "https://avatars.githubusercontent.com/u/23294512?v=4",
      "profile": "https://github.com/ermshaua/",
      "contributions": [
        "code"
      ]
    },
    {
      "login": "akanz1",
      "name": "Andreas Kanz",
      "avatar_url": "https://avatars3.githubusercontent.com/u/51492342?v=4",
      "profile": "https://github.com/akanz1",
      "contributions": [
        "tutorial"
      ]
    },
    {
      "login": "brettkoonce",
      "name": "brett koonce",
      "avatar_url": "https://avatars2.githubusercontent.com/u/11281814?v=4",
      "profile": "https://github.com/brettkoonce",
      "contributions": [
        "doc"
      ]
    },
    {
      "login": "alwinw",
      "name": "Alwin",
      "avatar_url": "https://avatars3.githubusercontent.com/u/16846521?v=4",
      "profile": "https://github.com/alwinw",
      "contributions": [
        "doc",
        "code",
        "maintenance"
      ]
    },
    {
      "login": "kkoziara",
      "name": "kkoziara",
      "avatar_url": "https://avatars1.githubusercontent.com/u/4346849?v=4",
      "profile": "https://github.com/kkoziara",
      "contributions": [
        "code",
        "bug"
      ]
    },
    {
      "login": "evanmiller29",
      "name": "Evan Miller",
      "avatar_url": "https://avatars2.githubusercontent.com/u/8062590?v=4",
      "profile": "https://github.com/evanmiller29",
      "contributions": [
        "tutorial"
      ]
    },
    {
      "login": "krumeto",
      "name": "Krum Arnaudov",
      "avatar_url": "https://avatars3.githubusercontent.com/u/11272436?v=4",
      "profile": "https://github.com/krumeto",
      "contributions": [
        "bug",
        "code"
      ]
    },
    {
      "login": "martinagvilas",
      "name": "Martina G. Vilas",
      "avatar_url": "https://avatars2.githubusercontent.com/u/37339384?v=4",
      "profile": "https://github.com/martinagvilas",
      "contributions": [
        "review",
        "ideas"
      ]
    },
    {
      "login": "Emiliathewolf",
      "name": "Emilia Rose",
      "avatar_url": "https://avatars2.githubusercontent.com/u/22026218?v=4",
      "profile": "https://github.com/Emiliathewolf",
      "contributions": [
        "code",
        "test"
      ]
    },
    {
      "login": "AidenRushbrooke",
      "name": "AidenRushbrooke",
      "avatar_url": "https://avatars0.githubusercontent.com/u/72034940?v=4",
      "profile": "https://github.com/AidenRushbrooke",
      "contributions": [
        "code",
        "test"
      ]
    },
    {
      "login": "whackteachers",
      "name": "Jason Pong",
      "avatar_url": "https://avatars0.githubusercontent.com/u/33785383?v=4",
      "profile": "https://github.com/whackteachers",
      "contributions": [
        "code",
        "test"
      ]
    },
    {
      "login": "magittan",
      "name": "William Zheng",
      "avatar_url": "https://avatars0.githubusercontent.com/u/14024202?v=4",
      "profile": "https://github.com/magittan",
      "contributions": [
        "code",
        "test"
      ]
    },
    {
      "login": "huayicodes",
      "name": "Huayi Wei",
      "avatar_url": "https://avatars3.githubusercontent.com/u/22870735?v=4",
      "profile": "https://www.linkedin.com/in/huayiwei/",
      "contributions": [
        "tutorial"
      ]
    },
    {
      "login": "Multivin12",
      "name": "Multivin12",
      "avatar_url": "https://avatars3.githubusercontent.com/u/36476633?v=4",
      "profile": "https://github.com/Multivin12",
      "contributions": [
        "code",
        "test"
      ]
    },
    {
      "login": "davidbp",
      "name": "David Buchaca Prats",
      "avatar_url": "https://avatars3.githubusercontent.com/u/4223580?v=4",
      "profile": "https://github.com/davidbp",
      "contributions": [
        "code"
      ]
    },
    {
      "login": "SebasKoel",
      "name": "Sebastiaan Koel",
      "avatar_url": "https://avatars3.githubusercontent.com/u/66252156?v=4",
      "profile": "https://github.com/SebasKoel",
      "contributions": [
        "code",
        "doc"
      ]
    },
    {
      "login": "MarcoGorelli",
      "name": "Marco Gorelli",
      "avatar_url": "https://avatars2.githubusercontent.com/u/33491632?v=4",
      "profile": "https://github.com/MarcoGorelli",
      "contributions": [
        "infra"
      ]
    },
    {
      "login": "DmitriyValetov",
      "name": "Dmitriy Valetov",
      "avatar_url": "https://avatars0.githubusercontent.com/u/27976850?v=4",
      "profile": "https://github.com/DmitriyValetov",
      "contributions": [
        "code",
        "tutorial"
      ]
    },
    {
      "login": "vollmersj",
      "name": "vollmersj",
      "avatar_url": "https://avatars2.githubusercontent.com/u/12613127?v=4",
      "profile": "https://github.com/vollmersj",
      "contributions": [
        "doc"
      ]
    },
    {
      "login": "MichalChromcak",
      "name": "Michal Chromcak",
      "avatar_url": "https://avatars1.githubusercontent.com/u/12393430?v=4",
      "profile": "https://github.com/MichalChromcak",
      "contributions": [
        "code",
        "doc",
        "test",
        "tutorial"
      ]
    },
    {
      "login": "bmurdata",
      "name": "Brian Murphy",
      "avatar_url": "https://avatars2.githubusercontent.com/u/32182553?v=4",
      "profile": "https://bmurphyportfolio.netlify.com/",
      "contributions": [
        "doc"
      ]
    },
    {
      "login": "raishubham1",
      "name": "raishubham1",
      "avatar_url": "https://avatars3.githubusercontent.com/u/29356417?v=4",
      "profile": "https://github.com/raishubham1",
      "contributions": [
        "doc"
      ]
    },
    {
      "login": "ngupta23",
      "name": "Nikhil Gupta",
      "avatar_url": "https://avatars0.githubusercontent.com/u/33585645?v=4",
      "profile": "https://github.com/ngupta23",
      "contributions": [
        "code",
        "bug",
        "doc"
      ]
    },
    {
      "login": "aiwalter",
      "name": "Martin Walter",
      "avatar_url": "https://avatars0.githubusercontent.com/u/29627036?v=4",
      "profile": "https://www.linkedin.com/in/martin-walter-1a33b3114/",
      "contributions": [
        "code",
        "bug",
        "projectManagement",
        "fundingFinding",
        "mentoring",
        "ideas",
        "design",
        "review",
        "doc",
        "talk"
      ]
    },
    {
      "login": "afzal442",
      "name": "Afzal Ansari",
      "avatar_url": "https://avatars0.githubusercontent.com/u/11625672?v=4",
      "profile": "https://github.com/afzal442",
      "contributions": [
        "code",
        "doc"
      ]
    },
    {
      "login": "gracewgao",
      "name": "Grace Gao",
      "avatar_url": "https://avatars0.githubusercontent.com/u/38268331?v=4",
      "profile": "https://www.linkedin.com/in/gracewgao/",
      "contributions": [
        "code",
        "bug"
      ]
    },
    {
      "login": "utsavcoding",
      "name": "Utsav Kumar Tiwari",
      "avatar_url": "https://avatars3.githubusercontent.com/u/55446385?v=4",
      "profile": "https://github.com/utsavcoding",
      "contributions": [
        "code",
        "doc"
      ]
    },
    {
      "login": "tch",
      "name": "Tomasz Chodakowski",
      "avatar_url": "https://avatars3.githubusercontent.com/u/184076?v=4",
      "profile": "https://github.com/tch",
      "contributions": [
        "code",
        "doc",
        "bug"
      ]
    },
    {
      "login": "koralturkk",
      "name": "Kutay Koralturk",
      "avatar_url": "https://avatars2.githubusercontent.com/u/18037789?s=460&v=4",
      "profile": "https://github.com/koralturkk",
      "contributions": [
        "code",
        "bug"
      ]
    },
    {
      "login": "vnmabus",
      "name": "Carlos Ramos Carreño",
      "avatar_url": "https://avatars1.githubusercontent.com/u/2364173?v=4",
      "profile": "https://github.com/vnmabus",
      "contributions": [
        "doc"
      ]
    },
    {
      "login": "lpantano",
      "name": "Lorena Pantano",
      "avatar_url": "https://avatars2.githubusercontent.com/u/1621788?v=4",
      "profile": "http://lpantano.github.io/",
      "contributions": [
        "ideas"
      ]
    },
    {
      "login": "KirstieJane",
      "name": "Kirstie Whitaker",
      "avatar_url": "https://avatars1.githubusercontent.com/u/3626306?v=4",
      "profile": "https://whitakerlab.github.io/",
      "contributions": [
        "ideas",
        "fundingFinding"
      ]
    },
    {
      "login": "juanitorduz",
      "name": "Juan Orduz",
      "avatar_url": "https://avatars1.githubusercontent.com/u/22996444?v=4",
      "profile": "https://juanitorduz.github.io/",
      "contributions": [
        "tutorial",
        "doc"
      ]
    },
    {
      "login": "Prtm2110",
      "name": "Pratham Hole",
      "avatar_url": "https://avatars.githubusercontent.com/u/139000226?s=400&u=a2ef29514ad2780d1263ba9d724898132c8d18fb&v=4",
      "profile": "https://github.com/Prtm2110",
      "contributions": [
        "maintenance"
      ]
    },
    {
      "login": "dhirschfeld",
      "name": "Dave Hirschfeld",
      "avatar_url": "https://avatars1.githubusercontent.com/u/881019?v=4",
      "profile": "https://dhirschfeld.github.io/",
      "contributions": [
        "infra"
      ]
    },
    {
      "login": "xuyxu",
      "name": "Yi-Xuan Xu",
      "avatar_url": "https://avatars2.githubusercontent.com/u/22359569?v=4",
      "profile": "https://github.com/xuyxu",
      "contributions": [
        "code",
        "test",
        "maintenance",
        "doc"
      ]
    },
    {
      "login": "vincent-nich12",
      "name": "vincent-nich12",
      "avatar_url": "https://avatars3.githubusercontent.com/u/36476633?v=4",
      "profile": "https://github.com/vincent-nich12",
      "contributions": [
        "code"
      ]
    },
    {
      "login": "hamzahiqb",
      "name": "hamzahiqb",
      "avatar_url": "https://avatars3.githubusercontent.com/u/10302415?v=4",
      "profile": "https://github.com/hamzahiqb",
      "contributions": [
        "infra"
      ]
    },
    {
      "login": "Hephaest",
      "name": "Miao Cai",
      "avatar_url": "https://avatars2.githubusercontent.com/u/37981444?v=4",
      "profile": "https://github.com/Hephaest",
      "contributions": [
        "bug",
        "code"
      ]
    },
    {
      "login": "RNKuhns",
      "name": "Ryan Kuhns",
      "avatar_url": "https://avatars0.githubusercontent.com/u/26907244?v=4",
      "profile": "https://github.com/rnkuhns",
      "contributions": [
        "code",
        "doc",
        "tutorial",
        "example",
        "ideas",
        "review",
        "test"
      ]
    },
    {
      "login": "pabworks",
      "name": "pabworks",
      "avatar_url": "https://avatars.githubusercontent.com/u/32725127?v=4",
      "profile": "https://github.com/pabworks",
      "contributions": [
        "code",
        "test"
      ]
    },
    {
      "login": "ayan-biswas0412",
      "name": "AYAN BISWAS",
      "avatar_url": "https://avatars.githubusercontent.com/u/52851184?v=4",
      "profile": "https://github.com/ayan-biswas0412",
      "contributions": [
        "code"
      ]
    },
    {
      "login": "Lovkush-A",
      "name": "Lovkush",
      "avatar_url": "https://avatars.githubusercontent.com/u/25344832?v=4",
      "profile": "https://github.com/Lovkush-A",
      "contributions": [
        "code",
        "test",
        "ideas",
        "mentoring",
        "projectManagement"
      ]
    },
    {
      "login": "luiszugasti",
      "name": "Luis Zugasti",
      "avatar_url": "https://avatars.githubusercontent.com/u/11198457?s=460&u=0645b72683e491824aca16db9702f1d3eb990389&v=4",
      "profile": "https://github.com/luiszugasti",
      "contributions": [
        "doc"
      ]
    },
    {
      "login": "kanand77",
      "name": "Kavin Anand",
      "avatar_url": "https://avatars.githubusercontent.com/kanand77",
      "profile": "https://github.com/kanand77",
      "contributions": [
        "doc"
      ]
    },
    {
      "login": "dsherry",
      "name": "Dylan Sherry",
      "avatar_url": "https://avatars.githubusercontent.com/dsherry",
      "profile": "https://github.com/dsherry",
      "contributions": [
        "infra"
      ]
    },
    {
      "login": "kachayev",
      "name": "Oleksii Kachaiev",
      "avatar_url": "https://avatars.githubusercontent.com/u/485647?v=4",
      "profile": "https://github.com/kachayev",
      "contributions": [
        "code",
        "test"
      ]
    },
    {
      "login": "Ifeanyi30",
      "name": "Ifeanyi30",
      "avatar_url": "https://avatars.githubusercontent.com/u/49926145?v=4",
      "profile": "https://github.com/Ifeanyi30",
      "contributions": [
        "code"
      ]
    },
    {
      "login": "jschemm",
      "name": "jschemm",
      "avatar_url": "https://avatars.githubusercontent.com/u/81151346?v=4",
      "profile": "https://github.com/jschemm",
      "contributions": [
        "code"
      ]
    },
    {
      "login": "aaronreidsmith",
      "name": "Aaron Smith",
      "avatar_url": "https://avatars.githubusercontent.com/u/21350310?v=4",
      "profile": "https://github.com/aaronreidsmith",
      "contributions": [
        "code"
      ]
    },
    {
      "login": "ltsaprounis",
      "name": "Leonidas Tsaprounis",
      "avatar_url": "https://avatars.githubusercontent.com/u/64217214?v=4",
      "profile": "https://github.com/ltsaprounis",
      "contributions": [
        "code",
        "bug",
        "mentoring",
        "review"
      ]
    },
    {
      "login": "chernika158",
      "name": "Galina Chernikova",
      "avatar_url": "https://avatars.githubusercontent.com/u/43787741?s=400&v=4",
      "profile": "https://github.com/chernika158",
      "contributions": [
        "code"
      ]
    },
    {
      "login": "GuzalBulatova",
      "name": "Guzal Bulatova",
      "avatar_url": "https://avatars.githubusercontent.com/GuzalBulatova",
      "profile": "https://github.com/GuzalBulatova",
      "contributions": [
        "bug",
        "code",
        "eventOrganizing",
        "mentoring",
        "projectManagement",
        "review",
        "test"
      ]
    },
    {
      "login": "satya-pattnaik",
      "name": "Satya Prakash Pattnaik",
      "avatar_url": "https://avatars.githubusercontent.com/u/22102468?v=4",
      "profile": "https://www.linkedin.com/in/satya-pattnaik-77a430144/",
      "contributions": [
        "doc"
      ]
    },
    {
      "login": "yashlamba",
      "name": "Yash Lamba",
      "avatar_url": "https://avatars.githubusercontent.com/u/44164398?v=4",
      "profile": "https://github.com/yashlamba",
      "contributions": [
        "code"
      ]
    },
    {
      "login": "ckastner",
      "name": "Christian Kastner",
      "avatar_url": "https://avatars.githubusercontent.com/u/15859947?v=4",
      "profile": "https://github.com/ckastner",
      "contributions": [
        "code",
        "bug"
      ]
    },
    {
      "login": "tombh",
      "name": "Thomas Buckley-Houston",
      "avatar_url": "https://avatars.githubusercontent.com/u/160835?s=80&v=4",
      "profile": "https://github.com/tombh",
      "contributions": [
        "bug"
      ]
    },
    {
      "login": "julramos",
      "name": "Juliana",
      "avatar_url": "https://avatars.githubusercontent.com/u/19613567?v=4",
      "profile": "https://www.linkedin.com/in/julianarn/",
      "contributions": [
        "code"
      ]
    },
    {
      "login": "SveaMeyer13",
      "name": "Svea Marie Meyer",
      "avatar_url": "https://avatars.githubusercontent.com/u/46671894?v=4",
      "profile": "https://github.com/SveaMeyer13",
      "contributions": [
        "doc",
        "code"
      ]
    },
    {
      "login": "Flix6x",
      "name": "Felix Claessen",
      "avatar_url": "https://avatars.githubusercontent.com/u/30658763?v=4",
      "profile": "https://github.com/flix6x",
      "contributions": [
        "code",
        "doc",
        "test",
        "bug"
      ]
    },
    {
      "login": "thayeylolu",
      "name": "Taiwo Owoseni",
      "avatar_url": "https://avatars.githubusercontent.com/u/13348874?v=4",
      "profile": "https://thayeylolu.github.io/portfolio/",
      "contributions": [
        "code"
      ]
    },
    {
      "login": "jambo6",
      "name": "James Morrill",
      "avatar_url": "https://https://avatars.githubusercontent.com/jambo6",
      "profile": "https://github.com/jambo6",
      "contributions": [
        "code"
      ]
    },
    {
      "login": "Dbhasin1",
      "name": "Drishti Bhasin ",
      "avatar_url": "https://avatars.githubusercontent.com/u/56479884?v=4",
      "profile": "https://github.com/Dbhasin1",
      "contributions": [
        "code"
      ]
    },
    {
      "login": "Yard1",
      "name": "Antoni Baum",
      "avatar_url": "https://avatars.githubusercontent.com/u/10364161?v=4",
      "profile": "https://www.linkedin.com/in/yard1/",
      "contributions": [
        "code"
      ]
    },
    {
      "login": "ltoniazzi",
      "name": "Lorenzo Toniazzi",
      "avatar_url": "https://avatars.githubusercontent.com/u/61414566",
      "profile": "https://github.com/ltoniazzi",
      "contributions": [
        "code"
      ]
    },
    {
      "login": "freddyaboulton",
      "name": "Freddy A Boulton",
      "avatar_url": "https://avatars.githubusercontent.com/u/41651716?v=4",
      "profile": "https://github.com/freddyaboulton",
      "contributions": [
        "infra",
        "test"
      ]
    },
    {
      "login": "Riyabelle25",
      "name": "Riya Elizabeth John",
      "avatar_url": "https://avatars.githubusercontent.com/u/55790848?v=4",
      "profile": "https://github.com/Riyabelle25",
      "contributions": [
        "code",
        "test",
        "doc"
      ]
    },
    {
      "login": "chrisholder",
      "name": "chrisholder",
      "avatar_url": "https://avatars.githubusercontent.com/u/4674372?v=4",
      "profile": "https://github.com/chrisholder",
      "contributions": [
        "code",
        "test",
        "doc",
        "design",
        "example"
      ]
    },
    {
      "login": "moradabaz",
      "name": "Morad :)",
      "avatar_url": "https://avatars.githubusercontent.com/u/29915156?v=4",
      "profile": "https://moradabaz.github.io/",
      "contributions": [
        "code",
        "test",
        "doc"
      ]
    },
    {
      "login": "bilal-196",
      "name": "Ahmed Bilal",
      "avatar_url": "https://avatars.githubusercontent.com/u/74570044?v=4",
      "profile": "https://github.com/bilal-196",
      "contributions": [
        "doc"
      ]
    },
    {
      "login": "victordremov",
      "name": "Viktor Dremov",
      "avatar_url": "https://avatars.githubusercontent.com/u/32140716",
      "profile": "https://github.com/victordremov",
      "contributions": [
        "code"
      ]
    },
    {
      "login": "corvusrabus",
      "name": "Corvin Paul",
      "avatar_url": "https://lh3.googleusercontent.com/zMvwkuxyIsRN1I0-HLojbcbbHaERXa-b9eztZ23z_C2m7cXdMiU4z36ekS5-cgBmikPhZA=w1280",
      "profile": "https://sites.google.com/view/corvinpaul/",
      "contributions": [
        "doc"
      ]
    },
    {
      "login": "xloem",
      "name": "patiently pending world peace",
      "profile": "https://github.com/xloem",
      "contributions": [
        "code"
      ]
    },
    {
      "login": "AreloTanoh",
      "name": "Arelo Tanoh",
      "avatar_url": "https://avatars.githubusercontent.com/AreloTanoh",
      "profile": "https://github.com/AreloTanoh",
      "contributions": [
        "doc"
      ]
    },
    {
      "login": "pul95",
      "name": "Pulkit Verma",
      "avatar_url": "https://avatars.githubusercontent.com/pul95",
      "profile": "https://github.com/pul95",
      "contributions": [
        "doc"
      ]
    },
    {
      "login": "IlyasMoutawwakil",
      "name": "Ilyas Moutawwakil",
      "avatar_url": "https://avatars.githubusercontent.com/IlyasMoutawwakil",
      "profile": "https://github.com/IlyasMoutawwakil",
      "contributions": [
        "code",
        "doc"
      ]
    },
    {
      "login": "mathco-wf",
      "name": "TheMathcompay Widget Factory Team",
      "avatar_url": "https://avatars.githubusercontent.com/mathco-wf",
      "profile": "https://github.com/mathco-wf",
      "contributions": [
        "doc"
      ]
    },
    {
      "login": "BINAYKUMAR943",
      "name": "Binay Kumar",
      "avatar_url": "https://avatars.githubusercontent.com/u/38756834?v=4",
      "profile": "https://github.com/BINAYKUMAR943",
      "contributions": [
        "code",
        "doc",
        "test"
      ]
    },
    {
      "login": "ronnie-llamado",
      "name": "Ronnie Llamado",
      "avatar_url": "https://avatars.githubusercontent.com/ronnie-llamado",
      "profile": "https://github.com/ronnie-llamado",
      "contributions": [
        "doc"
      ]
    },
    {
      "login": "bobbys-dev",
      "name": "bobbys",
      "avatar_url": "https://avatars.githubusercontent.com/bobbys-dev",
      "profile": "https://github.com/bobbys-dev",
      "contributions": [
        "code"
      ]
    },
    {
      "login": "yairbeer",
      "name": "Yair Beer",
      "avatar_url": "https://avatars.githubusercontent.com/yairbeer",
      "profile": "https://github.com/yairbeer",
      "contributions": [
        "code"
      ]
    },
    {
      "login": "boukepostma",
      "name": "Bouke Postma",
      "avatar_url": "https://avatars.githubusercontent.com/boukepostma",
      "profile": "https://github.com/boukepostma",
      "contributions": [
        "code",
        "bug",
        "ideas"
      ]
    },
    {
      "login": "Aparna-Sakshi",
      "name": "Aparna Sakshi",
      "avatar_url": "https://avatars.githubusercontent.com/u/44149689?v=4",
      "profile": "https://aparna-sakshi.github.io/",
      "contributions": [
        "code"
      ]
    },
    {
      "login": "eyalshafran",
      "name": "Eyal Shafran",
      "avatar_url": "https://avatars.githubusercontent.com/u/16999574?v=4",
      "profile": "https://github.com/eyalshafran",
      "contributions": [
        "code"
      ]
    },
    {
      "login": "tensorflow-as-tf",
      "name": "tensorflow-as-tf",
      "avatar_url": "https://avatars.githubusercontent.com/u/51345718?v=4",
      "profile": "https://github.com/tensorflow-as-tf",
      "contributions": [
        "code"
      ]
    },
    {
      "login": "justinshenk",
      "name": "Justin Shenk",
      "avatar_url": "https://avatars.githubusercontent.com/u/10270308?v=4",
      "profile": "https://www.justinshenk.com/",
      "contributions": [
        "doc"
      ]
    },
    {
      "login": "kejsitake",
      "name": "Kejsi Take",
      "avatar_url": "https://avatars.githubusercontent.com/u/23707808?v=4",
      "profile": "https://kejsitake.com/",
      "contributions": [
        "code"
      ]
    },
    {
      "login": "myprogrammerpersonality",
      "name": "Ali Yazdizadeh",
      "avatar_url": "https://avatars.githubusercontent.com/u/49058167?v=4",
      "profile": "https://github.com/myprogrammerpersonality",
      "contributions": [
        "doc"
      ]
    },
    {
      "login": "RavenRudi",
      "name": "RavenRudi",
      "avatar_url": "https://avatars.githubusercontent.com/u/46402968?v=4",
      "profile": "https://github.com/RavenRudi",
      "contributions": [
        "code"
      ]
    },
    {
      "login": "danbartl",
      "name": "danbartl",
      "avatar_url": "https://avatars.githubusercontent.com/u/19947407?v=4",
      "profile": "https://github.com/danbartl",
      "contributions": [
        "bug",
        "code",
        "review",
        "talk",
        "test",
        "tutorial",
        "video"
      ]
    },
    {
      "login": "xiaobenbenecho",
      "name": "xiaobenbenecho",
      "avatar_url": "https://avatars.githubusercontent.com/u/17461849?v=4",
      "profile": "https://github.com/xiaobenbenecho",
      "contributions": [
        "code"
      ]
    },
    {
      "login": "OliverMatthews",
      "name": "Oliver Matthews",
      "avatar_url": "https://avatars.githubusercontent.com/u/31141490?v=4",
      "profile": "https://github.com/olivermatthews",
      "contributions": [
        "code"
      ]
    },
    {
      "login": "Carlosbogo",
      "name": "Carlos Borrajo",
      "avatar_url": "https://avatars.githubusercontent.com/u/84228424?v=4",
      "profile": "https://github.com/Carlosbogo",
      "contributions": [
        "code",
        "doc"
      ]
    },
    {
      "login": "fstinner",
      "name": "Florian Stinner",
      "avatar_url": "https://avatars.githubusercontent.com/u/11679462?v=4",
      "profile": "https://github.com/fstinner",
      "contributions": [
        "code",
        "test"
      ]
    },
    {
      "login": "ChangWeiTan",
      "name": "Chang Wei Tan",
      "avatar_url": "https://avatars.githubusercontent.com/u/570744?v=4",
      "profile": "https://github.com/ChangWeiTan",
      "contributions": [
        "code"
      ]
    },
    {
      "login": "lmmentel",
      "name": "Lukasz Mentel",
      "avatar_url": "https://avatars.githubusercontent.com/u/8989838?v=4",
      "profile": "https://github.com/lmmentel",
      "contributions": [
        "code",
        "doc",
        "infra",
        "test",
        "bug",
        "maintenance",
        "mentoring"
      ]
    },
    {
      "login": "AngelPone",
      "name": "Bohan Zhang",
      "avatar_url": "https://avatars.githubusercontent.com/u/32930283?v=4",
      "profile": "https://angelpone.github.io/",
      "contributions": [
        "code"
      ]
    },
    {
      "login": "rakshitha123",
      "name": "Rakshitha Godahewa",
      "avatar_url": "https://avatars.githubusercontent.com/u/7654679?v=4",
      "profile": "https://github.com/rakshitha123",
      "contributions": [
        "code",
        "doc"
      ]
    },
    {
      "login": "marcio55afr",
      "name": "Márcio A. Freitas Jr",
      "avatar_url": "https://avatars.githubusercontent.com/u/42646282?v=4",
      "profile": "https://github.com/marcio55afr",
      "contributions": [
        "doc"
      ]
    },
    {
      "login": "MrPr3ntice",
      "name": "Philipp Kortmann",
      "avatar_url": "https://avatars.githubusercontent.com/u/20466981?v=4",
      "profile": "https://www.imes.uni-hannover.de/de/institut/team/m-sc-karl-philipp-kortmann/",
      "contributions": [
        "code",
        "doc"
      ]
    },
    {
      "login": "ishannangia001",
      "name": "Ishan Nangia",
      "avatar_url": "https://avatars.githubusercontent.com/u/29480389?v=4",
      "profile": "https://github.com/ishannangia001",
      "contributions": [
        "ideas"
      ]
    },
    {
      "login": "khrapovs",
      "name": "Stanislav Khrapov",
      "avatar_url": "https://avatars.githubusercontent.com/u/3774663?v=4",
      "profile": "https://github.com/khrapovs",
      "contributions": [
        "code"
      ]
    },
    {
      "login": "Saransh-cpp",
      "name": "Saransh Chopra",
      "avatar_url": "https://avatars.githubusercontent.com/u/74055102?v=4",
      "profile": "https://github.com/Saransh-cpp",
      "contributions": [
        "doc",
        "infra"
      ]
    },
    {
      "login": "RishiKumarRay",
      "name": "Rishi Kumar Ray",
      "avatar_url": "https://avatars.githubusercontent.com/u/87641376?v=4",
      "profile": "https://github.com/RishiKumarRay",
      "contributions": [
        "infra"
      ]
    },
    {
      "login": "cdahlin",
      "name": "Christopher Dahlin",
      "avatar_url": "https://avatars.githubusercontent.com/u/1567780?v=4",
      "profile": "https://github.com/cdahlin",
      "contributions": [
        "code"
      ]
    },
    {
      "login": "iljamaurer",
      "name": "Ilja Maurer",
      "avatar_url": "https://avatars.githubusercontent.com/u/45882103?v=4",
      "profile": "https://github.com/iljamaurer",
      "contributions": [
        "code"
      ]
    },
    {
      "login": "AzulGarza",
      "name": "Azul Garza",
      "avatar_url": "https://avatars.githubusercontent.com/u/10517170?v=4",
      "profile": "https://github.com/AzulGarza",
      "contributions": [
        "code",
        "example"
      ]
    },
    {
      "login": "TNTran92",
      "name": "TNTran92",
      "avatar_url": "https://avatars.githubusercontent.com/u/55965636?v=4",
      "profile": "https://github.com/TNTran92",
      "contributions": [
        "code"
      ]
    },
    {
      "login": "niekvanderlaan",
      "name": "Niek van der Laan",
      "avatar_url": "https://avatars.githubusercontent.com/u/9962825?v=4",
      "profile": "https://github.com/niekvanderlaan",
      "contributions": [
        "code"
      ]
    },
    {
      "login": "bethrice44",
      "name": "bethrice44",
      "avatar_url": "https://avatars.githubusercontent.com/u/11226988?v=4",
      "profile": "https://github.com/bethrice44",
      "contributions": [
        "bug",
        "code",
        "review",
        "test"
      ]
    },
    {
      "login": "keepersas",
      "name": "Aleksandr Grekov",
      "avatar_url": "https://avatars.githubusercontent.com/u/44262176?v=4",
      "profile": "https://github.com/keepersas",
      "contributions": [
        "doc"
      ]
    },
    {
      "login": "ZiyaoWei",
      "name": "Ziyao Wei",
      "avatar_url": "https://avatars.githubusercontent.com/u/940823?v=4",
      "profile": "https://github.com/ZiyaoWei",
      "contributions": [
        "code"
      ]
    },
    {
      "login": "dougollerenshaw",
      "name": "Doug Ollerenshaw",
      "avatar_url": "https://avatars.githubusercontent.com/u/19944442?v=4",
      "profile": "https://github.com/dougollerenshaw",
      "contributions": [
        "doc"
      ]
    },
    {
      "login": "AurumnPegasus",
      "name": "Shivansh Subramanian",
      "avatar_url": "https://avatars.githubusercontent.com/u/54315149?v=4",
      "profile": "https://github.com/AurumnPegasus",
      "contributions": [
        "doc",
        "code"
      ]
    },
    {
      "login": "NoaBenAmi",
      "name": "Noa Ben Ami",
      "avatar_url": "https://avatars.githubusercontent.com/u/37590002?v=4",
      "profile": "https://github.com/NoaBenAmi",
      "contributions": [
        "code",
        "test",
        "doc"
      ]
    },
    {
      "login": "lielleravid",
      "name": "Lielle Ravid",
      "avatar_url": "https://avatars.githubusercontent.com/u/37774194?v=4",
      "profile": "https://github.com/lielleravid",
      "contributions": [
        "code",
        "doc"
      ]
    },
    {
      "login": "ciaran-g",
      "name": "Ciaran Gilbert",
      "avatar_url": "https://avatars.githubusercontent.com/u/41995662?v=4",
      "profile": "https://github.com/ciaran-g",
      "contributions": [
        "bug",
        "code",
        "doc",
        "test",
        "ideas"
      ]
    },
    {
      "login": "mariamjabara",
      "name": "Mariam Jabara",
      "profile": "https://github.com/mariamjabara",
      "contributions": [
        "code"
      ]
    },
    {
      "login": "lbventura",
      "name": "Luis Ventura",
      "avatar_url": "https://avatars.githubusercontent.com/u/68004282?s=96&v=4",
      "profile": "https://github.com/lbventura",
      "contributions": [
        "code"
      ]
    },
    {
      "login": "Ris-Bali",
      "name": "Rishabh Bali",
      "avatar_url": "https://avatars.githubusercontent.com/u/81592570?v=4",
      "profile": "https://github.com/Ris-Bali",
      "contributions": [
        "code"
      ]
    },
    {
      "login": "shchur",
      "name": "Oleksandr Shchur",
      "avatar_url": "https://avatars.githubusercontent.com/u/6944857?v=4",
      "profile": "https://github.com/shchur",
      "contributions": [
        "bug",
        "code"
      ]
    },
    {
      "login": "jelc53",
      "name": "Julian Cooper",
      "profile": "https://github.com/jelc53",
      "contributions": [
        "code",
        "ideas"
      ]
    },
    {
      "login": "benheid",
      "name": "Benedikt Heidrich",
      "profile": "https://github.com/benheid",
      "contributions": [
        "bug",
        "code",
        "design",
        "doc",
        "example",
        "ideas",
        "mentoring",
        "question",
        "review",
        "talk",
        "tutorial"
      ]
    },
    {
      "login": "AnH0ang",
      "name": "An Hoang",
      "profile": "https://github.com/AnH0ang",
      "contributions": [
        "bug",
        "code"
      ]
    },
    {
      "login": "haskarb",
      "name": "Bhaskar Dhariyal",
      "avatar_url": "https://avatars.githubusercontent.com/u/20501023?v=4",
      "profile": "https://haskarb.github.io/",
      "contributions": [
        "code",
        "test"
      ]
    },
    {
      "login": "kcc-lion",
      "name": "Kai Lion",
      "profile": "https://github.com/kcc-lion",
      "contributions": [
        "code",
        "test",
        "doc"
      ]
    },
    {
      "login": "bugslayer-332",
      "name": "Arepalli Yashwanth Reddy",
      "profile": "https://github.com/bugslayer-332",
      "contributions": [
        "code",
        "bug",
        "doc"
      ]
    },
    {
      "login": "shagn",
      "name": "Sebastian Hagn",
      "avatar_url": "https://avatars.githubusercontent.com/u/16029092?v=4",
      "profile": "https://github.com/shagn",
      "contributions": [
        "doc"
      ]
    },
    {
      "login": "jasmineliaw",
      "name": "Jasmine Liaw",
      "profile": "https://github.com/jasmineliaw",
      "contributions": [
        "code"
      ]
    },
    {
      "login": "topher-lo",
      "name": "Christopher Lo",
      "profile": "https://github.com/topher-lo",
      "contributions": [
        "code",
        "ideas"
      ]
    },
    {
      "login": "arampuria19",
      "name": "Akshat Rampuria",
      "profile": "https://github.com/arampuria19",
      "contributions": [
        "doc"
      ]
    },
    {
      "login": "chillerobscuro",
      "name": "Logan Duffy",
      "avatar_url": "https://avatars.githubusercontent.com/u/5232872?v=4",
      "profile": "https://github.com/chillerobscuro",
      "contributions": [
        "code",
        "doc",
        "test",
        "bug",
        "ideas"
      ]
    },
    {
      "login": "michaelfeil",
      "name": "Michael Feil",
      "avatar_url": "https://avatars.githubusercontent.com/u/63565275?v=4",
      "profile": "michaelfeil.eu",
      "contributions": [
        "code",
        "test",
        "ideas"
      ]
    },
    {
      "login": "KishManani",
      "name": "Kishan Manani",
      "avatar_url": "https://avatars.githubusercontent.com/u/30973056?v=4",
      "profile": "https://github.com/kishmanani",
      "contributions": [
        "code",
        "doc",
        "test",
        "bug",
        "ideas"
      ]
    },
    {
      "login": "jorenham",
      "name": "Joren Hammudoglu",
      "profile": "https://github.com/jorenham",
      "contributions": [
        "infra"
      ]
    },
    {
      "login": "wolph",
      "name": "Rick van Hattem",
      "profile": "https://github.com/wolph",
      "contributions": [
        "infra"
      ]
    },
    {
      "login": "templierw",
      "name": "William Templier",
      "avatar_url": "https://github.com/templierw.png",
      "profile": "https://www.linkedin.com/in/templierw/",
      "contributions": [
        "doc"
      ]
    },
    {
      "login": "badrmarani",
      "name": "Badr-Eddine Marani",
      "avatar_url": "https://avatars.githubusercontent.com/badrmarani",
      "profile": "https://github.com/badrmarani",
      "contributions": [
        "code"
      ]
    },
    {
      "login": "adoherty21",
      "name": "adoherty21",
      "avatar_url": "https://avatars.githubusercontent.com/u/52799751?s=400&v=4",
      "profile": "https://github.com/adoherty21",
      "contributions": [
        "bug"
      ]
    },
    {
      "login": "jnrusson1",
      "name": "Jack Russon",
      "avatar_url": "https://avatars.githubusercontent.com/u/51986332?v=4",
      "profile": "https://github.com/jnrusson1",
      "contributions": [
        "code"
      ]
    },
    {
      "login": "solen0id",
      "name": "Max Patzelt",
      "avatar_url": "https://avatars.githubusercontent.com/u/20767606?v=4",
      "profile": "https://github.com/solen0id",
      "contributions": [
        "code"
      ]
    },
    {
      "login": "benjaminbluhm",
      "name": "Benjamin Bluhm",
      "profile": "https://github.com/benjaminbluhm",
      "contributions": [
        "code",
        "doc",
        "example"
      ]
    },
    {
      "login": "VyomkeshVyas",
      "name": "Vyomkesh Vyas",
      "profile": "https://github.com/VyomkeshVyas",
      "contributions": [
        "code",
        "doc",
        "example",
        "test"
      ]
    },
    {
      "login": "xxl4tomxu98",
      "name": "Tom Xu",
      "avatar_url": "https://avatars.githubusercontent.com/u/62292177?s=40&v=4",
      "profile": "https://github.com/xxl4tomxu98",
      "contributions": [
        "code",
        "doc"
      ]
    },
    {
      "login": "nshahpazov",
      "name": "Nikola Shahpazov",
      "avatar_url": "https://avatars.githubusercontent.com/nshahpazov",
      "profile": "https://www.linkedin.com/in/nshahpazov/",
      "contributions": [
        "doc"
      ]
    },
    {
      "login": "dainelli98",
      "name": "Daniel Martín Martínez",
      "avatar_url": "https://avatars.githubusercontent.com/dainelli98",
      "profile": "https://www.linkedin.com/in/daniel-martin-martinez",
      "contributions": [
        "doc",
        "bug"
      ]
    },
    {
      "login": "nilesh05apr",
      "name": "Nilesh Kumar",
      "avatar_url": "https://avatars.githubusercontent.com/u/65773314?v=4",
      "profile": "https://github.com/nilesh05apr",
      "contributions": [
        "code"
      ]
    },
    {
      "login": "JonathanBechtel",
      "name": "JonathanBechtel",
      "avatar_url": "https://avatars.githubusercontent.com/u/481696?v=4",
      "profile": "https://github.com/JonathanBechtel",
      "contributions": [
        "code",
        "ideas",
        "projectManagement",
        "talk",
        "test"
      ]
    },
    {
      "login": "arnavrneo",
      "name": "Arnav",
      "avatar_url": "https://avatars.githubusercontent.com/u/48650781?v=4",
      "profile": "https://github.com/arnavrneo",
      "contributions": [
        "code"
      ]
    },
    {
      "login": "erjieyong",
      "name": "Er Jie Yong",
      "avatar_url": "https://avatars.githubusercontent.com/u/109052378?v=4",
      "profile": "https://www.linkedin.com/in/erjieyong",
      "contributions": [
        "bug",
        "code"
      ]
    },
    {
      "login": "mateuja",
      "name": "Jaume Mateu",
      "avatar_url": "https://avatars.githubusercontent.com/mateuja",
      "profile": "https://github.com/mateuja",
      "contributions": [
        "code"
      ]
    },
    {
      "login": "aaronrmm",
      "name": "Aaron Margolese-Malin",
      "avatar_url": "https://avatars.githubusercontent.com/u/1742879?v=4",
      "profile": "https://github.com/aaronrmm",
      "contributions": [
        "bug"
      ]
    },
    {
      "login": "klam-data",
      "name": "Kevin Lam",
      "avatar_url": "https://avatars.githubusercontent.com/u/114420932?s=400&v=4",
      "profile": "https://www.linkedin.com/in/kevinlam2",
      "contributions": [
        "code",
        "example",
        "test"
      ]
    },
    {
      "login": "mgorlin",
      "name": "Margaret Gorlin",
      "avatar_url": "",
      "profile": "https://www.linkedin.com/in/margaret-gorlin/",
      "contributions": [
        "code",
        "example",
        "test"
      ]
    },
    {
      "login": "pyyim",
      "name": "Paul Yim",
      "avatar_url": "https://avatars.githubusercontent.com/pyyim",
      "profile": "https://www.linkedin.com/in/paulyim97/",
      "contributions": [
        "code",
        "example",
        "test"
      ]
    },
    {
      "login": "snnbotchway",
      "name": "Solomon Botchway",
      "avatar_url": "https://avatars.githubusercontent.com/u/62394255?v=4",
      "profile": "https://www.linkedin.com/in/solomon-botchway-a1383821b/",
      "contributions": [
        "maintenance"
      ]
    },
    {
      "login": "hoesler",
      "name": "Christoph Hösler",
      "avatar_url": "https://avatars.githubusercontent.com/u/1052770?v=4",
      "profile": "https://www.linkedin.com/in/hoesler/",
      "contributions": [
        "code"
      ]
    },
    {
      "login": "pranavvp16",
      "name": "Pranav Prajapati",
      "avatar_url": "https://avatars.githubusercontent.com/u/94780581?v=4",
      "profile": "https://www.linkedin.com/in/pranav-prajapati-a5b413226/",
      "contributions": [
        "code",
        "test",
        "bug"
      ]
    },
    {
      "login": "romanlutz",
      "name": "Roman Lutz",
      "avatar_url": "https://avatars.githubusercontent.com/u/10245648?v=4",
      "profile": "https://www.linkedin.com/in/romanlutz/",
      "contributions": [
        "doc"
      ]
    },
    {
      "login": "DBCerigo",
      "name": "Daniel Burkhardt Cerigo",
      "avatar_url": "https://avatars.githubusercontent.com/u/8318425?v=4",
      "profile": "https://github.com/DBCerigo",
      "contributions": [
        "code"
      ]
    },
    {
      "login": "alex-hh",
      "name": "Alex Hawkins-Hooker",
      "avatar_url": "https://avatars.githubusercontent.com/u/5719745?v=4",
      "profile": "https://github.com/alex-hh",
      "contributions": [
        "code"
      ]
    },
    {
      "login": "ali-tny",
      "name": "Ali Teeney",
      "avatar_url": "https://avatars.githubusercontent.com/u/26010073?v=4",
      "profile": "https://github.com/ali-tny",
      "contributions": [
        "code"
      ]
    },
    {
      "login": "ShivamPathak99",
      "name": "Shivam Pathak",
      "avatar_url": "https://avatars.githubusercontent.com/u/98941325?s=400&v=4",
      "profile": "https://github.com/ShivamPathak99",
      "contributions": [
        "doc"
      ]
    },
    {
      "login": "SamiAlavi",
      "name": "Sami Alavi",
      "avatar_url": "https://avatars.githubusercontent.com/u/32700289?v=4",
      "profile": "https://github.com/SamiAlavi",
      "contributions": [
        "code",
        "maintenance"
      ]
    },
    {
      "login": "yarnabrina",
      "name": "Anirban Ray",
      "avatar_url": "https://avatars.githubusercontent.com/u/39331844?v=4",
      "profile": "https://github.com/yarnabrina/",
      "contributions": [
        "bug",
        "code",
        "doc",
        "ideas",
        "maintenance",
        "mentoring",
        "question",
        "review",
        "test"
      ]
    },
    {
      "login": "dashapetr",
      "name": "Darya Petrashka",
      "avatar_url": "https://avatars.githubusercontent.com/u/54349415?v=4",
      "profile": "https://github.com/dashapetr",
      "contributions": [
        "doc"
      ]
    },
    {
      "login": "luca-miniati",
      "name": "Luca Miniati",
      "avatar_url": "https://avatars.githubusercontent.com/u/87467600?v=4",
      "profile": "https://github.com/luca-miniati",
      "contributions": [
        "code",
        "doc"
      ]
    },
    {
      "login": "marrov",
      "name": "Marc Rovira",
      "avatar_url": "https://avatars.githubusercontent.com/u/54272586?v=4",
      "profile": "https://github.com/marrov",
      "contributions": [
        "design",
        "doc",
        "ideas",
        "mentoring",
        "projectManagement",
        "talk"
      ]
    },
    {
      "login": "Taise228",
      "name": "Taisei Yamamoto",
      "avatar_url": "https://avatars.githubusercontent.com/u/95762401?s=400&v=4",
      "profile": "https://github.com/Taise228",
      "contributions": [
        "code"
      ]
    },
    {
      "login": "CTFallon",
      "name": "Colin Fallon",
      "avatar_url": "https://avatars.githubusercontent.com/u/19725980?v=4",
      "profile": "https://github.com/CTFallon",
      "contributions": [
        "doc"
      ]
    },
    {
      "login": "mgazian000",
      "name": "Michael Gaziani",
      "avatar_url": "https://avatars.githubusercontent.com/mgazian000",
      "profile": "https://github.com/mgazian000",
      "contributions": [
        "doc"
      ]
    },
    {
      "login": "alan191006",
      "name": "Alan Huynh",
      "avatar_url": "https://avatars.githubusercontent.com/alan191006",
      "profile": "https://github.com/alan191006",
      "contributions": [
        "code"
      ]
    },
    {
      "login": "felipeangelimvieira",
      "name": "Felipe Angelim",
      "avatar_url": "https://avatars.githubusercontent.com/felipeangelimvieira",
      "profile": "https://github.com/felipeangelimvieira",
      "contributions": [
        "code",
        "bug"
      ]
    },
    {
      "login": "janpipek",
      "name": "Jan Pipek",
      "avatar_url": "https://avatars.githubusercontent.com/janpipek",
      "profile": "https://github.com/janpipek",
      "contributions": [
        "code"
      ]
    },
    {
      "login": "Gigi1111",
      "name": "Chung-Fan Tsai",
      "avatar_url": "https://avatars.githubusercontent.com/Gigi1111",
      "profile": "https://github.com/Gigi1111",
      "contributions": [
        "test"
      ]
    },
    {
      "login": "eyjo",
      "name": "Eyjólfur Sigurðsson",
      "avatar_url": "https://avatars.githubusercontent.com/eyjo",
      "profile": "https://github.com/eyjo",
      "contributions": [
        "code",
        "doc"
      ]
    },
    {
      "login": "julia-kraus",
      "name": "Julia Kraus",
      "avatar_url": "https://avatars.githubusercontent.com/julia-kraus",
      "profile": "https://github.com/julia-kraus",
      "contributions": [
        "doc",
        "code",
        "test"
      ]
    },
    {
      "login": "davidgilbertson",
      "name": "David Gilbertson",
      "avatar_url": "https://avatars.githubusercontent.com/u/4443482?v=4",
      "profile": "https://github.com/davidgilbertson",
      "contributions": [
        "code",
        "bug"
      ]
    },
    {
      "login": "MBristle",
      "name": "Mirko Bristle",
      "avatar_url": "https://avatars.githubusercontent.com/MBristle",
      "profile": "https://github.com/MBristle",
      "contributions": [
        "bug",
        "code",
        "doc",
        "test"
      ]
    },
    {
      "login": "MCRE-BE",
      "name": "Mathias Creemers",
      "avatar_url": "https://avatars.githubusercontent.com/u/99316631",
      "profile": "https://github.com/MCRE-BE",
      "contributions": [
        "bug",
        "code"
      ]
    },
    {
      "login": "Ram0nB",
      "name": "Ramon Bussing",
      "avatar_url": "https://avatars.githubusercontent.com/u/45173421",
      "profile": "https://github.com/Ram0nB",
      "contributions": [
        "doc",
        "code",
        "bug",
        "test"
      ]
    },
    {
      "login": "hazrulakmal",
      "name": "Hazrul Akmal",
      "avatar_url": "https://avatars.githubusercontent.com/u/24774385?v=4",
      "profile": "https://github.com/hazrulakmal",
      "contributions": [
        "code",
        "doc",
        "bug",
        "test"
      ]
    },
    {
      "login": "hliebert",
      "name": "Helge Liebert",
      "avatar_url": "https://avatars.githubusercontent.com/u/20834265",
      "profile": "https://github.com/hliebert",
      "contributions": [
        "bug",
        "code",
        "doc",
        "test"
      ]
    },
    {
      "login": "alexfilothodoros",
      "name": "Alexandros Filothodoros",
      "avatar_url": "https://avatars.githubusercontent.com/u/6419847?v=4",
      "profile": "https://github.com/alexfilothodoros",
      "contributions": [
        "doc",
        "maintenance"
      ]
    },
    {
      "login": "ali-parizad",
      "name": "Ali Parizad",
      "avatar_url": "https://avatars.githubusercontent.com/u/13907016?v=4",
      "profile": "https://github.com/ali-parizad",
      "contributions": [
        "code"
      ]
    },
    {
      "login": "BensHamza",
      "name": "Hamza Benslimane",
      "avatar_url": "https://avatars.githubusercontent.com/u/96446862?v=4",
      "profile": "https://github.com/BensHamza",
      "contributions": [
        "bug",
        "code"
      ]
    },
    {
      "login": "sz85512678",
      "name": "Zhen Shao",
      "avatar_url": "https://avatars.githubusercontent.com/sz85512678",
      "profile": "https://github.com/sz85512678",
      "contributions": [
        "code"
      ]
    },
    {
      "login": "Vasudeva-bit",
      "name": "Vasudeva Kilaru",
      "avatar_url": "https://avatars.githubusercontent.com/u/70791259?v=4",
      "profile": "https://github.com/Vasudeva-bit",
      "contributions": [
        "code",
        "doc"
      ]
    },
    {
      "login": "geronimos",
      "name": "Geronimo Bergk",
      "avatar_url": "https://avatars.githubusercontent.com/u/29955288?s=96&v=4",
      "profile": "https://github.com/geronimos",
      "contributions": [
        "bug",
        "code"
      ]
    },
    {
      "login": "julnow",
      "name": "Julian Nowak",
      "avatar_url": "https://avatars.githubusercontent.com/u/21206185?v=4",
      "profile": "https://github.com/julnow",
      "contributions": [
        "bug",
        "code"
      ]
    },
    {
      "login": "pirnerjonas",
      "name": "Jonas Pirner",
      "avatar_url": "https://avatars.githubusercontent.com/u/48887249?v=4",
      "profile": "https://github.com/pirnerjonas",
      "contributions": [
        "doc"
      ]
    },
    {
      "login": "adamkells",
      "name": "Adam Kells",
      "avatar_url": "https://avatars.githubusercontent.com/u/19709277?v=4",
      "profile": "https://github.com/adamkells",
      "contributions": [
        "test"
      ]
    },
    {
      "login": "YHallouard",
      "name": "Yann Hallouard",
      "avatar_url": "https://avatars.githubusercontent.com/YHallouard",
      "profile": "https://www.linkedin.com/in/yann-hallouard/",
      "contributions": [
        "code",
        "test"
      ]
    },
    {
      "login": "xansh",
      "name": "Ansh Kumar",
      "avatar_url": "https://avatars.githubusercontent.com/u/65403652?s=400&u=a45b5dcca057cfaef737d5fab99850aca6da1607&v=4",
      "profile": "https://github.com/xansh",
      "contributions": [
        "doc"
      ]
    },
    {
      "login": "tpvasconcelos",
      "name": "Tomas P. de Vasconcelos",
      "avatar_url": "https://avatars.githubusercontent.com/u/17701527?v=4",
      "profile": "https://github.com/tpvasconcelos",
      "contributions": [
        "bug",
        "code"
      ]
    },
    {
      "login": "rahulporuri",
      "name": "Poruri Sai Rahul",
      "avatar_url": "https://avatars.githubusercontent.com/u/1926457?v=4",
      "profile": "https://github.com/rahulporuri",
      "contributions": [
        "doc"
      ]
    },
    {
      "login": "fspinna",
      "name": "Francesco Spinnato",
      "avatar_url": "https://avatars.githubusercontent.com/u/35352023?v=4",
      "profile": "https://github.com/fspinna",
      "contributions": [
        "code"
      ]
    },
    {
      "login": "sbuse",
      "name": "Simon B.",
      "avatar_url": "https://avatars.githubusercontent.com/u/24408707?v=4",
      "profile": "https://github.com/sbuse",
      "contributions": [
        "code"
      ]
    },
    {
      "login": "sd2k",
      "name": "Ben Sully",
      "avatar_url": "https://avatars.githubusercontent.com/u/5464991?&v=4",
      "profile": "https://github.com/sd2k",
      "contributions": [
        "bug",
        "code"
      ]
    },
    {
      "login": "wayneadams",
      "name": "Wayne Adams",
      "avatar_url": "https://avatars.githubusercontent.com/u/15034841?s=400&u=d717e9945910bcc844c5e64cd56d570c6cc4e8e6&v=4",
      "profile": "https://github.com/wayneadams",
      "contributions": [
        "doc"
      ]
    },
    {
      "login": "sanjayk0508",
      "name": "Sanjay Kumar",
      "avatar_url": "https://avatars.githubusercontent.com/u/102804548?v=4",
      "profile": "https://github.com/sanjayk0508",
      "contributions": [
        "test"
      ]
    },
    {
      "login": "sssilvar",
      "name": "Santiago Smith Silva",
      "avatar_url": "https://avatars.githubusercontent.com/u/16252054?v=4",
      "profile": "https://github.com/sssilvar",
      "contributions": [
        "code"
      ]
    },
    {
      "login": "DManowitz",
      "name": "David Manowitz",
      "avatar_url": "https://avatars.githubusercontent.com/u/66927103?v=4",
      "profile": "https://github.com/DManowitz",
      "contributions": [
        "bug",
        "maintenance"
      ]
    },
    {
      "login": "ninedigits",
      "name": "Max Frohlich",
      "avatar_url": "https://avatars.githubusercontent.com/u/16393653?v=4",
      "profile": "https://www.linkedin.com/in/maxfrohlich/",
      "contributions": [
        "code",
        "ideas",
        "maintenance"
      ]
    },
    {
      "login": "steenrotsman",
      "name": "Stijn J. Rotman",
      "avatar_url": "https://avatars.githubusercontent.com/u/78110080?s=400&v=4",
      "profile": "https://github.com/steenrotsman",
      "contributions": [
        "code",
        "doc"
      ]
    },
    {
      "login": "tvdboom",
      "name": "Mavs",
      "avatar_url": "https://avatars.githubusercontent.com/u/32366550?v=4",
      "profile": "https://github.com/tvdboom",
      "contributions": [
        "code"
      ]
    },
    {
      "login": "Cyril-Meyer",
      "name": "Cyril Meyer",
      "avatar_url": "https://avatars.githubusercontent.com/u/69190238?v=4",
      "profile": "https://cyrilmeyer.eu/",
      "contributions": [
        "bug",
        "code",
        "test"
      ]
    },
    {
      "login": "Abhay-Lejith",
      "name": "Abhay Lejith",
      "avatar_url": "https://avatars.githubusercontent.com/u/120819228?s=96&v=4",
      "profile": "https://github.com/Abhay-Lejith",
      "contributions": [
        "bug",
        "code"
      ]
    },
    {
      "login": "ShreeshaM07",
      "name": "Shreesha M",
      "avatar_url": "https://avatars.githubusercontent.com/u/120820143?s=400&v=4",
      "profile": "https://github.com/ShreeshaM07",
      "contributions": [
        "bug",
        "code",
        "test"
      ]
    },
    {
      "login": "geetu040",
      "name": "Armaghan",
      "avatar_url": "https://avatars.githubusercontent.com/u/90601662?s=96&v=4",
      "profile": "https://github.com/geetu040",
      "contributions": [
        "code",
        "doc",
        "maintenance"
      ]
    },
    {
      "login": "SaiRevanth25",
      "name": "Sai Revanth Gowravajhala",
      "avatar_url": "https://avatars.githubusercontent.com/SaiRevanth25",
      "profile": "https://github.com/SaiRevanth25",
      "contributions": [
        "code",
        "bug"
      ]
    },
    {
      "login": "XinyuWuu",
      "name": "Xinyu Wu",
      "avatar_url": "https://avatars.githubusercontent.com/u/57612792?v=4",
      "profile": "https://github.com/XinyuWuu",
      "contributions": [
        "bug",
        "code",
        "test"
      ]
    },
    {
      "login": "meraldoantonio",
      "name": "Meraldo Antonio",
      "avatar_url": "https://avatars.githubusercontent.com/u/37468543?v=4",
      "profile": "https://github.com/meraldoantonio",
      "contributions": [
        "bug",
        "code",
        "doc",
        "test"
      ]
    },
    {
      "login": "memeo-pro",
      "name": "Yash Edake",
      "avatar_url": "https://avatars.githubusercontent.com/memeo-pro",
      "profile": "https://github.com/MEMEO-PRO",
      "contributions": [
        "maintenance",
        "bug"
      ]
    },
    {
      "login": "deysanjeeb",
      "name": "Sanjeeb Dey",
      "avatar_url": "https://avatars.githubusercontent.com/u/39940629?v=4",
      "profile": "https://github.com/deysanjeeb",
      "contributions": [
        "maintenance"
      ]
    },
    {
      "login": "YashKhare20",
      "name": "Yash Khare",
      "avatar_url": "https://avatars.githubusercontent.com/u/92680366?s=400",
      "profile": "https://github.com/YashKhare20",
      "contributions": [
        "code",
        "doc"
      ]
    },
    {
      "login": "ianspektor",
      "name": "Ian Spektor",
      "avatar_url": "https://avatars.githubusercontent.com/u/49082859?v=4",
      "profile": "https://github.com/ianspektor",
      "contributions": [
        "code",
        "doc"
      ]
    },
    {
      "login": "javiber",
      "name": "Javier Berneche",
      "avatar_url": "https://avatars.githubusercontent.com/u/3588715?v=4",
      "profile": "https://github.com/javiber",
      "contributions": [
        "code",
        "doc"
      ]
    },
    {
      "login": "fnhirwa",
      "name": "Felix Hirwa Nshuti",
      "avatar_url": "https://avatars.githubusercontent.com/u/67042527?s=64&v=4",
      "profile": "https://github.com/fnhirwa",
      "contributions": [
        "code",
        "maintenance"
      ]
    },
    {
      "login": "SamruddhiNavale",
      "name": "Samruddhi Navale",
      "avatar_url": "https://avatars.githubusercontent.com/u/86359115?v=4",
      "profile": "https://github.com/SamruddhiNavale",
      "contributions": [
        "doc"
      ]
    },
    {
      "login": "vandit98",
      "name": "Vandit Tyagi",
      "avatar_url": "https://avatars.githubusercontent.com/u/91458535?v=4",
      "profile": "https://github.com/vandit98",
      "contributions": [
        "doc"
      ]
    },
    {
      "login": "ArthrowAbstract",
      "name": "Devanshu Sinha",
      "avatar_url": "https://avatars.githubusercontent.com/u/38614120?v=4",
      "profile": "https://github.com/ArthrowAbstract",
      "contributions": [
        "code"
      ]
    },
    {
      "login": "MMTrooper",
      "name": "Michael Mwimali",
      "avatar_url": "https://avatars.githubusercontent.com/u/89777534?v=4",
      "profile": "https://github.com/MMTrooper",
      "contributions": [
        "code"
      ]
    },
    {
      "login": "manuel-munoz-aguirre",
      "name": "Manuel Muñoz Aguirre",
      "avatar_url": "https://avatars.githubusercontent.com/u/5576458?v=4",
      "profile": "https://github.com/manuel-munoz-aguirre",
      "contributions": [
        "doc"
      ]
    },
    {
      "login": "Abelarm",
      "name": "Luigi Giugliano",
      "avatar_url": "https://avatars.githubusercontent.com/u/6976921?v=4",
      "profile": "https://github.com/Abelarm",
      "contributions": [
        "code"
      ]
    },
    {
      "login": "morestart",
      "name": "ctl",
      "avatar_url": "https://avatars.githubusercontent.com/u/35556811",
      "profile": "https://github.com/morestart",
      "contributions": [
        "bug"
      ]
    },
    {
      "login": "anteemony",
      "name": "Anthony Okonneh",
      "avatar_url": "https://avatars.githubusercontent.com/u/90141191?v=4",
      "profile": "https://github.com/Anteemony",
      "contributions": [
        "doc"
      ]
    },
    {
      "login": "ssabarwal",
      "name": "Shlok Sabarwal",
      "avatar_url": "https://gravatar.com/avatar/cbdbaac712ae282d730cd3028e862d45?s=400&d=robohash&r=x",
      "prifle": "https://www.github.com/shlok191/",
      "contributions": [
        "code"
      ]
    },
    {
      "login": "mobley-trent",
      "name": "Eddy Oyieko",
      "avatar_url": "https://avatars.githubusercontent.com/u/67474838?v=4",
      "profile": "https://github.com/mobley-trent",
      "contributions": [
        "code",
        "doc"
      ]
    },
    {
      "login": "toandaominh1997",
      "name": "Henry Dao",
      "avatar_url": "https://avatars.githubusercontent.com/u/18400648?v=4",
      "profile": "https://github.com/toandaominh1997",
      "contributions": [
        "bug",
        "code",
        "test"
      ]
    },
    {
      "login": "slavik57",
      "name": "Slava Shpitalny",
      "avatar_url": "https://avatars.githubusercontent.com/u/6184997?v=4",
      "profile": "https://github.com/slavik57",
      "contributions": [
        "maintenance"
      ]
    },
    {
      "login": "cedricdonie",
      "name": "Cedric Donié",
      "avatar_url": "https://avatars.githubusercontent.com/u/6626593?v=4",
      "profile": "https://github.com/cedricdonie",
      "contributions": [
        "bug",
        "code"
      ]
    },
    {
      "login": "helloplayer1",
      "name": "Julian Haderlein",
      "avatar_url": "https://avatars.githubusercontent.com/u/32032467?v=4",
      "profile": "https://github.com/helloplayer1",
      "contributions": [
        "doc"
      ]
    },
    {
      "login": "ishanpai",
      "name": "Ishan Paidhungat",
      "avatar_url": "https://avatars.githubusercontent.com/u/73134788?v=4",
      "profile": "https://github.com/ishanpai",
      "contributions": [
        "code",
        "doc"
      ]
    },
    {
      "login": "gareth-brown-86",
      "name": "Gareth Brown",
      "avatar_url": "https://avatars.githubusercontent.com/u/89069265?s=400&u=f6dc19c786a1762fcb7cdbb04f7f30bee9bd0240&v=4",
      "profile": "https://github.com/gareth-brown-86",
      "contributions": [
        "code",
        "bug"
      ]
    },
    {
      "login": "duydl",
      "name": "Duy Do Le",
      "avatar_url": "https://avatars.githubusercontent.com/u/56506156?v=4",
      "profile": "https://github.com/duydl",
      "contributions": [
        "code",
        "doc",
        "maintenance"
      ]
    },
    {
      "login": "ksharma6",
      "name": "Kishen Sharma",
      "avatar_url": "https://avatars.githubusercontent.com/u/142558351?v=4",
      "profile": "https://github.com/ksharma6",
      "contributions": [
        "bug",
        "code"
      ]
    },
    {
      "login": "benshaw2",
      "name": "Ben Shaw",
      "avatar_url": "https://avatars.githubusercontent.com/u/54603799?v=4",
      "profile": "https://github.com/benshaw2",
      "contributions": [
        "bug",
        "code",
        "doc"
      ]
    },
    {
      "login": "doberbauer",
      "name": "Daniel Oberbauer",
      "avatar_url": "https://avatars.githubusercontent.com/u/81889558?v=4",
      "profile": "https://github.com/doberbauer",
      "contributions": [
        "bug",
        "code"
      ]
    },
    {
      "login": "AlexeyOm",
      "name": "Alexey Omelchenko",
      "avatar_url": "https://avatars.githubusercontent.com/u/11708514?v=4",
      "profile": "https://github.com/AlexeyOm",
      "contributions": [
        "doc"
      ]
    },
    {
      "login": "fr1ll",
      "name": "Will Sanger",
      "avatar_url": "https://avatars.githubusercontent.com/u/29168593?v=4",
      "profile": "https://github.com/fr1ll",
      "contributions": [
        "code",
        "doc"
      ]
    },
    {
      "login": "alexander-lakocy",
      "name": "Alex Lakocy",
      "avatar_url": "https://avatars.githubusercontent.com/alexander-lakocy",
      "profile": "https://github.com/alexander-lakocy",
      "contributions": [
        "doc"
      ]
    },
    {
      "login": "mk406",
      "name": "Miguel Krause",
      "avatar_url": "https://avatars.githubusercontent.com/u/78024411?v=4",
      "profile": "https://github.com/mk406",
      "contributions": [
        "code"
      ]
    },
    {
      "login": "bastisar",
      "name": "Sebastian Hien",
      "avatar_url": "https://avatars.githubusercontent.com/u/142449680?v=4",
      "profile": "https://github.com/bastisar",
      "contributions": [
        "code",
        "bug",
        "test"
      ]
    },
    {
      "login": "mateuszkasprowicz",
      "name": "Mateusz Kasprowicz",
      "avatar_url": "https://avatars.githubusercontent.com/mateuszkasprowicz",
      "profile": "https://github.com/mateuszkasprowicz",
      "contributions": [
        "code",
        "test"
      ]
    },
    {
      "login": "DinoBektesevic",
      "name": "Dino Bektesevic",
      "avatar_url": "https://avatars.githubusercontent.com/u/29500910?v=4?s=100",
      "profile": "https://github.com/DinoBektesevic",
      "contributions": [
        "code",
        "maintenance"
      ]
    },
    {
      "login": "wirrywoo",
      "name": "Wilson Cheung",
      "avatar_url": "https://avatars.githubusercontent.com/u/148647848?v=4?s=100",
      "profile": "https://github.com/wirrywoo",
      "contributions": [
        "code",
        "doc"
      ]
    },
    {
      "login": "janasberger",
      "name": "Jana Schmidberger",
      "avatar_url": "https://avatars.githubusercontent.com/u/111234477?v=4",
      "profile": "https://github.com/janasberger",
      "contributions": [
        "business",
        "ideas",
        "projectManagement"
      ]
    },
    {
      "login": "kirilral",
      "name": "Kiril Ralinovski",
      "avatar_url": "https://avatars.githubusercontent.com/u/34281484?v=4",
      "profile": "https://github.com/kirilral",
      "contributions": [
        "ideas",
        "mentoring",
        "projectManagement",
        "talk"
      ]
    },
    {
      "login": "onyekaugochukwu",
      "name": "Ugochukwu Onyeka",
      "avatar_url": "https://avatars.githubusercontent.com/u/92909501?v=4",
      "profile": "https://github.com/onyekaugochukwu",
      "contributions": [
        "business",
        "doc",
        "ideas",
        "mentoring",
        "projectManagement"
      ]
    },
    {
      "login": "wpdonders",
      "name": "Wouter Donders",
      "avatar_url": "https://avatars.githubusercontent.com/u/1868824?v=4?s=100",
      "profile": "https://github.com/wpdonders",
      "contributions": [
        "code",
        "test"
      ]
    },
    {
      "login": "madhuri723",
      "name": "Madhuri",
      "avatar_url": "https://avatars.githubusercontent.com/u/108001973?v=4&size=64",
      "profile": "https://www.linkedin.com/in/madhuri-agarwal-166080209/",
      "contributions": [
        "doc"
      ]
    },
    {
      "login": "Saptarshi-Bandopadhyay",
      "name": "Saptarshi Bandopadhyay",
      "avatar_url": "https://avatars.githubusercontent.com/u/88289395?v=4",
      "profile": "https://github.com/Saptarshi-Bandopadhyay",
      "contributions": [
        "doc"
      ]
    },
    {
      "login": "Dehelaan",
      "name": "Nihal Chaudhary",
      "avatar_url": "https://avatars.githubusercontent.com/u/120308161?s=400&v=4",
      "profile": "https://github.com/Dehelaan",
      "contributions": [
        "doc"
      ]
    },
    {
      "login": "vedantag17",
      "name": "Vedant Agrawal",
      "avatar_url": "https://avatars.githubusercontent.com/u/118207011?v=4",
      "profile": "https://github.com/vedantag17",
      "contributions": [
        "doc"
      ]
    },
    {
      "login": "jan-mue",
      "name": "Jan Müller",
      "avatar_url": "https://avatars.githubusercontent.com/u/6440416?v=4",
      "profile": "https://github.com/jan-mue",
      "contributions": [
        "doc"
      ]
    },
    {
      "login": "markussagen",
      "name": "Markus Sagen",
      "avatar_url": "https://avatars.githubusercontent.com/u/20767068?v=4",
      "profile": "https://github.com/markussagen",
      "contributions": [
        "code",
        "example"
      ]
    },
    {
      "login": "Z-Fran",
      "name": "Jindong Zhang",
      "avatar_url": "https://avatars.githubusercontent.com/u/49083766?v=4",
      "profile": "https://github.com/Z-Fran",
      "contributions": [
        "code"
      ]
    },
    {
      "login": "RigvedManoj",
      "name": "Rigved Manoj",
      "avatar_url": "https://avatars.githubusercontent.com/u/28307990?v=4",
      "profile": "https://github.com/RigvedManoj",
      "contributions": [
        "code"
      ]
    },
    {
      "login": "phoeenniixx",
      "name": "Aryan Saini",
      "avatar_url": "https://avatars.githubusercontent.com/u/116151399?v=4",
      "profile": "https://github.com/phoeenniixx",
      "contributions": [
        "code",
        "doc"
      ]
    },
    {
      "login": "Garve",
      "name": "Robert Kübler",
      "avatar_url": "https://avatars.githubusercontent.com/u/932327?v=4",
      "profile": "https://linkedin.com/in/robert-kuebler",
      "contributions": [
        "bug",
        "code"
      ]
    },
    {
      "login": "RobotPsychologist",
      "name": "Christopher Risi",
      "avatar_url": "https://avatars.githubusercontent.com/u/110344005?&v=4",
      "profile": "https://github.com/RobotPsychologist",
      "contributions": [
        "bug",
        "example",
        "tutorial"
      ]
    },
    {
      "login": "VectorNd",
      "name": "Rishabh Kamboj",
      "avatar_url": "https://avatars.githubusercontent.com/u/111004091?v=4",
      "profile": "https://github.com/VectorNd",
      "contributions": [
        "code"
      ]
    },
    {
      "login": "jusssch",
      "name": "Julius Schmid",
      "avatar_url": "https://avatars.githubusercontent.com/jusssch",
      "profile": "https://github.com/jusssch",
      "contributions": [
        "code"
      ]
    },
    {
      "login": "jgyfutub",
      "name": "Vedant Pandey",
      "avatar_url": "https://avatars.githubusercontent.com/u/97391064?s=400&v=4",
      "profile": "https://github.com/jgyfutub",
      "contributions": [
        "code"
      ]
    },
    {
      "login": "manolotis",
      "name": "Manuel Muñoz Sánchez",
      "avatar_url": "https://avatars.githubusercontent.com/manolotis",
      "profile": "https://github.com/manolotis",
      "contributions": [
        "doc"
      ]
    },
    {
      "login": "vagechirkov",
      "name": "Valerii Chirkov",
      "avatar_url": "https://avatars.githubusercontent.com/vagechirkov",
      "profile": "https://github.com/vagechirkov",
      "contributions": [
        "code",
        "doc"
      ]
    },
    {
      "login": "tajir0",
      "name": "Jinrong Tang",
      "avatar_url": "https://avatars.githubusercontent.com/u/36022362",
      "profile": "https://github.com/tajir0",
      "contributions": [
        "code",
        "test"
      ]
    },
    {
      "login": "PranavBhatP",
      "name": "PranavBhatP",
      "avatar_url": "https://avatars.githubusercontent.com/PranavBhatP",
      "profile" :"https://github.com/PranavBhatP",
      "contributions": [
        "doc"
      ]
    },
    {
      "login": "mjste",
      "name": "Michał Stefanik",
      "avatar_url": "https://avatars.githubusercontent.com/mjste",
      "profile": "https://github.com/mjste",
      "contributions": [
        "doc"
      ]
    },
    {
      "login": "Sohaib-Ahmed21",
      "name": "Sohaib Ahmed",
      "avatar_url": "https://avatars.githubusercontent.com/Sohaib-Ahmed21",
      "profile": "https://github.com/Sohaib-Ahmed21",
      "contributions": [
        "code"
      ]
    },
    {
      "login": "HarshvirSandhu",
      "name": "Harshvir Sandhu",
      "avatar_url": "https://avatars.githubusercontent.com/HarshvirSandhu",
      "profile": "https://github.com/HarshvirSandhu",
      "contributions": [
        "code"
      ]
    },
    {
      "login": "alyssadsouza",
      "name": "Alyssa D'Souza",
      "avatar_url": "https://avatars.githubusercontent.com/alyssadsouza",
      "profile": "https://github.com/alyssadsouza",
      "contributions": [
        "code"
      ]
    },
    {
      "login": "ShivamJ07",
      "name": "Shivam Singal",
      "avatar_url": "https://avatars.githubusercontent.com/ShivamJ07",
      "profile": "https://github.com/ShivamJ07",
      "contributions": [
        "bug",
        "code"
      ]
    },
    {
<<<<<<< HEAD
      "login": "satvshr",
      "name": "Satvik Mishra",
      "avatar_url": "https://avatars.githubusercontent.com/u/112589278",
      "profile": "https://github.com/satvshr",
      "contributions": [
        "code",
        "bug"
      ]
    },
    {
      "login": "TanviPooranmal",
      "name": "Tanvi Pooranmal Meena",
      "avatar_url": "https://avatars.githubusercontent.com/TanviPooranmal",
      "profile": "https://github.com/TanviPooranmal",
=======
      "login": "tanvincible",
      "name": "Tanvi Pooranmal Meena",
      "avatar_url": "https://avatars.githubusercontent.com/tanvincible",
      "profile": "https://github.com/tanvincible",
>>>>>>> fac0222d
      "contributions": [
        "code",
        "doc"
      ]
    },
    {
      "login": "y-mx",
      "name": "Yimeng Xie",
      "avatar_url": "https://avatars.githubusercontent.com/y-mx",
      "profile": "https://github.com/y-mx",
      "contributions": [
        "code"
      ]
    },
    {
      "login": "jgyasu",
      "name": "Jigyasu",
      "avatar_url": "https://avatars0.githubusercontent.com/u/51952076?v=4",
      "profile": "https://jgyasu.github.io",
      "contributions": [
        "code",
        "doc"
      ]
    },
    {
      "login": "Adarsh2345",
      "name": "Adarsh J",
      "avatar_url": "https://avatars.githubusercontent.com/u/130629672?v=4",
      "profile": "https://github.com/Adarsh2345",
      "contributions": [
        "doc"
      ]
    },
    {
      "login": "skinan",
      "name": "Muhammad Sakib Khan Inan",
      "avatar_url": "https://avatars.githubusercontent.com/skinan",
      "profile": "https://github.com/skinan",
      "contributions": [
        "doc"
      ]
    },
    {
      "login": "gavinkatz001",
      "name": "Gavin Katz",
      "avatar_url": "https://avatars.githubusercontent.com/u/124807974?v=4",
      "profile": "https://github.com/gavinkatz001",
      "contributions": [
        "doc",
        "code"
      ]
    },
    {
      "login": "lenaklosik",
      "name": "Lena Klosik",
      "avatar_url": "https://avatars.githubusercontent.com/lenaklosik",
      "profile": "https://github.com/lenaklosik",
      "contributions": [
        "code"
      ]
    },
    {
      "login": "marcosfelt",
      "name": "Kobi Felton",
      "avatar_url": "https://avatars.githubusercontent.com/u/25933639?v=4",
      "profile": "https://github.com/marcosfelt",
      "contributions": [
        "code"
      ]
    },
    {
      "login": "b9junkers",
      "name": "Shounak Shirodkar",
      "avatar_url": "https://avatars.githubusercontent.com/u/54496663?v=4",
      "profile": "https://github.com/b9junkers",
      "contributions": [
        "doc"
      ]
    },
    {
      "login": "VjayRam",
      "name": "Vijay Ram Enaganti",
      "avatar_url": "https://avatars.githubusercontent.com/u/76694566?v=4",
      "profile": "https://github.com/VjayRam",
      "contributions": [
        "doc"
      ]
    },
    {
      "login": "Ankit-1204",
      "name": "Ankit Upadhyay",
      "avatar_url": "https://avatars.githubusercontent.com/u/112757447?v=4",
      "profile": "https://github.com/Ankit-1204",
      "contributions": [
        "code"
      ]
    }
  ]
}<|MERGE_RESOLUTION|>--- conflicted
+++ resolved
@@ -3289,7 +3289,6 @@
       ]
     },
     {
-<<<<<<< HEAD
       "login": "satvshr",
       "name": "Satvik Mishra",
       "avatar_url": "https://avatars.githubusercontent.com/u/112589278",
@@ -3300,16 +3299,10 @@
       ]
     },
     {
-      "login": "TanviPooranmal",
-      "name": "Tanvi Pooranmal Meena",
-      "avatar_url": "https://avatars.githubusercontent.com/TanviPooranmal",
-      "profile": "https://github.com/TanviPooranmal",
-=======
       "login": "tanvincible",
       "name": "Tanvi Pooranmal Meena",
       "avatar_url": "https://avatars.githubusercontent.com/tanvincible",
       "profile": "https://github.com/tanvincible",
->>>>>>> fac0222d
       "contributions": [
         "code",
         "doc"
