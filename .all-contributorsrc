--- conflicted
+++ resolved
@@ -2002,14 +2002,15 @@
       ]
     },
     {
-<<<<<<< HEAD
       "login": "aaronrmm",
       "name": "Aaron Margolese-Malin",
       "avatar_url": "https://avatars.githubusercontent.com/u/1742879?v=4",
       "profile": "https://github.com/aaronrmm",
       "contributions": [
         "bug"
-=======
+      ]
+    },
+    {
       "login": "klam-data",
       "name": "Kevin Lam",
       "avatar_url": "https://avatars.githubusercontent.com/u/114420932?s=400&v=4",
@@ -2040,7 +2041,6 @@
         "code",
         "example",
         "test"
->>>>>>> cdaba80f
       ]
     }
   ]
