{
  "files": [
    "CONTRIBUTORS.md"
  ],
  "imageSize": 100,
  "contributorsPerLine": 9,
  "contributorsSortAlphabetically": true,
  "badgeTemplate": "[![All Contributors](https://img.shields.io/badge/all_contributors-<%= contributors.length %>-orange.svg)](#contributors)",
  "skipCi": true,
  "contributors": [
    {
      "login": "fkiraly",
      "name": "Franz Kiraly",
      "avatar_url": "https://avatars1.githubusercontent.com/u/7985502?v=4",
      "profile": "https://github.com/fkiraly",
      "contributions": [
        "business",
        "code",
        "doc",
        "design",
        "eventOrganizing",
        "example",
        "financial",
        "fundingFinding",
        "ideas",
        "mentoring",
        "projectManagement",
        "question",
        "review",
        "talk",
        "test",
        "tutorial"
      ]
    },
    {
      "login": "sajaysurya",
      "name": "Sajaysurya Ganesh",
      "avatar_url": "https://avatars2.githubusercontent.com/u/25329624?v=4",
      "profile": "https://sajay.online",
      "contributions": [
        "code",
        "doc",
        "design",
        "example",
        "ideas",
        "test",
        "tutorial"
      ]
    },
    {
      "login": "TonyBagnall",
      "name": "Tony Bagnall",
      "avatar_url": "https://avatars1.githubusercontent.com/u/9594042?v=4",
      "profile": "http://www.timeseriesclassification.com",
      "contributions": [
        "code",
        "business",
        "doc",
        "design",
        "eventOrganizing",
        "fundingFinding",
        "ideas",
        "projectManagement",
        "question",
        "review",
        "talk",
        "data"
      ]
    },
    {
      "login": "jasonlines",
      "name": "Jason Lines",
      "avatar_url": "https://avatars1.githubusercontent.com/u/38794632?v=4",
      "profile": "http://www.timeseriesclassification.com",
      "contributions": [
        "code",
        "business",
        "doc",
        "design",
        "eventOrganizing",
        "fundingFinding",
        "ideas",
        "projectManagement",
        "question",
        "review",
        "talk",
        "example"
      ]
    },
    {
      "login": "mloning",
      "name": "Markus Löning",
      "avatar_url": "https://avatars3.githubusercontent.com/u/21020482?v=4",
      "profile": "https://github.com/mloning",
      "contributions": [
        "code",
        "test",
        "maintenance",
        "platform",
        "review",
        "infra",
        "example",
        "bug",
        "tutorial",
        "business",
        "doc",
        "design",
        "eventOrganizing",
        "fundingFinding",
        "ideas",
        "projectManagement",
        "question",
        "talk",
        "mentoring",
        "video"
      ]
    },
    {
      "login": "goastler",
      "name": "George Oastler",
      "avatar_url": "https://avatars0.githubusercontent.com/u/7059456?v=4",
      "profile": "https://github.com/goastler",
      "contributions": [
        "code",
        "test",
        "platform",
        "example",
        "doc"
      ]
    },
    {
      "login": "ViktorKaz",
      "name": "ViktorKaz",
      "avatar_url": "https://avatars0.githubusercontent.com/u/33499138?v=4",
      "profile": "https://github.com/ViktorKaz",
      "contributions": [
        "code",
        "doc",
        "design"
      ]
    },
    {
      "login": "MatthewMiddlehurst",
      "name": "Matthew Middlehurst",
      "avatar_url": "https://avatars0.githubusercontent.com/u/25731235?v=4",
      "profile": "http://www.timeseriesclassification.com",
      "contributions": [
        "code",
        "doc",
        "test",
        "tutorial",
        "review",
        "bug"
      ]
    },
    {
      "login": "jesellier",
      "name": "jesellier",
      "avatar_url": "https://avatars0.githubusercontent.com/u/51952076?v=4",
      "profile": "https://github.com/jesellier",
      "contributions": [
        "code"
      ]
    },
    {
      "login": "James-Large",
      "name": "James Large",
      "avatar_url": "https://avatars0.githubusercontent.com/u/44509982?v=4",
      "profile": "http://www.timeseriesclassification.com/",
      "contributions": [
        "code",
        "doc",
        "test",
        "infra",
        "maintenance"
      ]
    },
    {
      "login": "simone-pignotti",
      "name": "simone-pignotti",
      "avatar_url": "https://avatars1.githubusercontent.com/u/44410066?v=4",
      "profile": "https://github.com/simone-pignotti",
      "contributions": [
        "code",
        "bug"
      ]
    },
    {
      "login": "ClaudiaSanches",
      "name": "ClaudiaSanches",
      "avatar_url": "https://avatars3.githubusercontent.com/u/28742178?v=4",
      "profile": "https://github.com/ClaudiaSanches",
      "contributions": [
        "code",
        "test"
      ]
    },
    {
      "login": "aa25desh",
      "name": "aa25desh",
      "avatar_url": "https://avatars1.githubusercontent.com/u/29518290?v=4",
      "profile": "https://github.com/aa25desh",
      "contributions": [
        "code",
        "bug"
      ]
    },
    {
      "login": "matteogales",
      "name": "matteogales",
      "avatar_url": "https://avatars0.githubusercontent.com/u/9269326?v=4",
      "profile": "https://github.com/matteogales",
      "contributions": [
        "code",
        "design",
        "ideas"
      ]
    },
    {
      "login": "prockenschaub",
      "name": "Patrick Rockenschaub",
      "avatar_url": "https://avatars0.githubusercontent.com/u/15381732?v=4",
      "profile": "https://github.com/prockenschaub",
      "contributions": [
        "code",
        "design",
        "ideas",
        "test"
      ]
    },
    {
      "login": "dasgupsa",
      "name": "Saurabh Dasgupta",
      "avatar_url": "https://avatars2.githubusercontent.com/u/10398956?v=4",
      "profile": "https://github.com/dasgupsa",
      "contributions": [
        "code"
      ]
    },
    {
      "login": "angus924",
      "name": "angus924",
      "avatar_url": "https://avatars0.githubusercontent.com/u/55837131?v=4",
      "profile": "https://github.com/angus924",
      "contributions": [
        "code",
        "test",
        "tutorial"
      ]
    },
    {
      "login": "lnthach",
      "name": "Thach Le Nguyen",
      "avatar_url": "https://avatars0.githubusercontent.com/u/7788363?v=4",
      "profile": "https://github.com/lnthach",
      "contributions": [
        "code",
        "test"
      ]
    },
    {
      "login": "Ayushmaanseth",
      "name": "Ayushmaan Seth",
      "avatar_url": "https://avatars1.githubusercontent.com/u/29939762?v=4",
      "profile": "https://www.linkedin.com/in/ayushmaan-seth-4a96364a/",
      "contributions": [
        "code",
        "review",
        "test",
        "doc",
        "eventOrganizing",
        "tutorial"
      ]
    },
    {
      "login": "ninfueng",
      "name": "Ninnart Fuengfusin",
      "avatar_url": "https://avatars2.githubusercontent.com/u/28499769?v=4",
      "profile": "https://github.com/ninfueng",
      "contributions": [
        "code"
      ]
    },
    {
      "login": "big-o",
      "name": "big-o",
      "avatar_url": "https://avatars1.githubusercontent.com/u/1134151?v=4",
      "profile": "https://github.com/big-o",
      "contributions": [
        "code",
        "test",
        "design",
        "ideas",
        "review",
        "tutorial",
        "mentoring"
      ]
    },
    {
      "login": "Kludex",
      "name": "Marcelo Trylesinski",
      "avatar_url": "https://avatars3.githubusercontent.com/u/7353520?v=4",
      "profile": "http://marcelotryle.com",
      "contributions": [
        "doc"
      ]
    },
    {
      "login": "oleskiewicz",
      "name": "oleskiewicz",
      "avatar_url": "https://avatars1.githubusercontent.com/u/5682158?v=4",
      "profile": "https://github.com/oleskiewicz",
      "contributions": [
        "code",
        "doc",
        "test"
      ]
    },
    {
      "login": "dguijo",
      "name": "David Guijo Rubio",
      "avatar_url": "https://avatars1.githubusercontent.com/u/47889499?v=4",
      "profile": "http://www.uco.es/grupos/ayrna/index.php/es/publicaciones/articulos?publications_view_all=1&theses_view_all=0&projects_view_all=0&task=show&view=member&id=22",
      "contributions": [
        "code",
        "ideas"
      ]
    },
    {
      "login": "HYang1996",
      "name": "HYang1996",
      "avatar_url": "https://avatars0.githubusercontent.com/u/44179303?v=4",
      "profile": "https://github.com/HYang1996",
      "contributions": [
        "code",
        "test",
        "doc",
        "tutorial"
      ]
    },
    {
      "login": "Mo-Saif",
      "name": "Mohammed Saif Kazamel",
      "avatar_url": "https://avatars0.githubusercontent.com/u/27867617?v=4",
      "profile": "https://mo-saif.github.io/",
      "contributions": [
        "bug"
      ]
    },
    {
      "login": "abandus",
      "name": "abandus",
      "avatar_url": "https://avatars2.githubusercontent.com/u/46486474?v=4",
      "profile": "https://github.com/abandus",
      "contributions": [
        "ideas",
        "code"
      ]
    },
    {
      "login": "Pangoraw",
      "name": "Paul",
      "avatar_url": "https://avatars1.githubusercontent.com/u/9824244?v=4",
      "profile": "https://ber.gp",
      "contributions": [
        "doc"
      ]
    },
    {
      "login": "vedazeren",
      "name": "vedazeren",
      "avatar_url": "https://avatars3.githubusercontent.com/u/63582874?v=4",
      "profile": "https://github.com/vedazeren",
      "contributions": [
        "code",
        "test"
      ]
    },
    {
      "login": "hiqbal2",
      "name": "hiqbal2",
      "avatar_url": "https://avatars3.githubusercontent.com/u/10302415?v=4",
      "profile": "https://github.com/hiqbal2",
      "contributions": [
        "doc"
      ]
    },
    {
      "login": "btrtts",
      "name": "btrtts",
      "avatar_url": "https://avatars3.githubusercontent.com/u/66252156?v=4",
      "profile": "https://github.com/btrtts",
      "contributions": [
        "doc"
      ]
    },
    {
      "login": "marielledado",
      "name": "Marielle",
      "avatar_url": "https://avatars2.githubusercontent.com/u/13499809?v=4",
      "profile": "https://twitter.com/marielli",
      "contributions": [
        "doc",
        "code",
        "ideas"
      ]
    },
    {
      "login": "Cheukting",
      "name": "Cheuk Ting Ho",
      "avatar_url": "https://avatars1.githubusercontent.com/u/28761465?v=4",
      "profile": "http://cheuk.dev",
      "contributions": [
        "code"
      ]
    },
    {
      "login": "sophijka",
      "name": "sophijka",
      "avatar_url": "https://avatars2.githubusercontent.com/u/47450591?v=4",
      "profile": "https://github.com/sophijka",
      "contributions": [
        "doc",
        "maintenance"
      ]
    },
    {
      "login": "Quaterion",
      "name": "Quaterion",
      "avatar_url": "https://avatars2.githubusercontent.com/u/23200273?v=4",
      "profile": "https://github.com/Quaterion",
      "contributions": [
        "bug"
      ]
    },
    {
      "login": "ABostrom",
      "name": "Aaron Bostrom",
      "avatar_url": "https://avatars0.githubusercontent.com/u/9571933?v=4",
      "profile": "https://github.com/ABostrom",
      "contributions": [
        "code",
        "doc",
        "test",
        "mentoring"
      ]
    },
    {
      "login": "BandaSaiTejaReddy",
      "name": "BANDASAITEJAREDDY",
      "avatar_url": "https://avatars0.githubusercontent.com/u/31387911?v=4",
      "profile": "https://github.com/BandaSaiTejaReddy",
      "contributions": [
        "code",
        "doc"
      ]
    },
    {
      "login": "lynnssi",
      "name": "Alexandra Amidon",
      "avatar_url": "https://avatars2.githubusercontent.com/u/17050655?v=4",
      "profile": "https://medium.com/@alexandra.amidon",
      "contributions": [
        "blog",
        "doc",
        "ideas"
      ]
    },
    {
      "login": "chizzi25",
      "name": "chizzi25",
      "avatar_url": "https://avatars3.githubusercontent.com/u/67911243?v=4",
      "profile": "https://github.com/chizzi25",
      "contributions": [
        "blog"
      ]
    },
    {
      "login": "Piyush1729",
      "name": "Piyush1729",
      "avatar_url": "https://avatars2.githubusercontent.com/u/64950012?v=4",
      "profile": "https://github.com/Piyush1729",
      "contributions": [
        "code",
        "review"
      ]
    },
    {
      "login": "sri1419",
      "name": "sri1419",
      "avatar_url": "https://avatars2.githubusercontent.com/u/65078278?v=4",
      "profile": "https://github.com/sri1419",
      "contributions": [
        "code"
      ]
    },
    {
      "login": "patrickzib",
      "name": "Patrick Schäfer",
      "avatar_url": "https://avatars0.githubusercontent.com/u/7783034?v=4",
      "profile": "http://www2.informatik.hu-berlin.de/~schaefpa/",
      "contributions": [
        "code",
        "tutorial"
      ]
    },
    {
      "login": "ermshaua",
      "name": "Arik Ermshaus",
      "avatar_url": "https://avatars.githubusercontent.com/u/23294512?v=4",
      "profile": "https://github.com/ermshaua/",
      "contributions": [
        "code"
      ]
    },
    {
      "login": "akanz1",
      "name": "Andreas Kanz",
      "avatar_url": "https://avatars3.githubusercontent.com/u/51492342?v=4",
      "profile": "https://github.com/akanz1",
      "contributions": [
        "tutorial"
      ]
    },
    {
      "login": "brettkoonce",
      "name": "brett koonce",
      "avatar_url": "https://avatars2.githubusercontent.com/u/11281814?v=4",
      "profile": "https://github.com/brettkoonce",
      "contributions": [
        "doc"
      ]
    },
    {
      "login": "alwinw",
      "name": "Alwin",
      "avatar_url": "https://avatars3.githubusercontent.com/u/16846521?v=4",
      "profile": "https://github.com/alwinw",
      "contributions": [
        "doc",
        "code",
        "maintenance"
      ]
    },
    {
      "login": "kkoziara",
      "name": "kkoziara",
      "avatar_url": "https://avatars1.githubusercontent.com/u/4346849?v=4",
      "profile": "https://github.com/kkoziara",
      "contributions": [
        "code",
        "bug"
      ]
    },
    {
      "login": "evanmiller29",
      "name": "Evan Miller",
      "avatar_url": "https://avatars2.githubusercontent.com/u/8062590?v=4",
      "profile": "https://github.com/evanmiller29",
      "contributions": [
        "tutorial"
      ]
    },
    {
      "login": "krumeto",
      "name": "Krum Arnaudov",
      "avatar_url": "https://avatars3.githubusercontent.com/u/11272436?v=4",
      "profile": "https://github.com/krumeto",
      "contributions": [
        "bug",
        "code"
      ]
    },
    {
      "login": "martinagvilas",
      "name": "Martina G. Vilas",
      "avatar_url": "https://avatars2.githubusercontent.com/u/37339384?v=4",
      "profile": "https://github.com/martinagvilas",
      "contributions": [
        "review",
        "ideas"
      ]
    },
    {
      "login": "Emiliathewolf",
      "name": "Emilia Rose",
      "avatar_url": "https://avatars2.githubusercontent.com/u/22026218?v=4",
      "profile": "https://github.com/Emiliathewolf",
      "contributions": [
        "code",
        "test"
      ]
    },
    {
      "login": "AidenRushbrooke",
      "name": "AidenRushbrooke",
      "avatar_url": "https://avatars0.githubusercontent.com/u/72034940?v=4",
      "profile": "https://github.com/AidenRushbrooke",
      "contributions": [
        "code",
        "test"
      ]
    },
    {
      "login": "whackteachers",
      "name": "Jason Pong",
      "avatar_url": "https://avatars0.githubusercontent.com/u/33785383?v=4",
      "profile": "https://github.com/whackteachers",
      "contributions": [
        "code",
        "test"
      ]
    },
    {
      "login": "magittan",
      "name": "William Zheng",
      "avatar_url": "https://avatars0.githubusercontent.com/u/14024202?v=4",
      "profile": "https://github.com/magittan",
      "contributions": [
        "code",
        "test"
      ]
    },
    {
      "login": "huayicodes",
      "name": "Huayi Wei",
      "avatar_url": "https://avatars3.githubusercontent.com/u/22870735?v=4",
      "profile": "https://www.linkedin.com/in/huayiwei/",
      "contributions": [
        "tutorial"
      ]
    },
    {
      "login": "Multivin12",
      "name": "Multivin12",
      "avatar_url": "https://avatars3.githubusercontent.com/u/36476633?v=4",
      "profile": "https://github.com/Multivin12",
      "contributions": [
        "code",
        "test"
      ]
    },
    {
      "login": "davidbp",
      "name": "David Buchaca Prats",
      "avatar_url": "https://avatars3.githubusercontent.com/u/4223580?v=4",
      "profile": "https://github.com/davidbp",
      "contributions": [
        "code"
      ]
    },
    {
      "login": "SebasKoel",
      "name": "Sebastiaan Koel",
      "avatar_url": "https://avatars3.githubusercontent.com/u/66252156?v=4",
      "profile": "https://github.com/SebasKoel",
      "contributions": [
        "code",
        "doc"
      ]
    },
    {
      "login": "MarcoGorelli",
      "name": "Marco Gorelli",
      "avatar_url": "https://avatars2.githubusercontent.com/u/33491632?v=4",
      "profile": "https://github.com/MarcoGorelli",
      "contributions": [
        "infra"
      ]
    },
    {
      "login": "DmitriyValetov",
      "name": "Dmitriy Valetov",
      "avatar_url": "https://avatars0.githubusercontent.com/u/27976850?v=4",
      "profile": "https://github.com/DmitriyValetov",
      "contributions": [
        "code",
        "tutorial"
      ]
    },
    {
      "login": "vollmersj",
      "name": "vollmersj",
      "avatar_url": "https://avatars2.githubusercontent.com/u/12613127?v=4",
      "profile": "https://github.com/vollmersj",
      "contributions": [
        "doc"
      ]
    },
    {
      "login": "MichalChromcak",
      "name": "Michal Chromcak",
      "avatar_url": "https://avatars1.githubusercontent.com/u/12393430?v=4",
      "profile": "https://github.com/MichalChromcak",
      "contributions": [
        "code",
        "doc",
        "test",
        "tutorial"
      ]
    },
    {
      "login": "bmurdata",
      "name": "Brian Murphy",
      "avatar_url": "https://avatars2.githubusercontent.com/u/32182553?v=4",
      "profile": "https://bmurphyportfolio.netlify.com/",
      "contributions": [
        "doc"
      ]
    },
    {
      "login": "raishubham1",
      "name": "raishubham1",
      "avatar_url": "https://avatars3.githubusercontent.com/u/29356417?v=4",
      "profile": "https://github.com/raishubham1",
      "contributions": [
        "doc"
      ]
    },
    {
      "login": "ngupta23",
      "name": "Nikhil Gupta",
      "avatar_url": "https://avatars0.githubusercontent.com/u/33585645?v=4",
      "profile": "https://github.com/ngupta23",
      "contributions": [
        "code",
        "bug",
        "doc"
      ]
    },
    {
      "login": "aiwalter",
      "name": "Martin Walter",
      "avatar_url": "https://avatars0.githubusercontent.com/u/29627036?v=4",
      "profile": "https://www.linkedin.com/in/martin-walter-1a33b3114/",
      "contributions": [
        "code",
        "bug",
        "projectManagement",
        "fundingFinding"
      ]
    },
    {
      "login": "afzal442",
      "name": "Afzal Ansari",
      "avatar_url": "https://avatars0.githubusercontent.com/u/11625672?v=4",
      "profile": "https://github.com/afzal442",
      "contributions": [
        "code",
        "doc"
      ]
    },
    {
      "login": "gracewgao",
      "name": "Grace Gao",
      "avatar_url": "https://avatars0.githubusercontent.com/u/38268331?v=4",
      "profile": "https://www.linkedin.com/in/gracewgao/",
      "contributions": [
        "code",
        "bug"
      ]
    },
    {
      "login": "utsavcoding",
      "name": "Utsav Kumar Tiwari",
      "avatar_url": "https://avatars3.githubusercontent.com/u/55446385?v=4",
      "profile": "https://github.com/utsavcoding",
      "contributions": [
        "code",
        "doc"
      ]
    },
    {
      "login": "tch",
      "name": "Tomasz Chodakowski",
      "avatar_url": "https://avatars3.githubusercontent.com/u/184076?v=4",
      "profile": "https://github.com/tch",
      "contributions": [
        "code",
        "doc",
        "bug"
      ]
    },
    {
      "login": "koralturkk",
      "name": "Kutay Koralturk",
      "avatar_url": "https://avatars2.githubusercontent.com/u/18037789?s=460&v=4",
      "profile": "https://github.com/koralturkk",
      "contributions": [
        "code",
        "bug"
      ]
    },
    {
      "login": "vnmabus",
      "name": "Carlos Ramos Carreño",
      "avatar_url": "https://avatars1.githubusercontent.com/u/2364173?v=4",
      "profile": "https://github.com/vnmabus",
      "contributions": [
        "doc"
      ]
    },
    {
      "login": "lpantano",
      "name": "Lorena Pantano",
      "avatar_url": "https://avatars2.githubusercontent.com/u/1621788?v=4",
      "profile": "http://lpantano.github.io/",
      "contributions": [
        "ideas"
      ]
    },
    {
      "login": "KirstieJane",
      "name": "Kirstie Whitaker",
      "avatar_url": "https://avatars1.githubusercontent.com/u/3626306?v=4",
      "profile": "https://whitakerlab.github.io/",
      "contributions": [
        "ideas",
        "fundingFinding"
      ]
    },
    {
      "login": "juanitorduz",
      "name": "Juan Orduz",
      "avatar_url": "https://avatars1.githubusercontent.com/u/22996444?v=4",
      "profile": "https://juanitorduz.github.io/",
      "contributions": [
        "tutorial",
        "doc"
      ]
    },
    {
      "login": "dhirschfeld",
      "name": "Dave Hirschfeld",
      "avatar_url": "https://avatars1.githubusercontent.com/u/881019?v=4",
      "profile": "https://dhirschfeld.github.io/",
      "contributions": [
        "infra"
      ]
    },
    {
      "login": "xuyxu",
      "name": "Yi-Xuan Xu",
      "avatar_url": "https://avatars2.githubusercontent.com/u/22359569?v=4",
      "profile": "https://github.com/xuyxu",
      "contributions": [
        "code",
        "test",
        "maintenance",
        "doc"
      ]
    },
    {
      "login": "vincent-nich12",
      "name": "vincent-nich12",
      "avatar_url": "https://avatars3.githubusercontent.com/u/36476633?v=4",
      "profile": "https://github.com/vincent-nich12",
      "contributions": [
        "code"
      ]
    },
    {
      "login": "hamzahiqb",
      "name": "hamzahiqb",
      "avatar_url": "https://avatars3.githubusercontent.com/u/10302415?v=4",
      "profile": "https://github.com/hamzahiqb",
      "contributions": [
        "infra"
      ]
    },
    {
      "login": "Hephaest",
      "name": "Miao Cai",
      "avatar_url": "https://avatars2.githubusercontent.com/u/37981444?v=4",
      "profile": "https://github.com/Hephaest",
      "contributions": [
        "bug",
        "code"
      ]
    },
    {
      "login": "RNKuhns",
      "name": "Ryan Kuhns",
      "avatar_url": "https://avatars0.githubusercontent.com/u/26907244?v=4",
      "profile": "https://github.com/rnkuhns",
      "contributions": [
        "code",
        "doc",
        "tutorial",
        "example",
        "ideas",
        "review",
        "test"
      ]
    },
    {
      "login": "pabworks",
      "name": "pabworks",
      "avatar_url": "https://avatars.githubusercontent.com/u/32725127?v=4",
      "profile": "https://github.com/pabworks",
      "contributions": [
        "code",
        "test"
      ]
    },
    {
      "login": "ayan-biswas0412",
      "name": "AYAN BISWAS",
      "avatar_url": "https://avatars.githubusercontent.com/u/52851184?v=4",
      "profile": "https://github.com/ayan-biswas0412",
      "contributions": [
        "code"
      ]
    },
    {
      "login": "Lovkush-A",
      "name": "Lovkush",
      "avatar_url": "https://avatars.githubusercontent.com/u/25344832?v=4",
      "profile": "https://github.com/Lovkush-A",
      "contributions": [
        "code",
        "test"
      ]
    },
    {
      "login": "luiszugasti",
      "name": "Luis Zugasti",
      "avatar_url": "https://avatars.githubusercontent.com/u/11198457?s=460&u=0645b72683e491824aca16db9702f1d3eb990389&v=4",
      "profile": "https://github.com/luiszugasti",
      "contributions": [
        "doc"
      ]
    },
    {
      "login": "kanand77",
      "name": "Kavin Anand",
      "avatar_url": "https://avatars.githubusercontent.com/kanand77",
      "profile": "https://github.com/kanand77",
      "contributions": [
        "doc"
      ]
    },
    {
      "login": "dsherry",
      "name": "Dylan Sherry",
      "avatar_url": "https://avatars.githubusercontent.com/dsherry",
      "profile": "https://github.com/dsherry",
      "contributions": [
        "infra"
      ]
    },
    {
      "login": "kachayev",
      "name": "Oleksii Kachaiev",
      "avatar_url": "https://avatars.githubusercontent.com/u/485647?v=4",
      "profile": "https://github.com/kachayev",
      "contributions": [
        "code",
        "test"
      ]
    },
    {
      "login": "Ifeanyi30",
      "name": "Ifeanyi30",
      "avatar_url": "https://avatars.githubusercontent.com/u/49926145?v=4",
      "profile": "https://github.com/Ifeanyi30",
      "contributions": [
        "code"
      ]
    },
    {
      "login": "jschemm",
      "name": "jschemm",
      "avatar_url": "https://avatars.githubusercontent.com/u/81151346?v=4",
      "profile": "https://github.com/jschemm",
      "contributions": [
        "code"
      ]
    },
    {
      "login": "aaronreidsmith",
      "name": "Aaron Smith",
      "avatar_url": "https://avatars.githubusercontent.com/u/21350310?v=4",
      "profile": "https://github.com/aaronreidsmith",
      "contributions": [
        "code"
      ]
    },
    {
      "login": "ltsaprounis",
      "name": "Leonidas Tsaprounis",
      "avatar_url": "https://avatars.githubusercontent.com/u/64217214?v=4",
      "profile": "https://github.com/ltsaprounis",
      "contributions": [
        "code",
        "bug"
      ]
    },
    {
      "login": "chernika158",
      "name": "Galina Chernikova",
      "avatar_url": "https://avatars.githubusercontent.com/u/43787741?s=400&v=4",
      "profile": "https://github.com/chernika158",
      "contributions": [
        "code"
      ]
    },
    {
      "login": "GuzalBulatova",
      "name": "Guzal Bulatova",
      "avatar_url": "https://avatars.githubusercontent.com/GuzalBulatova",
      "profile": "https://github.com/GuzalBulatova",
      "contributions": [
        "code",
        "test"
      ]
    },
    {
      "login": "satya-pattnaik",
      "name": "Satya Prakash Pattnaik",
      "avatar_url": "https://avatars.githubusercontent.com/u/22102468?v=4",
      "profile": "https://www.linkedin.com/in/satya-pattnaik-77a430144/",
      "contributions": [
        "doc"
      ]
    },
    {
      "login": "yashlamba",
      "name": "Yash Lamba",
      "avatar_url": "https://avatars.githubusercontent.com/u/44164398?v=4",
      "profile": "https://github.com/yashlamba",
      "contributions": [
        "code"
      ]
    },
    {
      "login": "ckastner",
      "name": "Christian Kastner",
      "avatar_url": "https://avatars.githubusercontent.com/u/15859947?v=4",
      "profile": "https://github.com/ckastner",
      "contributions": [
        "code",
        "bug"
      ]
    },
    {
      "login": "tombh",
      "name": "Thomas Buckley-Houston",
      "avatar_url": "https://avatars.githubusercontent.com/u/160835?s=80&v=4",
      "profile": "https://github.com/tombh",
      "contributions": [
        "bug"
      ]
    },
    {
      "login": "julramos",
      "name": "Juliana",
      "avatar_url": "https://avatars.githubusercontent.com/u/19613567?v=4",
      "profile": "https://www.linkedin.com/in/julianarn/",
      "contributions": [
        "code"
      ]
    },
    {
      "login": "SveaMeyer13",
      "name": "Svea Marie Meyer",
      "avatar_url": "https://avatars.githubusercontent.com/u/46671894?v=4",
      "profile": "https://github.com/SveaMeyer13",
      "contributions": [
        "doc",
        "code"
      ]
    },
    {
      "login": "Flix6x",
      "name": "Felix Claessen",
      "avatar_url": "https://avatars.githubusercontent.com/u/30658763?v=4",
      "profile": "https://github.com/flix6x",
      "contributions": [
        "code",
        "doc",
        "test",
        "bug"
      ]
    },
    {
      "login": "thayeylolu",
      "name": "Taiwo Owoseni",
      "avatar_url": "https://avatars.githubusercontent.com/u/13348874?v=4",
      "profile": "https://thayeylolu.github.io/portfolio/",
      "contributions": [
        "code"
      ]
    },
    {
      "login": "jambo6",
      "name": "James Morrill",
      "avatar_url": "https://https://avatars.githubusercontent.com/jambo6",
      "profile": "https://github.com/jambo6",
      "contributions": [
        "code"
      ]
    },
    {
      "login": "Dbhasin1",
      "name": "Drishti Bhasin ",
      "avatar_url": "https://avatars.githubusercontent.com/u/56479884?v=4",
      "profile": "https://github.com/Dbhasin1",
      "contributions": [
        "code"
      ]
    },
    {
      "login": "Yard1",
      "name": "Antoni Baum",
      "avatar_url": "https://avatars.githubusercontent.com/u/10364161?v=4",
      "profile": "https://www.linkedin.com/in/yard1/",
      "contributions": [
        "code"
      ]
    },
    {
      "login": "ltoniazzi",
      "name": "Lorenzo Toniazzi",
      "avatar_url": "https://avatars.githubusercontent.com/u/61414566",
      "profile": "https://github.com/ltoniazzi",
      "contributions": [
        "code"
      ]
    },
    {
      "login": "freddyaboulton",
      "name": "Freddy A Boulton",
      "avatar_url": "https://avatars.githubusercontent.com/u/41651716?v=4",
      "profile": "https://github.com/freddyaboulton",
      "contributions": [
        "infra",
        "test"
      ]
    },
    {
      "login": "Riyabelle25",
      "name": "Riya Elizabeth John",
      "avatar_url": "https://avatars.githubusercontent.com/u/55790848?v=4",
      "profile": "https://github.com/Riyabelle25",
      "contributions": [
        "code",
        "test",
        "doc"
      ]
    },
    {
      "login": "chrisholder",
      "name": "chrisholder",
      "avatar_url": "https://avatars.githubusercontent.com/u/4674372?v=4",
      "profile": "https://github.com/chrisholder",
      "contributions": [
        "code",
        "test",
        "doc",
        "design",
        "example"
      ]
    },
    {
      "login": "moradabaz",
      "name": "Morad :)",
      "avatar_url": "https://avatars.githubusercontent.com/u/29915156?v=4",
      "profile": "https://moradisten.github.io/",
      "contributions": [
        "code",
        "test",
        "doc"
      ]
    },
    {
      "login": "bilal-196",
      "name": "Ahmed Bilal",
      "avatar_url": "https://avatars.githubusercontent.com/u/74570044?v=4",
      "profile": "https://github.com/bilal-196",
      "contributions": [
        "doc"
      ]
    },
    {
      "login": "victordremov",
      "name": "Viktor Dremov",
      "avatar_url": "https://avatars.githubusercontent.com/u/32140716",
      "profile": "https://github.com/victordremov",
      "contributions": [
        "code"
      ]
    },
    {
      "login": "corvusrabus",
      "name": "Corvin Paul",
      "avatar_url": "https://lh3.googleusercontent.com/zMvwkuxyIsRN1I0-HLojbcbbHaERXa-b9eztZ23z_C2m7cXdMiU4z36ekS5-cgBmikPhZA=w1280",
      "profile": "https://sites.google.com/view/corvinpaul/",
      "contributions": [
        "doc"
      ]
    },
    {
      "login": "xloem",
      "name": "patiently pending world peace",
      "profile": "https://github.com/xloem",
      "contributions": [
        "code"
      ]
    },
    {
      "login": "AreloTanoh",
      "name": "Arelo Tanoh",
      "avatar_url": "https://avatars.githubusercontent.com/AreloTanoh",
      "profile": "https://github.com/AreloTanoh",
      "contributions": [
        "doc"
      ]
    },
    {
      "login": "pul95",
      "name": "Pulkit Verma",
      "avatar_url": "https://avatars.githubusercontent.com/pul95",
      "profile": "https://github.com/pul95",
      "contributions": [
        "doc"
      ]
    },
    {
      "login": "IlyasMoutawwakil",
      "name": "Ilyas Moutawwakil",
      "avatar_url": "https://avatars.githubusercontent.com/IlyasMoutawwakil",
      "profile": "https://github.com/IlyasMoutawwakil",
      "contributions": [
        "code",
        "doc"
      ]
    },
    {
      "login": "mathco-wf",
      "name": "TheMathcompay Widget Factory Team",
      "avatar_url": "https://avatars.githubusercontent.com/mathco-wf",
      "profile": "https://github.com/mathco-wf",
      "contributions": [
        "doc"
      ]
    },
    {
      "login": "BINAYKUMAR943",
      "name": "Binay Kumar",
      "avatar_url": "https://avatars.githubusercontent.com/u/38756834?v=4",
      "profile": "https://github.com/BINAYKUMAR943",
      "contributions": [
        "code",
        "doc",
        "test"
      ]
    },
    {
      "login": "ronnie-llamado",
      "name": "Ronnie Llamado",
      "avatar_url": "https://avatars.githubusercontent.com/ronnie-llamado",
      "profile": "https://github.com/ronnie-llamado",
      "contributions": [
        "doc"
      ]
    },
    {
      "login": "bobbys-dev",
      "name": "bobbys",
      "avatar_url": "https://avatars.githubusercontent.com/bobbys-dev",
      "profile": "https://github.com/bobbys-dev",
      "contributions": [
        "code"
      ]
    },
    {
      "login": "yairbeer",
      "name": "Yair Beer",
      "avatar_url": "https://avatars.githubusercontent.com/yairbeer",
      "profile": "https://github.com/yairbeer",
      "contributions": [
        "code"
      ]
    },
    {
      "login": "boukepostma",
      "name": "Bouke Postma",
      "avatar_url": "https://avatars.githubusercontent.com/boukepostma",
      "profile": "https://github.com/boukepostma",
      "contributions": [
        "code",
        "bug",
        "ideas"
      ]
    },
    {
      "login": "Aparna-Sakshi",
      "name": "Aparna Sakshi",
      "avatar_url": "https://avatars.githubusercontent.com/u/44149689?v=4",
      "profile": "https://aparna-sakshi.github.io/",
      "contributions": [
        "code"
      ]
    },
    {
      "login": "eyalshafran",
      "name": "Eyal Shafran",
      "avatar_url": "https://avatars.githubusercontent.com/u/16999574?v=4",
      "profile": "https://github.com/eyalshafran",
      "contributions": [
        "code"
      ]
    },
    {
      "login": "tensorflow-as-tf",
      "name": "tensorflow-as-tf",
      "avatar_url": "https://avatars.githubusercontent.com/u/51345718?v=4",
      "profile": "https://github.com/tensorflow-as-tf",
      "contributions": [
        "code"
      ]
    },
    {
      "login": "justinshenk",
      "name": "Justin Shenk",
      "avatar_url": "https://avatars.githubusercontent.com/u/10270308?v=4",
      "profile": "https://www.justinshenk.com/",
      "contributions": [
        "doc"
      ]
    },
    {
      "login": "kejsitake",
      "name": "Kejsi Take",
      "avatar_url": "https://avatars.githubusercontent.com/u/23707808?v=4",
      "profile": "https://kejsitake.com/",
      "contributions": [
        "code"
      ]
    },
    {
      "login": "myprogrammerpersonality",
      "name": "Ali Yazdizadeh",
      "avatar_url": "https://avatars.githubusercontent.com/u/49058167?v=4",
      "profile": "https://github.com/myprogrammerpersonality",
      "contributions": [
        "doc"
      ]
    },
    {
      "login": "RavenRudi",
      "name": "RavenRudi",
      "avatar_url": "https://avatars.githubusercontent.com/u/46402968?v=4",
      "profile": "https://github.com/RavenRudi",
      "contributions": [
        "code"
      ]
    },
    {
      "login": "danbartl",
      "name": "danbartl",
      "avatar_url": "https://avatars.githubusercontent.com/u/19947407?v=4",
      "profile": "https://github.com/danbartl",
      "contributions": [
        "code"
      ]
    },
    {
      "login": "xiaobenbenecho",
      "name": "xiaobenbenecho",
      "avatar_url": "https://avatars.githubusercontent.com/u/17461849?v=4",
      "profile": "https://github.com/xiaobenbenecho",
      "contributions": [
        "code"
      ]
    },
    {
      "login": "OliverMatthews",
      "name": "Oliver Matthews",
      "avatar_url": "https://avatars.githubusercontent.com/u/31141490?v=4",
      "profile": "https://github.com/olivermatthews",
      "contributions": [
        "code"
      ]
    },
    {
      "login": "Carlosbogo",
      "name": "Carlos Borrajo",
      "avatar_url": "https://avatars.githubusercontent.com/u/84228424?v=4",
      "profile": "https://github.com/Carlosbogo",
      "contributions": [
        "code",
        "doc"
      ]
    },
    {
      "login": "fstinner",
      "name": "Florian Stinner",
      "avatar_url": "https://avatars.githubusercontent.com/u/11679462?v=4",
      "profile": "https://github.com/fstinner",
      "contributions": [
        "code",
        "test"
      ]
    },
    {
      "login": "ChangWeiTan",
      "name": "Chang Wei Tan",
      "avatar_url": "https://avatars.githubusercontent.com/u/570744?v=4",
      "profile": "https://github.com/ChangWeiTan",
      "contributions": [
        "code"
      ]
    },
    {
      "login": "lmmentel",
      "name": "Lukasz Mentel",
      "avatar_url": "https://avatars.githubusercontent.com/u/8989838?v=4",
      "profile": "https://github.com/lmmentel",
      "contributions": [
        "code"
      ]
    },
    {
      "login": "AngelPone",
      "name": "Bohan Zhang",
      "avatar_url": "https://avatars.githubusercontent.com/u/32930283?v=4",
      "profile": "https://angelpone.github.io/",
      "contributions": [
        "code"
      ]
    },
    {
      "login": "marcio55afr",
      "name": "Márcio A. Freitas Jr",
      "avatar_url": "https://avatars.githubusercontent.com/u/42646282?v=4",
      "profile": "https://github.com/marcio55afr",
      "contributions": [
        "doc"
      ]
    },
    {
      "login": "MrPr3ntice",
      "name": "Philipp Kortmann",
      "avatar_url": "https://avatars.githubusercontent.com/u/20466981?v=4",
      "profile": "https://www.imes.uni-hannover.de/de/institut/team/m-sc-karl-philipp-kortmann/",
      "contributions": [
        "doc"
      ]
    },
    {
<<<<<<< HEAD
      "login": "khrapovs",
      "name": "Stanislav Khrapov",
      "avatar_url": "https://avatars.githubusercontent.com/u/3774663?v=4",
      "profile": "https://github.com/khrapovs",
      "contributions": [
        "code"
=======
      "login": "ishannangia001",
      "name": "Ishan Nangia",
      "avatar_url": "https://avatars.githubusercontent.com/u/29480389?v=4",
      "profile": "https://github.com/ishannangia001",
      "contributions": [
        "ideas"
>>>>>>> ea70bf3a
      ]
    }
  ],
  "projectName": "sktime",
  "projectOwner": "alan-turing-institute",
  "repoType": "github",
  "repoHost": "https://github.com",
  "commitConvention": "none"
}<|MERGE_RESOLUTION|>--- conflicted
+++ resolved
@@ -1450,21 +1450,21 @@
       ]
     },
     {
-<<<<<<< HEAD
+      "login": "ishannangia001",
+      "name": "Ishan Nangia",
+      "avatar_url": "https://avatars.githubusercontent.com/u/29480389?v=4",
+      "profile": "https://github.com/ishannangia001",
+      "contributions": [
+        "ideas"
+      ]
+    },
+    {
       "login": "khrapovs",
       "name": "Stanislav Khrapov",
       "avatar_url": "https://avatars.githubusercontent.com/u/3774663?v=4",
       "profile": "https://github.com/khrapovs",
       "contributions": [
         "code"
-=======
-      "login": "ishannangia001",
-      "name": "Ishan Nangia",
-      "avatar_url": "https://avatars.githubusercontent.com/u/29480389?v=4",
-      "profile": "https://github.com/ishannangia001",
-      "contributions": [
-        "ideas"
->>>>>>> ea70bf3a
       ]
     }
   ],
