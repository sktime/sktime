{
  "projectName": "sktime",
  "projectOwner": "sktime",
  "repoType": "github",
  "repoHost": "https://github.com",
  "commitConvention": "none",
  "files": [
    "CONTRIBUTORS.md"
  ],
  "imageSize": 100,
  "contributorsPerLine": 9,
  "contributorsSortAlphabetically": true,
  "badgeTemplate": "[![All Contributors](https://img.shields.io/badge/all_contributors-<%= contributors.length %>-orange.svg)](#contributors)",
  "skipCi": true,
  "contributors": [
    {
      "login": "fkiraly",
      "name": "Franz Kiraly",
      "avatar_url": "https://avatars1.githubusercontent.com/u/7985502?v=4",
      "profile": "https://github.com/fkiraly",
      "contributions": [
        "bug",
        "business",
        "code",
        "doc",
        "design",
        "eventOrganizing",
        "example",
        "financial",
        "fundingFinding",
        "ideas",
        "maintenance",
        "mentoring",
        "projectManagement",
        "question",
        "review",
        "talk",
        "test",
        "tutorial",
        "video"
      ]
    },
    {
      "login": "sajaysurya",
      "name": "Sajaysurya Ganesh",
      "avatar_url": "https://avatars2.githubusercontent.com/u/25329624?v=4",
      "profile": "https://sajay.online",
      "contributions": [
        "code",
        "doc",
        "design",
        "example",
        "ideas",
        "test",
        "tutorial"
      ]
    },
    {
      "login": "Tomiiwa",
      "name": "Ireoluwatomiwa",
      "avatar_url": "https://avatars.githubusercontent.com/u/61966277?v=4",
      "profile": "https://www.linkedin.com/in/ireoluwatomiwa-sanusi/",
      "contributions": [
        "doc"
      ]
    },
    {
      "login": "TonyBagnall",
      "name": "Tony Bagnall",
      "avatar_url": "https://avatars1.githubusercontent.com/u/9594042?v=4",
      "profile": "http://www.timeseriesclassification.com",
      "contributions": [
        "code",
        "business",
        "doc",
        "design",
        "eventOrganizing",
        "fundingFinding",
        "ideas",
        "projectManagement",
        "question",
        "review",
        "talk",
        "data"
      ]
    },
    {
      "login": "jasonlines",
      "name": "Jason Lines",
      "avatar_url": "https://avatars1.githubusercontent.com/u/38794632?v=4",
      "profile": "http://www.timeseriesclassification.com",
      "contributions": [
        "code",
        "business",
        "doc",
        "design",
        "eventOrganizing",
        "fundingFinding",
        "ideas",
        "projectManagement",
        "question",
        "review",
        "talk",
        "example"
      ]
    },
    {
      "login": "mloning",
      "name": "Markus Löning",
      "avatar_url": "https://avatars3.githubusercontent.com/u/21020482?v=4",
      "profile": "https://github.com/mloning",
      "contributions": [
        "code",
        "test",
        "maintenance",
        "platform",
        "review",
        "infra",
        "example",
        "bug",
        "tutorial",
        "business",
        "doc",
        "design",
        "eventOrganizing",
        "fundingFinding",
        "ideas",
        "projectManagement",
        "question",
        "talk",
        "mentoring",
        "video"
      ]
    },
    {
      "login": "goastler",
      "name": "George Oastler",
      "avatar_url": "https://avatars0.githubusercontent.com/u/7059456?v=4",
      "profile": "https://github.com/goastler",
      "contributions": [
        "code",
        "test",
        "platform",
        "example",
        "doc"
      ]
    },
    {
      "login": "ViktorKaz",
      "name": "ViktorKaz",
      "avatar_url": "https://avatars0.githubusercontent.com/u/33499138?v=4",
      "profile": "https://github.com/ViktorKaz",
      "contributions": [
        "code",
        "doc",
        "design"
      ]
    },
    {
      "login": "MatthewMiddlehurst",
      "name": "Matthew Middlehurst",
      "avatar_url": "https://avatars0.githubusercontent.com/u/25731235?v=4",
      "profile": "http://www.timeseriesclassification.com",
      "contributions": [
        "code",
        "doc",
        "test",
        "tutorial",
        "review",
        "bug"
      ]
    },
    {
      "login": "miraep8",
      "name": "Mirae Parker",
      "avatar_url": "https://avatars.githubusercontent.com/u/10511777?s=400&u=10a774fd4be767fa3b23a82a98bbfe102c17f0f3&v=4",
      "profile": "https://github.com/miraep8",
      "contributions": [
        "code",
        "test"
      ]
    },
    {
      "login": "jesellier",
      "name": "jesellier",
      "avatar_url": "https://avatars0.githubusercontent.com/u/51952076?v=4",
      "profile": "https://github.com/jesellier",
      "contributions": [
        "code"
      ]
    },
    {
      "login": "James-Large",
      "name": "James Large",
      "avatar_url": "https://avatars0.githubusercontent.com/u/44509982?v=4",
      "profile": "http://www.timeseriesclassification.com/",
      "contributions": [
        "code",
        "doc",
        "test",
        "infra",
        "maintenance"
      ]
    },
    {
      "login": "achieveordie",
      "name": "Sagar Mishra",
      "avatar_url": "https://avatars.githubusercontent.com/u/54197164?v=4",
      "profile": "https://github.com/achieveordie",
      "contributions": [
       "test"
      ]
    },
    {
      "login": "simone-pignotti",
      "name": "simone-pignotti",
      "avatar_url": "https://avatars1.githubusercontent.com/u/44410066?v=4",
      "profile": "https://github.com/simone-pignotti",
      "contributions": [
        "code",
        "bug"
      ]
    },
    {
      "login": "ClaudiaSanches",
      "name": "ClaudiaSanches",
      "avatar_url": "https://avatars3.githubusercontent.com/u/28742178?v=4",
      "profile": "https://github.com/ClaudiaSanches",
      "contributions": [
        "code",
        "test"
      ]
    },
    {
      "login": "aa25desh",
      "name": "aa25desh",
      "avatar_url": "https://avatars1.githubusercontent.com/u/29518290?v=4",
      "profile": "https://github.com/aa25desh",
      "contributions": [
        "code",
        "bug"
      ]
    },
    {
      "login": "matteogales",
      "name": "matteogales",
      "avatar_url": "https://avatars0.githubusercontent.com/u/9269326?v=4",
      "profile": "https://github.com/matteogales",
      "contributions": [
        "code",
        "design",
        "ideas"
      ]
    },
    {
      "login": "prockenschaub",
      "name": "Patrick Rockenschaub",
      "avatar_url": "https://avatars0.githubusercontent.com/u/15381732?v=4",
      "profile": "https://github.com/prockenschaub",
      "contributions": [
        "code",
        "design",
        "ideas",
        "test"
      ]
    },
    {
      "login": "dasgupsa",
      "name": "Saurabh Dasgupta",
      "avatar_url": "https://avatars2.githubusercontent.com/u/10398956?v=4",
      "profile": "https://github.com/dasgupsa",
      "contributions": [
        "code"
      ]
    },
    {
      "login": "angus924",
      "name": "Angus Dempster",
      "avatar_url": "https://avatars0.githubusercontent.com/u/55837131?v=4",
      "profile": "https://github.com/angus924",
      "contributions": [
        "code",
        "test",
        "tutorial"
      ]
    },
    {
      "login": "lnthach",
      "name": "Thach Le Nguyen",
      "avatar_url": "https://avatars0.githubusercontent.com/u/7788363?v=4",
      "profile": "https://github.com/lnthach",
      "contributions": [
        "code",
        "test"
      ]
    },
    {
      "login": "Ayushmaanseth",
      "name": "Ayushmaan Seth",
      "avatar_url": "https://avatars1.githubusercontent.com/u/29939762?v=4",
      "profile": "https://www.linkedin.com/in/ayushmaan-seth-4a96364a/",
      "contributions": [
        "code",
        "review",
        "test",
        "doc",
        "eventOrganizing",
        "tutorial"
      ]
    },
    {
      "login": "ninfueng",
      "name": "Ninnart Fuengfusin",
      "avatar_url": "https://avatars2.githubusercontent.com/u/28499769?v=4",
      "profile": "https://github.com/ninfueng",
      "contributions": [
        "code"
      ]
    },
    {
      "login": "big-o",
      "name": "big-o",
      "avatar_url": "https://avatars1.githubusercontent.com/u/1134151?v=4",
      "profile": "https://github.com/big-o",
      "contributions": [
        "code",
        "test",
        "design",
        "ideas",
        "review",
        "tutorial",
        "mentoring"
      ]
    },
    {
      "login": "Kludex",
      "name": "Marcelo Trylesinski",
      "avatar_url": "https://avatars3.githubusercontent.com/u/7353520?v=4",
      "profile": "http://marcelotryle.com",
      "contributions": [
        "doc"
      ]
    },
    {
      "login": "oleskiewicz",
      "name": "oleskiewicz",
      "avatar_url": "https://avatars1.githubusercontent.com/u/5682158?v=4",
      "profile": "https://github.com/oleskiewicz",
      "contributions": [
        "code",
        "doc",
        "test"
      ]
    },
    {
      "login": "dguijo",
      "name": "David Guijo Rubio",
      "avatar_url": "https://avatars1.githubusercontent.com/u/47889499?v=4",
      "profile": "http://www.uco.es/grupos/ayrna/index.php/es/publicaciones/articulos?publications_view_all=1&theses_view_all=0&projects_view_all=0&task=show&view=member&id=22",
      "contributions": [
        "code",
        "ideas"
      ]
    },
    {
      "login": "HYang1996",
      "name": "HYang1996",
      "avatar_url": "https://avatars0.githubusercontent.com/u/44179303?v=4",
      "profile": "https://github.com/HYang1996",
      "contributions": [
        "code",
        "test",
        "doc",
        "tutorial"
      ]
    },
    {
      "login": "Mo-Saif",
      "name": "Mohammed Saif Kazamel",
      "avatar_url": "https://avatars0.githubusercontent.com/u/27867617?v=4",
      "profile": "https://mo-saif.github.io/",
      "contributions": [
        "bug"
      ]
    },
    {
      "login": "abandus",
      "name": "abandus",
      "avatar_url": "https://avatars2.githubusercontent.com/u/46486474?v=4",
      "profile": "https://github.com/abandus",
      "contributions": [
        "ideas",
        "code"
      ]
    },
    {
      "login": "Pangoraw",
      "name": "Paul",
      "avatar_url": "https://avatars1.githubusercontent.com/u/9824244?v=4",
      "profile": "https://ber.gp",
      "contributions": [
        "doc"
      ]
    },
    {
      "login": "vedazeren",
      "name": "vedazeren",
      "avatar_url": "https://avatars3.githubusercontent.com/u/63582874?v=4",
      "profile": "https://github.com/vedazeren",
      "contributions": [
        "code",
        "test"
      ]
    },
    {
      "login": "hiqbal2",
      "name": "hiqbal2",
      "avatar_url": "https://avatars3.githubusercontent.com/u/10302415?v=4",
      "profile": "https://github.com/hiqbal2",
      "contributions": [
        "doc"
      ]
    },
    {
      "login": "btrtts",
      "name": "btrtts",
      "avatar_url": "https://avatars3.githubusercontent.com/u/66252156?v=4",
      "profile": "https://github.com/btrtts",
      "contributions": [
        "doc"
      ]
    },
    {
      "login": "marielledado",
      "name": "Marielle",
      "avatar_url": "https://avatars2.githubusercontent.com/u/13499809?v=4",
      "profile": "https://twitter.com/marielli",
      "contributions": [
        "doc",
        "code",
        "ideas"
      ]
    },
    {
      "login": "Cheukting",
      "name": "Cheuk Ting Ho",
      "avatar_url": "https://avatars1.githubusercontent.com/u/28761465?v=4",
      "profile": "http://cheuk.dev",
      "contributions": [
        "code"
      ]
    },
    {
      "login": "sophijka",
      "name": "sophijka",
      "avatar_url": "https://avatars2.githubusercontent.com/u/47450591?v=4",
      "profile": "https://github.com/sophijka",
      "contributions": [
        "doc",
        "maintenance"
      ]
    },
    {
      "login": "Quaterion",
      "name": "Quaterion",
      "avatar_url": "https://avatars2.githubusercontent.com/u/23200273?v=4",
      "profile": "https://github.com/Quaterion",
      "contributions": [
        "bug"
      ]
    },
    {
      "login": "ABostrom",
      "name": "Aaron Bostrom",
      "avatar_url": "https://avatars0.githubusercontent.com/u/9571933?v=4",
      "profile": "https://github.com/ABostrom",
      "contributions": [
        "code",
        "doc",
        "test",
        "mentoring"
      ]
    },
    {
      "login": "BandaSaiTejaReddy",
      "name": "BANDASAITEJAREDDY",
      "avatar_url": "https://avatars0.githubusercontent.com/u/31387911?v=4",
      "profile": "https://github.com/BandaSaiTejaReddy",
      "contributions": [
        "code",
        "doc"
      ]
    },
    {
      "login": "lynnssi",
      "name": "Alexandra Amidon",
      "avatar_url": "https://avatars2.githubusercontent.com/u/17050655?v=4",
      "profile": "https://medium.com/@alexandra.amidon",
      "contributions": [
        "blog",
        "doc",
        "ideas"
      ]
    },
    {
      "login": "chizzi25",
      "name": "chizzi25",
      "avatar_url": "https://avatars3.githubusercontent.com/u/67911243?v=4",
      "profile": "https://github.com/chizzi25",
      "contributions": [
        "blog"
      ]
    },
    {
      "login": "Piyush1729",
      "name": "Piyush Gade",
      "avatar_url": "https://avatars2.githubusercontent.com/u/64950012?v=4",
      "profile": "https://github.com/Piyush1729",
      "contributions": [
        "code",
        "review"
      ]
    },
    {
      "login": "sri1419",
      "name": "sri1419",
      "avatar_url": "https://avatars2.githubusercontent.com/u/65078278?v=4",
      "profile": "https://github.com/sri1419",
      "contributions": [
        "code"
      ]
    },
    {
      "login": "patrickzib",
      "name": "Patrick Schäfer",
      "avatar_url": "https://avatars0.githubusercontent.com/u/7783034?v=4",
      "profile": "http://www2.informatik.hu-berlin.de/~schaefpa/",
      "contributions": [
        "code",
        "tutorial"
      ]
    },
    {
      "login": "ermshaua",
      "name": "Arik Ermshaus",
      "avatar_url": "https://avatars.githubusercontent.com/u/23294512?v=4",
      "profile": "https://github.com/ermshaua/",
      "contributions": [
        "code"
      ]
    },
    {
      "login": "akanz1",
      "name": "Andreas Kanz",
      "avatar_url": "https://avatars3.githubusercontent.com/u/51492342?v=4",
      "profile": "https://github.com/akanz1",
      "contributions": [
        "tutorial"
      ]
    },
    {
      "login": "brettkoonce",
      "name": "brett koonce",
      "avatar_url": "https://avatars2.githubusercontent.com/u/11281814?v=4",
      "profile": "https://github.com/brettkoonce",
      "contributions": [
        "doc"
      ]
    },
    {
      "login": "alwinw",
      "name": "Alwin",
      "avatar_url": "https://avatars3.githubusercontent.com/u/16846521?v=4",
      "profile": "https://github.com/alwinw",
      "contributions": [
        "doc",
        "code",
        "maintenance"
      ]
    },
    {
      "login": "kkoziara",
      "name": "kkoziara",
      "avatar_url": "https://avatars1.githubusercontent.com/u/4346849?v=4",
      "profile": "https://github.com/kkoziara",
      "contributions": [
        "code",
        "bug"
      ]
    },
    {
      "login": "evanmiller29",
      "name": "Evan Miller",
      "avatar_url": "https://avatars2.githubusercontent.com/u/8062590?v=4",
      "profile": "https://github.com/evanmiller29",
      "contributions": [
        "tutorial"
      ]
    },
    {
      "login": "krumeto",
      "name": "Krum Arnaudov",
      "avatar_url": "https://avatars3.githubusercontent.com/u/11272436?v=4",
      "profile": "https://github.com/krumeto",
      "contributions": [
        "bug",
        "code"
      ]
    },
    {
      "login": "martinagvilas",
      "name": "Martina G. Vilas",
      "avatar_url": "https://avatars2.githubusercontent.com/u/37339384?v=4",
      "profile": "https://github.com/martinagvilas",
      "contributions": [
        "review",
        "ideas"
      ]
    },
    {
      "login": "Emiliathewolf",
      "name": "Emilia Rose",
      "avatar_url": "https://avatars2.githubusercontent.com/u/22026218?v=4",
      "profile": "https://github.com/Emiliathewolf",
      "contributions": [
        "code",
        "test"
      ]
    },
    {
      "login": "AidenRushbrooke",
      "name": "AidenRushbrooke",
      "avatar_url": "https://avatars0.githubusercontent.com/u/72034940?v=4",
      "profile": "https://github.com/AidenRushbrooke",
      "contributions": [
        "code",
        "test"
      ]
    },
    {
      "login": "whackteachers",
      "name": "Jason Pong",
      "avatar_url": "https://avatars0.githubusercontent.com/u/33785383?v=4",
      "profile": "https://github.com/whackteachers",
      "contributions": [
        "code",
        "test"
      ]
    },
    {
      "login": "magittan",
      "name": "William Zheng",
      "avatar_url": "https://avatars0.githubusercontent.com/u/14024202?v=4",
      "profile": "https://github.com/magittan",
      "contributions": [
        "code",
        "test"
      ]
    },
    {
      "login": "huayicodes",
      "name": "Huayi Wei",
      "avatar_url": "https://avatars3.githubusercontent.com/u/22870735?v=4",
      "profile": "https://www.linkedin.com/in/huayiwei/",
      "contributions": [
        "tutorial"
      ]
    },
    {
      "login": "Multivin12",
      "name": "Multivin12",
      "avatar_url": "https://avatars3.githubusercontent.com/u/36476633?v=4",
      "profile": "https://github.com/Multivin12",
      "contributions": [
        "code",
        "test"
      ]
    },
    {
      "login": "davidbp",
      "name": "David Buchaca Prats",
      "avatar_url": "https://avatars3.githubusercontent.com/u/4223580?v=4",
      "profile": "https://github.com/davidbp",
      "contributions": [
        "code"
      ]
    },
    {
      "login": "SebasKoel",
      "name": "Sebastiaan Koel",
      "avatar_url": "https://avatars3.githubusercontent.com/u/66252156?v=4",
      "profile": "https://github.com/SebasKoel",
      "contributions": [
        "code",
        "doc"
      ]
    },
    {
      "login": "MarcoGorelli",
      "name": "Marco Gorelli",
      "avatar_url": "https://avatars2.githubusercontent.com/u/33491632?v=4",
      "profile": "https://github.com/MarcoGorelli",
      "contributions": [
        "infra"
      ]
    },
    {
      "login": "DmitriyValetov",
      "name": "Dmitriy Valetov",
      "avatar_url": "https://avatars0.githubusercontent.com/u/27976850?v=4",
      "profile": "https://github.com/DmitriyValetov",
      "contributions": [
        "code",
        "tutorial"
      ]
    },
    {
      "login": "vollmersj",
      "name": "vollmersj",
      "avatar_url": "https://avatars2.githubusercontent.com/u/12613127?v=4",
      "profile": "https://github.com/vollmersj",
      "contributions": [
        "doc"
      ]
    },
    {
      "login": "MichalChromcak",
      "name": "Michal Chromcak",
      "avatar_url": "https://avatars1.githubusercontent.com/u/12393430?v=4",
      "profile": "https://github.com/MichalChromcak",
      "contributions": [
        "code",
        "doc",
        "test",
        "tutorial"
      ]
    },
    {
      "login": "bmurdata",
      "name": "Brian Murphy",
      "avatar_url": "https://avatars2.githubusercontent.com/u/32182553?v=4",
      "profile": "https://bmurphyportfolio.netlify.com/",
      "contributions": [
        "doc"
      ]
    },
    {
      "login": "raishubham1",
      "name": "raishubham1",
      "avatar_url": "https://avatars3.githubusercontent.com/u/29356417?v=4",
      "profile": "https://github.com/raishubham1",
      "contributions": [
        "doc"
      ]
    },
    {
      "login": "ngupta23",
      "name": "Nikhil Gupta",
      "avatar_url": "https://avatars0.githubusercontent.com/u/33585645?v=4",
      "profile": "https://github.com/ngupta23",
      "contributions": [
        "code",
        "bug",
        "doc"
      ]
    },
    {
      "login": "aiwalter",
      "name": "Martin Walter",
      "avatar_url": "https://avatars0.githubusercontent.com/u/29627036?v=4",
      "profile": "https://www.linkedin.com/in/martin-walter-1a33b3114/",
      "contributions": [
        "code",
        "bug",
        "projectManagement",
        "fundingFinding",
        "mentoring",
        "ideas",
        "design",
        "review",
        "doc",
        "talk"
      ]
    },
    {
      "login": "afzal442",
      "name": "Afzal Ansari",
      "avatar_url": "https://avatars0.githubusercontent.com/u/11625672?v=4",
      "profile": "https://github.com/afzal442",
      "contributions": [
        "code",
        "doc"
      ]
    },
    {
      "login": "gracewgao",
      "name": "Grace Gao",
      "avatar_url": "https://avatars0.githubusercontent.com/u/38268331?v=4",
      "profile": "https://www.linkedin.com/in/gracewgao/",
      "contributions": [
        "code",
        "bug"
      ]
    },
    {
      "login": "utsavcoding",
      "name": "Utsav Kumar Tiwari",
      "avatar_url": "https://avatars3.githubusercontent.com/u/55446385?v=4",
      "profile": "https://github.com/utsavcoding",
      "contributions": [
        "code",
        "doc"
      ]
    },
    {
      "login": "tch",
      "name": "Tomasz Chodakowski",
      "avatar_url": "https://avatars3.githubusercontent.com/u/184076?v=4",
      "profile": "https://github.com/tch",
      "contributions": [
        "code",
        "doc",
        "bug"
      ]
    },
    {
      "login": "koralturkk",
      "name": "Kutay Koralturk",
      "avatar_url": "https://avatars2.githubusercontent.com/u/18037789?s=460&v=4",
      "profile": "https://github.com/koralturkk",
      "contributions": [
        "code",
        "bug"
      ]
    },
    {
      "login": "vnmabus",
      "name": "Carlos Ramos Carreño",
      "avatar_url": "https://avatars1.githubusercontent.com/u/2364173?v=4",
      "profile": "https://github.com/vnmabus",
      "contributions": [
        "doc"
      ]
    },
    {
      "login": "lpantano",
      "name": "Lorena Pantano",
      "avatar_url": "https://avatars2.githubusercontent.com/u/1621788?v=4",
      "profile": "http://lpantano.github.io/",
      "contributions": [
        "ideas"
      ]
    },
    {
      "login": "KirstieJane",
      "name": "Kirstie Whitaker",
      "avatar_url": "https://avatars1.githubusercontent.com/u/3626306?v=4",
      "profile": "https://whitakerlab.github.io/",
      "contributions": [
        "ideas",
        "fundingFinding"
      ]
    },
    {
      "login": "juanitorduz",
      "name": "Juan Orduz",
      "avatar_url": "https://avatars1.githubusercontent.com/u/22996444?v=4",
      "profile": "https://juanitorduz.github.io/",
      "contributions": [
        "tutorial",
        "doc"
      ]
    },
    {
      "login": "dhirschfeld",
      "name": "Dave Hirschfeld",
      "avatar_url": "https://avatars1.githubusercontent.com/u/881019?v=4",
      "profile": "https://dhirschfeld.github.io/",
      "contributions": [
        "infra"
      ]
    },
    {
      "login": "xuyxu",
      "name": "Yi-Xuan Xu",
      "avatar_url": "https://avatars2.githubusercontent.com/u/22359569?v=4",
      "profile": "https://github.com/xuyxu",
      "contributions": [
        "code",
        "test",
        "maintenance",
        "doc"
      ]
    },
    {
      "login": "vincent-nich12",
      "name": "vincent-nich12",
      "avatar_url": "https://avatars3.githubusercontent.com/u/36476633?v=4",
      "profile": "https://github.com/vincent-nich12",
      "contributions": [
        "code"
      ]
    },
    {
      "login": "hamzahiqb",
      "name": "hamzahiqb",
      "avatar_url": "https://avatars3.githubusercontent.com/u/10302415?v=4",
      "profile": "https://github.com/hamzahiqb",
      "contributions": [
        "infra"
      ]
    },
    {
      "login": "Hephaest",
      "name": "Miao Cai",
      "avatar_url": "https://avatars2.githubusercontent.com/u/37981444?v=4",
      "profile": "https://github.com/Hephaest",
      "contributions": [
        "bug",
        "code"
      ]
    },
    {
      "login": "RNKuhns",
      "name": "Ryan Kuhns",
      "avatar_url": "https://avatars0.githubusercontent.com/u/26907244?v=4",
      "profile": "https://github.com/rnkuhns",
      "contributions": [
        "code",
        "doc",
        "tutorial",
        "example",
        "ideas",
        "review",
        "test"
      ]
    },
    {
      "login": "pabworks",
      "name": "pabworks",
      "avatar_url": "https://avatars.githubusercontent.com/u/32725127?v=4",
      "profile": "https://github.com/pabworks",
      "contributions": [
        "code",
        "test"
      ]
    },
    {
      "login": "ayan-biswas0412",
      "name": "AYAN BISWAS",
      "avatar_url": "https://avatars.githubusercontent.com/u/52851184?v=4",
      "profile": "https://github.com/ayan-biswas0412",
      "contributions": [
        "code"
      ]
    },
    {
      "login": "Lovkush-A",
      "name": "Lovkush",
      "avatar_url": "https://avatars.githubusercontent.com/u/25344832?v=4",
      "profile": "https://github.com/Lovkush-A",
      "contributions": [
        "code",
        "test",
        "ideas",
        "mentoring",
        "projectManagement"
      ]
    },
    {
      "login": "luiszugasti",
      "name": "Luis Zugasti",
      "avatar_url": "https://avatars.githubusercontent.com/u/11198457?s=460&u=0645b72683e491824aca16db9702f1d3eb990389&v=4",
      "profile": "https://github.com/luiszugasti",
      "contributions": [
        "doc"
      ]
    },
    {
      "login": "kanand77",
      "name": "Kavin Anand",
      "avatar_url": "https://avatars.githubusercontent.com/kanand77",
      "profile": "https://github.com/kanand77",
      "contributions": [
        "doc"
      ]
    },
    {
      "login": "dsherry",
      "name": "Dylan Sherry",
      "avatar_url": "https://avatars.githubusercontent.com/dsherry",
      "profile": "https://github.com/dsherry",
      "contributions": [
        "infra"
      ]
    },
    {
      "login": "kachayev",
      "name": "Oleksii Kachaiev",
      "avatar_url": "https://avatars.githubusercontent.com/u/485647?v=4",
      "profile": "https://github.com/kachayev",
      "contributions": [
        "code",
        "test"
      ]
    },
    {
      "login": "Ifeanyi30",
      "name": "Ifeanyi30",
      "avatar_url": "https://avatars.githubusercontent.com/u/49926145?v=4",
      "profile": "https://github.com/Ifeanyi30",
      "contributions": [
        "code"
      ]
    },
    {
      "login": "jschemm",
      "name": "jschemm",
      "avatar_url": "https://avatars.githubusercontent.com/u/81151346?v=4",
      "profile": "https://github.com/jschemm",
      "contributions": [
        "code"
      ]
    },
    {
      "login": "aaronreidsmith",
      "name": "Aaron Smith",
      "avatar_url": "https://avatars.githubusercontent.com/u/21350310?v=4",
      "profile": "https://github.com/aaronreidsmith",
      "contributions": [
        "code"
      ]
    },
    {
      "login": "ltsaprounis",
      "name": "Leonidas Tsaprounis",
      "avatar_url": "https://avatars.githubusercontent.com/u/64217214?v=4",
      "profile": "https://github.com/ltsaprounis",
      "contributions": [
        "code",
        "bug",
        "mentoring",
        "review"
      ]
    },
    {
      "login": "chernika158",
      "name": "Galina Chernikova",
      "avatar_url": "https://avatars.githubusercontent.com/u/43787741?s=400&v=4",
      "profile": "https://github.com/chernika158",
      "contributions": [
        "code"
      ]
    },
    {
      "login": "GuzalBulatova",
      "name": "Guzal Bulatova",
      "avatar_url": "https://avatars.githubusercontent.com/GuzalBulatova",
      "profile": "https://github.com/GuzalBulatova",
      "contributions": [
        "bug",
        "code",
        "eventOrganizing",
        "mentoring",
        "projectManagement",
        "review",
        "test"
      ]
    },
    {
      "login": "satya-pattnaik",
      "name": "Satya Prakash Pattnaik",
      "avatar_url": "https://avatars.githubusercontent.com/u/22102468?v=4",
      "profile": "https://www.linkedin.com/in/satya-pattnaik-77a430144/",
      "contributions": [
        "doc"
      ]
    },
    {
      "login": "yashlamba",
      "name": "Yash Lamba",
      "avatar_url": "https://avatars.githubusercontent.com/u/44164398?v=4",
      "profile": "https://github.com/yashlamba",
      "contributions": [
        "code"
      ]
    },
    {
      "login": "ckastner",
      "name": "Christian Kastner",
      "avatar_url": "https://avatars.githubusercontent.com/u/15859947?v=4",
      "profile": "https://github.com/ckastner",
      "contributions": [
        "code",
        "bug"
      ]
    },
    {
      "login": "tombh",
      "name": "Thomas Buckley-Houston",
      "avatar_url": "https://avatars.githubusercontent.com/u/160835?s=80&v=4",
      "profile": "https://github.com/tombh",
      "contributions": [
        "bug"
      ]
    },
    {
      "login": "julramos",
      "name": "Juliana",
      "avatar_url": "https://avatars.githubusercontent.com/u/19613567?v=4",
      "profile": "https://www.linkedin.com/in/julianarn/",
      "contributions": [
        "code"
      ]
    },
    {
      "login": "SveaMeyer13",
      "name": "Svea Marie Meyer",
      "avatar_url": "https://avatars.githubusercontent.com/u/46671894?v=4",
      "profile": "https://github.com/SveaMeyer13",
      "contributions": [
        "doc",
        "code"
      ]
    },
    {
      "login": "Flix6x",
      "name": "Felix Claessen",
      "avatar_url": "https://avatars.githubusercontent.com/u/30658763?v=4",
      "profile": "https://github.com/flix6x",
      "contributions": [
        "code",
        "doc",
        "test",
        "bug"
      ]
    },
    {
      "login": "thayeylolu",
      "name": "Taiwo Owoseni",
      "avatar_url": "https://avatars.githubusercontent.com/u/13348874?v=4",
      "profile": "https://thayeylolu.github.io/portfolio/",
      "contributions": [
        "code"
      ]
    },
    {
      "login": "jambo6",
      "name": "James Morrill",
      "avatar_url": "https://https://avatars.githubusercontent.com/jambo6",
      "profile": "https://github.com/jambo6",
      "contributions": [
        "code"
      ]
    },
    {
      "login": "Dbhasin1",
      "name": "Drishti Bhasin ",
      "avatar_url": "https://avatars.githubusercontent.com/u/56479884?v=4",
      "profile": "https://github.com/Dbhasin1",
      "contributions": [
        "code"
      ]
    },
    {
      "login": "Yard1",
      "name": "Antoni Baum",
      "avatar_url": "https://avatars.githubusercontent.com/u/10364161?v=4",
      "profile": "https://www.linkedin.com/in/yard1/",
      "contributions": [
        "code"
      ]
    },
    {
      "login": "ltoniazzi",
      "name": "Lorenzo Toniazzi",
      "avatar_url": "https://avatars.githubusercontent.com/u/61414566",
      "profile": "https://github.com/ltoniazzi",
      "contributions": [
        "code"
      ]
    },
    {
      "login": "freddyaboulton",
      "name": "Freddy A Boulton",
      "avatar_url": "https://avatars.githubusercontent.com/u/41651716?v=4",
      "profile": "https://github.com/freddyaboulton",
      "contributions": [
        "infra",
        "test"
      ]
    },
    {
      "login": "Riyabelle25",
      "name": "Riya Elizabeth John",
      "avatar_url": "https://avatars.githubusercontent.com/u/55790848?v=4",
      "profile": "https://github.com/Riyabelle25",
      "contributions": [
        "code",
        "test",
        "doc"
      ]
    },
    {
      "login": "chrisholder",
      "name": "chrisholder",
      "avatar_url": "https://avatars.githubusercontent.com/u/4674372?v=4",
      "profile": "https://github.com/chrisholder",
      "contributions": [
        "code",
        "test",
        "doc",
        "design",
        "example"
      ]
    },
    {
      "login": "moradabaz",
      "name": "Morad :)",
      "avatar_url": "https://avatars.githubusercontent.com/u/29915156?v=4",
      "profile": "https://moradisten.github.io/",
      "contributions": [
        "code",
        "test",
        "doc"
      ]
    },
    {
      "login": "bilal-196",
      "name": "Ahmed Bilal",
      "avatar_url": "https://avatars.githubusercontent.com/u/74570044?v=4",
      "profile": "https://github.com/bilal-196",
      "contributions": [
        "doc"
      ]
    },
    {
      "login": "victordremov",
      "name": "Viktor Dremov",
      "avatar_url": "https://avatars.githubusercontent.com/u/32140716",
      "profile": "https://github.com/victordremov",
      "contributions": [
        "code"
      ]
    },
    {
      "login": "corvusrabus",
      "name": "Corvin Paul",
      "avatar_url": "https://lh3.googleusercontent.com/zMvwkuxyIsRN1I0-HLojbcbbHaERXa-b9eztZ23z_C2m7cXdMiU4z36ekS5-cgBmikPhZA=w1280",
      "profile": "https://sites.google.com/view/corvinpaul/",
      "contributions": [
        "doc"
      ]
    },
    {
      "login": "xloem",
      "name": "patiently pending world peace",
      "profile": "https://github.com/xloem",
      "contributions": [
        "code"
      ]
    },
    {
      "login": "AreloTanoh",
      "name": "Arelo Tanoh",
      "avatar_url": "https://avatars.githubusercontent.com/AreloTanoh",
      "profile": "https://github.com/AreloTanoh",
      "contributions": [
        "doc"
      ]
    },
    {
      "login": "pul95",
      "name": "Pulkit Verma",
      "avatar_url": "https://avatars.githubusercontent.com/pul95",
      "profile": "https://github.com/pul95",
      "contributions": [
        "doc"
      ]
    },
    {
      "login": "IlyasMoutawwakil",
      "name": "Ilyas Moutawwakil",
      "avatar_url": "https://avatars.githubusercontent.com/IlyasMoutawwakil",
      "profile": "https://github.com/IlyasMoutawwakil",
      "contributions": [
        "code",
        "doc"
      ]
    },
    {
      "login": "mathco-wf",
      "name": "TheMathcompay Widget Factory Team",
      "avatar_url": "https://avatars.githubusercontent.com/mathco-wf",
      "profile": "https://github.com/mathco-wf",
      "contributions": [
        "doc"
      ]
    },
    {
      "login": "BINAYKUMAR943",
      "name": "Binay Kumar",
      "avatar_url": "https://avatars.githubusercontent.com/u/38756834?v=4",
      "profile": "https://github.com/BINAYKUMAR943",
      "contributions": [
        "code",
        "doc",
        "test"
      ]
    },
    {
      "login": "ronnie-llamado",
      "name": "Ronnie Llamado",
      "avatar_url": "https://avatars.githubusercontent.com/ronnie-llamado",
      "profile": "https://github.com/ronnie-llamado",
      "contributions": [
        "doc"
      ]
    },
    {
      "login": "bobbys-dev",
      "name": "bobbys",
      "avatar_url": "https://avatars.githubusercontent.com/bobbys-dev",
      "profile": "https://github.com/bobbys-dev",
      "contributions": [
        "code"
      ]
    },
    {
      "login": "yairbeer",
      "name": "Yair Beer",
      "avatar_url": "https://avatars.githubusercontent.com/yairbeer",
      "profile": "https://github.com/yairbeer",
      "contributions": [
        "code"
      ]
    },
    {
      "login": "boukepostma",
      "name": "Bouke Postma",
      "avatar_url": "https://avatars.githubusercontent.com/boukepostma",
      "profile": "https://github.com/boukepostma",
      "contributions": [
        "code",
        "bug",
        "ideas"
      ]
    },
    {
      "login": "Aparna-Sakshi",
      "name": "Aparna Sakshi",
      "avatar_url": "https://avatars.githubusercontent.com/u/44149689?v=4",
      "profile": "https://aparna-sakshi.github.io/",
      "contributions": [
        "code"
      ]
    },
    {
      "login": "eyalshafran",
      "name": "Eyal Shafran",
      "avatar_url": "https://avatars.githubusercontent.com/u/16999574?v=4",
      "profile": "https://github.com/eyalshafran",
      "contributions": [
        "code"
      ]
    },
    {
      "login": "tensorflow-as-tf",
      "name": "tensorflow-as-tf",
      "avatar_url": "https://avatars.githubusercontent.com/u/51345718?v=4",
      "profile": "https://github.com/tensorflow-as-tf",
      "contributions": [
        "code"
      ]
    },
    {
      "login": "justinshenk",
      "name": "Justin Shenk",
      "avatar_url": "https://avatars.githubusercontent.com/u/10270308?v=4",
      "profile": "https://www.justinshenk.com/",
      "contributions": [
        "doc"
      ]
    },
    {
      "login": "kejsitake",
      "name": "Kejsi Take",
      "avatar_url": "https://avatars.githubusercontent.com/u/23707808?v=4",
      "profile": "https://kejsitake.com/",
      "contributions": [
        "code"
      ]
    },
    {
      "login": "myprogrammerpersonality",
      "name": "Ali Yazdizadeh",
      "avatar_url": "https://avatars.githubusercontent.com/u/49058167?v=4",
      "profile": "https://github.com/myprogrammerpersonality",
      "contributions": [
        "doc"
      ]
    },
    {
      "login": "RavenRudi",
      "name": "RavenRudi",
      "avatar_url": "https://avatars.githubusercontent.com/u/46402968?v=4",
      "profile": "https://github.com/RavenRudi",
      "contributions": [
        "code"
      ]
    },
    {
      "login": "danbartl",
      "name": "danbartl",
      "avatar_url": "https://avatars.githubusercontent.com/u/19947407?v=4",
      "profile": "https://github.com/danbartl",
      "contributions": [
        "bug",
        "code",
        "review",
        "talk",
        "test",
        "tutorial",
        "video"
      ]
    },
    {
      "login": "xiaobenbenecho",
      "name": "xiaobenbenecho",
      "avatar_url": "https://avatars.githubusercontent.com/u/17461849?v=4",
      "profile": "https://github.com/xiaobenbenecho",
      "contributions": [
        "code"
      ]
    },
    {
      "login": "OliverMatthews",
      "name": "Oliver Matthews",
      "avatar_url": "https://avatars.githubusercontent.com/u/31141490?v=4",
      "profile": "https://github.com/olivermatthews",
      "contributions": [
        "code"
      ]
    },
    {
      "login": "Carlosbogo",
      "name": "Carlos Borrajo",
      "avatar_url": "https://avatars.githubusercontent.com/u/84228424?v=4",
      "profile": "https://github.com/Carlosbogo",
      "contributions": [
        "code",
        "doc"
      ]
    },
    {
      "login": "fstinner",
      "name": "Florian Stinner",
      "avatar_url": "https://avatars.githubusercontent.com/u/11679462?v=4",
      "profile": "https://github.com/fstinner",
      "contributions": [
        "code",
        "test"
      ]
    },
    {
      "login": "ChangWeiTan",
      "name": "Chang Wei Tan",
      "avatar_url": "https://avatars.githubusercontent.com/u/570744?v=4",
      "profile": "https://github.com/ChangWeiTan",
      "contributions": [
        "code"
      ]
    },
    {
      "login": "lmmentel",
      "name": "Lukasz Mentel",
      "avatar_url": "https://avatars.githubusercontent.com/u/8989838?v=4",
      "profile": "https://github.com/lmmentel",
      "contributions": [
        "code",
        "doc",
        "infra",
        "test",
        "bug",
        "maintenance",
        "mentoring"
      ]
    },
    {
      "login": "AngelPone",
      "name": "Bohan Zhang",
      "avatar_url": "https://avatars.githubusercontent.com/u/32930283?v=4",
      "profile": "https://angelpone.github.io/",
      "contributions": [
        "code"
      ]
    },
    {
      "login": "rakshitha123",
      "name": "Rakshitha Godahewa",
      "avatar_url": "https://avatars.githubusercontent.com/u/7654679?v=4",
      "profile": "https://github.com/rakshitha123",
      "contributions": [
        "code",
        "doc"
      ]
    },
    {
      "login": "marcio55afr",
      "name": "Márcio A. Freitas Jr",
      "avatar_url": "https://avatars.githubusercontent.com/u/42646282?v=4",
      "profile": "https://github.com/marcio55afr",
      "contributions": [
        "doc"
      ]
    },
    {
      "login": "MrPr3ntice",
      "name": "Philipp Kortmann",
      "avatar_url": "https://avatars.githubusercontent.com/u/20466981?v=4",
      "profile": "https://www.imes.uni-hannover.de/de/institut/team/m-sc-karl-philipp-kortmann/",
      "contributions": [
        "code",
        "doc"
      ]
    },
    {
      "login": "ishannangia001",
      "name": "Ishan Nangia",
      "avatar_url": "https://avatars.githubusercontent.com/u/29480389?v=4",
      "profile": "https://github.com/ishannangia001",
      "contributions": [
        "ideas"
      ]
    },
    {
      "login": "khrapovs",
      "name": "Stanislav Khrapov",
      "avatar_url": "https://avatars.githubusercontent.com/u/3774663?v=4",
      "profile": "https://github.com/khrapovs",
      "contributions": [
        "code"
      ]
    },
    {
      "login": "Saransh-cpp",
      "name": "Saransh Chopra",
      "avatar_url": "https://avatars.githubusercontent.com/u/74055102?v=4",
      "profile": "https://github.com/Saransh-cpp",
      "contributions": [
        "doc",
        "infra"
      ]
    },
    {
      "login": "RishiKumarRay",
      "name": "Rishi Kumar Ray",
      "avatar_url": "https://avatars.githubusercontent.com/u/87641376?v=4",
      "profile": "https://github.com/RishiKumarRay",
      "contributions": [
        "infra"
      ]
    },
    {
      "login": "cdahlin",
      "name": "Christopher Dahlin",
      "avatar_url": "https://avatars.githubusercontent.com/u/1567780?v=4",
      "profile": "https://github.com/cdahlin",
      "contributions": [
        "code"
      ]
    },
    {
      "login": "iljamaurer",
      "name": "Ilja Maurer",
      "avatar_url": "https://avatars.githubusercontent.com/u/45882103?v=4",
      "profile": "https://github.com/iljamaurer",
      "contributions": [
        "code"
      ]
    },
    {
      "login": "FedericoGarza",
      "name": "Federico Garza",
      "avatar_url": "https://avatars.githubusercontent.com/u/10517170?v=4",
      "profile": "https://github.com/FedericoGarza",
      "contributions": [
        "code",
        "example"
      ]
    },
    {
      "login": "TNTran92",
      "name": "TNTran92",
      "avatar_url": "https://avatars.githubusercontent.com/u/55965636?v=4",
      "profile": "https://github.com/TNTran92",
      "contributions": [
        "code"
      ]
    },
    {
      "login": "niekvanderlaan",
      "name": "Niek van der Laan",
      "avatar_url": "https://avatars.githubusercontent.com/u/9962825?v=4",
      "profile": "https://github.com/niekvanderlaan",
      "contributions": [
        "code"
      ]
    },
    {
      "login": "bethrice44",
      "name": "bethrice44",
      "avatar_url": "https://avatars.githubusercontent.com/u/11226988?v=4",
      "profile": "https://github.com/bethrice44",
      "contributions": [
        "bug",
        "code",
        "review",
        "test"
      ]
    },
    {
      "login": "keepersas",
      "name": "Aleksandr Grekov",
      "avatar_url": "https://avatars.githubusercontent.com/u/44262176?v=4",
      "profile": "https://github.com/keepersas",
      "contributions": [
        "doc"
      ]
    },
    {
      "login": "ZiyaoWei",
      "name": "Ziyao Wei",
      "avatar_url": "https://avatars.githubusercontent.com/u/940823?v=4",
      "profile": "https://github.com/ZiyaoWei",
      "contributions": [
        "code"
      ]
    },
    {
      "login": "dougollerenshaw",
      "name": "Doug Ollerenshaw",
      "avatar_url": "https://avatars.githubusercontent.com/u/19944442?v=4",
      "profile": "https://github.com/dougollerenshaw",
      "contributions": [
        "doc"
      ]
    },
    {
      "login": "AurumnPegasus",
      "name": "Shivansh Subramanian",
      "avatar_url": "https://avatars.githubusercontent.com/u/54315149?v=4",
      "profile": "https://github.com/AurumnPegasus",
      "contributions": [
        "doc",
        "code"
      ]
    },
    {
      "login": "NoaBenAmi",
      "name": "Noa Ben Ami",
      "avatar_url": "https://avatars.githubusercontent.com/u/37590002?v=4",
      "profile": "https://github.com/NoaBenAmi",
      "contributions": [
        "code",
        "test",
        "doc"
      ]
    },
    {
      "login": "lielleravid",
      "name": "Lielle Ravid",
      "avatar_url": "https://avatars.githubusercontent.com/u/37774194?v=4",
      "profile": "https://github.com/lielleravid",
      "contributions": [
        "code",
        "doc"
      ]
    },
    {
      "login": "ciaran-g",
      "name": "Ciaran Gilbert",
      "avatar_url": "https://avatars.githubusercontent.com/u/41995662?v=4",
      "profile": "https://github.com/ciaran-g",
      "contributions": [
        "bug",
        "code",
        "doc",
        "test",
        "ideas"
      ]
    },
    {
      "login": "mariamjabara",
      "name": "Mariam Jabara",
      "profile": "https://github.com/mariamjabara",
      "contributions": [
        "code"
      ]
    },
    {
      "login": "lbventura",
      "name": "Luis Ventura",
      "avatar_url": "https://avatars.githubusercontent.com/u/68004282?s=96&v=4",
      "profile": "https://github.com/lbventura",
      "contributions": [
        "code"
      ]
    },
    {
      "login": "Ris-Bali",
      "name": "Rishabh Bali",
      "avatar_url": "https://avatars.githubusercontent.com/u/81592570?v=4",
      "profile": "https://github.com/Ris-Bali",
      "contributions": [
        "code"
      ]
    },
    {
      "login": "shchur",
      "name": "Oleksandr Shchur",
      "avatar_url": "https://avatars.githubusercontent.com/u/6944857?v=4",
      "profile": "https://github.com/shchur",
      "contributions": [
        "bug",
        "code"
      ]
    },
    {
      "login": "jelc53",
      "name": "Julian Cooper",
      "profile": "https://github.com/jelc53",
      "contributions": [
        "code",
        "ideas"
      ]
    },
    {
      "login": "benheid",
      "name": "Benedikt Heidrich",
      "profile": "https://github.com/benheid",
      "contributions": [
        "code"
      ]
    },
    {
      "login": "AnH0ang",
      "name": "An Hoang",
      "profile": "https://github.com/AnH0ang",
      "contributions": [
        "bug",
        "code"
      ]
    },
    {
      "login": "haskarb",
      "name": "Bhaskar Dhariyal",
      "avatar_url": "https://avatars.githubusercontent.com/u/20501023?v=4",
      "profile": "https://haskarb.github.io/",
      "contributions": [
        "code",
        "test"
      ]
    },
    {
      "login": "kcc-lion",
      "name": "Kai Lion",
      "profile": "https://github.com/kcc-lion",
      "contributions": [
        "code",
        "test",
        "doc"
      ]
    },
    {
      "login": "bugslayer-332",
      "name": "Arepalli Yashwanth Reddy",
      "profile": "https://github.com/bugslayer-332",
      "contributions": [
        "code",
        "bug",
        "doc"
      ]
    },
    {
      "login": "shagn",
      "name": "Sebastian Hagn",
      "avatar_url": "https://avatars.githubusercontent.com/u/16029092?v=4",
      "profile": "https://github.com/shagn",
      "contributions": [
        "doc"
      ]
    },
    {
      "login": "jasmineliaw",
      "name": "Jasmine Liaw",
      "profile": "https://github.com/jasmineliaw",
      "contributions": [
        "code"
      ]
    },
    {
      "login": "topher-lo",
      "name": "Christopher Lo",
      "profile": "https://github.com/topher-lo",
      "contributions": [
        "code",
        "ideas"
      ]
    },
    {
      "login": "arampuria19",
      "name": "Akshat Rampuria",
      "profile": "https://github.com/arampuria19",
      "contributions": [
        "doc"
      ]
    },
    {
      "login": "chillerobscuro",
      "name": "Logan Duffy",
      "avatar_url": "https://avatars.githubusercontent.com/u/5232872?v=4",
      "profile": "https://github.com/chillerobscuro",
      "contributions": [
        "code",
        "doc",
        "test",
        "bug",
        "ideas"
      ]
    },
    {
      "login": "michaelfeil",
      "name": "Michael Feil",
      "avatar_url": "https://avatars.githubusercontent.com/u/63565275?v=4",
      "profile": "michaelfeil.eu",
      "contributions": [
        "code",
        "test",
        "ideas"
      ]
    },
    {
      "login": "KishManani",
      "name": "Kishan Manani",
      "avatar_url": "https://avatars.githubusercontent.com/u/30973056?v=4",
      "profile": "https://github.com/kishmanani",
      "contributions": [
        "code",
        "doc",
        "test",
        "bug",
        "ideas"
      ]
    },
    {
      "login": "jorenham",
      "name": "Joren Hammudoglu",
      "profile": "https://github.com/jorenham",
      "contributions": [
        "infra"
      ]
    },
    {
      "login": "wolph",
      "name": "Rick van Hattem",
      "profile": "https://github.com/wolph",
      "contributions": [
        "infra"
      ]
    },
    {
      "login": "templierw",
      "name": "William Templier",
      "avatar_url": "https://github.com/templierw.png",
      "profile": "https://www.linkedin.com/in/templierw/",
      "contributions": [
        "doc"
      ]
    },
    {
      "login": "badrmarani",
      "name": "Badr-Eddine Marani",
      "avatar_url": "https://avatars.githubusercontent.com/badrmarani",
      "profile": "https://github.com/badrmarani",
      "contributions": [
        "code"
      ]
    },
    {
      "login": "adoherty21",
      "name": "adoherty21",
      "avatar_url": "https://avatars.githubusercontent.com/u/52799751?s=400&v=4",
      "profile": "https://github.com/adoherty21",
      "contributions": [
        "bug"
      ]
    },
    {
      "login": "jnrusson1",
      "name": "Jack Russon",
      "avatar_url": "https://avatars.githubusercontent.com/u/51986332?v=4",
      "profile": "https://github.com/jnrusson1",
      "contributions": [
        "code"
      ]
    },
    {
      "login": "solen0id",
      "name": "Max Patzelt",
      "avatar_url": "https://avatars.githubusercontent.com/u/20767606?v=4",
      "profile": "https://github.com/solen0id",
      "contributions": [
        "code"
      ]
    },
    {
      "login": "benjaminbluhm",
      "name": "Benjamin Bluhm",
      "profile": "https://github.com/benjaminbluhm",
      "contributions": [
        "code",
        "doc",
        "example"
      ]
    },
    {
      "login": "VyomkeshVyas",
      "name": "Vyomkesh Vyas",
      "profile": "https://github.com/VyomkeshVyas",
      "contributions": [
        "code",
        "doc",
        "example",
        "test"
      ]
    },
    {
      "login": "xxl4tomxu98",
      "name": "Tom Xu",
      "avatar_url": "https://avatars.githubusercontent.com/u/62292177?s=40&v=4",
      "profile": "https://github.com/xxl4tomxu98",
      "contributions": [
        "code",
        "doc"
      ]
    },
    {
      "login": "nshahpazov",
      "name": "Nikola Shahpazov",
      "avatar_url": "https://avatars.githubusercontent.com/nshahpazov",
      "profile": "https://www.linkedin.com/in/nshahpazov/",
      "contributions": [
        "doc"
      ]
    },
    {
      "login": "dainelli98",
      "name": "Daniel Martín Martínez",
      "avatar_url": "https://avatars.githubusercontent.com/dainelli98",
      "profile": "https://www.linkedin.com/in/daniel-martin-martinez",
      "contributions": [
        "doc",
        "bug"
      ]
    },
    {
      "login": "nilesh05apr",
      "name": "Nilesh Kumar",
      "avatar_url": "https://avatars.githubusercontent.com/u/65773314?v=4",
      "profile": "https://github.com/nilesh05apr",
      "contributions": [
        "code"
      ]
    },
    {
      "login": "JonathanBechtel",
      "name": "JonathanBechtel",
      "avatar_url": "https://avatars.githubusercontent.com/u/481696?v=4",
      "profile": "https://github.com/JonathanBechtel",
      "contributions": [
        "code",
        "ideas",
        "test"
      ]
    },
    {
      "login": "arnavrneo",
      "name": "Arnav",
      "avatar_url": "https://avatars.githubusercontent.com/u/48650781?v=4",
      "profile": "https://github.com/arnavrneo",
      "contributions": [
        "code"
      ]
    },
    {
      "login": "erjieyong",
      "name": "Er Jie Yong",
      "avatar_url": "https://avatars.githubusercontent.com/u/109052378?v=4",
      "profile": "https://www.linkedin.com/in/erjieyong",
      "contributions": [
        "bug",
        "code"
      ]
    },
    {
      "login": "mateuja",
      "name": "Jaume Mateu",
      "avatar_url": "https://avatars.githubusercontent.com/mateuja",
      "profile": "https://github.com/mateuja",
      "contributions": [
        "code"
      ]
    },
    {
      "login": "aaronrmm",
      "name": "Aaron Margolese-Malin",
      "avatar_url": "https://avatars.githubusercontent.com/u/1742879?v=4",
      "profile": "https://github.com/aaronrmm",
      "contributions": [
        "bug"
      ]
    },
    {
      "login": "klam-data",
      "name": "Kevin Lam",
      "avatar_url": "https://avatars.githubusercontent.com/u/114420932?s=400&v=4",
      "profile": "https://www.linkedin.com/in/kevinlam2",
      "contributions": [
        "code",
        "example",
        "test"
      ]
    },
    {
      "login": "mgorlin",
      "name": "Margaret Gorlin",
      "avatar_url": "",
      "profile": "https://www.linkedin.com/in/margaret-gorlin/",
      "contributions": [
        "code",
        "example",
        "test"
      ]
    },
    {
      "login": "pyyim",
      "name": "Paul Yim",
      "avatar_url": "https://avatars.githubusercontent.com/pyyim",
      "profile": "https://www.linkedin.com/in/paulyim97/",
      "contributions": [
        "code",
        "example",
        "test"
      ]
    },
    {
      "login": "snnbotchway",
      "name": "Solomon Botchway",
      "avatar_url": "https://avatars.githubusercontent.com/u/62394255?v=4",
      "profile": "https://www.linkedin.com/in/solomon-botchway-a1383821b/",
      "contributions": [
        "maintenance"
      ]
    },
    {
<<<<<<< HEAD
       "login": "pranavvp16"
       "name": "Pranav Prajapati"
       "avatar_url": "https://avatars.githubusercontent.com/u/94780581?v=4"
       "profile": "https://www.linkedin.com/in/pranav-prajapati-a5b413226/"
       "contributions":[
          "code",
          "test"
       ]
=======
      "login": "pranavvp16",
      "name": "Pranav Prajapati",
      "avatar_url": "https://avatars.githubusercontent.com/u/94780581?v=4",
      "profile": "https://www.linkedin.com/in/pranav-prajapati-a5b413226/",
      "contributions": [
        "code",
        "test"
      ]
    },
    {
      "login": "romanlutz",
      "name": "Roman Lutz",
      "avatar_url": "https://avatars.githubusercontent.com/u/10245648?v=4",
      "profile": "https://www.linkedin.com/in/romanlutz/",
      "contributions":[
        "doc"
      ]
    },
    {
      "login": "DBCerigo",
      "name": "Daniel Burkhardt Cerigo",
      "avatar_url": "https://avatars.githubusercontent.com/u/8318425?v=4",
      "profile": "https://github.com/DBCerigo",
      "contributions": [
        "code"
      ]
    },
    {
      "login": "alex-hh",
      "name": "Alex Hawkins-Hooker",
      "avatar_url": "https://avatars.githubusercontent.com/u/5719745?v=4",
      "profile": "https://github.com/alex-hh",
      "contributions": [
        "code"
      ]
    },
    {
      "login": "ali-tny",
      "name": "Ali Teeney",
      "avatar_url": "https://avatars.githubusercontent.com/u/26010073?v=4",
      "profile": "https://github.com/ali-tny",
      "contributions": [
        "code"
      ]
>>>>>>> 27250bc0
    }
  ]
}<|MERGE_RESOLUTION|>--- conflicted
+++ resolved
@@ -2064,16 +2064,6 @@
       ]
     },
     {
-<<<<<<< HEAD
-       "login": "pranavvp16"
-       "name": "Pranav Prajapati"
-       "avatar_url": "https://avatars.githubusercontent.com/u/94780581?v=4"
-       "profile": "https://www.linkedin.com/in/pranav-prajapati-a5b413226/"
-       "contributions":[
-          "code",
-          "test"
-       ]
-=======
       "login": "pranavvp16",
       "name": "Pranav Prajapati",
       "avatar_url": "https://avatars.githubusercontent.com/u/94780581?v=4",
@@ -2118,7 +2108,6 @@
       "contributions": [
         "code"
       ]
->>>>>>> 27250bc0
     }
   ]
 }