{
  "projectName": "sktime",
  "projectOwner": "sktime",
  "repoType": "github",
  "repoHost": "https://github.com",
  "commitConvention": "none",
  "files": [
    "CONTRIBUTORS.md"
  ],
  "imageSize": 100,
  "contributorsPerLine": 9,
  "contributorsSortAlphabetically": true,
  "badgeTemplate": "[![All Contributors](https://img.shields.io/badge/all_contributors-<%= contributors.length %>-orange.svg)](#contributors)",
  "skipCi": true,
  "contributors": [
    {
      "login": "fkiraly",
      "name": "Franz Kiraly",
      "avatar_url": "https://avatars1.githubusercontent.com/u/7985502?v=4",
      "profile": "https://github.com/fkiraly",
      "contributions": [
        "blog",
        "bug",
        "business",
        "code",
        "doc",
        "design",
        "eventOrganizing",
        "example",
        "financial",
        "fundingFinding",
        "ideas",
        "maintenance",
        "mentoring",
        "projectManagement",
        "question",
        "review",
        "talk",
        "test",
        "tutorial",
        "video"
      ]
    },
    {
      "login": "sajaysurya",
      "name": "Sajaysurya Ganesh",
      "avatar_url": "https://avatars2.githubusercontent.com/u/25329624?v=4",
      "profile": "https://sajay.online",
      "contributions": [
        "code",
        "doc",
        "design",
        "example",
        "ideas",
        "test",
        "tutorial"
      ]
    },
    {
      "login": "Tomiiwa",
      "name": "Ireoluwatomiwa",
      "avatar_url": "https://avatars.githubusercontent.com/u/61966277?v=4",
      "profile": "https://www.linkedin.com/in/ireoluwatomiwa-sanusi/",
      "contributions": [
        "doc"
      ]
    },
    {
      "login": "TonyBagnall",
      "name": "Tony Bagnall",
      "avatar_url": "https://avatars1.githubusercontent.com/u/9594042?v=4",
      "profile": "http://www.timeseriesclassification.com",
      "contributions": [
        "code",
        "business",
        "doc",
        "design",
        "eventOrganizing",
        "fundingFinding",
        "ideas",
        "projectManagement",
        "question",
        "review",
        "talk",
        "data"
      ]
    },
    {
      "login": "jasonlines",
      "name": "Jason Lines",
      "avatar_url": "https://avatars1.githubusercontent.com/u/38794632?v=4",
      "profile": "http://www.timeseriesclassification.com",
      "contributions": [
        "code",
        "business",
        "doc",
        "design",
        "eventOrganizing",
        "fundingFinding",
        "ideas",
        "projectManagement",
        "question",
        "review",
        "talk",
        "example"
      ]
    },
    {
      "login": "mloning",
      "name": "Markus Löning",
      "avatar_url": "https://avatars3.githubusercontent.com/u/21020482?v=4",
      "profile": "https://github.com/mloning",
      "contributions": [
        "code",
        "test",
        "maintenance",
        "platform",
        "review",
        "infra",
        "example",
        "bug",
        "tutorial",
        "business",
        "doc",
        "design",
        "eventOrganizing",
        "fundingFinding",
        "ideas",
        "projectManagement",
        "question",
        "talk",
        "mentoring",
        "video"
      ]
    },
    {
      "login": "goastler",
      "name": "George Oastler",
      "avatar_url": "https://avatars0.githubusercontent.com/u/7059456?v=4",
      "profile": "https://github.com/goastler",
      "contributions": [
        "code",
        "test",
        "platform",
        "example",
        "doc"
      ]
    },
    {
      "login": "ViktorKaz",
      "name": "ViktorKaz",
      "avatar_url": "https://avatars0.githubusercontent.com/u/33499138?v=4",
      "profile": "https://github.com/ViktorKaz",
      "contributions": [
        "code",
        "doc",
        "design"
      ]
    },
    {
      "login": "MatthewMiddlehurst",
      "name": "Matthew Middlehurst",
      "avatar_url": "https://avatars0.githubusercontent.com/u/25731235?v=4",
      "profile": "http://www.timeseriesclassification.com",
      "contributions": [
        "code",
        "doc",
        "test",
        "tutorial",
        "review",
        "bug"
      ]
    },
    {
      "login": "miraep8",
      "name": "Mirae Parker",
      "avatar_url": "https://avatars.githubusercontent.com/u/10511777?s=400&u=10a774fd4be767fa3b23a82a98bbfe102c17f0f3&v=4",
      "profile": "https://github.com/miraep8",
      "contributions": [
        "code",
        "test"
      ]
    },
    {
      "login": "jesellier",
      "name": "jesellier",
      "avatar_url": "https://avatars0.githubusercontent.com/u/51952076?v=4",
      "profile": "https://github.com/jesellier",
      "contributions": [
        "code"
      ]
    },
    {
      "login": "James-Large",
      "name": "James Large",
      "avatar_url": "https://avatars0.githubusercontent.com/u/44509982?v=4",
      "profile": "http://www.timeseriesclassification.com/",
      "contributions": [
        "code",
        "doc",
        "test",
        "infra",
        "maintenance"
      ]
    },
    {
      "login": "achieveordie",
      "name": "Sagar Mishra",
      "avatar_url": "https://avatars.githubusercontent.com/u/54197164?v=4",
      "profile": "https://github.com/achieveordie",
      "contributions": [
        "bug",
        "code",
        "ideas",
        "projectManagement",
        "test"
      ]
    },
    {
      "login": "simone-pignotti",
      "name": "simone-pignotti",
      "avatar_url": "https://avatars1.githubusercontent.com/u/44410066?v=4",
      "profile": "https://github.com/simone-pignotti",
      "contributions": [
        "code",
        "bug"
      ]
    },
    {
      "login": "ClaudiaSanches",
      "name": "ClaudiaSanches",
      "avatar_url": "https://avatars3.githubusercontent.com/u/28742178?v=4",
      "profile": "https://github.com/ClaudiaSanches",
      "contributions": [
        "code",
        "test"
      ]
    },
    {
      "login": "aa25desh",
      "name": "aa25desh",
      "avatar_url": "https://avatars1.githubusercontent.com/u/29518290?v=4",
      "profile": "https://github.com/aa25desh",
      "contributions": [
        "code",
        "bug"
      ]
    },
    {
      "login": "matteogales",
      "name": "matteogales",
      "avatar_url": "https://avatars0.githubusercontent.com/u/9269326?v=4",
      "profile": "https://github.com/matteogales",
      "contributions": [
        "code",
        "design",
        "ideas"
      ]
    },
    {
      "login": "prockenschaub",
      "name": "Patrick Rockenschaub",
      "avatar_url": "https://avatars0.githubusercontent.com/u/15381732?v=4",
      "profile": "https://github.com/prockenschaub",
      "contributions": [
        "code",
        "design",
        "ideas",
        "test"
      ]
    },
    {
      "login": "dasgupsa",
      "name": "Saurabh Dasgupta",
      "avatar_url": "https://avatars2.githubusercontent.com/u/10398956?v=4",
      "profile": "https://github.com/dasgupsa",
      "contributions": [
        "code"
      ]
    },
    {
      "login": "angus924",
      "name": "Angus Dempster",
      "avatar_url": "https://avatars0.githubusercontent.com/u/55837131?v=4",
      "profile": "https://github.com/angus924",
      "contributions": [
        "code",
        "test",
        "tutorial"
      ]
    },
    {
      "login": "vnicholson1",
      "name": "Vincent Nicholson",
      "profile": "https://github.com/vnicholson1",
      "contributions": [
        "code"
      ]
    },
    {
      "login": "lnthach",
      "name": "Thach Le Nguyen",
      "avatar_url": "https://avatars0.githubusercontent.com/u/7788363?v=4",
      "profile": "https://github.com/lnthach",
      "contributions": [
        "code",
        "test"
      ]
    },
    {
      "login": "Ayushmaanseth",
      "name": "Ayushmaan Seth",
      "avatar_url": "https://avatars1.githubusercontent.com/u/29939762?v=4",
      "profile": "https://www.linkedin.com/in/ayushmaan-seth-4a96364a/",
      "contributions": [
        "code",
        "review",
        "test",
        "doc",
        "eventOrganizing",
        "tutorial"
      ]
    },
    {
      "login": "Riyabelle25",
      "name": "Riya Elizabeth John",
      "avatar_url": "https://avatars.githubusercontent.com/u/55790848?v=4",
      "contributions": [
        "code"
      ]
    },
    {
      "login": "ninfueng",
      "name": "Ninnart Fuengfusin",
      "avatar_url": "https://avatars2.githubusercontent.com/u/28499769?v=4",
      "profile": "https://github.com/ninfueng",
      "contributions": [
        "code"
      ]
    },
    {
      "login": "big-o",
      "name": "big-o",
      "avatar_url": "https://avatars1.githubusercontent.com/u/1134151?v=4",
      "profile": "https://github.com/big-o",
      "contributions": [
        "code",
        "test",
        "design",
        "ideas",
        "review",
        "tutorial",
        "mentoring"
      ]
    },
    {
      "login": "Kludex",
      "name": "Marcelo Trylesinski",
      "avatar_url": "https://avatars3.githubusercontent.com/u/7353520?v=4",
      "profile": "http://marcelotryle.com",
      "contributions": [
        "doc"
      ]
    },
    {
      "login": "oleskiewicz",
      "name": "oleskiewicz",
      "avatar_url": "https://avatars1.githubusercontent.com/u/5682158?v=4",
      "profile": "https://github.com/oleskiewicz",
      "contributions": [
        "code",
        "doc",
        "test"
      ]
    },
    {
      "login": "dguijo",
      "name": "David Guijo Rubio",
      "avatar_url": "https://avatars1.githubusercontent.com/u/47889499?v=4",
      "profile": "http://www.uco.es/grupos/ayrna/index.php/es/publicaciones/articulos?publications_view_all=1&theses_view_all=0&projects_view_all=0&task=show&view=member&id=22",
      "contributions": [
        "code",
        "ideas"
      ]
    },
    {
      "login": "HYang1996",
      "name": "HYang1996",
      "avatar_url": "https://avatars0.githubusercontent.com/u/44179303?v=4",
      "profile": "https://github.com/HYang1996",
      "contributions": [
        "code",
        "test",
        "doc",
        "tutorial"
      ]
    },
    {
      "login": "Mo-Saif",
      "name": "Mohammed Saif Kazamel",
      "avatar_url": "https://avatars0.githubusercontent.com/u/27867617?v=4",
      "profile": "https://mo-saif.github.io/",
      "contributions": [
        "bug"
      ]
    },
    {
      "login": "abandus",
      "name": "abandus",
      "avatar_url": "https://avatars2.githubusercontent.com/u/46486474?v=4",
      "profile": "https://github.com/abandus",
      "contributions": [
        "ideas",
        "code"
      ]
    },
    {
      "login": "Pangoraw",
      "name": "Paul",
      "avatar_url": "https://avatars1.githubusercontent.com/u/9824244?v=4",
      "profile": "https://ber.gp",
      "contributions": [
        "doc"
      ]
    },
    {
      "login": "vedazeren",
      "name": "vedazeren",
      "avatar_url": "https://avatars3.githubusercontent.com/u/63582874?v=4",
      "profile": "https://github.com/vedazeren",
      "contributions": [
        "code",
        "test"
      ]
    },
    {
      "login": "hiqbal2",
      "name": "hiqbal2",
      "avatar_url": "https://avatars3.githubusercontent.com/u/10302415?v=4",
      "profile": "https://github.com/hiqbal2",
      "contributions": [
        "doc"
      ]
    },
    {
      "login": "btrtts",
      "name": "btrtts",
      "avatar_url": "https://avatars3.githubusercontent.com/u/66252156?v=4",
      "profile": "https://github.com/btrtts",
      "contributions": [
        "doc"
      ]
    },
    {
      "login": "marielledado",
      "name": "Marielle",
      "avatar_url": "https://avatars2.githubusercontent.com/u/13499809?v=4",
      "profile": "https://twitter.com/marielli",
      "contributions": [
        "doc",
        "code",
        "ideas"
      ]
    },
    {
      "login": "Cheukting",
      "name": "Cheuk Ting Ho",
      "avatar_url": "https://avatars1.githubusercontent.com/u/28761465?v=4",
      "profile": "http://cheuk.dev",
      "contributions": [
        "code"
      ]
    },
    {
      "login": "sophijka",
      "name": "sophijka",
      "avatar_url": "https://avatars2.githubusercontent.com/u/47450591?v=4",
      "profile": "https://github.com/sophijka",
      "contributions": [
        "doc",
        "maintenance"
      ]
    },
    {
      "login": "Quaterion",
      "name": "Quaterion",
      "avatar_url": "https://avatars2.githubusercontent.com/u/23200273?v=4",
      "profile": "https://github.com/Quaterion",
      "contributions": [
        "bug"
      ]
    },
    {
      "login": "Arnau",
      "name": "Arnau",
      "avatar_url": "https://avatars.githubusercontent.com/u/38285979?s=400&u=8bdd0021cb5bae47ba5bd69c355c694dc3090f5e&v=4",
      "profile": "https://www.linkedin.com/in/arnau-jim%C3%A9nez-castany-b2ba2597/",
      "contributions": [
        "code"
      ]
    },
    {
      "login": "ABostrom",
      "name": "Aaron Bostrom",
      "avatar_url": "https://avatars0.githubusercontent.com/u/9571933?v=4",
      "profile": "https://github.com/ABostrom",
      "contributions": [
        "code",
        "doc",
        "test",
        "mentoring"
      ]
    },
    {
      "login": "BandaSaiTejaReddy",
      "name": "BANDASAITEJAREDDY",
      "avatar_url": "https://avatars0.githubusercontent.com/u/31387911?v=4",
      "profile": "https://github.com/BandaSaiTejaReddy",
      "contributions": [
        "code",
        "doc"
      ]
    },
    {
      "login": "lynnssi",
      "name": "Alexandra Amidon",
      "avatar_url": "https://avatars2.githubusercontent.com/u/17050655?v=4",
      "profile": "https://medium.com/@alexandra.amidon",
      "contributions": [
        "blog",
        "doc",
        "ideas"
      ]
    },
    {
      "login": "chizzi25",
      "name": "chizzi25",
      "avatar_url": "https://avatars3.githubusercontent.com/u/67911243?v=4",
      "profile": "https://github.com/chizzi25",
      "contributions": [
        "blog"
      ]
    },
    {
      "login": "Piyush1729",
      "name": "Piyush Gade",
      "avatar_url": "https://avatars2.githubusercontent.com/u/64950012?v=4",
      "profile": "https://github.com/Piyush1729",
      "contributions": [
        "code",
        "review"
      ]
    },
    {
      "login": "sri1419",
      "name": "sri1419",
      "avatar_url": "https://avatars2.githubusercontent.com/u/65078278?v=4",
      "profile": "https://github.com/sri1419",
      "contributions": [
        "code"
      ]
    },
    {
      "login": "patrickzib",
      "name": "Patrick Schäfer",
      "avatar_url": "https://avatars0.githubusercontent.com/u/7783034?v=4",
      "profile": "http://www2.informatik.hu-berlin.de/~schaefpa/",
      "contributions": [
        "code",
        "tutorial"
      ]
    },
    {
      "login": "ermshaua",
      "name": "Arik Ermshaus",
      "avatar_url": "https://avatars.githubusercontent.com/u/23294512?v=4",
      "profile": "https://github.com/ermshaua/",
      "contributions": [
        "code"
      ]
    },
    {
      "login": "akanz1",
      "name": "Andreas Kanz",
      "avatar_url": "https://avatars3.githubusercontent.com/u/51492342?v=4",
      "profile": "https://github.com/akanz1",
      "contributions": [
        "tutorial"
      ]
    },
    {
      "login": "brettkoonce",
      "name": "brett koonce",
      "avatar_url": "https://avatars2.githubusercontent.com/u/11281814?v=4",
      "profile": "https://github.com/brettkoonce",
      "contributions": [
        "doc"
      ]
    },
    {
      "login": "alwinw",
      "name": "Alwin",
      "avatar_url": "https://avatars3.githubusercontent.com/u/16846521?v=4",
      "profile": "https://github.com/alwinw",
      "contributions": [
        "doc",
        "code",
        "maintenance"
      ]
    },
    {
      "login": "kkoziara",
      "name": "kkoziara",
      "avatar_url": "https://avatars1.githubusercontent.com/u/4346849?v=4",
      "profile": "https://github.com/kkoziara",
      "contributions": [
        "code",
        "bug"
      ]
    },
    {
      "login": "evanmiller29",
      "name": "Evan Miller",
      "avatar_url": "https://avatars2.githubusercontent.com/u/8062590?v=4",
      "profile": "https://github.com/evanmiller29",
      "contributions": [
        "tutorial"
      ]
    },
    {
      "login": "krumeto",
      "name": "Krum Arnaudov",
      "avatar_url": "https://avatars3.githubusercontent.com/u/11272436?v=4",
      "profile": "https://github.com/krumeto",
      "contributions": [
        "bug",
        "code"
      ]
    },
    {
      "login": "martinagvilas",
      "name": "Martina G. Vilas",
      "avatar_url": "https://avatars2.githubusercontent.com/u/37339384?v=4",
      "profile": "https://github.com/martinagvilas",
      "contributions": [
        "review",
        "ideas"
      ]
    },
    {
      "login": "Emiliathewolf",
      "name": "Emilia Rose",
      "avatar_url": "https://avatars2.githubusercontent.com/u/22026218?v=4",
      "profile": "https://github.com/Emiliathewolf",
      "contributions": [
        "code",
        "test"
      ]
    },
    {
      "login": "AidenRushbrooke",
      "name": "AidenRushbrooke",
      "avatar_url": "https://avatars0.githubusercontent.com/u/72034940?v=4",
      "profile": "https://github.com/AidenRushbrooke",
      "contributions": [
        "code",
        "test"
      ]
    },
    {
      "login": "whackteachers",
      "name": "Jason Pong",
      "avatar_url": "https://avatars0.githubusercontent.com/u/33785383?v=4",
      "profile": "https://github.com/whackteachers",
      "contributions": [
        "code",
        "test"
      ]
    },
    {
      "login": "magittan",
      "name": "William Zheng",
      "avatar_url": "https://avatars0.githubusercontent.com/u/14024202?v=4",
      "profile": "https://github.com/magittan",
      "contributions": [
        "code",
        "test"
      ]
    },
    {
      "login": "huayicodes",
      "name": "Huayi Wei",
      "avatar_url": "https://avatars3.githubusercontent.com/u/22870735?v=4",
      "profile": "https://www.linkedin.com/in/huayiwei/",
      "contributions": [
        "tutorial"
      ]
    },
    {
      "login": "Multivin12",
      "name": "Multivin12",
      "avatar_url": "https://avatars3.githubusercontent.com/u/36476633?v=4",
      "profile": "https://github.com/Multivin12",
      "contributions": [
        "code",
        "test"
      ]
    },
    {
      "login": "davidbp",
      "name": "David Buchaca Prats",
      "avatar_url": "https://avatars3.githubusercontent.com/u/4223580?v=4",
      "profile": "https://github.com/davidbp",
      "contributions": [
        "code"
      ]
    },
    {
      "login": "SebasKoel",
      "name": "Sebastiaan Koel",
      "avatar_url": "https://avatars3.githubusercontent.com/u/66252156?v=4",
      "profile": "https://github.com/SebasKoel",
      "contributions": [
        "code",
        "doc"
      ]
    },
    {
      "login": "MarcoGorelli",
      "name": "Marco Gorelli",
      "avatar_url": "https://avatars2.githubusercontent.com/u/33491632?v=4",
      "profile": "https://github.com/MarcoGorelli",
      "contributions": [
        "infra"
      ]
    },
    {
      "login": "DmitriyValetov",
      "name": "Dmitriy Valetov",
      "avatar_url": "https://avatars0.githubusercontent.com/u/27976850?v=4",
      "profile": "https://github.com/DmitriyValetov",
      "contributions": [
        "code",
        "tutorial"
      ]
    },
    {
      "login": "vollmersj",
      "name": "vollmersj",
      "avatar_url": "https://avatars2.githubusercontent.com/u/12613127?v=4",
      "profile": "https://github.com/vollmersj",
      "contributions": [
        "doc"
      ]
    },
    {
      "login": "MichalChromcak",
      "name": "Michal Chromcak",
      "avatar_url": "https://avatars1.githubusercontent.com/u/12393430?v=4",
      "profile": "https://github.com/MichalChromcak",
      "contributions": [
        "code",
        "doc",
        "test",
        "tutorial"
      ]
    },
    {
      "login": "bmurdata",
      "name": "Brian Murphy",
      "avatar_url": "https://avatars2.githubusercontent.com/u/32182553?v=4",
      "profile": "https://bmurphyportfolio.netlify.com/",
      "contributions": [
        "doc"
      ]
    },
    {
      "login": "raishubham1",
      "name": "raishubham1",
      "avatar_url": "https://avatars3.githubusercontent.com/u/29356417?v=4",
      "profile": "https://github.com/raishubham1",
      "contributions": [
        "doc"
      ]
    },
    {
      "login": "ngupta23",
      "name": "Nikhil Gupta",
      "avatar_url": "https://avatars0.githubusercontent.com/u/33585645?v=4",
      "profile": "https://github.com/ngupta23",
      "contributions": [
        "code",
        "bug",
        "doc"
      ]
    },
    {
      "login": "aiwalter",
      "name": "Martin Walter",
      "avatar_url": "https://avatars0.githubusercontent.com/u/29627036?v=4",
      "profile": "https://www.linkedin.com/in/martin-walter-1a33b3114/",
      "contributions": [
        "code",
        "bug",
        "projectManagement",
        "fundingFinding",
        "mentoring",
        "ideas",
        "design",
        "review",
        "doc",
        "talk"
      ]
    },
    {
      "login": "afzal442",
      "name": "Afzal Ansari",
      "avatar_url": "https://avatars0.githubusercontent.com/u/11625672?v=4",
      "profile": "https://github.com/afzal442",
      "contributions": [
        "code",
        "doc"
      ]
    },
    {
      "login": "gracewgao",
      "name": "Grace Gao",
      "avatar_url": "https://avatars0.githubusercontent.com/u/38268331?v=4",
      "profile": "https://www.linkedin.com/in/gracewgao/",
      "contributions": [
        "code",
        "bug"
      ]
    },
    {
      "login": "utsavcoding",
      "name": "Utsav Kumar Tiwari",
      "avatar_url": "https://avatars3.githubusercontent.com/u/55446385?v=4",
      "profile": "https://github.com/utsavcoding",
      "contributions": [
        "code",
        "doc"
      ]
    },
    {
      "login": "tch",
      "name": "Tomasz Chodakowski",
      "avatar_url": "https://avatars3.githubusercontent.com/u/184076?v=4",
      "profile": "https://github.com/tch",
      "contributions": [
        "code",
        "doc",
        "bug"
      ]
    },
    {
      "login": "koralturkk",
      "name": "Kutay Koralturk",
      "avatar_url": "https://avatars2.githubusercontent.com/u/18037789?s=460&v=4",
      "profile": "https://github.com/koralturkk",
      "contributions": [
        "code",
        "bug"
      ]
    },
    {
      "login": "vnmabus",
      "name": "Carlos Ramos Carreño",
      "avatar_url": "https://avatars1.githubusercontent.com/u/2364173?v=4",
      "profile": "https://github.com/vnmabus",
      "contributions": [
        "doc"
      ]
    },
    {
      "login": "lpantano",
      "name": "Lorena Pantano",
      "avatar_url": "https://avatars2.githubusercontent.com/u/1621788?v=4",
      "profile": "http://lpantano.github.io/",
      "contributions": [
        "ideas"
      ]
    },
    {
      "login": "KirstieJane",
      "name": "Kirstie Whitaker",
      "avatar_url": "https://avatars1.githubusercontent.com/u/3626306?v=4",
      "profile": "https://whitakerlab.github.io/",
      "contributions": [
        "ideas",
        "fundingFinding"
      ]
    },
    {
      "login": "juanitorduz",
      "name": "Juan Orduz",
      "avatar_url": "https://avatars1.githubusercontent.com/u/22996444?v=4",
      "profile": "https://juanitorduz.github.io/",
      "contributions": [
        "tutorial",
        "doc"
      ]
    },
    {
      "login": "dhirschfeld",
      "name": "Dave Hirschfeld",
      "avatar_url": "https://avatars1.githubusercontent.com/u/881019?v=4",
      "profile": "https://dhirschfeld.github.io/",
      "contributions": [
        "infra"
      ]
    },
    {
      "login": "xuyxu",
      "name": "Yi-Xuan Xu",
      "avatar_url": "https://avatars2.githubusercontent.com/u/22359569?v=4",
      "profile": "https://github.com/xuyxu",
      "contributions": [
        "code",
        "test",
        "maintenance",
        "doc"
      ]
    },
    {
      "login": "vincent-nich12",
      "name": "vincent-nich12",
      "avatar_url": "https://avatars3.githubusercontent.com/u/36476633?v=4",
      "profile": "https://github.com/vincent-nich12",
      "contributions": [
        "code"
      ]
    },
    {
      "login": "hamzahiqb",
      "name": "hamzahiqb",
      "avatar_url": "https://avatars3.githubusercontent.com/u/10302415?v=4",
      "profile": "https://github.com/hamzahiqb",
      "contributions": [
        "infra"
      ]
    },
    {
      "login": "Hephaest",
      "name": "Miao Cai",
      "avatar_url": "https://avatars2.githubusercontent.com/u/37981444?v=4",
      "profile": "https://github.com/Hephaest",
      "contributions": [
        "bug",
        "code"
      ]
    },
    {
      "login": "RNKuhns",
      "name": "Ryan Kuhns",
      "avatar_url": "https://avatars0.githubusercontent.com/u/26907244?v=4",
      "profile": "https://github.com/rnkuhns",
      "contributions": [
        "code",
        "doc",
        "tutorial",
        "example",
        "ideas",
        "review",
        "test"
      ]
    },
    {
      "login": "pabworks",
      "name": "pabworks",
      "avatar_url": "https://avatars.githubusercontent.com/u/32725127?v=4",
      "profile": "https://github.com/pabworks",
      "contributions": [
        "code",
        "test"
      ]
    },
    {
      "login": "ayan-biswas0412",
      "name": "AYAN BISWAS",
      "avatar_url": "https://avatars.githubusercontent.com/u/52851184?v=4",
      "profile": "https://github.com/ayan-biswas0412",
      "contributions": [
        "code"
      ]
    },
    {
      "login": "Lovkush-A",
      "name": "Lovkush",
      "avatar_url": "https://avatars.githubusercontent.com/u/25344832?v=4",
      "profile": "https://github.com/Lovkush-A",
      "contributions": [
        "code",
        "test",
        "ideas",
        "mentoring",
        "projectManagement"
      ]
    },
    {
      "login": "luiszugasti",
      "name": "Luis Zugasti",
      "avatar_url": "https://avatars.githubusercontent.com/u/11198457?s=460&u=0645b72683e491824aca16db9702f1d3eb990389&v=4",
      "profile": "https://github.com/luiszugasti",
      "contributions": [
        "doc"
      ]
    },
    {
      "login": "kanand77",
      "name": "Kavin Anand",
      "avatar_url": "https://avatars.githubusercontent.com/kanand77",
      "profile": "https://github.com/kanand77",
      "contributions": [
        "doc"
      ]
    },
    {
      "login": "dsherry",
      "name": "Dylan Sherry",
      "avatar_url": "https://avatars.githubusercontent.com/dsherry",
      "profile": "https://github.com/dsherry",
      "contributions": [
        "infra"
      ]
    },
    {
      "login": "kachayev",
      "name": "Oleksii Kachaiev",
      "avatar_url": "https://avatars.githubusercontent.com/u/485647?v=4",
      "profile": "https://github.com/kachayev",
      "contributions": [
        "code",
        "test"
      ]
    },
    {
      "login": "Ifeanyi30",
      "name": "Ifeanyi30",
      "avatar_url": "https://avatars.githubusercontent.com/u/49926145?v=4",
      "profile": "https://github.com/Ifeanyi30",
      "contributions": [
        "code"
      ]
    },
    {
      "login": "jschemm",
      "name": "jschemm",
      "avatar_url": "https://avatars.githubusercontent.com/u/81151346?v=4",
      "profile": "https://github.com/jschemm",
      "contributions": [
        "code"
      ]
    },
    {
      "login": "aaronreidsmith",
      "name": "Aaron Smith",
      "avatar_url": "https://avatars.githubusercontent.com/u/21350310?v=4",
      "profile": "https://github.com/aaronreidsmith",
      "contributions": [
        "code"
      ]
    },
    {
      "login": "ltsaprounis",
      "name": "Leonidas Tsaprounis",
      "avatar_url": "https://avatars.githubusercontent.com/u/64217214?v=4",
      "profile": "https://github.com/ltsaprounis",
      "contributions": [
        "code",
        "bug",
        "mentoring",
        "review"
      ]
    },
    {
      "login": "chernika158",
      "name": "Galina Chernikova",
      "avatar_url": "https://avatars.githubusercontent.com/u/43787741?s=400&v=4",
      "profile": "https://github.com/chernika158",
      "contributions": [
        "code"
      ]
    },
    {
      "login": "GuzalBulatova",
      "name": "Guzal Bulatova",
      "avatar_url": "https://avatars.githubusercontent.com/GuzalBulatova",
      "profile": "https://github.com/GuzalBulatova",
      "contributions": [
        "bug",
        "code",
        "eventOrganizing",
        "mentoring",
        "projectManagement",
        "review",
        "test"
      ]
    },
    {
      "login": "satya-pattnaik",
      "name": "Satya Prakash Pattnaik",
      "avatar_url": "https://avatars.githubusercontent.com/u/22102468?v=4",
      "profile": "https://www.linkedin.com/in/satya-pattnaik-77a430144/",
      "contributions": [
        "doc"
      ]
    },
    {
      "login": "yashlamba",
      "name": "Yash Lamba",
      "avatar_url": "https://avatars.githubusercontent.com/u/44164398?v=4",
      "profile": "https://github.com/yashlamba",
      "contributions": [
        "code"
      ]
    },
    {
      "login": "ckastner",
      "name": "Christian Kastner",
      "avatar_url": "https://avatars.githubusercontent.com/u/15859947?v=4",
      "profile": "https://github.com/ckastner",
      "contributions": [
        "code",
        "bug"
      ]
    },
    {
      "login": "tombh",
      "name": "Thomas Buckley-Houston",
      "avatar_url": "https://avatars.githubusercontent.com/u/160835?s=80&v=4",
      "profile": "https://github.com/tombh",
      "contributions": [
        "bug"
      ]
    },
    {
      "login": "julramos",
      "name": "Juliana",
      "avatar_url": "https://avatars.githubusercontent.com/u/19613567?v=4",
      "profile": "https://www.linkedin.com/in/julianarn/",
      "contributions": [
        "code"
      ]
    },
    {
      "login": "SveaMeyer13",
      "name": "Svea Marie Meyer",
      "avatar_url": "https://avatars.githubusercontent.com/u/46671894?v=4",
      "profile": "https://github.com/SveaMeyer13",
      "contributions": [
        "doc",
        "code"
      ]
    },
    {
      "login": "Flix6x",
      "name": "Felix Claessen",
      "avatar_url": "https://avatars.githubusercontent.com/u/30658763?v=4",
      "profile": "https://github.com/flix6x",
      "contributions": [
        "code",
        "doc",
        "test",
        "bug"
      ]
    },
    {
      "login": "thayeylolu",
      "name": "Taiwo Owoseni",
      "avatar_url": "https://avatars.githubusercontent.com/u/13348874?v=4",
      "profile": "https://thayeylolu.github.io/portfolio/",
      "contributions": [
        "code"
      ]
    },
    {
      "login": "jambo6",
      "name": "James Morrill",
      "avatar_url": "https://https://avatars.githubusercontent.com/jambo6",
      "profile": "https://github.com/jambo6",
      "contributions": [
        "code"
      ]
    },
    {
      "login": "Dbhasin1",
      "name": "Drishti Bhasin ",
      "avatar_url": "https://avatars.githubusercontent.com/u/56479884?v=4",
      "profile": "https://github.com/Dbhasin1",
      "contributions": [
        "code"
      ]
    },
    {
      "login": "Yard1",
      "name": "Antoni Baum",
      "avatar_url": "https://avatars.githubusercontent.com/u/10364161?v=4",
      "profile": "https://www.linkedin.com/in/yard1/",
      "contributions": [
        "code"
      ]
    },
    {
      "login": "ltoniazzi",
      "name": "Lorenzo Toniazzi",
      "avatar_url": "https://avatars.githubusercontent.com/u/61414566",
      "profile": "https://github.com/ltoniazzi",
      "contributions": [
        "code"
      ]
    },
    {
      "login": "freddyaboulton",
      "name": "Freddy A Boulton",
      "avatar_url": "https://avatars.githubusercontent.com/u/41651716?v=4",
      "profile": "https://github.com/freddyaboulton",
      "contributions": [
        "infra",
        "test"
      ]
    },
    {
      "login": "Riyabelle25",
      "name": "Riya Elizabeth John",
      "avatar_url": "https://avatars.githubusercontent.com/u/55790848?v=4",
      "profile": "https://github.com/Riyabelle25",
      "contributions": [
        "code",
        "test",
        "doc"
      ]
    },
    {
      "login": "chrisholder",
      "name": "chrisholder",
      "avatar_url": "https://avatars.githubusercontent.com/u/4674372?v=4",
      "profile": "https://github.com/chrisholder",
      "contributions": [
        "code",
        "test",
        "doc",
        "design",
        "example"
      ]
    },
    {
      "login": "moradabaz",
      "name": "Morad :)",
      "avatar_url": "https://avatars.githubusercontent.com/u/29915156?v=4",
      "profile": "https://moradabaz.github.io/",
      "contributions": [
        "code",
        "test",
        "doc"
      ]
    },
    {
      "login": "bilal-196",
      "name": "Ahmed Bilal",
      "avatar_url": "https://avatars.githubusercontent.com/u/74570044?v=4",
      "profile": "https://github.com/bilal-196",
      "contributions": [
        "doc"
      ]
    },
    {
      "login": "victordremov",
      "name": "Viktor Dremov",
      "avatar_url": "https://avatars.githubusercontent.com/u/32140716",
      "profile": "https://github.com/victordremov",
      "contributions": [
        "code"
      ]
    },
    {
      "login": "corvusrabus",
      "name": "Corvin Paul",
      "avatar_url": "https://lh3.googleusercontent.com/zMvwkuxyIsRN1I0-HLojbcbbHaERXa-b9eztZ23z_C2m7cXdMiU4z36ekS5-cgBmikPhZA=w1280",
      "profile": "https://sites.google.com/view/corvinpaul/",
      "contributions": [
        "doc"
      ]
    },
    {
      "login": "xloem",
      "name": "patiently pending world peace",
      "profile": "https://github.com/xloem",
      "contributions": [
        "code"
      ]
    },
    {
      "login": "AreloTanoh",
      "name": "Arelo Tanoh",
      "avatar_url": "https://avatars.githubusercontent.com/AreloTanoh",
      "profile": "https://github.com/AreloTanoh",
      "contributions": [
        "doc"
      ]
    },
    {
      "login": "pul95",
      "name": "Pulkit Verma",
      "avatar_url": "https://avatars.githubusercontent.com/pul95",
      "profile": "https://github.com/pul95",
      "contributions": [
        "doc"
      ]
    },
    {
      "login": "IlyasMoutawwakil",
      "name": "Ilyas Moutawwakil",
      "avatar_url": "https://avatars.githubusercontent.com/IlyasMoutawwakil",
      "profile": "https://github.com/IlyasMoutawwakil",
      "contributions": [
        "code",
        "doc"
      ]
    },
    {
      "login": "mathco-wf",
      "name": "TheMathcompay Widget Factory Team",
      "avatar_url": "https://avatars.githubusercontent.com/mathco-wf",
      "profile": "https://github.com/mathco-wf",
      "contributions": [
        "doc"
      ]
    },
    {
      "login": "BINAYKUMAR943",
      "name": "Binay Kumar",
      "avatar_url": "https://avatars.githubusercontent.com/u/38756834?v=4",
      "profile": "https://github.com/BINAYKUMAR943",
      "contributions": [
        "code",
        "doc",
        "test"
      ]
    },
    {
      "login": "ronnie-llamado",
      "name": "Ronnie Llamado",
      "avatar_url": "https://avatars.githubusercontent.com/ronnie-llamado",
      "profile": "https://github.com/ronnie-llamado",
      "contributions": [
        "doc"
      ]
    },
    {
      "login": "bobbys-dev",
      "name": "bobbys",
      "avatar_url": "https://avatars.githubusercontent.com/bobbys-dev",
      "profile": "https://github.com/bobbys-dev",
      "contributions": [
        "code"
      ]
    },
    {
      "login": "yairbeer",
      "name": "Yair Beer",
      "avatar_url": "https://avatars.githubusercontent.com/yairbeer",
      "profile": "https://github.com/yairbeer",
      "contributions": [
        "code"
      ]
    },
    {
      "login": "boukepostma",
      "name": "Bouke Postma",
      "avatar_url": "https://avatars.githubusercontent.com/boukepostma",
      "profile": "https://github.com/boukepostma",
      "contributions": [
        "code",
        "bug",
        "ideas"
      ]
    },
    {
      "login": "Aparna-Sakshi",
      "name": "Aparna Sakshi",
      "avatar_url": "https://avatars.githubusercontent.com/u/44149689?v=4",
      "profile": "https://aparna-sakshi.github.io/",
      "contributions": [
        "code"
      ]
    },
    {
      "login": "eyalshafran",
      "name": "Eyal Shafran",
      "avatar_url": "https://avatars.githubusercontent.com/u/16999574?v=4",
      "profile": "https://github.com/eyalshafran",
      "contributions": [
        "code"
      ]
    },
    {
      "login": "tensorflow-as-tf",
      "name": "tensorflow-as-tf",
      "avatar_url": "https://avatars.githubusercontent.com/u/51345718?v=4",
      "profile": "https://github.com/tensorflow-as-tf",
      "contributions": [
        "code"
      ]
    },
    {
      "login": "justinshenk",
      "name": "Justin Shenk",
      "avatar_url": "https://avatars.githubusercontent.com/u/10270308?v=4",
      "profile": "https://www.justinshenk.com/",
      "contributions": [
        "doc"
      ]
    },
    {
      "login": "kejsitake",
      "name": "Kejsi Take",
      "avatar_url": "https://avatars.githubusercontent.com/u/23707808?v=4",
      "profile": "https://kejsitake.com/",
      "contributions": [
        "code"
      ]
    },
    {
      "login": "myprogrammerpersonality",
      "name": "Ali Yazdizadeh",
      "avatar_url": "https://avatars.githubusercontent.com/u/49058167?v=4",
      "profile": "https://github.com/myprogrammerpersonality",
      "contributions": [
        "doc"
      ]
    },
    {
      "login": "RavenRudi",
      "name": "RavenRudi",
      "avatar_url": "https://avatars.githubusercontent.com/u/46402968?v=4",
      "profile": "https://github.com/RavenRudi",
      "contributions": [
        "code"
      ]
    },
    {
      "login": "danbartl",
      "name": "danbartl",
      "avatar_url": "https://avatars.githubusercontent.com/u/19947407?v=4",
      "profile": "https://github.com/danbartl",
      "contributions": [
        "bug",
        "code",
        "review",
        "talk",
        "test",
        "tutorial",
        "video"
      ]
    },
    {
      "login": "xiaobenbenecho",
      "name": "xiaobenbenecho",
      "avatar_url": "https://avatars.githubusercontent.com/u/17461849?v=4",
      "profile": "https://github.com/xiaobenbenecho",
      "contributions": [
        "code"
      ]
    },
    {
      "login": "OliverMatthews",
      "name": "Oliver Matthews",
      "avatar_url": "https://avatars.githubusercontent.com/u/31141490?v=4",
      "profile": "https://github.com/olivermatthews",
      "contributions": [
        "code"
      ]
    },
    {
      "login": "Carlosbogo",
      "name": "Carlos Borrajo",
      "avatar_url": "https://avatars.githubusercontent.com/u/84228424?v=4",
      "profile": "https://github.com/Carlosbogo",
      "contributions": [
        "code",
        "doc"
      ]
    },
    {
      "login": "fstinner",
      "name": "Florian Stinner",
      "avatar_url": "https://avatars.githubusercontent.com/u/11679462?v=4",
      "profile": "https://github.com/fstinner",
      "contributions": [
        "code",
        "test"
      ]
    },
    {
      "login": "ChangWeiTan",
      "name": "Chang Wei Tan",
      "avatar_url": "https://avatars.githubusercontent.com/u/570744?v=4",
      "profile": "https://github.com/ChangWeiTan",
      "contributions": [
        "code"
      ]
    },
    {
      "login": "lmmentel",
      "name": "Lukasz Mentel",
      "avatar_url": "https://avatars.githubusercontent.com/u/8989838?v=4",
      "profile": "https://github.com/lmmentel",
      "contributions": [
        "code",
        "doc",
        "infra",
        "test",
        "bug",
        "maintenance",
        "mentoring"
      ]
    },
    {
      "login": "AngelPone",
      "name": "Bohan Zhang",
      "avatar_url": "https://avatars.githubusercontent.com/u/32930283?v=4",
      "profile": "https://angelpone.github.io/",
      "contributions": [
        "code"
      ]
    },
    {
      "login": "rakshitha123",
      "name": "Rakshitha Godahewa",
      "avatar_url": "https://avatars.githubusercontent.com/u/7654679?v=4",
      "profile": "https://github.com/rakshitha123",
      "contributions": [
        "code",
        "doc"
      ]
    },
    {
      "login": "marcio55afr",
      "name": "Márcio A. Freitas Jr",
      "avatar_url": "https://avatars.githubusercontent.com/u/42646282?v=4",
      "profile": "https://github.com/marcio55afr",
      "contributions": [
        "doc"
      ]
    },
    {
      "login": "MrPr3ntice",
      "name": "Philipp Kortmann",
      "avatar_url": "https://avatars.githubusercontent.com/u/20466981?v=4",
      "profile": "https://www.imes.uni-hannover.de/de/institut/team/m-sc-karl-philipp-kortmann/",
      "contributions": [
        "code",
        "doc"
      ]
    },
    {
      "login": "ishannangia001",
      "name": "Ishan Nangia",
      "avatar_url": "https://avatars.githubusercontent.com/u/29480389?v=4",
      "profile": "https://github.com/ishannangia001",
      "contributions": [
        "ideas"
      ]
    },
    {
      "login": "khrapovs",
      "name": "Stanislav Khrapov",
      "avatar_url": "https://avatars.githubusercontent.com/u/3774663?v=4",
      "profile": "https://github.com/khrapovs",
      "contributions": [
        "code"
      ]
    },
    {
      "login": "Saransh-cpp",
      "name": "Saransh Chopra",
      "avatar_url": "https://avatars.githubusercontent.com/u/74055102?v=4",
      "profile": "https://github.com/Saransh-cpp",
      "contributions": [
        "doc",
        "infra"
      ]
    },
    {
      "login": "RishiKumarRay",
      "name": "Rishi Kumar Ray",
      "avatar_url": "https://avatars.githubusercontent.com/u/87641376?v=4",
      "profile": "https://github.com/RishiKumarRay",
      "contributions": [
        "infra"
      ]
    },
    {
      "login": "cdahlin",
      "name": "Christopher Dahlin",
      "avatar_url": "https://avatars.githubusercontent.com/u/1567780?v=4",
      "profile": "https://github.com/cdahlin",
      "contributions": [
        "code"
      ]
    },
    {
      "login": "iljamaurer",
      "name": "Ilja Maurer",
      "avatar_url": "https://avatars.githubusercontent.com/u/45882103?v=4",
      "profile": "https://github.com/iljamaurer",
      "contributions": [
        "code"
      ]
    },
    {
      "login": "AzulGarza",
      "name": "Azul Garza",
      "avatar_url": "https://avatars.githubusercontent.com/u/10517170?v=4",
      "profile": "https://github.com/AzulGarza",
      "contributions": [
        "code",
        "example"
      ]
    },
    {
      "login": "TNTran92",
      "name": "TNTran92",
      "avatar_url": "https://avatars.githubusercontent.com/u/55965636?v=4",
      "profile": "https://github.com/TNTran92",
      "contributions": [
        "code"
      ]
    },
    {
      "login": "niekvanderlaan",
      "name": "Niek van der Laan",
      "avatar_url": "https://avatars.githubusercontent.com/u/9962825?v=4",
      "profile": "https://github.com/niekvanderlaan",
      "contributions": [
        "code"
      ]
    },
    {
      "login": "bethrice44",
      "name": "bethrice44",
      "avatar_url": "https://avatars.githubusercontent.com/u/11226988?v=4",
      "profile": "https://github.com/bethrice44",
      "contributions": [
        "bug",
        "code",
        "review",
        "test"
      ]
    },
    {
      "login": "keepersas",
      "name": "Aleksandr Grekov",
      "avatar_url": "https://avatars.githubusercontent.com/u/44262176?v=4",
      "profile": "https://github.com/keepersas",
      "contributions": [
        "doc"
      ]
    },
    {
      "login": "ZiyaoWei",
      "name": "Ziyao Wei",
      "avatar_url": "https://avatars.githubusercontent.com/u/940823?v=4",
      "profile": "https://github.com/ZiyaoWei",
      "contributions": [
        "code"
      ]
    },
    {
      "login": "dougollerenshaw",
      "name": "Doug Ollerenshaw",
      "avatar_url": "https://avatars.githubusercontent.com/u/19944442?v=4",
      "profile": "https://github.com/dougollerenshaw",
      "contributions": [
        "doc"
      ]
    },
    {
      "login": "AurumnPegasus",
      "name": "Shivansh Subramanian",
      "avatar_url": "https://avatars.githubusercontent.com/u/54315149?v=4",
      "profile": "https://github.com/AurumnPegasus",
      "contributions": [
        "doc",
        "code"
      ]
    },
    {
      "login": "NoaBenAmi",
      "name": "Noa Ben Ami",
      "avatar_url": "https://avatars.githubusercontent.com/u/37590002?v=4",
      "profile": "https://github.com/NoaBenAmi",
      "contributions": [
        "code",
        "test",
        "doc"
      ]
    },
    {
      "login": "lielleravid",
      "name": "Lielle Ravid",
      "avatar_url": "https://avatars.githubusercontent.com/u/37774194?v=4",
      "profile": "https://github.com/lielleravid",
      "contributions": [
        "code",
        "doc"
      ]
    },
    {
      "login": "ciaran-g",
      "name": "Ciaran Gilbert",
      "avatar_url": "https://avatars.githubusercontent.com/u/41995662?v=4",
      "profile": "https://github.com/ciaran-g",
      "contributions": [
        "bug",
        "code",
        "doc",
        "test",
        "ideas"
      ]
    },
    {
      "login": "mariamjabara",
      "name": "Mariam Jabara",
      "profile": "https://github.com/mariamjabara",
      "contributions": [
        "code"
      ]
    },
    {
      "login": "lbventura",
      "name": "Luis Ventura",
      "avatar_url": "https://avatars.githubusercontent.com/u/68004282?s=96&v=4",
      "profile": "https://github.com/lbventura",
      "contributions": [
        "code"
      ]
    },
    {
      "login": "Ris-Bali",
      "name": "Rishabh Bali",
      "avatar_url": "https://avatars.githubusercontent.com/u/81592570?v=4",
      "profile": "https://github.com/Ris-Bali",
      "contributions": [
        "code"
      ]
    },
    {
      "login": "shchur",
      "name": "Oleksandr Shchur",
      "avatar_url": "https://avatars.githubusercontent.com/u/6944857?v=4",
      "profile": "https://github.com/shchur",
      "contributions": [
        "bug",
        "code"
      ]
    },
    {
      "login": "jelc53",
      "name": "Julian Cooper",
      "profile": "https://github.com/jelc53",
      "contributions": [
        "code",
        "ideas"
      ]
    },
    {
      "login": "benheid",
      "name": "Benedikt Heidrich",
      "profile": "https://github.com/benheid",
      "contributions": [
        "bug",
        "code",
        "design",
        "doc",
        "example",
        "ideas",
        "mentoring",
        "question",
        "review",
        "talk",
        "tutorial"
      ]
    },
    {
      "login": "AnH0ang",
      "name": "An Hoang",
      "profile": "https://github.com/AnH0ang",
      "contributions": [
        "bug",
        "code"
      ]
    },
    {
      "login": "haskarb",
      "name": "Bhaskar Dhariyal",
      "avatar_url": "https://avatars.githubusercontent.com/u/20501023?v=4",
      "profile": "https://haskarb.github.io/",
      "contributions": [
        "code",
        "test"
      ]
    },
    {
      "login": "kcc-lion",
      "name": "Kai Lion",
      "profile": "https://github.com/kcc-lion",
      "contributions": [
        "code",
        "test",
        "doc"
      ]
    },
    {
      "login": "bugslayer-332",
      "name": "Arepalli Yashwanth Reddy",
      "profile": "https://github.com/bugslayer-332",
      "contributions": [
        "code",
        "bug",
        "doc"
      ]
    },
    {
      "login": "shagn",
      "name": "Sebastian Hagn",
      "avatar_url": "https://avatars.githubusercontent.com/u/16029092?v=4",
      "profile": "https://github.com/shagn",
      "contributions": [
        "doc"
      ]
    },
    {
      "login": "jasmineliaw",
      "name": "Jasmine Liaw",
      "profile": "https://github.com/jasmineliaw",
      "contributions": [
        "code"
      ]
    },
    {
      "login": "topher-lo",
      "name": "Christopher Lo",
      "profile": "https://github.com/topher-lo",
      "contributions": [
        "code",
        "ideas"
      ]
    },
    {
      "login": "arampuria19",
      "name": "Akshat Rampuria",
      "profile": "https://github.com/arampuria19",
      "contributions": [
        "doc"
      ]
    },
    {
      "login": "chillerobscuro",
      "name": "Logan Duffy",
      "avatar_url": "https://avatars.githubusercontent.com/u/5232872?v=4",
      "profile": "https://github.com/chillerobscuro",
      "contributions": [
        "code",
        "doc",
        "test",
        "bug",
        "ideas"
      ]
    },
    {
      "login": "michaelfeil",
      "name": "Michael Feil",
      "avatar_url": "https://avatars.githubusercontent.com/u/63565275?v=4",
      "profile": "michaelfeil.eu",
      "contributions": [
        "code",
        "test",
        "ideas"
      ]
    },
    {
      "login": "KishManani",
      "name": "Kishan Manani",
      "avatar_url": "https://avatars.githubusercontent.com/u/30973056?v=4",
      "profile": "https://github.com/kishmanani",
      "contributions": [
        "code",
        "doc",
        "test",
        "bug",
        "ideas"
      ]
    },
    {
      "login": "jorenham",
      "name": "Joren Hammudoglu",
      "profile": "https://github.com/jorenham",
      "contributions": [
        "infra"
      ]
    },
    {
      "login": "wolph",
      "name": "Rick van Hattem",
      "profile": "https://github.com/wolph",
      "contributions": [
        "infra"
      ]
    },
    {
      "login": "templierw",
      "name": "William Templier",
      "avatar_url": "https://github.com/templierw.png",
      "profile": "https://www.linkedin.com/in/templierw/",
      "contributions": [
        "doc"
      ]
    },
    {
      "login": "badrmarani",
      "name": "Badr-Eddine Marani",
      "avatar_url": "https://avatars.githubusercontent.com/badrmarani",
      "profile": "https://github.com/badrmarani",
      "contributions": [
        "code"
      ]
    },
    {
      "login": "adoherty21",
      "name": "adoherty21",
      "avatar_url": "https://avatars.githubusercontent.com/u/52799751?s=400&v=4",
      "profile": "https://github.com/adoherty21",
      "contributions": [
        "bug"
      ]
    },
    {
      "login": "jnrusson1",
      "name": "Jack Russon",
      "avatar_url": "https://avatars.githubusercontent.com/u/51986332?v=4",
      "profile": "https://github.com/jnrusson1",
      "contributions": [
        "code"
      ]
    },
    {
      "login": "solen0id",
      "name": "Max Patzelt",
      "avatar_url": "https://avatars.githubusercontent.com/u/20767606?v=4",
      "profile": "https://github.com/solen0id",
      "contributions": [
        "code"
      ]
    },
    {
      "login": "benjaminbluhm",
      "name": "Benjamin Bluhm",
      "profile": "https://github.com/benjaminbluhm",
      "contributions": [
        "code",
        "doc",
        "example"
      ]
    },
    {
      "login": "VyomkeshVyas",
      "name": "Vyomkesh Vyas",
      "profile": "https://github.com/VyomkeshVyas",
      "contributions": [
        "code",
        "doc",
        "example",
        "test"
      ]
    },
    {
      "login": "xxl4tomxu98",
      "name": "Tom Xu",
      "avatar_url": "https://avatars.githubusercontent.com/u/62292177?s=40&v=4",
      "profile": "https://github.com/xxl4tomxu98",
      "contributions": [
        "code",
        "doc"
      ]
    },
    {
      "login": "nshahpazov",
      "name": "Nikola Shahpazov",
      "avatar_url": "https://avatars.githubusercontent.com/nshahpazov",
      "profile": "https://www.linkedin.com/in/nshahpazov/",
      "contributions": [
        "doc"
      ]
    },
    {
      "login": "dainelli98",
      "name": "Daniel Martín Martínez",
      "avatar_url": "https://avatars.githubusercontent.com/dainelli98",
      "profile": "https://www.linkedin.com/in/daniel-martin-martinez",
      "contributions": [
        "doc",
        "bug"
      ]
    },
    {
      "login": "nilesh05apr",
      "name": "Nilesh Kumar",
      "avatar_url": "https://avatars.githubusercontent.com/u/65773314?v=4",
      "profile": "https://github.com/nilesh05apr",
      "contributions": [
        "code"
      ]
    },
    {
      "login": "JonathanBechtel",
      "name": "JonathanBechtel",
      "avatar_url": "https://avatars.githubusercontent.com/u/481696?v=4",
      "profile": "https://github.com/JonathanBechtel",
      "contributions": [
        "code",
        "ideas",
        "projectManagement",
        "talk",
        "test"
      ]
    },
    {
      "login": "arnavrneo",
      "name": "Arnav",
      "avatar_url": "https://avatars.githubusercontent.com/u/48650781?v=4",
      "profile": "https://github.com/arnavrneo",
      "contributions": [
        "code"
      ]
    },
    {
      "login": "erjieyong",
      "name": "Er Jie Yong",
      "avatar_url": "https://avatars.githubusercontent.com/u/109052378?v=4",
      "profile": "https://www.linkedin.com/in/erjieyong",
      "contributions": [
        "bug",
        "code"
      ]
    },
    {
      "login": "mateuja",
      "name": "Jaume Mateu",
      "avatar_url": "https://avatars.githubusercontent.com/mateuja",
      "profile": "https://github.com/mateuja",
      "contributions": [
        "code"
      ]
    },
    {
      "login": "aaronrmm",
      "name": "Aaron Margolese-Malin",
      "avatar_url": "https://avatars.githubusercontent.com/u/1742879?v=4",
      "profile": "https://github.com/aaronrmm",
      "contributions": [
        "bug"
      ]
    },
    {
      "login": "klam-data",
      "name": "Kevin Lam",
      "avatar_url": "https://avatars.githubusercontent.com/u/114420932?s=400&v=4",
      "profile": "https://www.linkedin.com/in/kevinlam2",
      "contributions": [
        "code",
        "example",
        "test"
      ]
    },
    {
      "login": "mgorlin",
      "name": "Margaret Gorlin",
      "avatar_url": "",
      "profile": "https://www.linkedin.com/in/margaret-gorlin/",
      "contributions": [
        "code",
        "example",
        "test"
      ]
    },
    {
      "login": "pyyim",
      "name": "Paul Yim",
      "avatar_url": "https://avatars.githubusercontent.com/pyyim",
      "profile": "https://www.linkedin.com/in/paulyim97/",
      "contributions": [
        "code",
        "example",
        "test"
      ]
    },
    {
      "login": "snnbotchway",
      "name": "Solomon Botchway",
      "avatar_url": "https://avatars.githubusercontent.com/u/62394255?v=4",
      "profile": "https://www.linkedin.com/in/solomon-botchway-a1383821b/",
      "contributions": [
        "maintenance"
      ]
    },
    {
      "login": "hoesler",
      "name": "Christoph Hösler",
      "avatar_url": "https://avatars.githubusercontent.com/u/1052770?v=4",
      "profile": "https://www.linkedin.com/in/hoesler/",
      "contributions": [
        "code"
      ]
    },
    {
      "login": "pranavvp16",
      "name": "Pranav Prajapati",
      "avatar_url": "https://avatars.githubusercontent.com/u/94780581?v=4",
      "profile": "https://www.linkedin.com/in/pranav-prajapati-a5b413226/",
      "contributions": [
        "code",
        "test",
        "bug"
      ]
    },
    {
      "login": "romanlutz",
      "name": "Roman Lutz",
      "avatar_url": "https://avatars.githubusercontent.com/u/10245648?v=4",
      "profile": "https://www.linkedin.com/in/romanlutz/",
      "contributions": [
        "doc"
      ]
    },
    {
      "login": "DBCerigo",
      "name": "Daniel Burkhardt Cerigo",
      "avatar_url": "https://avatars.githubusercontent.com/u/8318425?v=4",
      "profile": "https://github.com/DBCerigo",
      "contributions": [
        "code"
      ]
    },
    {
      "login": "alex-hh",
      "name": "Alex Hawkins-Hooker",
      "avatar_url": "https://avatars.githubusercontent.com/u/5719745?v=4",
      "profile": "https://github.com/alex-hh",
      "contributions": [
        "code"
      ]
    },
    {
      "login": "ali-tny",
      "name": "Ali Teeney",
      "avatar_url": "https://avatars.githubusercontent.com/u/26010073?v=4",
      "profile": "https://github.com/ali-tny",
      "contributions": [
        "code"
      ]
    },
    {
      "login": "ShivamPathak99",
      "name": "Shivam Pathak",
      "avatar_url": "https://avatars.githubusercontent.com/u/98941325?s=400&v=4",
      "profile": "https://github.com/ShivamPathak99",
      "contributions": [
        "doc"
      ]
    },
    {
      "login": "SamiAlavi",
      "name": "Sami Alavi",
      "avatar_url": "https://avatars.githubusercontent.com/u/32700289?v=4",
      "profile": "https://github.com/SamiAlavi",
      "contributions": [
        "code",
        "maintenance"
      ]
    },
    {
      "login": "yarnabrina",
      "name": "Anirban Ray",
      "avatar_url": "https://avatars.githubusercontent.com/u/39331844?v=4",
      "profile": "https://github.com/yarnabrina/",
      "contributions": [
        "bug",
        "code",
        "doc",
        "ideas",
        "maintenance",
        "mentoring",
        "question",
        "review",
        "test"
      ]
    },
    {
      "login": "dashapetr",
      "name": "Darya Petrashka",
      "avatar_url": "https://avatars.githubusercontent.com/u/54349415?v=4",
      "profile": "https://github.com/dashapetr",
      "contributions": [
        "doc"
      ]
    },
    {
      "login": "luca-miniati",
      "name": "Luca Miniati",
      "avatar_url": "https://avatars.githubusercontent.com/u/87467600?v=4",
      "profile": "https://github.com/luca-miniati",
      "contributions": [
        "code",
        "doc"
      ]
    },
    {
      "login": "marrov",
      "name": "Marc Rovira",
      "avatar_url": "https://avatars.githubusercontent.com/u/54272586?v=4",
      "profile": "https://github.com/marrov",
      "contributions": [
        "design",
        "doc",
        "ideas",
        "mentoring",
        "projectManagement",
        "talk"
      ]
    },
    {
      "login": "Taise228",
      "name": "Taisei Yamamoto",
      "avatar_url": "https://avatars.githubusercontent.com/u/95762401?s=400&v=4",
      "profile": "https://github.com/Taise228",
      "contributions": [
        "code"
      ]
    },
    {
      "login": "CTFallon",
      "name": "Colin Fallon",
      "avatar_url": "https://avatars.githubusercontent.com/u/19725980?v=4",
      "profile": "https://github.com/CTFallon",
      "contributions": [
        "doc"
      ]
    },
    {
      "login": "mgazian000",
      "name": "Michael Gaziani",
      "avatar_url": "https://avatars.githubusercontent.com/mgazian000",
      "profile": "https://github.com/mgazian000",
      "contributions": [
        "doc"
      ]
    },
    {
      "login": "alan191006",
      "name": "Alan Huynh",
      "avatar_url": "https://avatars.githubusercontent.com/alan191006",
      "profile": "https://github.com/alan191006",
      "contributions": [
        "code"
      ]
    },
    {
      "login": "felipeangelimvieira",
      "name": "Felipe Angelim",
      "avatar_url": "https://avatars.githubusercontent.com/felipeangelimvieira",
      "profile": "https://github.com/felipeangelimvieira",
      "contributions": [
        "code",
        "bug"
      ]
    },
    {
      "login": "janpipek",
      "name": "Jan Pipek",
      "avatar_url": "https://avatars.githubusercontent.com/janpipek",
      "profile": "https://github.com/janpipek",
      "contributions": [
        "code"
      ]
    },
    {
      "login": "Gigi1111",
      "name": "Chung-Fan Tsai",
      "avatar_url": "https://avatars.githubusercontent.com/Gigi1111",
      "profile": "https://github.com/Gigi1111",
      "contributions": [
        "test"
      ]
    },
    {
      "login": "eyjo",
      "name": "Eyjólfur Sigurðsson",
      "avatar_url": "https://avatars.githubusercontent.com/eyjo",
      "profile": "https://github.com/eyjo",
      "contributions": [
        "code",
        "doc"
      ]
    },
    {
      "login": "julia-kraus",
      "name": "Julia Kraus",
      "avatar_url": "https://avatars.githubusercontent.com/julia-kraus",
      "profile": "https://github.com/julia-kraus",
      "contributions": [
        "doc",
        "code",
        "test"
      ]
    },
    {
      "login": "davidgilbertson",
      "name": "David Gilbertson",
      "avatar_url": "https://avatars.githubusercontent.com/u/4443482?v=4",
      "profile": "https://github.com/davidgilbertson",
      "contributions": [
        "code",
        "bug"
      ]
    },
    {
      "login": "MBristle",
      "name": "Mirko Bristle",
      "avatar_url": "https://avatars.githubusercontent.com/MBristle",
      "profile": "https://github.com/MBristle",
      "contributions": [
        "bug",
        "code",
        "doc",
        "test"
      ]
    },
    {
      "login": "MCRE-BE",
      "name": "Mathias Creemers",
      "avatar_url": "https://avatars.githubusercontent.com/u/99316631",
      "profile": "https://github.com/MCRE-BE",
      "contributions": [
        "bug",
        "code"
      ]
    },
    {
      "login": "Ram0nB",
      "name": "Ramon Bussing",
      "avatar_url": "https://avatars.githubusercontent.com/u/45173421",
      "profile": "https://github.com/Ram0nB",
      "contributions": [
        "doc",
        "code",
        "bug",
        "test"
      ]
    },
    {
      "login": "hazrulakmal",
      "name": "Hazrul Akmal",
      "avatar_url": "https://avatars.githubusercontent.com/u/24774385?v=4",
      "profile": "https://github.com/hazrulakmal",
      "contributions": [
        "code",
        "doc",
        "bug",
        "test"
      ]
    },
    {
      "login": "hliebert",
      "name": "Helge Liebert",
      "avatar_url": "https://avatars.githubusercontent.com/u/20834265",
      "profile": "https://github.com/hliebert",
      "contributions": [
        "bug",
        "code",
        "doc",
        "test"
      ]
    },
    {
      "login": "alexfilothodoros",
      "name": "Alexandros Filothodoros",
      "avatar_url": "https://avatars.githubusercontent.com/u/6419847?v=4",
      "profile": "https://github.com/alexfilothodoros",
      "contributions": [
        "doc",
        "maintenance"
      ]
    },
    {
      "login": "ali-parizad",
      "name": "Ali Parizad",
      "avatar_url": "https://avatars.githubusercontent.com/u/13907016?v=4",
      "profile": "https://github.com/ali-parizad",
      "contributions": [
        "code"
      ]
    },
    {
      "login": "BensHamza",
      "name": "Hamza Benslimane",
      "avatar_url": "https://avatars.githubusercontent.com/u/96446862?v=4",
      "profile": "https://github.com/BensHamza",
      "contributions": [
        "bug",
        "code"
      ]
    },
    {
      "login": "sz85512678",
      "name": "Zhen Shao",
      "avatar_url": "https://avatars.githubusercontent.com/sz85512678",
      "profile": "https://github.com/sz85512678",
      "contributions": [
        "code"
      ]
    },
    {
      "login": "Vasudeva-bit",
      "name": "Vasudeva Kilaru",
      "avatar_url": "https://avatars.githubusercontent.com/u/70791259?v=4",
      "profile": "https://github.com/Vasudeva-bit",
      "contributions": [
        "code",
        "doc"
      ]
    },
    {
      "login": "geronimos",
      "name": "Geronimo Bergk",
      "avatar_url": "https://avatars.githubusercontent.com/u/29955288?s=96&v=4",
      "profile": "https://github.com/geronimos",
      "contributions": [
        "bug",
        "code"
      ]
    },
    {
      "login": "julnow",
      "name": "Julian Nowak",
      "avatar_url": "https://avatars.githubusercontent.com/u/21206185?v=4",
      "profile": "https://github.com/julnow",
      "contributions": [
        "bug",
        "code"
      ]
    },
    {
      "login": "pirnerjonas",
      "name": "Jonas Pirner",
      "avatar_url": "https://avatars.githubusercontent.com/u/48887249?v=4",
      "profile": "https://github.com/pirnerjonas",
      "contributions": [
        "doc"
      ]
    },
    {
      "login": "adamkells",
      "name": "Adam Kells",
      "avatar_url": "https://avatars.githubusercontent.com/u/19709277?v=4",
      "profile": "https://github.com/adamkells",
      "contributions": [
        "test"
      ]
    },
    {
      "login": "YHallouard",
      "name": "Yann Hallouard",
      "avatar_url": "https://avatars.githubusercontent.com/YHallouard",
      "profile": "https://www.linkedin.com/in/yann-hallouard/",
      "contributions": [
        "code",
        "test"
      ]
    },
    {
      "login": "xansh",
      "name": "Ansh Kumar",
      "avatar_url": "https://avatars.githubusercontent.com/u/65403652?s=400&u=a45b5dcca057cfaef737d5fab99850aca6da1607&v=4",
      "profile": "https://github.com/xansh",
      "contributions": [
        "doc"
      ]
    },
    {
      "login": "tpvasconcelos",
      "name": "Tomas P. de Vasconcelos",
      "avatar_url": "https://avatars.githubusercontent.com/u/17701527?v=4",
      "profile": "https://github.com/tpvasconcelos",
      "contributions": [
        "bug",
        "code"
      ]
    },
    {
      "login": "rahulporuri",
      "name": "Poruri Sai Rahul",
      "avatar_url": "https://avatars.githubusercontent.com/u/1926457?v=4",
      "profile": "https://github.com/rahulporuri",
      "contributions": [
        "doc"
      ]
    },
    {
      "login": "fspinna",
      "name": "Francesco Spinnato",
      "avatar_url": "https://avatars.githubusercontent.com/u/35352023?v=4",
      "profile": "https://github.com/fspinna",
      "contributions": [
        "code"
      ]
    },
    {
      "login": "sbuse",
      "name": "Simon B.",
      "avatar_url": "https://avatars.githubusercontent.com/u/24408707?v=4",
      "profile": "https://github.com/sbuse",
      "contributions": [
        "code"
      ]
    },
    {
      "login": "sd2k",
      "name": "Ben Sully",
      "avatar_url": "https://avatars.githubusercontent.com/u/5464991?&v=4",
      "profile": "https://github.com/sd2k",
      "contributions": [
        "bug",
        "code"
      ]
    },
    {
      "login": "wayneadams",
      "name": "Wayne Adams",
      "avatar_url": "https://avatars.githubusercontent.com/u/15034841?s=400&u=d717e9945910bcc844c5e64cd56d570c6cc4e8e6&v=4",
      "profile": "https://github.com/wayneadams",
      "contributions": [
        "doc"
      ]
    },
    {
      "login": "sanjayk0508",
      "name": "Sanjay Kumar",
      "avatar_url": "https://avatars.githubusercontent.com/u/102804548?v=4",
      "profile": "https://github.com/sanjayk0508",
      "contributions": [
        "test"
      ]
    },
    {
      "login": "sssilvar",
      "name": "Santiago Smith Silva",
      "avatar_url": "https://avatars.githubusercontent.com/u/16252054?v=4",
      "profile": "https://github.com/sssilvar",
      "contributions": [
        "code"
      ]
    },
    {
      "login": "DManowitz",
      "name": "David Manowitz",
      "avatar_url": "https://avatars.githubusercontent.com/u/66927103?v=4",
      "profile": "https://github.com/DManowitz",
      "contributions": [
        "bug",
        "maintenance"
      ]
    },
    {
      "login": "ninedigits",
      "name": "Max Frohlich",
      "avatar_url": "https://avatars.githubusercontent.com/u/16393653?v=4",
      "profile": "https://www.linkedin.com/in/maxfrohlich/",
      "contributions": [
        "code",
        "ideas",
        "maintenance"
      ]
    },
    {
      "login": "steenrotsman",
      "name": "Stijn J. Rotman",
      "avatar_url": "https://avatars.githubusercontent.com/u/78110080?s=400&v=4",
      "profile": "https://github.com/steenrotsman",
      "contributions": [
        "code",
        "doc"
      ]
    },
    {
      "login": "tvdboom",
      "name": "Mavs",
      "avatar_url": "https://avatars.githubusercontent.com/u/32366550?v=4",
      "profile": "https://github.com/tvdboom",
      "contributions": [
        "code"
      ]
    },
    {
      "login": "Cyril-Meyer",
      "name": "Cyril Meyer",
      "avatar_url": "https://avatars.githubusercontent.com/u/69190238?v=4",
      "profile": "https://cyrilmeyer.eu/",
      "contributions": [
        "bug",
        "code",
        "test"
      ]
    },
    {
      "login": "Abhay-Lejith",
      "name": "Abhay Lejith",
      "avatar_url": "https://avatars.githubusercontent.com/u/120819228?s=96&v=4",
      "profile": "https://github.com/Abhay-Lejith",
      "contributions": [
        "bug",
        "code"
      ]
    },
    {
      "login": "ShreeshaM07",
      "name": "Shreesha M",
      "avatar_url": "https://avatars.githubusercontent.com/u/120820143?s=400&v=4",
      "profile": "https://github.com/ShreeshaM07",
      "contributions": [
        "bug",
        "code",
        "test"
      ]
    },
    {
      "login": "geetu040",
      "name": "Armaghan",
      "avatar_url": "https://avatars.githubusercontent.com/u/90601662?s=96&v=4",
      "profile": "https://github.com/geetu040",
      "contributions": [
        "code",
        "doc",
        "maintenance"
      ]
    },
    {
      "login": "Xinyu-Wu-0000",
      "name": "Xinyu Wu",
      "avatar_url": "https://avatars.githubusercontent.com/u/57612792?v=4",
      "profile": "https://github.com/Xinyu-Wu-0000",
      "contributions": [
        "bug",
        "code",
        "test"
      ]
    },
    {
      "login": "meraldoantonio",
      "name": "Meraldo Antonio",
      "avatar_url": "https://avatars.githubusercontent.com/u/37468543?v=4",
      "profile": "https://github.com/meraldoantonio",
      "contributions": [
        "bug",
        "code",
        "doc",
        "test"
      ]
    },
    {
      "login": "memeo-pro",
      "name": "Yash Edake",
      "avatar_url": "https://avatars.githubusercontent.com/memeo-pro",
      "profile": "https://github.com/MEMEO-PRO",
      "contributions": [
        "maintenance",
        "bug"
      ]
    },
    {
      "login": "deysanjeeb",
      "name": "Sanjeeb Dey",
      "avatar_url": "https://avatars.githubusercontent.com/u/39940629?v=4",
      "profile": "https://github.com/deysanjeeb",
      "contributions": [
        "maintenance"
      ]
    },
    {
      "login": "YashKhare20",
      "name": "Yash Khare",
      "avatar_url": "https://avatars.githubusercontent.com/u/92680366?s=400",
      "profile": "https://github.com/YashKhare20",
      "contributions": [
        "code",
        "doc"
      ]
    },
    {
      "login": "ianspektor",
      "name": "Ian Spektor",
      "avatar_url": "https://avatars.githubusercontent.com/u/49082859?v=4",
      "profile": "https://github.com/ianspektor",
      "contributions": [
        "code",
        "doc"
      ]
    },
    {
      "login": "javiber",
      "name": "Javier Berneche",
      "avatar_url": "https://avatars.githubusercontent.com/u/3588715?v=4",
      "profile": "https://github.com/javiber",
      "contributions": [
        "code",
        "doc"
      ]
    },
    {
      "login": "fnhirwa",
      "name": "Felix Hirwa Nshuti",
      "avatar_url": "https://avatars.githubusercontent.com/u/67042527?s=64&v=4",
      "profile": "https://github.com/fnhirwa",
      "contributions": [
        "code",
        "maintenance"
      ]
    },
    {
      "login": "SamruddhiNavale",
      "name": "Samruddhi Navale",
      "avatar_url": "https://avatars.githubusercontent.com/u/86359115?v=4",
      "profile": "https://github.com/SamruddhiNavale",
      "contributions": [
        "doc"
      ]
    },
    {
      "login": "vandit98",
      "name": "Vandit Tyagi",
      "avatar_url": "https://avatars.githubusercontent.com/u/91458535?v=4",
      "profile": "https://github.com/vandit98",
      "contributions": [
        "doc"
      ]
    },
    {
      "login": "ArthrowAbstract",
      "name": "Devanshu Sinha",
      "avatar_url": "https://avatars.githubusercontent.com/u/38614120?v=4",
      "profile": "https://github.com/ArthrowAbstract",
      "contributions": [
        "code"
      ]
    },
    {
      "login": "MMTrooper",
      "name": "Michael Mwimali",
      "avatar_url": "https://avatars.githubusercontent.com/u/89777534?v=4",
      "profile": "https://github.com/MMTrooper",
      "contributions": [
        "code"
      ]
    },
    {
      "login": "manuel-munoz-aguirre",
      "name": "Manuel Muñoz Aguirre",
      "avatar_url": "https://avatars.githubusercontent.com/u/5576458?v=4",
      "profile": "https://github.com/manuel-munoz-aguirre",
      "contributions": [
        "doc"
      ]
    },
    {
      "login": "morestart",
      "name": "ctl",
      "avatar_url": "https://avatars.githubusercontent.com/u/35556811",
      "profile": "https://github.com/morestart",
      "contributions": [
        "bug"
      ]
    },
    {
      "login": "anteemony",
      "name": "Anthony Okonneh",
      "avatar_url": "https://avatars.githubusercontent.com/u/90141191?v=4",
      "profile": "https://github.com/Anteemony",
      "contributions": [
        "doc"
      ]
    },
    {
      "login": "ssabarwal",
      "name": "Shlok Sabarwal",
      "avatar_url": "https://gravatar.com/avatar/cbdbaac712ae282d730cd3028e862d45?s=400&d=robohash&r=x",
      "prifle": "https://www.github.com/shlok191/",
      "contributions": [
        "code"
      ]
    },
    {
      "login": "mobley-trent",
      "name": "Eddy Oyieko",
      "avatar_url": "https://avatars.githubusercontent.com/u/67474838?v=4",
      "profile": "https://github.com/mobley-trent",
      "contributions": [
        "code",
        "doc"
      ]
    },
    {
      "login": "toandaominh1997",
      "name": "Henry Dao",
      "avatar_url": "https://avatars.githubusercontent.com/u/18400648?v=4",
      "profile": "https://github.com/toandaominh1997",
      "contributions": [
        "bug",
        "code",
        "test"
      ]
    },
    {
      "login": "slavik57",
      "name": "Slava Shpitalny",
      "avatar_url": "https://avatars.githubusercontent.com/u/6184997?v=4",
      "profile": "https://github.com/slavik57",
      "contributions": [
        "maintenance"
      ]
    },
    {
      "login": "cedricdonie",
      "name": "Cedric Donié",
      "avatar_url": "https://avatars.githubusercontent.com/u/6626593?v=4",
      "profile": "https://github.com/cedricdonie",
      "contributions": [
        "bug",
        "code"
      ]
    },
    {
      "login": "helloplayer1",
      "name": "Julian Haderlein",
      "avatar_url": "https://avatars.githubusercontent.com/u/32032467?v=4",
      "profile": "https://github.com/helloplayer1",
      "contributions": [
        "doc"
      ]
    },
    {
      "login": "ishanpai",
      "name": "Ishan Paidhungat",
      "avatar_url": "https://avatars.githubusercontent.com/u/73134788?v=4",
      "profile": "https://github.com/ishanpai",
      "contributions": [
        "code",
        "doc"
      ]
    },
    {
      "login": "gareth-brown-86",
      "name": "Gareth Brown",
      "avatar_url": "https://avatars.githubusercontent.com/u/89069265?s=400&u=f6dc19c786a1762fcb7cdbb04f7f30bee9bd0240&v=4",
      "profile": "https://github.com/gareth-brown-86",
      "contributions": [
        "code",
        "bug"
      ]
    },
    {
      "login": "duydl",
      "name": "Duy Do Le",
      "avatar_url": "https://avatars.githubusercontent.com/u/56506156?v=4",
      "profile": "https://github.com/duydl",
      "contributions": [
        "code",
        "doc",
        "maintenance"
      ]
    },
    {
      "login": "ksharma6",
      "name": "Kishen Sharma",
      "avatar_url": "https://avatars.githubusercontent.com/u/142558351?v=4",
      "profile": "https://github.com/ksharma6",
      "contributions": [
        "bug",
        "code"
      ]
    },
    {
      "login": "benshaw2",
      "name": "Ben Shaw",
      "avatar_url": "https://avatars.githubusercontent.com/u/54603799?v=4",
      "profile": "https://github.com/benshaw2",
      "contributions": [
        "bug",
        "code",
        "doc"
      ]
    },
    {
      "login": "doberbauer",
      "name": "Daniel Oberbauer",
      "avatar_url": "https://avatars.githubusercontent.com/u/81889558?v=4",
      "profile": "https://github.com/doberbauer",
      "contributions": [
        "bug",
        "code"
      ]
    },
    {
      "login": "AlexeyOm",
      "name": "Alexey Omelchenko",
      "avatar_url": "https://avatars.githubusercontent.com/u/11708514?v=4",
      "profile": "https://github.com/AlexeyOm",
      "contributions": [
        "doc"
      ]
    },
    {
      "login": "fr1ll",
      "name": "Will Sanger",
      "avatar_url": "https://avatars.githubusercontent.com/u/29168593?v=4",
      "profile": "https://github.com/fr1ll",
      "contributions": [
        "code",
        "doc"
      ]
    },
    {
      "login": "alexander-lakocy",
      "name": "Alex Lakocy",
      "avatar_url": "https://avatars.githubusercontent.com/alexander-lakocy",
      "profile": "https://github.com/alexander-lakocy",
      "contributions": [
        "doc"
      ]
    },
    {
      "login": "mk406",
      "name": "Miguel Krause",
      "avatar_url": "https://avatars.githubusercontent.com/u/78024411?v=4",
      "profile": "https://github.com/mk406",
      "contributions": [
        "code"
      ]
    },
    {
      "login": "bastisar",
      "name": "Sebastian Hien",
      "avatar_url": "https://avatars.githubusercontent.com/u/142449680?v=4",
      "profile": "https://github.com/bastisar",
      "contributions": [
        "code",
        "bug",
        "test"
      ]
    },
    {
      "login": "mateuszkasprowicz",
      "name": "Mateusz Kasprowicz",
      "avatar_url": "https://avatars.githubusercontent.com/mateuszkasprowicz",
      "profile": "https://github.com/mateuszkasprowicz",
      "contributions": [
        "code",
        "test"
      ]
    },
    {
<<<<<<< HEAD
        "login": "DinoBektesevic",
        "name": "Dino Bektesevic",
        "avatar_url": "https://avatars.githubusercontent.com/u/29500910?v=4?s=100",
        "profile": "https://github.com/DinoBektesevic",
        "contributions": [
            "code",
            "maintenance"
        ]
    },
    {
        "login": "wpdonders",
        "name": "Wouter Donders",
        "avatar_url": "https://avatars.githubusercontent.com/u/1868824?v=4?s=100",
        "profile": "https://github.com/wpdonders",
        "contributions": [
            "code",
            "test"
        ]
=======
      "login": "DinoBektesevic",
      "name": "Dino Bektesevic",
      "avatar_url": "https://avatars.githubusercontent.com/u/29500910?v=4?s=100",
      "profile": "https://github.com/DinoBektesevic",
      "contributions": [
        "code",
        "maintenance"
      ]
    },
    {
      "login": "janasberger",
      "name": "Jana Schmidberger",
      "avatar_url": "https://avatars.githubusercontent.com/u/111234477?v=4",
      "profile": "https://github.com/janasberger",
      "contributions": [
        "business",
        "ideas",
        "projectManagement"
      ]
    },
    {
      "login": "kirilral",
      "name": "Kiril Ralinovski",
      "avatar_url": "https://avatars.githubusercontent.com/u/34281484?v=4",
      "profile": "https://github.com/kirilral",
      "contributions": [
        "ideas",
        "mentoring",
        "projectManagement",
        "talk"
      ]
    },
    {
      "login": "onyekaugochukwu",
      "name": "Ugochukwu Onyeka",
      "avatar_url": "https://avatars.githubusercontent.com/u/92909501?v=4",
      "profile": "https://github.com/onyekaugochukwu",
      "contributions": [
        "business",
        "doc",
        "ideas",
        "mentoring",
        "projectManagement"
      ]
>>>>>>> 45287c32
    }
  ]
}<|MERGE_RESOLUTION|>--- conflicted
+++ resolved
@@ -2969,7 +2969,6 @@
       ]
     },
     {
-<<<<<<< HEAD
         "login": "DinoBektesevic",
         "name": "Dino Bektesevic",
         "avatar_url": "https://avatars.githubusercontent.com/u/29500910?v=4?s=100",
@@ -2988,15 +2987,6 @@
             "code",
             "test"
         ]
-=======
-      "login": "DinoBektesevic",
-      "name": "Dino Bektesevic",
-      "avatar_url": "https://avatars.githubusercontent.com/u/29500910?v=4?s=100",
-      "profile": "https://github.com/DinoBektesevic",
-      "contributions": [
-        "code",
-        "maintenance"
-      ]
     },
     {
       "login": "janasberger",
@@ -3033,7 +3023,6 @@
         "mentoring",
         "projectManagement"
       ]
->>>>>>> 45287c32
     }
   ]
 }