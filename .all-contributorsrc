--- conflicted
+++ resolved
@@ -2064,7 +2064,6 @@
       ]
     },
     {
-<<<<<<< HEAD
       "login": "hoesler",
       "name": "Christoph Hösler",
       "avatar_url": "https://avatars.githubusercontent.com/u/1052770?v=4",
@@ -2072,7 +2071,8 @@
       "contributions": [
         "code"
       ]
-=======
+    },
+    {
        "login": "pranavvp16"
        "name": "Pranav Prajapati"
        "avatar_url": "https://avatars.githubusercontent.com/u/94780581?v=4"
@@ -2081,7 +2081,6 @@
           "code",
           "test"
        ]
->>>>>>> 6888b525
     }
   ]
 }