--- conflicted
+++ resolved
@@ -2925,14 +2925,15 @@
       ]
     },
     {
-<<<<<<< HEAD
       "login": "mk406",
       "name": "Miguel Krause",
       "avatar_url": "https://avatars.githubusercontent.com/u/78024411?v=4",
       "profile": "https://github.com/mk406",
       "contributions": [
         "code"
-=======
+      ]
+    },
+    {
       "login": "bastisar",
       "name": "Sebastian Hien",
       "avatar_url": "https://avatars.githubusercontent.com/u/142449680?v=4",
@@ -2941,7 +2942,6 @@
         "code",
         "bug",
         "test"
->>>>>>> 597b9e8f
       ]
     }
   ]
