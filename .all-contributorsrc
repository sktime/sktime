--- conflicted
+++ resolved
@@ -2969,15 +2969,14 @@
       ]
     },
     {
-<<<<<<< HEAD
-        "login": "DinoBektesevic",
-        "name": "Dino Bektesevic",
-        "avatar_url": "https://avatars.githubusercontent.com/u/29500910?v=4?s=100",
-        "profile": "https://github.com/DinoBektesevic",
-        "contributions": [
-            "code",
-            "maintenance"
-        ]
+      "login": "DinoBektesevic",
+      "name": "Dino Bektesevic",
+      "avatar_url": "https://avatars.githubusercontent.com/u/29500910?v=4?s=100",
+      "profile": "https://github.com/DinoBektesevic",
+      "contributions": [
+        "code",
+        "maintenance"
+      ]
     },
     {
       "login": "wirrywoo",
@@ -2987,16 +2986,6 @@
       "contributions": [
           "code"
       ]
-  }
-=======
-      "login": "DinoBektesevic",
-      "name": "Dino Bektesevic",
-      "avatar_url": "https://avatars.githubusercontent.com/u/29500910?v=4?s=100",
-      "profile": "https://github.com/DinoBektesevic",
-      "contributions": [
-        "code",
-        "maintenance"
-      ]
     },
     {
       "login": "janasberger",
@@ -3034,6 +3023,5 @@
         "projectManagement"
       ]
     }
->>>>>>> c81f6aa6
   ]
 }