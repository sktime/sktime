--- conflicted
+++ resolved
@@ -1761,7 +1761,6 @@
       ]
     },
     {
-<<<<<<< HEAD
       "login": "bugslayer-332" ,
       "name": "Arepalli Yashwanth Reddy",
       "profile": "https://github.com/bugslayer-332",
@@ -1770,8 +1769,8 @@
         "bug",
         "doc"
       ]
-    }
-=======
+    },
+    {
       "login": "shagn",
       "name": "Sebastian Hagn",
       "avatar_url": "https://avatars.githubusercontent.com/u/16029092?v=4",
@@ -1780,7 +1779,7 @@
         "doc",
       ]
     },
->>>>>>> e6cefd0f
+
   ],
   "projectName": "sktime",
   "projectOwner": "alan-turing-institute",
