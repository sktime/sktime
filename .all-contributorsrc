--- conflicted
+++ resolved
@@ -2297,29 +2297,30 @@
       ]
     },
     {
-<<<<<<< HEAD
+      "login": "Ram0nB",
+      "name": "Ramon Bussing",
+      "avatar_url": "https://avatars.githubusercontent.com/u/45173421",
+      "profile": "https://github.com/Ram0nB",
+      "contributions": [
+        "doc"
+      ]
+    },
+    {
+      "login": "hliebert",
+      "name": "Helge Liebert",
+      "avatar_url": "https://avatars.githubusercontent.com/u/20834265",
+      "profile": "https://github.com/hliebert",
+      "contributions": [
+        "bug",
+        "code"
+      ]
+    },
+    {
       "login": "BensHamza",
       "name": "Hamza Benslimane",
       "avatar_url": "https://avatars.githubusercontent.com/BensHamza",
       "profile": "https://github.com/BensHamza",
       "contributions": [
-=======
-      "login": "Ram0nB",
-      "name": "Ramon Bussing",
-      "avatar_url": "https://avatars.githubusercontent.com/u/45173421",
-      "profile": "https://github.com/Ram0nB",
-      "contributions": [
-        "doc"
-      ]
-    },
-    {
-      "login": "hliebert",
-      "name": "Helge Liebert",
-      "avatar_url": "https://avatars.githubusercontent.com/u/20834265",
-      "profile": "https://github.com/hliebert",
-      "contributions": [
-        "bug",
->>>>>>> 3cf69edd
         "code"
       ]
     }
