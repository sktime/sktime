{
  "projectName": "sktime",
  "projectOwner": "sktime",
  "repoType": "github",
  "repoHost": "https://github.com",
  "commitConvention": "none",
  "files": [
    "CONTRIBUTORS.md"
  ],
  "imageSize": 100,
  "contributorsPerLine": 9,
  "contributorsSortAlphabetically": true,
  "badgeTemplate": "[![All Contributors](https://img.shields.io/badge/all_contributors-<%= contributors.length %>-orange.svg)](#contributors)",
  "skipCi": true,
  "contributors": [
    {
      "login": "fkiraly",
      "name": "Franz Kiraly",
      "avatar_url": "https://avatars1.githubusercontent.com/u/7985502?v=4",
      "profile": "https://github.com/fkiraly",
      "contributions": [
        "blog",
        "bug",
        "business",
        "code",
        "doc",
        "design",
        "eventOrganizing",
        "example",
        "financial",
        "fundingFinding",
        "ideas",
        "maintenance",
        "mentoring",
        "projectManagement",
        "question",
        "review",
        "talk",
        "test",
        "tutorial",
        "video"
      ]
    },
    {
      "login": "sajaysurya",
      "name": "Sajaysurya Ganesh",
      "avatar_url": "https://avatars2.githubusercontent.com/u/25329624?v=4",
      "profile": "https://sajay.online",
      "contributions": [
        "code",
        "doc",
        "design",
        "example",
        "ideas",
        "test",
        "tutorial"
      ]
    },
    {
      "login": "Tomiiwa",
      "name": "Ireoluwatomiwa",
      "avatar_url": "https://avatars.githubusercontent.com/u/61966277?v=4",
      "profile": "https://www.linkedin.com/in/ireoluwatomiwa-sanusi/",
      "contributions": [
        "doc"
      ]
    },
    {
      "login": "TonyBagnall",
      "name": "Tony Bagnall",
      "avatar_url": "https://avatars1.githubusercontent.com/u/9594042?v=4",
      "profile": "http://www.timeseriesclassification.com",
      "contributions": [
        "code",
        "business",
        "doc",
        "design",
        "eventOrganizing",
        "fundingFinding",
        "ideas",
        "projectManagement",
        "question",
        "review",
        "talk",
        "data"
      ]
    },
    {
      "login": "jasonlines",
      "name": "Jason Lines",
      "avatar_url": "https://avatars1.githubusercontent.com/u/38794632?v=4",
      "profile": "http://www.timeseriesclassification.com",
      "contributions": [
        "code",
        "business",
        "doc",
        "design",
        "eventOrganizing",
        "fundingFinding",
        "ideas",
        "projectManagement",
        "question",
        "review",
        "talk",
        "example"
      ]
    },
    {
      "login": "mloning",
      "name": "Markus Löning",
      "avatar_url": "https://avatars3.githubusercontent.com/u/21020482?v=4",
      "profile": "https://github.com/mloning",
      "contributions": [
        "code",
        "test",
        "maintenance",
        "platform",
        "review",
        "infra",
        "example",
        "bug",
        "tutorial",
        "business",
        "doc",
        "design",
        "eventOrganizing",
        "fundingFinding",
        "ideas",
        "projectManagement",
        "question",
        "talk",
        "mentoring",
        "video"
      ]
    },
    {
      "login": "goastler",
      "name": "George Oastler",
      "avatar_url": "https://avatars0.githubusercontent.com/u/7059456?v=4",
      "profile": "https://github.com/goastler",
      "contributions": [
        "code",
        "test",
        "platform",
        "example",
        "doc"
      ]
    },
    {
      "login": "ViktorKaz",
      "name": "ViktorKaz",
      "avatar_url": "https://avatars0.githubusercontent.com/u/33499138?v=4",
      "profile": "https://github.com/ViktorKaz",
      "contributions": [
        "code",
        "doc",
        "design"
      ]
    },
    {
      "login": "abhishek-iitmadras",
      "name": "Abhishek Kumar",
      "avatar_url": "https://avatars.githubusercontent.com/u/142383124?v=4",
      "profile": "https://github.com/abhishek-iitmadras",
      "contributions": [
        "code",
        "infra",
        "bug"
      ]
    },
    {
      "login": "MatthewMiddlehurst",
      "name": "Matthew Middlehurst",
      "avatar_url": "https://avatars0.githubusercontent.com/u/25731235?v=4",
      "profile": "http://www.timeseriesclassification.com",
      "contributions": [
        "code",
        "doc",
        "test",
        "tutorial",
        "review",
        "bug"
      ]
    },
    {
      "login": "miraep8",
      "name": "Mirae Parker",
      "avatar_url": "https://avatars.githubusercontent.com/u/10511777?s=400&u=10a774fd4be767fa3b23a82a98bbfe102c17f0f3&v=4",
      "profile": "https://github.com/miraep8",
      "contributions": [
        "code",
        "test"
      ]
    },
    {
      "login": "jesellier",
      "name": "jesellier",
      "avatar_url": "https://avatars0.githubusercontent.com/u/51952076?v=4",
      "profile": "https://github.com/jesellier",
      "contributions": [
        "code"
      ]
    },
    {
      "login": "James-Large",
      "name": "James Large",
      "avatar_url": "https://avatars0.githubusercontent.com/u/44509982?v=4",
      "profile": "http://www.timeseriesclassification.com/",
      "contributions": [
        "code",
        "doc",
        "test",
        "infra",
        "maintenance"
      ]
    },
    {
      "login": "achieveordie",
      "name": "Sagar Mishra",
      "avatar_url": "https://avatars.githubusercontent.com/u/54197164?v=4",
      "profile": "https://github.com/achieveordie",
      "contributions": [
        "bug",
        "code",
        "ideas",
        "projectManagement",
        "test"
      ]
    },
    {
      "login": "simone-pignotti",
      "name": "simone-pignotti",
      "avatar_url": "https://avatars1.githubusercontent.com/u/44410066?v=4",
      "profile": "https://github.com/simone-pignotti",
      "contributions": [
        "code",
        "bug"
      ]
    },
    {
      "login": "ClaudiaSanches",
      "name": "ClaudiaSanches",
      "avatar_url": "https://avatars3.githubusercontent.com/u/28742178?v=4",
      "profile": "https://github.com/ClaudiaSanches",
      "contributions": [
        "code",
        "test"
      ]
    },
    {
      "login": "aa25desh",
      "name": "aa25desh",
      "avatar_url": "https://avatars1.githubusercontent.com/u/29518290?v=4",
      "profile": "https://github.com/aa25desh",
      "contributions": [
        "code",
        "bug"
      ]
    },
    {
      "login": "matteogales",
      "name": "matteogales",
      "avatar_url": "https://avatars0.githubusercontent.com/u/9269326?v=4",
      "profile": "https://github.com/matteogales",
      "contributions": [
        "code",
        "design",
        "ideas"
      ]
    },
    {
      "login": "prockenschaub",
      "name": "Patrick Rockenschaub",
      "avatar_url": "https://avatars0.githubusercontent.com/u/15381732?v=4",
      "profile": "https://github.com/prockenschaub",
      "contributions": [
        "code",
        "design",
        "ideas",
        "test"
      ]
    },
    {
      "login": "dasgupsa",
      "name": "Saurabh Dasgupta",
      "avatar_url": "https://avatars2.githubusercontent.com/u/10398956?v=4",
      "profile": "https://github.com/dasgupsa",
      "contributions": [
        "code"
      ]
    },
    {
      "login": "angus924",
      "name": "Angus Dempster",
      "avatar_url": "https://avatars0.githubusercontent.com/u/55837131?v=4",
      "profile": "https://github.com/angus924",
      "contributions": [
        "code",
        "test",
        "tutorial"
      ]
    },
    {
      "login": "vnicholson1",
      "name": "Vincent Nicholson",
      "profile": "https://github.com/vnicholson1",
      "contributions": [
        "code"
      ]
    },
    {
      "login": "lnthach",
      "name": "Thach Le Nguyen",
      "avatar_url": "https://avatars0.githubusercontent.com/u/7788363?v=4",
      "profile": "https://github.com/lnthach",
      "contributions": [
        "code",
        "test"
      ]
    },
    {
      "login": "Ayushmaanseth",
      "name": "Ayushmaan Seth",
      "avatar_url": "https://avatars1.githubusercontent.com/u/29939762?v=4",
      "profile": "https://www.linkedin.com/in/ayushmaan-seth-4a96364a/",
      "contributions": [
        "code",
        "review",
        "test",
        "doc",
        "eventOrganizing",
        "tutorial"
      ]
    },
    {
      "login": "Riyabelle25",
      "name": "Riya Elizabeth John",
      "avatar_url": "https://avatars.githubusercontent.com/u/55790848?v=4",
      "contributions": [
        "code"
      ]
    },
    {
      "login": "ninfueng",
      "name": "Ninnart Fuengfusin",
      "avatar_url": "https://avatars2.githubusercontent.com/u/28499769?v=4",
      "profile": "https://github.com/ninfueng",
      "contributions": [
        "code"
      ]
    },
    {
      "login": "big-o",
      "name": "big-o",
      "avatar_url": "https://avatars1.githubusercontent.com/u/1134151?v=4",
      "profile": "https://github.com/big-o",
      "contributions": [
        "code",
        "test",
        "design",
        "ideas",
        "review",
        "tutorial",
        "mentoring"
      ]
    },
    {
      "login": "Kludex",
      "name": "Marcelo Trylesinski",
      "avatar_url": "https://avatars3.githubusercontent.com/u/7353520?v=4",
      "profile": "http://marcelotryle.com",
      "contributions": [
        "doc"
      ]
    },
    {
      "login": "oleskiewicz",
      "name": "oleskiewicz",
      "avatar_url": "https://avatars1.githubusercontent.com/u/5682158?v=4",
      "profile": "https://github.com/oleskiewicz",
      "contributions": [
        "code",
        "doc",
        "test"
      ]
    },
    {
      "login": "dguijo",
      "name": "David Guijo Rubio",
      "avatar_url": "https://avatars1.githubusercontent.com/u/47889499?v=4",
      "profile": "http://www.uco.es/grupos/ayrna/index.php/es/publicaciones/articulos?publications_view_all=1&theses_view_all=0&projects_view_all=0&task=show&view=member&id=22",
      "contributions": [
        "code",
        "ideas"
      ]
    },
    {
      "login": "HYang1996",
      "name": "HYang1996",
      "avatar_url": "https://avatars0.githubusercontent.com/u/44179303?v=4",
      "profile": "https://github.com/HYang1996",
      "contributions": [
        "code",
        "test",
        "doc",
        "tutorial"
      ]
    },
    {
      "login": "Mo-Saif",
      "name": "Mohammed Saif Kazamel",
      "avatar_url": "https://avatars0.githubusercontent.com/u/27867617?v=4",
      "profile": "https://mo-saif.github.io/",
      "contributions": [
        "bug"
      ]
    },
    {
      "login": "abandus",
      "name": "abandus",
      "avatar_url": "https://avatars2.githubusercontent.com/u/46486474?v=4",
      "profile": "https://github.com/abandus",
      "contributions": [
        "ideas",
        "code"
      ]
    },
    {
      "login": "Pangoraw",
      "name": "Paul",
      "avatar_url": "https://avatars1.githubusercontent.com/u/9824244?v=4",
      "profile": "https://ber.gp",
      "contributions": [
        "doc"
      ]
    },
    {
      "login": "vedazeren",
      "name": "vedazeren",
      "avatar_url": "https://avatars3.githubusercontent.com/u/63582874?v=4",
      "profile": "https://github.com/vedazeren",
      "contributions": [
        "code",
        "test"
      ]
    },
    {
      "login": "hiqbal2",
      "name": "hiqbal2",
      "avatar_url": "https://avatars3.githubusercontent.com/u/10302415?v=4",
      "profile": "https://github.com/hiqbal2",
      "contributions": [
        "doc"
      ]
    },
    {
      "login": "btrtts",
      "name": "btrtts",
      "avatar_url": "https://avatars3.githubusercontent.com/u/66252156?v=4",
      "profile": "https://github.com/btrtts",
      "contributions": [
        "doc"
      ]
    },
    {
      "login": "marielledado",
      "name": "Marielle",
      "avatar_url": "https://avatars2.githubusercontent.com/u/13499809?v=4",
      "profile": "https://twitter.com/marielli",
      "contributions": [
        "doc",
        "code",
        "ideas"
      ]
    },
    {
      "login": "Cheukting",
      "name": "Cheuk Ting Ho",
      "avatar_url": "https://avatars1.githubusercontent.com/u/28761465?v=4",
      "profile": "http://cheuk.dev",
      "contributions": [
        "code"
      ]
    },
    {
      "login": "sophijka",
      "name": "sophijka",
      "avatar_url": "https://avatars2.githubusercontent.com/u/47450591?v=4",
      "profile": "https://github.com/sophijka",
      "contributions": [
        "doc",
        "maintenance"
      ]
    },
    {
      "login": "Quaterion",
      "name": "Quaterion",
      "avatar_url": "https://avatars2.githubusercontent.com/u/23200273?v=4",
      "profile": "https://github.com/Quaterion",
      "contributions": [
        "bug"
      ]
    },
    {
      "login": "Arnau",
      "name": "Arnau",
      "avatar_url": "https://avatars.githubusercontent.com/u/38285979?s=400&u=8bdd0021cb5bae47ba5bd69c355c694dc3090f5e&v=4",
      "profile": "https://www.linkedin.com/in/arnau-jim%C3%A9nez-castany-b2ba2597/",
      "contributions": [
        "code"
      ]
    },
    {
      "login": "ABostrom",
      "name": "Aaron Bostrom",
      "avatar_url": "https://avatars0.githubusercontent.com/u/9571933?v=4",
      "profile": "https://github.com/ABostrom",
      "contributions": [
        "code",
        "doc",
        "test",
        "mentoring"
      ]
    },
    {
      "login": "BandaSaiTejaReddy",
      "name": "BANDASAITEJAREDDY",
      "avatar_url": "https://avatars0.githubusercontent.com/u/31387911?v=4",
      "profile": "https://github.com/BandaSaiTejaReddy",
      "contributions": [
        "code",
        "doc"
      ]
    },
    {
      "login": "lynnssi",
      "name": "Alexandra Amidon",
      "avatar_url": "https://avatars2.githubusercontent.com/u/17050655?v=4",
      "profile": "https://medium.com/@alexandra.amidon",
      "contributions": [
        "blog",
        "doc",
        "ideas"
      ]
    },
    {
      "login": "chizzi25",
      "name": "chizzi25",
      "avatar_url": "https://avatars3.githubusercontent.com/u/67911243?v=4",
      "profile": "https://github.com/chizzi25",
      "contributions": [
        "blog"
      ]
    },
    {
      "login": "Piyush1729",
      "name": "Piyush Gade",
      "avatar_url": "https://avatars2.githubusercontent.com/u/64950012?v=4",
      "profile": "https://github.com/Piyush1729",
      "contributions": [
        "code",
        "review"
      ]
    },
    {
      "login": "sri1419",
      "name": "sri1419",
      "avatar_url": "https://avatars2.githubusercontent.com/u/65078278?v=4",
      "profile": "https://github.com/sri1419",
      "contributions": [
        "code"
      ]
    },
    {
      "login": "patrickzib",
      "name": "Patrick Schäfer",
      "avatar_url": "https://avatars0.githubusercontent.com/u/7783034?v=4",
      "profile": "http://www2.informatik.hu-berlin.de/~schaefpa/",
      "contributions": [
        "code",
        "tutorial"
      ]
    },
    {
      "login": "ermshaua",
      "name": "Arik Ermshaus",
      "avatar_url": "https://avatars.githubusercontent.com/u/23294512?v=4",
      "profile": "https://github.com/ermshaua/",
      "contributions": [
        "code"
      ]
    },
    {
      "login": "akanz1",
      "name": "Andreas Kanz",
      "avatar_url": "https://avatars3.githubusercontent.com/u/51492342?v=4",
      "profile": "https://github.com/akanz1",
      "contributions": [
        "tutorial"
      ]
    },
    {
      "login": "brettkoonce",
      "name": "brett koonce",
      "avatar_url": "https://avatars2.githubusercontent.com/u/11281814?v=4",
      "profile": "https://github.com/brettkoonce",
      "contributions": [
        "doc"
      ]
    },
    {
      "login": "alwinw",
      "name": "Alwin",
      "avatar_url": "https://avatars3.githubusercontent.com/u/16846521?v=4",
      "profile": "https://github.com/alwinw",
      "contributions": [
        "doc",
        "code",
        "maintenance"
      ]
    },
    {
      "login": "kkoziara",
      "name": "kkoziara",
      "avatar_url": "https://avatars1.githubusercontent.com/u/4346849?v=4",
      "profile": "https://github.com/kkoziara",
      "contributions": [
        "code",
        "bug"
      ]
    },
    {
      "login": "evanmiller29",
      "name": "Evan Miller",
      "avatar_url": "https://avatars2.githubusercontent.com/u/8062590?v=4",
      "profile": "https://github.com/evanmiller29",
      "contributions": [
        "tutorial"
      ]
    },
    {
      "login": "krumeto",
      "name": "Krum Arnaudov",
      "avatar_url": "https://avatars3.githubusercontent.com/u/11272436?v=4",
      "profile": "https://github.com/krumeto",
      "contributions": [
        "bug",
        "code"
      ]
    },
    {
      "login": "martinagvilas",
      "name": "Martina G. Vilas",
      "avatar_url": "https://avatars2.githubusercontent.com/u/37339384?v=4",
      "profile": "https://github.com/martinagvilas",
      "contributions": [
        "review",
        "ideas"
      ]
    },
    {
      "login": "Emiliathewolf",
      "name": "Emilia Rose",
      "avatar_url": "https://avatars2.githubusercontent.com/u/22026218?v=4",
      "profile": "https://github.com/Emiliathewolf",
      "contributions": [
        "code",
        "test"
      ]
    },
    {
      "login": "AidenRushbrooke",
      "name": "AidenRushbrooke",
      "avatar_url": "https://avatars0.githubusercontent.com/u/72034940?v=4",
      "profile": "https://github.com/AidenRushbrooke",
      "contributions": [
        "code",
        "test"
      ]
    },
    {
      "login": "whackteachers",
      "name": "Jason Pong",
      "avatar_url": "https://avatars0.githubusercontent.com/u/33785383?v=4",
      "profile": "https://github.com/whackteachers",
      "contributions": [
        "code",
        "test"
      ]
    },
    {
      "login": "magittan",
      "name": "William Zheng",
      "avatar_url": "https://avatars0.githubusercontent.com/u/14024202?v=4",
      "profile": "https://github.com/magittan",
      "contributions": [
        "code",
        "test"
      ]
    },
    {
      "login": "huayicodes",
      "name": "Huayi Wei",
      "avatar_url": "https://avatars3.githubusercontent.com/u/22870735?v=4",
      "profile": "https://www.linkedin.com/in/huayiwei/",
      "contributions": [
        "tutorial"
      ]
    },
    {
      "login": "Multivin12",
      "name": "Multivin12",
      "avatar_url": "https://avatars3.githubusercontent.com/u/36476633?v=4",
      "profile": "https://github.com/Multivin12",
      "contributions": [
        "code",
        "test"
      ]
    },
    {
      "login": "davidbp",
      "name": "David Buchaca Prats",
      "avatar_url": "https://avatars3.githubusercontent.com/u/4223580?v=4",
      "profile": "https://github.com/davidbp",
      "contributions": [
        "code"
      ]
    },
    {
      "login": "SebasKoel",
      "name": "Sebastiaan Koel",
      "avatar_url": "https://avatars3.githubusercontent.com/u/66252156?v=4",
      "profile": "https://github.com/SebasKoel",
      "contributions": [
        "code",
        "doc"
      ]
    },
    {
      "login": "MarcoGorelli",
      "name": "Marco Gorelli",
      "avatar_url": "https://avatars2.githubusercontent.com/u/33491632?v=4",
      "profile": "https://github.com/MarcoGorelli",
      "contributions": [
        "infra"
      ]
    },
    {
      "login": "DmitriyValetov",
      "name": "Dmitriy Valetov",
      "avatar_url": "https://avatars0.githubusercontent.com/u/27976850?v=4",
      "profile": "https://github.com/DmitriyValetov",
      "contributions": [
        "code",
        "tutorial"
      ]
    },
    {
      "login": "vollmersj",
      "name": "vollmersj",
      "avatar_url": "https://avatars2.githubusercontent.com/u/12613127?v=4",
      "profile": "https://github.com/vollmersj",
      "contributions": [
        "doc"
      ]
    },
    {
      "login": "MichalChromcak",
      "name": "Michal Chromcak",
      "avatar_url": "https://avatars1.githubusercontent.com/u/12393430?v=4",
      "profile": "https://github.com/MichalChromcak",
      "contributions": [
        "code",
        "doc",
        "test",
        "tutorial"
      ]
    },
    {
      "login": "bmurdata",
      "name": "Brian Murphy",
      "avatar_url": "https://avatars2.githubusercontent.com/u/32182553?v=4",
      "profile": "https://bmurphyportfolio.netlify.com/",
      "contributions": [
        "doc"
      ]
    },
    {
      "login": "raishubham1",
      "name": "raishubham1",
      "avatar_url": "https://avatars3.githubusercontent.com/u/29356417?v=4",
      "profile": "https://github.com/raishubham1",
      "contributions": [
        "doc"
      ]
    },
    {
      "login": "ngupta23",
      "name": "Nikhil Gupta",
      "avatar_url": "https://avatars0.githubusercontent.com/u/33585645?v=4",
      "profile": "https://github.com/ngupta23",
      "contributions": [
        "code",
        "bug",
        "doc"
      ]
    },
    {
      "login": "aiwalter",
      "name": "Martin Walter",
      "avatar_url": "https://avatars0.githubusercontent.com/u/29627036?v=4",
      "profile": "https://www.linkedin.com/in/martin-walter-1a33b3114/",
      "contributions": [
        "code",
        "bug",
        "projectManagement",
        "fundingFinding",
        "mentoring",
        "ideas",
        "design",
        "review",
        "doc",
        "talk"
      ]
    },
    {
      "login": "afzal442",
      "name": "Afzal Ansari",
      "avatar_url": "https://avatars0.githubusercontent.com/u/11625672?v=4",
      "profile": "https://github.com/afzal442",
      "contributions": [
        "code",
        "doc"
      ]
    },
    {
      "login": "gracewgao",
      "name": "Grace Gao",
      "avatar_url": "https://avatars0.githubusercontent.com/u/38268331?v=4",
      "profile": "https://www.linkedin.com/in/gracewgao/",
      "contributions": [
        "code",
        "bug"
      ]
    },
    {
      "login": "utsavcoding",
      "name": "Utsav Kumar Tiwari",
      "avatar_url": "https://avatars3.githubusercontent.com/u/55446385?v=4",
      "profile": "https://github.com/utsavcoding",
      "contributions": [
        "code",
        "doc"
      ]
    },
    {
      "login": "tch",
      "name": "Tomasz Chodakowski",
      "avatar_url": "https://avatars3.githubusercontent.com/u/184076?v=4",
      "profile": "https://github.com/tch",
      "contributions": [
        "code",
        "doc",
        "bug"
      ]
    },
    {
      "login": "koralturkk",
      "name": "Kutay Koralturk",
      "avatar_url": "https://avatars2.githubusercontent.com/u/18037789?s=460&v=4",
      "profile": "https://github.com/koralturkk",
      "contributions": [
        "code",
        "bug"
      ]
    },
    {
      "login": "vnmabus",
      "name": "Carlos Ramos Carreño",
      "avatar_url": "https://avatars1.githubusercontent.com/u/2364173?v=4",
      "profile": "https://github.com/vnmabus",
      "contributions": [
        "doc"
      ]
    },
    {
      "login": "lpantano",
      "name": "Lorena Pantano",
      "avatar_url": "https://avatars2.githubusercontent.com/u/1621788?v=4",
      "profile": "http://lpantano.github.io/",
      "contributions": [
        "ideas"
      ]
    },
    {
      "login": "KirstieJane",
      "name": "Kirstie Whitaker",
      "avatar_url": "https://avatars1.githubusercontent.com/u/3626306?v=4",
      "profile": "https://whitakerlab.github.io/",
      "contributions": [
        "ideas",
        "fundingFinding"
      ]
    },
    {
      "login": "juanitorduz",
      "name": "Juan Orduz",
      "avatar_url": "https://avatars1.githubusercontent.com/u/22996444?v=4",
      "profile": "https://juanitorduz.github.io/",
      "contributions": [
        "tutorial",
        "doc"
      ]
    },
    {
      "login": "Prtm2110",
      "name": "Pratham Hole",
      "avatar_url": "https://avatars.githubusercontent.com/u/139000226?s=400&u=a2ef29514ad2780d1263ba9d724898132c8d18fb&v=4",
      "profile": "https://github.com/Prtm2110",
      "contributions": [
        "maintenance"
      ]
    },
    {
      "login": "dhirschfeld",
      "name": "Dave Hirschfeld",
      "avatar_url": "https://avatars1.githubusercontent.com/u/881019?v=4",
      "profile": "https://dhirschfeld.github.io/",
      "contributions": [
        "infra"
      ]
    },
    {
      "login": "xuyxu",
      "name": "Yi-Xuan Xu",
      "avatar_url": "https://avatars2.githubusercontent.com/u/22359569?v=4",
      "profile": "https://github.com/xuyxu",
      "contributions": [
        "code",
        "test",
        "maintenance",
        "doc"
      ]
    },
    {
      "login": "vincent-nich12",
      "name": "vincent-nich12",
      "avatar_url": "https://avatars3.githubusercontent.com/u/36476633?v=4",
      "profile": "https://github.com/vincent-nich12",
      "contributions": [
        "code"
      ]
    },
    {
      "login": "hamzahiqb",
      "name": "hamzahiqb",
      "avatar_url": "https://avatars3.githubusercontent.com/u/10302415?v=4",
      "profile": "https://github.com/hamzahiqb",
      "contributions": [
        "infra"
      ]
    },
    {
      "login": "Hephaest",
      "name": "Miao Cai",
      "avatar_url": "https://avatars2.githubusercontent.com/u/37981444?v=4",
      "profile": "https://github.com/Hephaest",
      "contributions": [
        "bug",
        "code"
      ]
    },
    {
      "login": "RNKuhns",
      "name": "Ryan Kuhns",
      "avatar_url": "https://avatars0.githubusercontent.com/u/26907244?v=4",
      "profile": "https://github.com/rnkuhns",
      "contributions": [
        "code",
        "doc",
        "tutorial",
        "example",
        "ideas",
        "review",
        "test"
      ]
    },
    {
      "login": "pabworks",
      "name": "pabworks",
      "avatar_url": "https://avatars.githubusercontent.com/u/32725127?v=4",
      "profile": "https://github.com/pabworks",
      "contributions": [
        "code",
        "test"
      ]
    },
    {
      "login": "ayan-biswas0412",
      "name": "AYAN BISWAS",
      "avatar_url": "https://avatars.githubusercontent.com/u/52851184?v=4",
      "profile": "https://github.com/ayan-biswas0412",
      "contributions": [
        "code"
      ]
    },
    {
      "login": "Lovkush-A",
      "name": "Lovkush",
      "avatar_url": "https://avatars.githubusercontent.com/u/25344832?v=4",
      "profile": "https://github.com/Lovkush-A",
      "contributions": [
        "code",
        "test",
        "ideas",
        "mentoring",
        "projectManagement"
      ]
    },
    {
      "login": "luiszugasti",
      "name": "Luis Zugasti",
      "avatar_url": "https://avatars.githubusercontent.com/u/11198457?s=460&u=0645b72683e491824aca16db9702f1d3eb990389&v=4",
      "profile": "https://github.com/luiszugasti",
      "contributions": [
        "doc"
      ]
    },
    {
      "login": "kanand77",
      "name": "Kavin Anand",
      "avatar_url": "https://avatars.githubusercontent.com/kanand77",
      "profile": "https://github.com/kanand77",
      "contributions": [
        "doc"
      ]
    },
    {
      "login": "dsherry",
      "name": "Dylan Sherry",
      "avatar_url": "https://avatars.githubusercontent.com/dsherry",
      "profile": "https://github.com/dsherry",
      "contributions": [
        "infra"
      ]
    },
    {
      "login": "kachayev",
      "name": "Oleksii Kachaiev",
      "avatar_url": "https://avatars.githubusercontent.com/u/485647?v=4",
      "profile": "https://github.com/kachayev",
      "contributions": [
        "code",
        "test"
      ]
    },
    {
      "login": "Ifeanyi30",
      "name": "Ifeanyi30",
      "avatar_url": "https://avatars.githubusercontent.com/u/49926145?v=4",
      "profile": "https://github.com/Ifeanyi30",
      "contributions": [
        "code"
      ]
    },
    {
      "login": "jschemm",
      "name": "jschemm",
      "avatar_url": "https://avatars.githubusercontent.com/u/81151346?v=4",
      "profile": "https://github.com/jschemm",
      "contributions": [
        "code"
      ]
    },
    {
      "login": "aaronreidsmith",
      "name": "Aaron Smith",
      "avatar_url": "https://avatars.githubusercontent.com/u/21350310?v=4",
      "profile": "https://github.com/aaronreidsmith",
      "contributions": [
        "code"
      ]
    },
    {
      "login": "ltsaprounis",
      "name": "Leonidas Tsaprounis",
      "avatar_url": "https://avatars.githubusercontent.com/u/64217214?v=4",
      "profile": "https://github.com/ltsaprounis",
      "contributions": [
        "code",
        "bug",
        "mentoring",
        "review"
      ]
    },
    {
      "login": "chernika158",
      "name": "Galina Chernikova",
      "avatar_url": "https://avatars.githubusercontent.com/u/43787741?s=400&v=4",
      "profile": "https://github.com/chernika158",
      "contributions": [
        "code"
      ]
    },
    {
      "login": "GuzalBulatova",
      "name": "Guzal Bulatova",
      "avatar_url": "https://avatars.githubusercontent.com/GuzalBulatova",
      "profile": "https://github.com/GuzalBulatova",
      "contributions": [
        "bug",
        "code",
        "eventOrganizing",
        "mentoring",
        "projectManagement",
        "review",
        "test"
      ]
    },
    {
      "login": "satya-pattnaik",
      "name": "Satya Prakash Pattnaik",
      "avatar_url": "https://avatars.githubusercontent.com/u/22102468?v=4",
      "profile": "https://www.linkedin.com/in/satya-pattnaik-77a430144/",
      "contributions": [
        "doc"
      ]
    },
    {
      "login": "yashlamba",
      "name": "Yash Lamba",
      "avatar_url": "https://avatars.githubusercontent.com/u/44164398?v=4",
      "profile": "https://github.com/yashlamba",
      "contributions": [
        "code"
      ]
    },
    {
      "login": "ckastner",
      "name": "Christian Kastner",
      "avatar_url": "https://avatars.githubusercontent.com/u/15859947?v=4",
      "profile": "https://github.com/ckastner",
      "contributions": [
        "code",
        "bug"
      ]
    },
    {
      "login": "tombh",
      "name": "Thomas Buckley-Houston",
      "avatar_url": "https://avatars.githubusercontent.com/u/160835?s=80&v=4",
      "profile": "https://github.com/tombh",
      "contributions": [
        "bug"
      ]
    },
    {
      "login": "julramos",
      "name": "Juliana",
      "avatar_url": "https://avatars.githubusercontent.com/u/19613567?v=4",
      "profile": "https://www.linkedin.com/in/julianarn/",
      "contributions": [
        "code"
      ]
    },
    {
      "login": "SveaMeyer13",
      "name": "Svea Marie Meyer",
      "avatar_url": "https://avatars.githubusercontent.com/u/46671894?v=4",
      "profile": "https://github.com/SveaMeyer13",
      "contributions": [
        "doc",
        "code"
      ]
    },
    {
      "login": "Flix6x",
      "name": "Felix Claessen",
      "avatar_url": "https://avatars.githubusercontent.com/u/30658763?v=4",
      "profile": "https://github.com/flix6x",
      "contributions": [
        "code",
        "doc",
        "test",
        "bug"
      ]
    },
    {
      "login": "thayeylolu",
      "name": "Taiwo Owoseni",
      "avatar_url": "https://avatars.githubusercontent.com/u/13348874?v=4",
      "profile": "https://thayeylolu.github.io/portfolio/",
      "contributions": [
        "code"
      ]
    },
    {
      "login": "jambo6",
      "name": "James Morrill",
      "avatar_url": "https://https://avatars.githubusercontent.com/jambo6",
      "profile": "https://github.com/jambo6",
      "contributions": [
        "code"
      ]
    },
    {
      "login": "Dbhasin1",
      "name": "Drishti Bhasin ",
      "avatar_url": "https://avatars.githubusercontent.com/u/56479884?v=4",
      "profile": "https://github.com/Dbhasin1",
      "contributions": [
        "code"
      ]
    },
    {
      "login": "Yard1",
      "name": "Antoni Baum",
      "avatar_url": "https://avatars.githubusercontent.com/u/10364161?v=4",
      "profile": "https://www.linkedin.com/in/yard1/",
      "contributions": [
        "code"
      ]
    },
    {
      "login": "ltoniazzi",
      "name": "Lorenzo Toniazzi",
      "avatar_url": "https://avatars.githubusercontent.com/u/61414566",
      "profile": "https://github.com/ltoniazzi",
      "contributions": [
        "code"
      ]
    },
    {
      "login": "freddyaboulton",
      "name": "Freddy A Boulton",
      "avatar_url": "https://avatars.githubusercontent.com/u/41651716?v=4",
      "profile": "https://github.com/freddyaboulton",
      "contributions": [
        "infra",
        "test"
      ]
    },
    {
      "login": "Riyabelle25",
      "name": "Riya Elizabeth John",
      "avatar_url": "https://avatars.githubusercontent.com/u/55790848?v=4",
      "profile": "https://github.com/Riyabelle25",
      "contributions": [
        "code",
        "test",
        "doc"
      ]
    },
    {
      "login": "chrisholder",
      "name": "chrisholder",
      "avatar_url": "https://avatars.githubusercontent.com/u/4674372?v=4",
      "profile": "https://github.com/chrisholder",
      "contributions": [
        "code",
        "test",
        "doc",
        "design",
        "example"
      ]
    },
    {
      "login": "moradabaz",
      "name": "Morad :)",
      "avatar_url": "https://avatars.githubusercontent.com/u/29915156?v=4",
      "profile": "https://moradabaz.github.io/",
      "contributions": [
        "code",
        "test",
        "doc"
      ]
    },
    {
      "login": "bilal-196",
      "name": "Ahmed Bilal",
      "avatar_url": "https://avatars.githubusercontent.com/u/74570044?v=4",
      "profile": "https://github.com/bilal-196",
      "contributions": [
        "doc"
      ]
    },
    {
      "login": "victordremov",
      "name": "Viktor Dremov",
      "avatar_url": "https://avatars.githubusercontent.com/u/32140716",
      "profile": "https://github.com/victordremov",
      "contributions": [
        "code"
      ]
    },
    {
      "login": "corvusrabus",
      "name": "Corvin Paul",
      "avatar_url": "https://lh3.googleusercontent.com/zMvwkuxyIsRN1I0-HLojbcbbHaERXa-b9eztZ23z_C2m7cXdMiU4z36ekS5-cgBmikPhZA=w1280",
      "profile": "https://sites.google.com/view/corvinpaul/",
      "contributions": [
        "doc"
      ]
    },
    {
      "login": "xloem",
      "name": "patiently pending world peace",
      "profile": "https://github.com/xloem",
      "contributions": [
        "code"
      ]
    },
    {
      "login": "AreloTanoh",
      "name": "Arelo Tanoh",
      "avatar_url": "https://avatars.githubusercontent.com/AreloTanoh",
      "profile": "https://github.com/AreloTanoh",
      "contributions": [
        "doc"
      ]
    },
    {
      "login": "pul95",
      "name": "Pulkit Verma",
      "avatar_url": "https://avatars.githubusercontent.com/pul95",
      "profile": "https://github.com/pul95",
      "contributions": [
        "doc"
      ]
    },
    {
      "login": "IlyasMoutawwakil",
      "name": "Ilyas Moutawwakil",
      "avatar_url": "https://avatars.githubusercontent.com/IlyasMoutawwakil",
      "profile": "https://github.com/IlyasMoutawwakil",
      "contributions": [
        "code",
        "doc"
      ]
    },
    {
      "login": "mathco-wf",
      "name": "TheMathcompay Widget Factory Team",
      "avatar_url": "https://avatars.githubusercontent.com/mathco-wf",
      "profile": "https://github.com/mathco-wf",
      "contributions": [
        "doc"
      ]
    },
    {
      "login": "BINAYKUMAR943",
      "name": "Binay Kumar",
      "avatar_url": "https://avatars.githubusercontent.com/u/38756834?v=4",
      "profile": "https://github.com/BINAYKUMAR943",
      "contributions": [
        "code",
        "doc",
        "test"
      ]
    },
    {
      "login": "ronnie-llamado",
      "name": "Ronnie Llamado",
      "avatar_url": "https://avatars.githubusercontent.com/ronnie-llamado",
      "profile": "https://github.com/ronnie-llamado",
      "contributions": [
        "doc"
      ]
    },
    {
      "login": "bobbys-dev",
      "name": "bobbys",
      "avatar_url": "https://avatars.githubusercontent.com/bobbys-dev",
      "profile": "https://github.com/bobbys-dev",
      "contributions": [
        "code"
      ]
    },
    {
      "login": "yairbeer",
      "name": "Yair Beer",
      "avatar_url": "https://avatars.githubusercontent.com/yairbeer",
      "profile": "https://github.com/yairbeer",
      "contributions": [
        "code"
      ]
    },
    {
      "login": "boukepostma",
      "name": "Bouke Postma",
      "avatar_url": "https://avatars.githubusercontent.com/boukepostma",
      "profile": "https://github.com/boukepostma",
      "contributions": [
        "code",
        "bug",
        "ideas"
      ]
    },
    {
      "login": "Aparna-Sakshi",
      "name": "Aparna Sakshi",
      "avatar_url": "https://avatars.githubusercontent.com/u/44149689?v=4",
      "profile": "https://aparna-sakshi.github.io/",
      "contributions": [
        "code"
      ]
    },
    {
      "login": "eyalshafran",
      "name": "Eyal Shafran",
      "avatar_url": "https://avatars.githubusercontent.com/u/16999574?v=4",
      "profile": "https://github.com/eyalshafran",
      "contributions": [
        "code"
      ]
    },
    {
      "login": "tensorflow-as-tf",
      "name": "tensorflow-as-tf",
      "avatar_url": "https://avatars.githubusercontent.com/u/51345718?v=4",
      "profile": "https://github.com/tensorflow-as-tf",
      "contributions": [
        "code"
      ]
    },
    {
      "login": "justinshenk",
      "name": "Justin Shenk",
      "avatar_url": "https://avatars.githubusercontent.com/u/10270308?v=4",
      "profile": "https://www.justinshenk.com/",
      "contributions": [
        "doc"
      ]
    },
    {
      "login": "kejsitake",
      "name": "Kejsi Take",
      "avatar_url": "https://avatars.githubusercontent.com/u/23707808?v=4",
      "profile": "https://kejsitake.com/",
      "contributions": [
        "code"
      ]
    },
    {
      "login": "myprogrammerpersonality",
      "name": "Ali Yazdizadeh",
      "avatar_url": "https://avatars.githubusercontent.com/u/49058167?v=4",
      "profile": "https://github.com/myprogrammerpersonality",
      "contributions": [
        "doc"
      ]
    },
    {
      "login": "RavenRudi",
      "name": "RavenRudi",
      "avatar_url": "https://avatars.githubusercontent.com/u/46402968?v=4",
      "profile": "https://github.com/RavenRudi",
      "contributions": [
        "code"
      ]
    },
    {
      "login": "danbartl",
      "name": "danbartl",
      "avatar_url": "https://avatars.githubusercontent.com/u/19947407?v=4",
      "profile": "https://github.com/danbartl",
      "contributions": [
        "bug",
        "code",
        "review",
        "talk",
        "test",
        "tutorial",
        "video"
      ]
    },
    {
      "login": "xiaobenbenecho",
      "name": "xiaobenbenecho",
      "avatar_url": "https://avatars.githubusercontent.com/u/17461849?v=4",
      "profile": "https://github.com/xiaobenbenecho",
      "contributions": [
        "code"
      ]
    },
    {
      "login": "OliverMatthews",
      "name": "Oliver Matthews",
      "avatar_url": "https://avatars.githubusercontent.com/u/31141490?v=4",
      "profile": "https://github.com/olivermatthews",
      "contributions": [
        "code"
      ]
    },
    {
      "login": "Carlosbogo",
      "name": "Carlos Borrajo",
      "avatar_url": "https://avatars.githubusercontent.com/u/84228424?v=4",
      "profile": "https://github.com/Carlosbogo",
      "contributions": [
        "code",
        "doc"
      ]
    },
    {
      "login": "fstinner",
      "name": "Florian Stinner",
      "avatar_url": "https://avatars.githubusercontent.com/u/11679462?v=4",
      "profile": "https://github.com/fstinner",
      "contributions": [
        "code",
        "test"
      ]
    },
    {
      "login": "ChangWeiTan",
      "name": "Chang Wei Tan",
      "avatar_url": "https://avatars.githubusercontent.com/u/570744?v=4",
      "profile": "https://github.com/ChangWeiTan",
      "contributions": [
        "code"
      ]
    },
    {
      "login": "lmmentel",
      "name": "Lukasz Mentel",
      "avatar_url": "https://avatars.githubusercontent.com/u/8989838?v=4",
      "profile": "https://github.com/lmmentel",
      "contributions": [
        "code",
        "doc",
        "infra",
        "test",
        "bug",
        "maintenance",
        "mentoring"
      ]
    },
    {
      "login": "AngelPone",
      "name": "Bohan Zhang",
      "avatar_url": "https://avatars.githubusercontent.com/u/32930283?v=4",
      "profile": "https://angelpone.github.io/",
      "contributions": [
        "code"
      ]
    },
    {
      "login": "rakshitha123",
      "name": "Rakshitha Godahewa",
      "avatar_url": "https://avatars.githubusercontent.com/u/7654679?v=4",
      "profile": "https://github.com/rakshitha123",
      "contributions": [
        "code",
        "doc"
      ]
    },
    {
      "login": "marcio55afr",
      "name": "Márcio A. Freitas Jr",
      "avatar_url": "https://avatars.githubusercontent.com/u/42646282?v=4",
      "profile": "https://github.com/marcio55afr",
      "contributions": [
        "doc"
      ]
    },
    {
      "login": "MrPr3ntice",
      "name": "Philipp Kortmann",
      "avatar_url": "https://avatars.githubusercontent.com/u/20466981?v=4",
      "profile": "https://www.imes.uni-hannover.de/de/institut/team/m-sc-karl-philipp-kortmann/",
      "contributions": [
        "code",
        "doc"
      ]
    },
    {
      "login": "ishannangia001",
      "name": "Ishan Nangia",
      "avatar_url": "https://avatars.githubusercontent.com/u/29480389?v=4",
      "profile": "https://github.com/ishannangia001",
      "contributions": [
        "ideas"
      ]
    },
    {
      "login": "khrapovs",
      "name": "Stanislav Khrapov",
      "avatar_url": "https://avatars.githubusercontent.com/u/3774663?v=4",
      "profile": "https://github.com/khrapovs",
      "contributions": [
        "code"
      ]
    },
    {
      "login": "Saransh-cpp",
      "name": "Saransh Chopra",
      "avatar_url": "https://avatars.githubusercontent.com/u/74055102?v=4",
      "profile": "https://github.com/Saransh-cpp",
      "contributions": [
        "doc",
        "infra"
      ]
    },
    {
      "login": "RishiKumarRay",
      "name": "Rishi Kumar Ray",
      "avatar_url": "https://avatars.githubusercontent.com/u/87641376?v=4",
      "profile": "https://github.com/RishiKumarRay",
      "contributions": [
        "infra"
      ]
    },
    {
      "login": "cdahlin",
      "name": "Christopher Dahlin",
      "avatar_url": "https://avatars.githubusercontent.com/u/1567780?v=4",
      "profile": "https://github.com/cdahlin",
      "contributions": [
        "code"
      ]
    },
    {
      "login": "iljamaurer",
      "name": "Ilja Maurer",
      "avatar_url": "https://avatars.githubusercontent.com/u/45882103?v=4",
      "profile": "https://github.com/iljamaurer",
      "contributions": [
        "code"
      ]
    },
    {
      "login": "AzulGarza",
      "name": "Azul Garza",
      "avatar_url": "https://avatars.githubusercontent.com/u/10517170?v=4",
      "profile": "https://github.com/AzulGarza",
      "contributions": [
        "code",
        "example"
      ]
    },
    {
      "login": "TNTran92",
      "name": "TNTran92",
      "avatar_url": "https://avatars.githubusercontent.com/u/55965636?v=4",
      "profile": "https://github.com/TNTran92",
      "contributions": [
        "code"
      ]
    },
    {
      "login": "niekvanderlaan",
      "name": "Niek van der Laan",
      "avatar_url": "https://avatars.githubusercontent.com/u/9962825?v=4",
      "profile": "https://github.com/niekvanderlaan",
      "contributions": [
        "code"
      ]
    },
    {
      "login": "bethrice44",
      "name": "bethrice44",
      "avatar_url": "https://avatars.githubusercontent.com/u/11226988?v=4",
      "profile": "https://github.com/bethrice44",
      "contributions": [
        "bug",
        "code",
        "review",
        "test"
      ]
    },
    {
      "login": "keepersas",
      "name": "Aleksandr Grekov",
      "avatar_url": "https://avatars.githubusercontent.com/u/44262176?v=4",
      "profile": "https://github.com/keepersas",
      "contributions": [
        "doc"
      ]
    },
    {
      "login": "ZiyaoWei",
      "name": "Ziyao Wei",
      "avatar_url": "https://avatars.githubusercontent.com/u/940823?v=4",
      "profile": "https://github.com/ZiyaoWei",
      "contributions": [
        "code"
      ]
    },
    {
      "login": "dougollerenshaw",
      "name": "Doug Ollerenshaw",
      "avatar_url": "https://avatars.githubusercontent.com/u/19944442?v=4",
      "profile": "https://github.com/dougollerenshaw",
      "contributions": [
        "doc"
      ]
    },
    {
      "login": "AurumnPegasus",
      "name": "Shivansh Subramanian",
      "avatar_url": "https://avatars.githubusercontent.com/u/54315149?v=4",
      "profile": "https://github.com/AurumnPegasus",
      "contributions": [
        "doc",
        "code"
      ]
    },
    {
      "login": "NoaWegerhoff",
      "name": "Noa Ben Ami",
      "avatar_url": "https://avatars.githubusercontent.com/u/37590002?v=4",
      "profile": "https://github.com/NoaWegerhoff",
      "contributions": [
        "code",
        "test",
        "doc"
      ]
    },
    {
      "login": "lielleravid",
      "name": "Lielle Ravid",
      "avatar_url": "https://avatars.githubusercontent.com/u/37774194?v=4",
      "profile": "https://github.com/lielleravid",
      "contributions": [
        "code",
        "doc"
      ]
    },
    {
      "login": "ciaran-g",
      "name": "Ciaran Gilbert",
      "avatar_url": "https://avatars.githubusercontent.com/u/41995662?v=4",
      "profile": "https://github.com/ciaran-g",
      "contributions": [
        "bug",
        "code",
        "doc",
        "test",
        "ideas"
      ]
    },
    {
      "login": "mariamjabara",
      "name": "Mariam Jabara",
      "profile": "https://github.com/mariamjabara",
      "contributions": [
        "code"
      ]
    },
    {
      "login": "lbventura",
      "name": "Luis Ventura",
      "avatar_url": "https://avatars.githubusercontent.com/u/68004282?s=96&v=4",
      "profile": "https://github.com/lbventura",
      "contributions": [
        "code"
      ]
    },
    {
      "login": "Ris-Bali",
      "name": "Rishabh Bali",
      "avatar_url": "https://avatars.githubusercontent.com/u/81592570?v=4",
      "profile": "https://github.com/Ris-Bali",
      "contributions": [
        "code"
      ]
    },
    {
      "login": "shchur",
      "name": "Oleksandr Shchur",
      "avatar_url": "https://avatars.githubusercontent.com/u/6944857?v=4",
      "profile": "https://github.com/shchur",
      "contributions": [
        "bug",
        "code"
      ]
    },
    {
      "login": "jelc53",
      "name": "Julian Cooper",
      "profile": "https://github.com/jelc53",
      "contributions": [
        "code",
        "ideas"
      ]
    },
    {
      "login": "benheid",
      "name": "Benedikt Heidrich",
      "profile": "https://github.com/benheid",
      "contributions": [
        "bug",
        "code",
        "design",
        "doc",
        "example",
        "ideas",
        "mentoring",
        "question",
        "review",
        "talk",
        "tutorial"
      ]
    },
    {
      "login": "AnH0ang",
      "name": "An Hoang",
      "profile": "https://github.com/AnH0ang",
      "contributions": [
        "bug",
        "code"
      ]
    },
    {
      "login": "haskarb",
      "name": "Bhaskar Dhariyal",
      "avatar_url": "https://avatars.githubusercontent.com/u/20501023?v=4",
      "profile": "https://haskarb.github.io/",
      "contributions": [
        "code",
        "test"
      ]
    },
    {
      "login": "kcc-lion",
      "name": "Kai Lion",
      "profile": "https://github.com/kcc-lion",
      "contributions": [
        "code",
        "test",
        "doc"
      ]
    },
    {
      "login": "bugslayer-332",
      "name": "Arepalli Yashwanth Reddy",
      "profile": "https://github.com/bugslayer-332",
      "contributions": [
        "code",
        "bug",
        "doc"
      ]
    },
    {
      "login": "shagn",
      "name": "Sebastian Hagn",
      "avatar_url": "https://avatars.githubusercontent.com/u/16029092?v=4",
      "profile": "https://github.com/shagn",
      "contributions": [
        "doc"
      ]
    },
    {
      "login": "jasmineliaw",
      "name": "Jasmine Liaw",
      "profile": "https://github.com/jasmineliaw",
      "contributions": [
        "code"
      ]
    },
    {
      "login": "topher-lo",
      "name": "Christopher Lo",
      "profile": "https://github.com/topher-lo",
      "contributions": [
        "code",
        "ideas"
      ]
    },
    {
      "login": "arampuria19",
      "name": "Akshat Rampuria",
      "profile": "https://github.com/arampuria19",
      "contributions": [
        "doc"
      ]
    },
    {
      "login": "chillerobscuro",
      "name": "Logan Duffy",
      "avatar_url": "https://avatars.githubusercontent.com/u/5232872?v=4",
      "profile": "https://github.com/chillerobscuro",
      "contributions": [
        "code",
        "doc",
        "test",
        "bug",
        "ideas"
      ]
    },
    {
      "login": "michaelfeil",
      "name": "Michael Feil",
      "avatar_url": "https://avatars.githubusercontent.com/u/63565275?v=4",
      "profile": "michaelfeil.eu",
      "contributions": [
        "code",
        "test",
        "ideas"
      ]
    },
    {
      "login": "KishManani",
      "name": "Kishan Manani",
      "avatar_url": "https://avatars.githubusercontent.com/u/30973056?v=4",
      "profile": "https://github.com/kishmanani",
      "contributions": [
        "code",
        "doc",
        "test",
        "bug",
        "ideas"
      ]
    },
    {
      "login": "jorenham",
      "name": "Joren Hammudoglu",
      "profile": "https://github.com/jorenham",
      "contributions": [
        "infra"
      ]
    },
    {
      "login": "wolph",
      "name": "Rick van Hattem",
      "profile": "https://github.com/wolph",
      "contributions": [
        "infra"
      ]
    },
    {
      "login": "templierw",
      "name": "William Templier",
      "avatar_url": "https://github.com/templierw.png",
      "profile": "https://www.linkedin.com/in/templierw/",
      "contributions": [
        "doc"
      ]
    },
    {
      "login": "badrmarani",
      "name": "Badr-Eddine Marani",
      "avatar_url": "https://avatars.githubusercontent.com/badrmarani",
      "profile": "https://github.com/badrmarani",
      "contributions": [
        "code"
      ]
    },
    {
      "login": "adoherty21",
      "name": "adoherty21",
      "avatar_url": "https://avatars.githubusercontent.com/u/52799751?s=400&v=4",
      "profile": "https://github.com/adoherty21",
      "contributions": [
        "bug"
      ]
    },
    {
      "login": "jnrusson1",
      "name": "Jack Russon",
      "avatar_url": "https://avatars.githubusercontent.com/u/51986332?v=4",
      "profile": "https://github.com/jnrusson1",
      "contributions": [
        "code"
      ]
    },
    {
      "login": "solen0id",
      "name": "Max Patzelt",
      "avatar_url": "https://avatars.githubusercontent.com/u/20767606?v=4",
      "profile": "https://github.com/solen0id",
      "contributions": [
        "code"
      ]
    },
    {
      "login": "benjaminbluhm",
      "name": "Benjamin Bluhm",
      "profile": "https://github.com/benjaminbluhm",
      "contributions": [
        "code",
        "doc",
        "example"
      ]
    },
    {
      "login": "VyomkeshVyas",
      "name": "Vyomkesh Vyas",
      "profile": "https://github.com/VyomkeshVyas",
      "contributions": [
        "code",
        "doc",
        "example",
        "test"
      ]
    },
    {
      "login": "xxl4tomxu98",
      "name": "Tom Xu",
      "avatar_url": "https://avatars.githubusercontent.com/u/62292177?s=40&v=4",
      "profile": "https://github.com/xxl4tomxu98",
      "contributions": [
        "code",
        "doc"
      ]
    },
    {
      "login": "nshahpazov",
      "name": "Nikola Shahpazov",
      "avatar_url": "https://avatars.githubusercontent.com/nshahpazov",
      "profile": "https://www.linkedin.com/in/nshahpazov/",
      "contributions": [
        "doc"
      ]
    },
    {
      "login": "dainelli98",
      "name": "Daniel Martín Martínez",
      "avatar_url": "https://avatars.githubusercontent.com/dainelli98",
      "profile": "https://www.linkedin.com/in/daniel-martin-martinez",
      "contributions": [
        "doc",
        "bug"
      ]
    },
    {
      "login": "nilesh05apr",
      "name": "Nilesh Kumar",
      "avatar_url": "https://avatars.githubusercontent.com/u/65773314?v=4",
      "profile": "https://github.com/nilesh05apr",
      "contributions": [
        "code"
      ]
    },
    {
      "login": "JonathanBechtel",
      "name": "JonathanBechtel",
      "avatar_url": "https://avatars.githubusercontent.com/u/481696?v=4",
      "profile": "https://github.com/JonathanBechtel",
      "contributions": [
        "code",
        "ideas",
        "projectManagement",
        "talk",
        "test"
      ]
    },
    {
      "login": "arnavrneo",
      "name": "Arnav",
      "avatar_url": "https://avatars.githubusercontent.com/u/48650781?v=4",
      "profile": "https://github.com/arnavrneo",
      "contributions": [
        "code"
      ]
    },
    {
      "login": "erjieyong",
      "name": "Er Jie Yong",
      "avatar_url": "https://avatars.githubusercontent.com/u/109052378?v=4",
      "profile": "https://www.linkedin.com/in/erjieyong",
      "contributions": [
        "bug",
        "code"
      ]
    },
    {
      "login": "mateuja",
      "name": "Jaume Mateu",
      "avatar_url": "https://avatars.githubusercontent.com/mateuja",
      "profile": "https://github.com/mateuja",
      "contributions": [
        "code"
      ]
    },
    {
      "login": "aaronrmm",
      "name": "Aaron Margolese-Malin",
      "avatar_url": "https://avatars.githubusercontent.com/u/1742879?v=4",
      "profile": "https://github.com/aaronrmm",
      "contributions": [
        "bug"
      ]
    },
    {
      "login": "klam-data",
      "name": "Kevin Lam",
      "avatar_url": "https://avatars.githubusercontent.com/u/114420932?s=400&v=4",
      "profile": "https://www.linkedin.com/in/kevinlam2",
      "contributions": [
        "code",
        "example",
        "test"
      ]
    },
    {
      "login": "mgorlin",
      "name": "Margaret Gorlin",
      "avatar_url": "",
      "profile": "https://www.linkedin.com/in/margaret-gorlin/",
      "contributions": [
        "code",
        "example",
        "test"
      ]
    },
    {
      "login": "pyyim",
      "name": "Paul Yim",
      "avatar_url": "https://avatars.githubusercontent.com/pyyim",
      "profile": "https://www.linkedin.com/in/paulyim97/",
      "contributions": [
        "code",
        "example",
        "test"
      ]
    },
    {
      "login": "snnbotchway",
      "name": "Solomon Botchway",
      "avatar_url": "https://avatars.githubusercontent.com/u/62394255?v=4",
      "profile": "https://www.linkedin.com/in/solomon-botchway-a1383821b/",
      "contributions": [
        "maintenance"
      ]
    },
    {
      "login": "hoesler",
      "name": "Christoph Hösler",
      "avatar_url": "https://avatars.githubusercontent.com/u/1052770?v=4",
      "profile": "https://www.linkedin.com/in/hoesler/",
      "contributions": [
        "code"
      ]
    },
    {
      "login": "pranavvp16",
      "name": "Pranav Prajapati",
      "avatar_url": "https://avatars.githubusercontent.com/u/94780581?v=4",
      "profile": "https://www.linkedin.com/in/pranav-prajapati-a5b413226/",
      "contributions": [
        "code",
        "test",
        "bug"
      ]
    },
    {
      "login": "romanlutz",
      "name": "Roman Lutz",
      "avatar_url": "https://avatars.githubusercontent.com/u/10245648?v=4",
      "profile": "https://www.linkedin.com/in/romanlutz/",
      "contributions": [
        "doc"
      ]
    },
    {
      "login": "DBCerigo",
      "name": "Daniel Burkhardt Cerigo",
      "avatar_url": "https://avatars.githubusercontent.com/u/8318425?v=4",
      "profile": "https://github.com/DBCerigo",
      "contributions": [
        "code"
      ]
    },
    {
      "login": "alex-hh",
      "name": "Alex Hawkins-Hooker",
      "avatar_url": "https://avatars.githubusercontent.com/u/5719745?v=4",
      "profile": "https://github.com/alex-hh",
      "contributions": [
        "code"
      ]
    },
    {
      "login": "ali-tny",
      "name": "Ali Teeney",
      "avatar_url": "https://avatars.githubusercontent.com/u/26010073?v=4",
      "profile": "https://github.com/ali-tny",
      "contributions": [
        "code"
      ]
    },
    {
      "login": "ShivamPathak99",
      "name": "Shivam Pathak",
      "avatar_url": "https://avatars.githubusercontent.com/u/98941325?s=400&v=4",
      "profile": "https://github.com/ShivamPathak99",
      "contributions": [
        "doc"
      ]
    },
    {
      "login": "SamiAlavi",
      "name": "Sami Alavi",
      "avatar_url": "https://avatars.githubusercontent.com/u/32700289?v=4",
      "profile": "https://github.com/SamiAlavi",
      "contributions": [
        "code",
        "maintenance"
      ]
    },
    {
      "login": "yarnabrina",
      "name": "Anirban Ray",
      "avatar_url": "https://avatars.githubusercontent.com/u/39331844?v=4",
      "profile": "https://github.com/yarnabrina/",
      "contributions": [
        "bug",
        "code",
        "doc",
        "ideas",
        "maintenance",
        "mentoring",
        "question",
        "review",
        "test"
      ]
    },
    {
      "login": "dashapetr",
      "name": "Darya Petrashka",
      "avatar_url": "https://avatars.githubusercontent.com/u/54349415?v=4",
      "profile": "https://github.com/dashapetr",
      "contributions": [
        "doc"
      ]
    },
    {
      "login": "luca-miniati",
      "name": "Luca Miniati",
      "avatar_url": "https://avatars.githubusercontent.com/u/87467600?v=4",
      "profile": "https://github.com/luca-miniati",
      "contributions": [
        "code",
        "doc"
      ]
    },
    {
      "login": "marrov",
      "name": "Marc Rovira",
      "avatar_url": "https://avatars.githubusercontent.com/u/54272586?v=4",
      "profile": "https://github.com/marrov",
      "contributions": [
        "design",
        "doc",
        "ideas",
        "mentoring",
        "projectManagement",
        "talk"
      ]
    },
    {
      "login": "Taise228",
      "name": "Taisei Yamamoto",
      "avatar_url": "https://avatars.githubusercontent.com/u/95762401?s=400&v=4",
      "profile": "https://github.com/Taise228",
      "contributions": [
        "code"
      ]
    },
    {
      "login": "CTFallon",
      "name": "Colin Fallon",
      "avatar_url": "https://avatars.githubusercontent.com/u/19725980?v=4",
      "profile": "https://github.com/CTFallon",
      "contributions": [
        "doc"
      ]
    },
    {
      "login": "mgazian000",
      "name": "Michael Gaziani",
      "avatar_url": "https://avatars.githubusercontent.com/mgazian000",
      "profile": "https://github.com/mgazian000",
      "contributions": [
        "doc"
      ]
    },
    {
      "login": "alan191006",
      "name": "Alan Huynh",
      "avatar_url": "https://avatars.githubusercontent.com/alan191006",
      "profile": "https://github.com/alan191006",
      "contributions": [
        "code"
      ]
    },
    {
      "login": "felipeangelimvieira",
      "name": "Felipe Angelim",
      "avatar_url": "https://avatars.githubusercontent.com/felipeangelimvieira",
      "profile": "https://github.com/felipeangelimvieira",
      "contributions": [
        "code",
        "bug"
      ]
    },
    {
      "login": "janpipek",
      "name": "Jan Pipek",
      "avatar_url": "https://avatars.githubusercontent.com/janpipek",
      "profile": "https://github.com/janpipek",
      "contributions": [
        "code"
      ]
    },
    {
      "login": "Gigi1111",
      "name": "Chung-Fan Tsai",
      "avatar_url": "https://avatars.githubusercontent.com/Gigi1111",
      "profile": "https://github.com/Gigi1111",
      "contributions": [
        "test"
      ]
    },
    {
      "login": "eyjo",
      "name": "Eyjólfur Sigurðsson",
      "avatar_url": "https://avatars.githubusercontent.com/eyjo",
      "profile": "https://github.com/eyjo",
      "contributions": [
        "code",
        "doc"
      ]
    },
    {
      "login": "julia-kraus",
      "name": "Julia Kraus",
      "avatar_url": "https://avatars.githubusercontent.com/julia-kraus",
      "profile": "https://github.com/julia-kraus",
      "contributions": [
        "doc",
        "code",
        "test"
      ]
    },
    {
      "login": "davidgilbertson",
      "name": "David Gilbertson",
      "avatar_url": "https://avatars.githubusercontent.com/u/4443482?v=4",
      "profile": "https://github.com/davidgilbertson",
      "contributions": [
        "code",
        "bug"
      ]
    },
    {
      "login": "MBristle",
      "name": "Mirko Bristle",
      "avatar_url": "https://avatars.githubusercontent.com/MBristle",
      "profile": "https://github.com/MBristle",
      "contributions": [
        "bug",
        "code",
        "doc",
        "test"
      ]
    },
    {
      "login": "MCRE-BE",
      "name": "Mathias Creemers",
      "avatar_url": "https://avatars.githubusercontent.com/u/99316631",
      "profile": "https://github.com/MCRE-BE",
      "contributions": [
        "bug",
        "code"
      ]
    },
    {
      "login": "Ram0nB",
      "name": "Ramon Bussing",
      "avatar_url": "https://avatars.githubusercontent.com/u/45173421",
      "profile": "https://github.com/Ram0nB",
      "contributions": [
        "doc",
        "code",
        "bug",
        "test"
      ]
    },
    {
      "login": "hazrulakmal",
      "name": "Hazrul Akmal",
      "avatar_url": "https://avatars.githubusercontent.com/u/24774385?v=4",
      "profile": "https://github.com/hazrulakmal",
      "contributions": [
        "code",
        "doc",
        "bug",
        "test"
      ]
    },
    {
      "login": "hliebert",
      "name": "Helge Liebert",
      "avatar_url": "https://avatars.githubusercontent.com/u/20834265",
      "profile": "https://github.com/hliebert",
      "contributions": [
        "bug",
        "code",
        "doc",
        "test"
      ]
    },
    {
      "login": "alexfilothodoros",
      "name": "Alexandros Filothodoros",
      "avatar_url": "https://avatars.githubusercontent.com/u/6419847?v=4",
      "profile": "https://github.com/alexfilothodoros",
      "contributions": [
        "doc",
        "maintenance"
      ]
    },
    {
      "login": "ali-parizad",
      "name": "Ali Parizad",
      "avatar_url": "https://avatars.githubusercontent.com/u/13907016?v=4",
      "profile": "https://github.com/ali-parizad",
      "contributions": [
        "code"
      ]
    },
    {
      "login": "BensHamza",
      "name": "Hamza Benslimane",
      "avatar_url": "https://avatars.githubusercontent.com/u/96446862?v=4",
      "profile": "https://github.com/BensHamza",
      "contributions": [
        "bug",
        "code"
      ]
    },
    {
      "login": "sz85512678",
      "name": "Zhen Shao",
      "avatar_url": "https://avatars.githubusercontent.com/sz85512678",
      "profile": "https://github.com/sz85512678",
      "contributions": [
        "code"
      ]
    },
    {
      "login": "Vasudeva-bit",
      "name": "Vasudeva Kilaru",
      "avatar_url": "https://avatars.githubusercontent.com/u/70791259?v=4",
      "profile": "https://github.com/Vasudeva-bit",
      "contributions": [
        "code",
        "doc"
      ]
    },
    {
      "login": "geronimos",
      "name": "Geronimo Bergk",
      "avatar_url": "https://avatars.githubusercontent.com/u/29955288?s=96&v=4",
      "profile": "https://github.com/geronimos",
      "contributions": [
        "bug",
        "code"
      ]
    },
    {
      "login": "julnow",
      "name": "Julian Nowak",
      "avatar_url": "https://avatars.githubusercontent.com/u/21206185?v=4",
      "profile": "https://github.com/julnow",
      "contributions": [
        "bug",
        "code"
      ]
    },
    {
      "login": "pirnerjonas",
      "name": "Jonas Pirner",
      "avatar_url": "https://avatars.githubusercontent.com/u/48887249?v=4",
      "profile": "https://github.com/pirnerjonas",
      "contributions": [
        "doc"
      ]
    },
    {
      "login": "adamkells",
      "name": "Adam Kells",
      "avatar_url": "https://avatars.githubusercontent.com/u/19709277?v=4",
      "profile": "https://github.com/adamkells",
      "contributions": [
        "test"
      ]
    },
    {
      "login": "YHallouard",
      "name": "Yann Hallouard",
      "avatar_url": "https://avatars.githubusercontent.com/YHallouard",
      "profile": "https://www.linkedin.com/in/yann-hallouard/",
      "contributions": [
        "code",
        "test"
      ]
    },
    {
      "login": "xansh",
      "name": "Ansh Kumar",
      "avatar_url": "https://avatars.githubusercontent.com/u/65403652?s=400&u=a45b5dcca057cfaef737d5fab99850aca6da1607&v=4",
      "profile": "https://github.com/xansh",
      "contributions": [
        "doc"
      ]
    },
    {
      "login": "tpvasconcelos",
      "name": "Tomas P. de Vasconcelos",
      "avatar_url": "https://avatars.githubusercontent.com/u/17701527?v=4",
      "profile": "https://github.com/tpvasconcelos",
      "contributions": [
        "bug",
        "code"
      ]
    },
    {
      "login": "rahulporuri",
      "name": "Poruri Sai Rahul",
      "avatar_url": "https://avatars.githubusercontent.com/u/1926457?v=4",
      "profile": "https://github.com/rahulporuri",
      "contributions": [
        "doc"
      ]
    },
    {
      "login": "fspinna",
      "name": "Francesco Spinnato",
      "avatar_url": "https://avatars.githubusercontent.com/u/35352023?v=4",
      "profile": "https://github.com/fspinna",
      "contributions": [
        "code"
      ]
    },
    {
      "login": "sbuse",
      "name": "Simon B.",
      "avatar_url": "https://avatars.githubusercontent.com/u/24408707?v=4",
      "profile": "https://github.com/sbuse",
      "contributions": [
        "code"
      ]
    },
    {
      "login": "sd2k",
      "name": "Ben Sully",
      "avatar_url": "https://avatars.githubusercontent.com/u/5464991?&v=4",
      "profile": "https://github.com/sd2k",
      "contributions": [
        "bug",
        "code"
      ]
    },
    {
      "login": "wayneadams",
      "name": "Wayne Adams",
      "avatar_url": "https://avatars.githubusercontent.com/u/15034841?s=400&u=d717e9945910bcc844c5e64cd56d570c6cc4e8e6&v=4",
      "profile": "https://github.com/wayneadams",
      "contributions": [
        "doc"
      ]
    },
    {
      "login": "sanjayk0508",
      "name": "Sanjay Kumar",
      "avatar_url": "https://avatars.githubusercontent.com/u/102804548?v=4",
      "profile": "https://github.com/sanjayk0508",
      "contributions": [
        "test"
      ]
    },
    {
      "login": "sssilvar",
      "name": "Santiago Smith Silva",
      "avatar_url": "https://avatars.githubusercontent.com/u/16252054?v=4",
      "profile": "https://github.com/sssilvar",
      "contributions": [
        "code"
      ]
    },
    {
      "login": "DManowitz",
      "name": "David Manowitz",
      "avatar_url": "https://avatars.githubusercontent.com/u/66927103?v=4",
      "profile": "https://github.com/DManowitz",
      "contributions": [
        "bug",
        "maintenance"
      ]
    },
    {
      "login": "ninedigits",
      "name": "Max Frohlich",
      "avatar_url": "https://avatars.githubusercontent.com/u/16393653?v=4",
      "profile": "https://www.linkedin.com/in/maxfrohlich/",
      "contributions": [
        "code",
        "ideas",
        "maintenance"
      ]
    },
    {
      "login": "steenrotsman",
      "name": "Stijn J. Rotman",
      "avatar_url": "https://avatars.githubusercontent.com/u/78110080?s=400&v=4",
      "profile": "https://github.com/steenrotsman",
      "contributions": [
        "code",
        "doc"
      ]
    },
    {
      "login": "tvdboom",
      "name": "Mavs",
      "avatar_url": "https://avatars.githubusercontent.com/u/32366550?v=4",
      "profile": "https://github.com/tvdboom",
      "contributions": [
        "code"
      ]
    },
    {
      "login": "Cyril-Meyer",
      "name": "Cyril Meyer",
      "avatar_url": "https://avatars.githubusercontent.com/u/69190238?v=4",
      "profile": "https://cyrilmeyer.eu/",
      "contributions": [
        "bug",
        "code",
        "test"
      ]
    },
    {
      "login": "Abhay-Lejith",
      "name": "Abhay Lejith",
      "avatar_url": "https://avatars.githubusercontent.com/u/120819228?s=96&v=4",
      "profile": "https://github.com/Abhay-Lejith",
      "contributions": [
        "bug",
        "code"
      ]
    },
    {
      "login": "ShreeshaM07",
      "name": "Shreesha M",
      "avatar_url": "https://avatars.githubusercontent.com/u/120820143?s=400&v=4",
      "profile": "https://github.com/ShreeshaM07",
      "contributions": [
        "bug",
        "code",
        "test"
      ]
    },
    {
      "login": "geetu040",
      "name": "Armaghan",
      "avatar_url": "https://avatars.githubusercontent.com/u/90601662?s=96&v=4",
      "profile": "https://github.com/geetu040",
      "contributions": [
        "code",
        "doc",
        "maintenance"
      ]
    },
    {
      "login": "SaiRevanth25",
      "name": "Sai Revanth Gowravajhala",
      "avatar_url": "https://avatars.githubusercontent.com/SaiRevanth25",
      "profile": "https://github.com/SaiRevanth25",
      "contributions": [
        "code",
        "bug"
      ]
    },
    {
      "login": "XinyuWuu",
      "name": "Xinyu Wu",
      "avatar_url": "https://avatars.githubusercontent.com/u/57612792?v=4",
      "profile": "https://github.com/XinyuWuu",
      "contributions": [
        "bug",
        "code",
        "test"
      ]
    },
    {
      "login": "meraldoantonio",
      "name": "Meraldo Antonio",
      "avatar_url": "https://avatars.githubusercontent.com/u/37468543?v=4",
      "profile": "https://github.com/meraldoantonio",
      "contributions": [
        "bug",
        "code",
        "doc",
        "test"
      ]
    },
    {
      "login": "memeo-pro",
      "name": "Yash Edake",
      "avatar_url": "https://avatars.githubusercontent.com/memeo-pro",
      "profile": "https://github.com/MEMEO-PRO",
      "contributions": [
        "maintenance",
        "bug"
      ]
    },
    {
      "login": "deysanjeeb",
      "name": "Sanjeeb Dey",
      "avatar_url": "https://avatars.githubusercontent.com/u/39940629?v=4",
      "profile": "https://github.com/deysanjeeb",
      "contributions": [
        "maintenance"
      ]
    },
    {
      "login": "YashKhare20",
      "name": "Yash Khare",
      "avatar_url": "https://avatars.githubusercontent.com/u/92680366?s=400",
      "profile": "https://github.com/YashKhare20",
      "contributions": [
        "code",
        "doc"
      ]
    },
    {
      "login": "ianspektor",
      "name": "Ian Spektor",
      "avatar_url": "https://avatars.githubusercontent.com/u/49082859?v=4",
      "profile": "https://github.com/ianspektor",
      "contributions": [
        "code",
        "doc"
      ]
    },
    {
      "login": "javiber",
      "name": "Javier Berneche",
      "avatar_url": "https://avatars.githubusercontent.com/u/3588715?v=4",
      "profile": "https://github.com/javiber",
      "contributions": [
        "code",
        "doc"
      ]
    },
    {
      "login": "fnhirwa",
      "name": "Felix Hirwa Nshuti",
      "avatar_url": "https://avatars.githubusercontent.com/u/67042527?s=64&v=4",
      "profile": "https://github.com/fnhirwa",
      "contributions": [
        "code",
        "maintenance"
      ]
    },
    {
      "login": "SamruddhiNavale",
      "name": "Samruddhi Navale",
      "avatar_url": "https://avatars.githubusercontent.com/u/86359115?v=4",
      "profile": "https://github.com/SamruddhiNavale",
      "contributions": [
        "doc"
      ]
    },
    {
      "login": "vandit98",
      "name": "Vandit Tyagi",
      "avatar_url": "https://avatars.githubusercontent.com/u/91458535?v=4",
      "profile": "https://github.com/vandit98",
      "contributions": [
        "doc"
      ]
    },
    {
      "login": "ArthrowAbstract",
      "name": "Devanshu Sinha",
      "avatar_url": "https://avatars.githubusercontent.com/u/38614120?v=4",
      "profile": "https://github.com/ArthrowAbstract",
      "contributions": [
        "code"
      ]
    },
    {
      "login": "MMTrooper",
      "name": "Michael Mwimali",
      "avatar_url": "https://avatars.githubusercontent.com/u/89777534?v=4",
      "profile": "https://github.com/MMTrooper",
      "contributions": [
        "code"
      ]
    },
    {
      "login": "manuel-munoz-aguirre",
      "name": "Manuel Muñoz Aguirre",
      "avatar_url": "https://avatars.githubusercontent.com/u/5576458?v=4",
      "profile": "https://github.com/manuel-munoz-aguirre",
      "contributions": [
        "doc"
      ]
    },
    {
      "login": "Abelarm",
      "name": "Luigi Giugliano",
      "avatar_url": "https://avatars.githubusercontent.com/u/6976921?v=4",
      "profile": "https://github.com/Abelarm",
      "contributions": [
        "code"
      ]
    },
    {
      "login": "morestart",
      "name": "ctl",
      "avatar_url": "https://avatars.githubusercontent.com/u/35556811",
      "profile": "https://github.com/morestart",
      "contributions": [
        "bug"
      ]
    },
    {
      "login": "anteemony",
      "name": "Anthony Okonneh",
      "avatar_url": "https://avatars.githubusercontent.com/u/90141191?v=4",
      "profile": "https://github.com/Anteemony",
      "contributions": [
        "doc"
      ]
    },
    {
      "login": "ssabarwal",
      "name": "Shlok Sabarwal",
      "avatar_url": "https://gravatar.com/avatar/cbdbaac712ae282d730cd3028e862d45?s=400&d=robohash&r=x",
      "profile": "https://www.github.com/shlok191/",
      "contributions": [
        "code"
      ]
    },
    {
      "login": "mobley-trent",
      "name": "Eddy Oyieko",
      "avatar_url": "https://avatars.githubusercontent.com/u/67474838?v=4",
      "profile": "https://github.com/mobley-trent",
      "contributions": [
        "code",
        "doc"
      ]
    },
    {
      "login": "toandaominh1997",
      "name": "Henry Dao",
      "avatar_url": "https://avatars.githubusercontent.com/u/18400648?v=4",
      "profile": "https://github.com/toandaominh1997",
      "contributions": [
        "bug",
        "code",
        "test"
      ]
    },
    {
      "login": "slavik57",
      "name": "Slava Shpitalny",
      "avatar_url": "https://avatars.githubusercontent.com/u/6184997?v=4",
      "profile": "https://github.com/slavik57",
      "contributions": [
        "maintenance"
      ]
    },
    {
      "login": "cedricdonie",
      "name": "Cedric Donié",
      "avatar_url": "https://avatars.githubusercontent.com/u/6626593?v=4",
      "profile": "https://github.com/cedricdonie",
      "contributions": [
        "bug",
        "code"
      ]
    },
    {
      "login": "helloplayer1",
      "name": "Julian Haderlein",
      "avatar_url": "https://avatars.githubusercontent.com/u/32032467?v=4",
      "profile": "https://github.com/helloplayer1",
      "contributions": [
        "doc"
      ]
    },
    {
      "login": "ishanpai",
      "name": "Ishan Paidhungat",
      "avatar_url": "https://avatars.githubusercontent.com/u/73134788?v=4",
      "profile": "https://github.com/ishanpai",
      "contributions": [
        "code",
        "doc"
      ]
    },
    {
      "login": "gareth-brown-86",
      "name": "Gareth Brown",
      "avatar_url": "https://avatars.githubusercontent.com/u/89069265?s=400&u=f6dc19c786a1762fcb7cdbb04f7f30bee9bd0240&v=4",
      "profile": "https://github.com/gareth-brown-86",
      "contributions": [
        "code",
        "bug"
      ]
    },
    {
      "login": "duydl",
      "name": "Duy Do Le",
      "avatar_url": "https://avatars.githubusercontent.com/u/56506156?v=4",
      "profile": "https://github.com/duydl",
      "contributions": [
        "code",
        "doc",
        "maintenance"
      ]
    },
    {
      "login": "ksharma6",
      "name": "Kishen Sharma",
      "avatar_url": "https://avatars.githubusercontent.com/u/142558351?v=4",
      "profile": "https://github.com/ksharma6",
      "contributions": [
        "bug",
        "code"
      ]
    },
    {
      "login": "benshaw2",
      "name": "Ben Shaw",
      "avatar_url": "https://avatars.githubusercontent.com/u/54603799?v=4",
      "profile": "https://github.com/benshaw2",
      "contributions": [
        "bug",
        "code",
        "doc"
      ]
    },
    {
      "login": "doberbauer",
      "name": "Daniel Oberbauer",
      "avatar_url": "https://avatars.githubusercontent.com/u/81889558?v=4",
      "profile": "https://github.com/doberbauer",
      "contributions": [
        "bug",
        "code"
      ]
    },
    {
      "login": "AlexeyOm",
      "name": "Alexey Omelchenko",
      "avatar_url": "https://avatars.githubusercontent.com/u/11708514?v=4",
      "profile": "https://github.com/AlexeyOm",
      "contributions": [
        "doc"
      ]
    },
    {
      "login": "fr1ll",
      "name": "Will Sanger",
      "avatar_url": "https://avatars.githubusercontent.com/u/29168593?v=4",
      "profile": "https://github.com/fr1ll",
      "contributions": [
        "code",
        "doc"
      ]
    },
    {
      "login": "alexander-lakocy",
      "name": "Alex Lakocy",
      "avatar_url": "https://avatars.githubusercontent.com/alexander-lakocy",
      "profile": "https://github.com/alexander-lakocy",
      "contributions": [
        "doc"
      ]
    },
    {
      "login": "mk406",
      "name": "Miguel Krause",
      "avatar_url": "https://avatars.githubusercontent.com/u/78024411?v=4",
      "profile": "https://github.com/mk406",
      "contributions": [
        "code"
      ]
    },
    {
      "login": "bastisar",
      "name": "Sebastian Hien",
      "avatar_url": "https://avatars.githubusercontent.com/u/142449680?v=4",
      "profile": "https://github.com/bastisar",
      "contributions": [
        "code",
        "bug",
        "test"
      ]
    },
    {
      "login": "mateuszkasprowicz",
      "name": "Mateusz Kasprowicz",
      "avatar_url": "https://avatars.githubusercontent.com/mateuszkasprowicz",
      "profile": "https://github.com/mateuszkasprowicz",
      "contributions": [
        "code",
        "test"
      ]
    },
    {
      "login": "DinoBektesevic",
      "name": "Dino Bektesevic",
      "avatar_url": "https://avatars.githubusercontent.com/u/29500910?v=4?s=100",
      "profile": "https://github.com/DinoBektesevic",
      "contributions": [
        "code",
        "maintenance"
      ]
    },
    {
      "login": "wirrywoo",
      "name": "Wilson Cheung",
      "avatar_url": "https://avatars.githubusercontent.com/u/148647848?v=4?s=100",
      "profile": "https://github.com/wirrywoo",
      "contributions": [
        "code",
        "doc"
      ]
    },
    {
      "login": "janasberger",
      "name": "Jana Schmidberger",
      "avatar_url": "https://avatars.githubusercontent.com/u/111234477?v=4",
      "profile": "https://github.com/janasberger",
      "contributions": [
        "business",
        "ideas",
        "projectManagement"
      ]
    },
    {
      "login": "kirilral",
      "name": "Kiril Ralinovski",
      "avatar_url": "https://avatars.githubusercontent.com/u/34281484?v=4",
      "profile": "https://github.com/kirilral",
      "contributions": [
        "ideas",
        "mentoring",
        "projectManagement",
        "talk"
      ]
    },
    {
      "login": "onyekaugochukwu",
      "name": "Ugochukwu Onyeka",
      "avatar_url": "https://avatars.githubusercontent.com/u/92909501?v=4",
      "profile": "https://github.com/onyekaugochukwu",
      "contributions": [
        "business",
        "doc",
        "ideas",
        "mentoring",
        "projectManagement"
      ]
    },
    {
      "login": "wpdonders",
      "name": "Wouter Donders",
      "avatar_url": "https://avatars.githubusercontent.com/u/1868824?v=4?s=100",
      "profile": "https://github.com/wpdonders",
      "contributions": [
        "code",
        "test"
      ]
    },
    {
      "login": "madhuri723",
      "name": "Madhuri",
      "avatar_url": "https://avatars.githubusercontent.com/u/108001973?v=4&size=64",
      "profile": "https://www.linkedin.com/in/madhuri-agarwal-166080209/",
      "contributions": [
        "doc"
      ]
    },
    {
      "login": "Saptarshi-Bandopadhyay",
      "name": "Saptarshi Bandopadhyay",
      "avatar_url": "https://avatars.githubusercontent.com/u/88289395?v=4",
      "profile": "https://github.com/Saptarshi-Bandopadhyay",
      "contributions": [
        "doc"
      ]
    },
    {
      "login": "Dehelaan",
      "name": "Nihal Chaudhary",
      "avatar_url": "https://avatars.githubusercontent.com/u/120308161?s=400&v=4",
      "profile": "https://github.com/Dehelaan",
      "contributions": [
        "doc"
      ]
    },
    {
      "login": "vedantag17",
      "name": "Vedant Agrawal",
      "avatar_url": "https://avatars.githubusercontent.com/u/118207011?v=4",
      "profile": "https://github.com/vedantag17",
      "contributions": [
        "doc",
        "code"
      ]
    },
    {
      "login": "jan-mue",
      "name": "Jan Müller",
      "avatar_url": "https://avatars.githubusercontent.com/u/6440416?v=4",
      "profile": "https://github.com/jan-mue",
      "contributions": [
        "doc"
      ]
    },
    {
      "login": "markussagen",
      "name": "Markus Sagen",
      "avatar_url": "https://avatars.githubusercontent.com/u/20767068?v=4",
      "profile": "https://github.com/markussagen",
      "contributions": [
        "code",
        "example"
      ]
    },
    {
      "login": "Z-Fran",
      "name": "Jindong Zhang",
      "avatar_url": "https://avatars.githubusercontent.com/u/49083766?v=4",
      "profile": "https://github.com/Z-Fran",
      "contributions": [
        "code"
      ]
    },
    {
      "login": "RigvedManoj",
      "name": "Rigved Manoj",
      "avatar_url": "https://avatars.githubusercontent.com/u/28307990?v=4",
      "profile": "https://github.com/RigvedManoj",
      "contributions": [
        "code"
      ]
    },
    {
      "login": "phoeenniixx",
      "name": "Aryan Saini",
      "avatar_url": "https://avatars.githubusercontent.com/u/116151399?v=4",
      "profile": "https://github.com/phoeenniixx",
      "contributions": [
        "code",
        "doc"
      ]
    },
    {
      "login": "RobKuebler",
      "name": "Robert Kübler",
      "avatar_url": "https://avatars.githubusercontent.com/u/932327?v=4",
      "profile": "https://linkedin.com/in/robert-kuebler",
      "contributions": [
        "bug",
        "code",
        "test"
      ]
    },
    {
      "login": "RobotPsychologist",
      "name": "Christopher Risi",
      "avatar_url": "https://avatars.githubusercontent.com/u/110344005?&v=4",
      "profile": "https://github.com/RobotPsychologist",
      "contributions": [
        "bug",
        "example",
        "tutorial"
      ]
    },
    {
      "login": "VectorNd",
      "name": "Rishabh Kamboj",
      "avatar_url": "https://avatars.githubusercontent.com/u/111004091?v=4",
      "profile": "https://github.com/VectorNd",
      "contributions": [
        "code"
      ]
    },
    {
      "login": "jusssch",
      "name": "Julius Schmid",
      "avatar_url": "https://avatars.githubusercontent.com/jusssch",
      "profile": "https://github.com/jusssch",
      "contributions": [
        "code"
      ]
    },
    {
      "login": "jgyfutub",
      "name": "Vedant Pandey",
      "avatar_url": "https://avatars.githubusercontent.com/u/97391064?s=400&v=4",
      "profile": "https://github.com/jgyfutub",
      "contributions": [
        "code"
      ]
    },
    {
      "login": "manolotis",
      "name": "Manuel Muñoz Sánchez",
      "avatar_url": "https://avatars.githubusercontent.com/manolotis",
      "profile": "https://github.com/manolotis",
      "contributions": [
        "doc"
      ]
    },
    {
      "login": "vagechirkov",
      "name": "Valerii Chirkov",
      "avatar_url": "https://avatars.githubusercontent.com/vagechirkov",
      "profile": "https://github.com/vagechirkov",
      "contributions": [
        "code",
        "doc"
      ]
    },
    {
      "login": "tajir0",
      "name": "Jinrong Tang",
      "avatar_url": "https://avatars.githubusercontent.com/u/36022362",
      "profile": "https://github.com/tajir0",
      "contributions": [
        "code",
        "test"
      ]
    },
    {
      "login": "PranavBhatP",
      "name": "Pranav Bhat",
      "avatar_url": "https://avatars.githubusercontent.com/PranavBhatP",
      "profile": "https://github.com/PranavBhatP",
      "contributions": [
        "doc",
        "code",
        "test"
      ]
    },
    {
      "login": "mjste",
      "name": "Michał Stefanik",
      "avatar_url": "https://avatars.githubusercontent.com/mjste",
      "profile": "https://github.com/mjste",
      "contributions": [
        "doc"
      ]
    },
    {
      "login": "Sohaib-Ahmed21",
      "name": "Sohaib Ahmed",
      "avatar_url": "https://avatars.githubusercontent.com/Sohaib-Ahmed21",
      "profile": "https://github.com/Sohaib-Ahmed21",
      "contributions": [
        "bug",
        "code"
      ]
    },
    {
      "login": "HarshvirSandhu",
      "name": "Harshvir Sandhu",
      "avatar_url": "https://avatars.githubusercontent.com/HarshvirSandhu",
      "profile": "https://github.com/HarshvirSandhu",
      "contributions": [
        "code"
      ]
    },
    {
      "login": "alyssadsouza",
      "name": "Alyssa D'Souza",
      "avatar_url": "https://avatars.githubusercontent.com/alyssadsouza",
      "profile": "https://github.com/alyssadsouza",
      "contributions": [
        "code"
      ]
    },
    {
      "login": "ShivamJ07",
      "name": "Shivam Singal",
      "avatar_url": "https://avatars.githubusercontent.com/ShivamJ07",
      "profile": "https://github.com/ShivamJ07",
      "contributions": [
        "bug",
        "code"
      ]
    },
    {
      "login": "satvshr",
      "name": "Satvik Mishra",
      "avatar_url": "https://avatars.githubusercontent.com/u/112589278",
      "profile": "https://github.com/satvshr",
      "contributions": [
        "code",
        "bug"
      ]
    },
    {
      "login": "tanvincible",
      "name": "Tanvi Pooranmal Meena",
      "avatar_url": "https://avatars.githubusercontent.com/tanvincible",
      "profile": "https://github.com/tanvincible",
      "contributions": [
        "code",
        "doc"
      ]
    },
    {
      "login": "y-mx",
      "name": "Yimeng Xie",
      "avatar_url": "https://avatars.githubusercontent.com/y-mx",
      "profile": "https://github.com/y-mx",
      "contributions": [
        "code"
      ]
    },
    {
      "login": "jgyasu",
      "name": "Jigyasu",
      "avatar_url": "https://avatars.githubusercontent.com/u/94278611",
      "profile": "https://jgyasu.github.io",
      "contributions": [
        "code",
        "bug",
        "test",
        "doc"
      ]
    },
    {
      "login": "Adarsh2345",
      "name": "Adarsh J",
      "avatar_url": "https://avatars.githubusercontent.com/u/130629672?v=4",
      "profile": "https://github.com/Adarsh2345",
      "contributions": [
        "doc"
      ]
    },
    {
      "login": "skinan",
      "name": "Muhammad Sakib Khan Inan",
      "avatar_url": "https://avatars.githubusercontent.com/skinan",
      "profile": "https://github.com/skinan",
      "contributions": [
        "doc"
      ]
    },
    {
      "login": "gavinkatz001",
      "name": "Gavin Katz",
      "avatar_url": "https://avatars.githubusercontent.com/u/124807974?v=4",
      "profile": "https://github.com/gavinkatz001",
      "contributions": [
        "doc",
        "code"
      ]
    },
    {
      "login": "lenaklosik",
      "name": "Lena Klosik",
      "avatar_url": "https://avatars.githubusercontent.com/lenaklosik",
      "profile": "https://github.com/lenaklosik",
      "contributions": [
        "code"
      ]
    },
    {
      "login": "marcosfelt",
      "name": "Kobi Felton",
      "avatar_url": "https://avatars.githubusercontent.com/u/25933639?v=4",
      "profile": "https://github.com/marcosfelt",
      "contributions": [
        "code"
      ]
    },
    {
      "login": "b9junkers",
      "name": "Shounak Shirodkar",
      "avatar_url": "https://avatars.githubusercontent.com/u/54496663?v=4",
      "profile": "https://github.com/b9junkers",
      "contributions": [
        "doc"
      ]
    },
    {
      "login": "Utkarsh-Aggarwal",
      "name": "Utkarsh Aggarwal",
      "avatar_url": "https://avatars.githubusercontent.com/Utkarsh-Aggarwal",
      "profile": "https://github.com/Utkarsh-Aggarwal",
      "contributions": [
        "code",
        "doc",
        "bug"
      ]
    },
    {
      "login": "VjayRam",
      "name": "Vijay Ram Enaganti",
      "avatar_url": "https://avatars.githubusercontent.com/u/76694566?v=4",
      "profile": "https://github.com/VjayRam",
      "contributions": [
        "doc"
      ]
    },
    {
      "login": "Ankit-1204",
      "name": "Ankit Upadhyay",
      "avatar_url": "https://avatars.githubusercontent.com/u/112757447?v=4",
      "profile": "https://github.com/Ankit-1204",
      "contributions": [
        "code"
      ]
    },
    {
      "login": "LHoelper",
      "name": "Luca Hölper",
      "avatar_url": "https://avatars.githubusercontent.com/LHoelper",
      "profile": "https://github.com/LHoelper",
      "contributions": [
        "code",
        "doc"
      ]
    },
    {
      "login": "sky0walker99",
      "name": "Muhammed Haroon",
      "avatar_url": "https://avatars.githubusercontent.com/u/106879583?s=96&v=4",
      "profile": "https://github.com/sky0walker99",
      "contributions": [
        "doc"
      ]
    },
    {
      "login": "swetha3456",
      "name": "Swetha Murali",
      "avatar_url": "https://avatars.githubusercontent.com/u/116883043?v=4",
      "profile": "https://github.com/swetha3456",
      "contributions": [
        "code"
      ]
    },
    {
      "login": "wilsbj",
      "name": "Brendan Wilson",
      "avatar_url": "https://avatars.githubusercontent.com/u/16727867?v=4",
      "profile": "https://github.com/wilsbj",
      "contributions": [
        "bug",
        "code",
        "maintenance"
      ]
    },
    {
      "login": "oseiskar",
      "name": "Otto Seiskari",
      "avatar_url": "https://avatars.githubusercontent.com/u/1812432?v=4",
      "profile": "https://github.com/oseiskar",
      "contributions": [
        "code",
        "doc",
        "test"
      ]
    },
    {
      "login": "mujeeb4",
      "name": "Muhammad Mujeeb",
      "avatar_url": "https://avatars.githubusercontent.com/u/70962107?v=4",
      "profile": "https://github.com/Mujeeb4",
      "contributions": [
        "code",
        "maintenance"
      ]
    },
    {
      "login": "tapyu",
      "name": "Rubem Pacelli",
      "avatar_url": "https://avatars.githubusercontent.com/u/22801918?v=4",
      "profile": "https://github.com/tapyu",
      "contributions": [
        "doc"
      ]
    },
    {
      "login": "LorchZachery",
      "name": "Zachery Lorch",
      "avatar_url": "https://avatars.githubusercontent.com/u/54079406?v=4",
      "profile": "https://github.com/LorchZachery",
      "contributions": [
        "bug",
        "code"
      ]
    },
    {
      "login": "danferns",
      "name": "Daniel Fernandes",
      "avatar_url": "https://avatars.githubusercontent.com/u/57069381?v=4",
      "profile": "https://github.com/danferns",
      "contributions": [
        "code"
      ]
    },
    {
      "login": "OmBiradar",
      "name": "Om Biradar",
      "avatar_url": "https://avatars.githubusercontent.com/OmBiradar",
      "profile": "https://github.com/OmBiradar",
      "contributions": [
        "code",
        "bug",
        "doc"
      ]
    },
    {
      "login": "gbilleyPeco",
      "name": "Graham Billey",
      "avatar_url": "https://avatars.githubusercontent.com/u/119866794?v=4",
      "profile": "https://github.com/gbilleyPeco",
      "contributions": [
        "code",
        "bug",
        "doc",
        "ideas"
      ]
    },
    {
      "login": "",
      "name": "Martin Tveten",
      "avatar_url": "https://avatars.githubusercontent.com/u/18215310?v=4",
      "profile": "https://github.com/Tveten",
      "contributions": [
        "code",
        "design"
      ]
    },
    {
      "login": "Prahitha",
      "name": "Prahitha Movva",
      "avatar_url": "https://avatars.githubusercontent.com/u/44160152?s=400&v=4",
      "profile": "https://github.com/Prahitha",
      "contributions": [
        "doc"
      ]
    },
    {
      "login": "jobs-git",
      "name": "James Guana",
      "avatar_url": "https://avatars.githubusercontent.com/u/13552004?v=4",
      "profile": "https://github.com/jobs-git",
      "contributions": [
        "code"
      ]
    },
    {
      "login": "Rajdeep-naha",
      "name": "Rajdeep Naha",
      "avatar_url": "https://avatars.githubusercontent.com/u/161390547?v=4",
      "profile": "https://github.com/Rajdeep-naha",
      "contributions": [
        "code"
      ]
    },
    {
      "login": "andretheronsa",
      "name": "Andre Theron",
      "avatar_url": "https://avatars.githubusercontent.com/u/33958609?v=4",
      "profile": "https://github.com/andretheronsa",
      "contributions": [
        "code"
      ]
    },
    {
      "login": "Tirath5504",
      "name": "Tirath Bhathawala",
      "avatar_url": "https://avatars.githubusercontent.com/u/111230032?v=4",
      "profile": "https://github.com/Tirath5504",
      "contributions": [
        "code",
        "doc"
      ]
    },
    {
      "login": "akshathmangudi",
      "name": "Akshath",
      "avatar_url": "https://avatars.githubusercontent.com/akshathmangudi",
      "profile": "https://github.com/akshathmangudi",
      "contributions": [
        "code",
        "maintenance"
      ]
    },
    {
      "login": "thearshkumar",
      "name": "Arsh Kumar",
      "avatar_url": "https://avatars.githubusercontent.com/u/145699183?v=4",
      "profile": "https://github.com/thearshkumar",
      "contributions": [
        "code",
        "bug",
        "doc"
      ]
    },
    {
      "login": "SzymonStolarski",
      "name": "Szymon Stolarski",
      "avatar_url": "https://avatars.githubusercontent.com/u/67345427?v=4",
      "profile": "https://github.com/SzymonStolarski",
      "contributions": [
        "code",
        "test",
        "bug"
      ]
    },
    {
      "login": "sinemkilicdere",
      "name": "Sinem Kilicdere",
      "avatar_url": "https://avatars.githubusercontent.com/u/187651453?v=4",
      "profile": "https://github.com/SinemKilicdere",
      "contributions": [
        "code",
        "test"
      ]
    },
    {
      "login": "garar",
      "name": "Krystian Kichewko",
      "avatar_url": "https://avatars.githubusercontent.com/u/220005?v=4",
      "profile": "https://github.com/garar",
      "contributions": [
        "code",
        "bug"
      ]
    },
    {
      "login": "Virgile-Foussereau",
      "name": "Virgile Foussereau",
      "avatar_url": "https://avatars.githubusercontent.com/u/99748194?v=4",
      "profile": "https://github.com/Virgile-Foussereau",
      "contributions": [
        "code"
      ]
    },
    {
      "login": "Tanuj-Taneja1",
      "name": "Tanuj Taneja",
      "avatar_url": "https://avatars.githubusercontent.com/u/94695078?v=4",
      "profile": "https://github.com/Tanuj-Taneja1",
      "contributions": [
        "code"
      ]
    },
    {
      "login": "oresthes",
      "name": "Orest Alickolli",
      "profile": "https://github.com/oresthes",
      "avatar_url": "https://avatars.githubusercontent.com/u/12741634?v=4",
      "contributions": [
        "code"
      ]
    },
    {
      "login": "JATAYU000",
      "name": "Shrivaths S Nair",
      "avatar_url": "https://avatars.githubusercontent.com/u/142079253?v=4",
      "profile": "https://github.com/JATAYU000",
      "contributions": [
        "code",
        "bug",
        "maintenance"
      ]
    },
    {
      "login": "Astrael1",
      "name": "Astrael",
      "avatar_url": "https://avatars.githubusercontent.com/u/33071364?v=4",
      "profile": "https://github.com/Astrael1",
      "contributions": [
        "doc"
      ]
    },
    {
      "login": "noxthot",
      "name": "Gregor Ehrensperger",
      "avatar_url": "https://avatars.githubusercontent.com/u/11518904?v=4",
      "profile": "https://github.com/noxthot",
      "contributions": [
        "bug",
        "code",
        "doc"
      ]
    },
    {
<<<<<<< HEAD
      "login": "RecreationalMath",
      "name": "Nirbhai Singh",
      "avatar_url": "https://avatars.githubusercontent.com/u/6928297?v=4",
      "profile": "https://github.com/RecreationalMath",
      "contributions": [
        "code",
        "doc",
        "design",
        "bug"
=======
      "login": "poopsiclepooding",
      "name": "poopsicle",
      "avatar_url": "https://avatars.githubusercontent.com/u/89380897?v=4",
      "profile": "https://github.com/poopsiclepooding",
      "contributions": [
        "code",
        "doc",
        "maintenance"
>>>>>>> d7568958
      ]
    }
  ]
}<|MERGE_RESOLUTION|>--- conflicted
+++ resolved
@@ -3696,7 +3696,6 @@
       ]
     },
     {
-<<<<<<< HEAD
       "login": "RecreationalMath",
       "name": "Nirbhai Singh",
       "avatar_url": "https://avatars.githubusercontent.com/u/6928297?v=4",
@@ -3706,7 +3705,9 @@
         "doc",
         "design",
         "bug"
-=======
+      ]
+    },
+    {
       "login": "poopsiclepooding",
       "name": "poopsicle",
       "avatar_url": "https://avatars.githubusercontent.com/u/89380897?v=4",
@@ -3715,7 +3716,6 @@
         "code",
         "doc",
         "maintenance"
->>>>>>> d7568958
       ]
     }
   ]
