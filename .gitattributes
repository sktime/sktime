--- conflicted
+++ resolved
@@ -1,7 +1,3 @@
 sktime/datasets/data/** linguist-vendored
 jquery.js -linguist-vendored
-<<<<<<< HEAD
-# "*.sh text eol=lf"
-=======
-"*.sh text eol=lf"
->>>>>>> e9cc78a5
+"*.sh text eol=lf"