--- conflicted
+++ resolved
@@ -37,19 +37,9 @@
 <details>
 
 <!--
-<<<<<<< HEAD
-Please run the following snippet and paste the output here.
-import platform; print(platform.platform())
-import sys; print("Python", sys.version)
-import numpy; print("NumPy", numpy.__version__)
-import scipy; print("SciPy", scipy.__version__)
-import scipy; print("Pandas", pandas.__version__)
-import sktime; print("sktime", sktime.__version__)
-=======
 Please run the following code snippet and paste the output here:
  
 from sktime import show_versions; show_versions()
->>>>>>> f13c9e18
 -->
 
 </details>
