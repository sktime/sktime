--- conflicted
+++ resolved
@@ -293,13 +293,8 @@
     strategy:
       fail-fast: false  # to not fail all combinations if just one fail
       matrix:
-<<<<<<< HEAD
-        python-version: ['3.9', '3.10', '3.11', '3.12']
-        os: [ubuntu-latest, macos-latest, windows-latest]
-=======
         python-version: ["3.9", "3.10", "3.11", "3.12", "3.13"]
-        os: [ubuntu-latest, macos-13, windows-latest, ubuntu-22.04-arm]
->>>>>>> 76d31eb4
+        os: [ubuntu-latest, macos-latest, windows-latest, ubuntu-22.04-arm]
     runs-on: ${{ matrix.os }}
     steps:
       - uses: actions/checkout@v4
