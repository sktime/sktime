--- conflicted
+++ resolved
@@ -376,12 +376,7 @@
       fail-fast: false  # to not fail all combinations if just one fail
       matrix:
         python-version: ["3.9", "3.10", "3.11", "3.12", "3.13"]
-<<<<<<< HEAD
-        os: [ubuntu-latest, macos-13, windows-latest]
-
-=======
         os: [ubuntu-latest, macos-13, windows-latest, ubuntu-22.04-arm]
->>>>>>> 301606ee
     runs-on: ${{ matrix.os }}
 
     steps:
