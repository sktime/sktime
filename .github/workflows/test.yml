--- conflicted
+++ resolved
@@ -108,42 +108,8 @@
       - name: Publish code coverage
         uses: codecov/codecov-action@v3
 
-<<<<<<< HEAD
-  test-linux:
+  test-unix:
     needs: test-nosoftdeps
-    runs-on: ubuntu-20.04
-    strategy:
-      matrix:
-        python-version: [3.7, 3.8, 3.9, '3.10']
-    steps:
-      - uses: actions/checkout@v2
-      - name: Set up Python
-        uses: actions/setup-python@v2
-        with:
-          python-version: ${{ matrix.python-version }}
-      - name: Display Python version
-        run: python -c "import sys; print(sys.version)"
-
-      - name: Install sktime and dependencies
-        run: |
-          python -m pip install .[all_extras,dev]
-
-      - name: Show dependecies
-        run: python -m pip list
-
-      - name: Run tests
-        run: make test
-
-      - name: Publish code coverage
-        uses: codecov/codecov-action@v3
-
-  test-mac:
-    needs: test-nosoftdeps
-    runs-on: macOS-10.15
-=======
-  test-unix:
-    needs: code-quality
->>>>>>> f3b9ee40
     strategy:
       matrix:
         python-version: [3.7, 3.8, 3.9, '3.10']
