--- conflicted
+++ resolved
@@ -251,11 +251,7 @@
       - name: Set up Python
         uses: actions/setup-python@v6
         with:
-<<<<<<< HEAD
-          python-version: 3.10
-=======
-          python-version: 3.11
->>>>>>> 70bdcd4b
+          python-version: 3.11
       - name: Display Python version
         run: python -c "import sys; print(sys.version)"
 
@@ -276,11 +272,7 @@
       - name: Set up Python
         uses: actions/setup-python@v6
         with:
-<<<<<<< HEAD
-          python-version: 3.10
-=======
-          python-version: 3.11
->>>>>>> 70bdcd4b
+          python-version: 3.11
       - name: Display Python version
         run: python -c "import sys; print(sys.version)"
 
@@ -307,11 +299,7 @@
       - name: Set up Python
         uses: actions/setup-python@v6
         with:
-<<<<<<< HEAD
-          python-version: 3.10
-=======
-          python-version: 3.11
->>>>>>> 70bdcd4b
+          python-version: 3.11
 
       - name: Display Python version
         run: python -c "import sys; print(sys.version)"
@@ -339,11 +327,7 @@
       - name: Set up Python
         uses: actions/setup-python@v6
         with:
-<<<<<<< HEAD
-          python-version: 3.10
-=======
-          python-version: 3.11
->>>>>>> 70bdcd4b
+          python-version: 3.11
       - name: Display Python version
         run: python -c "import sys; print(sys.version)"
 
