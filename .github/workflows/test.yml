name: Install and test

on:
  push:
    branches:
      - main
  pull_request:
    branches:
      - main

concurrency:
  group: ${{ github.workflow }}-${{ github.ref }}
  cancel-in-progress: true

jobs:
  code-quality:
    name: code-quality
    runs-on: ubuntu-latest
    steps:
      - name: repository checkout step
        uses: actions/checkout@v4

      - name: python environment step
        uses: actions/setup-python@v5
        with:
          python-version: "3.11"

      - name: install pre-commit
        run: python3 -m pip install pre-commit

      - name: Checkout code
        uses: actions/checkout@v4
        with:
          fetch-depth: 0

      - name: Get changed files
        id: changed-files
        run: |
          CHANGED_FILES=$(git diff --name-only ${{ github.event.pull_request.base.sha }} ${{ github.sha }} | tr '\n' ' ')
          echo "CHANGED_FILES=${CHANGED_FILES}" >> $GITHUB_ENV

      - name: Print changed files
        run: |
          echo "Changed files:" && echo "$CHANGED_FILES" | tr ' ' '\n'

      - name: Run pre-commit on changed files
        run: |
          if [ -n "$CHANGED_FILES" ]; then
            pre-commit run --color always --files $CHANGED_FILES --show-diff-on-failure
          else
            echo "No changed files to check."
          fi

      - name: check missing __init__ files

        run: build_tools/fail_on_missing_init_files.sh
        shell: bash

  run-notebook-examples:
    needs: code-quality
    runs-on: ubuntu-latest
    steps:
      - uses: actions/checkout@v4
      - name: Set up Python
        uses: actions/setup-python@v5
        with:
          python-version: 3.9
      - name: Install dependencies
        run: |
          python -m pip install --upgrade pip
          python -m pip install .[all_extras,binder,dev,mlflow,dl]
      - name: Run example notebooks
        run: build_tools/run_examples.sh
        shell: bash

  run-blogpost-examples:
    needs: code-quality
    runs-on: ubuntu-latest
    steps:
      - uses: actions/checkout@v4
      - name: Set up Python
        uses: actions/setup-python@v5
        with:
          python-version: 3.9
      - name: Install dependencies
        run: |
          python -m pip install --upgrade pip
          python -m pip install .[all_extras,binder,dev,mlflow]
      - name: Run example notebooks
        run: build_tools/run_blogposts.sh
        shell: bash

  detect-changed-classes:
    needs: code-quality
    runs-on: ubuntu-latest
    outputs:
      obj_list: ${{ steps.get-change-list.outputs.obj_list }}
      obj_list_length: ${{ steps.get-change-list.outputs.obj_list_length }}

    steps:
      - uses: actions/checkout@v4

      - run: git remote set-branches origin 'main'

      - run: git fetch --depth 1

      - name: Set up Python
        uses: actions/setup-python@v5
        with:
          python-version: '3.11'

      - name: Install sktime with dev dependencies
        run: |
          python -m pip install --upgrade pip
          python -m pip install .[dev]

      - name: Get list of names of changed classes
        id: get-change-list
        run: |
          OBJ_LIST=$(python -c 'from sktime.tests.test_switch import _get_all_changed_classes; import json; obj_list = _get_all_changed_classes(vm=True); print(json.dumps(obj_list))')
          OBJ_LIST_LENGTH=$(python -c 'from sktime.tests.test_switch import _get_all_changed_classes; obj_list = _get_all_changed_classes(vm=True); print(len(obj_list))')
          echo "OBJ_LIST=$OBJ_LIST" >> $GITHUB_ENV
          echo "OBJ_LIST_LENGTH=$OBJ_LIST_LENGTH" >> $GITHUB_ENV
          echo "::set-output name=obj_list::$OBJ_LIST"
          echo "::set-output name=obj_list_length::$OBJ_LIST_LENGTH"

      - name: Print changed classes
        run: |
          echo "Number of changed classes: $OBJ_LIST_LENGTH"
          echo "Changed classes: $OBJ_LIST"

  test-est:
    needs: detect-changed-classes

    strategy:
      fail-fast: false
      matrix:
        flag: ${{ fromJson(needs.detect-changed-classes.outputs.obj_list) }}
        python-version: ['3.9', '3.10', '3.11', '3.12', '3.13']
        os: [ubuntu-latest, macos-13, windows-latest]

    runs-on: ${{ matrix.os }}

    steps:
      - name: Checkout code
        uses: actions/checkout@v4

      - name: Set up Python
        uses: actions/setup-python@v4
        with:
          python-version: ${{ matrix.python-version }}

      - name: Install sktime with dev dependencies
        run: |
          python -m pip install --upgrade pip
          python -m pip install .[dev]
<<<<<<< HEAD
      - name: Install dependencies for ${{ matrix.flag }}
        run: |
          # Run the Python script to get the list of dependencies for the object and save it to a file deps.txt
          python -c "from sktime.registry import deps; print('\n'.join(deps('${{ matrix.flag }}')))" > deps.txt

          # Install dependencies from the generated file
          pip install -r deps.txt
      - name: Show dependencies
        run: python -m pip list
      - name: Check estimator dependencies
        shell: bash
        id: checkdeps
        run: |
          valid_env=$(python -c "from sktime.utils.dependencies._dependencies import _check_estimator_deps; from sktime.registry import craft; print(_check_estimator_deps(craft('${{ matrix.flag}}'), severity='none'))")
          echo "Result of _check_estimator_deps: $valid_env"
          echo "valid_env=$valid_env" >> $GITHUB_OUTPUT
      - name: Run tests with ${{ matrix.flag }} if valid_env is True
        if: steps.checkdeps.outputs.valid_env == 'True'
        env:
          FLAG: ${{ matrix.flag }}
        run: python -c "from sktime.utils import check_estimator; from sktime.registry import craft; check_estimator(craft('${{ matrix.flag }}'), raise_exceptions=True)"
=======

      - name: Install dependencies for ${{ matrix.flag }}
        run: |
          python -c "from sktime.registry import deps; print('\n'.join(deps('${{ matrix.flag }}')))" > deps.txt
          pip install -r deps.txt
        continue-on-error: true

      - name: Show dependencies
        run: python -m pip list

      - name: Run tests with ${{ matrix.flag }}
        env:
          FLAG: ${{ matrix.flag }}
        shell: bash
        run: python -c "from sktime.tests._test_vm import run_test_vm; run_test_vm('${{ matrix.flag }}')"
>>>>>>> fb604988

  detect-package-change:
    needs: [code-quality, detect-changed-classes]
    name: detect package changes
    runs-on: ubuntu-latest
    permissions:
      pull-requests: read
    outputs:
      sktime: ${{ steps.filter.outputs.sktime }}
    steps:
      - uses: actions/checkout@v4
      - uses: dorny/paths-filter@v3
        id: filter
        with:
          filters: |
            sktime:
              - sktime/**
              - pyproject.toml

  test-nodevdeps:
    needs: detect-package-change
    if: ${{ needs.detect-package-change.outputs.sktime == 'true' }}
    runs-on: ubuntu-latest
    steps:
      - uses: actions/checkout@v4
      - name: Set up Python
        uses: actions/setup-python@v5
        with:
          python-version: 3.9
      - name: Display Python version
        run: python -c "import sys; print(sys.version)"

      - name: Install sktime and dependencies
        run: |
          python -m pip install .

      - name: Run pytest-free tests
        run: |
          python sktime/_nopytest_tests.py

  test-nosoftdeps:
    needs: detect-package-change
    if: ${{ needs.detect-package-change.outputs.sktime == 'true' }}
    runs-on: ubuntu-latest
    steps:
      - uses: actions/checkout@v4
      - name: Set up Python
        uses: actions/setup-python@v5
        with:
          python-version: 3.9
      - name: Display Python version
        run: python -c "import sys; print(sys.version)"

      - name: Install sktime and dependencies
        run: |
          python -m pip install .[dev]

      - name: Show dependencies
        run: python -m pip list

      - name: Run tests
        run: make test_softdeps

  test-nosoftdeps-full:
    needs: test-nosoftdeps
    runs-on: ubuntu-latest
    steps:
      - uses: actions/checkout@v4

      - run: git remote set-branches origin 'main'

      - run: git fetch --depth 1

      - name: Set up Python
        uses: actions/setup-python@v5
        with:
          python-version: 3.9

      - name: Display Python version
        run: python -c "import sys; print(sys.version)"

      - name: Install sktime and dependencies
        run: |
          python -m pip install .[dev]

      - name: Show dependencies
        run: python -m pip list

      - name: Run tests
        run: make PYTESTOPTIONS="--matrixdesign=False --timeout=600" test_softdeps_full

  test-mlflow:
    needs: detect-package-change
    if: ${{ needs.detect-package-change.outputs.sktime == 'true' }}
    runs-on: ubuntu-latest
    strategy:
      matrix:
        mlflow-version: ['2.9.2', '3.latest']
    name: test-mlflow-${{ matrix.mlflow-version }}
    steps:
      - uses: actions/checkout@v4
      - name: Set up Python
        uses: actions/setup-python@v5
        with:
          python-version: 3.9
      - name: Display Python version
        run: python -c "import sys; print(sys.version)"

      - name: Install sktime and dependencies
        run: |
          if [[ "${{ matrix.mlflow-version }}" == "2.9.2'" ]]; then
            python -m pip install .[all_extras,dev,mlflow_tests,mlflow2] --no-cache-dir
          else
            python -m pip install .[all_extras,dev,mlflow_tests] --no-cache-dir
          fi

      - name: Show dependencies
        run: python -m pip list

      - name: Run tests
        run: make test_mlflow

  test-cython-estimators:
    needs: test-nosoftdeps
    runs-on: macos-13
    steps:
      - uses: actions/checkout@v4

      - run: git remote set-branches origin 'main'

      - run: git fetch --depth 1

      - name: Set up Python
        uses: actions/setup-python@v5
        with:
          python-version: 3.9
      - name: Display Python version
        run: python -c "import sys; print(sys.version)"

      - name: Install OSX packages
        shell: bash
        run: ./.github/scripts/install_osx_dependencies.sh

      - name: Install sktime and dependencies
        run: |
          python -m pip install .[dev,cython_extras] --no-cache-dir

      - name: Show dependencies
        run: python -m pip list

      - name: Run tests
        run: make PYTESTOPTIONS="--only_cython_estimators=True --matrixdesign=False --timeout=600" test_check_suite

  detect:
    needs: test-nosoftdeps
    name: detect changes
    runs-on: ubuntu-latest
    permissions:
      pull-requests: read
    outputs:
      datasets: ${{ steps.filter.outputs.datasets }}
      pyproject: ${{ steps.filter.outputs.pyproject }}
    steps:
      - uses: actions/checkout@v4
      - uses: dorny/paths-filter@v3
        id: filter
        with:
          filters: |
            datasets:
              - sktime/base/**
              - sktime/datasets/**
            pyproject:
              - pyproject.toml

  test-base:
    needs: test-nosoftdeps
    name: base
    uses: ./.github/workflows/test_base.yml
    secrets: inherit

  test-module:
    needs: test-nosoftdeps
    name: module
    uses: ./.github/workflows/test_module.yml
    secrets: inherit

  test-other:
    needs: test-nosoftdeps
    name: other
    uses: ./.github/workflows/test_other.yml
    secrets: inherit

  test-datasets:
    needs: detect
    name: datasets
    if: ${{ needs.detect.outputs.datasets == 'true' }}
    uses: ./.github/workflows/test_datasets.yml
    secrets: inherit

  test-full:
    needs: test-nosoftdeps

    strategy:
      fail-fast: false  # to not fail all combinations if just one fail
      matrix:
        python-version: ["3.9", "3.10", "3.11", "3.12", "3.13"]
<<<<<<< HEAD
        os: [ubuntu-latest, macos-13, windows-latest]

=======
        os: [ubuntu-latest, macos-13, windows-latest, ubuntu-22.04-arm]
>>>>>>> fb604988
    runs-on: ${{ matrix.os }}

    steps:
      - uses: actions/checkout@v4

      - run: git remote set-branches origin 'main'

      - run: git fetch --depth 1

      - name: Set up Python
        uses: actions/setup-python@v5
        with:
          python-version: ${{ matrix.python-version }}

      - name: Display Python version
        run: python -c "import sys; print(sys.version)"

      - name: Install OSX packages
        run: ./.github/scripts/install_osx_dependencies.sh

      - name: Install sktime and dependencies
        shell: bash
        run: python -m pip install .[all_extras_pandas2,dev,dl,compatibility_tests] --no-cache-dir

      - name: Show dependencies
        run: python -m pip list

      - name: Show available branches
        run: git branch -a

      - name: Run tests
        run: make test_without_datasets

  test-unix-pandas1:
    needs: test-nosoftdeps
    strategy:
      fail-fast: false
      matrix:
        python-version: ["3.9", "3.10", "3.11", "3.12"]
    runs-on: ubuntu-latest
    steps:
      - uses: actions/checkout@v4

      - run: git remote set-branches origin 'main'

      - run: git fetch --depth 1

      - name: Set up Python
        uses: actions/setup-python@v5
        with:
          python-version: ${{ matrix.python-version }}

      - name: Display Python version
        run: python -c "import sys; print(sys.version)"

      - name: Install sktime and dependencies
        run: |
          python -m pip install .[all_extras,dev,pandas1,numpy1] --no-cache-dir

      - name: Show dependencies
        run: python -m pip list

      - name: Show available branches
        run: git branch -a

      - name: Run tests
        run: make test_without_datasets<|MERGE_RESOLUTION|>--- conflicted
+++ resolved
@@ -154,29 +154,6 @@
         run: |
           python -m pip install --upgrade pip
           python -m pip install .[dev]
-<<<<<<< HEAD
-      - name: Install dependencies for ${{ matrix.flag }}
-        run: |
-          # Run the Python script to get the list of dependencies for the object and save it to a file deps.txt
-          python -c "from sktime.registry import deps; print('\n'.join(deps('${{ matrix.flag }}')))" > deps.txt
-
-          # Install dependencies from the generated file
-          pip install -r deps.txt
-      - name: Show dependencies
-        run: python -m pip list
-      - name: Check estimator dependencies
-        shell: bash
-        id: checkdeps
-        run: |
-          valid_env=$(python -c "from sktime.utils.dependencies._dependencies import _check_estimator_deps; from sktime.registry import craft; print(_check_estimator_deps(craft('${{ matrix.flag}}'), severity='none'))")
-          echo "Result of _check_estimator_deps: $valid_env"
-          echo "valid_env=$valid_env" >> $GITHUB_OUTPUT
-      - name: Run tests with ${{ matrix.flag }} if valid_env is True
-        if: steps.checkdeps.outputs.valid_env == 'True'
-        env:
-          FLAG: ${{ matrix.flag }}
-        run: python -c "from sktime.utils import check_estimator; from sktime.registry import craft; check_estimator(craft('${{ matrix.flag }}'), raise_exceptions=True)"
-=======
 
       - name: Install dependencies for ${{ matrix.flag }}
         run: |
@@ -192,7 +169,6 @@
           FLAG: ${{ matrix.flag }}
         shell: bash
         run: python -c "from sktime.tests._test_vm import run_test_vm; run_test_vm('${{ matrix.flag }}')"
->>>>>>> fb604988
 
   detect-package-change:
     needs: [code-quality, detect-changed-classes]
@@ -399,12 +375,7 @@
       fail-fast: false  # to not fail all combinations if just one fail
       matrix:
         python-version: ["3.9", "3.10", "3.11", "3.12", "3.13"]
-<<<<<<< HEAD
-        os: [ubuntu-latest, macos-13, windows-latest]
-
-=======
         os: [ubuntu-latest, macos-13, windows-latest, ubuntu-22.04-arm]
->>>>>>> fb604988
     runs-on: ${{ matrix.os }}
 
     steps:
