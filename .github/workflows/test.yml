--- conflicted
+++ resolved
@@ -13,24 +13,12 @@
     name: code-quality
     runs-on: ubuntu-latest
     steps:
-<<<<<<< HEAD
       - name: repository checkout step
         uses: actions/checkout@v4
       - name: python environment step
         uses: actions/setup-python@v5
-=======
-      - uses: actions/checkout@v4
-      - uses: actions/setup-python@v5
-      - id: file_changes
-        uses: trilom/file-changes-action@v1.2.4
-        with:
-          output: " "
-      - name: List changed files
-        run: echo '${{ steps.file_changes.outputs.files}}'
-      - uses: pre-commit/action@v3.0.1
->>>>>>> dfed3b33
-        with:
-          python-version: "3.8"
+        with:
+          python-version: "3.11"
       - name: install pre-commit
         run: python3 -m pip install pre-commit
       - id: changed-files
