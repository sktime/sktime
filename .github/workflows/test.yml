name: Install and test

on:
  push:
    branches:
      - main
  pull_request:
    branches:
      - main

jobs:
  code-quality:
    runs-on: ubuntu-latest
    steps:
      - uses: actions/checkout@v4
      - uses: actions/setup-python@v4
      - id: file_changes
        uses: trilom/file-changes-action@v1.2.4
        with:
          output: " "
      - name: List changed files
        run: echo '${{ steps.file_changes.outputs.files}}'
      - uses: pre-commit/action@v3.0.0
        with:
          extra_args: --files ${{ steps.file_changes.outputs.files}}
      - name: Check for missing init files
        run: build_tools/fail_on_missing_init_files.sh
        shell: bash

  run-notebook-examples:
    needs: code-quality
    runs-on: ubuntu-latest
    steps:
      - uses: actions/checkout@v4
      - name: Set up Python
        uses: actions/setup-python@v4
        with:
          python-version: 3.9
      - name: Install dependencies
        run: |
          python -m pip install --upgrade pip
          python -m pip install .[all_extras,binder,dev,mlflow]
      - name: Run example notebooks
        run: build_tools/run_examples.sh
        shell: bash

  test-nodevdeps:
    needs: code-quality
    runs-on: ubuntu-latest
    steps:
      - uses: actions/checkout@v4
      - name: Set up Python
        uses: actions/setup-python@v4
        with:
          python-version: 3.9
      - name: Display Python version
        run: python -c "import sys; print(sys.version)"

      - name: Install sktime and dependencies
        run: |
          python -m pip install .

      - name: Run pytest-free tests
        run: |
          python sktime/_nopytest_tests.py

  test-nosoftdeps:
    needs: code-quality
    runs-on: ubuntu-latest
    steps:
      - uses: actions/checkout@v4
      - name: Set up Python
        uses: actions/setup-python@v4
        with:
          python-version: 3.9
      - name: Display Python version
        run: python -c "import sys; print(sys.version)"

      - name: Install sktime and dependencies
        run: |
          python -m pip install .[dev]

      - name: Show dependencies
        run: python -m pip list

      - name: Run tests
        run: make PYTESTOPTIONS="--cov --cov-report=xml --timeout=600" test_softdeps

  test-nosoftdeps-full:
    needs: test-nosoftdeps
    runs-on: ubuntu-latest
    steps:
      - uses: actions/checkout@v4

      - run: git remote set-branches origin 'main'

      - run: git fetch --depth 1

      - name: Set up Python
        uses: actions/setup-python@v4
        with:
          python-version: 3.9

      - name: Display Python version
        run: python -c "import sys; print(sys.version)"

      - name: Install sktime and dependencies
        run: |
          python -m pip install .[dev]

      - name: Show dependencies
        run: python -m pip list

      - name: Run tests
        run: make PYTESTOPTIONS="--cov --cov-report=xml --timeout=600" test_softdeps_full

  test-mlflow:
    needs: test-nosoftdeps
    runs-on: ubuntu-latest
    steps:
      - uses: actions/checkout@v4
      - name: Set up Python
        uses: actions/setup-python@v4
        with:
          python-version: 3.9
      - name: Display Python version
        run: python -c "import sys; print(sys.version)"

      - name: Install sktime and dependencies
        run: |
          python -m pip install .[all_extras,dev,mlflow_tests] --no-cache-dir

      - name: Show dependencies
        run: python -m pip list

      - name: Run tests
        run: make PYTESTOPTIONS="--cov --cov-report=xml --timeout=600" test_mlflow

  test-cython-estimators:
    needs: test-nosoftdeps
    runs-on: macos-latest
    steps:
<<<<<<< HEAD
      - uses: actions/checkout@v3

      - run: git remote set-branches origin 'main'

      - run: git fetch --depth 1

=======
      - uses: actions/checkout@v4
>>>>>>> 80aab014
      - name: Set up Python
        uses: actions/setup-python@v4
        with:
          python-version: 3.9
      - name: Display Python version
        run: python -c "import sys; print(sys.version)"

      - name: Install OS packages
        run: brew install libomp

      - name: Install sktime and dependencies
        run: |
          python -m pip install .[dev,cython_extras] --no-cache-dir

      - name: Show dependencies
        run: python -m pip list

      - name: Run tests
        run: make PYTESTOPTIONS="--cov --cov-report=xml --only_cython_estimators=True --matrixdesign=False --timeout=600" test_check_suite

      - name: Publish code coverage
        uses: codecov/codecov-action@v3

  test-windows:
    needs: test-nosoftdeps
    runs-on: windows-latest
    strategy:
      fail-fast: false  # to not fail all combinations if just one fail
      matrix:
        python-version: ['3.8', '3.9', '3.10', '3.11']

    steps:
      - uses: actions/checkout@v4

      - run: git remote set-branches origin 'main'

      - run: git fetch --depth 1

      - uses: conda-incubator/setup-miniconda@v2
        with:
          auto-update-conda: true
          python-version: ${{ matrix.python-version }}
          channels: anaconda, conda-forge,

      - run: conda --version
      - run: which python

      - name: Fix windows paths
        if: ${{ runner.os == 'Windows' }}
        run: echo "C:\Program Files (x86)\Windows Kits\10\bin\10.0.18362.0\x64" | Out-File -FilePath $env:GITHUB_PATH -Encoding utf8 -Append

      - name: Install conda libpython
        run: conda install -c anaconda libpython

      - name: Install sktime and dependencies
        run: python -m pip install .[all_extras_pandas2,dev]

      - name: Show dependencies
        run: python -m pip list

      - name: Show available branches
        run: git branch -a

      - name: Run tests
        run: |
          mkdir -p testdir/
          cp .coveragerc testdir/
          cp setup.cfg testdir/
          python -m pytest

      - name: Publish code coverage
        uses: codecov/codecov-action@v3

  test-unix:
    needs: test-nosoftdeps
    strategy:
      fail-fast: false  # to not fail all combinations if just one fail
      matrix:
        python-version: ['3.8', '3.9', '3.10', '3.11']
        os: [ubuntu-latest, macos-latest]
    runs-on: ${{ matrix.os }}
    steps:
      - uses: actions/checkout@v4

      - run: git remote set-branches origin 'main'

      - run: git fetch --depth 1

      - name: Set up Python
        uses: actions/setup-python@v4
        with:
          python-version: ${{ matrix.python-version }}

      - name: Display Python version
        run: python -c "import sys; print(sys.version)"

      - name: Install sktime and dependencies
        run: |
          python -m pip install .[all_extras_pandas2,dev] --no-cache-dir

      - name: Show dependencies
        run: python -m pip list

      - name: Show available branches
        run: git branch -a

      - name: Run tests
        run: make test

      - name: Publish code coverage
        uses: codecov/codecov-action@v3

  test-unix-pandas1:
    needs: test-nosoftdeps
    strategy:
      fail-fast: false
      matrix:
        python-version: ['3.8', '3.9', '3.10', '3.11']
    runs-on: ubuntu-latest
    steps:
      - uses: actions/checkout@v4

      - run: git remote set-branches origin 'main'

      - run: git fetch --depth 1

      - name: Set up Python
        uses: actions/setup-python@v4
        with:
          python-version: ${{ matrix.python-version }}

      - name: Display Python version
        run: python -c "import sys; print(sys.version)"

      - name: Install sktime and dependencies
        run: |
          python -m pip install .[all_extras,dev,pandas1] --no-cache-dir

      - name: Show dependencies
        run: python -m pip list

      - name: Show available branches
        run: git branch -a

      - name: Run tests
        run: make test

      - name: Publish code coverage
        uses: codecov/codecov-action@v3<|MERGE_RESOLUTION|>--- conflicted
+++ resolved
@@ -140,16 +140,12 @@
     needs: test-nosoftdeps
     runs-on: macos-latest
     steps:
-<<<<<<< HEAD
-      - uses: actions/checkout@v3
-
-      - run: git remote set-branches origin 'main'
-
-      - run: git fetch --depth 1
-
-=======
-      - uses: actions/checkout@v4
->>>>>>> 80aab014
+      - uses: actions/checkout@v4
+
+      - run: git remote set-branches origin 'main'
+
+      - run: git fetch --depth 1
+
       - name: Set up Python
         uses: actions/setup-python@v4
         with:
