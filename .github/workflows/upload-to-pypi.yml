--- conflicted
+++ resolved
@@ -10,11 +10,7 @@
     strategy:
       matrix:
         os: [ macos-latest ]
-<<<<<<< HEAD
-        python-version: [ 3.7, 3.8, 3.9 ]
-=======
         python-version: [ 3.6, 3.7, 3.8, 3.9 ]
->>>>>>> 761eb15c
     steps:
       - uses: actions/checkout@v2
       - name: Set up Python
