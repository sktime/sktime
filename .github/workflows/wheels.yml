--- conflicted
+++ resolved
@@ -54,75 +54,6 @@
           name: wheels
           path: wheelhouse/*
 
-<<<<<<< HEAD
-=======
-  test_unix_wheels:
-    needs: build_wheels
-    name: Test wheels on ${{ matrix.os }} with ${{ matrix.python-version }}
-    runs-on: ${{ matrix.os }}
-    strategy:
-      fail-fast: false  # to not fail all combinations if just one fail
-      matrix:
-        os: [ubuntu-latest, macos-latest]
-        python-version: ["3.9", "3.10", "3.11", "3.12", "3.13"]
-
-    steps:
-      - uses: actions/checkout@v5
-      - uses: actions/setup-python@v5
-        with:
-          python-version: ${{ matrix.python-version }}
-
-      - uses: actions/download-artifact@v5
-        with:
-          name: wheels
-          path: wheelhouse
-
-      - name: Display downloaded artifacts
-        run: ls -l wheelhouse
-
-      - name: Get wheel filename
-        run: echo "WHEELNAME=$(ls ./wheelhouse/sktime-*none-any.whl)" >> $GITHUB_ENV
-
-      - name: Install wheel and extras
-        run: python -m pip install "${{ env.WHEELNAME }}[all_extras_pandas2,dev]"
-
-      - name: Run tests
-        run: make test_without_datasets
-
-  test_windows_wheels:
-    needs: build_wheels
-    name: Test wheels on ${{ matrix.os }} with ${{ matrix.python-version }}
-    runs-on: windows-latest
-    strategy:
-      fail-fast: false  # to not fail all combinations if just one fail
-      matrix:
-        os: [windows-latest]
-        python-version: ["3.9", "3.10", "3.11", "3.12", "3.13"]
-
-    steps:
-      - uses: actions/checkout@v5
-      - uses: actions/setup-python@v5
-        with:
-          python-version: ${{ matrix.python-version }}
-
-      - uses: actions/download-artifact@v5
-        with:
-          name: wheels
-          path: wheelhouse
-
-      - name: Display downloaded artifacts
-        run: ls -l wheelhouse
-
-      - name: Get wheel filename
-        run: echo "WHEELNAME=$(ls ./wheelhouse/sktime-*none-any.whl)" >> $env:GITHUB_ENV
-
-      - name: Install wheel and extras
-        run: python -m pip install "${env:WHEELNAME}[all_extras_pandas2,dev]"
-
-      - name: Run tests  # explicit commands as windows does not support make
-        run: python -m pytest  --ignore sktime/datasets
-
->>>>>>> a94a6a5b
   upload_wheels:
     name: Upload wheels to PyPI
     runs-on: ubuntu-latest
