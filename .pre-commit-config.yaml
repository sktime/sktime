repos:
  - repo: https://github.com/pre-commit/pre-commit-hooks
    rev: v4.6.0
    hooks:
      - id: check-added-large-files
        args:
          - --maxkb=1000
      - id: check-case-conflict
      - id: check-merge-conflict
      - id: check-symlinks
      - id: check-yaml
      - id: debug-statements
      - id: end-of-file-fixer
        exclude: "^docs/source/examples/"
      - id: requirements-txt-fixer
      - id: trailing-whitespace

<<<<<<< HEAD
  - repo: https://github.com/astral-sh/ruff-pre-commit
    rev: v0.5.0
    hooks:
      - id: ruff
        args: [--fix]
=======
  - repo: https://github.com/asottile/pyupgrade
    rev: v3.16.0
    hooks:
      - id: pyupgrade
        args:
          - --py39-plus

  - repo: https://github.com/pycqa/isort
    rev: 5.13.2
    hooks:
      - id: isort
        name: isort
>>>>>>> 71d24a00

  - repo: https://github.com/psf/black
    rev: 24.4.2
    hooks:
      - id: black
        language_version: python3

<<<<<<< HEAD
=======
  - repo: https://github.com/pycqa/flake8
    rev: 7.1.0
    hooks:
      - id: flake8
        exclude: docs/conf.py
        additional_dependencies: [flake8-bugbear, flake8-print]

>>>>>>> 71d24a00
  - repo: https://github.com/mgedmin/check-manifest
    rev: "0.49"
    hooks:
      - id: check-manifest
        stages: [manual]

  - repo: https://github.com/nbQA-dev/nbQA
    rev: 1.8.5
    hooks:
      - id: nbqa-black
        args:
          - --nbqa-dont-skip-bad-cells
      - id: nbqa-isort
        args:
          - --nbqa-dont-skip-bad-cells
      - id: nbqa-flake8
        args:
          - --nbqa-dont-skip-bad-cells
          - --extend-ignore=E402,E203

  # We use the Python version instead of the original version which seems to require Docker
  # https://github.com/koalaman/shellcheck-precommit
  - repo: https://github.com/shellcheck-py/shellcheck-py
    rev: v0.10.0.1
    hooks:
      - id: shellcheck
        name: shellcheck<|MERGE_RESOLUTION|>--- conflicted
+++ resolved
@@ -15,26 +15,11 @@
       - id: requirements-txt-fixer
       - id: trailing-whitespace
 
-<<<<<<< HEAD
   - repo: https://github.com/astral-sh/ruff-pre-commit
     rev: v0.5.0
     hooks:
       - id: ruff
         args: [--fix]
-=======
-  - repo: https://github.com/asottile/pyupgrade
-    rev: v3.16.0
-    hooks:
-      - id: pyupgrade
-        args:
-          - --py39-plus
-
-  - repo: https://github.com/pycqa/isort
-    rev: 5.13.2
-    hooks:
-      - id: isort
-        name: isort
->>>>>>> 71d24a00
 
   - repo: https://github.com/psf/black
     rev: 24.4.2
@@ -42,16 +27,6 @@
       - id: black
         language_version: python3
 
-<<<<<<< HEAD
-=======
-  - repo: https://github.com/pycqa/flake8
-    rev: 7.1.0
-    hooks:
-      - id: flake8
-        exclude: docs/conf.py
-        additional_dependencies: [flake8-bugbear, flake8-print]
-
->>>>>>> 71d24a00
   - repo: https://github.com/mgedmin/check-manifest
     rev: "0.49"
     hooks:
