repos:
- repo: https://github.com/psf/black
  rev: 21.5b1
  hooks:
  - id: black
    language_version: python3
    # args: [--line-length 79]

- repo: https://github.com/pycqa/flake8
  rev: 3.9.2
  hooks:
  - id: flake8
    exclude: docs/conf.py
    additional_dependencies: [flake8-bugbear, flake8-print]

- repo: https://github.com/pre-commit/pre-commit-hooks
  rev: v4.0.1
  hooks:
  - id: check-added-large-files
    args: ['--maxkb=1000']
  - id: check-case-conflict
  - id: check-merge-conflict
  - id: check-symlinks
  - id: check-yaml
  - id: debug-statements
  - id: end-of-file-fixer
  - id: fix-encoding-pragma
  - id: requirements-txt-fixer
  - id: trailing-whitespace

- repo: https://github.com/mgedmin/check-manifest
  rev: "0.46"
  hooks:
  - id: check-manifest
    stages: [manual]

- repo: https://github.com/nbQA-dev/nbQA
<<<<<<< HEAD
  rev: 0.8.1
=======
  rev: 0.13.0
>>>>>>> 40131b66
  hooks:
  - id: nbqa-black
    args: [--nbqa-mutate, --nbqa-dont-skip-bad-cells]
    additional_dependencies: [black==20.8b1]
  - id: nbqa-isort
    args: [--nbqa-mutate, --nbqa-dont-skip-bad-cells]
    additional_dependencies: [isort==5.6.4]
  - id: nbqa-flake8
<<<<<<< HEAD
    args: ["--nbqa-config=setup.cfg", "--extend-ignore=E402,E203"]
    additional_dependencies: [flake8==3.8.3]

- repo: https://github.com/pycqa/pydocstyle
  rev: 6.1.1
  hooks:
  - id: pydocstyle
    args: ["--config=setup.cfg"]
=======
    args: [--nbqa-dont-skip-bad-cells, "--extend-ignore=E402,E203"]
    additional_dependencies: [flake8==3.8.3]
>>>>>>> 40131b66
<|MERGE_RESOLUTION|>--- conflicted
+++ resolved
@@ -35,11 +35,7 @@
     stages: [manual]
 
 - repo: https://github.com/nbQA-dev/nbQA
-<<<<<<< HEAD
-  rev: 0.8.1
-=======
   rev: 0.13.0
->>>>>>> 40131b66
   hooks:
   - id: nbqa-black
     args: [--nbqa-mutate, --nbqa-dont-skip-bad-cells]
@@ -48,16 +44,11 @@
     args: [--nbqa-mutate, --nbqa-dont-skip-bad-cells]
     additional_dependencies: [isort==5.6.4]
   - id: nbqa-flake8
-<<<<<<< HEAD
-    args: ["--nbqa-config=setup.cfg", "--extend-ignore=E402,E203"]
+    args: [--nbqa-dont-skip-bad-cells, "--extend-ignore=E402,E203"]
     additional_dependencies: [flake8==3.8.3]
 
 - repo: https://github.com/pycqa/pydocstyle
   rev: 6.1.1
   hooks:
   - id: pydocstyle
-    args: ["--config=setup.cfg"]
-=======
-    args: [--nbqa-dont-skip-bad-cells, "--extend-ignore=E402,E203"]
-    additional_dependencies: [flake8==3.8.3]
->>>>>>> 40131b66
+    args: ["--config=setup.cfg"]