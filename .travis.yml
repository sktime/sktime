--- conflicted
+++ resolved
@@ -24,11 +24,7 @@
     - OMP_NUM_THREADS=4
     - OPENBLAS_NUM_THREADS=4
     - PYTHON_VERSION="3.7" NUMPY_VERSION="1.17" SCIPY_VERSION="1.2" SKLEARN_VERSION="0.22" JOBLIB_VERSION="0.13"
-<<<<<<< HEAD
-      CYTHON_VERSION="0.29" PANDAS_VERSION="0.23" STATSMODELS_VERSION="0.11" SCIKIT_POSTHOCS_VERSION="0.5.0" PMDARIMA_VERSION="1.5.3"
-=======
-      CYTHON_VERSION="0.29" PANDAS_VERSION="0.24" STATSMODELS_VERSION="0.9" SCIKIT_POSTHOCS_VERSION="0.5.0" NUMBA_VERSION="0.47"
->>>>>>> 30d07d1c
+      CYTHON_VERSION="0.29" PANDAS_VERSION="0.23" STATSMODELS_VERSION="0.11" SCIKIT_POSTHOCS_VERSION="0.5.0" PMDARIMA_VERSION="1.5.3" NUMBA_VERSION="0.47"
 
 matrix:
     # platforms and package environments to test
