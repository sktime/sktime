include *.rst
<<<<<<< HEAD
<<<<<<< HEAD
include *.md
recursive-include documentation *
=======
recursive-include docs *
include *.md
>>>>>>> 67c56be8b1e838f2628df829946f795b7dba9aed
=======
recursive-include docs *
include *.md
>>>>>>> f29b45e0
recursive-include examples *
recursive-include sktime *.c *.h *.pyx *.pxd *.pxi *.tp
recursive-include sktime/datasets *.csv *.csv.gz *.arff *.arff.gz *.txt *.ts
include LICENSE<|MERGE_RESOLUTION|>--- conflicted
+++ resolved
@@ -1,16 +1,6 @@
 include *.rst
-<<<<<<< HEAD
-<<<<<<< HEAD
-include *.md
-recursive-include documentation *
-=======
 recursive-include docs *
 include *.md
->>>>>>> 67c56be8b1e838f2628df829946f795b7dba9aed
-=======
-recursive-include docs *
-include *.md
->>>>>>> f29b45e0
 recursive-include examples *
 recursive-include sktime *.c *.h *.pyx *.pxd *.pxi *.tp
 recursive-include sktime/datasets *.csv *.csv.gz *.arff *.arff.gz *.txt *.ts
