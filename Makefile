--- conflicted
+++ resolved
@@ -4,24 +4,10 @@
 # http://marmelab.com/blog/2016/02/29/auto-documented-makefile.html
 
 PACKAGE=sktime
-<<<<<<< HEAD
-<<<<<<< HEAD
-DOC_DIR='./docs/'
-MAINT_DIR = './maint_tools/'
-
-.PHONY: help cover dist venv
-=======
 DOC_DIR='./docs'
 MAINT_DIR='./maint_tools'
 
 .PHONY: help release install test lint clean dist doc docs
->>>>>>> 67c56be8b1e838f2628df829946f795b7dba9aed
-=======
-DOC_DIR='./docs'
-MAINT_DIR='./maint_tools'
-
-.PHONY: help release install test lint clean dist doc docs
->>>>>>> f29b45e0
 
 .DEFAULT_GOAL := help
 
@@ -47,14 +33,7 @@
 	rm -rf ./build
 	rm -rf ./pytest_cache
 	rm -rf ./htmlcov
-<<<<<<< HEAD
-<<<<<<< HEAD
-=======
 	rm -rf ./junit
->>>>>>> 67c56be8b1e838f2628df829946f795b7dba9aed
-=======
-	rm -rf ./junit
->>>>>>> f29b45e0
 	rm -rf ./$(PACKAGE).egg-info
 	rm -rf ./cover
 	rm -rf $(VENV_DIR)
@@ -64,22 +43,6 @@
 	find . -type d -name '__pycache__' -empty -delete
 
 dist: ## Make Python source distribution
-<<<<<<< HEAD
-<<<<<<< HEAD
-	python setup.py sdist
-=======
-	python setup.py sdist bdist_wheel
->>>>>>> f29b45e0
-
-docs: doc
-
-doc: ## Build documentation with Sphinx
-	rm -rf $(DOC_DIR)/source/contributors.rst && m2r CONTRIBUTORS.md && mv CONTRIBUTORS.rst $(DOC_DIR)/source/contributors.rst
-	$(MAKE) -C $(DOC_DIR) html
-<<<<<<< HEAD
-
-docs: doc
-=======
 	python setup.py sdist bdist_wheel
 
 docs: doc
@@ -87,7 +50,3 @@
 doc: ## Build documentation with Sphinx
 	rm -rf $(DOC_DIR)/source/contributors.rst && m2r CONTRIBUTORS.md && mv CONTRIBUTORS.rst $(DOC_DIR)/source/contributors.rst
 	$(MAKE) -C $(DOC_DIR) html
-
->>>>>>> 67c56be8b1e838f2628df829946f795b7dba9aed
-=======
->>>>>>> f29b45e0
