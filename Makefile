--- conflicted
+++ resolved
@@ -28,11 +28,7 @@
 	mkdir -p ${TEST_DIR}
 	cp .coveragerc ${TEST_DIR}
 	cp setup.cfg ${TEST_DIR}
-<<<<<<< HEAD
-	cd ${TEST_DIR}; python -m pytest --cov-report html --cov=sktime -v -n 2 --showlocals --durations=20 --pyargs $(PACKAGE) | tee pytest_$(date +"%Y-%m-%d_%T").log
-=======
-	cd ${TEST_DIR}; python -m pytest -v -n auto --showlocals --durations=20 $(PYTESTOPTIONS) --pyargs $(PACKAGE)
->>>>>>> 84852f64
+	cd ${TEST_DIR}; python -m pytest -v -n auto --showlocals --durations=20 $(PYTESTOPTIONS) --pyargs $(PACKAGE) | tee pytest_$(date +"%Y-%m-%d_%T").log
 
 tests: test
 
