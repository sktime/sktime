.. -*- mode: rst -*-

<<<<<<< HEAD
|travis|_ |appveyor|_ |azure|_ |pypi|_ |gitter|_ |binder|_ |zenodo|_
=======
|travis|_ |appveyor|_ |azure|_ |codecov|_ |readthedocs|_ |pypi|_ |gitter|_ |binder|_ |zenodo|_ |twitter|_
>>>>>>> f13c9e18

.. |travis| image:: https://img.shields.io/travis/com/alan-turing-institute/sktime/master?logo=travis
.. _travis: https://travis-ci.com/alan-turing-institute/sktime

.. |appveyor| image:: https://img.shields.io/appveyor/ci/mloning/sktime/master?logo=appveyor
.. _appveyor: https://ci.appveyor.com/project/mloning/sktime

.. |pypi| image:: https://img.shields.io/pypi/v/sktime
.. _pypi: https://pypi.org/project/sktime/

.. |gitter| image:: https://img.shields.io/gitter/room/alan-turing-institute/sktime?logo=gitter
.. _gitter: https://gitter.im/sktime/community

.. |binder| image:: https://mybinder.org/badge_logo.svg
.. _binder: https://mybinder.org/v2/gh/alan-turing-institute/sktime/master?filepath=examples

.. |zenodo| image:: https://zenodo.org/badge/DOI/10.5281/zenodo.3749000.svg
.. _zenodo: https://doi.org/10.5281/zenodo.3749000

<<<<<<< HEAD
.. |azure| image:: https://img.shields.io/azure-devops/build/mloning/sktime/1/ci?logo=azure-pipelines
.. _azure: https://dev.azure.com/mloning/sktime/_build/latest?definitionId=1&branchName=master
=======
.. |azure| image:: https://img.shields.io/azure-devops/build/mloning/30e41314-4c72-4751-9ffb-f7e8584fc7bd/1/master?logo=azure-pipelines
.. _azure: https://dev.azure.com/mloning/sktime/_build

.. |codecov| image:: https://img.shields.io/codecov/c/github/alan-turing-institute/sktime?logo=Codecov
.. _codecov: https://codecov.io/gh/alan-turing-institute/sktime

.. |readthedocs| image:: https://readthedocs.org/projects/sktime/badge/?version=latest
.. _readthedocs: https://www.sktime.org/en/latest/?badge=latest

.. |twitter| image:: https://img.shields.io/twitter/follow/sktime_toolbox?label=%20Twitter&style=social
.. _twitter: https://twitter.com/sktime_toolbox
>>>>>>> f13c9e18


sktime
======

<<<<<<< HEAD
sktime is a `scikit-learn <https://github.com/scikit-learn/scikit-learn>`__ compatible Python toolbox for machine learning with time series. sktime currently supports:

* Time series classification and regression,
* Univariate forecasting.

We provide dedicated time series algorithms and tools for composite model
building, tuning and model evaluation.

We have a number of `extension packages <https://github.com/sktime/>`__. For deep learning, see: `sktime-dl
<https://github.com/sktime/sktime-dl>`_.
=======
sktime is a Python machine learning toolbox for time series with a unified interface for multiple learning tasks. We currently support:

* Forecasting,
* Time series classification,
* Time series regression.

sktime provides dedicated time series algorithms and `scikit-learn
<https://github.com/scikit-learn/scikit-learn>`__ compatible tools
for building, tuning, and evaluating composite models.

For deep learning methods, see our companion package: `sktime-dl <https://github.com/sktime/sktime-dl>`_.
>>>>>>> f13c9e18

------------------------------------------------------------

Installation
------------

The package is available via PyPI using:

.. code-block:: bash
<<<<<<< HEAD

    pip install sktime

But note that the package is actively being developed and some features may
not yet be stable.
=======

    pip install sktime
>>>>>>> f13c9e18

The package is actively being developed and some features may
not be stable yet.

Development Version
~~~~~~~~~~~~~~~~~~~

To install the development version, please see our
`advanced installation instructions <https://www.sktime.org/en/latest/installation.html>`__.

------------------------------------------------------------

Quickstart
----------

Forecasting
~~~~~~~~~~~

.. code-block:: python

    import numpy as np
    from sktime.datasets import load_airline
    from sktime.forecasting.theta import ThetaForecaster
    from sktime.forecasting.model_selection import temporal_train_test_split
    from sktime.performance_metrics.forecasting import smape_loss

    y = load_airline()
    y_train, y_test = temporal_train_test_split(y)
    fh = np.arange(1, len(y_test) + 1)  # forecasting horizon
    forecaster = ThetaForecaster(sp=12)  # monthly seasonal periodicity
    forecaster.fit(y_train)
    y_pred = forecaster.predict(fh)
    smape_loss(y_test, y_pred)
    >>> 0.1722386848882188

For more, check out the `forecasting tutorial <https://github
.com/alan-turing-institute/sktime/blob/master/examples/01_forecasting
.ipynb>`__.

Time Series Classification
~~~~~~~~~~~~~~~~~~~~~~~~~~

.. code-block:: python

    from sktime.datasets import load_arrow_head
    from sktime.classification.compose import TimeSeriesForestClassifier
    from sklearn.model_selection import train_test_split
    from sklearn.metrics import accuracy_score

    X, y = load_arrow_head(return_X_y=True)
    X_train, X_test, y_train, y_test = train_test_split(X, y)
    classifier = TimeSeriesForestClassifier()
    classifier.fit(X_train, y_train)
    y_pred = classifier.predict(X_test)
    accuracy_score(y_test, y_pred)
    >>> 0.7924528301886793

For more, check out the `time series classification tutorial <https://github
.com/alan-turing-institute/sktime/blob/master/examples
/02_classification_univariate.ipynb>`__.

------------------------------------------------------------

Documentation
-------------
<<<<<<< HEAD

* Check out our `examples notebooks <https://github.com/alan-turing-institute/sktime/tree/master/examples>`__ or run them interactively on Binder_,
* Read the detailed `API reference <https://alan-turing-institute.github.io/sktime/>`__,
* Take a look at our previous `tutorials and sprints <https://github.com/sktime/sktime-workshops>`__.
=======
>>>>>>> f13c9e18

* Watch our online tutorial on Machine Learning with Time Series at the PyData Amsterdam 2020: `[video] <https://www.youtube.com/watch?v=Wf2naBHRo8Q>`__, `[repo] <https://github.com/sktime/sktime-tutorial-pydata-amsterdam-2020>`__
* Check out our `example notebooks <https://github.com/alan-turing-institute/sktime/tree/master/examples>`__ - you can run them on Binder_ without having to install anything!
* Read our detailed `API reference <https://www.sktime.org>`__.

<<<<<<< HEAD
API Overview
------------

sktime provides a scikit-learn compatible API for multiple distinct, but
closely related time series learning tasks, such as time series
classification, regression and forecasting. For more details on these
problems and how they are related, take a look at our `paper <http://arxiv
.org/abs/1909.07872>`__.

Currently, the package includes dedicated algorithms and tools for composite
model building, tuning and model evaluation:

* State-of-the-art algorithms for time series classification and regression,
ported from the Java-based `tsml <https://github.com/uea-machine-learning/tsml/>`__ toolkit,
* Transformers, including single-series transformation (e.g. detrending or
deseasonalization) and series-as-features transformation (e.g. feature
extractors, as well as tools to compose different transformers
* Pipelining, allowing to chain multiple transformers with a final estimator,
* Tuning using grid-search CV
* Ensembling, such as a fully customisable random forest for time-series
classification and regression, as well as ensembling for multivariate problems,
* Univariate forecasting algorithms (e.g. exponential smoothing)

For a list of implemented methods, see our `estimator overview <https://github.com/alan-turing-institute/sktime/blob/master/ESTIMATOR_OVERVIEW.md>`_.

In addition, sktime includes a experimental high-level API that unifies multiple learning tasks, partially inspired by the APIs of `mlr <https://mlr.mlr-org.com>`__ and `openML <https://www.openml.org>`__.
=======
------------------------------------------------------------

API Overview
------------

sktime is a unified toolbox for machine learning with time series. Time
series give rise to multiple learning tasks (e.g.
forecasting and time series classification). The goal of sktime is to
provide all the necessary tools to solve these tasks, including dedicated time
series algorithms as well as tools for building, tuning and evaluating
composite models.

Many of these tasks are related. An algorithm that can
solve one of them can often be re-used to help solve another one, an idea
called reduction. sktime's unified interface allows to easily adapt an
algorithm for one task to another.

For example, to use a regression algorithm to solve a forecasting task, we
can simply write:
>>>>>>> f13c9e18

.. code-block:: python

<<<<<<< HEAD

Development roadmap
-------------------
1. Time series annotation, including segmentation and outlier detection,
2. Multivariate forecasting based on a modified `pysf
<https://github.com/alan-turing-institute/pysf/>`__ API,
3. Unsupervised learning, including time series clustering,
4. Specialised data container for efficient handling of time series/panel data in a modelling workflow and separation of time series meta-data,
5. Probabilistic modelling framework for time series, including survival and point process models based on an adapted `skpro <https://github.com/alan-turing-institute/skpro/>`__ interface.

For more details, see this `issue <https://github.com/alan-turing-institute/sktime/issues/228>`_.

How to contribute
-----------------
We are actively looking for contributors. Please contact @fkiraly or @mloning for volunteering or information on
paid opportunities, or simply `chat <https://gitter.im/sktime/community?source=orgpage>`__ with us
or `raise an issue <https://github.com/alan-turing-institute/sktime/issues/new/choose>`__.

Please also take a look at our `Code of Conduct <https://github.com/alan-turing-institute/sktime/blob/master/CODE_OF_CONDUCT.md>`__ and `guide on how to get started <https://github.com/alan-turing-institute/sktime/blob/master/CONTRIBUTING.md>`__.

For former and current contributors, see our `overview <https://github.com/alan-turing-institute/sktime/blob/master/CONTRIBUTORS.md>`_.
=======
    import numpy as np
    from sktime.datasets import load_airline
    from sktime.forecasting.compose import ReducedRegressionForecaster
    from sklearn.ensemble import RandomForestRegressor
    from sktime.forecasting.model_selection import temporal_train_test_split
    from sktime.performance_metrics.forecasting import smape_loss

    y = load_airline()
    y_train, y_test = temporal_train_test_split(y)
    fh = np.arange(1, len(y_test) + 1)  # forecasting horizon
    regressor = RandomForestRegressor()
    forecaster = ReducedRegressionForecaster(regressor, window_length=12)
    forecaster.fit(y_train)
    y_pred = forecaster.predict(fh)
    smape_loss(y_test, y_pred)
    >>> 0.12726230426056875

For more details, check out our `paper
<http://learningsys.org/neurips19/assets/papers/sktime_ml_systems_neurips2019.pdf>`__.

Currently, sktime provides:

* State-of-the-art algorithms for time series classification and regression, ported from the Java-based `tsml <https://github.com/uea-machine-learning/tsml/>`__ toolkit, as well as forecasting,
* Transformers, including single-series transformations (e.g. detrending or deseasonalization) and series-as-features transformations (e.g. feature extractors), as well as tools to compose different transformers,
* Pipelining,
* Tuning,
* Ensembling, such as a fully customisable random forest for time-series classification and regression, as well as ensembling for multivariate problems,

For a list of implemented methods, see our `estimator overview <https://github.com/alan-turing-institute/sktime/blob/master/ESTIMATOR_OVERVIEW.md>`_.

In addition, sktime includes an experimental high-level API that unifies multiple learning tasks, partially inspired by the APIs of `mlr <https://mlr.mlr-org.com>`__ and `openML <https://www.openml.org>`__.


------------------------------------------------------------

Development Roadmap
-------------------
sktime is under active development. We're looking for new contributors, all
contributions are welcome!

1. Multivariate/panel forecasting based on a modified `pysf <https://github.com/alan-turing-institute/pysf/>`__ API,
2. Unsupervised learning, including time series clustering,
3. Time series annotation, including segmentation and outlier detection,
4. Specialised data container for efficient handling of time series/panel data in a modelling workflow and separation of time series meta-data,
5. Probabilistic modelling framework for time series, including survival and point process models based on an adapted `skpro <https://github.com/alan-turing-institute/skpro/>`__ interface.

For more details, read this `issue <https://github.com/alan-turing-institute/sktime/issues/228>`_.

------------------------------------------------------------

How to contribute
-----------------
* First check out our `guide on how to contribute <https://www.sktime.org/en/latest/contributing.html>`__.
* `Chat <https://gitter.im/sktime/community?source=orgpage>`__ with us or `raise an issue <https://github.com/alan-turing-institute/sktime/issues/new/choose>`__ if you get stuck or have questions.
* Please also read our `Code of Conduct <https://github.com/alan-turing-institute/sktime/blob/master/CODE_OF_CONDUCT.rst>`__ and `Governance <https://www.sktime.org/en/latest/governance.html>`__ document.

For former and current contributors, see our `overview <https://github.com/alan-turing-institute/sktime/blob/master/CONTRIBUTORS.md>`_.

------------------------------------------------------------
>>>>>>> f13c9e18

How to cite sktime
------------------

If you use sktime in a scientific publication, we would appreciate citations to the following paper:

`Markus Löning, Anthony Bagnall, Sajaysurya Ganesh, Viktor Kazakov, Jason Lines, Franz Király (2019): “sktime: A Unified Interface for Machine Learning with Time Series” <http://learningsys.org/neurips19/assets/papers/sktime_ml_systems_neurips2019.pdf>`__

Bibtex entry:

.. code-block:: latex

    @inproceedings{sktime,
        author = {L{\"{o}}ning, Markus and Bagnall, Anthony and Ganesh, Sajaysurya and Kazakov, Viktor and Lines, Jason and Kir{\'{a}}ly, Franz J},
        booktitle = {Workshop on Systems for ML at NeurIPS 2019},
        title = {{sktime: A Unified Interface for Machine Learning with Time Series}},
        date = {2019},
    }

<|MERGE_RESOLUTION|>--- conflicted
+++ resolved
@@ -1,10 +1,6 @@
 .. -*- mode: rst -*-
 
-<<<<<<< HEAD
-|travis|_ |appveyor|_ |azure|_ |pypi|_ |gitter|_ |binder|_ |zenodo|_
-=======
 |travis|_ |appveyor|_ |azure|_ |codecov|_ |readthedocs|_ |pypi|_ |gitter|_ |binder|_ |zenodo|_ |twitter|_
->>>>>>> f13c9e18
 
 .. |travis| image:: https://img.shields.io/travis/com/alan-turing-institute/sktime/master?logo=travis
 .. _travis: https://travis-ci.com/alan-turing-institute/sktime
@@ -24,10 +20,6 @@
 .. |zenodo| image:: https://zenodo.org/badge/DOI/10.5281/zenodo.3749000.svg
 .. _zenodo: https://doi.org/10.5281/zenodo.3749000
 
-<<<<<<< HEAD
-.. |azure| image:: https://img.shields.io/azure-devops/build/mloning/sktime/1/ci?logo=azure-pipelines
-.. _azure: https://dev.azure.com/mloning/sktime/_build/latest?definitionId=1&branchName=master
-=======
 .. |azure| image:: https://img.shields.io/azure-devops/build/mloning/30e41314-4c72-4751-9ffb-f7e8584fc7bd/1/master?logo=azure-pipelines
 .. _azure: https://dev.azure.com/mloning/sktime/_build
 
@@ -39,24 +31,11 @@
 
 .. |twitter| image:: https://img.shields.io/twitter/follow/sktime_toolbox?label=%20Twitter&style=social
 .. _twitter: https://twitter.com/sktime_toolbox
->>>>>>> f13c9e18
 
 
 sktime
 ======
 
-<<<<<<< HEAD
-sktime is a `scikit-learn <https://github.com/scikit-learn/scikit-learn>`__ compatible Python toolbox for machine learning with time series. sktime currently supports:
-
-* Time series classification and regression,
-* Univariate forecasting.
-
-We provide dedicated time series algorithms and tools for composite model
-building, tuning and model evaluation.
-
-We have a number of `extension packages <https://github.com/sktime/>`__. For deep learning, see: `sktime-dl
-<https://github.com/sktime/sktime-dl>`_.
-=======
 sktime is a Python machine learning toolbox for time series with a unified interface for multiple learning tasks. We currently support:
 
 * Forecasting,
@@ -68,7 +47,6 @@
 for building, tuning, and evaluating composite models.
 
 For deep learning methods, see our companion package: `sktime-dl <https://github.com/sktime/sktime-dl>`_.
->>>>>>> f13c9e18
 
 ------------------------------------------------------------
 
@@ -78,16 +56,8 @@
 The package is available via PyPI using:
 
 .. code-block:: bash
-<<<<<<< HEAD
 
     pip install sktime
-
-But note that the package is actively being developed and some features may
-not yet be stable.
-=======
-
-    pip install sktime
->>>>>>> f13c9e18
 
 The package is actively being developed and some features may
 not be stable yet.
@@ -153,46 +123,11 @@
 
 Documentation
 -------------
-<<<<<<< HEAD
-
-* Check out our `examples notebooks <https://github.com/alan-turing-institute/sktime/tree/master/examples>`__ or run them interactively on Binder_,
-* Read the detailed `API reference <https://alan-turing-institute.github.io/sktime/>`__,
-* Take a look at our previous `tutorials and sprints <https://github.com/sktime/sktime-workshops>`__.
-=======
->>>>>>> f13c9e18
 
 * Watch our online tutorial on Machine Learning with Time Series at the PyData Amsterdam 2020: `[video] <https://www.youtube.com/watch?v=Wf2naBHRo8Q>`__, `[repo] <https://github.com/sktime/sktime-tutorial-pydata-amsterdam-2020>`__
 * Check out our `example notebooks <https://github.com/alan-turing-institute/sktime/tree/master/examples>`__ - you can run them on Binder_ without having to install anything!
 * Read our detailed `API reference <https://www.sktime.org>`__.
 
-<<<<<<< HEAD
-API Overview
-------------
-
-sktime provides a scikit-learn compatible API for multiple distinct, but
-closely related time series learning tasks, such as time series
-classification, regression and forecasting. For more details on these
-problems and how they are related, take a look at our `paper <http://arxiv
-.org/abs/1909.07872>`__.
-
-Currently, the package includes dedicated algorithms and tools for composite
-model building, tuning and model evaluation:
-
-* State-of-the-art algorithms for time series classification and regression,
-ported from the Java-based `tsml <https://github.com/uea-machine-learning/tsml/>`__ toolkit,
-* Transformers, including single-series transformation (e.g. detrending or
-deseasonalization) and series-as-features transformation (e.g. feature
-extractors, as well as tools to compose different transformers
-* Pipelining, allowing to chain multiple transformers with a final estimator,
-* Tuning using grid-search CV
-* Ensembling, such as a fully customisable random forest for time-series
-classification and regression, as well as ensembling for multivariate problems,
-* Univariate forecasting algorithms (e.g. exponential smoothing)
-
-For a list of implemented methods, see our `estimator overview <https://github.com/alan-turing-institute/sktime/blob/master/ESTIMATOR_OVERVIEW.md>`_.
-
-In addition, sktime includes a experimental high-level API that unifies multiple learning tasks, partially inspired by the APIs of `mlr <https://mlr.mlr-org.com>`__ and `openML <https://www.openml.org>`__.
-=======
 ------------------------------------------------------------
 
 API Overview
@@ -212,33 +147,9 @@
 
 For example, to use a regression algorithm to solve a forecasting task, we
 can simply write:
->>>>>>> f13c9e18
 
 .. code-block:: python
 
-<<<<<<< HEAD
-
-Development roadmap
--------------------
-1. Time series annotation, including segmentation and outlier detection,
-2. Multivariate forecasting based on a modified `pysf
-<https://github.com/alan-turing-institute/pysf/>`__ API,
-3. Unsupervised learning, including time series clustering,
-4. Specialised data container for efficient handling of time series/panel data in a modelling workflow and separation of time series meta-data,
-5. Probabilistic modelling framework for time series, including survival and point process models based on an adapted `skpro <https://github.com/alan-turing-institute/skpro/>`__ interface.
-
-For more details, see this `issue <https://github.com/alan-turing-institute/sktime/issues/228>`_.
-
-How to contribute
------------------
-We are actively looking for contributors. Please contact @fkiraly or @mloning for volunteering or information on
-paid opportunities, or simply `chat <https://gitter.im/sktime/community?source=orgpage>`__ with us
-or `raise an issue <https://github.com/alan-turing-institute/sktime/issues/new/choose>`__.
-
-Please also take a look at our `Code of Conduct <https://github.com/alan-turing-institute/sktime/blob/master/CODE_OF_CONDUCT.md>`__ and `guide on how to get started <https://github.com/alan-turing-institute/sktime/blob/master/CONTRIBUTING.md>`__.
-
-For former and current contributors, see our `overview <https://github.com/alan-turing-institute/sktime/blob/master/CONTRIBUTORS.md>`_.
-=======
     import numpy as np
     from sktime.datasets import load_airline
     from sktime.forecasting.compose import ReducedRegressionForecaster
@@ -298,7 +209,6 @@
 For former and current contributors, see our `overview <https://github.com/alan-turing-institute/sktime/blob/master/CONTRIBUTORS.md>`_.
 
 ------------------------------------------------------------
->>>>>>> f13c9e18
 
 How to cite sktime
 ------------------
@@ -316,5 +226,4 @@
         booktitle = {Workshop on Systems for ML at NeurIPS 2019},
         title = {{sktime: A Unified Interface for Machine Learning with Time Series}},
         date = {2019},
-    }
-
+    }