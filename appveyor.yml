# Appveyor is a continuous integration service to build, test and deploy the package

# adapted from
# - https://packaging.python.org/guides/supporting-windows-using-appveyor/ and
# - https://github.com/scikit-learn/scikit-learn/blob/master/appveyor.yml

branches:
<<<<<<< HEAD
<<<<<<< HEAD
  # whitelist
=======
>>>>>>> 67c56be8b1e838f2628df829946f795b7dba9aed
=======
>>>>>>> f29b45e0
  only:
    - master
    - dev

environment:
  global:
    # SDK v7.0 MSVC Express 2008's SetEnv.cmd script will fail if the
    # /E:ON and /V:ON options are not enabled in the batch script interpreter
    # See: https://stackoverflow.com/a/13751649/163740
    CMD_IN_ENV: "cmd /E:ON /V:ON /C .\\build_tools\\appveyor\\run_with_env.cmd"

    TEST_DIR: "/tmp/sktime"
    REQUIREMENTS: "build_tools/requirements.txt"
<<<<<<< HEAD
<<<<<<< HEAD
    PYPI_PASSWORD:
      secure: "nZ6K3G+V4O3mBT6prI28OfGXFWRR4ZPqcC6YJ4yQP0E1evCINRH5j/k+Vz0+LbwM7e7G3zcnOFm+q1HhAKw1tEIuVTythuPsgPrmEhxh//gfgS6SWWoAXSV+5NATCQGkZ2Yiwti5bwyocki2tU2pqxI1rRWK2v/UMeEpzDZPOXpC+ATXLewPr5zsFn3aehHMjNm4RFqDCGSXk2uyEFIytvNMFu5bld6+enejtCjHR9J6nNUcQXrYRZrzCm8xPC1hB+cK0rlLLjUW903mPslHFQ=="
    PYPI_USER: "__token__"
=======
    TWINE_USERNAME: __token__
>>>>>>> 67c56be8b1e838f2628df829946f795b7dba9aed
=======
    TWINE_USERNAME: __token__
>>>>>>> f29b45e0

  matrix:
    - PYTHON_VERSION: "3.6"
      MINICONDA_VERSION: C:\Miniconda36-x64
    - PYTHON_VERSION: "3.7"
      MINICONDA_VERSION: C:\Miniconda37-x64
    - PYTHON_VERSION: "3.8"
      MINICONDA_VERSION: C:\Miniconda38-x64
      # For Python 3.8, we need a different image, check out available pre-installed Python
      # and Visual Studio versions: https://www.appveyor.com/docs/linux-images-software/
      APPVEYOR_BUILD_WORKER_IMAGE: Visual Studio 2019

init:
  - cmd: echo %PYTHON_VERSION% %MINICONDA_VERSION%
  - cmd: python -c "import struct; print(struct.calcsize('P') * 8)"

# Because we only have a single worker, we don't want to waste precious
# appveyor CI time and make other PRs wait for repeated failures in a failing
# PR. The following option cancels pending jobs in a given PR after the first
# job failure in that specific PR.
matrix:
  fast_finish: true

# Not a .NET project, we build sktime in the install step instead
build: false

install:
  # If there is a newer build queued for the same PR, cancel this one.
  # The AppVeyor 'rolling builds' option is supposed to serve the same
  # purpose but is problematic because it tends to cancel builds pushed
  # directly to master instead of just PR builds.
  # credits: JuliaLang developers.
  - ps: if ($env:APPVEYOR_PULL_REQUEST_NUMBER -and $env:APPVEYOR_BUILD_NUMBER -ne ((Invoke-RestMethod `
      https://ci.appveyor.com/api/projects/$env:APPVEYOR_ACCOUNT_NAME/$env:APPVEYOR_PROJECT_SLUG/history?recordsNumber=500).builds | `
      Where-Object pullRequestId -eq $env:APPVEYOR_PULL_REQUEST_NUMBER)[0].buildNumber) { `
      throw "There are newer queued builds for this pull request, failing early." }

  # Set up conda environment
  - cmd: SET PATH=%MINICONDA_VERSION%;%MINICONDA_VERSION%\Scripts;%PATH%
  - cmd: conda config --set always_yes true
  - cmd: conda update --quiet conda
  - cmd: conda create --name testenv python=%PYTHON_VERSION%

  # Install requirements from inside conda environment
  - cmd: activate testenv
  - cmd: pip install -r %REQUIREMENTS%

  # List installed environment
  - cmd: python --version
  - cmd: conda list

  # Build wheels
  - cmd: python setup.py bdist_wheel bdist_wininst
  - ps: ls dist  # list built artifacts

  # Install the built wheel package to test it
  - cmd: pip install --pre --no-index --no-deps --find-links dist/ sktime

test_script:
  # If there is a newer build queued for the same PR, cancel this one.
  - ps: if ($env:APPVEYOR_PULL_REQUEST_NUMBER -and $env:APPVEYOR_BUILD_NUMBER -ne ((Invoke-RestMethod `
      https://ci.appveyor.com/api/projects/$env:APPVEYOR_ACCOUNT_NAME/$env:APPVEYOR_PROJECT_SLUG/history?recordsNumber=500).builds | `
      Where-Object pullRequestId -eq $env:APPVEYOR_PULL_REQUEST_NUMBER)[0].buildNumber) { `
      throw "There are newer queued builds for this pull request, failing early." }

  # Change to a non-source folder to make sure we run the tests on the
  # installed library.
  - ps: mkdir %TEST_DIR%
  - ps: cp setup.cfg %TEST_DIR%
  - ps: cd %TEST_DIR%
  - ps: >-
      if (Test-Path variable:global:CHECK_WARNINGS) {
          $env:PYTEST_ARGS = "-Werror::DeprecationWarning -Werror::FutureWarning -Werror::UserWarning"
      } else {
          $env:PYTEST_ARGS = ""
      }
  # Run tests
  - cmd: pytest --showlocals --durations=20 %PYTEST_ARGS% --pyargs sktime

  # Move back to the project folder
<<<<<<< HEAD
<<<<<<< HEAD
  - ps: cd "../sktime"
=======
  - ps: cd ..
>>>>>>> 67c56be8b1e838f2628df829946f795b7dba9aed
=======
  - ps: cd ..
>>>>>>> f29b45e0

artifacts:
  # Archive the generated wheel package in the ci.appveyor.com build report.
  - path: 'dist\*.whl'
    name: wheels

#  You can use this step to upload your artifacts to a public website.
#  See Appveyor's documentation for more details. Or you can simply
#  access your wheels from the Appveyor "artifacts" tab for your build.

# deploy wheels to PyPI on tagged commits
<<<<<<< HEAD
<<<<<<< HEAD
after_test:
=======
deploy_script:
  - ps: ls dist
>>>>>>> f29b45e0
  - ps: >-
      if ( ($env:APPVEYOR_REPO_BRANCH -eq 'master') -and ($env:APPVEYOR_REPO_TAG -eq 'true') -and
      ($env:APPVEYOR_REPO_TAG_NAME -match '^v[0-9]+\.[0-9]+\.[0-9]+') ) {
        Write-Output ("Deploying tag: " + $env:APPVEYOR_REPO_TAG_NAME + " to PyPI ...")
        pip install --upgrade twine
        twine upload --skip-existing --non-interactive --verbose dist/*.whl
        Write-Output ("Successfully uploaded wheels to PyPI.")
      } else {
        Write-Output ("Skipped deployment to PyPI as this is not a tagged commit.")
      }

# upload artifacts to Github releases
<<<<<<< HEAD
deploy:
  - provider: GitHub
    description: 'Appveyor build artifacts'
    auth_token:
      secure: I7Q//pymos/j6j6A6NmsxAdzi9YTJm0cCIha1LTDZOdrONHDACl2gZQ187ublAVk # your encrypted token from GitHub
    artifact: /.*\.whl/  # upload all wheel packages to release assets
    draft: true
    on:
      branch: master  # release on master branch only
      APPVEYOR_REPO_TAG: true
      condition: ($env:APPVEYOR_REPO_BRANCH -eq 'master') -and ($env:APPVEYOR_REPO_TAG -eq 'true') -and
        ($env:APPVEYOR_REPO_TAG_NAME -match '^v[0-9]\.[0-9]\.[0-9]$')

=======
deploy_script:
  - ps: ls dist
  - ps: >-
      if ( ($env:APPVEYOR_REPO_BRANCH -eq 'master') -and ($env:APPVEYOR_REPO_TAG -eq 'true') -and
      ($env:APPVEYOR_REPO_TAG_NAME -match '^v[0-9]+\.[0-9]+\.[0-9]+') ) {
        Write-Output ("Deploying tag: " + $env:APPVEYOR_REPO_TAG_NAME + " to PyPI ...")
        pip install --upgrade twine
        twine upload --skip-existing --non-interactive --verbose dist/*.whl
        Write-Output ("Successfully uploaded wheels to PyPI.")
      } else {
        Write-Output ("Skipped deployment to PyPI as this is not a tagged commit.")
      }

# upload artifacts to Github releases
=======
>>>>>>> f29b45e0
#deploy:
#  - provider: GitHub
#    description: 'Appveyor build artifacts'
#    auth_token:
#      secure: I7Q//pymos/j6j6A6NmsxAdzi9YTJm0cCIha1LTDZOdrONHDACl2gZQ187ublAVk # your encrypted token from GitHub
#    artifact: /.*\.whl/  # upload all wheel packages to release assets
#    draft: true
#    on:
#      APPVEYOR_REPO_TAG: true
<<<<<<< HEAD
#      condition: $env:APPVEYOR_REPO_TAG_NAME -match '^v[0-9]\.[0-9]\.[0-9]'
>>>>>>> 67c56be8b1e838f2628df829946f795b7dba9aed
=======
#      condition: $env:APPVEYOR_REPO_TAG_NAME -match '^v[0-9]\.[0-9]\.[0-9]'
>>>>>>> f29b45e0
<|MERGE_RESOLUTION|>--- conflicted
+++ resolved
@@ -5,13 +5,6 @@
 # - https://github.com/scikit-learn/scikit-learn/blob/master/appveyor.yml
 
 branches:
-<<<<<<< HEAD
-<<<<<<< HEAD
-  # whitelist
-=======
->>>>>>> 67c56be8b1e838f2628df829946f795b7dba9aed
-=======
->>>>>>> f29b45e0
   only:
     - master
     - dev
@@ -25,17 +18,7 @@
 
     TEST_DIR: "/tmp/sktime"
     REQUIREMENTS: "build_tools/requirements.txt"
-<<<<<<< HEAD
-<<<<<<< HEAD
-    PYPI_PASSWORD:
-      secure: "nZ6K3G+V4O3mBT6prI28OfGXFWRR4ZPqcC6YJ4yQP0E1evCINRH5j/k+Vz0+LbwM7e7G3zcnOFm+q1HhAKw1tEIuVTythuPsgPrmEhxh//gfgS6SWWoAXSV+5NATCQGkZ2Yiwti5bwyocki2tU2pqxI1rRWK2v/UMeEpzDZPOXpC+ATXLewPr5zsFn3aehHMjNm4RFqDCGSXk2uyEFIytvNMFu5bld6+enejtCjHR9J6nNUcQXrYRZrzCm8xPC1hB+cK0rlLLjUW903mPslHFQ=="
-    PYPI_USER: "__token__"
-=======
     TWINE_USERNAME: __token__
->>>>>>> 67c56be8b1e838f2628df829946f795b7dba9aed
-=======
-    TWINE_USERNAME: __token__
->>>>>>> f29b45e0
 
   matrix:
     - PYTHON_VERSION: "3.6"
@@ -116,15 +99,7 @@
   - cmd: pytest --showlocals --durations=20 %PYTEST_ARGS% --pyargs sktime
 
   # Move back to the project folder
-<<<<<<< HEAD
-<<<<<<< HEAD
-  - ps: cd "../sktime"
-=======
   - ps: cd ..
->>>>>>> 67c56be8b1e838f2628df829946f795b7dba9aed
-=======
-  - ps: cd ..
->>>>>>> f29b45e0
 
 artifacts:
   # Archive the generated wheel package in the ci.appveyor.com build report.
@@ -136,40 +111,6 @@
 #  access your wheels from the Appveyor "artifacts" tab for your build.
 
 # deploy wheels to PyPI on tagged commits
-<<<<<<< HEAD
-<<<<<<< HEAD
-after_test:
-=======
-deploy_script:
-  - ps: ls dist
->>>>>>> f29b45e0
-  - ps: >-
-      if ( ($env:APPVEYOR_REPO_BRANCH -eq 'master') -and ($env:APPVEYOR_REPO_TAG -eq 'true') -and
-      ($env:APPVEYOR_REPO_TAG_NAME -match '^v[0-9]+\.[0-9]+\.[0-9]+') ) {
-        Write-Output ("Deploying tag: " + $env:APPVEYOR_REPO_TAG_NAME + " to PyPI ...")
-        pip install --upgrade twine
-        twine upload --skip-existing --non-interactive --verbose dist/*.whl
-        Write-Output ("Successfully uploaded wheels to PyPI.")
-      } else {
-        Write-Output ("Skipped deployment to PyPI as this is not a tagged commit.")
-      }
-
-# upload artifacts to Github releases
-<<<<<<< HEAD
-deploy:
-  - provider: GitHub
-    description: 'Appveyor build artifacts'
-    auth_token:
-      secure: I7Q//pymos/j6j6A6NmsxAdzi9YTJm0cCIha1LTDZOdrONHDACl2gZQ187ublAVk # your encrypted token from GitHub
-    artifact: /.*\.whl/  # upload all wheel packages to release assets
-    draft: true
-    on:
-      branch: master  # release on master branch only
-      APPVEYOR_REPO_TAG: true
-      condition: ($env:APPVEYOR_REPO_BRANCH -eq 'master') -and ($env:APPVEYOR_REPO_TAG -eq 'true') -and
-        ($env:APPVEYOR_REPO_TAG_NAME -match '^v[0-9]\.[0-9]\.[0-9]$')
-
-=======
 deploy_script:
   - ps: ls dist
   - ps: >-
@@ -184,8 +125,6 @@
       }
 
 # upload artifacts to Github releases
-=======
->>>>>>> f29b45e0
 #deploy:
 #  - provider: GitHub
 #    description: 'Appveyor build artifacts'
@@ -195,9 +134,4 @@
 #    draft: true
 #    on:
 #      APPVEYOR_REPO_TAG: true
-<<<<<<< HEAD
-#      condition: $env:APPVEYOR_REPO_TAG_NAME -match '^v[0-9]\.[0-9]\.[0-9]'
->>>>>>> 67c56be8b1e838f2628df829946f795b7dba9aed
-=======
-#      condition: $env:APPVEYOR_REPO_TAG_NAME -match '^v[0-9]\.[0-9]\.[0-9]'
->>>>>>> f29b45e0
+#      condition: $env:APPVEYOR_REPO_TAG_NAME -match '^v[0-9]\.[0-9]\.[0-9]'