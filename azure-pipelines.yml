# author: Markus Löning

# adapted from
# - https://iscinumpy.gitlab.io/post/azure-devops-python-wheels/
# - https://iscinumpy.gitlab.io/post/azure-devops-releases/

variables:
  REQUIREMENTS: build_tools/requirements.txt
<<<<<<< HEAD
  INCLUDED_VERSIONS: "cp37-cp37m, cp38-cp38, cp39-cp39"
=======
  INCLUDED_VERSIONS: "cp36-cp36m, cp37-cp37m, cp38-cp38, cp39-cp39"
>>>>>>> 761eb15c

trigger:
  branches:
    include:
      - main
  tags:
    include:
      - '*'
pr:
  # Cancel if new commits are pushed to the same PR
  autoCancel: true

stages:
  - stage: 'code_quality'
    jobs:
      - job: 'linting'
        pool:
          vmImage: 'ubuntu-latest'
        steps:
          - task: UsePythonVersion@0
            displayName: 'Use Python version'
            inputs:
              versionSpec: 3.7
          - script: pip install flake8
            displayName: 'Installing flake8'
          - task: Bash@3
            displayName: 'Linting'
            inputs:
              filePath: build_tools/linting.sh

  - stage: 'build'
    dependsOn: 'code_quality'
    condition: succeeded('code_quality')
    jobs:
      - job: 'check_soft_dependencies'
        timeoutInMinutes: 180
        pool:
          vmImage: 'ubuntu-latest'
        steps:
          - task: UsePythonVersion@0
            inputs:
              versionSpec: 3.7
          - script: pip install -r build_tools/hard_dependencies.txt
            displayName: 'Install hard dependencies'
          - script: pip install -e .
            displayName: 'Build sktime'
          - task: PythonScript@0
            displayName: 'Check soft dependencies'
            inputs:
              scriptSource: 'filePath'
              scriptPath: build_tools/azure/check_soft_dependencies.py
      - job: 'manylinux'
        timeoutInMinutes: 180
        pool:
          vmImage: 'ubuntu-latest'
        steps:
          - template: build_tools/azure/build_manylinux_wheels.yml
          - template: build_tools/azure/publish.yml
        strategy:
          matrix:
            64x2010: # 64 bit 2010
              PLATFORM: manylinux2010_x86_64
              IMAGE: quay.io/pypa/manylinux2010_x86_64
              PYTHON_ARCHITECTURE: x64
            64x2014: # 64 bit
              PLATFORM: manylinux2014_x86_64
              IMAGE: quay.io/pypa/manylinux2014_x86_64
              PYTHON_ARCHITECTURE: x86


  - stage: 'deploy'
    dependsOn: 'build'
    condition: and(succeeded('build'), startsWith(variables['Build.SourceBranch'], 'refs/tags/v'))
    jobs:
      - job: 'upload_to_pypi'
        pool:
          vmImage: 'ubuntu-latest'
        steps:
          - task: DownloadPipelineArtifact@2
            displayName: 'Collect wheels'
            inputs:
              source: 'current'
              tags: '^v[0-9]+\.[0-9]+\.[0-9]+'
              patterns: 'wheels_*/*manylinux*.whl'
              path: 'download/'
          - script: |
              mkdir dist
              cp download/wheels_*/*manylinux*.whl dist/
              ls -lh dist/
            displayName: 'Select and list wheels'
          - task: UsePythonVersion@0
            displayName: 'Use Python version'
            inputs:
              versionSpec: 3.x
          - script: |
              pip install --upgrade twine
            displayName: 'Install twine'
          - task: TwineAuthenticate@1
            displayName: 'Twine Authenticate'
            inputs:
              # configured in https://dev.azure.com/<user>/<project>/_settings/adminservices
              pythonUploadServiceConnection: PyPI
          - script: |
              python -m twine upload -r pypi --config-file $(PYPIRC_PATH) --non-interactive --skip-existing --verbose dist/*.whl
            displayName: 'Upload wheels to PyPI'<|MERGE_RESOLUTION|>--- conflicted
+++ resolved
@@ -6,11 +6,7 @@
 
 variables:
   REQUIREMENTS: build_tools/requirements.txt
-<<<<<<< HEAD
-  INCLUDED_VERSIONS: "cp37-cp37m, cp38-cp38, cp39-cp39"
-=======
   INCLUDED_VERSIONS: "cp36-cp36m, cp37-cp37m, cp38-cp38, cp39-cp39"
->>>>>>> 761eb15c
 
 trigger:
   branches:
