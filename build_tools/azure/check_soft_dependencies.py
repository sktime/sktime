#!/usr/bin/env python3 -u
# -*- coding: utf-8 -*-
# copyright: sktime developers, BSD-3-Clause License (see LICENSE file)

# sktime supports a number of soft dependencies which are necessary for using
# a certain module but otherwise not necessary. Here we check if soft
# dependencies have been properly isolated and are not required to run other
# modules.
import pkgutil
import re
from importlib import import_module

SOFT_DEPENDENCIES = {
    "sktime.benchmarking.evaluation": ["matplotlib"],
    "sktime.transformers.panel.tsfresh": ["tsfresh"],
<<<<<<< HEAD
    "sktime.forecasting.arima": ["pmdarima", "fbprophet"],
    "sktime.forecasting.all": ["pmdarima", "fbprophet"],
=======
    "sktime.forecasting.arima": ["pmdarima"],
    "sktime.forecasting.tbats": ["tbats"],
    "sktime.forecasting.bats": ["tbats"],
    "sktime.forecasting.all": ["pmdarima", "tbats"],
>>>>>>> 01cb6652
    "sktime.classification.all": ["tsfresh"],
    "sktime.regression.all": ["tsfresh"],
    "sktime.transformers.series.matrix_profile": ["stumpy"],
}
MODULES_TO_IGNORE = ("sktime.contrib", "sktime.utils._testing")


def _is_test(module):
    module_parts = module.split(".")
    return any(part in ("tests", "test") for part in module_parts)


def _is_ignored(module):
    return any(module_to_ignore in module for module_to_ignore in MODULES_TO_IGNORE)


def _extract_dependency_from_error_msg(msg):
    # We raise an user-friendly error if a soft dependency is missing in the
    # `check_soft_dependencies` function. In the error message, the missing
    # dependency is printed in single quotation marks, so we can use that here to
    # extract and return the dependency name.
    match = re.search(r"\'(.+?)\'", msg)
    if match:
        return match.group(1)
    else:
        raise ValueError("No dependency found in error msg.")


for _, module, _ in pkgutil.walk_packages(path=["./sktime/"], prefix="sktime."):

    # Skip tests and some modules which we ignore here
    if _is_test(module) or _is_ignored(module):
        continue

    # We try importing all modules and catch exceptions due to missing dependencies
    try:
        import_module(module)
    except ModuleNotFoundError as e:
        error_msg = str(e)

        # Check if appropriate exception with useful error message is raised as
        # defined in the `_check_soft_dependencies` function
        expected_error_msg = (
            "is a soft dependency and not included in the sktime installation"
        )
        if expected_error_msg not in error_msg:
            raise RuntimeError(
                f"The module: {module} seems to require a soft "
                f"dependency, but does not raise an appropriate error "
                f"message when the soft dependency is missing. Please "
                f"use our `_check_soft_dependencies` function to "
                f"raise a more appropriate error message."
            ) from e

        # If the error is raised in a module which does depend on a soft dependency,
        # we ignore and skip it
        dependencies = SOFT_DEPENDENCIES.get(module, [])
        if any(dependency in error_msg for dependency in dependencies):
            continue

        # Otherwise we raise an error
        dependency = _extract_dependency_from_error_msg(error_msg)
        raise ModuleNotFoundError(
            f"The module: {module} should not require any soft dependencies, "
            f"but tried importing: '{dependency}'. Make sure soft dependencies are "
            f"properly isolated."
        ) from e<|MERGE_RESOLUTION|>--- conflicted
+++ resolved
@@ -13,15 +13,11 @@
 SOFT_DEPENDENCIES = {
     "sktime.benchmarking.evaluation": ["matplotlib"],
     "sktime.transformers.panel.tsfresh": ["tsfresh"],
-<<<<<<< HEAD
-    "sktime.forecasting.arima": ["pmdarima", "fbprophet"],
-    "sktime.forecasting.all": ["pmdarima", "fbprophet"],
-=======
+    "sktime.forecasting.all": ["pmdarima", "fbprophet", "tbats"],
     "sktime.forecasting.arima": ["pmdarima"],
     "sktime.forecasting.tbats": ["tbats"],
     "sktime.forecasting.bats": ["tbats"],
-    "sktime.forecasting.all": ["pmdarima", "tbats"],
->>>>>>> 01cb6652
+    "sktime.forecasting.prophet": ["fbprophet"],
     "sktime.classification.all": ["tsfresh"],
     "sktime.regression.all": ["tsfresh"],
     "sktime.transformers.series.matrix_profile": ["stumpy"],
