#!/bin/bash

# This script is meant to be called by the "after_success" step defined in
# .travis.yml. See https://docs.travis-ci.com/ for more details.

# License: 3-clause BSD

<<<<<<< HEAD
if [[ "$COVERAGE" == "true" ]];
then
    # Need to run codecov from a git checkout, so we copy .coverage
    # from TEST_DIR where pytest has been run
    cp "$TEST_DIR"/.coverage "$TRAVIS_BUILD_DIR"

    # Ignore codecov failures as the codecov server is not
    # very reliable but we don't want travis to report a failure
    # in the github UI just because the coverage report failed to
    # be published.
    codecov --root "$TRAVIS_BUILD_DIR" || echo "codecov upload failed"
fi

# Build website on master branch
if [[ "$TRAVIS_OS_NAME" == "$TRAVIS_DEPLOY_OS_NAME" ]] && [[ "$TRAVIS_BRANCH" == "$TRAVIS_DEPLOY_BRANCH" ]];
then
  # Add packages for docs generation, specified in EXTRAS_REQUIRE in setup.py
  pip install -e .[docs]

  # generate website
  make docs
fi
=======
if [ "$COVERAGE" == "true" ]; then
  # Ignore codecov failures as the codecov server is not
  # very reliable but we don't want travis to report a failure
  # in the GitHub UI just because the coverage report failed to
  # be published. Since we ran the tests in a separate repo, we need to
  # point the uploader to the generated coverage report.
  # see https://docs.codecov.io/docs/about-the-codecov-bash-uploader
  cp "$TEST_DIR"/.coverage .
  bash <(curl -s https://codecov.io/bash) -s "$TEST_DIR" || echo "Codecov upload failed"
else
  echo "Skipped codecov upload"
fi


# Docs are no longer deployed via travis but now instead via readthedocs
## Build website on master branch, also see deploy section in .travis.yml
#if [ "$TRAVIS_JOB_NAME" == "$DEPLOY_JOB_NAME" ] && [ "$TRAVIS_BRANCH" == "$DEPLOY_BRANCH" ]; then
#  # Add packages for docs generation, specified in EXTRAS_REQUIRE in setup.py
#  pip install -r docs/requirements.txt
#
#  # generate website
#  make docs
#else
#  echo "Skipped building docs"
#fi
>>>>>>> f13c9e18
<|MERGE_RESOLUTION|>--- conflicted
+++ resolved
@@ -5,30 +5,6 @@
 
 # License: 3-clause BSD
 
-<<<<<<< HEAD
-if [[ "$COVERAGE" == "true" ]];
-then
-    # Need to run codecov from a git checkout, so we copy .coverage
-    # from TEST_DIR where pytest has been run
-    cp "$TEST_DIR"/.coverage "$TRAVIS_BUILD_DIR"
-
-    # Ignore codecov failures as the codecov server is not
-    # very reliable but we don't want travis to report a failure
-    # in the github UI just because the coverage report failed to
-    # be published.
-    codecov --root "$TRAVIS_BUILD_DIR" || echo "codecov upload failed"
-fi
-
-# Build website on master branch
-if [[ "$TRAVIS_OS_NAME" == "$TRAVIS_DEPLOY_OS_NAME" ]] && [[ "$TRAVIS_BRANCH" == "$TRAVIS_DEPLOY_BRANCH" ]];
-then
-  # Add packages for docs generation, specified in EXTRAS_REQUIRE in setup.py
-  pip install -e .[docs]
-
-  # generate website
-  make docs
-fi
-=======
 if [ "$COVERAGE" == "true" ]; then
   # Ignore codecov failures as the codecov server is not
   # very reliable but we don't want travis to report a failure
@@ -53,5 +29,4 @@
 #  make docs
 #else
 #  echo "Skipped building docs"
-#fi
->>>>>>> f13c9e18
+#fi