--- conflicted
+++ resolved
@@ -18,22 +18,12 @@
 run_tests() {
     TEST_CMD="pytest --showlocals --durations=10 --pyargs"
 
-<<<<<<< HEAD
-    # Get into a temp directory to run test from the installed scikit-learn and
-    # check if we do not leave artifacts
-    mkdir -p "$TEST_DIR"
-
-    # We need to copy the setup.cfg for the pytest settings
-    cp setup.cfg "$TEST_DIR"
-    cd "$TEST_DIR"
-=======
     # Get into a temp directory to run test from the installed sktime and
     # not source code
     mkdir -p "$TEST_DIR"
 
     # Copy settings
     cp setup.cfg "$TEST_DIR"
->>>>>>> f13c9e18
 
     # Optionally run coverage
     if [[ "$COVERAGE" == "true" ]]; then
