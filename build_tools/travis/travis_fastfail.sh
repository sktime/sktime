--- conflicted
+++ resolved
@@ -14,15 +14,9 @@
     exit 1
   fi
 else
-<<<<<<< HEAD
-  # And for non-latest push builds in branches other than master, dev or release*
-  case "$TRAVIS_BRANCH" in
-    master | dev | release*)
-=======
   # And for non-latest push builds in branches other than master, dev or tags
   case "$TRAVIS_BRANCH" in
     master | dev | v*.*.*)
->>>>>>> f13c9e18
       ;;
     *)
       if [ "\"$TRAVIS_BUILD_NUMBER\"" != "$(curl -H "$curlhdr" \
