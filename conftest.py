--- conflicted
+++ resolved
@@ -24,9 +24,6 @@
 """
 
 # copyright: sktime developers, BSD-3-Clause License (see LICENSE file)
-
-import pytest
-from skbase.utils.dependencies import _check_soft_dependencies
 
 __author__ = ["fkiraly"]
 
@@ -64,16 +61,6 @@
         _config.ONLY_CHANGED_MODULES = True
 
 
-<<<<<<< HEAD
-if _check_soft_dependencies("torch", severity="none"):
-    # if torch is installed, disable MPS for all tests
-    # to avoid issues with MPS not being available in some environments
-    @pytest.fixture(autouse=True)
-    def disable_mps(monkeypatch):
-        """Disable MPS for all tests."""
-        monkeypatch.setattr("torch._C._mps_is_available", lambda: False)
-=======
 ON_GITHUB_CI = os.getenv("GITHUB_ACTIONS")
 print(ON_GITHUB_CI)
-raise ValueError("test error")
->>>>>>> 54b9d4db
+raise ValueError("test error")