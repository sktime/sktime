.. _about:

=====
About
=====

<<<<<<< HEAD
=======
.. toctree::
   :maxdepth: 1
   :hidden:

   about/mission.md
   about/contributors.md
   about/showcase.rst
   about/history.md
   about/funding.md
   about/citation.md
   about/artwork.md

>>>>>>> 65aed76a
Learn more about the sktime project and its community.

.. toctree::
   :maxdepth: 1

   about/mission
   about/contributors
   about/team
   about/funding
   about/citation
   about/history
   about/artwork<|MERGE_RESOLUTION|>--- conflicted
+++ resolved
@@ -4,21 +4,6 @@
 About
 =====
 
-<<<<<<< HEAD
-=======
-.. toctree::
-   :maxdepth: 1
-   :hidden:
-
-   about/mission.md
-   about/contributors.md
-   about/showcase.rst
-   about/history.md
-   about/funding.md
-   about/citation.md
-   about/artwork.md
-
->>>>>>> 65aed76a
 Learn more about the sktime project and its community.
 
 .. toctree::
@@ -27,6 +12,7 @@
    about/mission
    about/contributors
    about/team
+   about/showcase.rst
    about/funding
    about/citation
    about/history
