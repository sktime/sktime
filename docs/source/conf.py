#!/usr/bin/env python3
"""Configuration file for the Sphinx documentation builder."""

import datetime
import os
import sys
import warnings

import sktime

# -- Path setup --------------------------------------------------------------

# If extensions (or modules to document with autodoc) are in another directory,
# add these directories to sys.path here. If the directory is relative to the
# documentation root, use os.path.abspath to make it absolute, like shown here.

ON_READTHEDOCS = os.environ.get("READTHEDOCS") == "True"
if not ON_READTHEDOCS:
    sys.path.insert(0, os.path.abspath("../.."))

# -- Project information -----------------------------------------------------
current_year = datetime.datetime.now().year
project = "sktime"
project_copyright = f"2019 - {current_year} (BSD-3-Clause License)"
author = "sktime developers"

# The full version, including alpha/beta/rc tags
CURRENT_VERSION = f"v{sktime.__version__}"

# If on readthedocs, and we're building the latest version, update tag to generate
# correct links in notebooks
if ON_READTHEDOCS:
    READTHEDOCS_VERSION = os.environ.get("READTHEDOCS_VERSION")
    if READTHEDOCS_VERSION == "latest":
        CURRENT_VERSION = "main"

# -- General configuration ---------------------------------------------------

# Add any Sphinx extension module names here, as strings. They can be
# extensions coming with Sphinx (named 'sphinx.ext.*') or your custom
# ones.
extensions = [
    # ------------- required for API docs -------------
    "sphinx.ext.autodoc",
    "sphinx.ext.autosummary",
    "sphinx.ext.intersphinx",
    "numpydoc",
<<<<<<< HEAD
    # ------------- required for changelogs -----------
    "sphinx_issues",  # links to issues, pr, users in changelog
=======
    "sphinx_design",
    "sphinx_issues",
>>>>>>> 6d80d4fe
    # ------------- quality of life -------------------
    "myst_parser",  # .md support
    "sphinx_copybutton",  # “copy-code” buttons
    "sphinx_design",  # panels, buttons on doc overview pages
    "nbsphinx",  # integrates example notebooks
]

# --------------------------------------------------------------------------- #
#  Fast-path settings
# --------------------------------------------------------------------------- #

parallel_jobs = "auto"  # -j auto  ⇒ multiprocess build
autosummary_generate = False  # we commit .rst stubs
autosummary_imported_members = False  # no deep imports
nbsphinx_execute = "never"  # *no* notebook execution

# Recommended by sphinx_design when using the MyST Parser
myst_enable_extensions = ["colon_fence"]

numpydoc_validation_checks = set()  # skip validation at build time

exclude_patterns = [
    "_build",
    ".ipynb_checkpoints",
    "Thumbs.db",
    ".DS_Store",
]

add_module_names = False  # cleaner headings

# Mock heavy optional runtimes (imported, but not needed for docs)
autodoc_mock_imports = ["tensorflow", "torch", "jax", "cvxopt", "pytorch_lightning"]

# --------------------------------------------------------------------------- #
#  Intersphinx — keep only the big neighbours
# --------------------------------------------------------------------------- #

intersphinx_mapping = {
    "python": (f"https://docs.python.org/{sys.version_info.major}", None),
    "numpy": ("https://numpy.org/doc/stable/", None),
    "pandas": ("https://pandas.pydata.org/pandas-docs/stable/", None),
    "scikit-learn": ("https://scikit-learn.org/stable/", None),
}

# --------------------------------------------------------------------------- #
#  Theme — PyData, but lighter navigation
# --------------------------------------------------------------------------- #

html_theme = "pydata_sphinx_theme"
html_logo = "images/sktime-logo-text-horizontal.png"
html_favicon = "images/sktime-favicon.ico"
html_static_path = ["_static"]
html_css_files = ["css/custom.css"]

html_context = {
    "github_user": "sktime",
    "github_repo": "sktime",
    "github_version": "main",
    "doc_path": "docs/source/",
}

html_theme_options = {
    "navigation_depth": 2,  # collapses deep trees
    "collapse_navigation": True,
    "show_prev_next": False,
    "use_edit_page_button": False,
    "navbar_start": ["navbar-logo"],
    "navbar_center": ["navbar-nav"],
    "navbar_end": ["theme-switcher", "navbar-icon-links"],
    "icon_links": [
        {
            "name": "GitHub",
            "url": "https://github.com/sktime/sktime",
            "icon": "fab fa-github",
        },
        {
            "name": "Discord",
            "url": "https://discord.com/invite/54ACzaFsn7",
            "icon": "fab fa-discord",
        },
        {
            "name": "LinkedIn",
            "url": "https://www.linkedin.com/company/scikit-time/",
            "icon": "fab fa-linkedin",
        },
    ],
}

# Hide the source link (faster, smaller HTML)
html_show_sourcelink = False

# --------------------------------------------------------------------------- #
#  Warnings / housekeeping
# --------------------------------------------------------------------------- #

suppress_warnings = [
    "myst.mathjax",
    "docutils",
    "toc.not_included",
    "autodoc.import_object",
    "autosectionlabel",
    "ref",
]
warnings.filterwarnings("ignore", category=UserWarning, module="numpydoc.docscrape")
show_warning_types = True

<<<<<<< HEAD
=======
issues_github_path = "sktime/sktime"

# -- Options for Texinfo output ----------------------------------------------
>>>>>>> 6d80d4fe

# --------------------------------------------------------------------------- #
#  Configurations for sphinx_issues extension and linkcode
# --------------------------------------------------------------------------- #

# Link to GitHub repo for github_issues extension
issues_github_path = "sktime/sktime"


def linkcode_resolve(domain, info):
    """Return URL to source code corresponding.
    Parameters
    ----------
    domain : str
    info : dict
    Returns
    -------
    url : str
    """

    def find_source():
        # try to find the file and line number, based on code from numpy:
        # https://github.com/numpy/numpy/blob/main/doc/source/conf.py#L286
        obj = sys.modules[info["module"]]
        for part in info["fullname"].split("."):
            obj = getattr(obj, part)
        import inspect
        import os

        fn = inspect.getsourcefile(obj)
        fn = os.path.relpath(fn, start=os.path.dirname(sktime.__file__))
        source, lineno = inspect.getsourcelines(obj)
        return fn, lineno, lineno + len(source) - 1

    if domain != "py" or not info["module"]:
        return None
    try:
        filename = "sktime/%s#L%d-L%d" % find_source()
    except Exception:
        filename = info["module"].replace(".", "/") + ".py"
    return f"https://github.com/sktime/sktime/blob/{CURRENT_VERSION}/{filename}"

# --------------------------------------------------------------------------- #
#  Estimator overview table - automatically generated
#  This is a table of all estimators in sktime, with their tags, authors
# --------------------------------------------------------------------------- #

def _make_estimator_overview(app):
    """Make estimator overview table."""
    import pandas as pd

    from sktime.registry import all_estimators

    def _process_author_info(author_info):
        """Process author information from source code files.

        Parameters
        ----------
        author_info : str
            Author information string from source code files.

        Returns
        -------
        author_info : str
            Preprocessed author information.

        Notes
        -----
        A list of author names is turned into a string.
        Multiple author names will be separated by a comma,
        with the final name always preceded by "&".
        """
        if isinstance(author_info, str) and author_info.lower() == "sktime developers":
            link = '<a href="about/team.html">sktime developers</a>'
            return link

        if not isinstance(author_info, list):
            author_info = [author_info]

        def _add_link(github_id_str):
            link = (
                f'<a href="https://www.github.com/{github_id_str}">{github_id_str}</a>'
            )
            return link

        author_info = [_add_link(author) for author in author_info]

        if len(author_info) > 1:
            return ", ".join(author_info[:-1]) + " & " + author_info[-1]
        else:
            return author_info[0]

    # hard-coded for better user experience
    tags_by_object_type = {
        "forecaster": [
            "capability:categorical_in_X",
            "capability:insample",
            "capability:pred_int",
            "capability:pred_int:insample",
            "capability:missing_values",
            "ignores-exogeneous-X",
            "scitype:y",
            "requires-fh-in-fit",
            "X-y-must-have-same-index",
            "python_dependencies",
            "authors",
            "maintainers",
        ],
        "transformer": [
            "scitype:transform-input",
            "scitype:transform-output",
            "scitype:transform-labels",
            "capability:inverse_transform",
            "capability:missing_values",
            "capability:missing_values:removes",
            "capability:unequal_length",
            "capability:unequal_length:removes",
            "fit_is_empty",
            "transform-returns-same-time-index",
            "requires_X",
            "requires_y",
            "X-y-must-have-same-index",
            "python_dependencies",
            "authors",
            "maintainers",
        ],
        "aligner": [
            "alignment-type",
            "capability:distance",
            "capability:distance-matrix",
            "capability:missing_values",
            "capability:multiple_alignment",
            "capability:unequal_length",
            "python_dependencies",
            "authors",
            "maintainers",
        ],
        "clusterer": [
            "capability:multivariate",
            "capability:unequal_length",
            "capability:missing_values",
            "capability:contractable",
            "capability:predict",
            "capability:predict:proba",
            "capability:out_of_sample",
            "python_dependencies",
            "authors",
            "maintainers",
        ],
        "regressor": [
            "capability:multivariate",
            "capability:multioutput",
            "capability:unequal_length",
            "capability:missing_values",
            "capability:feature_importance",
            "capability:train_estimate",
            "capability:contractable",
            "python_dependencies",
            "authors",
            "maintainers",
        ],
        "classifier": [
            "capability:multivariate",
            "capability:predict_proba",
            "capability:multioutput",
            "capability:unequal_length",
            "capability:missing_values",
            "capability:feature_importance",
            "capability:train_estimate",
            "capability:contractable",
            "python_dependencies",
            "authors",
            "maintainers",
        ],
        "transformer-pairwise-panel": [
            "capability:multivariate",
            "capability:unequal_length",
            "capability:missing_values",
            "pwtrafo_type",
            "symmetric",
            "python_dependencies",
            "authors",
            "maintainers",
        ],
        "param_est": [
            "capability:multivariate",
            "capability:missing_values",
            "python_dependencies",
            "authors",
            "maintainers",
        ],
        "splitter": [
            "split_type",
            "python_dependencies",
            "authors",
            "maintainers",
        ],
        "metric": [
            "lower_is_better",
            "requires-y-train",
            "requires-y-pred-benchmark",
            "univariate-only",
            "scitype:y_pred",
            "python_dependencies",
            "authors",
            "maintainers",
        ],
        "detector": [
            "task",
            "learning_type",
            "capability:multivariate",
            "capability:missing_values",
            "python_dependencies",
            "authors",
            "maintainers",
        ],
    }

    # todo: replace later by code similar to below
    # currently this retrieves too many tags
    #
    # for obj_type in tags_by_category:
    #     tag_tpl = all_tags(obj_type)
    #     tags = [tag[0] for tag in tag_tpl]
    #     tags_by_category[obj_type] = tags

    COLNAMES = [
        "Class Name",
        "Estimator Type",
        "Authors",
        "Maintainers",
        "Dependencies",
        "Import Path",
        "Tags",
    ]

    records = []

    for obj_name, obj_class in all_estimators():
        author_tag = obj_class.get_class_tag("authors", "sktime developers")
        author_info = _process_author_info(author_tag)
        maintainer_tag = obj_class.get_class_tag("maintainers", "sktime developers")
        maintainer_info = _process_author_info(maintainer_tag)

        python_dependencies = obj_class.get_class_tag("python_dependencies", [])
        if isinstance(python_dependencies, list) and len(python_dependencies) == 1:
            python_dependencies = python_dependencies[0]

        object_types = obj_class.get_class_tag("object_type", "object")
        # the tag can contain multiple object types
        # it is a str or a lis of str - we normalize to a list
        if not isinstance(object_types, list):
            object_types = [object_types]

        # set of object types that are also in the dropdown menu
        obj_types_in_menu = list(set(object_types) & set(tags_by_object_type.keys()))

        # we populate the tags for object types that are in the dropdown
        # these will be selectable by checkboxes in the table
        tags = {}
        for object_type in obj_types_in_menu:
            for tag in tags_by_object_type[object_type]:
                tags[tag] = obj_class.get_class_tag(tag, None)

        # includes part of class string
        modpath = str(obj_class)[8:-2]
        path_parts = modpath.split(".")
        del path_parts[-2]
        import_path = ".".join(path_parts[:-1])
        # includes part of class string
        url = obj_class._generate_doc_link()
        # adds html link reference
        obj_name = f"""<a href={url}>{obj_name}</a>"""

        # determine the "main" object type
        # this is the first in the list that also appears in the dropdown menu
        # if obj_types_in_register is an empty list,
        # in which case the object will appear only in the "ALL" table
        if obj_types_in_menu == []:
            first_obj_type_in_register = object_types[0]
        else:
            first_obj_type_in_register = obj_types_in_menu[0]

        records.append(
            [
                obj_name,
                first_obj_type_in_register,
                author_info,
                maintainer_info,
                str(python_dependencies),
                import_path,
                tags,
            ]
        )

    df = pd.DataFrame(records, columns=COLNAMES)
    # with open("estimator_overview_table.md", "w") as file:
    #     df.to_markdown(file, index=False)

    with open("_static/table_all.html", "w") as file:
        df[
            ["Class Name", "Estimator Type", "Authors", "Maintainers", "Dependencies"]
        ].to_html(file, classes="pre-rendered", index=False, border=0, escape=False)

    with open("_static/estimator_overview_db.json", "w") as file:
        df.to_json(file, orient="records")
    # pass


def setup(app):
    """Set up sphinx builder.

    Parameters
    ----------
    app : Sphinx application object
    """

    def adds(pth):
        print("Adding stylesheet: %s" % pth)  # noqa: T201, T001
        app.add_css_file(pth)

    adds("fields.css")  # for parameters, etc.

    app.connect("builder-inited", _make_estimator_overview)


# -- Extension configuration -------------------------------------------------

# -- Options for nbsphinx extension ---------------------------------------
nbsphinx_execute = "never"  # always  # whether to run notebooks
nbsphinx_allow_errors = False  # False
nbsphinx_timeout = 600  # seconds, set to -1 to disable timeout

# add Binder launch button at the top
current_file = "{{ env.doc2path( env.docname, base=None) }}"

# make sure Binder points to latest stable release, not main
binder_url = f"https://mybinder.org/v2/gh/sktime/sktime/{CURRENT_VERSION}?filepath={current_file}"
nbsphinx_prolog = f"""
.. |binder| image:: https://mybinder.org/badge_logo.svg
.. _Binder: {binder_url}

|Binder|_
"""

# add link to original notebook at the bottom
notebook_url = f"https://github.com/sktime/sktime/tree/{CURRENT_VERSION}/{current_file}"
nbsphinx_epilog = f"""
----

Generated using nbsphinx_. The Jupyter notebook can be found here_.

.. _here: {notebook_url}
.. _nbsphinx: https://nbsphinx.readthedocs.io/
"""

# -- Options for _todo extension ----------------------------------------------
todo_include_todos = False

copybutton_prompt_text = r">>> |\.\.\. |\$ "
copybutton_prompt_is_regexp = True
copybutton_line_continuation_character = "\\"<|MERGE_RESOLUTION|>--- conflicted
+++ resolved
@@ -45,13 +45,8 @@
     "sphinx.ext.autosummary",
     "sphinx.ext.intersphinx",
     "numpydoc",
-<<<<<<< HEAD
     # ------------- required for changelogs -----------
     "sphinx_issues",  # links to issues, pr, users in changelog
-=======
-    "sphinx_design",
-    "sphinx_issues",
->>>>>>> 6d80d4fe
     # ------------- quality of life -------------------
     "myst_parser",  # .md support
     "sphinx_copybutton",  # “copy-code” buttons
@@ -158,13 +153,6 @@
 warnings.filterwarnings("ignore", category=UserWarning, module="numpydoc.docscrape")
 show_warning_types = True
 
-<<<<<<< HEAD
-=======
-issues_github_path = "sktime/sktime"
-
-# -- Options for Texinfo output ----------------------------------------------
->>>>>>> 6d80d4fe
-
 # --------------------------------------------------------------------------- #
 #  Configurations for sphinx_issues extension and linkcode
 # --------------------------------------------------------------------------- #
