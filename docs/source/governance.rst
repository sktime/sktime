--- conflicted
+++ resolved
@@ -1,524 +1,3 @@
 .. _governance:
 
-<<<<<<< HEAD
-Overview
---------
-
-sktime is a meritocratic, consensus-based community project. Anyone with
-an interest in the project can join the community, contribute to the
-project, and participate in the governance process. This document
-describes how that participation takes place and how to set about
-earning merit within our community.
-
-We are particularly motivated to support new and/or anxious
-collaborators, people who are looking to learn and develop their skills,
-and anyone who has experienced discrimination in the past.
-
-.. list-table::
-   :header-rows: 1
-
-   * - Section
-     - Purpose
-   * - :ref:`code-of-conduct`
-     - How we expect all members of the sktime community to interact
-   * - :ref:`roles`
-     - What roles we have in sktime's community and what rights and responsibilities they have
-   * - :ref:`decision-making`
-     - How and by whom decisions are made
-   * - :ref:`acknowledging-contributions`
-     - How we acknowledge contributions
-   * - :ref:`outlook`
-     - What we may change in the future
-
-.. _code-of-conduct:
-
-Code of Conduct
----------------
-
-We value the participation of every member of our community and want to
-ensure an that every contributor has an enjoyable and fulfilling
-experience. Accordingly, everyone who participates in the sktime project
-is expected to show respect and courtesy to other community members at
-all times.
-
-We ask all members of the community to conform to our `Code of
-Conduct <https://github.com/alan-turing-institute/sktime/blob/master/CODE_OF_CONDUCT.rst>`__.
-
-.. _roles:
-
-Roles
------
-
-We distinguish between the following key roles that community members
-may exercise. For each role, we describe their rights and
-responsibilities, and appointment process in more detail below.
-
-.. list-table::
-   :header-rows: 1
-
-   * - Role
-     - Rights/responsibilities
-     - Appointment
-   * - :ref:`contributors`
-     - \-
-     - Concrete contribution
-   * - :ref:`algorithm-maintainers`
-     - Algorithm maintenance, voting and veto right for changes to their algorithm
-     - Algorithm contribution or appointment by current maintainer
-   * - :ref:`core-developers`
-     - Direct write access, issue/PR management, veto right, voting, nomination
-     - Nomination by core developers, vote by core developers, 2/3 majority
-   * - :ref:`coc-committee-members`
-     - CoC maintenance, investigation and enforcement
-     - Nomination by core developers, vote by core developers, 2/3 majority and simple CoC majority
-   * - :ref:`cc-members`
-     - Conflict resolution, technical leadership, project management
-     - Nomination by core developers, vote by core developers, 2/3 majority and simple CC majority
-
-.. _contributors:
-
-Contributors
-~~~~~~~~~~~~
-
-Contributors are community members who have contributed in concrete ways
-to the project. Anyone can become a contributor, and contributions can
-take many forms – not only code – as detailed in the `contributing
-guide <https://github.com/alan-turing-institute/sktime/blob/master/CONTRIBUTING.rst>`__.
-
-For more details on how we acknowledge contributions, see :ref:`acknowledging-contributions` below.
-
-All contributors are listed in `CONTRIBUTORS.md <https://github.com/alan-turing-institute/sktime/blob/master/CONTRIBUTORS.md>`__.
-
-.. _algorithm-maintainers:
-
-Algorithm maintainers
-~~~~~~~~~~~~~~~~~~~~~
-
-Algorithm maintainers are contributors who have contributed an
-algorithm. They have the same voting rights as core developers with
-regard to their algorithm.
-
-In sktime, algorithms are encapsulated in classes with specific
-interface requirements and are called estimators. To faciliate
-maintainership questions, we try to write algorithms in separate files
-when possible.
-
-Rights and responsibilities
-^^^^^^^^^^^^^^^^^^^^^^^^^^^
-
-.. list-table::
-  :header-rows: 1
-
-  * - Right/responsibility
-    - Description
-  * - Decision making with respect to their algorithm
-    - Algorithm maintainers can partipate in the decision making process by vetoing changes and casting votes with regard to proposed changes to their algorithm. This does not extend to proposed changes to the common framework and API.
-  * - Maintenance
-    - They are responsible for maintaining the code and documentation for their algorithm, including bug fixes, unit testing, coding style, compliance with the common API, docstrings, documentation and tutorials notebooks.
-  * - Support
-    - They are the first point of contact for users and other contributors for all questions, issues and proposals regarding their algorithm.
-
-Appointment
-^^^^^^^^^^^
-
-The contributor who contributes an algorithm is automatically appointed
-as its first maintainer. If they can no longer fulfil their maintenance
-responsibilities, maintainers are expected to resign.
-
-When the maintainer resigns, they can appoint another contributor as the
-new maintainer. No vote is required.
-
-Maintainers are listed in the `CODEOWNERS <https://github
-.com/alan-turing-institute/sktime/blob/master/CODEOWNERS>`__ file.
-
-.. _core-developers:
-
-Core developers
-~~~~~~~~~~~~~~~
-
-Core developers are contributors who have shown that they are dedicated
-to the continued development of the project through ongoing engagement
-with the community.
-
-Current core developers are listed in the `core-developers
-team <https://github.com/orgs/sktime/teams/core-developers/members>`__
-within the sktime organisation on GitHub.
-
-.. _rights-and-responsibilities-1:
-
-Rights and responsibilities
-^^^^^^^^^^^^^^^^^^^^^^^^^^^
-
-.. list-table::
-   :header-rows: 1
-
-   * - Right/responsibility
-     - Description
-   * - Direct access
-     - Being a core developer allows contributors to more easily carry on with their project related activities by giving them direct access to the project’s repository.
-   * - Issue/PR management
-     - Core developers are responsible for reviewing and managing issues and pull requests. This includes commenting on issues, reviewing code contributions, merging approved pull requests, and closing issues once resolved.
-   * - Decision making
-     - They can partipate in the decision making process by vetoing changes and casting votes.
-   * - Nomination
-     - They can nominate new core developers, CoC committee members and CC members.
-
-
-.. _appointment-1:
-
-Appointment
-^^^^^^^^^^^
-
-New core developers can be nominated by any current core developer. Once
-they have been nominated, there will be a vote by the current core
-developers.
-
-Voting on new core developers is one of the few activities that takes
-place on the project’s private chat. While it is expected that most
-votes will be unanimous, a 2/3 majority of the cast votes is enough. The
-vote needs to be open for at least five working days.
-
-Core developers that have not contributed to the project (commits or
-GitHub comments) in the past 12 months will be asked if they want to
-become *emeritus core developers* and give up their rights and
-responsibilities. When they become active again, emeritus developers can
-retake their role without having to be appointed.
-
-.. _coc-committee-members:
-
-CoC committee members
-~~~~~~~~~~~~~~~~~~~~~
-
-The current members of the CoC committee are listed in the
-`CoC <https://github.com/alan-turing-institute/sktime/blob/master/CODE_OF_CONDUCT.rst>`__.
-
-.. _rights-and-responsibilities-2:
-
-Rights and responsibilities
-^^^^^^^^^^^^^^^^^^^^^^^^^^^
-
-CoC committee members are responsible for investigating potential CoC
-incidents and enforcing the CoC.
-They are the point of contact for reporting potential CoC incidents.
-
-In addition, they are responsible for maintaining and improving the CoC.
-
-.. _appointment-2:
-
-Appointment
-^^^^^^^^^^^
-
-Membership of the CC is by nomination by a core developer and a vote by
-all core developers. A nomination will result in discussion which cannot
-take more than a week and then a vote by the core developers which will
-stay open for a week. CoC membership votes are subject to:
-
-* a 2/3 majority of all cast votes, and
-* a simple majority approval of all the current CoC members.
-
-To avoid deadlocks if there is an even number of CoC members, one of
-them will have a tie breaking privilege.
-
-.. _cc-members:
-
-CC members
-~~~~~~~~~~
-
-CC members are core developers with additional rights and
-responsibilities to avoid deadlocks and ensure a smooth progress of the
-project.
-
-Current CC members are listed in the `community-council
-team <https://github.com/orgs/sktime/teams/community-council/members>`__
-within the sktime organisation on GitHub.
-
-.. _rights-and-responsibilities-3:
-
-Rights and responsibilities
-^^^^^^^^^^^^^^^^^^^^^^^^^^^
-
-.. list-table::
-   :header-rows: 1
-
-   * - Right/responsibility
-     - Description
-   * - Decision making: conflict resolution
-     - see :ref:`stage-3` below
-   * - Technical direction
-     - Strategic planning, development roadmap
-   * - Project management
-     - Funding, collaborations with external organisations, community infrastructure (chat server, GitHub repositories, continuous integration accounts, social media accounts)
-
-
-.. _appointment-3:
-
-Appointment
-^^^^^^^^^^^
-
-Membership of the CC is by nomination by a core developer and a vote by
-all core developers. A nomination will result in discussion which cannot
-take more than a week and then a vote by the core developers which will
-stay open for a week. CC membership votes are subject to:
-
-* a 2/3 majority of all cast votes, and
-* a simple majority approval of all the current CC members.
-
-To avoid deadlocks if there is an even number of CC members, one of them
-will have a tie breaking privilege.
-
-CC members who do not actively engage with the CC responsibilities are
-expected to resign.
-
-Communications
-^^^^^^^^^^^^^^
-
-The CC has regular public meetings that the full community is welcome to
-attend.
-
--  The agenda, available at
-   `community-council/AGENDA.md <https://github.com/sktime/community-council/blob/master/AGENDA.md>`__,
-   will be discussed in each meeting.
--  If you want to add an agenda item to the meeting, simply `update the
-   agenda <https://github.com/sktime/community-council/edit/master/AGENDA.md>`__
-   and make sure you attend the meeting.
--  All meetings are logged and available at
-   `community-council/previous_meetings/ <https://github.com/sktime/community-council/tree/master/previous_meetings>`__.
--  To contact the CC directly, please send an email to info@sktime.org.
-
-.. _decision-making:
-
-Decision making
----------------
-
-The purpose of this section is to formalize the decision-making process
-used by the sktime project. We clarify
-
-* what types of changes we make decision on,
-* how decisions are made, and
-* who participates in the decision making.
-
-sktime’s decision-making process is designed to take into account
-feedback from all community members and strives to find consensus, while
-avoiding deadlocks when no consensus can be found.
-
-All discussion and votes takes place on the project’s `issue
-tracker <https://github.com/alan-turing-institute/sktime/issues>`__,
-`pull requests <https://github.com/alan-turing-institute/sktime/pulls>`__ or an :ref:`steps`. Some
-sensitive discussions and appointment votes occur on private chats.
-
-The CC reserves the right to overrule decisions.
-
-We distinguish between the following types of proposed changes. The
-corresponding decision making process is described in more detail below.
-
-.. list-table::
-   :header-rows: 1
-
-   * - Type of change
-     - Decision making process
-   * - Code additions, such as new algorithms
-     - Lazy consensus, supported by the :ref:`algorithm-inclusion-guidelines`
-   * - Minor documentation changes, such as typo fixes, or addition/correction of a sentence
-     - Lazy consensus
-   * - Code changes and major documentation changes
-     - Lazy consensus
-   * - Changes to the API design, hard dependencies, or supported versions
-     - Lazy consensus based on an :ref:`steps`
-   * - Changes to sktime's governance (this document and the CoC)
-     - Lazy consensus based on an :ref:`steps`
-   * - Appointment
-     - Voting
-
-.. _stage-1:
-
-Stage 1: lazy consensus with veto right
-~~~~~~~~~~~~~~~~~~~~~~~~~~~~~~~~~~~~~~~
-
-sktime uses a “consensus seeking” process for making decisions. The
-community tries to find a resolution that has no open objections among
-core developers.
-
--  To accept proposed changes, we require approval by one core developer
-   (lazy consensus) and no rejection by a core developer (veto right).
--  Approvals and rejections can be expressed as +1 and -1 comments,
-   respectively.
--  Core developers are expected to give reasonable time to others to
-   give their opinion on the pull request if they’re not confident
-   others would agree.
--  More important changes that impact the full project require a more
-   detailed analysis and a consensus that is both explicit and informed.
-   These changes require an :ref:`steps`.
-
-When no consensus can be found, the decision is escaled to :ref:`stage-2`.
-
-.. _stage-2:
-
-Stage 2: voting
-~~~~~~~~~~~~~~~
-
-When no consensus can be found, any core developer can call for a vote
-at any point during the discussion.
-
--  The vote will conclude 10 working days from the call for the vote.
--  Votes are public and voluntary. Abstentions are allowed. You can
-   abstain by simply not casting a vote.
--  All votes are a binary vote: for or against accepting the proposed
-   changes.
--  Votes are casts as comments: +1 (approval) or -1 (rejection).
-
-For all types of changes, except appointments, the winning condition is
-a 2/3 majority of the votes casts by core developers including CC
-members. If the proposed change cannot gather a 2/3 majority of the
-votes cast by core developers, the decision is escalated to the :ref:`stage-3`.
-
-For appointments, winning conditions vary depending on the role as
-described in :ref:`roles` above. Appointment
-decisions are not escalated to the CC. If a nomination cannot gather
-sufficient support, the nomination is rejected.
-
-.. _stage-3:
-
-Stage 3: conflict resolution
-~~~~~~~~~~~~~~~~~~~~~~~~~~~~
-
-If the proposed change cannot gather a 2/3 majority of the votes cast,
-the CC tries to resolve the deadlock.
-
--  The CC will use consensus seeking.
--  If no consensus can be found within a month, the decision is made
-   through a simple majority vote (with tie breaking) among the CC
-   members.
--  Any CC decision must be supported by an :ref:`steps`, which has been made public and discussed before the vote.
-
-.. _steps:
-
-sktime enhancement proposal
-~~~~~~~~~~~~~~~~~~~~~~~~~~~
-
-For all decision of the CC, an sktime enhancement proposal (STEP) must have been made
-public and discussed before the vote.
-
-An sktime enhancement proposal is a consolidated document, with a concise
-problem statement, a clear description of the proposed solution and a
-comparison with alternative solutions, as outlined in our
-`template <https://github.com/sktime/enhancement-proposals/blob/master/TEMPLATE.md>`__.
-
-We collect and discuss proposals in sktime’s `repository for
-enhancement-proposals <https://github.com/sktime/enhancement-proposals>`__.
-
-.. _algorithm-inclusion-guidelines:
-
-Algorithm inclusion guidelines
-~~~~~~~~~~~~~~~~~~~~~~~~~~~~~~
-
-Curation is about how we select contributions, which criteria we use in
-order to decide which contributions to include, and in which cases we
-deprecate and remove contributions.
-
-We have the following guidelines:
-
--  We only consider published algorithms which have been shown to be
-   competitive in comparative benchmarking studies or practically useful
-   in applied projects. A technique that provides a clear-cut
-   improvement (e.g. an enhanced data structure or a more efficient
-   approximation technique) on a widely-used method will also be
-   considered for inclusion.
--  From the algorithms or techniques that meet the above criteria, only
-   those which fit well within the current API of sktime are accepted.
-   For algorithms that do not fit well into the current API, the API
-   will have to be extended first. For extending current API, see the
-   `decision making process <#Decision-making>`__ for major changes.
--  The contributor should support the importance of the proposed
-   addition with research papers and/or implementations in other similar
-   packages, demonstrate its usefulness via common
-   use-cases/applications and corroborate performance improvements, if
-   any, with benchmarks and/or plots. It is expected that the proposed
-   algorithm should outperform the methods that are already implemented
-   in sktime in at least some areas.
--  We strive to consolidate existing functionality if helps to improve
-   the usability and maintainability of the project. For example, when
-   there are multiple techniques for the same purpose, we prefer to
-   combine them into a single class and make case distinctions based on
-   hyper-parameters.
-
-Note that your implementation need not be in sktime to be used together
-with sktime tools. You can implement your favorite algorithm in a sktime
-compatible way in one of `our companion
-repositories <https://github.com/sktime>`__ on GitHub. We will be happy
-to list it under `related
-software <https://github.com/alan-turing-institute/sktime/wiki/related-software>`__.
-
-If algorithms require major dependencies, we encourage to create a
-separate companion repository. For example, for deep learning techniques
-based on TensorFlow and Keras, we have
-`sktime-dl <https://github.com/sktime/sktime-dl>`__. For smaller
-dependencies which are limited to a few files, we encourage to use soft
-dependencies, which are only required for particular modules, but not
-for most of sktime’s functionality and not for installing sktime.
-
-.. _acknowledging-contributions:
-
-Acknowledging contributions
----------------------------
-
-sktime is collaboratively developed by its diverse community of
-developers, users, educators, and other stakeholders. We value all kinds
-of contributions and are committed to recognising each of them fairly.
-
-We follow the `all-contributors <https://allcontributors.org>`__
-specification to recognise all contributors, including those that don’t
-contribute code. Please see `our list of all
-contributors <https://github.com/alan-turing-institute/sktime/blob/master/CONTRIBUTORS.md>`__.
-
-If you think, we’ve missed anything, please let us know or open a PR
-with the appropriate changes to
-`sktime/.all-contributorsrc <https://github.com/alan-turing-institute/sktime/blob/master/.all-contributorsrc>`__.
-
-Note that contributors do not own their contributions. sktime is an
-open-source project, and all code is contributed under `our open-source
-license <https://github.com/alan-turing-institute/sktime/blob/master/LICENSE>`__.
-All contributors ackwoledge that they have all the rights to the code
-they contribute to make it available under this license.
-
-The project belongs to the sktime community, and all parts of it are
-always considered “work in progress” so that they can evolve over time
-with newer contributions.
-
-.. _outlook:
-
-Outlook
--------
-
-We are open to improvement suggestions for our governance model. Once
-the community grows more and sktime’s code base becomes more
-consolidated, we will consider the following changes:
-
--  Allow for more time to discuss changes, and more time to cast vote
-   when no consensus can be found,
--  Require more positive votes (less lazy consensus) to accept changes
-   during consensus seeking stage,
--  Reduce time for maintainers to reply to issues
-
-In addition, we plan to add more roles for managing/coordinating
-specific project:
-
-* Community manager (mentorship, outreach, social media, etc),
-* Sub-councils for project-specific technical leadership (e.g.  for documentation, learning tasks, continuous integration)
-
-.. _references:
-
-References
-----------
-
-Our governance model is inspired by various existing governance
-structures. In particular, we’d like to acknowledge:
-
-* scikit-learn’s `governance model <https://sktime.org/stable/governance.html>`__
-* `The Turing Way <https://github.com/alan-turing-institute/the-turing-way>`__ project
-* `The Art of Community <https://www.jonobacon.com/books/artofcommunity/>`__ by Jono Bacon
-* The `astropy <https://www.astropy.org>`__ project
-* The `nipy <https://nipy.org>`__ project
-* The `scikit-hep <https://scikit-hep.org>`__ project
-=======
-.. include:: ../../GOVERNANCE.rst
->>>>>>> b69907c3
+.. include:: ../../GOVERNANCE.rst