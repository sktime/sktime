{
 "cells": [
  {
   "cell_type": "markdown",
   "metadata": {},
   "source": [
    "**Set-up instructions:** this notebook give a tutorial on the forecasting learning task supported by `sktime`.\n",
    "On binder, this should run out-of-the-box.\n",
    "\n",
    "To run this notebook as intended, ensure that `sktime` with basic dependency requirements is installed in your python environment.\n",
    "\n",
    "To run this notebook with a local development version of sktime, either uncomment and run the below, or `pip install -e` a local clone of the `sktime` `main` branch."
   ]
  },
  {
   "cell_type": "code",
   "execution_count": null,
   "metadata": {},
   "outputs": [],
   "source": [
    "# from os import sys\n",
    "# sys.path.append(\"..\")"
   ]
  },
  {
   "cell_type": "markdown",
   "metadata": {},
   "source": [
    "# Forecasting with sktime\n",
    "\n",
    "In forecasting, past data is used to make temporal forward predictions of a time series. This is notably different from tabular prediction tasks supported by `scikit-learn` and similar libraries.\n",
    "\n",
    "\n",
    "<img src=\"img/forecasting.png\" width=750 />\n",
    "\n",
    "`sktime` provides a common, `scikit-learn`-like interface to a variety of classical and ML-style forecasting algorithms, together with tools for building pipelines and composite machine learning models, including temporal tuning schemes, or reductions such as walk-forward application of `scikit-learn` regressors.\n",
    "\n",
    "**Section 1** provides an overview of common forecasting workflows supported by `sktime`.\n",
    "\n",
    "**Section 2** discusses the families of forecasters available in `sktime`.\n",
    "\n",
    "**Section 3** discusses advanced composition patterns, including pipeline building, reduction, tuning, ensembling, and autoML.\n",
    "\n",
    "**Section 4** gives an introduction to how to write custom estimators compliant with the `sktime` interface.\n",
    "\n",
    "Further references:\n",
    "* for further details on how forecasting is different from supervised prediction à la `scikit-learn`, and pitfalls of misdiagnosing forecasting as supervised prediction, have a look at [this notebook](./01a_forecasting_sklearn.ipynb)\n",
    "* for a scientific reference, take a look at [our paper on forecasting with sktime](https://arxiv.org/abs/2005.08067) in which we discuss `sktime`'s forecasting module in more detail and use it to replicate and extend the M4 study."
   ]
  },
  {
   "cell_type": "markdown",
   "metadata": {},
   "source": [
    "## Table of Contents\n",
    "\n",
    "* [1. Basic forecasting workflows](#chapter1)\n",
    "    * [1.1 Data container format](#section_1_1)\n",
    "    * [1.2 Basic deployment workflow - batch fitting and forecasting](#section_1_2)\n",
    "        * [1.2.1 Basic deployment workflow in a nutshell](#section_1_2_1)\n",
    "        * [1.2.2 Forecasters that require the horizon already in `fit`](#section_1_2_2)\n",
    "        * [1.2.3 Forecasters that can make use of exogeneous data](#section_1_2_3)\n",
    "        * [1.2.4 Multivariate Forecasters](#section_1_2_4)\n",
    "        * [1.2.5 Prediction intervals and quantile forecasts](#section_1_2_5)      \n",
    "    * [1.3 basic evaluation workflow - evaluating a batch of forecasts against ground truth observations](#section_1_3)   \n",
    "        * [1.3.1 The basic batch forecast evaluation workflow in a nutshell - function metric interface](#section_1_3_1)\n",
    "        * [1.3.2 The basic batch forecast evaluation workflow in a nutshell - metric class interface](#section_1_3_2)           \n",
    "    * [1.4 advanced deployment workflow: rolling updates & forecasts](#section_1_4) \n",
    "        * [1.4.1 updating a forecaster with the update method](#section_1_4_1)    \n",
    "        * [1.4.2 moving the \"now\" state without updating the model](#section_1_4_2)   \n",
    "        * [1.4.3 walk-forward predictions on a batch of data](#section_1_4_3)  \n",
    "    * [1.5 advanced evaluation worfklow: rolling re-sampling and aggregate errors, rolling back-testing](#section_1_5)         \n",
    "* [2. Forecasters in sktime - main families](#chapter2)\n",
    "    * [2.1 exponential smoothing, theta forecaster, autoETS from statsmodels](#section_2_1)\n",
    "    * [2.2 ARIMA and autoARIMA](#section_2_2)\n",
    "    * [2.3 BATS and TBATS](#section_2_3)    \n",
    "    * [2.4 Facebook prophet](#section_2_4)  \n",
    "    * [2.5 State Space Model (Structural Time Series)](#section_2_5)  \n",
    "    * [2.6 AutoArima from StatsForecast](#section_2_6)  \n",
    "* [3. Advanced composition patterns - pipelines, reduction, autoML, and more](#chapter3)\n",
    "    * [3.1 Reduction: from forecasting to regression](#section_3_1)\n",
    "    * [3.2 Pipelining, detrending and deseasonalization](#section_3_2)    \n",
    "        * [3.2.1 The basic forecasting pipeline](#section_3_2_1)\n",
    "        * [3.2.2 The Detrender as pipeline component](#section_3_2_2) \n",
    "        * [3.2.3 Complex pipeline composites and parameter inspection](#section_3_2_3)        \n",
    "    * [3.3 Parameter tuning](#section_3_3)      \n",
    "        * [3.3.1 Basic tuning using ForecastingGridSearchCV](#section_3_3_1)  \n",
    "        * [3.3.2 Tuning of complex composites](#section_3_3_2)        \n",
    "        * [3.3.3 Selecting the metric and retrieving scores](#section_3_3_3) \n",
    "    * [3.4 autoML aka automated model selection, ensembling and hedging](#section_3_4) \n",
    "        * [3.4.1 autoML aka automatic model selection, using tuning plus multiplexer](#section_3_4_1)   \n",
    "        * [3.4.2 autoML: selecting transformer combinations via OptimalPassthrough](#section_3_4_2)  \n",
    "        * [3.4.3 simple ensembling strategies](#section_3_4_3)   \n",
    "        * [3.4.4 Prediction weighted ensembles and hedge ensembles](#section_3_4_4)  \n",
    "* [4. Extension guide - implementing your own forecaster](#chapter4)        \n",
    "* [5. Summary](#chapter5)          "
   ]
  },
  {
   "cell_type": "markdown",
   "metadata": {},
   "source": [
    "#### package imports"
   ]
  },
  {
   "cell_type": "code",
   "execution_count": null,
   "metadata": {},
   "outputs": [],
   "source": [
    "import numpy as np\n",
    "import pandas as pd"
   ]
  },
  {
   "cell_type": "markdown",
   "metadata": {},
   "source": [
    "## 1. Basic forecasting workflows <a class=\"anchor\" id=\"chapter1\"></a>"
   ]
  },
  {
   "cell_type": "markdown",
   "metadata": {},
   "source": [
    "This section explains the basic forecasting workflows, and key interface points for it.\n",
    "\n",
    "We cover the following four workflows:\n",
    "\n",
    "* basic deployment workflow: batch fitting and forecasting\n",
    "* basic evaluation workflow: evaluating a batch of forecasts against ground truth observations\n",
    "* advanced deployment workflow: fitting and rolling updates/forecasts\n",
    "* advanced evaluation worfklow: using rolling forecast splits and computing split-wise and aggregate errors, including common back-testing schemes"
   ]
  },
  {
   "cell_type": "markdown",
   "metadata": {},
   "source": [
    "### 1.1 Data contanier format<a class=\"anchor\" id=\"section_1_1\"></a>\n",
    "\n",
    "All workflows make common assumptions on the input data format.\n",
    "\n",
    "`sktime` uses `pandas` for representing time series:\n",
    "\n",
    "* `pd.Series` for univariate time series and sequences\n",
    "* `pd.DataFrame` for multivariate time series and sequences\n",
    "\n",
    "The `Series.index` and `DataFrame.index` are used for representing the time series or sequence index. `sktime` supports pandas integer, period and timestamp indices.\n",
    "\n",
    "NOTE: at current time (v0.9x), forecasting of multivariate time series is a stable functionality, but not covered in this tutorial. Contributions to extend the tutorial are welcome.\n",
    "\n",
    "**Example:** as the running example in this tutorial, we use a textbook data set, the Box-Jenkins airline data set, which consists of the number of monthly totals of international airline passengers, from 1949 - 1960. Values are in thousands. See \"Makridakis, Wheelwright and Hyndman (1998) Forecasting: methods and applications\", exercises sections 2 and 3."
   ]
  },
  {
   "cell_type": "code",
   "execution_count": null,
   "metadata": {},
   "outputs": [],
   "source": [
    "from sktime.datasets import load_airline\n",
    "from sktime.utils.plotting import plot_series"
   ]
  },
  {
   "cell_type": "code",
   "execution_count": null,
   "metadata": {},
   "outputs": [],
   "source": [
    "y = load_airline()\n",
    "\n",
    "# plotting for visualization\n",
    "plot_series(y)"
   ]
  },
  {
   "cell_type": "code",
   "execution_count": null,
   "metadata": {},
   "outputs": [],
   "source": [
    "y.index"
   ]
  },
  {
   "cell_type": "markdown",
   "metadata": {},
   "source": [
    "Generally, users are expected to use the in-built loading functionality of `pandas` and `pandas`-compatible packages to load data sets for forecasting, such as `read_csv` or the `Series` or `DataFrame` constructors if data is available in another in-memory format, e.g., `numpy.array`.\n",
    "\n",
    "`sktime` forecasters may accept input in `pandas`-adjacent formats, but will produce outputs in, and attempt to coerce inputs to, `pandas` formats.\n",
    "\n",
    "NOTE: if your favourite format is not properly converted or coerced, kindly consider to contribute that functionality to `sktime`."
   ]
  },
  {
   "cell_type": "markdown",
   "metadata": {},
   "source": [
    "### 1.2 Basic deployment workflow - batch fitting and forecasting<a class=\"anchor\" id=\"section_1_2\"></a>"
   ]
  },
  {
   "cell_type": "markdown",
   "metadata": {},
   "source": [
    "The simplest use case workflow is batch fitting and forecasting, i.e., fitting a forecasting model to one batch of past data, then asking for forecasts at time point in the future.\n",
    "\n",
    "The steps in this workflow are as follows:\n",
    "\n",
    "1. preparation of the data\n",
    "2. specification of the time points for which forecasts are requested. This uses a `numpy.array` or the `ForecastingHorizon` object.\n",
    "3. specification and instantiation of the forecaster. This follows a `scikit-learn`-like syntax; forecaster objects follow the familiar `scikit-learn` `BaseEstimator` interface.\n",
    "4. fitting the forecaster to the data, using the forecaster's `fit` method\n",
    "5. making a forecast, using the forecaster's `predict` method\n",
    "\n",
    "The below first outlines the vanilla variant of the basic deployment workflow, step-by-step.\n",
    "\n",
    "At the end, one-cell workflows are provided, with common deviations from the pattern (Sections 1.2.1 and following)."
   ]
  },
  {
   "cell_type": "markdown",
   "metadata": {},
   "source": [
    "#### step 1 - preparation of the data\n",
    "\n",
    "as discussed in Section 1.1, the data is assumed to be in `pd.Series` or `pd.DataFrame` format."
   ]
  },
  {
   "cell_type": "code",
   "execution_count": null,
   "metadata": {},
   "outputs": [],
   "source": [
    "from sktime.datasets import load_airline\n",
    "from sktime.utils.plotting import plot_series"
   ]
  },
  {
   "cell_type": "code",
   "execution_count": null,
   "metadata": {},
   "outputs": [],
   "source": [
    "# in the example, we use the airline data set.\n",
    "y = load_airline()\n",
    "plot_series(y)"
   ]
  },
  {
   "cell_type": "markdown",
   "metadata": {},
   "source": [
    "#### step 2 - specifying the forecasting horizon"
   ]
  },
  {
   "cell_type": "markdown",
   "metadata": {},
   "source": [
    "Now we need to specify the forecasting horizon and pass that to our forecasting algorithm.\n",
    "\n",
    "There are two main ways:\n",
    "\n",
    "* using a `numpy.array` of integers. This assumes either integer index or periodic index (`PeriodIndex`) in the time series; the integer indicates the number of time points or periods ahead we want to make a forecast for. E.g., `1` means forecast the next period, `2` the second next period, and so on.\n",
    "* using a `ForecastingHorizon` object. This can be used to define forecast horizons, using any supported index type as an argument. No periodic index is assumed.\n",
    "\n",
    "Forecasting horizons can be absolute, i.e., referencing specific time points in the future, or relative, i.e., referencing time differences to the present. As a default, the present is that latest time point seen in any `y` passed to the forecaster.\n",
    "\n",
    "`numpy.array` based forecasting horizons are always relative; `ForecastingHorizon` objects can be both relative and absolute. In particular, absolute forecasting horizons can only be specified using `ForecastingHorizon`."
   ]
  },
  {
   "cell_type": "markdown",
   "metadata": {},
   "source": [
    "##### using a numpy forecasting horizon"
   ]
  },
  {
   "cell_type": "code",
   "execution_count": null,
   "metadata": {},
   "outputs": [],
   "source": [
    "fh = np.arange(1, 37)\n",
    "fh"
   ]
  },
  {
   "cell_type": "markdown",
   "metadata": {},
   "source": [
    "This will ask for monthly predictions for the next three years, since the original series period is 1 month.\n",
    "In another example, to predict only the second and fifth month ahead, one could write:\n",
    "\n",
    "```python\n",
    "import numpy as np\n",
    "fh = np.array([2, 5])  # 2nd and 5th step ahead\n",
    "```"
   ]
  },
  {
   "cell_type": "markdown",
   "metadata": {},
   "source": [
    "##### Using a `ForecastingHorizon` based forecasting horizon\n",
    "\n",
    "The `ForecastingHorizon` object takes absolute indices as input, but considers the input absolute or relative depending on the `is_relative` flag.\n",
    "\n",
    "`ForecastingHorizon` will automatically assume a relative horizon if temporal difference types from `pandas` are passed; if value types from `pandas` are passed, it will assume an absolute horizon.\n",
    "\n",
    "To define an absolute `ForecastingHorizon` in our example:"
   ]
  },
  {
   "cell_type": "code",
   "execution_count": null,
   "metadata": {},
   "outputs": [],
   "source": [
    "from sktime.forecasting.base import ForecastingHorizon"
   ]
  },
  {
   "cell_type": "code",
   "execution_count": null,
   "metadata": {},
   "outputs": [],
   "source": [
    "fh = ForecastingHorizon(\n",
    "    pd.PeriodIndex(pd.date_range(\"1961-01\", periods=36, freq=\"M\")), is_relative=False\n",
    ")\n",
    "fh"
   ]
  },
  {
   "cell_type": "markdown",
   "metadata": {},
   "source": [
    "`ForecastingHorizon`-s can be converted from relative to absolute and back via the `to_relative` and `to_absolute` methods. Both of these conversions require a compatible `cutoff` to be passed:"
   ]
  },
  {
   "cell_type": "code",
   "execution_count": null,
   "metadata": {},
   "outputs": [],
   "source": [
    "cutoff = pd.Period(\"1960-12\", freq=\"M\")"
   ]
  },
  {
   "cell_type": "code",
   "execution_count": null,
   "metadata": {},
   "outputs": [],
   "source": [
    "fh.to_relative(cutoff)"
   ]
  },
  {
   "cell_type": "code",
   "execution_count": null,
   "metadata": {},
   "outputs": [],
   "source": [
    "fh.to_absolute(cutoff)"
   ]
  },
  {
   "cell_type": "markdown",
   "metadata": {},
   "source": [
    "#### step 3 - specifying the forecasting algorithm\n",
    "\n",
    "To make forecasts, a forecasting algorithm needs to be specified. This is done using a `scikit-learn`-like interface. Most importantly, all `sktime` forecasters follow the same interface, so the preceding and remaining steps are the same, no matter which forecaster is being chosen.\n",
    "\n",
    "For this example, we choose the naive forecasting method of predicting the last seen value. More complex specifications are possible, using pipeline and reduction construction syntax; this will be covered later in Section 2."
   ]
  },
  {
   "cell_type": "code",
   "execution_count": null,
   "metadata": {},
   "outputs": [],
   "source": [
    "from sktime.forecasting.naive import NaiveForecaster"
   ]
  },
  {
   "cell_type": "code",
   "execution_count": null,
   "metadata": {},
   "outputs": [],
   "source": [
    "forecaster = NaiveForecaster(strategy=\"last\")"
   ]
  },
  {
   "cell_type": "markdown",
   "metadata": {},
   "source": [
    "#### step 4 - fitting the forecaster to the seen data\n",
    "\n",
    "Now the forecaster needs to be fitted to the seen data:"
   ]
  },
  {
   "cell_type": "code",
   "execution_count": null,
   "metadata": {},
   "outputs": [],
   "source": [
    "forecaster.fit(y)"
   ]
  },
  {
   "cell_type": "markdown",
   "metadata": {},
   "source": [
    "#### step 5 - requesting forecasts\n",
    "\n",
    "Finally, we request forecasts for the specified forecasting horizon. This needs to be done after fitting the forecaster:"
   ]
  },
  {
   "cell_type": "code",
   "execution_count": null,
   "metadata": {},
   "outputs": [],
   "source": [
    "y_pred = forecaster.predict(fh)"
   ]
  },
  {
   "cell_type": "code",
   "execution_count": null,
   "metadata": {},
   "outputs": [],
   "source": [
    "# plotting predictions and past data\n",
    "plot_series(y, y_pred, labels=[\"y\", \"y_pred\"])"
   ]
  },
  {
   "cell_type": "markdown",
   "metadata": {},
   "source": []
  },
  {
   "cell_type": "markdown",
   "metadata": {},
   "source": [
    "#### 1.2.1 the basic deployment workflow in a nutshell<a class=\"anchor\" id=\"section_1_2_1\"></a>\n",
    "\n",
    "for convenience, we present the basic deployment workflow in one cell.\n",
    "This uses the same data, but different forecaster: predicting the latest value observed in the same month."
   ]
  },
  {
   "cell_type": "code",
   "execution_count": null,
   "metadata": {},
   "outputs": [],
   "source": [
    "from sktime.datasets import load_airline\n",
    "from sktime.forecasting.base import ForecastingHorizon\n",
    "from sktime.forecasting.naive import NaiveForecaster"
   ]
  },
  {
   "cell_type": "code",
   "execution_count": null,
   "metadata": {},
   "outputs": [],
   "source": [
    "# step 1: data specification\n",
    "y = load_airline()\n",
    "\n",
    "# step 2: specifying forecasting horizon\n",
    "fh = np.arange(1, 37)\n",
    "\n",
    "# step 3: specifying the forecasting algorithm\n",
    "forecaster = NaiveForecaster(strategy=\"last\", sp=12)\n",
    "\n",
    "# step 4: fitting the forecaster\n",
    "forecaster.fit(y)\n",
    "\n",
    "# step 5: querying predictions\n",
    "y_pred = forecaster.predict(fh)"
   ]
  },
  {
   "cell_type": "code",
   "execution_count": null,
   "metadata": {},
   "outputs": [],
   "source": [
    "# optional: plotting predictions and past data\n",
    "plot_series(y, y_pred, labels=[\"y\", \"y_pred\"])"
   ]
  },
  {
   "cell_type": "markdown",
   "metadata": {},
   "source": [
    "#### 1.2.2 forecasters that require the horizon already in `fit` <a class=\"anchor\" id=\"section_1_2_2\"></a>\n",
    "\n",
    "Some forecasters need the forecasting horizon provided already in `fit`. Such forecasters will produce informative error messages when it is not passed in `fit`. All forecaster will remember the horizon when already passed in `fit` for prediction. The modified workflow to allow for such forecasters in addition is as follows:"
   ]
  },
  {
   "cell_type": "code",
   "execution_count": null,
   "metadata": {},
   "outputs": [],
   "source": [
    "# step 1: data specification\n",
    "y = load_airline()\n",
    "\n",
    "# step 2: specifying forecasting horizon\n",
    "fh = np.arange(1, 37)\n",
    "\n",
    "# step 3: specifying the forecasting algorithm\n",
    "forecaster = NaiveForecaster(strategy=\"last\", sp=12)\n",
    "\n",
    "# step 4: fitting the forecaster\n",
    "forecaster.fit(y, fh=fh)\n",
    "\n",
    "# step 5: querying predictions\n",
    "y_pred = forecaster.predict()"
   ]
  },
  {
   "cell_type": "markdown",
   "metadata": {
    "execution": {
     "iopub.execute_input": "2021-04-10T16:07:06.475031Z",
     "iopub.status.busy": "2021-04-10T16:07:06.473831Z",
     "iopub.status.idle": "2021-04-10T16:07:06.613175Z",
     "shell.execute_reply": "2021-04-10T16:07:06.613700Z"
    }
   },
   "source": [
    "#### 1.2.3 forecasters that can make use of exogeneous data<a class=\"anchor\" id=\"section_1_2_3\"></a>\n",
    "\n",
    "Many forecasters can make use of exogeneous time series, i.e., other time series that are not forecast, but are useful for forecasting `y`. Exogeneous time series are always passed as an `X` argument, in `fit`, `predict`, and other methods (see below). Exogeneous time series should always be passed as `pandas.DataFrames`. Most forecasters that can deal with exogeneous time series will assume that the time indices of `X` passed to `fit` are a super-set of the time indices in `y` passed to `fit`; and that the time indices of `X` passed to `predict` are a super-set of time indices in `fh`, although this is not a general interface restriction. Forecasters that do not make use of exogeneous time series still accept the argument (and do not use it internally).\n",
    "\n",
    "The general workflow for passing exogeneous data is as follows:"
   ]
  },
  {
   "cell_type": "code",
   "execution_count": null,
   "metadata": {},
   "outputs": [],
   "source": [
    "# step 1: data specification\n",
    "y = load_airline()\n",
    "# we create some dummy exogeneous data\n",
    "X = pd.DataFrame(index=y.index)\n",
    "\n",
    "# step 2: specifying forecasting horizon\n",
    "fh = np.arange(1, 37)\n",
    "\n",
    "# step 3: specifying the forecasting algorithm\n",
    "forecaster = NaiveForecaster(strategy=\"last\", sp=12)\n",
    "\n",
    "# step 4: fitting the forecaster\n",
    "forecaster.fit(y, X=X, fh=fh)\n",
    "\n",
    "# step 5: querying predictions\n",
    "y_pred = forecaster.predict(X=X)"
   ]
  },
  {
   "cell_type": "markdown",
   "metadata": {},
   "source": [
    "NOTE: as in workflows 1.2.1 and 1.2.2, some forecasters that use exogeneous variables may also require the forecasting horizon only in `predict`. Such forecasters may also be called with steps 4 and 5 being\n",
    "```python\n",
    "forecaster.fit(y, X=X)\n",
    "y_pred = forecaster.predict(fh=fh, X=X)\n",
    "```"
   ]
  },
  {
   "cell_type": "markdown",
   "metadata": {},
   "source": [
    "#### 1.2.4. multivariate forecasting <a class=\"anchor\" id=\"section_1_2_4\"></a>"
   ]
  },
  {
   "cell_type": "markdown",
   "metadata": {},
   "source": [
    "Not all forecasters in sktime are multivariate. Some examples of multivariate forecasters are: `MultiplexForecaster`, `EnsembleForecaster`,`TransformedTargetForecaster` etc. In order to determine is a forecaster can be multivariate, one can look at the `scitype:y` in `tags`, which should be set to `multivariate` or '`both`. "
   ]
  },
  {
   "cell_type": "markdown",
   "metadata": {},
   "source": [
    "In order to find the complete list of multivariate forecasters you can use the code below:"
   ]
  },
  {
   "cell_type": "code",
   "execution_count": null,
   "metadata": {},
   "outputs": [],
   "source": [
    "from sktime.registry import all_estimators\n",
    "\n",
    "for forecaster in all_estimators(filter_tags={\"scitype:y\": [\"multivariate\", \"both\"]}):\n",
    "    print(forecaster[0])"
   ]
  },
  {
   "cell_type": "markdown",
   "metadata": {},
   "source": [
    "Below is an example of the general workflow of multivariate `ColumnEnsembleForecaster` using the longley dataset from `sktime.datasets`. The workflow is the same as in the univariate forecasters, but the input has more than one variables (columns)."
   ]
  },
  {
   "cell_type": "code",
   "execution_count": null,
   "metadata": {},
   "outputs": [],
   "source": [
    "from sktime.datasets import load_longley\n",
    "from sktime.forecasting.compose import ColumnEnsembleForecaster\n",
    "from sktime.forecasting.exp_smoothing import ExponentialSmoothing\n",
    "from sktime.forecasting.trend import PolynomialTrendForecaster\n",
    "\n",
    "_, y = load_longley()\n",
    "\n",
    "y = y.drop(columns=[\"UNEMP\", \"ARMED\", \"POP\"])\n",
    "\n",
    "forecasters = [\n",
    "    (\"trend\", PolynomialTrendForecaster(), 0),\n",
    "    (\"ses\", ExponentialSmoothing(trend=\"add\"), 1),\n",
    "]\n",
    "\n",
    "forecaster = ColumnEnsembleForecaster(forecasters=forecasters)\n",
    "forecaster.fit(y, fh=[1, 2, 3])\n",
    "\n",
    "y_pred = forecaster.predict()"
   ]
  },
  {
   "cell_type": "markdown",
   "metadata": {},
   "source": [
    "The input to the multivariate forecaster `y` is a `pandas.DataFrame` where each column is a variable."
   ]
  },
  {
   "cell_type": "code",
   "execution_count": null,
   "metadata": {},
   "outputs": [],
   "source": [
    "y"
   ]
  },
  {
   "cell_type": "markdown",
   "metadata": {},
   "source": [
    "The result of the multivariate forecaster `y_pred` is a `pandas.DataFrame` where columns are the predicted values for each variable. The variables in `y_pred` are the same as in `y`, the input to the multivariate forecaster."
   ]
  },
  {
   "cell_type": "code",
   "execution_count": null,
   "metadata": {},
   "outputs": [],
   "source": [
    "y_pred"
   ]
  },
  {
   "cell_type": "markdown",
   "metadata": {},
   "source": [
    "#### 1.2.5 prediction intervals and quantile forecasts <a class=\"anchor\" id=\"section_1_2_5\"></a>\n",
    "\n",
    "`sktime` provides a unified interface to return prediction interval when forecasting. This is possible using the `predict_interval` function. Not all forecasters are capable of returning prediction intervals, in which case an error will be raised. If a forecaster can return prediction intervals `capability:pred_int` in `tags` dictionary should be set to `True`.\n"
   ]
  },
  {
   "cell_type": "code",
   "execution_count": null,
   "metadata": {},
   "outputs": [],
   "source": [
    "from sktime.forecasting.theta import ThetaForecaster"
   ]
  },
  {
   "cell_type": "code",
   "execution_count": null,
   "metadata": {},
   "outputs": [],
   "source": [
    "import numpy as np\n",
    "\n",
    "# simple workflow\n",
    "y = load_airline()\n",
    "\n",
    "fh = np.arange(1, 13)\n",
    "\n",
    "forecaster = ThetaForecaster(sp=12)\n",
    "forecaster.fit(y)\n",
    "\n",
<<<<<<< HEAD
    "# setting return_pred_int argument to True; alpha determines percentiles\n",
    "# Upper/lower interval end forecasts are equivalent to\n",
    "# quantile forecasts at q_left = 0.5 - alpha/2, q_right = 0.5 + alpha/2\n",
    "alpha = 0.95  # 2.5%/97.5% prediction intervals\n",
    "y_pred, y_pred_ints = forecaster.predict(fh, return_pred_int=True, alpha=alpha)"
=======
    "# interval coverage determines percentiles\n",
    "# percentiles for an interval are:\n",
    "# lower bound = 50 - coverage/2  upper bound = 50 + (coverage/2)\n",
    "coverage = 0.95  # 2.5%/97.5% prediction intervals\n",
    "y_pred = forecaster.predict(fh)"
   ]
  },
  {
   "cell_type": "code",
   "execution_count": null,
   "metadata": {},
   "outputs": [],
   "source": [
    "y_pred"
   ]
  },
  {
   "cell_type": "markdown",
   "metadata": {},
   "source": [
    "#### predict_interval"
>>>>>>> 81bfb343
   ]
  },
  {
   "cell_type": "markdown",
   "metadata": {},
   "source": [
    "`coverage` argument can be interpreted as the nominal coverage of the prediction interval and it can be a `float` of `list of floats`. The interval is symmetric, for example, a coverage of `90` returns values at the lower: `5 (50 - (coverage/2)` and upper: `95 (50 + (coverage/2)` percentiles."
   ]
  },
  {
   "cell_type": "code",
   "execution_count": null,
   "metadata": {},
   "outputs": [],
   "source": [
    "y_pred_ints = forecaster.predict_interval(fh, coverage=coverage)"
   ]
  },
  {
   "cell_type": "code",
   "execution_count": null,
   "metadata": {},
   "outputs": [],
   "source": [
    "y_pred_ints"
   ]
  },
  {
   "cell_type": "markdown",
   "metadata": {},
   "source": [
    "`y_pred_ints` is a `pandas.DataFrame` with third-level columns `lower` and `upper`, and rows the indices for which forecasts were made (same as in `y_pred`). Entries are lower/upper (as column name) bound of the nominal coverage predictive interval for the index in the same row. The first level is variable name from y in fit, second level coverage fractions for which intervals were computed, in the same order as in input `coverage`."
   ]
  },
  {
   "cell_type": "markdown",
   "metadata": {},
   "source": [
    "pretty-plotting the predictive interval forecasts:"
   ]
  },
  {
   "cell_type": "code",
   "execution_count": null,
   "metadata": {},
   "outputs": [],
   "source": [
    "fig, ax = plot_series(y, y_pred, labels=[\"y\", \"y_pred\"])"
   ]
  },
  {
   "cell_type": "code",
   "execution_count": null,
   "metadata": {},
   "outputs": [],
   "source": [
    "from sktime.utils import plotting\n",
    "\n",
    "fig, ax = plotting.plot_series(y, y_pred, labels=[\"y\", \"y_pred\"])\n",
    "ax.fill_between(\n",
    "    ax.get_lines()[-1].get_xdata(),\n",
    "    y_pred_ints[\"Coverage\"][coverage][\"lower\"],\n",
    "    y_pred_ints[\"Coverage\"][coverage][\"upper\"],\n",
    "    alpha=0.2,\n",
    "    color=ax.get_lines()[-1].get_c(),\n",
<<<<<<< HEAD
    "    label=f\"{alpha}% prediction intervals\",\n",
=======
    "    label=f\"{coverage}% prediction intervals\",\n",
>>>>>>> 81bfb343
    ")\n",
    "ax.legend();"
   ]
  },
  {
   "cell_type": "markdown",
   "metadata": {},
   "source": [
    "#### predict_quantile"
   ]
  },
  {
   "cell_type": "markdown",
   "metadata": {},
   "source": [
    "sktime offers `predict_quantile` as a unified interface to return quantile values of predictions. Similar to `predict_interval` not all forecasters can return prediction quantiles. All forecasters that can return prediction intervals can also return prediction quantiles (because they are probabilistic).\n",
    "\n",
    "`alpha` argument can be interpreted as value at the percentile prediction for each variable and similar to the case of the predict_interval, can be a `float` of `list of floats`. "
   ]
  },
  {
   "cell_type": "code",
   "execution_count": null,
   "metadata": {},
   "outputs": [],
   "source": [
    "y_pred_quantiles = forecaster.predict_quantiles(fh, alpha=[0.275, 0.975])"
   ]
  },
  {
   "cell_type": "markdown",
   "metadata": {},
   "source": [
    "`y_pred_quantiles`, the output of predict_quantiles is a `pandas.DataFrame` with columns the values of the percentiles, and rows the indices for which forecasts were made (same as in `y_pred`). Entries are the quantile predictions for each variable of the forecaster. The higer level indices of columns are an indicator of the variable we are returning quantiles for. "
   ]
  },
  {
   "cell_type": "code",
   "execution_count": null,
   "metadata": {},
   "outputs": [],
   "source": [
    "y_pred_quantiles"
   ]
  },
  {
   "cell_type": "markdown",
   "metadata": {},
   "source": [
    "**Conversion from quantile to interval bound:** \n",
    "\n",
    "\n",
    "**alpha < 0.5:** The alpha-quantile predictions for a variable would be equal to the lower bound of the interval with coverage = (0.5 - alpha) * 2\n",
    "\n",
    "**alpha > 0.5:** The alpha-quantile predictions for a variable would be equal to the upper bound of the interval with coverage = (alpha - 0.5) * 2"
   ]
  },
  {
   "cell_type": "markdown",
   "metadata": {},
   "source": [
    "### 1.3 basic evaluation workflow - evaluating a batch of forecasts against ground truth observations<a class=\"anchor\" id=\"section_1_3\"></a>\n",
    "\n",
    "It is good practice to evaluate statistical performance of a forecaster before deploying it, and regularly re-evaluate performance if in continuous deployment. The evaluation workflow for the basic batch forecasting task, as solved by the workflow in Section 1.2, consists of comparing batch forecasts with actuals. This is sometimes called (batch-wise) backtesting.\n",
    "\n",
    "The basic evaluation workflow is as follows:\n",
    "\n",
    "1. splitting a representatively chosen historical series into a temporal training and test set. The test set should be temporally in the future of the training set.\n",
    "2. obtaining batch forecasts, as in Section 1.2, by fitting a forecaster to the training set, and querying predictions for the test set\n",
    "3. specifying a quantitative performance metric to compare the actual test set against predictions\n",
    "4. computing the quantitative performance on the test set\n",
    "5. testing whether this performance is statistically better than a chosen baseline performance\n",
    "\n",
    "NOTE: step 5 (testing) is currently not supported in `sktime`, but is on the development roadmap. For the time being, it is advised to use custom implementations of appropriate methods (e.g., Diebold-Mariano test; stationary confidence intervals).\n",
    "\n",
    "NOTE: note that this evaluation set-up determines how well a given algorithm would have performed on past data. Results are only insofar representative as future performance can be assumed to mirror past performance. This can be argued under certain assumptions (e.g., stationarity), but will in general be false. Monitoring of forecasting performance is hence advised in case an algorithm is applied multiple times."
   ]
  },
  {
   "cell_type": "markdown",
   "metadata": {},
   "source": [
    "**Example:** In the example, we will us the same airline data as in Section 1.2. But, instead of predicting the next 3 years, we hold out the last 3 years of the airline data (below: `y_test`), and see how the forecaster would have performed three years ago, when asked to forecast the most recent 3 years (below: `y_pred`), from the years before (below: `y_train`). \"how\" is measured by a quantitative performance metric (below: `mean_absolute_percentage_error`). This is then considered as an indication of how well the forecaster would perform in the coming 3 years (what was done in Section 1.2). This may or may not be a stretch depending on statistical assumptions and data properties (caution: it often is a stretch - past performance is in general not indicative of future performance)."
   ]
  },
  {
   "cell_type": "markdown",
   "metadata": {},
   "source": [
    "#### step 1 - splitting a historical data set in to a temporal train and test batch"
   ]
  },
  {
   "cell_type": "code",
   "execution_count": null,
   "metadata": {},
   "outputs": [],
   "source": [
    "from sktime.forecasting.model_selection import temporal_train_test_split"
   ]
  },
  {
   "cell_type": "code",
   "execution_count": null,
   "metadata": {},
   "outputs": [],
   "source": [
    "y = load_airline()\n",
    "y_train, y_test = temporal_train_test_split(y, test_size=36)\n",
    "# we will try to forecast y_test from y_train"
   ]
  },
  {
   "cell_type": "code",
   "execution_count": null,
   "metadata": {},
   "outputs": [],
   "source": [
    "# plotting for illustration\n",
    "plot_series(y_train, y_test, labels=[\"y_train\", \"y_test\"])\n",
    "print(y_train.shape[0], y_test.shape[0])"
   ]
  },
  {
   "cell_type": "markdown",
   "metadata": {},
   "source": [
    "#### step 2 - making forecasts for y_test from y_train\n",
    "\n",
    "This is almost verbatim the workflow in Section 1.2, using `y_train` to predict the indices of `y_test`."
   ]
  },
  {
   "cell_type": "code",
   "execution_count": null,
   "metadata": {},
   "outputs": [],
   "source": [
    "# we can simply take the indices from `y_test` where they already are stored\n",
    "fh = ForecastingHorizon(y_test.index, is_relative=False)\n",
    "\n",
    "forecaster = NaiveForecaster(strategy=\"last\", sp=12)\n",
    "\n",
    "forecaster.fit(y_train)\n",
    "\n",
    "# y_pred will contain the predictions\n",
    "y_pred = forecaster.predict(fh)"
   ]
  },
  {
   "cell_type": "code",
   "execution_count": null,
   "metadata": {},
   "outputs": [],
   "source": [
    "# plotting for illustration\n",
    "plot_series(y_train, y_test, y_pred, labels=[\"y_train\", \"y_test\", \"y_pred\"])"
   ]
  },
  {
   "cell_type": "markdown",
   "metadata": {},
   "source": [
    "#### steps 3 and 4 - specifying a forecasting metric, evaluating on the test set\n",
    "\n",
    "The next step is to specify a forecasting metric. These are functions that return a number when input with prediction and actual series. They are different from `sklearn` metrics in that they accept series with indices rather than `np.array`s. Forecasting metrics can be invoked in two ways:\n",
    "\n",
    "* using the lean function interface, e.g., `mean_absolute_percentage_error` which is a python function `(y_true : pd.Series, y_pred : pd.Series) -> float`\n",
    "* using the composable class interface, e.g., `MeanAbsolutePercentageError`, which is a python class, callable with the same signature\n",
    "\n",
    "Casual users may opt to use the function interface. The class interface supports advanced use cases, such as parameter modification, custom metric composition, tuning over metric parameters (not covered in this tutorial)"
   ]
  },
  {
   "cell_type": "code",
   "execution_count": null,
   "metadata": {},
   "outputs": [],
   "source": [
    "from sktime.performance_metrics.forecasting import mean_absolute_percentage_error"
   ]
  },
  {
   "cell_type": "code",
   "execution_count": null,
   "metadata": {},
   "outputs": [],
   "source": [
    "# option 1: using the lean function interface\n",
    "mean_absolute_percentage_error(y_test, y_pred, symmetric=False)\n",
    "# note: the FIRST argument is the ground truth, the SECOND argument are the forecasts\n",
    "#       the order matters for most metrics in general"
   ]
  },
  {
   "cell_type": "markdown",
   "metadata": {},
   "source": [
    "To properly interpret numbers like this, it is useful to understand properties of the metric in question (e.g., lower is better), and to compare against suitable baselines and contender algorithms (see step 5)."
   ]
  },
  {
   "cell_type": "code",
   "execution_count": null,
   "metadata": {},
   "outputs": [],
   "source": [
    "from sktime.performance_metrics.forecasting import MeanAbsolutePercentageError"
   ]
  },
  {
   "cell_type": "code",
   "execution_count": null,
   "metadata": {},
   "outputs": [],
   "source": [
    "# option 2: using the composable class interface\n",
    "mape = MeanAbsolutePercentageError(symmetric=False)\n",
    "# the class interface allows to easily construct variants of the MAPE\n",
    "#  e.g., the non-symmetric verion\n",
    "# it also allows for inspection of metric properties\n",
    "#  e.g., are higher values better (answer: no)?\n",
    "mape.greater_is_better"
   ]
  },
  {
   "cell_type": "code",
   "execution_count": null,
   "metadata": {},
   "outputs": [],
   "source": [
    "# evaluation works exactly like in option 2, but with the instantiated object\n",
    "mape(y_test, y_pred)"
   ]
  },
  {
   "cell_type": "markdown",
   "metadata": {},
   "source": [
    "NOTE: some metrics, such as `mean_absolute_scaled_error`, also require the training set for evaluation. In this case, the training set should be passed as a `y_train` argument. Refer to the API reference on individual metrics.\n",
    "\n",
    "NOTE: the workflow is the same for forecasters that make use of exogeneous data - no `X` is passed to the metrics."
   ]
  },
  {
   "cell_type": "markdown",
   "metadata": {},
   "source": [
    "#### step 5 - testing performance against benchmarks\n",
    "\n",
    "In general, forecast performances should be quantitatively tested against benchmark performances.\n",
    "\n",
    "Currently (`sktime` v0.9x), this is a roadmap development item. Contributions are very welcome."
   ]
  },
  {
   "cell_type": "markdown",
   "metadata": {},
   "source": [
    "#### 1.3.1 the basic batch forecast evaluation workflow in a nutshell - function metric interface<a class=\"anchor\" id=\"section_1_3_1\"></a>\n",
    "\n",
    "For convenience, we present the basic batch forecast evaluation workflow in one cell.\n",
    "This cell is using the lean function metric interface."
   ]
  },
  {
   "cell_type": "code",
   "execution_count": null,
   "metadata": {},
   "outputs": [],
   "source": [
    "from sktime.datasets import load_airline\n",
    "from sktime.forecasting.base import ForecastingHorizon\n",
    "from sktime.forecasting.model_selection import temporal_train_test_split\n",
    "from sktime.forecasting.naive import NaiveForecaster\n",
    "from sktime.performance_metrics.forecasting import mean_absolute_percentage_error"
   ]
  },
  {
   "cell_type": "code",
   "execution_count": null,
   "metadata": {},
   "outputs": [],
   "source": [
    "# step 1: splitting historical data\n",
    "y = load_airline()\n",
    "y_train, y_test = temporal_train_test_split(y, test_size=36)\n",
    "\n",
    "# step 2: running the basic forecasting workflow\n",
    "fh = ForecastingHorizon(y_test.index, is_relative=False)\n",
    "forecaster = NaiveForecaster(strategy=\"last\", sp=12)\n",
    "forecaster.fit(y_train)\n",
    "y_pred = forecaster.predict(fh)\n",
    "\n",
    "# step 3: specifying the evaluation metric and\n",
    "# step 4: computing the forecast performance\n",
    "mean_absolute_percentage_error(y_test, y_pred, symmetric=False)\n",
    "\n",
    "# step 5: testing forecast performance against baseline\n",
    "# under development"
   ]
  },
  {
   "cell_type": "markdown",
   "metadata": {},
   "source": [
    "#### 1.3.2 the basic batch forecast evaluation workflow in a nutshell - metric class interface<a class=\"anchor\" id=\"section_1_3_2\"></a>\n",
    "\n",
    "For convenience, we present the basic batch forecast evaluation workflow in one cell.\n",
    "This cell is using the advanced class specification interface for metrics."
   ]
  },
  {
   "cell_type": "code",
   "execution_count": null,
   "metadata": {},
   "outputs": [],
   "source": [
    "from sktime.datasets import load_airline\n",
    "from sktime.forecasting.base import ForecastingHorizon\n",
    "from sktime.forecasting.model_selection import temporal_train_test_split\n",
    "from sktime.forecasting.naive import NaiveForecaster\n",
    "from sktime.performance_metrics.forecasting import MeanAbsolutePercentageError"
   ]
  },
  {
   "cell_type": "code",
   "execution_count": null,
   "metadata": {},
   "outputs": [],
   "source": [
    "# step 1: splitting historical data\n",
    "y = load_airline()\n",
    "y_train, y_test = temporal_train_test_split(y, test_size=36)\n",
    "\n",
    "# step 2: running the basic forecasting workflow\n",
    "fh = ForecastingHorizon(y_test.index, is_relative=False)\n",
    "forecaster = NaiveForecaster(strategy=\"last\", sp=12)\n",
    "forecaster.fit(y_train)\n",
    "y_pred = forecaster.predict(fh)\n",
    "\n",
    "# step 3: specifying the evaluation metric\n",
    "mape = MeanAbsolutePercentageError(symmetric=False)\n",
    "# if function interface is used, just use the function directly in step 4\n",
    "\n",
    "# step 4: computing the forecast performance\n",
    "mape(y_test, y_pred)\n",
    "\n",
    "# step 5: testing forecast performance against baseline\n",
    "# under development"
   ]
  },
  {
   "cell_type": "markdown",
   "metadata": {},
   "source": [
    "### 1.4 advanced deployment workflow: rolling updates & forecasts<a class=\"anchor\" id=\"section_1_4\"></a>\n",
    "\n",
    "A common use case requires the forecaster to regularly update with new data and make forecasts on a rolling basis. This is especially useful if the same kind of forecast has to be made at regular time points, e.g., daily or weekly. `sktime` forecasters support this type of deployment workflow via the `update` and `update_predict` methods."
   ]
  },
  {
   "cell_type": "markdown",
   "metadata": {},
   "source": [
    "### 1.4.1 updating a forecaster with the `update` method<a class=\"anchor\" id=\"section_1_4_1\"></a>\n",
    "\n",
    "The `update` method can be called when a forecaster is already fitted, to ingest new data and make updated forecasts - this is referred to as an \"update step\".\n",
    "\n",
    "After the update, the forecaster's internal \"now\" state (the `cutoff`) is set to the latest time stamp seen in the update batch (assumed to be later than previously seen data).\n",
    "\n",
    "The general pattern is as follows:\n",
    "\n",
    "1. specify a forecasting strategy\n",
    "2. specify a relative forecasting horizon\n",
    "3. fit the forecaster to an initial batch of data using `fit`\n",
    "4. make forecasts for the relative forecasting horizon, using `predict`\n",
    "5. obtain new data; use `update` to ingest new data\n",
    "6. make forecasts using `predict` for the updated data\n",
    "7. repeat 5 and 6 as often as required\n",
    "\n",
    "**Example**: suppose that, in the airline example, we want to make forecasts a year ahead, but every month, starting December 1957. The first few months, forecasts would be made as follows:"
   ]
  },
  {
   "cell_type": "code",
   "execution_count": null,
   "metadata": {},
   "outputs": [],
   "source": [
    "from sktime.datasets import load_airline\n",
    "from sktime.forecasting.ets import AutoETS\n",
    "from sktime.utils.plotting import plot_series"
   ]
  },
  {
   "cell_type": "code",
   "execution_count": null,
   "metadata": {},
   "outputs": [],
   "source": [
    "# we prepare the full data set for convenience\n",
    "# note that in the scenario we will \"know\" only part of this at certain time points\n",
    "y = load_airline()"
   ]
  },
  {
   "cell_type": "code",
   "execution_count": null,
   "metadata": {},
   "outputs": [],
   "source": [
    "# December 1957\n",
    "\n",
    "# this is the data known in December 1957\n",
    "y_1957Dec = y[:-36]\n",
    "\n",
    "# step 1: specifying the forecasting strategy\n",
    "forecaster = AutoETS(auto=True, sp=12, n_jobs=-1)\n",
    "\n",
    "# step 2: specifying the forecasting horizon: one year ahead, all months\n",
    "fh = np.arange(1, 13)\n",
    "\n",
    "# step 3: this is the first time we use the model, so we fit it\n",
    "forecaster.fit(y_1957Dec)\n",
    "\n",
    "# step 4: obtaining the first batch of forecasts for Jan 1958 - Dec 1958\n",
    "y_pred_1957Dec = forecaster.predict(fh)"
   ]
  },
  {
   "cell_type": "code",
   "execution_count": null,
   "metadata": {},
   "outputs": [],
   "source": [
    "# plotting predictions and past data\n",
    "plot_series(y_1957Dec, y_pred_1957Dec, labels=[\"y_1957Dec\", \"y_pred_1957Dec\"])"
   ]
  },
  {
   "cell_type": "code",
   "execution_count": null,
   "metadata": {},
   "outputs": [],
   "source": [
    "# January 1958\n",
    "\n",
    "# new data is observed:\n",
    "y_1958Jan = y[[-36]]\n",
    "\n",
    "# step 5: we update the forecaster with the new data\n",
    "forecaster.update(y_1958Jan)\n",
    "\n",
    "# step 6: making forecasts with the updated data\n",
    "y_pred_1958Jan = forecaster.predict(fh)"
   ]
  },
  {
   "cell_type": "code",
   "execution_count": null,
   "metadata": {},
   "outputs": [],
   "source": [
    "# note that the fh is relative, so forecasts are automatically for 1 month later\n",
    "#  i.e., from Feb 1958 to Jan 1959\n",
    "y_pred_1958Jan"
   ]
  },
  {
   "cell_type": "code",
   "execution_count": null,
   "metadata": {},
   "outputs": [],
   "source": [
    "# plotting predictions and past data\n",
    "plot_series(\n",
    "    y[:-35],\n",
    "    y_pred_1957Dec,\n",
    "    y_pred_1958Jan,\n",
    "    labels=[\"y_1957Dec\", \"y_pred_1957Dec\", \"y_pred_1958Jan\"],\n",
    ")"
   ]
  },
  {
   "cell_type": "code",
   "execution_count": null,
   "metadata": {},
   "outputs": [],
   "source": [
    "# February 1958\n",
    "\n",
    "# new data is observed:\n",
    "y_1958Feb = y[[-35]]\n",
    "\n",
    "# step 5: we update the forecaster with the new data\n",
    "forecaster.update(y_1958Feb)\n",
    "\n",
    "# step 6: making forecasts with the updated data\n",
    "y_pred_1958Feb = forecaster.predict(fh)"
   ]
  },
  {
   "cell_type": "code",
   "execution_count": null,
   "metadata": {},
   "outputs": [],
   "source": [
    "# plotting predictions and past data\n",
    "plot_series(\n",
    "    y[:-35],\n",
    "    y_pred_1957Dec,\n",
    "    y_pred_1958Jan,\n",
    "    y_pred_1958Feb,\n",
    "    labels=[\"y_1957Dec\", \"y_pred_1957Dec\", \"y_pred_1958Jan\", \"y_pred_1958Feb\"],\n",
    ")"
   ]
  },
  {
   "cell_type": "markdown",
   "metadata": {},
   "source": [
    "... and so on.\n",
    "\n",
    "A shorthand for running first `update` and then `predict` is `update_predict_single` - for some algorithms, this may be more efficient than the separate calls to `update` and `predict`:"
   ]
  },
  {
   "cell_type": "code",
   "execution_count": null,
   "metadata": {},
   "outputs": [],
   "source": [
    "# March 1958\n",
    "\n",
    "# new data is observed:\n",
    "y_1958Mar = y[[-34]]\n",
    "\n",
    "# step 5&6: update/predict in one step\n",
    "forecaster.update_predict_single(y_1958Mar, fh=fh)"
   ]
  },
  {
   "cell_type": "markdown",
   "metadata": {},
   "source": [
    "### 1.4.2 moving the \"now\" state without updating the model<a class=\"anchor\" id=\"section_1_4_2\"></a>\n",
    "\n",
    "In the rolling deployment mode, may be useful to move the estimator's \"now\" state (the `cutoff`) to later, for example if no new data was observed, but time has progressed; or, if computations take too long, and forecasts have to be queried.\n",
    "\n",
    "The `update` interface provides an option for this, via the `update_params` argument of `update` and other update funtions.\n",
    "\n",
    "If `update_params` is set to `False`, no model update computations are performed; only data is stored, and the internal \"now\" state (the `cutoff`) is set to the most recent date."
   ]
  },
  {
   "cell_type": "code",
   "execution_count": null,
   "metadata": {},
   "outputs": [],
   "source": [
    "# April 1958\n",
    "\n",
    "# new data is observed:\n",
    "y_1958Apr = y[[-33]]\n",
    "\n",
    "# step 5: perform an update without re-computing the model parameters\n",
    "forecaster.update(y_1958Apr, update_params=False)"
   ]
  },
  {
   "cell_type": "markdown",
   "metadata": {},
   "source": [
    "### 1.4.3 walk-forward predictions on a batch of data<a class=\"anchor\" id=\"section_1_4_3\"></a>\n",
    "\n",
    "`sktime` can also simulate the update/predict deployment mode with a full batch of data.\n",
    "\n",
    "This is not useful in deployment, as it requires all data to be available in advance; however, it is useful in playback, such as for simulations or model evaluation.\n",
    "\n",
    "The update/predict playback mode can be called using `update_predict` and a re-sampling constructor which encodes the precise walk-forward scheme."
   ]
  },
  {
   "cell_type": "code",
   "execution_count": null,
   "metadata": {},
   "outputs": [],
   "source": [
    "# from sktime.datasets import load_airline\n",
    "# from sktime.forecasting.ets import AutoETS\n",
    "# from sktime.forecasting.model_selection import ExpandingWindowSplitter\n",
    "# from sktime.utils.plotting import plot_series"
   ]
  },
  {
   "cell_type": "markdown",
   "metadata": {},
   "source": [
    "NOTE: commented out - this part of the interface is currently undergoing a re-work. Contributions and PR are appreciated."
   ]
  },
  {
   "cell_type": "code",
   "execution_count": null,
   "metadata": {},
   "outputs": [],
   "source": [
    "# for playback, the full data needs to be loaded in advance\n",
    "# y = load_airline()"
   ]
  },
  {
   "cell_type": "code",
   "execution_count": null,
   "metadata": {},
   "outputs": [],
   "source": [
    "# step 1: specifying the forecasting strategy\n",
    "# forecaster = AutoETS(auto=True, sp=12, n_jobs=-1)\n",
    "\n",
    "# step 2: specifying the forecasting horizon\n",
    "# fh - np.arange(1, 13)\n",
    "\n",
    "# step 3: specifying the cross-validation scheme\n",
    "# cv = ExpandingWindowSplitter()\n",
    "\n",
    "# step 4: fitting the forecaster - fh should be passed here\n",
    "# forecaster.fit(y[:-36], fh=fh)\n",
    "\n",
    "# step 5: rollback\n",
    "# y_preds = forecaster.update_predict(y, cv)"
   ]
  },
  {
   "cell_type": "markdown",
   "metadata": {},
   "source": [
    "### 1.5 advanced evaluation worfklow: rolling re-sampling and aggregate errors, rolling back-testing<a class=\"anchor\" id=\"section_1_5\"></a>\n",
    "\n",
    "To evaluate forecasters with respect to their performance in rolling forecasting, the forecaster needs to be tested in a set-up mimicking rolling forecasting, usually on past data. Note that the batch back-testing as in Section 1.3 would not be an appropriate evaluation set-up for rolling deployment, as that tests only a single forecast batch. \n",
    "\n",
    "The advanced evaluation workflow can be carried out using the `evaluate` benchmarking function.\n",
    "`evalute` takes as arguments:\n",
    "- a `forecaster` to be evaluated\n",
    "- a `scikit-learn` re-sampling strategy for temporal splitting (`cv` below), e.g., `ExpandingWindowSplitter` or `SlidingWindowSplitter`\n",
    "- a `strategy` (string): whether the forecaster should be always be refitted or just fitted once and then updated"
   ]
  },
  {
   "cell_type": "code",
   "execution_count": null,
   "metadata": {},
   "outputs": [],
   "source": [
    "from sktime.forecasting.arima import AutoARIMA\n",
    "from sktime.forecasting.model_evaluation import evaluate\n",
    "from sktime.forecasting.model_selection import ExpandingWindowSplitter"
   ]
  },
  {
   "cell_type": "code",
   "execution_count": null,
   "metadata": {},
   "outputs": [],
   "source": [
    "forecaster = AutoARIMA(sp=12, suppress_warnings=True)\n",
    "\n",
    "cv = ExpandingWindowSplitter(\n",
    "    step_length=12, fh=[1, 2, 3, 4, 5, 6, 7, 8, 9, 10, 11, 12], initial_window=72\n",
    ")\n",
    "\n",
    "df = evaluate(forecaster=forecaster, y=y, cv=cv, strategy=\"refit\", return_data=True)\n",
    "\n",
    "df.iloc[:, :5]"
   ]
  },
  {
   "cell_type": "code",
   "execution_count": null,
   "metadata": {},
   "outputs": [],
   "source": [
    "# visualization of a forecaster evaluation\n",
    "fig, ax = plot_series(\n",
    "    y,\n",
    "    df[\"y_pred\"].iloc[0],\n",
    "    df[\"y_pred\"].iloc[1],\n",
    "    df[\"y_pred\"].iloc[2],\n",
    "    df[\"y_pred\"].iloc[3],\n",
    "    df[\"y_pred\"].iloc[4],\n",
    "    df[\"y_pred\"].iloc[5],\n",
    "    markers=[\"o\", \"\", \"\", \"\", \"\", \"\", \"\"],\n",
    "    labels=[\"y_true\"] + [\"y_pred (Backtest \" + str(x) + \")\" for x in range(6)],\n",
    ")\n",
    "ax.legend();"
   ]
  },
  {
   "cell_type": "markdown",
   "metadata": {},
   "source": [
    "todo: performance metrics, averages, and testing - contributions to `sktime` and the tutorial are welcome."
   ]
  },
  {
   "cell_type": "markdown",
   "metadata": {},
   "source": [
    "## 2. Forecasters in `sktime` - main families<a class=\"anchor\" id=\"chapter2\"></a>\n",
    "\n",
    "`sktime` supports a number of commonly used forecasters, many of them interfaced from state-of-art forecasting packages. All forecasters are available under the unified `sktime` interface.\n",
    "\n",
    "The main classes that are currently stably supported are:\n",
    "\n",
    "* `ExponentialSmoothing`, `ThetaForecaster`, and `autoETS` from `statsmodels`\n",
    "* `ARIMA` and `autoARIMA` from `pmdarima`\n",
    "* `BATS` and `TBATS` from `tbats`\n",
    "* `PolynomialTrend` for forecasting polynomial trends\n",
    "* `Prophet` which interfaces Facebook `prophet`\n",
    "\n",
    "For illustration, all estimators below will be presented on the basic forecasting workflow - though they also support the advanced forecasting and evaluation workflows under the unified `sktime` interface (see Section 1).\n",
    "\n",
    "For use in the other workflows, simply replace the \"forecaster specification block\" (\"`forecaster=`\") by the forecaster specification block in the examples presented below.\n",
    "\n",
    "Generally, all forecasters available in `sktime` can be listed with the `all_estimators` command:"
   ]
  },
  {
   "cell_type": "code",
   "execution_count": null,
   "metadata": {},
   "outputs": [],
   "source": [
    "from sktime.registry import all_estimators"
   ]
  },
  {
   "cell_type": "code",
   "execution_count": null,
   "metadata": {},
   "outputs": [],
   "source": [
    "import pandas as pd"
   ]
  },
  {
   "cell_type": "code",
   "execution_count": null,
   "metadata": {},
   "outputs": [],
   "source": [
    "# all_estimators returns list of pairs - data frame conversion for pretty printing\n",
    "all_estimators(\"forecaster\", as_dataframe=True)"
   ]
  },
  {
   "cell_type": "markdown",
   "metadata": {},
   "source": [
    "All forecasters follow the same interface, and can be used in the workflows presented in Section 1.\n",
    "\n",
    "We proceed by showcasing some commonnly used classes of forecasters."
   ]
  },
  {
   "cell_type": "code",
   "execution_count": null,
   "metadata": {},
   "outputs": [],
   "source": [
    "# imports necessary for this chapter\n",
    "from sktime.datasets import load_airline\n",
    "from sktime.forecasting.base import ForecastingHorizon\n",
    "from sktime.forecasting.model_selection import temporal_train_test_split\n",
    "from sktime.performance_metrics.forecasting import mean_absolute_percentage_error\n",
    "from sktime.utils.plotting import plot_series\n",
    "\n",
    "# data loading for illustration (see section 1 for explanation)\n",
    "y = load_airline()\n",
    "y_train, y_test = temporal_train_test_split(y, test_size=36)\n",
    "fh = ForecastingHorizon(y_test.index, is_relative=False)"
   ]
  },
  {
   "cell_type": "markdown",
   "metadata": {},
   "source": [
    "### 2.1 exponential smoothing, theta forecaster, autoETS from `statsmodels`<a class=\"anchor\" id=\"section_2_1\"></a>\n",
    "\n",
    "`sktime` interfaces a number of statistical forecasting algorithms from `statsmodels`: exponential smoothing, theta, and auto-ETS.\n",
    "\n",
    "For example, to use exponential smoothing with an additive trend component and multiplicative seasonality on the airline data set, we can write the following. Note that since this is monthly data, a good choic for seasonal periodicity (sp) is 12 (= hypothesized periodicity of a year)."
   ]
  },
  {
   "cell_type": "code",
   "execution_count": null,
   "metadata": {},
   "outputs": [],
   "source": [
    "from sktime.forecasting.exp_smoothing import ExponentialSmoothing"
   ]
  },
  {
   "cell_type": "code",
   "execution_count": null,
   "metadata": {},
   "outputs": [],
   "source": [
    "forecaster = ExponentialSmoothing(trend=\"add\", seasonal=\"additive\", sp=12)\n",
    "\n",
    "forecaster.fit(y_train)\n",
    "y_pred = forecaster.predict(fh)\n",
    "plot_series(y_train, y_test, y_pred, labels=[\"y_train\", \"y_test\", \"y_pred\"])\n",
    "mean_absolute_percentage_error(y_test, y_pred, symmetric=False)"
   ]
  },
  {
   "cell_type": "markdown",
   "metadata": {},
   "source": [
    "The exponential smoothing of state space model can also be automated similar\n",
    " to the [ets](https://www.rdocumentation.org/packages/forecast/versions/8.13/topics/ets) function in R. This is implemented in the `AutoETS` forecaster."
   ]
  },
  {
   "cell_type": "code",
   "execution_count": null,
   "metadata": {},
   "outputs": [],
   "source": [
    "from sktime.forecasting.ets import AutoETS"
   ]
  },
  {
   "cell_type": "code",
   "execution_count": null,
   "metadata": {},
   "outputs": [],
   "source": [
    "forecaster = AutoETS(auto=True, sp=12, n_jobs=-1)\n",
    "\n",
    "forecaster.fit(y_train)\n",
    "y_pred = forecaster.predict(fh)\n",
    "plot_series(y_train, y_test, y_pred, labels=[\"y_train\", \"y_test\", \"y_pred\"])\n",
    "mean_absolute_percentage_error(y_test, y_pred, symmetric=False)"
   ]
  },
  {
   "cell_type": "code",
   "execution_count": null,
   "metadata": {},
   "outputs": [],
   "source": [
    "# todo: explain Theta; explain how to get theta-lines"
   ]
  },
  {
   "cell_type": "markdown",
   "metadata": {
    "tags": []
   },
   "source": [
    "### 2.2 ARIMA and autoARIMA<a class=\"anchor\" id=\"section_2_2\"></a>\n",
    "\n",
    "`sktime` interfaces `pmdarima` for its ARIMA class models.\n",
    "For a classical ARIMA model with set parameters, use the `ARIMA` forecaster:"
   ]
  },
  {
   "cell_type": "code",
   "execution_count": null,
   "metadata": {},
   "outputs": [],
   "source": [
    "from sktime.forecasting.arima import ARIMA"
   ]
  },
  {
   "cell_type": "code",
   "execution_count": null,
   "metadata": {},
   "outputs": [],
   "source": [
    "forecaster = ARIMA(\n",
    "    order=(1, 1, 0), seasonal_order=(0, 1, 0, 12), suppress_warnings=True\n",
    ")\n",
    "\n",
    "forecaster.fit(y_train)\n",
    "y_pred = forecaster.predict(fh)\n",
    "plot_series(y_train, y_test, y_pred, labels=[\"y_train\", \"y_test\", \"y_pred\"])\n",
    "mean_absolute_percentage_error(y_test, y_pred, symmetric=False)"
   ]
  },
  {
   "cell_type": "markdown",
   "metadata": {},
   "source": [
    "`AutoARIMA` is an automatically tuned `ARIMA` variant that obtains the optimal pdq parameters automatically:"
   ]
  },
  {
   "cell_type": "code",
   "execution_count": null,
   "metadata": {},
   "outputs": [],
   "source": [
    "from sktime.forecasting.arima import AutoARIMA"
   ]
  },
  {
   "cell_type": "code",
   "execution_count": null,
   "metadata": {},
   "outputs": [],
   "source": [
    "forecaster = AutoARIMA(sp=12, suppress_warnings=True)\n",
    "\n",
    "forecaster.fit(y_train)\n",
    "y_pred = forecaster.predict(fh)\n",
    "plot_series(y_train, y_test, y_pred, labels=[\"y_train\", \"y_test\", \"y_pred\"])\n",
    "mean_absolute_percentage_error(y_test, y_pred, symmetric=False)"
   ]
  },
  {
   "cell_type": "code",
   "execution_count": null,
   "metadata": {},
   "outputs": [],
   "source": [
    "# to obtain the fitted parameters, run\n",
    "forecaster.get_fitted_params()\n",
    "# should these not include pdq?"
   ]
  },
  {
   "cell_type": "markdown",
   "metadata": {},
   "source": [
    "### 2.3 BATS and TBATS<a class=\"anchor\" id=\"section_2_3\"></a>\n",
    "\n",
    "`sktime` interfaces BATS and TBATS from the [`tbats`](https://github.com/intive-DataScience/tbats) package."
   ]
  },
  {
   "cell_type": "code",
   "execution_count": null,
   "metadata": {},
   "outputs": [],
   "source": [
    "from sktime.forecasting.bats import BATS"
   ]
  },
  {
   "cell_type": "code",
   "execution_count": null,
   "metadata": {},
   "outputs": [],
   "source": [
    "forecaster = BATS(sp=12, use_trend=True, use_box_cox=False)\n",
    "\n",
    "forecaster.fit(y_train)\n",
    "y_pred = forecaster.predict(fh)\n",
    "plot_series(y_train, y_test, y_pred, labels=[\"y_train\", \"y_test\", \"y_pred\"])\n",
    "mean_absolute_percentage_error(y_test, y_pred, symmetric=False)"
   ]
  },
  {
   "cell_type": "code",
   "execution_count": null,
   "metadata": {},
   "outputs": [],
   "source": [
    "from sktime.forecasting.tbats import TBATS"
   ]
  },
  {
   "cell_type": "code",
   "execution_count": null,
   "metadata": {},
   "outputs": [],
   "source": [
    "forecaster = TBATS(sp=12, use_trend=True, use_box_cox=False)\n",
    "\n",
    "forecaster.fit(y_train)\n",
    "y_pred = forecaster.predict(fh)\n",
    "plot_series(y_train, y_test, y_pred, labels=[\"y_train\", \"y_test\", \"y_pred\"])\n",
    "mean_absolute_percentage_error(y_test, y_pred, symmetric=False)"
   ]
  },
  {
   "cell_type": "markdown",
   "metadata": {},
   "source": [
    "### 2.4 Facebook prophet<a class=\"anchor\" id=\"section_2_4\"></a>\n",
    "\n",
    "`sktime` provides an interface to [`fbprophet`](https://github.com/facebook/prophet) by Facebook."
   ]
  },
  {
   "cell_type": "code",
   "execution_count": null,
   "metadata": {},
   "outputs": [],
   "source": [
    "from sktime.forecasting.fbprophet import Prophet"
   ]
  },
  {
   "cell_type": "markdown",
   "metadata": {},
   "source": [
    "The current interface does not support period indices, only pd.DatetimeIndex. Consider improving this by contributing the `sktime`."
   ]
  },
  {
   "cell_type": "code",
   "execution_count": null,
   "metadata": {},
   "outputs": [],
   "source": [
    "# Convert index to pd.DatetimeIndex\n",
    "z = y.copy()\n",
    "z = z.to_timestamp(freq=\"M\")\n",
    "z_train, z_test = temporal_train_test_split(z, test_size=36)"
   ]
  },
  {
   "cell_type": "code",
   "execution_count": null,
   "metadata": {},
   "outputs": [],
   "source": [
    "forecaster = Prophet(\n",
    "    seasonality_mode=\"multiplicative\",\n",
    "    n_changepoints=int(len(y_train) / 12),\n",
    "    add_country_holidays={\"country_name\": \"Germany\"},\n",
    "    yearly_seasonality=True,\n",
    "    weekly_seasonality=False,\n",
    "    daily_seasonality=False,\n",
    ")\n",
    "\n",
    "forecaster.fit(z_train)\n",
    "y_pred = forecaster.predict(fh.to_relative(cutoff=y_train.index[-1]))\n",
    "y_pred.index = y_test.index\n",
    "\n",
    "plot_series(y_train, y_test, y_pred, labels=[\"y_train\", \"y_test\", \"y_pred\"])\n",
    "mean_absolute_percentage_error(y_test, y_pred, symmetric=False)"
   ]
  },
  {
   "cell_type": "markdown",
   "metadata": {},
   "source": [
    "### 2.5 State Space Model (Structural Time Series)<a class=\"anchor\" id=\"section_2_5\"></a>\n",
    "\n",
    "We can also use the [`UnobservedComponents`](https://www.statsmodels.org/stable/generated/statsmodels.tsa.statespace.structural.UnobservedComponents.html) class from [`statsmodels`](https://www.statsmodels.org/stable/index.html) to generate predictions using a state space model."
   ]
  },
  {
   "cell_type": "code",
   "execution_count": null,
   "metadata": {},
   "outputs": [],
   "source": [
    "from sktime.forecasting.structural import UnobservedComponents"
   ]
  },
  {
   "cell_type": "code",
   "execution_count": null,
   "metadata": {},
   "outputs": [],
   "source": [
    "# We can model seasonality using Fourier modes as in the Prophet model.\n",
    "forecaster = UnobservedComponents(\n",
    "    level=\"local linear trend\", freq_seasonal=[{\"period\": 12, \"harmonics\": 10}]\n",
    ")\n",
    "\n",
    "forecaster.fit(y_train)\n",
    "y_pred = forecaster.predict(fh)\n",
    "plot_series(y_train, y_test, y_pred, labels=[\"y_train\", \"y_test\", \"y_pred\"])\n",
    "mean_absolute_percentage_error(y_test, y_pred, symmetric=False)"
   ]
  },
  {
   "cell_type": "markdown",
   "metadata": {
    "tags": []
   },
   "source": [
    "### 2.6 AutoARIMA from [StatsForecast](https://github.com/Nixtla/statsforecast)<a class=\"anchor\" id=\"section_2_6\"></a>\n",
    "\n",
    "`sktime` interfaces `StatsForecast` for its `AutoARIMA` class models. `AutoARIMA` is an automatically tuned `ARIMA` variant that obtains the optimal pdq parameters automatically:"
   ]
  },
  {
   "cell_type": "code",
   "execution_count": null,
   "metadata": {},
   "outputs": [],
   "source": [
    "from sktime.forecasting.statsforecast import AutoARIMA"
   ]
  },
  {
   "cell_type": "code",
   "execution_count": null,
   "metadata": {},
   "outputs": [],
   "source": [
    "forecaster = AutoARIMA(period=12)\n",
    "\n",
    "forecaster.fit(y_train)\n",
    "y_pred = forecaster.predict(fh)\n",
    "plot_series(y_train, y_test, y_pred, labels=[\"y_train\", \"y_test\", \"y_pred\"])\n",
    "mean_absolute_percentage_error(y_pred, y_test)"
   ]
  },
  {
   "cell_type": "markdown",
   "metadata": {},
   "source": [
    "## 3. Advanced composition patterns - pipelines, reduction, autoML, and more<a class=\"anchor\" id=\"chapter3\"></a>\n",
    "\n",
    "`sktime` supports a number of advanced composition patterns to create forecasters out of simpler components:\n",
    "\n",
    "* reduction - building a forecaster from estimators of \"simpler\" scientific types, like `scikit-learn` regressors. A common example is feature/label tabulation by rolling window, aka the \"direct reduction strategy\".\n",
    "* tuning - determining values for hyper-parameters of a forecaster in a data-driven manner. A common example is grid search on temporally rolling re-sampling of train/test splits.\n",
    "* pipelining - concatenating transformers with a forecaster to obtain one forecaster. A common example is detrending and deseasonalizing then forecasting, an instance of this is the common \"STL forecaster\".\n",
    "* autoML, also known as automated model selection - using automated tuning strategies to select not only hyper-parameters but entire forecasting strategies. A common example is on-line multiplexer tuning.\n",
    "\n",
    "For illustration, all estimators below will be presented on the basic forecasting workflow - though they also support the advanced forecasting and evaluation workflows under the unified `sktime` interface (see Section 1).\n",
    "\n",
    "For use in the other workflows, simply replace the \"forecaster specification block\" (\"`forecaster=`\") by the forecaster specification block in the examples presented below."
   ]
  },
  {
   "cell_type": "code",
   "execution_count": null,
   "metadata": {},
   "outputs": [],
   "source": [
    "# imports necessary for this chapter\n",
    "from sktime.datasets import load_airline\n",
    "from sktime.forecasting.base import ForecastingHorizon\n",
    "from sktime.forecasting.model_selection import temporal_train_test_split\n",
    "from sktime.performance_metrics.forecasting import mean_absolute_percentage_error\n",
    "from sktime.utils.plotting import plot_series\n",
    "\n",
    "# data loading for illustration (see section 1 for explanation)\n",
    "y = load_airline()\n",
    "y_train, y_test = temporal_train_test_split(y, test_size=36)\n",
    "fh = ForecastingHorizon(y_test.index, is_relative=False)"
   ]
  },
  {
   "cell_type": "markdown",
   "metadata": {},
   "source": [
    "### 3.1 Reduction: from forecasting to regression<a class=\"anchor\" id=\"section_3_1\"></a>\n",
    "\n",
    "`sktime` provides a meta-estimator that allows the use of any `scikit-learn` estimator for forecasting.\n",
    "\n",
    "* **modular** and **compatible with scikit-learn**, so that we can easily apply any scikit-learn regressor to solve our forecasting problem,\n",
    "* **parametric** and **tuneable**, allowing us to tune hyper-parameters such as the window length or strategy to generate forecasts\n",
    "* **adaptive**, in the sense that it adapts the scikit-learn's estimator interface to that of a forecaster, making sure that we can tune and properly evaluate our model"
   ]
  },
  {
   "cell_type": "markdown",
   "metadata": {},
   "source": [
    "**Example**: we will define a tabulation reduction strategy to convert a k-nearest neighbors regressor (`sklearn` `KNeighborsRegressor`) into a forecaster. The composite algorithm is an object compliant with the `sktime` forecaster interface (picture: big robot), and contains the regressor as a parameter accessible component (picture: little robot). In `fit`, the composite algorithm uses a sliding window strategy to tabulate the data, and fit the regressor to the tabulated data (picture: left half). In `predict`, the composite algorithm presents the regressor with the last observed window to obtain predictions (picture: right half).\n",
    "\n",
    "<img src=\"img/forecasting-to-regression-reduction.png\" width=\"500\"/>\n",
    "\n",
    "Below, the composite is constructed using the shorthand function `make_reduction` which produces a `sktime` estimator of forecaster scitype. It is called with a constructed `scikit-learn` regressor, `regressor`, and additional parameter which can be later tuned as hyper-parameters"
   ]
  },
  {
   "cell_type": "code",
   "execution_count": null,
   "metadata": {},
   "outputs": [],
   "source": [
    "from sklearn.neighbors import KNeighborsRegressor\n",
    "\n",
    "from sktime.forecasting.compose import make_reduction"
   ]
  },
  {
   "cell_type": "code",
   "execution_count": null,
   "metadata": {},
   "outputs": [],
   "source": [
    "regressor = KNeighborsRegressor(n_neighbors=1)\n",
    "forecaster = make_reduction(regressor, window_length=15, strategy=\"recursive\")"
   ]
  },
  {
   "cell_type": "code",
   "execution_count": null,
   "metadata": {},
   "outputs": [],
   "source": [
    "forecaster.fit(y_train)\n",
    "y_pred = forecaster.predict(fh)\n",
    "plot_series(y_train, y_test, y_pred, labels=[\"y_train\", \"y_test\", \"y_pred\"])\n",
    "mean_absolute_percentage_error(y_test, y_pred, symmetric=False)"
   ]
  },
  {
   "cell_type": "markdown",
   "metadata": {},
   "source": [
    "In the above example we use the \"recursive\" reduction strategy. Other implemented strategies are: \n",
    "* \"direct\", \n",
    "* \"dirrec\", \n",
    "* \"multioutput\". "
   ]
  },
  {
   "cell_type": "markdown",
   "metadata": {},
   "source": [
    "Parameters can be inspected using `scikit-learn` compatible `get_params` functionality (and set using `set_params`). This provides tunable and nested access to parameters of the `KNeighborsRegressor` (as `estimator_etc`), and the `window_length` of the reduction strategy. Note that the `strategy` is not accessible, as underneath the utility function this is mapped on separate algorithm classes. For tuning over algorithms, see the \"autoML\" section below. "
   ]
  },
  {
   "cell_type": "code",
   "execution_count": null,
   "metadata": {},
   "outputs": [],
   "source": [
    "forecaster.get_params()"
   ]
  },
  {
   "cell_type": "markdown",
   "metadata": {},
   "source": [
    "### 3.2 Pipelining, detrending and deseasonalization<a class=\"anchor\" id=\"section_3_2\"></a>\n",
    "\n",
    "A common composition motif is pipelining: for example, first deseasonalizing or detrending the data, then forecasting the detrended/deseasonalized series. When forecasting, one needs to add the trend and seasonal component back to the data. "
   ]
  },
  {
   "cell_type": "markdown",
   "metadata": {},
   "source": [
    "#### 3.2.1 The basic forecasting pipeline<a class=\"anchor\" id=\"section_3_2_1\"></a>\n",
    "\n",
    "`sktime` provides a generic pipeline object for this kind of composite modelling, the `TransforemdTargetForecaster`. It chains an arbitrary number of transformations with a forecaster. The transformations should be instances of estimators with series-to-series-transformer scitype. An example of the syntax is below:"
   ]
  },
  {
   "cell_type": "code",
   "execution_count": null,
   "metadata": {},
   "outputs": [],
   "source": [
    "from sktime.forecasting.arima import ARIMA\n",
    "from sktime.forecasting.compose import TransformedTargetForecaster\n",
    "from sktime.transformations.series.detrend import Deseasonalizer"
   ]
  },
  {
   "cell_type": "code",
   "execution_count": null,
   "metadata": {},
   "outputs": [],
   "source": [
    "forecaster = TransformedTargetForecaster(\n",
    "    [\n",
    "        (\"deseasonalize\", Deseasonalizer(model=\"multiplicative\", sp=12)),\n",
    "        (\"forecast\", ARIMA()),\n",
    "    ]\n",
    ")\n",
    "\n",
    "forecaster.fit(y_train)\n",
    "y_pred = forecaster.predict(fh)\n",
    "plot_series(y_train, y_test, y_pred, labels=[\"y_train\", \"y_test\", \"y_pred\"])\n",
    "mean_absolute_percentage_error(y_test, y_pred, symmetric=False)"
   ]
  },
  {
   "cell_type": "markdown",
   "metadata": {},
   "source": [
    "The `TransformedTargetForecaster` is constructed with a list of steps, each a pair of name and estimator. The last estimator should be of forecaster scitype, the other estimators should be series-to-series transformers which possess both a `transform` and `inverse_transform` method. The resulting estimator is of forecaster scitype and has all interface defining methods. In `fit`, all transformers apply `fit_transforms` to the data, then the forecaster's `fit`; in `predict`, first the forecaster's `predict` is applied, then the transformers' `inverse_transform` in reverse order."
   ]
  },
  {
   "cell_type": "markdown",
   "metadata": {},
   "source": [
    "#### 3.2.2 The `Detrender` as pipeline component<a class=\"anchor\" id=\"section_3_2_2\"></a>\n",
    "\n",
    "For detrending, we can use the `Detrender`. This is an estimator of series-to-transformer scitype that wraps an arbitrary forecaster. For example, for linear detrending, we can use `PolynomialTrendForecaster` to fit a linear trend, and then subtract/add it using the `Detrender` transformer inside `TransformedTargetForecaster`.\n",
    "\n",
    "To understand better what happens, we first examine the detrender separately:"
   ]
  },
  {
   "cell_type": "code",
   "execution_count": null,
   "metadata": {},
   "outputs": [],
   "source": [
    "from sktime.forecasting.trend import PolynomialTrendForecaster\n",
    "from sktime.transformations.series.detrend import Detrender"
   ]
  },
  {
   "cell_type": "code",
   "execution_count": null,
   "metadata": {},
   "outputs": [],
   "source": [
    "# linear detrending\n",
    "forecaster = PolynomialTrendForecaster(degree=1)\n",
    "transformer = Detrender(forecaster=forecaster)\n",
    "yt = transformer.fit_transform(y_train)\n",
    "\n",
    "# internally, the Detrender uses the in-sample predictions\n",
    "# of the PolynomialTrendForecaster\n",
    "forecaster = PolynomialTrendForecaster(degree=1)\n",
    "fh_ins = -np.arange(len(y_train))  # in-sample forecasting horizon\n",
    "y_pred = forecaster.fit(y_train).predict(fh=fh_ins)\n",
    "\n",
    "plot_series(y_train, y_pred, yt, labels=[\"y_train\", \"fitted linear trend\", \"residuals\"]);"
   ]
  },
  {
   "cell_type": "markdown",
   "metadata": {},
   "source": [
    "Since the `Detrender` is of scitype series-to-series-transformer, it can be used in the `TransformedTargetForecaster` for detrending any forecaster:"
   ]
  },
  {
   "cell_type": "code",
   "execution_count": null,
   "metadata": {},
   "outputs": [],
   "source": [
    "forecaster = TransformedTargetForecaster(\n",
    "    [\n",
    "        (\"deseasonalize\", Deseasonalizer(model=\"multiplicative\", sp=12)),\n",
    "        (\"detrend\", Detrender(forecaster=PolynomialTrendForecaster(degree=1))),\n",
    "        (\"forecast\", ARIMA()),\n",
    "    ]\n",
    ")\n",
    "\n",
    "forecaster.fit(y_train)\n",
    "y_pred = forecaster.predict(fh)\n",
    "plot_series(y_train, y_test, y_pred, labels=[\"y_train\", \"y_test\", \"y_pred\"])\n",
    "mean_absolute_percentage_error(y_test, y_pred, symmetric=False)"
   ]
  },
  {
   "cell_type": "markdown",
   "metadata": {},
   "source": [
    "#### 3.2.3 Complex pipeline composites and parameter inspection<a class=\"anchor\" id=\"section_3_2_3\"></a>\n",
    "\n",
    "`sktime` follows the `scikit-learn` philosophy of composability and nested parameter inspection. As long as an estimator has the right scitype, it can be used as part of any composition principle requiring that scitype. Above, we have already seen the example of a forecaster inside a `Detrender`, which is an estimator of scitype series-to-series-transformer, with one component of forecaster scitype. Similarly, in a `TransformedTargetForecaster`, we can use the reduction composite from Section 3.1 as the last forecaster element in the pipeline, which inside has an estimator of tabular regressor scitype, the `KNeighborsRegressor`:"
   ]
  },
  {
   "cell_type": "code",
   "execution_count": null,
   "metadata": {},
   "outputs": [],
   "source": [
    "from sklearn.neighbors import KNeighborsRegressor\n",
    "\n",
    "from sktime.forecasting.compose import make_reduction"
   ]
  },
  {
   "cell_type": "code",
   "execution_count": null,
   "metadata": {},
   "outputs": [],
   "source": [
    "forecaster = TransformedTargetForecaster(\n",
    "    [\n",
    "        (\"deseasonalize\", Deseasonalizer(model=\"multiplicative\", sp=12)),\n",
    "        (\"detrend\", Detrender(forecaster=PolynomialTrendForecaster(degree=1))),\n",
    "        (\n",
    "            \"forecast\",\n",
    "            make_reduction(\n",
    "                KNeighborsRegressor(),\n",
    "                scitype=\"tabular-regressor\",\n",
    "                window_length=15,\n",
    "                strategy=\"recursive\",\n",
    "            ),\n",
    "        ),\n",
    "    ]\n",
    ")\n",
    "\n",
    "forecaster.fit(y_train)\n",
    "y_pred = forecaster.predict(fh)\n",
    "plot_series(y_train, y_test, y_pred, labels=[\"y_train\", \"y_test\", \"y_pred\"])\n",
    "mean_absolute_percentage_error(y_test, y_pred, symmetric=False)"
   ]
  },
  {
   "cell_type": "markdown",
   "metadata": {},
   "source": [
    "As with `scikit-learn` models, we can inspect and access parameters  of any component via `get_params` and `set_params`:"
   ]
  },
  {
   "cell_type": "code",
   "execution_count": null,
   "metadata": {},
   "outputs": [],
   "source": [
    "forecaster.get_params()"
   ]
  },
  {
   "cell_type": "markdown",
   "metadata": {},
   "source": [
    "### 3.3 Parameter tuning<a class=\"anchor\" id=\"section_3_3\"></a>\n",
    "\n",
    "`sktime` provides parameter tuning strategies as compositors of forecaster scitype, similar to `scikit-learn`'s `GridSearchCV`."
   ]
  },
  {
   "cell_type": "markdown",
   "metadata": {},
   "source": [
    "### 3.3.1 Basic tuning using `ForecastingGridSearchCV`<a class=\"anchor\" id=\"section_3_3_1\"></a>\n",
    "\n",
    "The compositor `ForecastingGridSearchCV` (and other tuners) are constructed with a forecaster to tune, a cross-validation constructor, a `scikit-learn` parameter grid, and parameters specific to the tuning strategy. Cross-validation constructors follow the `scikit-learn` interface for re-samplers, and can be slotted in exchangeably.\n",
    "\n",
    "As an example, we show tuning of the window length in the reduction compositor from Section 3.1, using temporal sliding window tuning:"
   ]
  },
  {
   "cell_type": "code",
   "execution_count": null,
   "metadata": {},
   "outputs": [],
   "source": [
    "from sklearn.neighbors import KNeighborsRegressor\n",
    "\n",
    "from sktime.forecasting.compose import make_reduction\n",
    "from sktime.forecasting.model_selection import (\n",
    "    ForecastingGridSearchCV,\n",
    "    SlidingWindowSplitter,\n",
    ")"
   ]
  },
  {
   "cell_type": "code",
   "execution_count": null,
   "metadata": {},
   "outputs": [],
   "source": [
    "regressor = KNeighborsRegressor()\n",
    "forecaster = make_reduction(regressor, window_length=15, strategy=\"recursive\")\n",
    "param_grid = {\"window_length\": [7, 12, 15]}\n",
    "\n",
    "# We fit the forecaster on an initial window which is 80% of the historical data\n",
    "# then use temporal sliding window cross-validation to find the optimal hyper-parameters\n",
    "cv = SlidingWindowSplitter(initial_window=int(len(y_train) * 0.8), window_length=20)\n",
    "gscv = ForecastingGridSearchCV(\n",
    "    forecaster, strategy=\"refit\", cv=cv, param_grid=param_grid\n",
    ")"
   ]
  },
  {
   "cell_type": "markdown",
   "metadata": {},
   "source": [
    "As with other composites, the resulting forecaster provides the unified interface of `sktime` forecasters - window splitting, tuning, etc requires no manual effort and is done behind the unified interface:"
   ]
  },
  {
   "cell_type": "code",
   "execution_count": null,
   "metadata": {},
   "outputs": [],
   "source": [
    "gscv.fit(y_train)\n",
    "y_pred = gscv.predict(fh)\n",
    "plot_series(y_train, y_test, y_pred, labels=[\"y_train\", \"y_test\", \"y_pred\"])\n",
    "mean_absolute_percentage_error(y_test, y_pred, symmetric=False)"
   ]
  },
  {
   "cell_type": "markdown",
   "metadata": {},
   "source": [
    "Tuned parameters can be accessed in the `best_params_` attribute:"
   ]
  },
  {
   "cell_type": "code",
   "execution_count": null,
   "metadata": {},
   "outputs": [],
   "source": [
    "gscv.best_params_"
   ]
  },
  {
   "cell_type": "markdown",
   "metadata": {},
   "source": [
    "An instance of the best forecaster, with hyper-parameters set, can be retrieved by accessing the `best_forecaster_` attribute:"
   ]
  },
  {
   "cell_type": "code",
   "execution_count": null,
   "metadata": {},
   "outputs": [],
   "source": [
    "gscv.best_forecaster_"
   ]
  },
  {
   "cell_type": "markdown",
   "metadata": {},
   "source": [
    "### 3.3.2 Tuning of complex composites<a class=\"anchor\" id=\"section_3_3_2\"></a>\n",
    "\n",
    "As in `scikit-learn`, parameters of nested components can be tuned by accessing their `get_params` key - by default this is `[estimatorname]__[parametername]` if `[estimatorname]` is the name of the component, and `[parametername]` the name of a parameter within the estimator `[estimatorname]`. \n",
    "\n",
    "For example, below we tune the `KNeighborsRegressor` component's `n_neighbors`, in addition to tuning `window_length`. The tuneable parameters can easily be queried using `forecaster.get_params()`."
   ]
  },
  {
   "cell_type": "code",
   "execution_count": null,
   "metadata": {},
   "outputs": [],
   "source": [
    "from sklearn.neighbors import KNeighborsRegressor\n",
    "\n",
    "from sktime.forecasting.compose import make_reduction\n",
    "from sktime.forecasting.model_selection import (\n",
    "    ForecastingGridSearchCV,\n",
    "    SlidingWindowSplitter,\n",
    ")"
   ]
  },
  {
   "cell_type": "code",
   "execution_count": null,
   "metadata": {},
   "outputs": [],
   "source": [
    "param_grid = {\"window_length\": [7, 12, 15], \"estimator__n_neighbors\": np.arange(1, 10)}\n",
    "\n",
    "regressor = KNeighborsRegressor()\n",
    "forecaster = make_reduction(\n",
    "    regressor, scitype=\"tabular-regressor\", strategy=\"recursive\"\n",
    ")\n",
    "\n",
    "cv = SlidingWindowSplitter(initial_window=int(len(y_train) * 0.8), window_length=30)\n",
    "gscv = ForecastingGridSearchCV(forecaster, cv=cv, param_grid=param_grid)"
   ]
  },
  {
   "cell_type": "code",
   "execution_count": null,
   "metadata": {},
   "outputs": [],
   "source": [
    "gscv.fit(y_train)\n",
    "y_pred = gscv.predict(fh)\n",
    "plot_series(y_train, y_test, y_pred, labels=[\"y_train\", \"y_test\", \"y_pred\"])\n",
    "mean_absolute_percentage_error(y_test, y_pred, symmetric=False)"
   ]
  },
  {
   "cell_type": "code",
   "execution_count": null,
   "metadata": {},
   "outputs": [],
   "source": [
    "gscv.best_params_"
   ]
  },
  {
   "cell_type": "markdown",
   "metadata": {},
   "source": [
    "An alternative to the above is tuning the regressor separately, using `scikit-learn`'s `GridSearchCV` and a separate parameter grid. As this does not use the \"overall\" performance metric to tune the inner regressor, performance of the composite forecaster may vary."
   ]
  },
  {
   "cell_type": "code",
   "execution_count": null,
   "metadata": {},
   "outputs": [],
   "source": [
    "from sklearn.model_selection import GridSearchCV\n",
    "\n",
    "# tuning the 'n_estimator' hyperparameter of RandomForestRegressor from scikit-learn\n",
    "regressor_param_grid = {\"n_neighbors\": np.arange(1, 10)}\n",
    "forecaster_param_grid = {\"window_length\": [7, 12, 15]}\n",
    "\n",
    "# create a tunnable regressor with GridSearchCV\n",
    "regressor = GridSearchCV(KNeighborsRegressor(), param_grid=regressor_param_grid)\n",
    "forecaster = make_reduction(\n",
    "    regressor, scitype=\"tabular-regressor\", strategy=\"recursive\"\n",
    ")\n",
    "\n",
    "cv = SlidingWindowSplitter(initial_window=int(len(y_train) * 0.8), window_length=30)\n",
    "gscv = ForecastingGridSearchCV(forecaster, cv=cv, param_grid=forecaster_param_grid)"
   ]
  },
  {
   "cell_type": "code",
   "execution_count": null,
   "metadata": {},
   "outputs": [],
   "source": [
    "gscv.fit(y_train)\n",
    "y_pred = gscv.predict(fh)\n",
    "plot_series(y_train, y_test, y_pred, labels=[\"y_train\", \"y_test\", \"y_pred\"])\n",
    "mean_absolute_percentage_error(y_test, y_pred, symmetric=False)"
   ]
  },
  {
   "cell_type": "markdown",
   "metadata": {},
   "source": [
    "NOTE: a smart implementation of this would use caching to save partial results from the inner tuning and reduce runtime substantially - currently `sktime` does not support this. Consider helping to improve `sktime`."
   ]
  },
  {
   "cell_type": "markdown",
   "metadata": {},
   "source": [
    "### 3.3.3 Selecting the metric and retrieving scores<a class=\"anchor\" id=\"section_3_3_3\"></a>\n",
    "\n",
    "All tuning algorithms in `sktime` allow the user to set a score; for forecasting the default is mean absolute percentage error. The score can be set using the `score` argument, to any scorer function or class, as in Section 1.3.\n",
    "\n",
    "Re-sampling tuners retain performances on individual forecast re-sample folds, which can be retrieved from the `cv_results_` argument after the forecaster has been fit via a call to `fit`.\n",
    "\n",
    "In the above example, using the mean squared error instead of the mean absolute percentage error for tuning would be done by defining the forecaster as follows:"
   ]
  },
  {
   "cell_type": "code",
   "execution_count": null,
   "metadata": {},
   "outputs": [],
   "source": [
    "from sktime.performance_metrics.forecasting import MeanSquaredError"
   ]
  },
  {
   "cell_type": "code",
   "execution_count": null,
   "metadata": {},
   "outputs": [],
   "source": [
    "mse = MeanSquaredError()\n",
    "\n",
    "param_grid = {\"window_length\": [7, 12, 15]}\n",
    "\n",
    "regressor = KNeighborsRegressor()\n",
    "cv = SlidingWindowSplitter(initial_window=int(len(y_train) * 0.8), window_length=30)\n",
    "\n",
    "gscv = ForecastingGridSearchCV(forecaster, cv=cv, param_grid=param_grid, scoring=mse)"
   ]
  },
  {
   "cell_type": "markdown",
   "metadata": {},
   "source": [
    "The performances on individual folds can be accessed as follows, after fitting:"
   ]
  },
  {
   "cell_type": "code",
   "execution_count": null,
   "metadata": {},
   "outputs": [],
   "source": [
    "gscv.fit(y_train)\n",
    "gscv.cv_results_"
   ]
  },
  {
   "cell_type": "markdown",
   "metadata": {},
   "source": [
    "###  3.4 autoML  aka automated model selection, ensembling and hedging<a class=\"anchor\" id=\"section_3_4\"></a>\n",
    "\n",
    "`sktime` provides a number of compositors for ensembling and automated model selection. In contrast to tuning, which uses data-driven strategies to find optimal hyper-parameters for a fixed forecaster, the strategies in this section combine or select on the level of estimators, using a collection of forecasters to combine or select from.\n",
    "\n",
    "The strategies discussed in this section are:\n",
    "* autoML aka automated model selection\n",
    "* simple ensembling\n",
    "* prediction weighted ensembles with weight updates, and hedging strategies"
   ]
  },
  {
   "cell_type": "markdown",
   "metadata": {},
   "source": [
    "###  3.4.1 autoML aka automatic model selection, using tuning plus multiplexer<a class=\"anchor\" id=\"section_3_4_1\"></a>\n",
    "\n",
    "The most flexible way to perform model selection over forecasters is by using the `MultiplexForecaster`, which exposes the choice of a forecaster from a list as a hyper-parameter that is tunable by generic hyper-parameter tuning strategies such as in Section 3.3.\n",
    "\n",
    "In isolation, `MultiplexForecaster` is constructed with a named list `forecasters`, of forecasters. It has a single hyper-parameter, `selected_forecaster`, which can be set to the name of any forecaster in `forecasters`, and behaves exactly like the forecaster keyed in `forecasters` by `selected_forecaster`."
   ]
  },
  {
   "cell_type": "code",
   "execution_count": null,
   "metadata": {},
   "outputs": [],
   "source": [
    "from sktime.forecasting.compose import MultiplexForecaster\n",
    "from sktime.forecasting.exp_smoothing import ExponentialSmoothing\n",
    "from sktime.forecasting.naive import NaiveForecaster"
   ]
  },
  {
   "cell_type": "code",
   "execution_count": null,
   "metadata": {},
   "outputs": [],
   "source": [
    "forecaster = MultiplexForecaster(\n",
    "    forecasters=[\n",
    "        (\"naive\", NaiveForecaster(strategy=\"last\")),\n",
    "        (\"ets\", ExponentialSmoothing(trend=\"add\", sp=12)),\n",
    "    ],\n",
    ")"
   ]
  },
  {
   "cell_type": "code",
   "execution_count": null,
   "metadata": {},
   "outputs": [],
   "source": [
    "forecaster.set_params(**{\"selected_forecaster\": \"naive\"})\n",
    "# now forecaster behaves like NaiveForecaster(strategy=\"last\")"
   ]
  },
  {
   "cell_type": "code",
   "execution_count": null,
   "metadata": {},
   "outputs": [],
   "source": [
    "forecaster.set_params(**{\"selected_forecaster\": \"ets\"})\n",
    "# now forecaster behaves like ExponentialSmoothing(trend=\"add\", sp=12))"
   ]
  },
  {
   "cell_type": "markdown",
   "metadata": {},
   "source": [
    "The `MultiplexForecaster` is not too useful in isolation, but allows for flexible autoML when combined with a tuning wrapper. The below defines a forecaster that selects one of `NaiveForecaster` and `ExponentialSmoothing` by sliding window tuning as in Section 3.3.\n",
    "\n",
    "Combined with rolling use of the forecaster via the `update` functionality (see Section 1.4), the tuned multiplexer can switch back and forth between `NaiveForecaster` and `ExponentialSmoothing`, depending on performance, as time progresses."
   ]
  },
  {
   "cell_type": "code",
   "execution_count": null,
   "metadata": {},
   "outputs": [],
   "source": [
    "from sktime.forecasting.model_selection import (\n",
    "    ForecastingGridSearchCV,\n",
    "    SlidingWindowSplitter,\n",
    ")"
   ]
  },
  {
   "cell_type": "code",
   "execution_count": null,
   "metadata": {},
   "outputs": [],
   "source": [
    "forecaster = MultiplexForecaster(\n",
    "    forecasters=[\n",
    "        (\"naive\", NaiveForecaster(strategy=\"last\")),\n",
    "        (\"ets\", ExponentialSmoothing(trend=\"add\", sp=12)),\n",
    "    ]\n",
    ")\n",
    "cv = SlidingWindowSplitter(initial_window=int(len(y_train) * 0.5), window_length=30)\n",
    "forecaster_param_grid = {\"selected_forecaster\": [\"ets\", \"naive\"]}\n",
    "gscv = ForecastingGridSearchCV(forecaster, cv=cv, param_grid=forecaster_param_grid)"
   ]
  },
  {
   "cell_type": "code",
   "execution_count": null,
   "metadata": {},
   "outputs": [],
   "source": [
    "gscv.fit(y_train)\n",
    "y_pred = gscv.predict(fh)\n",
    "plot_series(y_train, y_test, y_pred, labels=[\"y_train\", \"y_test\", \"y_pred\"])\n",
    "mean_absolute_percentage_error(y_test, y_pred, symmetric=False)"
   ]
  },
  {
   "cell_type": "markdown",
   "metadata": {},
   "source": [
    "As with any tuned forecaster, best parameters and an instance of the tuned forecaster can be retrieved using `best_params_` and `best_forecaster_`:"
   ]
  },
  {
   "cell_type": "code",
   "execution_count": null,
   "metadata": {},
   "outputs": [],
   "source": [
    "gscv.best_params_"
   ]
  },
  {
   "cell_type": "code",
   "execution_count": null,
   "metadata": {},
   "outputs": [],
   "source": [
    "gscv.best_forecaster_"
   ]
  },
  {
   "cell_type": "markdown",
   "metadata": {},
   "source": [
    "### 3.4.2 autoML: selecting transformer combinations via `OptimalPassthrough`<a class=\"anchor\" id=\"section_3_4_2\"></a>\n",
    "\n",
    "`sktime` also provides capabilities for automated selection of pipeline components *inside* a pipeline, i.e., pipeline structure. This is achieved with the `OptionalPassthrough` transformer.\n",
    "\n",
    "The `OptionalPassthrough` transformer allows to tune whether a transformer inside a pipeline is applied to the data or not. For example, if we want to tune whether `sklearn.StandardScaler` is bringing an advantage to the forecast or not, we wrap it in `OptionalPassthrough`. Internally, `OptionalPassthrough` has a hyperparameter `passthrough: bool` that is tuneable; when `False` the composite behaves like the wrapped transformer, when `True`, it ignores the transformer within.\n",
    "\n",
    "To make effective use of `OptionalPasstrhough`, define a suitable parameter set using the `__` (double underscore) notation familiar from `scikit-learn`. This allows to access and tune attributes of nested objects like TabularToSeriesAdaptor(StandardScaler()). We can use `__` multiple times if we have more than two levels of nesting.\n",
    "\n",
    "In the following example, we take a deseasonalize/scale pipeline and tune over the four possible combinations of deseasonalizer and scaler being included in the pipeline yes/no (2 times 2 = 4); as well as over the forecaster's and the scaler's parameters.\n",
    "\n",
    "Note: this could be arbitrarily combined with `MultiplexForecaster`, as in Section 3.4.1, to select over pipeline architecture as well as over pipeline structure.\n",
    "\n",
    "Note: `scikit-learn` and `sktime` do not support conditional parameter sets at current (unlike, e.g., the `mlr3` package). This means that the grid search will optimize over the `scaler`'s parameters even when it is skipped. Designing/implementing this capability would be an interesting area for contributions or research."
   ]
  },
  {
   "cell_type": "code",
   "execution_count": null,
   "metadata": {},
   "outputs": [],
   "source": [
    "from sklearn.preprocessing import StandardScaler\n",
    "\n",
    "from sktime.datasets import load_airline\n",
    "from sktime.forecasting.compose import TransformedTargetForecaster\n",
    "from sktime.forecasting.model_selection import (\n",
    "    ForecastingGridSearchCV,\n",
    "    SlidingWindowSplitter,\n",
    ")\n",
    "from sktime.forecasting.naive import NaiveForecaster\n",
    "from sktime.transformations.series.adapt import TabularToSeriesAdaptor\n",
    "from sktime.transformations.series.compose import OptionalPassthrough\n",
    "from sktime.transformations.series.detrend import Deseasonalizer"
   ]
  },
  {
   "cell_type": "code",
   "execution_count": null,
   "metadata": {},
   "outputs": [],
   "source": [
    "# create pipeline\n",
    "pipe = TransformedTargetForecaster(\n",
    "    steps=[\n",
    "        (\"deseasonalizer\", OptionalPassthrough(Deseasonalizer())),\n",
    "        (\"scaler\", OptionalPassthrough(TabularToSeriesAdaptor(StandardScaler()))),\n",
    "        (\"forecaster\", NaiveForecaster()),\n",
    "    ]\n",
    ")\n",
    "\n",
    "# putting it all together in a grid search\n",
    "cv = SlidingWindowSplitter(\n",
    "    initial_window=60, window_length=24, start_with_window=True, step_length=24\n",
    ")\n",
    "param_grid = {\n",
    "    \"deseasonalizer__passthrough\": [True, False],\n",
    "    \"scaler__transformer__transformer__with_mean\": [True, False],\n",
    "    \"scaler__passthrough\": [True, False],\n",
    "    \"forecaster__strategy\": [\"drift\", \"mean\", \"last\"],\n",
    "}\n",
    "gscv = ForecastingGridSearchCV(forecaster=pipe, param_grid=param_grid, cv=cv, n_jobs=-1)"
   ]
  },
  {
   "cell_type": "code",
   "execution_count": null,
   "metadata": {},
   "outputs": [],
   "source": [
    "gscv.fit(y_train)\n",
    "y_pred = gscv.predict(fh)\n",
    "plot_series(y_train, y_test, y_pred, labels=[\"y_train\", \"y_test\", \"y_pred\"])\n",
    "mean_absolute_percentage_error(y_test, y_pred, symmetric=False)"
   ]
  },
  {
   "cell_type": "markdown",
   "metadata": {},
   "source": [
    "###  3.4.3 simple ensembling strategies<a class=\"anchor\" id=\"section_3_4_3\"></a>\n",
    "\n",
    "TODO - contributions in this section are appreciated"
   ]
  },
  {
   "cell_type": "code",
   "execution_count": null,
   "metadata": {},
   "outputs": [],
   "source": [
    "from sktime.forecasting.compose import EnsembleForecaster"
   ]
  },
  {
   "cell_type": "code",
   "execution_count": null,
   "metadata": {
    "scrolled": true
   },
   "outputs": [],
   "source": [
    "ses = ExponentialSmoothing(sp=12)\n",
    "holt = ExponentialSmoothing(trend=\"add\", damped_trend=False, sp=12)\n",
    "damped = ExponentialSmoothing(trend=\"add\", damped_trend=True, sp=12)\n",
    "\n",
    "forecaster = EnsembleForecaster(\n",
    "    [\n",
    "        (\"ses\", ses),\n",
    "        (\"holt\", holt),\n",
    "        (\"damped\", damped),\n",
    "    ]\n",
    ")\n",
    "forecaster.fit(y_train)\n",
    "y_pred = forecaster.predict(fh)\n",
    "plot_series(y_train, y_test, y_pred, labels=[\"y_train\", \"y_test\", \"y_pred\"])\n",
    "mean_absolute_percentage_error(y_test, y_pred, symmetric=False)"
   ]
  },
  {
   "cell_type": "markdown",
   "metadata": {},
   "source": [
    "### 3.4.4 Prediction weighted ensembles and hedge ensembles<a class=\"anchor\" id=\"section_3_4_4\"></a>\n",
    "\n",
    "For model evaluation, we sometimes want to evaluate multiple forecasts, using temporal cross-validation with a sliding window over the test data. For this purpose, we can leverage the forecasters from the `online_forecasting` module which use a composite forecaster, `PredictionWeightedEnsemble`, to keep track of the loss accumulated by each forecaster and create a prediction weighted by the predictions of the most \"accurate\" forecasters.\n",
    "\n",
    "Note that the forecasting task is changed: we make 35 predictions since we need the first prediction to help update the weights, we do not predict 36 steps ahead."
   ]
  },
  {
   "cell_type": "code",
   "execution_count": null,
   "metadata": {},
   "outputs": [],
   "source": [
    "from sktime.forecasting.all import mean_squared_error\n",
    "from sktime.forecasting.online_learning import (\n",
    "    NormalHedgeEnsemble,\n",
    "    OnlineEnsembleForecaster,\n",
    ")"
   ]
  },
  {
   "cell_type": "markdown",
   "metadata": {},
   "source": [
    "First we need to initialize a `PredictionWeightedEnsembler` that will keep track of the loss accumulated by each forecaster and define which loss function we would like to use."
   ]
  },
  {
   "cell_type": "code",
   "execution_count": null,
   "metadata": {
    "pycharm": {
     "name": "#%%\n"
    }
   },
   "outputs": [],
   "source": [
    "hedge_expert = NormalHedgeEnsemble(n_estimators=3, loss_func=mean_squared_error)"
   ]
  },
  {
   "cell_type": "markdown",
   "metadata": {
    "pycharm": {
     "name": "#%% md\n"
    }
   },
   "source": [
    "We can then create the forecaster by defining the individual forecasters and specifying the `PredictionWeightedEnsembler` we are using. Then by fitting our forecasters and performing updates and prediction with the `update_predict` function, we get:"
   ]
  },
  {
   "cell_type": "code",
   "execution_count": null,
   "metadata": {},
   "outputs": [],
   "source": [
    "forecaster = OnlineEnsembleForecaster(\n",
    "    [\n",
    "        (\"ses\", ses),\n",
    "        (\"holt\", holt),\n",
    "        (\"damped\", damped),\n",
    "    ],\n",
    "    ensemble_algorithm=hedge_expert,\n",
    ")\n",
    "\n",
    "forecaster.fit(y=y_train, fh=fh)\n",
    "y_pred = forecaster.update_predict_single(y_test)\n",
    "plot_series(y_train, y_test, y_pred, labels=[\"y_train\", \"y_test\", \"y_pred\"])\n",
    "mean_absolute_percentage_error(y_test, y_pred, symmetric=False)"
   ]
  },
  {
   "cell_type": "markdown",
   "metadata": {},
   "source": [
    "## 4. Extension guide - implementing your own forecaster<a class=\"anchor\" id=\"chapter4\"></a>\n",
    "\n",
    "`sktime` is meant to be easily extensible, for direct contribution to `sktime` as well as for local/private extension with custom methods.\n",
    "\n",
    "To extend `sktime` with a new local or contributed forecaster, a good workflow to follow is:\n",
    "\n",
    "1. read through the [forecasting extension template](https://github.com/alan-turing-institute/sktime/blob/main/extension_templates/forecasting.py) - this is a `python` file with `todo` blocks that mark the places in which changes need to be added.\n",
    "2. optionally, if you are planning any major surgeries to the interface: look at the [base class architecture](https://github.com/alan-turing-institute/sktime/blob/main/sktime/forecasting/base/_base.py) - note that \"ordinary\" extension (e.g., new algorithm) should be easily doable without this.\n",
    "3. copy the forecasting extension template to a local folder in your own repository (local/private extension), or to a suitable location in your clone of the `sktime` or affiliated repository (if contributed extension), inside `sktime.forecasting`; rename the file and update the file docstring appropriately.\n",
    "4. address the \"todo\" parts. Usually, this means: changing the name of the class, setting the tag values, specifying hyper-parameters, filling in `__init__`, `_fit`, `_predict`, and optional methods such as `_update` (for details see the extension template). You can add private methods as long as they do not override the default public interface. For more details, see the extension template.\n",
    "5. to test your estimator manually: import your estimator and run it in the worfklows in Section 1; then use it in the compositors in Section 3.\n",
    "6. to test your estimator automatically: call `sktime.tests.test_all_estimators.test_estimator` on your estimator - note that the function takes the class, not an object instance. Before the call, you need to register the new estimator in `sktime.tests._config`, as an import, and by adding default parameter settings to the `ESTIMATOR_TEST_PARAMS` variable (the `dict` entry `key` is the class, and entry is a `scikit-learn` parameter set). `pytest` will also add the call to its automated tests in a working clone of the `sktime` repository.\n",
    "\n",
    "In case of direct contribution to `sktime` or one of its affiliated packages, additionally:\n",
    "* add yourself as an author to the code, and to the `CODEOWNERS` for the new estimator file(s).\n",
    "* create a pull request that contains only the new estimators (and their inheritance tree, if it's not just one class), as well as the automated tests as described above.\n",
    "* in the pull request, describe the estimator and optimally provide a publication or other technical reference for the strategy it implements.\n",
    "* before making the pull request, ensure that you have all necessary permissions to contribute the code to a permissive license (BSD-3) open source project."
   ]
  },
  {
   "cell_type": "markdown",
   "metadata": {},
   "source": [
    "## 5. Summary<a class=\"anchor\" id=\"chapter5\"></a>\n",
    "\n",
    "* `sktime` comes with several forecasting algorithms (or forecasters), all of which share a common interface. The interface is fully interoperable with the `scikit-learn` interface, and provides dedicated interface points for forecasting in batch and rolling mode.\n",
    "\n",
    "* `sktime` comes with rich composition functionality that allows to build complex pipelines easily, and connect easily with other parts of the open source ecosystem, such as `scikit-learn` and individual algorithm libraries.\n",
    "\n",
    "* `sktime` is easy to extend, and comes with user friendly tools to facilitate implementing and testing your own forecasters and composition principles.\n",
    "\n",
    "\n",
    "## Useful resources\n",
    "* For more details, take a look at [our paper on forecasting with sktime](https://arxiv.org/abs/2005.08067) in which we discuss the forecasting API in more detail and use it to replicate and extend the M4 study.\n",
    "* For a good introduction to forecasting, see [Hyndman, Rob J., and George Athanasopoulos. Forecasting: principles and practice. OTexts, 2018](https://otexts.com/fpp2/).\n",
    "* For comparative benchmarking studies/forecasting competitions, see the [M4 competition](https://www.sciencedirect.com/science/article/pii/S0169207019301128) and the [M5 competition](https://www.kaggle.com/c/m5-forecasting-accuracy/overview)."
   ]
  }
 ],
 "metadata": {
  "celltoolbar": "Raw Cell Format",
  "hide_input": false,
  "interpreter": {
   "hash": "bc250fec99d1b72e5bb23d9fb06e1f1ac90e860438a1535c061277d2caf5ebfc"
  },
  "kernelspec": {
   "display_name": "Python 3 (ipykernel)",
   "language": "python",
   "name": "python3"
  },
  "language_info": {
   "codemirror_mode": {
    "name": "ipython",
    "version": 3
   },
   "file_extension": ".py",
   "mimetype": "text/x-python",
   "name": "python",
   "nbconvert_exporter": "python",
   "pygments_lexer": "ipython3",
<<<<<<< HEAD
   "version": "3.8.12"
=======
   "version": "3.7.11"
>>>>>>> 81bfb343
  },
  "latex_envs": {
   "LaTeX_envs_menu_present": true,
   "autoclose": false,
   "autocomplete": true,
   "bibliofile": "biblio.bib",
   "cite_by": "apalike",
   "current_citInitial": 1,
   "eqLabelWithNumbers": true,
   "eqNumInitial": 1,
   "hotkeys": {
    "equation": "Ctrl-E",
    "itemize": "Ctrl-I"
   },
   "labels_anchors": false,
   "latex_user_defs": false,
   "report_style_numbering": false,
   "user_envs_cfg": false
  },
  "toc": {
   "base_numbering": 1,
   "nav_menu": {},
   "number_sections": true,
   "sideBar": true,
   "skip_h1_title": false,
   "title_cell": "Table of Contents",
   "title_sidebar": "Contents",
   "toc_cell": false,
   "toc_position": {},
   "toc_section_display": true,
   "toc_window_display": false
  },
  "varInspector": {
   "cols": {
    "lenName": 16,
    "lenType": 16,
    "lenVar": 40
   },
   "kernels_config": {
    "python": {
     "delete_cmd_postfix": "",
     "delete_cmd_prefix": "del ",
     "library": "var_list.py",
     "varRefreshCmd": "print(var_dic_list())"
    },
    "r": {
     "delete_cmd_postfix": ") ",
     "delete_cmd_prefix": "rm(",
     "library": "var_list.r",
     "varRefreshCmd": "cat(var_dic_list()) "
    }
   },
   "types_to_exclude": [
    "module",
    "function",
    "builtin_function_or_method",
    "instance",
    "_Feature"
   ],
   "window_display": false
  }
 },
 "nbformat": 4,
 "nbformat_minor": 4
}<|MERGE_RESOLUTION|>--- conflicted
+++ resolved
@@ -601,14 +601,14 @@
    "cell_type": "markdown",
    "metadata": {},
    "source": [
-    "Not all forecasters in sktime are multivariate. Some examples of multivariate forecasters are: `MultiplexForecaster`, `EnsembleForecaster`,`TransformedTargetForecaster` etc. In order to determine is a forecaster can be multivariate, one can look at the `scitype:y` in `tags`, which should be set to `multivariate` or '`both`. "
-   ]
-  },
-  {
-   "cell_type": "markdown",
-   "metadata": {},
-   "source": [
-    "In order to find the complete list of multivariate forecasters you can use the code below:"
+    "Some forecasters in sktime support multivariate forecasts. Some examples of multivariate forecasters are: `MultiplexForecaster`, `EnsembleForecaster`,`TransformedTargetForecaster` etc. In order to determine is a forecaster can be multivariate, one can look at the `scitype:y` in `tags`, which should be set to `multivariate` or '`both`. "
+   ]
+  },
+  {
+   "cell_type": "markdown",
+   "metadata": {},
+   "source": [
+    "To display complete list of multivariate forecasters, search for forecasters with 'multivariate' or 'both' tag value for the tag 'scitype:y', as follows:"
    ]
   },
   {
@@ -722,16 +722,9 @@
     "forecaster = ThetaForecaster(sp=12)\n",
     "forecaster.fit(y)\n",
     "\n",
-<<<<<<< HEAD
-    "# setting return_pred_int argument to True; alpha determines percentiles\n",
-    "# Upper/lower interval end forecasts are equivalent to\n",
-    "# quantile forecasts at q_left = 0.5 - alpha/2, q_right = 0.5 + alpha/2\n",
-    "alpha = 0.95  # 2.5%/97.5% prediction intervals\n",
-    "y_pred, y_pred_ints = forecaster.predict(fh, return_pred_int=True, alpha=alpha)"
-=======
     "# interval coverage determines percentiles\n",
     "# percentiles for an interval are:\n",
-    "# lower bound = 50 - coverage/2  upper bound = 50 + (coverage/2)\n",
+    "# lower bound = 0.5 - coverage/2  upper bound = 0.5 + (coverage/2)\n",
     "coverage = 0.95  # 2.5%/97.5% prediction intervals\n",
     "y_pred = forecaster.predict(fh)"
    ]
@@ -750,7 +743,6 @@
    "metadata": {},
    "source": [
     "#### predict_interval"
->>>>>>> 81bfb343
    ]
   },
   {
@@ -816,11 +808,7 @@
     "    y_pred_ints[\"Coverage\"][coverage][\"upper\"],\n",
     "    alpha=0.2,\n",
     "    color=ax.get_lines()[-1].get_c(),\n",
-<<<<<<< HEAD
-    "    label=f\"{alpha}% prediction intervals\",\n",
-=======
     "    label=f\"{coverage}% prediction intervals\",\n",
->>>>>>> 81bfb343
     ")\n",
     "ax.legend();"
    ]
@@ -2927,11 +2915,7 @@
    "name": "python",
    "nbconvert_exporter": "python",
    "pygments_lexer": "ipython3",
-<<<<<<< HEAD
    "version": "3.8.12"
-=======
-   "version": "3.7.11"
->>>>>>> 81bfb343
   },
   "latex_envs": {
    "LaTeX_envs_menu_present": true,
