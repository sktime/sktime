{
 "cells": [
  {
   "cell_type": "markdown",
   "metadata": {},
   "source": [
    "**Set-up instructions:** this notebook give a tutorial on the forecasting learning task supported by `sktime`.\n",
    "On binder, this should run out-of-the-box.\n",
    "\n",
    "To run this notebook as intended, ensure that `sktime` with basic dependency requirements is installed in your python environment.\n",
    "\n",
    "To run this notebook with a local development version of sktime, an editable developer installation is recommended, see the [sktime developer install guide](https://www.sktime.org/en/stable/installation.html#development-versions) for instructions."
   ]
  },
  {
   "cell_type": "markdown",
   "metadata": {},
   "source": [
    "# Forecasting with sktime\n",
    "\n",
    "In forecasting, past data is used to make temporal forward predictions of a time series. This is notably different from tabular prediction tasks supported by `scikit-learn` and similar libraries.\n",
    "\n",
    "\n",
    "<img src=\"img/forecasting.png\" width=750 />\n",
    "\n",
    "`sktime` provides a common, `scikit-learn`-like interface to a variety of classical and ML-style forecasting algorithms, together with tools for building pipelines and composite machine learning models, including temporal tuning schemes, or reductions such as walk-forward application of `scikit-learn` regressors.\n",
    "\n",
    "**Section 1** provides an overview of common forecasting workflows supported by `sktime`.\n",
    "\n",
    "**Section 2** discusses the families of forecasters available in `sktime`.\n",
    "\n",
    "**Section 3** discusses advanced composition patterns, including pipeline building, reduction, tuning, ensembling, and autoML.\n",
    "\n",
    "**Section 4** gives an introduction to how to write custom estimators compliant with the `sktime` interface.\n",
    "\n",
    "Further references:\n",
    "* For further details on how forecasting is different from supervised prediction à la `scikit-learn`, and pitfalls of misdiagnosing forecasting as supervised prediction, have a look at [this notebook](./01a_forecasting_sklearn.ipynb)\n",
    "* For a scientific reference, take a look at [our paper on forecasting with sktime](https://arxiv.org/abs/2005.08067) in which we discuss `sktime`'s forecasting module in more detail and use it to replicate and extend the M4 study."
   ]
  },
  {
   "cell_type": "markdown",
   "metadata": {},
   "source": [
    "## Table of Contents\n",
    "\n",
    "* [1. Basic forecasting workflows](#chapter1)\n",
    "    * [1.1 Data container format](#section_1_1)\n",
    "    * [1.2 Basic deployment workflow - batch fitting and forecasting](#section_1_2)\n",
    "        * [1.2.1 Basic deployment workflow in a nutshell](#section_1_2_1)\n",
    "        * [1.2.2 Forecasters that require the horizon already in `fit`](#section_1_2_2)\n",
    "        * [1.2.3 Forecasters that can make use of exogeneous data](#section_1_2_3)\n",
    "        * [1.2.4 Multivariate Forecasters](#section_1_2_4)\n",
<<<<<<< HEAD
    "        * [1.2.5 Prediction intervals and quantile forecasts](#section_1_2_5)      \n",
=======
    "        * [1.2.5 Prediction intervals and quantile forecasts](#section_1_2_5)  \n",
    "        * [1.2.6 Panel forecasts and hierarchical forecasts](#section_1_2_6)    \n",
>>>>>>> d0a6908b
    "    * [1.3 Basic evaluation workflow - evaluating a batch of forecasts against ground truth observations](#section_1_3)   \n",
    "        * [1.3.1 The basic batch forecast evaluation workflow in a nutshell - function metric interface](#section_1_3_1)\n",
    "        * [1.3.2 The basic batch forecast evaluation workflow in a nutshell - metric class interface](#section_1_3_2)           \n",
    "    * [1.4 Advanced deployment workflow: rolling updates & forecasts](#section_1_4) \n",
    "        * [1.4.1 Updating a forecaster with the update method](#section_1_4_1)    \n",
    "        * [1.4.2 Moving the \"now\" state without updating the model](#section_1_4_2)   \n",
    "        * [1.4.3 Walk-forward predictions on a batch of data](#section_1_4_3)  \n",
    "    * [1.5 Advanced evaluation worfklow: rolling re-sampling and aggregate errors, rolling back-testing](#section_1_5)         \n",
<<<<<<< HEAD
    "* [2. Forecasters in sktime - main families](#chapter2)\n",
    "    * [2.1 Exponential smoothing, theta forecaster, autoETS from statsmodels](#section_2_1)\n",
    "    * [2.2 ARIMA and autoARIMA](#section_2_2)\n",
    "    * [2.3 BATS and TBATS](#section_2_3)    \n",
    "    * [2.4 Facebook prophet](#section_2_4)  \n",
    "    * [2.5 State Space Model (Structural Time Series)](#section_2_5)  \n",
    "    * [2.6 AutoArima from StatsForecast](#section_2_6)  \n",
=======
    "* [2. Forecasters in sktime - searching, tags, common families](#chapter2)\n",
    "    * [2.1 Forecaster lookup - the registry](#section_2_1)\n",
    "    * [2.2 Forecaster tags](#section_2_2)\n",
    "        * [2.2.1 Capability tags: multivariate, probabilistic, hierarchical](#section_2_2_1)\n",
    "        * [2.2.2 Finding and listing forecasters by tag](#section_2_2_2)\n",
    "        * [2.2.3 Listing all forecaster tags](#section_2_2_3)\n",
    "    * [2.3 Common forecaster types](#section_2_3)\n",
    "        * [2.3.1 exponential smoothing, theta forecaster, autoETS from statsmodels](#section_2_3_1)\n",
    "        * [2.3.2 ARIMA and autoARIMA](#section_2_3_2)\n",
    "        * [2.3.3 BATS and TBATS](#section_2_3_3)    \n",
    "        * [2.3.4 Facebook prophet](#section_2_3_4)  \n",
    "        * [2.3.5 State Space Model (Structural Time Series)](#section_2_3_5)  \n",
    "        * [2.3.6 AutoArima from StatsForecast](#section_2_3_6)  \n",
>>>>>>> d0a6908b
    "* [3. Advanced composition patterns - pipelines, reduction, autoML, and more](#chapter3)\n",
    "    * [3.1 Reduction: from forecasting to regression](#section_3_1)\n",
    "    * [3.2 Pipelining, detrending and deseasonalization](#section_3_2)    \n",
    "        * [3.2.1 The basic forecasting pipeline](#section_3_2_1)\n",
    "        * [3.2.2 The Detrender as pipeline component](#section_3_2_2) \n",
    "        * [3.2.3 Complex pipeline composites and parameter inspection](#section_3_2_3)        \n",
    "    * [3.3 Parameter tuning](#section_3_3)      \n",
    "        * [3.3.1 Basic tuning using ForecastingGridSearchCV](#section_3_3_1)  \n",
    "        * [3.3.2 Tuning of complex composites](#section_3_3_2)        \n",
    "        * [3.3.3 Selecting the metric and retrieving scores](#section_3_3_3) \n",
    "    * [3.4 autoML aka automated model selection, ensembling and hedging](#section_3_4) \n",
    "        * [3.4.1 autoML aka automatic model selection, using tuning plus multiplexer](#section_3_4_1)   \n",
    "        * [3.4.2 autoML: selecting transformer combinations via OptimalPassthrough](#section_3_4_2)  \n",
    "        * [3.4.3 Simple ensembling strategies](#section_3_4_3)   \n",
    "        * [3.4.4 Prediction weighted ensembles and hedge ensembles](#section_3_4_4)  \n",
    "* [4. Extension guide - implementing your own forecaster](#chapter4)        \n",
    "* [5. Summary](#chapter5)          "
   ]
  },
  {
   "cell_type": "markdown",
   "metadata": {},
   "source": [
    "#### Package imports"
   ]
  },
  {
   "cell_type": "code",
   "execution_count": null,
   "metadata": {},
   "outputs": [],
   "source": [
    "import numpy as np\n",
    "import pandas as pd"
   ]
  },
  {
   "cell_type": "markdown",
   "metadata": {},
   "source": [
    "## 1. Basic forecasting workflows <a class=\"anchor\" id=\"chapter1\"></a>"
   ]
  },
  {
   "cell_type": "markdown",
   "metadata": {},
   "source": [
    "This section explains the basic forecasting workflows, and key interface points for it.\n",
    "\n",
    "We cover the following four workflows:\n",
    "\n",
    "* Basic deployment workflow: batch fitting and forecasting\n",
    "* Basic evaluation workflow: evaluating a batch of forecasts against ground truth observations\n",
    "* Advanced deployment workflow: fitting and rolling updates/forecasts\n",
    "* Advanced evaluation worfklow: using rolling forecast splits and computing split-wise and aggregate errors, including common back-testing schemes"
   ]
  },
  {
   "cell_type": "markdown",
   "metadata": {},
   "source": [
    "### 1.1 Data container format<a class=\"anchor\" id=\"section_1_1\"></a>\n",
    "\n",
    "All workflows make common assumptions on the input data format.\n",
    "\n",
    "`sktime` uses `pandas` for representing time series:\n",
    "\n",
    "* `pd.DataFrame` for time series and sequences, primarily. Rows represent time indices, columns represent variables.\n",
    "* `pd.Series` can also be used for univariate time series and sequences\n",
    "* `numpy` arrays (1D and 2D) can also be passed, but `pandas` use is encouraged.\n",
    "\n",
    "The `Series.index` and `DataFrame.index` are used for representing the time series or sequence index.\n",
    "`sktime` supports pandas integer, period and timestamp indices for simple time series.\n",
    "\n",
    "`sktime` supports further, additional container formats for panel and hierarchical time series, these are discussed in Section 1.6.\n",
    "\n",
    "**Example:** as the running example in this tutorial, we use a textbook data set, the Box-Jenkins airline data set, which consists of the number of monthly totals of international airline passengers, from 1949 - 1960. Values are in thousands. See \"Makridakis, Wheelwright and Hyndman (1998) Forecasting: methods and applications\", exercises sections 2 and 3."
   ]
  },
  {
   "cell_type": "code",
   "execution_count": null,
   "metadata": {},
   "outputs": [],
   "source": [
    "from sktime.datasets import load_airline\n",
    "from sktime.utils.plotting import plot_series"
   ]
  },
  {
   "cell_type": "code",
   "execution_count": null,
   "metadata": {},
   "outputs": [],
   "source": [
    "y = load_airline()\n",
    "\n",
    "# plotting for visualization\n",
    "plot_series(y)"
   ]
  },
  {
   "cell_type": "code",
   "execution_count": null,
   "metadata": {},
   "outputs": [],
   "source": [
    "y.index"
   ]
  },
  {
   "cell_type": "markdown",
   "metadata": {},
   "source": [
    "Generally, users are expected to use the in-built loading functionality of `pandas` and `pandas`-compatible packages to load data sets for forecasting, such as `read_csv` or the `Series` or `DataFrame` constructors if data is available in another in-memory format, e.g., `numpy.array`.\n",
    "\n",
    "`sktime` forecasters may accept input in `pandas`-adjacent formats, but will produce outputs in, and attempt to coerce inputs to, `pandas` formats.\n",
    "\n",
    "NOTE: if your favourite format is not properly converted or coerced, kindly consider to contribute that functionality to `sktime`."
   ]
  },
  {
   "cell_type": "markdown",
   "metadata": {},
   "source": [
    "### 1.2 Basic deployment workflow - batch fitting and forecasting<a class=\"anchor\" id=\"section_1_2\"></a>"
   ]
  },
  {
   "cell_type": "markdown",
   "metadata": {},
   "source": [
    "The simplest use case workflow is batch fitting and forecasting, i.e., fitting a forecasting model to one batch of past data, then asking for forecasts at time point in the future.\n",
    "\n",
    "The steps in this workflow are as follows:\n",
    "\n",
    "1. Preparation of the data\n",
    "2. Specification of the time points for which forecasts are requested. This uses a `numpy.array` or the `ForecastingHorizon` object.\n",
    "3. Specification and instantiation of the forecaster. This follows a `scikit-learn`-like syntax; forecaster objects follow the familiar `scikit-learn` `BaseEstimator` interface.\n",
    "4. Fitting the forecaster to the data, using the forecaster's `fit` method\n",
    "5. Making a forecast, using the forecaster's `predict` method\n",
    "\n",
    "The below first outlines the vanilla variant of the basic deployment workflow, step-by-step.\n",
    "\n",
    "At the end, one-cell workflows are provided, with common deviations from the pattern (Sections 1.2.1 and following)."
   ]
  },
  {
   "cell_type": "markdown",
   "metadata": {},
   "source": [
    "#### Step 1 - Preparation of the data\n",
    "\n",
    "As discussed in Section 1.1, the data is assumed to be in `pd.Series` or `pd.DataFrame` format."
   ]
  },
  {
   "cell_type": "code",
   "execution_count": null,
   "metadata": {},
   "outputs": [],
   "source": [
    "from sktime.datasets import load_airline\n",
    "from sktime.utils.plotting import plot_series"
   ]
  },
  {
   "cell_type": "code",
   "execution_count": null,
   "metadata": {},
   "outputs": [],
   "source": [
    "# in the example, we use the airline data set.\n",
    "y = load_airline()\n",
    "plot_series(y)"
   ]
  },
  {
   "cell_type": "markdown",
   "metadata": {},
   "source": [
    "#### Step 2 - Specifying the forecasting horizon"
   ]
  },
  {
   "cell_type": "markdown",
   "metadata": {},
   "source": [
    "Now we need to specify the forecasting horizon and pass that to our forecasting algorithm.\n",
    "\n",
    "There are two main ways:\n",
    "\n",
    "* Using a `numpy.array` of integers. This assumes either integer index or periodic index (`PeriodIndex`) in the time series; the integer indicates the number of time points or periods ahead we want to make a forecast for. E.g., `1` means forecast the next period, `2` the second next period, and so on.\n",
    "* Using a `ForecastingHorizon` object. This can be used to define forecast horizons, using any supported index type as an argument. No periodic index is assumed.\n",
    "\n",
    "Forecasting horizons can be absolute, i.e., referencing specific time points in the future, or relative, i.e., referencing time differences to the present. As a default, the present is that latest time point seen in any `y` passed to the forecaster.\n",
    "\n",
    "`numpy.array` based forecasting horizons are always relative; `ForecastingHorizon` objects can be both relative and absolute. In particular, absolute forecasting horizons can only be specified using `ForecastingHorizon`."
   ]
  },
  {
   "cell_type": "markdown",
   "metadata": {},
   "source": [
    "##### Using a `numpy` forecasting horizon"
   ]
  },
  {
   "cell_type": "code",
   "execution_count": null,
   "metadata": {},
   "outputs": [],
   "source": [
    "fh = np.arange(1, 37)\n",
    "fh"
   ]
  },
  {
   "cell_type": "markdown",
   "metadata": {},
   "source": [
    "This will ask for monthly predictions for the next three years, since the original series period is 1 month.\n",
    "In another example, to predict only the second and fifth month ahead, one could write:\n",
    "\n",
    "```python\n",
    "import numpy as np\n",
    "fh = np.array([2, 5])  # 2nd and 5th step ahead\n",
    "```"
   ]
  },
  {
   "cell_type": "markdown",
   "metadata": {},
   "source": [
    "##### Using a `ForecastingHorizon` based forecasting horizon\n",
    "\n",
    "The `ForecastingHorizon` object takes absolute indices as input, but considers the input absolute or relative depending on the `is_relative` flag.\n",
    "\n",
    "`ForecastingHorizon` will automatically assume a relative horizon if temporal difference types from `pandas` are passed; if value types from `pandas` are passed, it will assume an absolute horizon.\n",
    "\n",
    "To define an absolute `ForecastingHorizon` in our example:"
   ]
  },
  {
   "cell_type": "code",
   "execution_count": null,
   "metadata": {},
   "outputs": [],
   "source": [
    "from sktime.forecasting.base import ForecastingHorizon"
   ]
  },
  {
   "cell_type": "code",
   "execution_count": null,
   "metadata": {},
   "outputs": [],
   "source": [
    "fh = ForecastingHorizon(\n",
    "    pd.PeriodIndex(pd.date_range(\"1961-01\", periods=36, freq=\"M\")), is_relative=False\n",
    ")\n",
    "fh"
   ]
  },
  {
   "cell_type": "markdown",
   "metadata": {},
   "source": [
    "`ForecastingHorizon`-s can be converted from relative to absolute and back via the `to_relative` and `to_absolute` methods. Both of these conversions require a compatible `cutoff` to be passed:"
   ]
  },
  {
   "cell_type": "code",
   "execution_count": null,
   "metadata": {},
   "outputs": [],
   "source": [
    "cutoff = pd.Period(\"1960-12\", freq=\"M\")"
   ]
  },
  {
   "cell_type": "code",
   "execution_count": null,
   "metadata": {},
   "outputs": [],
   "source": [
    "fh.to_relative(cutoff)"
   ]
  },
  {
   "cell_type": "code",
   "execution_count": null,
   "metadata": {},
   "outputs": [],
   "source": [
    "fh.to_absolute(cutoff)"
   ]
  },
  {
   "cell_type": "markdown",
   "metadata": {},
   "source": [
    "#### Step 3 - Specifying the forecasting algorithm\n",
    "\n",
    "To make forecasts, a forecasting algorithm needs to be specified. This is done using a `scikit-learn`-like interface. Most importantly, all `sktime` forecasters follow the same interface, so the preceding and remaining steps are the same, no matter which forecaster is being chosen.\n",
    "\n",
    "For this example, we choose the naive forecasting method of predicting the last seen value. More complex specifications are possible, using pipeline and reduction construction syntax; this will be covered later in Section 2."
   ]
  },
  {
   "cell_type": "code",
   "execution_count": null,
   "metadata": {},
   "outputs": [],
   "source": [
    "from sktime.forecasting.naive import NaiveForecaster"
   ]
  },
  {
   "cell_type": "code",
   "execution_count": null,
   "metadata": {},
   "outputs": [],
   "source": [
    "forecaster = NaiveForecaster(strategy=\"last\")"
   ]
  },
  {
   "cell_type": "markdown",
   "metadata": {},
   "source": [
    "#### Step 4 - Fitting the forecaster to the seen data\n",
    "\n",
    "Now the forecaster needs to be fitted to the seen data:"
   ]
  },
  {
   "cell_type": "code",
   "execution_count": null,
   "metadata": {},
   "outputs": [],
   "source": [
    "forecaster.fit(y)"
   ]
  },
  {
   "cell_type": "markdown",
   "metadata": {},
   "source": [
    "#### Step 5 - Requesting forecasts\n",
    "\n",
    "Finally, we request forecasts for the specified forecasting horizon. This needs to be done after fitting the forecaster:"
   ]
  },
  {
   "cell_type": "code",
   "execution_count": null,
   "metadata": {},
   "outputs": [],
   "source": [
    "y_pred = forecaster.predict(fh)"
   ]
  },
  {
   "cell_type": "code",
   "execution_count": null,
   "metadata": {},
   "outputs": [],
   "source": [
    "# plotting predictions and past data\n",
    "plot_series(y, y_pred, labels=[\"y\", \"y_pred\"])"
   ]
  },
  {
   "cell_type": "markdown",
   "metadata": {},
   "source": [
    "#### 1.2.1 The basic deployment workflow in a nutshell<a class=\"anchor\" id=\"section_1_2_1\"></a>\n",
    "\n",
    "For convenience, we present the basic deployment workflow in one cell.\n",
    "This uses the same data, but different forecaster: predicting the latest value observed in the same month."
   ]
  },
  {
   "cell_type": "code",
   "execution_count": null,
   "metadata": {},
   "outputs": [],
   "source": [
    "from sktime.datasets import load_airline\n",
    "from sktime.forecasting.base import ForecastingHorizon\n",
    "from sktime.forecasting.naive import NaiveForecaster"
   ]
  },
  {
   "cell_type": "code",
   "execution_count": null,
   "metadata": {},
   "outputs": [],
   "source": [
    "# step 1: data specification\n",
    "y = load_airline()\n",
    "\n",
    "# step 2: specifying forecasting horizon\n",
    "fh = np.arange(1, 37)\n",
    "\n",
    "# step 3: specifying the forecasting algorithm\n",
    "forecaster = NaiveForecaster(strategy=\"last\", sp=12)\n",
    "\n",
    "# step 4: fitting the forecaster\n",
    "forecaster.fit(y)\n",
    "\n",
    "# step 5: querying predictions\n",
    "y_pred = forecaster.predict(fh)"
   ]
  },
  {
   "cell_type": "code",
   "execution_count": null,
   "metadata": {},
   "outputs": [],
   "source": [
    "# optional: plotting predictions and past data\n",
    "plot_series(y, y_pred, labels=[\"y\", \"y_pred\"])"
   ]
  },
  {
   "cell_type": "markdown",
   "metadata": {},
   "source": [
    "#### 1.2.2 Forecasters that require the horizon already in `fit` <a class=\"anchor\" id=\"section_1_2_2\"></a>\n",
    "\n",
    "Some forecasters need the forecasting horizon provided already in `fit`. Such forecasters will produce informative error messages when it is not passed in `fit`. All forecaster will remember the horizon when already passed in `fit` for prediction. The modified workflow to allow for such forecasters in addition is as follows:"
   ]
  },
  {
   "cell_type": "code",
   "execution_count": null,
   "metadata": {},
   "outputs": [],
   "source": [
    "# step 1: data specification\n",
    "y = load_airline()\n",
    "\n",
    "# step 2: specifying forecasting horizon\n",
    "fh = np.arange(1, 37)\n",
    "\n",
    "# step 3: specifying the forecasting algorithm\n",
    "forecaster = NaiveForecaster(strategy=\"last\", sp=12)\n",
    "\n",
    "# step 4: fitting the forecaster\n",
    "forecaster.fit(y, fh=fh)\n",
    "\n",
    "# step 5: querying predictions\n",
    "y_pred = forecaster.predict()"
   ]
  },
  {
   "cell_type": "markdown",
   "metadata": {
    "execution": {
     "iopub.execute_input": "2021-04-10T16:07:06.475031Z",
     "iopub.status.busy": "2021-04-10T16:07:06.473831Z",
     "iopub.status.idle": "2021-04-10T16:07:06.613175Z",
     "shell.execute_reply": "2021-04-10T16:07:06.613700Z"
    }
   },
   "source": [
    "#### 1.2.3 Forecasters that can make use of exogeneous data<a class=\"anchor\" id=\"section_1_2_3\"></a>\n",
    "\n",
    "Many forecasters can make use of exogeneous time series, i.e., other time series that are not forecast, but are useful for forecasting `y`. Exogeneous time series are always passed as an `X` argument, in `fit`, `predict`, and other methods (see below). Exogeneous time series should always be passed as `pandas.DataFrames`. Most forecasters that can deal with exogeneous time series will assume that the time indices of `X` passed to `fit` are a super-set of the time indices in `y` passed to `fit`; and that the time indices of `X` passed to `predict` are a super-set of time indices in `fh`, although this is not a general interface restriction. Forecasters that do not make use of exogeneous time series still accept the argument (and do not use it internally).\n",
    "\n",
    "The general workflow for passing exogeneous data is as follows:"
   ]
  },
  {
   "cell_type": "code",
   "execution_count": null,
   "metadata": {},
   "outputs": [],
   "source": [
    "# step 1: data specification\n",
    "y = load_airline()\n",
    "# we create some dummy exogeneous data\n",
    "X = pd.DataFrame(index=y.index)\n",
    "\n",
    "# step 2: specifying forecasting horizon\n",
    "fh = np.arange(1, 37)\n",
    "\n",
    "# step 3: specifying the forecasting algorithm\n",
    "forecaster = NaiveForecaster(strategy=\"last\", sp=12)\n",
    "\n",
    "# step 4: fitting the forecaster\n",
    "forecaster.fit(y, X=X, fh=fh)\n",
    "\n",
    "# step 5: querying predictions\n",
    "y_pred = forecaster.predict(X=X)"
   ]
  },
  {
   "cell_type": "markdown",
   "metadata": {},
   "source": [
    "NOTE: as in workflows 1.2.1 and 1.2.2, some forecasters that use exogeneous variables may also require the forecasting horizon only in `predict`. Such forecasters may also be called with steps 4 and 5 being\n",
    "```python\n",
    "forecaster.fit(y, X=X)\n",
    "y_pred = forecaster.predict(fh=fh, X=X)\n",
    "```"
   ]
  },
  {
   "cell_type": "markdown",
   "metadata": {},
   "source": [
    "#### 1.2.4. Multivariate forecasting <a class=\"anchor\" id=\"section_1_2_4\"></a>"
   ]
  },
  {
   "cell_type": "markdown",
   "metadata": {},
   "source": [
    "Some forecasters in sktime support multivariate forecasts. Some examples of multivariate forecasters are: `MultiplexForecaster`, `EnsembleForecaster`,`TransformedTargetForecaster` etc. In order to determine is a forecaster can be multivariate, one can look at the `scitype:y` in `tags`, which should be set to `multivariate` or '`both`. "
   ]
  },
  {
   "cell_type": "markdown",
   "metadata": {},
   "source": [
    "To display complete list of multivariate forecasters, search for forecasters with 'multivariate' or 'both' tag value for the tag 'scitype:y', as follows:"
   ]
  },
  {
   "cell_type": "code",
   "execution_count": null,
   "metadata": {},
   "outputs": [],
   "source": [
    "from sktime.registry import all_estimators\n",
    "\n",
    "for forecaster in all_estimators(filter_tags={\"scitype:y\": [\"multivariate\", \"both\"]}):\n",
    "    print(forecaster[0])"
   ]
  },
  {
   "cell_type": "markdown",
   "metadata": {},
   "source": [
    "Below is an example of the general workflow of multivariate `ColumnEnsembleForecaster` using the longley dataset from `sktime.datasets`. The workflow is the same as in the univariate forecasters, but the input has more than one variables (columns)."
   ]
  },
  {
   "cell_type": "code",
   "execution_count": null,
   "metadata": {},
   "outputs": [],
   "source": [
    "from sktime.datasets import load_longley\n",
    "from sktime.forecasting.compose import ColumnEnsembleForecaster\n",
    "from sktime.forecasting.exp_smoothing import ExponentialSmoothing\n",
    "from sktime.forecasting.trend import PolynomialTrendForecaster\n",
    "\n",
    "_, y = load_longley()\n",
    "\n",
    "y = y.drop(columns=[\"UNEMP\", \"ARMED\", \"POP\"])\n",
    "\n",
    "forecasters = [\n",
    "    (\"trend\", PolynomialTrendForecaster(), 0),\n",
    "    (\"ses\", ExponentialSmoothing(trend=\"add\"), 1),\n",
    "]\n",
    "\n",
    "forecaster = ColumnEnsembleForecaster(forecasters=forecasters)\n",
    "forecaster.fit(y, fh=[1, 2, 3])\n",
    "\n",
    "y_pred = forecaster.predict()"
   ]
  },
  {
   "cell_type": "markdown",
   "metadata": {},
   "source": [
    "The input to the multivariate forecaster `y` is a `pandas.DataFrame` where each column is a variable."
   ]
  },
  {
   "cell_type": "code",
   "execution_count": null,
   "metadata": {},
   "outputs": [],
   "source": [
    "y"
   ]
  },
  {
   "cell_type": "markdown",
   "metadata": {},
   "source": [
    "The result of the multivariate forecaster `y_pred` is a `pandas.DataFrame` where columns are the predicted values for each variable. The variables in `y_pred` are the same as in `y`, the input to the multivariate forecaster."
   ]
  },
  {
   "cell_type": "code",
   "execution_count": null,
   "metadata": {},
   "outputs": [],
   "source": [
    "y_pred"
   ]
  },
  {
   "cell_type": "markdown",
   "metadata": {},
   "source": [
    "#### 1.2.5 Probabilistic forecasting: prediction intervals, quantile, variance, and distributional forecasts <a class=\"anchor\" id=\"section_1_2_5\"></a>\n",
    "\n",
    "`sktime` provides a unified interface to make probabilistic forecasts.\n",
    "The following methods are possibly available for probabilistic forecasts:\n",
    "\n",
    "* `predict_interval` produces interval forecasts. Additionally to any `predict` arguments, an argument `coverage` (nominal interval coverage) must be provided.\n",
    "* `predict_quantiles` produces quantile forecasts. Additionally to any `predict` arguments, an argument `alpha` (quantile values) must be provided.\n",
    "* `predict_var` produces variance forecasts. This has same arguments as `predict`.\n",
    "* `predict_proba` produces full distributional forecasts. This has same arguments as `predict`.\n",
    "\n",
    "Not all forecasters are capable of returning probabilistic forecast, but if a forecasters provides one kind of probabilistic forecast, it is also capable of returning the others. The list of forecasters with such capability can be queried by `registry.all_estimators`, searching for those where the `capability:pred_int` tag has value`True`.\n",
    "\n",
    "The basic worfklow for probabilistic forecasts is similar to the basic forecasting workflow, with the difference that instead of `predict`, one of the probabilistic forecasting methods is used:\n"
   ]
  },
  {
   "cell_type": "code",
   "execution_count": null,
   "metadata": {},
   "outputs": [],
   "source": [
    "import numpy as np\n",
    "\n",
    "from sktime.datasets import load_airline\n",
    "from sktime.forecasting.theta import ThetaForecaster\n",
    "\n",
    "# until fit, identical with the simple workflow\n",
    "y = load_airline()\n",
    "\n",
    "fh = np.arange(1, 13)\n",
    "\n",
    "forecaster = ThetaForecaster(sp=12)\n",
    "forecaster.fit(y, fh=fh)"
   ]
  },
  {
   "cell_type": "markdown",
   "metadata": {},
   "source": [
    "Now we present the different probabilistic forecasting methods."
   ]
  },
  {
   "cell_type": "markdown",
   "metadata": {},
   "source": [
    "##### `predict_interval` - interval predictions"
   ]
  },
  {
   "cell_type": "markdown",
   "metadata": {},
   "source": [
    "`predict_interval` takes an argument `coverage`, which is a float (or list of floats), the nominal coverage of the prediction interval(s) queried. `predict_interval` produces symmetric prediction intervals, for example, a coverage of `0.9` returns a \"lower\" forecast at quantile `0.5 - coverage/2 = 0.05`, and an \"upper\" forecast at quantile `0.5 + coverage/2 = 0.95`."
   ]
  },
  {
   "cell_type": "code",
   "execution_count": null,
   "metadata": {},
   "outputs": [],
   "source": [
    "coverage = 0.9\n",
    "y_pred_ints = forecaster.predict_interval(coverage=coverage)\n",
    "y_pred_ints"
   ]
  },
  {
   "cell_type": "markdown",
   "metadata": {},
   "source": [
    "The return `y_pred_ints` is a `pandas.DataFrame` with a column multi-index: The first level is variable name from `y` in fit (or `Coverage` if no variable names were present), second level coverage fractions for which intervals were computed, in the same order as in input `coverage`; third level columns `lower` and `upper`. Rows are the indices for which forecasts were made (same as in `y_pred` or `fh`). Entries are lower/upper (as column name) bound of the nominal coverage predictive interval for the index in the same row. "
   ]
  },
  {
   "cell_type": "markdown",
   "metadata": {},
   "source": [
    "Pretty-plotting the predictive interval forecasts:"
   ]
  },
  {
   "cell_type": "code",
   "execution_count": null,
   "metadata": {},
   "outputs": [],
   "source": [
    "from sktime.utils import plotting\n",
    "\n",
    "# also requires predictions\n",
    "y_pred = forecaster.predict()\n",
    "\n",
    "fig, ax = plotting.plot_series(y, y_pred, labels=[\"y\", \"y_pred\"])\n",
    "ax.fill_between(\n",
    "    ax.get_lines()[-1].get_xdata(),\n",
    "    y_pred_ints[\"Coverage\"][coverage][\"lower\"],\n",
    "    y_pred_ints[\"Coverage\"][coverage][\"upper\"],\n",
    "    alpha=0.2,\n",
    "    color=ax.get_lines()[-1].get_c(),\n",
    "    label=f\"{coverage}% prediction intervals\",\n",
    ")\n",
    "ax.legend();"
   ]
  },
  {
   "cell_type": "markdown",
   "metadata": {},
   "source": [
    "##### `predict_quantiles` - quantile forecasts"
   ]
  },
  {
   "cell_type": "markdown",
   "metadata": {},
   "source": [
    "sktime offers `predict_quantiles` as a unified interface to return quantile values of predictions. Similar to `predict_interval`.\n",
    "\n",
    "`predict_quantiles` has an argument `alpha`, containing the quantile values being queried. Similar to the case of the `predict_interval`, `alpha` can be a `float`, or a `list of floats`. "
   ]
  },
  {
   "cell_type": "code",
   "execution_count": null,
   "metadata": {},
   "outputs": [],
   "source": [
    "y_pred_quantiles = forecaster.predict_quantiles(alpha=[0.275, 0.975])\n",
    "y_pred_quantiles"
   ]
  },
  {
   "cell_type": "markdown",
   "metadata": {},
   "source": [
    "`y_pred_quantiles`, the output of predict_quantiles, is a `pandas.DataFrame` with a two-level column multiindex. The first level is variable name from `y` in fit (or `Quantiles` if no variable names were present), second level are the quantile values (from `alpha`) for which quantile predictions were queried. Rows are the indices for which forecasts were made (same as in `y_pred` or `fh`). Entries are the quantile predictions for that variable, that quantile value, for the time index in the same row."
   ]
  },
  {
   "cell_type": "markdown",
   "metadata": {},
   "source": [
    "Remark: for clarity: quantile and (symmetric) interval forecasts can be translated into each other as follows.\n",
    "\n",
    "**alpha < 0.5:** The alpha-quantile prediction is equal to the lower bound of a predictive interval with coverage = (0.5 - alpha) * 2\n",
    "\n",
    "**alpha > 0.5:** The alpha-quantile prediction is equal to the upper bound of a predictive interval with coverage = (alpha - 0.5) * 2"
   ]
  },
  {
   "cell_type": "markdown",
   "metadata": {},
   "source": [
    "##### `predict_var` - variance predictions"
   ]
  },
  {
   "cell_type": "markdown",
   "metadata": {},
   "source": [
    "`predict_var` produces variance predictions:"
   ]
  },
  {
   "cell_type": "code",
   "execution_count": null,
   "metadata": {},
   "outputs": [],
   "source": [
    "y_pred_var = forecaster.predict_var()\n",
    "y_pred_var"
   ]
  },
  {
   "cell_type": "markdown",
   "metadata": {},
   "source": [
    "The format of the output `y_pred_var` is the same as for `predict`, except that this is always coerced to a `pandas.DataFrame`, and entries are not point predictions but variance predictions."
   ]
  },
  {
   "cell_type": "markdown",
   "metadata": {},
   "source": [
    "##### `predict_proba` - distribution predictions"
   ]
  },
  {
   "cell_type": "markdown",
   "metadata": {},
   "source": [
    "To predict full predictive distributions, `predict_proba` can be used.\n",
    "As this returns `tensorflow` `Distribution` objects, the deep learning dependency set `dl` of `sktime` (which includes `tensorflow` and `tensorflow-probability` dependencies) must be installed."
   ]
  },
  {
   "cell_type": "code",
   "execution_count": null,
   "metadata": {},
   "outputs": [],
   "source": [
    "y_pred_proba = forecaster.predict_proba()\n",
    "y_pred_proba"
   ]
  },
  {
   "cell_type": "markdown",
   "metadata": {},
   "source": [
    "Distributions returned by `predict_proba` are by default marginal at time points, not joint over time points.\n",
    "More precisely, the returned `Distribution` object is formatted and to be interpreted as follows:\n",
    "* Batch shape is 1D and same length as fh\n",
    "* Event shape is 1D, with length equal to number of variables being forecast\n",
    "* i-th (batch) distribution is forecast for i-th entry of fh\n",
    "* j-th (event) component is j-th variable, same order as y in `fit`/`update`\n",
    "\n",
    "To return joint forecast distributions, the `marginal` parameter can be set to `False` (currently work in progress). In this case, a `Distribution` with 2D event shape `(len(fh), len(y))` is returned."
   ]
  },
  {
   "cell_type": "markdown",
   "metadata": {},
<<<<<<< HEAD
=======
   "source": [
    "#### 1.2.6 Panel forecasts and hierarchical forecasts <a class=\"anchor\" id=\"section_1_2_6\"></a>\n",
    "\n",
    "`sktime` provides a unified interface to make panel and hierarchical forecasts.\n",
    "\n",
    "All `sktime` forecasters can be applied to panel and hierarchical data, which needs to be presented in specific input formats.\n",
    "Forecasters that are not genuinely panel or hierarchical forecasters will be applied by instance.\n",
    "\n",
    "The recommended (not the only) format to pass panel and hierarchical data is a `pandas.DataFrame` with `MultiIndex` row. In this `MultiIndex`, the last level must be in an `sktime` compatible time index format, the remaining levels are panel or hierarchy nodes.\n",
    "\n",
    "Example data:"
   ]
  },
  {
   "cell_type": "code",
   "execution_count": null,
   "metadata": {},
   "outputs": [],
   "source": [
    "from sktime.utils._testing.hierarchical import _bottom_hier_datagen\n",
    "\n",
    "y = _bottom_hier_datagen(no_levels=2)\n",
    "y"
   ]
  },
  {
   "cell_type": "markdown",
   "metadata": {},
   "source": [
    "As stated, all forecasters, genuinely hierarchical or not, can be applied, with all workflows described in this section, to produce hierarchical forecasts.\n",
    "\n",
    "The syntax is exactly the same as for plain time series, except for the hierarchy levels in input and output data:"
   ]
  },
  {
   "cell_type": "code",
   "execution_count": null,
   "metadata": {},
   "outputs": [],
   "source": [
    "from sktime.forecasting.arima import ARIMA\n",
    "\n",
    "fh = [1, 2, 3]\n",
    "\n",
    "forecaster = ARIMA()\n",
    "forecaster.fit(y, fh=fh)\n",
    "forecaster.predict()"
   ]
  },
  {
   "cell_type": "markdown",
   "metadata": {},
   "source": [
    "Further details on hierarchical forecasting, including reduction, aggregation, reconciliation, are presented in the \"hierarchical forecasting\" tutorial."
   ]
  },
  {
   "cell_type": "markdown",
   "metadata": {},
>>>>>>> d0a6908b
   "source": [
    "### 1.3 Basic evaluation workflow - evaluating a batch of forecasts against ground truth observations<a class=\"anchor\" id=\"section_1_3\"></a>\n",
    "\n",
    "It is good practice to evaluate statistical performance of a forecaster before deploying it, and regularly re-evaluate performance if in continuous deployment. The evaluation workflow for the basic batch forecasting task, as solved by the workflow in Section 1.2, consists of comparing batch forecasts with actuals. This is sometimes called (batch-wise) backtesting.\n",
    "\n",
    "The basic evaluation workflow is as follows:\n",
    "\n",
    "1. Splitting a representatively chosen historical series into a temporal training and test set. The test set should be temporally in the future of the training set.\n",
    "2. Obtaining batch forecasts, as in Section 1.2, by fitting a forecaster to the training set, and querying predictions for the test set\n",
    "3. Specifying a quantitative performance metric to compare the actual test set against predictions\n",
    "4. Computing the quantitative performance on the test set\n",
    "5. Testing whether this performance is statistically better than a chosen baseline performance\n",
    "\n",
    "NOTE: Step 5 (testing) is currently not supported in `sktime`, but is on the development roadmap. For the time being, it is advised to use custom implementations of appropriate methods (e.g., Diebold-Mariano test; stationary confidence intervals).\n",
    "\n",
    "NOTE: Note that this evaluation set-up determines how well a given algorithm would have performed on past data. Results are only insofar representative as future performance can be assumed to mirror past performance. This can be argued under certain assumptions (e.g., stationarity), but will in general be false. Monitoring of forecasting performance is hence advised in case an algorithm is applied multiple times."
   ]
  },
  {
   "cell_type": "markdown",
   "metadata": {},
   "source": [
    "**Example:** In the example, we will us the same airline data as in Section 1.2. But, instead of predicting the next 3 years, we hold out the last 3 years of the airline data (below: `y_test`), and see how the forecaster would have performed three years ago, when asked to forecast the most recent 3 years (below: `y_pred`), from the years before (below: `y_train`). \"how\" is measured by a quantitative performance metric (below: `mean_absolute_percentage_error`). This is then considered as an indication of how well the forecaster would perform in the coming 3 years (what was done in Section 1.2). This may or may not be a stretch depending on statistical assumptions and data properties (caution: it often is a stretch - past performance is in general not indicative of future performance)."
   ]
  },
  {
   "cell_type": "markdown",
   "metadata": {},
   "source": [
    "#### Step 1 - Splitting a historical data set in to a temporal train and test batch"
   ]
  },
  {
   "cell_type": "code",
   "execution_count": null,
   "metadata": {},
   "outputs": [],
   "source": [
    "from sktime.forecasting.model_selection import temporal_train_test_split"
   ]
  },
  {
   "cell_type": "code",
   "execution_count": null,
   "metadata": {},
   "outputs": [],
   "source": [
    "y = load_airline()\n",
    "y_train, y_test = temporal_train_test_split(y, test_size=36)\n",
    "# we will try to forecast y_test from y_train"
   ]
  },
  {
   "cell_type": "code",
   "execution_count": null,
   "metadata": {},
   "outputs": [],
   "source": [
    "# plotting for illustration\n",
    "plot_series(y_train, y_test, labels=[\"y_train\", \"y_test\"])\n",
    "print(y_train.shape[0], y_test.shape[0])"
   ]
  },
  {
   "cell_type": "markdown",
   "metadata": {},
   "source": [
    "#### Step 2 - Making forecasts for y_test from y_train\n",
    "\n",
    "This is almost verbatim the workflow in Section 1.2, using `y_train` to predict the indices of `y_test`."
   ]
  },
  {
   "cell_type": "code",
   "execution_count": null,
   "metadata": {},
   "outputs": [],
   "source": [
    "# we can simply take the indices from `y_test` where they already are stored\n",
    "fh = ForecastingHorizon(y_test.index, is_relative=False)\n",
    "\n",
    "forecaster = NaiveForecaster(strategy=\"last\", sp=12)\n",
    "\n",
    "forecaster.fit(y_train)\n",
    "\n",
    "# y_pred will contain the predictions\n",
    "y_pred = forecaster.predict(fh)"
   ]
  },
  {
   "cell_type": "code",
   "execution_count": null,
   "metadata": {},
   "outputs": [],
   "source": [
    "# plotting for illustration\n",
    "plot_series(y_train, y_test, y_pred, labels=[\"y_train\", \"y_test\", \"y_pred\"])"
   ]
  },
  {
   "cell_type": "markdown",
   "metadata": {},
   "source": [
    "#### Steps 3 and 4 - Specifying a forecasting metric, evaluating on the test set\n",
    "\n",
    "The next step is to specify a forecasting metric. These are functions that return a number when input with prediction and actual series. They are different from `sklearn` metrics in that they accept series with indices rather than `np.array`s. Forecasting metrics can be invoked in two ways:\n",
    "\n",
    "* using the lean function interface, e.g., `mean_absolute_percentage_error` which is a python function `(y_true : pd.Series, y_pred : pd.Series) -> float`\n",
    "* using the composable class interface, e.g., `MeanAbsolutePercentageError`, which is a python class, callable with the same signature\n",
    "\n",
    "Casual users may opt to use the function interface. The class interface supports advanced use cases, such as parameter modification, custom metric composition, tuning over metric parameters (not covered in this tutorial)"
   ]
  },
  {
   "cell_type": "code",
   "execution_count": null,
   "metadata": {},
   "outputs": [],
   "source": [
    "from sktime.performance_metrics.forecasting import mean_absolute_percentage_error"
   ]
  },
  {
   "cell_type": "code",
   "execution_count": null,
   "metadata": {},
   "outputs": [],
   "source": [
    "# option 1: using the lean function interface\n",
    "mean_absolute_percentage_error(y_test, y_pred, symmetric = False)\n",
    "# note: the FIRST argument is the ground truth, the SECOND argument are the forecasts\n",
    "#       the order matters for most metrics in general"
   ]
  },
  {
   "cell_type": "markdown",
   "metadata": {},
   "source": [
    "To properly interpret numbers like this, it is useful to understand properties of the metric in question (e.g., lower is better), and to compare against suitable baselines and contender algorithms (see step 5)."
   ]
  },
  {
   "cell_type": "code",
   "execution_count": null,
   "metadata": {},
   "outputs": [],
   "source": [
    "from sktime.performance_metrics.forecasting import MeanAbsolutePercentageError"
   ]
  },
  {
   "cell_type": "code",
   "execution_count": null,
   "metadata": {},
   "outputs": [],
   "source": [
    "# option 2: using the composable class interface\n",
    "mape = MeanAbsolutePercentageError(symmetric=False)\n",
    "# the class interface allows to easily construct variants of the MAPE\n",
    "#  e.g., the non-symmetric verion\n",
    "# it also allows for inspection of metric properties\n",
    "#  e.g., are higher values better (answer: no)?\n",
    "mape.greater_is_better"
   ]
  },
  {
   "cell_type": "code",
   "execution_count": null,
   "metadata": {},
   "outputs": [],
   "source": [
    "# evaluation works exactly like in option 2, but with the instantiated object\n",
    "mape(y_test, y_pred)"
   ]
  },
  {
   "cell_type": "markdown",
   "metadata": {},
   "source": [
    "NOTE: Some metrics, such as `mean_absolute_scaled_error`, also require the training set for evaluation. In this case, the training set should be passed as a `y_train` argument. Refer to the API reference on individual metrics.\n",
    "\n",
    "NOTE: The workflow is the same for forecasters that make use of exogeneous data - no `X` is passed to the metrics."
   ]
  },
  {
   "cell_type": "markdown",
   "metadata": {},
   "source": [
    "#### Step 5 - Testing performance against benchmarks\n",
    "\n",
    "In general, forecast performances should be quantitatively tested against benchmark performances.\n",
    "\n",
    "Currently (`sktime` v0.12.x), this is a roadmap development item. Contributions are very welcome."
   ]
  },
  {
   "cell_type": "markdown",
   "metadata": {},
   "source": [
    "#### 1.3.1 The basic batch forecast evaluation workflow in a nutshell - function metric interface<a class=\"anchor\" id=\"section_1_3_1\"></a>\n",
    "\n",
    "For convenience, we present the basic batch forecast evaluation workflow in one cell.\n",
    "This cell is using the lean function metric interface."
   ]
  },
  {
   "cell_type": "code",
   "execution_count": null,
   "metadata": {},
   "outputs": [],
   "source": [
    "from sktime.datasets import load_airline\n",
    "from sktime.forecasting.base import ForecastingHorizon\n",
    "from sktime.forecasting.model_selection import temporal_train_test_split\n",
    "from sktime.forecasting.naive import NaiveForecaster\n",
    "from sktime.performance_metrics.forecasting import mean_absolute_percentage_error"
   ]
  },
  {
   "cell_type": "code",
   "execution_count": null,
   "metadata": {},
   "outputs": [],
   "source": [
    "# step 1: splitting historical data\n",
    "y = load_airline()\n",
    "y_train, y_test = temporal_train_test_split(y, test_size=36)\n",
    "\n",
    "# step 2: running the basic forecasting workflow\n",
    "fh = ForecastingHorizon(y_test.index, is_relative=False)\n",
    "forecaster = NaiveForecaster(strategy=\"last\", sp=12)\n",
    "forecaster.fit(y_train)\n",
    "y_pred = forecaster.predict(fh)\n",
    "\n",
    "# step 3: specifying the evaluation metric and\n",
    "# step 4: computing the forecast performance\n",
    "mean_absolute_percentage_error(y_test, y_pred, symmetric=False)\n",
    "\n",
    "# step 5: testing forecast performance against baseline\n",
    "# under development"
   ]
  },
  {
   "cell_type": "markdown",
   "metadata": {},
   "source": [
    "#### 1.3.2 The basic batch forecast evaluation workflow in a nutshell - metric class interface<a class=\"anchor\" id=\"section_1_3_2\"></a>\n",
    "\n",
    "For convenience, we present the basic batch forecast evaluation workflow in one cell.\n",
    "This cell is using the advanced class specification interface for metrics."
   ]
  },
  {
   "cell_type": "code",
   "execution_count": null,
   "metadata": {},
   "outputs": [],
   "source": [
    "from sktime.datasets import load_airline\n",
    "from sktime.forecasting.base import ForecastingHorizon\n",
    "from sktime.forecasting.model_selection import temporal_train_test_split\n",
    "from sktime.forecasting.naive import NaiveForecaster\n",
    "from sktime.performance_metrics.forecasting import MeanAbsolutePercentageError"
   ]
  },
  {
   "cell_type": "code",
   "execution_count": null,
   "metadata": {},
   "outputs": [],
   "source": [
    "# step 1: splitting historical data\n",
    "y = load_airline()\n",
    "y_train, y_test = temporal_train_test_split(y, test_size=36)\n",
    "\n",
    "# step 2: running the basic forecasting workflow\n",
    "fh = ForecastingHorizon(y_test.index, is_relative=False)\n",
    "forecaster = NaiveForecaster(strategy=\"last\", sp=12)\n",
    "forecaster.fit(y_train)\n",
    "y_pred = forecaster.predict(fh)\n",
    "\n",
    "# step 3: specifying the evaluation metric\n",
    "mape = MeanAbsolutePercentageError(symmetric=False)\n",
    "# if function interface is used, just use the function directly in step 4\n",
    "\n",
    "# step 4: computing the forecast performance\n",
    "mape(y_test, y_pred)\n",
    "\n",
    "# step 5: testing forecast performance against baseline\n",
    "# under development"
   ]
  },
  {
   "cell_type": "markdown",
   "metadata": {},
   "source": [
    "### 1.4 Advanced deployment workflow: rolling updates & forecasts<a class=\"anchor\" id=\"section_1_4\"></a>\n",
    "\n",
    "A common use case requires the forecaster to regularly update with new data and make forecasts on a rolling basis. This is especially useful if the same kind of forecast has to be made at regular time points, e.g., daily or weekly. `sktime` forecasters support this type of deployment workflow via the `update` and `update_predict` methods."
   ]
  },
  {
   "cell_type": "markdown",
   "metadata": {},
   "source": [
    "### 1.4.1 Updating a forecaster with the `update` method<a class=\"anchor\" id=\"section_1_4_1\"></a>\n",
    "\n",
    "The `update` method can be called when a forecaster is already fitted, to ingest new data and make updated forecasts - this is referred to as an \"update step\".\n",
    "\n",
    "After the update, the forecaster's internal \"now\" state (the `cutoff`) is set to the latest time stamp seen in the update batch (assumed to be later than previously seen data).\n",
    "\n",
    "The general pattern is as follows:\n",
    "\n",
    "1. Specify a forecasting strategy\n",
    "2. Specify a relative forecasting horizon\n",
    "3. Fit the forecaster to an initial batch of data using `fit`\n",
    "4. Make forecasts for the relative forecasting horizon, using `predict`\n",
    "5. Obtain new data; use `update` to ingest new data\n",
    "6. Make forecasts using `predict` for the updated data\n",
    "7. Repeat 5 and 6 as often as required\n",
    "\n",
    "**Example**: suppose that, in the airline example, we want to make forecasts a year ahead, but every month, starting December 1957. The first few months, forecasts would be made as follows:"
   ]
  },
  {
   "cell_type": "code",
   "execution_count": null,
   "metadata": {},
   "outputs": [],
   "source": [
    "from sktime.datasets import load_airline\n",
    "from sktime.forecasting.ets import AutoETS\n",
    "from sktime.utils.plotting import plot_series"
   ]
  },
  {
   "cell_type": "code",
   "execution_count": null,
   "metadata": {},
   "outputs": [],
   "source": [
    "# we prepare the full data set for convenience\n",
    "# note that in the scenario we will \"know\" only part of this at certain time points\n",
    "y = load_airline()"
   ]
  },
  {
   "cell_type": "code",
   "execution_count": null,
   "metadata": {},
   "outputs": [],
   "source": [
    "# December 1957\n",
    "\n",
    "# this is the data known in December 1957\n",
    "y_1957Dec = y[:-36]\n",
    "\n",
    "# step 1: specifying the forecasting strategy\n",
    "forecaster = AutoETS(auto=True, sp=12, n_jobs=-1)\n",
    "\n",
    "# step 2: specifying the forecasting horizon: one year ahead, all months\n",
    "fh = np.arange(1, 13)\n",
    "\n",
    "# step 3: this is the first time we use the model, so we fit it\n",
    "forecaster.fit(y_1957Dec)\n",
    "\n",
    "# step 4: obtaining the first batch of forecasts for Jan 1958 - Dec 1958\n",
    "y_pred_1957Dec = forecaster.predict(fh)"
   ]
  },
  {
   "cell_type": "code",
   "execution_count": null,
   "metadata": {},
   "outputs": [],
   "source": [
    "# plotting predictions and past data\n",
    "plot_series(y_1957Dec, y_pred_1957Dec, labels=[\"y_1957Dec\", \"y_pred_1957Dec\"])"
   ]
  },
  {
   "cell_type": "code",
   "execution_count": null,
   "metadata": {},
   "outputs": [],
   "source": [
    "# January 1958\n",
    "\n",
    "# new data is observed:\n",
    "y_1958Jan = y[[-36]]\n",
    "\n",
    "# step 5: we update the forecaster with the new data\n",
    "forecaster.update(y_1958Jan)\n",
    "\n",
    "# step 6: making forecasts with the updated data\n",
    "y_pred_1958Jan = forecaster.predict(fh)"
   ]
  },
  {
   "cell_type": "code",
   "execution_count": null,
   "metadata": {},
   "outputs": [],
   "source": [
    "# note that the fh is relative, so forecasts are automatically for 1 month later\n",
    "#  i.e., from Feb 1958 to Jan 1959\n",
    "y_pred_1958Jan"
   ]
  },
  {
   "cell_type": "code",
   "execution_count": null,
   "metadata": {},
   "outputs": [],
   "source": [
    "# plotting predictions and past data\n",
    "plot_series(\n",
    "    y[:-35],\n",
    "    y_pred_1957Dec,\n",
    "    y_pred_1958Jan,\n",
    "    labels=[\"y_1957Dec\", \"y_pred_1957Dec\", \"y_pred_1958Jan\"],\n",
    ")"
   ]
  },
  {
   "cell_type": "code",
   "execution_count": null,
   "metadata": {},
   "outputs": [],
   "source": [
    "# February 1958\n",
    "\n",
    "# new data is observed:\n",
    "y_1958Feb = y[[-35]]\n",
    "\n",
    "# step 5: we update the forecaster with the new data\n",
    "forecaster.update(y_1958Feb)\n",
    "\n",
    "# step 6: making forecasts with the updated data\n",
    "y_pred_1958Feb = forecaster.predict(fh)"
   ]
  },
  {
   "cell_type": "code",
   "execution_count": null,
   "metadata": {},
   "outputs": [],
   "source": [
    "# plotting predictions and past data\n",
    "plot_series(\n",
    "    y[:-35],\n",
    "    y_pred_1957Dec,\n",
    "    y_pred_1958Jan,\n",
    "    y_pred_1958Feb,\n",
    "    labels=[\"y_1957Dec\", \"y_pred_1957Dec\", \"y_pred_1958Jan\", \"y_pred_1958Feb\"],\n",
    ")"
   ]
  },
  {
   "cell_type": "markdown",
   "metadata": {},
   "source": [
    "... and so on.\n",
    "\n",
    "A shorthand for running first `update` and then `predict` is `update_predict_single` - for some algorithms, this may be more efficient than the separate calls to `update` and `predict`:"
   ]
  },
  {
   "cell_type": "code",
   "execution_count": null,
   "metadata": {},
   "outputs": [],
   "source": [
    "# March 1958\n",
    "\n",
    "# new data is observed:\n",
    "y_1958Mar = y[[-34]]\n",
    "\n",
    "# step 5&6: update/predict in one step\n",
    "forecaster.update_predict_single(y_1958Mar, fh=fh)"
   ]
  },
  {
   "cell_type": "markdown",
   "metadata": {},
   "source": [
    "### 1.4.2 Moving the \"now\" state without updating the model<a class=\"anchor\" id=\"section_1_4_2\"></a>\n",
    "\n",
    "In the rolling deployment mode, may be useful to move the estimator's \"now\" state (the `cutoff`) to later, for example if no new data was observed, but time has progressed; or, if computations take too long, and forecasts have to be queried.\n",
    "\n",
    "The `update` interface provides an option for this, via the `update_params` argument of `update` and other update funtions.\n",
    "\n",
    "If `update_params` is set to `False`, no model update computations are performed; only data is stored, and the internal \"now\" state (the `cutoff`) is set to the most recent date."
   ]
  },
  {
   "cell_type": "code",
   "execution_count": null,
   "metadata": {},
   "outputs": [],
   "source": [
    "# April 1958\n",
    "\n",
    "# new data is observed:\n",
    "y_1958Apr = y[[-33]]\n",
    "\n",
    "# step 5: perform an update without re-computing the model parameters\n",
    "forecaster.update(y_1958Apr, update_params=False)"
   ]
  },
  {
   "cell_type": "markdown",
   "metadata": {},
   "source": [
    "### 1.4.3 Walk-forward predictions on a batch of data<a class=\"anchor\" id=\"section_1_4_3\"></a>\n",
    "\n",
    "`sktime` can also simulate the update/predict deployment mode with a full batch of data.\n",
    "\n",
    "This is not useful in deployment, as it requires all data to be available in advance; however, it is useful in playback, such as for simulations or model evaluation.\n",
    "\n",
    "The update/predict playback mode can be called using `update_predict` and a re-sampling constructor which encodes the precise walk-forward scheme."
   ]
  },
  {
   "cell_type": "code",
   "execution_count": null,
   "metadata": {},
   "outputs": [],
   "source": [
    "# from sktime.datasets import load_airline\n",
    "# from sktime.forecasting.ets import AutoETS\n",
    "# from sktime.forecasting.model_selection import ExpandingWindowSplitter\n",
    "# from sktime.utils.plotting import plot_series"
   ]
  },
  {
   "cell_type": "markdown",
   "metadata": {},
   "source": [
    "NOTE: commented out - this part of the interface is currently undergoing a re-work. Contributions and PR are appreciated."
   ]
  },
  {
   "cell_type": "code",
   "execution_count": null,
   "metadata": {},
   "outputs": [],
   "source": [
    "# for playback, the full data needs to be loaded in advance\n",
    "# y = load_airline()"
   ]
  },
  {
   "cell_type": "code",
   "execution_count": null,
   "metadata": {},
   "outputs": [],
   "source": [
    "# step 1: specifying the forecasting strategy\n",
    "# forecaster = AutoETS(auto=True, sp=12, n_jobs=-1)\n",
    "\n",
    "# step 2: specifying the forecasting horizon\n",
    "# fh - np.arange(1, 13)\n",
    "\n",
    "# step 3: specifying the cross-validation scheme\n",
    "# cv = ExpandingWindowSplitter()\n",
    "\n",
    "# step 4: fitting the forecaster - fh should be passed here\n",
    "# forecaster.fit(y[:-36], fh=fh)\n",
    "\n",
    "# step 5: rollback\n",
    "# y_preds = forecaster.update_predict(y, cv)"
   ]
  },
  {
   "cell_type": "markdown",
   "metadata": {},
   "source": [
    "### 1.5 Advanced evaluation worfklow: rolling re-sampling and aggregate errors, rolling back-testing<a class=\"anchor\" id=\"section_1_5\"></a>\n",
    "\n",
    "To evaluate forecasters with respect to their performance in rolling forecasting, the forecaster needs to be tested in a set-up mimicking rolling forecasting, usually on past data. Note that the batch back-testing as in Section 1.3 would not be an appropriate evaluation set-up for rolling deployment, as that tests only a single forecast batch. \n",
    "\n",
    "The advanced evaluation workflow can be carried out using the `evaluate` benchmarking function.\n",
    "`evalute` takes as arguments:\n",
    "- a `forecaster` to be evaluated\n",
    "- a `scikit-learn` re-sampling strategy for temporal splitting (`cv` below), e.g., `ExpandingWindowSplitter` or `SlidingWindowSplitter`\n",
    "- a `strategy` (string): whether the forecaster should be always be refitted or just fitted once and then updated"
   ]
  },
  {
   "cell_type": "code",
   "execution_count": null,
   "metadata": {},
   "outputs": [],
   "source": [
    "from sktime.forecasting.arima import AutoARIMA\n",
    "from sktime.forecasting.model_evaluation import evaluate\n",
    "from sktime.forecasting.model_selection import ExpandingWindowSplitter"
   ]
  },
  {
   "cell_type": "code",
   "execution_count": null,
   "metadata": {},
   "outputs": [],
   "source": [
    "forecaster = AutoARIMA(sp=12, suppress_warnings=True)\n",
    "\n",
    "cv = ExpandingWindowSplitter(\n",
    "    step_length=12, fh=[1, 2, 3, 4, 5, 6, 7, 8, 9, 10, 11, 12], initial_window=72\n",
    ")\n",
    "\n",
    "df = evaluate(forecaster=forecaster, y=y, cv=cv, strategy=\"refit\", return_data=True)\n",
    "\n",
    "df.iloc[:, :5]"
   ]
  },
  {
   "cell_type": "code",
   "execution_count": null,
   "metadata": {},
   "outputs": [],
   "source": [
    "# visualization of a forecaster evaluation\n",
    "fig, ax = plot_series(\n",
    "    y,\n",
    "    df[\"y_pred\"].iloc[0],\n",
    "    df[\"y_pred\"].iloc[1],\n",
    "    df[\"y_pred\"].iloc[2],\n",
    "    df[\"y_pred\"].iloc[3],\n",
    "    df[\"y_pred\"].iloc[4],\n",
    "    df[\"y_pred\"].iloc[5],\n",
    "    markers=[\"o\", \"\", \"\", \"\", \"\", \"\", \"\"],\n",
    "    labels=[\"y_true\"] + [\"y_pred (Backtest \" + str(x) + \")\" for x in range(6)],\n",
    ")\n",
    "ax.legend();"
   ]
  },
  {
   "cell_type": "markdown",
   "metadata": {},
   "source": [
    "Todo: performance metrics, averages, and testing - contributions to `sktime` and the tutorial are welcome."
   ]
  },
  {
   "cell_type": "markdown",
   "metadata": {},
   "source": [
    "## 2. Forecasters in `sktime` - lookup, properties, main families<a class=\"anchor\" id=\"chapter2\"></a>\n",
    "\n",
    "This section summarizes how to:\n",
    "\n",
    "* search for forecasters in sktime\n",
    "* properties of forecasters, corresponding search options and tags\n",
    "* commonly used types of forecasters in `sktime`"
   ]
  },
  {
   "cell_type": "markdown",
   "metadata": {},
   "source": [
    "### 2.1 Listing all forecasters in `sktime` <a class=\"anchor\" id=\"section_2_1\"></a>\n",
    "\n",
    "Generally, all forecasters available in `sktime` can be listed with the `all_estimators` command.\n",
    "\n",
    "This will list all forecasters in `sktime`, even those whose soft dependencies are not installed."
   ]
  },
  {
   "cell_type": "code",
   "execution_count": null,
   "metadata": {},
   "outputs": [],
   "source": [
    "from sktime.registry import all_estimators\n",
    "\n",
    "all_estimators(\"forecaster\", as_dataframe=True)"
   ]
  },
  {
   "cell_type": "markdown",
   "metadata": {},
   "source": [
    "The entries of the last column of the resulting dataframe are classes which could be directly used for construction, or simply inspected for the correct import path.\n",
    "\n",
    "For logic that loops over forecasters, the default output format may be more convenient:"
   ]
  },
  {
   "cell_type": "code",
   "execution_count": null,
   "metadata": {},
   "outputs": [],
   "source": [
    "forecaster_list = all_estimators(\"forecaster\", as_dataframe=False)\n",
    "\n",
    "# this returns a list of (name, estimator) tuples\n",
    "forecaster_list[0]"
   ]
  },
  {
   "cell_type": "markdown",
   "metadata": {},
   "source": [
    "### 2.2 Forecaster tags <a class=\"anchor\" id=\"section_2_2\"></a>\n",
    "\n",
    "All forecasters `sktime` have so-called tags which describe properties of the estimator, e.g., whether it is multivariate, probabilistic, or not. Use of tags, inspection, and retrieval will be described in this section."
   ]
  },
  {
   "cell_type": "markdown",
   "metadata": {},
   "source": [
    "### 2.2.1 Capability tags: multivariate, probabilistic, hierarchical <a class=\"anchor\" id=\"section_2_2_1\"></a>"
   ]
  },
  {
   "cell_type": "markdown",
   "metadata": {},
   "source": [
    "Every forecaster has tags, which are key-value pairs that can describe capabilities or internal implementation details.\n",
    "\n",
    "The most important \"capability\" style tags are the following:\n",
    "\n",
    "`requires-fh-in-fit` - a boolean. Whether the forecaster requires the forecasting horizon `fh` already in `fit` (`True`), or whether it can be passed late in `predict` (`False`).\n",
    "\n",
    "`scitype:y` - a string. Whether the forecaster is univariate (`\"univariate\"`), strictly multivariate (`\"multivariate\"`), or can deal with any number of variables (`\"both\"`).\n",
    "\n",
    "`capability:pred_int` - a boolean. Whether the forecaster can return probabilistic predictions via `predict_interval` etc, see Section 1.5.\n",
    "\n",
    "`ignores-exogeneous-X` - a boolean. Whether the forecaster makes use of exogeneous variables `X` (`False`) or not (`True`). If the forecaster does not use `X`, it can still be passed for interface uniformity, and will be ignored.\n",
    "\n",
    "`handles-missing-data` - a boolean. Whether the forecaster can deal with missing data in the inputs `X` or `y`.\n",
    "\n",
    "Tags of a forecaster instance can be inspected via the `get_tags` (lists all tags) and `get_tag` (gets value for one tag) methods.\n",
    "\n",
    "Tag values may depend on hyper-parameter choices."
   ]
  },
  {
   "cell_type": "code",
   "execution_count": null,
   "metadata": {},
   "outputs": [],
   "source": [
    "from sktime.forecasting.arima import ARIMA\n",
    "\n",
    "ARIMA().get_tags()"
   ]
  },
  {
   "cell_type": "markdown",
   "metadata": {},
   "source": [
    "The `y_inner_mtype` and `X_inner_mtype` indicate whether the forecaster can deal with panel or hierarchical data natively - if an panel or hierarchical mtype occurs here, it does (see data types tutorial).\n",
    "\n",
    "An explanation for all tags can be obtained using the `all_tags` utility, see Section 2.2.3."
   ]
  },
  {
   "cell_type": "markdown",
   "metadata": {},
   "source": [
    "### 2.2.2 Finding and listing forecasters by tag <a class=\"anchor\" id=\"section_2_2_2\"></a>"
   ]
  },
  {
   "cell_type": "markdown",
   "metadata": {},
   "source": [
    "To list forecasters with their tags, the `all_estimators` utility can be used with its `return_tags` argument.\n",
    "\n",
    "The resulting data frame can then be used for table queries or sub-setting."
   ]
  },
  {
   "cell_type": "code",
   "execution_count": null,
   "metadata": {},
   "outputs": [],
   "source": [
    "from sktime.registry import all_estimators\n",
    "\n",
    "all_estimators(\n",
    "    \"forecaster\", as_dataframe=True, return_tags=[\"scitype:y\", \"requires-fh-in-fit\"]\n",
    ")"
   ]
  },
  {
   "cell_type": "markdown",
   "metadata": {},
   "source": [
    "To filter beforehand on certain tags and tag values, the `filter_tags` argument can be used:"
   ]
  },
  {
   "cell_type": "code",
   "execution_count": null,
   "metadata": {},
   "outputs": [],
   "source": [
    "# this lists all forecasters that can deal with multivariate data\n",
    "all_estimators(\n",
    "    \"forecaster\", as_dataframe=True, filter_tags={\"scitype:y\": [\"multivariate\", \"both\"]}\n",
    ")"
   ]
  },
  {
   "cell_type": "markdown",
   "metadata": {},
   "source": [
    "Important note: as said above, tag values can depend on hyper-parameter settings, e.g., a `ForecastingPipeline` can handle multivariate data only if the forecaster in it can handle multivariate data.\n",
    "\n",
    "In retrieval as above, the tags for a class are usually set to indicate the most general potential value, e.g., if for some parameter choice the estimator can handle multivariate, it will appear on the list."
   ]
  },
  {
   "cell_type": "markdown",
   "metadata": {},
   "source": [
    "### 2.2.3 Listing all forecaster tags <a class=\"anchor\" id=\"section_2_2_3\"></a>"
   ]
  },
  {
   "cell_type": "markdown",
   "metadata": {},
   "source": [
    "To list all forecaster tags with an explanation of the tag, the `all_tags` utility can be used:"
   ]
  },
  {
   "cell_type": "code",
   "execution_count": null,
   "metadata": {},
   "outputs": [],
   "source": [
    "import pandas as pd\n",
    "\n",
    "from sktime.registry import all_tags\n",
    "\n",
    "# wrapping this in a pandas DataFrame for pretty display\n",
    "pd.DataFrame(all_tags(estimator_types=\"forecaster\"))[[0, 3]]"
   ]
  },
  {
   "cell_type": "markdown",
   "metadata": {},
   "source": [
    "### 2.3 Common forecasters in `sktime` <a class=\"anchor\" id=\"section_2_3\"></a>\n",
    "\n",
    "`sktime` supports a number of commonly used forecasters, many of them interfaced from state-of-art forecasting packages. All forecasters are available under the unified `sktime` interface.\n",
    "\n",
    "Some classes that are currently stably supported are:\n",
    "\n",
    "* `ExponentialSmoothing`, `ThetaForecaster`, and `autoETS` from `statsmodels`\n",
    "* `ARIMA` and `AutoARIMA` from `pmdarima`\n",
    "* `AutoARIMA` from `statsforecast`\n",
    "* `BATS` and `TBATS` from `tbats`\n",
    "* `PolynomialTrend` for forecasting polynomial trends\n",
    "* `Prophet` which interfaces Facebook `prophet`\n",
    "\n",
    "This is not the full list, use `all_estimators` as demonstrated in Sections 2.1 and 2.2 for that.\n",
    "\n",
    "For illustration, all estimators below will be presented on the basic forecasting workflow - though they also support the advanced forecasting and evaluation workflows under the unified `sktime` interface (see Section 1).\n",
    "\n",
    "For use in the other workflows, simply replace the \"forecaster specification block\" (\"`forecaster=`\") by the forecaster specification block in the examples presented below."
   ]
  },
  {
   "cell_type": "code",
   "execution_count": null,
   "metadata": {},
   "outputs": [],
   "source": [
    "# imports necessary for this chapter\n",
    "from sktime.datasets import load_airline\n",
    "from sktime.forecasting.base import ForecastingHorizon\n",
    "from sktime.forecasting.model_selection import temporal_train_test_split\n",
    "from sktime.performance_metrics.forecasting import mean_absolute_percentage_error\n",
    "from sktime.utils.plotting import plot_series\n",
    "\n",
    "# data loading for illustration (see section 1 for explanation)\n",
    "y = load_airline()\n",
    "y_train, y_test = temporal_train_test_split(y, test_size=36)\n",
    "fh = ForecastingHorizon(y_test.index, is_relative=False)"
   ]
  },
  {
   "cell_type": "markdown",
   "metadata": {},
   "source": [
<<<<<<< HEAD
    "### 2.1 Exponential smoothing, theta forecaster, autoETS from `statsmodels`<a class=\"anchor\" id=\"section_2_1\"></a>\n",
=======
    "### 2.3.1 exponential smoothing, theta forecaster, autoETS from `statsmodels`<a class=\"anchor\" id=\"section_2_3_1\"></a>\n",
>>>>>>> d0a6908b
    "\n",
    "`sktime` interfaces a number of statistical forecasting algorithms from `statsmodels`: exponential smoothing, theta, and auto-ETS.\n",
    "\n",
    "For example, to use exponential smoothing with an additive trend component and multiplicative seasonality on the airline data set, we can write the following. Note that since this is monthly data, a good choic for seasonal periodicity (sp) is 12 (= hypothesized periodicity of a year)."
   ]
  },
  {
   "cell_type": "code",
   "execution_count": null,
   "metadata": {},
   "outputs": [],
   "source": [
    "from sktime.forecasting.exp_smoothing import ExponentialSmoothing"
   ]
  },
  {
   "cell_type": "code",
   "execution_count": null,
   "metadata": {},
   "outputs": [],
   "source": [
    "forecaster = ExponentialSmoothing(trend=\"add\", seasonal=\"additive\", sp=12)\n",
    "\n",
    "forecaster.fit(y_train)\n",
    "y_pred = forecaster.predict(fh)\n",
    "plot_series(y_train, y_test, y_pred, labels=[\"y_train\", \"y_test\", \"y_pred\"])\n",
    "mean_absolute_percentage_error(y_test, y_pred, symmetric=False)"
   ]
  },
  {
   "cell_type": "markdown",
   "metadata": {},
   "source": [
    "The exponential smoothing of state space model can also be automated similar\n",
    " to the [ets](https://www.rdocumentation.org/packages/forecast/versions/8.13/topics/ets) function in R. This is implemented in the `AutoETS` forecaster."
   ]
  },
  {
   "cell_type": "code",
   "execution_count": null,
   "metadata": {},
   "outputs": [],
   "source": [
    "from sktime.forecasting.ets import AutoETS"
   ]
  },
  {
   "cell_type": "code",
   "execution_count": null,
   "metadata": {},
   "outputs": [],
   "source": [
    "forecaster = AutoETS(auto=True, sp=12, n_jobs=-1)\n",
    "\n",
    "forecaster.fit(y_train)\n",
    "y_pred = forecaster.predict(fh)\n",
    "plot_series(y_train, y_test, y_pred, labels=[\"y_train\", \"y_test\", \"y_pred\"])\n",
    "mean_absolute_percentage_error(y_test, y_pred, symmetric=False)"
   ]
  },
  {
   "cell_type": "code",
   "execution_count": null,
   "metadata": {},
   "outputs": [],
   "source": [
    "# todo: explain Theta; explain how to get theta-lines"
   ]
  },
  {
   "cell_type": "markdown",
   "metadata": {
    "tags": []
   },
   "source": [
    "### 2.3.2 ARIMA and autoARIMA<a class=\"anchor\" id=\"section_2_3_2\"></a>\n",
    "\n",
    "`sktime` interfaces `pmdarima` for its ARIMA class models.\n",
    "For a classical ARIMA model with set parameters, use the `ARIMA` forecaster:"
   ]
  },
  {
   "cell_type": "code",
   "execution_count": null,
   "metadata": {},
   "outputs": [],
   "source": [
    "from sktime.forecasting.arima import ARIMA"
   ]
  },
  {
   "cell_type": "code",
   "execution_count": null,
   "metadata": {},
   "outputs": [],
   "source": [
    "forecaster = ARIMA(\n",
    "    order=(1, 1, 0), seasonal_order=(0, 1, 0, 12), suppress_warnings=True\n",
    ")\n",
    "\n",
    "forecaster.fit(y_train)\n",
    "y_pred = forecaster.predict(fh)\n",
    "plot_series(y_train, y_test, y_pred, labels=[\"y_train\", \"y_test\", \"y_pred\"])\n",
    "mean_absolute_percentage_error(y_test, y_pred, symmetric=False)"
   ]
  },
  {
   "cell_type": "markdown",
   "metadata": {},
   "source": [
    "`AutoARIMA` is an automatically tuned `ARIMA` variant that obtains the optimal pdq parameters automatically:"
   ]
  },
  {
   "cell_type": "code",
   "execution_count": null,
   "metadata": {},
   "outputs": [],
   "source": [
    "from sktime.forecasting.arima import AutoARIMA"
   ]
  },
  {
   "cell_type": "code",
   "execution_count": null,
   "metadata": {},
   "outputs": [],
   "source": [
    "forecaster = AutoARIMA(sp=12, suppress_warnings=True)\n",
    "\n",
    "forecaster.fit(y_train)\n",
    "y_pred = forecaster.predict(fh)\n",
    "plot_series(y_train, y_test, y_pred, labels=[\"y_train\", \"y_test\", \"y_pred\"])\n",
    "mean_absolute_percentage_error(y_test, y_pred, symmetric=False)"
   ]
  },
  {
   "cell_type": "code",
   "execution_count": null,
   "metadata": {},
   "outputs": [],
   "source": [
    "forecaster = AutoARIMA(sp=12, suppress_warnings=True)\n",
    "\n",
    "forecaster.fit(y_train)\n",
    "y_pred = forecaster.predict(fh)\n",
    "plot_series(y_train, y_test, y_pred, labels=[\"y_train\", \"y_test\", \"y_pred\"])\n",
    "mean_absolute_percentage_error(y_pred, y_test)"
   ]
  },
  {
   "cell_type": "code",
   "execution_count": null,
   "metadata": {},
   "outputs": [],
   "source": [
    "# to obtain the fitted parameters, run\n",
    "forecaster.get_fitted_params()\n",
    "# should these not include pdq?"
   ]
  },
  {
   "cell_type": "markdown",
   "metadata": {},
   "source": [
    "### 2.3.3 BATS and TBATS<a class=\"anchor\" id=\"section_2_3_3\"></a>\n",
    "\n",
    "`sktime` interfaces BATS and TBATS from the [`tbats`](https://github.com/intive-DataScience/tbats) package."
   ]
  },
  {
   "cell_type": "code",
   "execution_count": null,
   "metadata": {},
   "outputs": [],
   "source": [
    "from sktime.forecasting.bats import BATS"
   ]
  },
  {
   "cell_type": "code",
   "execution_count": null,
   "metadata": {},
   "outputs": [],
   "source": [
    "forecaster = BATS(sp=12, use_trend=True, use_box_cox=False)\n",
    "\n",
    "forecaster.fit(y_train)\n",
    "y_pred = forecaster.predict(fh)\n",
    "plot_series(y_train, y_test, y_pred, labels=[\"y_train\", \"y_test\", \"y_pred\"])\n",
    "mean_absolute_percentage_error(y_test, y_pred, symmetric=False)"
   ]
  },
  {
   "cell_type": "code",
   "execution_count": null,
   "metadata": {},
   "outputs": [],
   "source": [
    "from sktime.forecasting.tbats import TBATS"
   ]
  },
  {
   "cell_type": "code",
   "execution_count": null,
   "metadata": {},
   "outputs": [],
   "source": [
    "forecaster = TBATS(sp=12, use_trend=True, use_box_cox=False)\n",
    "\n",
    "forecaster.fit(y_train)\n",
    "y_pred = forecaster.predict(fh)\n",
    "plot_series(y_train, y_test, y_pred, labels=[\"y_train\", \"y_test\", \"y_pred\"])\n",
    "mean_absolute_percentage_error(y_test, y_pred, symmetric=False)"
   ]
  },
  {
   "cell_type": "markdown",
   "metadata": {},
   "source": [
    "### 2.3.4 Facebook prophet<a class=\"anchor\" id=\"section_2_3_4\"></a>\n",
    "\n",
    "`sktime` provides an interface to [`fbprophet`](https://github.com/facebook/prophet) by Facebook."
   ]
  },
  {
   "cell_type": "code",
   "execution_count": null,
   "metadata": {},
   "outputs": [],
   "source": [
    "from sktime.forecasting.fbprophet import Prophet"
   ]
  },
  {
   "cell_type": "markdown",
   "metadata": {},
   "source": [
    "The current interface does not support period indices, only pd.DatetimeIndex. Consider improving this by contributing the `sktime`."
   ]
  },
  {
   "cell_type": "code",
   "execution_count": null,
   "metadata": {},
   "outputs": [],
   "source": [
    "# Convert index to pd.DatetimeIndex\n",
    "z = y.copy()\n",
    "z = z.to_timestamp(freq=\"M\")\n",
    "z_train, z_test = temporal_train_test_split(z, test_size=36)"
   ]
  },
  {
   "cell_type": "code",
   "execution_count": null,
   "metadata": {},
   "outputs": [],
   "source": [
    "forecaster = Prophet(\n",
    "    seasonality_mode=\"multiplicative\",\n",
    "    n_changepoints=int(len(y_train) / 12),\n",
    "    add_country_holidays={\"country_name\": \"Germany\"},\n",
    "    yearly_seasonality=True,\n",
    "    weekly_seasonality=False,\n",
    "    daily_seasonality=False,\n",
    ")\n",
    "\n",
    "forecaster.fit(z_train)\n",
    "y_pred = forecaster.predict(fh.to_relative(cutoff=y_train.index[-1]))\n",
    "y_pred.index = y_test.index\n",
    "\n",
    "plot_series(y_train, y_test, y_pred, labels=[\"y_train\", \"y_test\", \"y_pred\"])\n",
    "mean_absolute_percentage_error(y_test, y_pred, symmetric=False)"
   ]
  },
  {
   "cell_type": "markdown",
   "metadata": {},
   "source": [
    "### 2.3.5 State Space Model (Structural Time Series)<a class=\"anchor\" id=\"section_2_3_5\"></a>\n",
    "\n",
    "We can also use the [`UnobservedComponents`](https://www.statsmodels.org/stable/generated/statsmodels.tsa.statespace.structural.UnobservedComponents.html) class from [`statsmodels`](https://www.statsmodels.org/stable/index.html) to generate predictions using a state space model."
   ]
  },
  {
   "cell_type": "code",
   "execution_count": null,
   "metadata": {},
   "outputs": [],
   "source": [
    "from sktime.forecasting.structural import UnobservedComponents"
   ]
  },
  {
   "cell_type": "code",
   "execution_count": null,
   "metadata": {},
   "outputs": [],
   "source": [
    "# We can model seasonality using Fourier modes as in the Prophet model.\n",
    "forecaster = UnobservedComponents(\n",
    "    level=\"local linear trend\", freq_seasonal=[{\"period\": 12, \"harmonics\": 10}]\n",
    ")\n",
    "\n",
    "forecaster.fit(y_train)\n",
    "y_pred = forecaster.predict(fh)\n",
    "plot_series(y_train, y_test, y_pred, labels=[\"y_train\", \"y_test\", \"y_pred\"])\n",
    "mean_absolute_percentage_error(y_test, y_pred, symmetric=False)"
   ]
  },
  {
   "cell_type": "markdown",
   "metadata": {
    "tags": []
   },
   "source": [
    "### 2.3.6 AutoARIMA from [StatsForecast](https://github.com/Nixtla/statsforecast)<a class=\"anchor\" id=\"section_2_3_6\"></a>\n",
    "\n",
    "`sktime` interfaces `StatsForecast` for its `AutoARIMA` class models. `AutoARIMA` is an automatically tuned `ARIMA` variant that obtains the optimal pdq parameters automatically:"
   ]
  },
  {
   "cell_type": "code",
   "execution_count": null,
   "metadata": {},
   "outputs": [],
   "source": [
    "from sktime.forecasting.statsforecast import StatsForecastAutoARIMA"
   ]
  },
  {
   "cell_type": "code",
   "execution_count": null,
   "metadata": {},
   "outputs": [],
   "source": [
    "forecaster = StatsForecastAutoARIMA(sp=12)\n",
    "\n",
    "forecaster.fit(y_train)\n",
    "y_pred = forecaster.predict(fh)\n",
    "plot_series(y_train, y_test, y_pred, labels=[\"y_train\", \"y_test\", \"y_pred\"])\n",
    "mean_absolute_percentage_error(y_pred, y_test)"
   ]
  },
  {
   "cell_type": "markdown",
   "metadata": {},
   "source": [
    "## 3. Advanced composition patterns - pipelines, reduction, autoML, and more<a class=\"anchor\" id=\"chapter3\"></a>\n",
    "\n",
    "`sktime` supports a number of advanced composition patterns to create forecasters out of simpler components:\n",
    "\n",
    "* Reduction - building a forecaster from estimators of \"simpler\" scientific types, like `scikit-learn` regressors. A common example is feature/label tabulation by rolling window, aka the \"direct reduction strategy\".\n",
    "* Tuning - determining values for hyper-parameters of a forecaster in a data-driven manner. A common example is grid search on temporally rolling re-sampling of train/test splits.\n",
    "* Pipelining - concatenating transformers with a forecaster to obtain one forecaster. A common example is detrending and deseasonalizing then forecasting, an instance of this is the common \"STL forecaster\".\n",
    "* AutoML, also known as automated model selection - using automated tuning strategies to select not only hyper-parameters but entire forecasting strategies. A common example is on-line multiplexer tuning.\n",
    "\n",
    "For illustration, all estimators below will be presented on the basic forecasting workflow - though they also support the advanced forecasting and evaluation workflows under the unified `sktime` interface (see Section 1).\n",
    "\n",
    "For use in the other workflows, simply replace the \"forecaster specification block\" (\"`forecaster=`\") by the forecaster specification block in the examples presented below."
   ]
  },
  {
   "cell_type": "code",
   "execution_count": null,
   "metadata": {},
   "outputs": [],
   "source": [
    "# imports necessary for this chapter\n",
    "from sktime.datasets import load_airline\n",
    "from sktime.forecasting.base import ForecastingHorizon\n",
    "from sktime.forecasting.model_selection import temporal_train_test_split\n",
    "from sktime.performance_metrics.forecasting import mean_absolute_percentage_error\n",
    "from sktime.utils.plotting import plot_series\n",
    "\n",
    "# data loading for illustration (see section 1 for explanation)\n",
    "y = load_airline()\n",
    "y_train, y_test = temporal_train_test_split(y, test_size=36)\n",
    "fh = ForecastingHorizon(y_test.index, is_relative=False)"
   ]
  },
  {
   "cell_type": "markdown",
   "metadata": {},
   "source": [
    "### 3.1 Reduction: from forecasting to regression<a class=\"anchor\" id=\"section_3_1\"></a>\n",
    "\n",
    "`sktime` provides a meta-estimator that allows the use of any `scikit-learn` estimator for forecasting.\n",
    "\n",
    "* **modular** and **compatible with scikit-learn**, so that we can easily apply any scikit-learn regressor to solve our forecasting problem,\n",
    "* **parametric** and **tuneable**, allowing us to tune hyper-parameters such as the window length or strategy to generate forecasts\n",
    "* **adaptive**, in the sense that it adapts the scikit-learn's estimator interface to that of a forecaster, making sure that we can tune and properly evaluate our model"
   ]
  },
  {
   "cell_type": "markdown",
   "metadata": {},
   "source": [
    "**Example**: we will define a tabulation reduction strategy to convert a k-nearest neighbors regressor (`sklearn` `KNeighborsRegressor`) into a forecaster. The composite algorithm is an object compliant with the `sktime` forecaster interface (picture: big robot), and contains the regressor as a parameter accessible component (picture: little robot). In `fit`, the composite algorithm uses a sliding window strategy to tabulate the data, and fit the regressor to the tabulated data (picture: left half). In `predict`, the composite algorithm presents the regressor with the last observed window to obtain predictions (picture: right half).\n",
    "\n",
    "<img src=\"img/forecasting-to-regression-reduction.png\" width=\"500\"/>\n",
    "\n",
    "Below, the composite is constructed using the shorthand function `make_reduction` which produces a `sktime` estimator of forecaster scitype. It is called with a constructed `scikit-learn` regressor, `regressor`, and additional parameter which can be later tuned as hyper-parameters"
   ]
  },
  {
   "cell_type": "code",
   "execution_count": null,
   "metadata": {},
   "outputs": [],
   "source": [
    "from sklearn.neighbors import KNeighborsRegressor\n",
    "\n",
    "from sktime.forecasting.compose import make_reduction"
   ]
  },
  {
   "cell_type": "code",
   "execution_count": null,
   "metadata": {},
   "outputs": [],
   "source": [
    "regressor = KNeighborsRegressor(n_neighbors=1)\n",
    "forecaster = make_reduction(regressor, window_length=15, strategy=\"recursive\")"
   ]
  },
  {
   "cell_type": "code",
   "execution_count": null,
   "metadata": {},
   "outputs": [],
   "source": [
    "forecaster.fit(y_train)\n",
    "y_pred = forecaster.predict(fh)\n",
    "plot_series(y_train, y_test, y_pred, labels=[\"y_train\", \"y_test\", \"y_pred\"])\n",
    "mean_absolute_percentage_error(y_test, y_pred, symmetric=False)"
   ]
  },
  {
   "cell_type": "markdown",
   "metadata": {},
   "source": [
    "In the above example we use the \"recursive\" reduction strategy. Other implemented strategies are: \n",
    "* \"direct\", \n",
    "* \"dirrec\", \n",
    "* \"multioutput\". "
   ]
  },
  {
   "cell_type": "markdown",
   "metadata": {},
   "source": [
    "Parameters can be inspected using `scikit-learn` compatible `get_params` functionality (and set using `set_params`). This provides tunable and nested access to parameters of the `KNeighborsRegressor` (as `estimator_etc`), and the `window_length` of the reduction strategy. Note that the `strategy` is not accessible, as underneath the utility function this is mapped on separate algorithm classes. For tuning over algorithms, see the \"autoML\" section below. "
   ]
  },
  {
   "cell_type": "code",
   "execution_count": null,
   "metadata": {},
   "outputs": [],
   "source": [
    "forecaster.get_params()"
   ]
  },
  {
   "cell_type": "markdown",
   "metadata": {},
   "source": [
    "### 3.2 Pipelining, detrending and deseasonalization<a class=\"anchor\" id=\"section_3_2\"></a>\n",
    "\n",
    "A common composition motif is pipelining: for example, first deseasonalizing or detrending the data, then forecasting the detrended/deseasonalized series. When forecasting, one needs to add the trend and seasonal component back to the data. "
   ]
  },
  {
   "cell_type": "markdown",
   "metadata": {},
   "source": [
    "#### 3.2.1 The basic forecasting pipeline<a class=\"anchor\" id=\"section_3_2_1\"></a>\n",
    "\n",
    "`sktime` provides a generic pipeline object for this kind of composite modelling, the `TransforemdTargetForecaster`. It chains an arbitrary number of transformations with a forecaster. The transformations should be instances of estimators with series-to-series-transformer scitype. An example of the syntax is below:"
   ]
  },
  {
   "cell_type": "code",
   "execution_count": null,
   "metadata": {},
   "outputs": [],
   "source": [
    "from sktime.forecasting.arima import ARIMA\n",
    "from sktime.forecasting.compose import TransformedTargetForecaster\n",
    "from sktime.transformations.series.detrend import Deseasonalizer"
   ]
  },
  {
   "cell_type": "code",
   "execution_count": null,
   "metadata": {},
   "outputs": [],
   "source": [
    "forecaster = TransformedTargetForecaster(\n",
    "    [\n",
    "        (\"deseasonalize\", Deseasonalizer(model=\"multiplicative\", sp=12)),\n",
    "        (\"forecast\", ARIMA()),\n",
    "    ]\n",
    ")\n",
    "\n",
    "forecaster.fit(y_train)\n",
    "y_pred = forecaster.predict(fh)\n",
    "plot_series(y_train, y_test, y_pred, labels=[\"y_train\", \"y_test\", \"y_pred\"])\n",
    "mean_absolute_percentage_error(y_test, y_pred, symmetric=False)"
   ]
  },
  {
   "cell_type": "markdown",
   "metadata": {},
   "source": [
    "The `TransformedTargetForecaster` is constructed with a list of steps, each a pair of name and estimator. The last estimator should be of forecaster scitype, the other estimators should be series-to-series transformers which possess both a `transform` and `inverse_transform` method. The resulting estimator is of forecaster scitype and has all interface defining methods. In `fit`, all transformers apply `fit_transforms` to the data, then the forecaster's `fit`; in `predict`, first the forecaster's `predict` is applied, then the transformers' `inverse_transform` in reverse order."
   ]
  },
  {
   "cell_type": "markdown",
   "metadata": {},
   "source": [
    "The same pipeline, as above, can also be constructed with the multiplication dunder method `*`.\n",
    "\n",
    "This creates a `TransformedTargetForecaster` as above, with components given default names."
   ]
  },
  {
   "cell_type": "code",
   "execution_count": null,
   "metadata": {},
   "outputs": [],
   "source": [
    "forecaster = Deseasonalizer(model=\"multiplicative\", sp=12) * ARIMA()\n",
    "forecaster"
   ]
  },
  {
   "cell_type": "markdown",
   "metadata": {},
   "source": [
    "The names in a dunder constructed pipeline are made unique in case, e.g., two deseasonalizers are used.\n",
    "\n",
    "Example of a multiple seasonality model:"
   ]
  },
  {
   "cell_type": "code",
   "execution_count": null,
   "metadata": {},
   "outputs": [],
   "source": [
    "forecaster = (\n",
    "    Deseasonalizer(model=\"multiplicative\", sp=12)\n",
    "    * Deseasonalizer(model=\"multiplicative\", sp=3)\n",
    "    * ARIMA()\n",
    ")\n",
    "\n",
    "forecaster.get_params()"
   ]
  },
  {
   "cell_type": "markdown",
   "metadata": {},
   "source": [
    "#### 3.2.2 The `Detrender` as pipeline component<a class=\"anchor\" id=\"section_3_2_2\"></a>\n",
    "\n",
    "For detrending, we can use the `Detrender`. This is an estimator of series-to-transformer scitype that wraps an arbitrary forecaster. For example, for linear detrending, we can use `PolynomialTrendForecaster` to fit a linear trend, and then subtract/add it using the `Detrender` transformer inside `TransformedTargetForecaster`.\n",
    "\n",
    "To understand better what happens, we first examine the detrender separately:"
   ]
  },
  {
   "cell_type": "code",
   "execution_count": null,
   "metadata": {},
   "outputs": [],
   "source": [
    "from sktime.forecasting.trend import PolynomialTrendForecaster\n",
    "from sktime.transformations.series.detrend import Detrender"
   ]
  },
  {
   "cell_type": "code",
   "execution_count": null,
   "metadata": {},
   "outputs": [],
   "source": [
    "# linear detrending\n",
    "forecaster = PolynomialTrendForecaster(degree=1)\n",
    "transformer = Detrender(forecaster=forecaster)\n",
    "yt = transformer.fit_transform(y_train)\n",
    "\n",
    "# internally, the Detrender uses the in-sample predictions\n",
    "# of the PolynomialTrendForecaster\n",
    "forecaster = PolynomialTrendForecaster(degree=1)\n",
    "fh_ins = -np.arange(len(y_train))  # in-sample forecasting horizon\n",
    "y_pred = forecaster.fit(y_train).predict(fh=fh_ins)\n",
    "\n",
    "plot_series(y_train, y_pred, yt, labels=[\"y_train\", \"fitted linear trend\", \"residuals\"]);"
   ]
  },
  {
   "cell_type": "markdown",
   "metadata": {},
   "source": [
    "Since the `Detrender` is of scitype series-to-series-transformer, it can be used in the `TransformedTargetForecaster` for detrending any forecaster:"
   ]
  },
  {
   "cell_type": "code",
   "execution_count": null,
   "metadata": {},
   "outputs": [],
   "source": [
    "forecaster = TransformedTargetForecaster(\n",
    "    [\n",
    "        (\"deseasonalize\", Deseasonalizer(model=\"multiplicative\", sp=12)),\n",
    "        (\"detrend\", Detrender(forecaster=PolynomialTrendForecaster(degree=1))),\n",
    "        (\"forecast\", ARIMA()),\n",
    "    ]\n",
    ")\n",
    "\n",
    "forecaster.fit(y_train)\n",
    "y_pred = forecaster.predict(fh)\n",
    "plot_series(y_train, y_test, y_pred, labels=[\"y_train\", \"y_test\", \"y_pred\"])\n",
    "mean_absolute_percentage_error(y_test, y_pred, symmetric=False)"
   ]
  },
  {
   "cell_type": "markdown",
   "metadata": {},
   "source": [
    "#### 3.2.3 Complex pipeline composites and parameter inspection<a class=\"anchor\" id=\"section_3_2_3\"></a>\n",
    "\n",
    "`sktime` follows the `scikit-learn` philosophy of composability and nested parameter inspection. As long as an estimator has the right scitype, it can be used as part of any composition principle requiring that scitype. Above, we have already seen the example of a forecaster inside a `Detrender`, which is an estimator of scitype series-to-series-transformer, with one component of forecaster scitype. Similarly, in a `TransformedTargetForecaster`, we can use the reduction composite from Section 3.1 as the last forecaster element in the pipeline, which inside has an estimator of tabular regressor scitype, the `KNeighborsRegressor`:"
   ]
  },
  {
   "cell_type": "code",
   "execution_count": null,
   "metadata": {},
   "outputs": [],
   "source": [
    "from sklearn.neighbors import KNeighborsRegressor\n",
    "\n",
    "from sktime.forecasting.compose import make_reduction"
   ]
  },
  {
   "cell_type": "code",
   "execution_count": null,
   "metadata": {},
   "outputs": [],
   "source": [
    "forecaster = TransformedTargetForecaster(\n",
    "    [\n",
    "        (\"deseasonalize\", Deseasonalizer(model=\"multiplicative\", sp=12)),\n",
    "        (\"detrend\", Detrender(forecaster=PolynomialTrendForecaster(degree=1))),\n",
    "        (\n",
    "            \"forecast\",\n",
    "            make_reduction(\n",
    "                KNeighborsRegressor(),\n",
    "                scitype=\"tabular-regressor\",\n",
    "                window_length=15,\n",
    "                strategy=\"recursive\",\n",
    "            ),\n",
    "        ),\n",
    "    ]\n",
    ")\n",
    "\n",
    "forecaster.fit(y_train)\n",
    "y_pred = forecaster.predict(fh)\n",
    "plot_series(y_train, y_test, y_pred, labels=[\"y_train\", \"y_test\", \"y_pred\"])\n",
    "mean_absolute_percentage_error(y_test, y_pred, symmetric=False)"
   ]
  },
  {
   "cell_type": "markdown",
   "metadata": {},
   "source": [
    "As with `scikit-learn` models, we can inspect and access parameters  of any component via `get_params` and `set_params`:"
   ]
  },
  {
   "cell_type": "code",
   "execution_count": null,
   "metadata": {},
   "outputs": [],
   "source": [
    "forecaster.get_params()"
   ]
  },
  {
   "cell_type": "markdown",
   "metadata": {},
   "source": [
    "### 3.3 Parameter tuning<a class=\"anchor\" id=\"section_3_3\"></a>\n",
    "\n",
    "`sktime` provides parameter tuning strategies as compositors of forecaster scitype, similar to `scikit-learn`'s `GridSearchCV`."
   ]
  },
  {
   "cell_type": "markdown",
   "metadata": {},
   "source": [
    "### 3.3.1 Basic tuning using `ForecastingGridSearchCV`<a class=\"anchor\" id=\"section_3_3_1\"></a>\n",
    "\n",
    "The compositor `ForecastingGridSearchCV` (and other tuners) are constructed with a forecaster to tune, a cross-validation constructor, a `scikit-learn` parameter grid, and parameters specific to the tuning strategy. Cross-validation constructors follow the `scikit-learn` interface for re-samplers, and can be slotted in exchangeably.\n",
    "\n",
    "As an example, we show tuning of the window length in the reduction compositor from Section 3.1, using temporal sliding window tuning:"
   ]
  },
  {
   "cell_type": "code",
   "execution_count": null,
   "metadata": {},
   "outputs": [],
   "source": [
    "from sklearn.neighbors import KNeighborsRegressor\n",
    "\n",
    "from sktime.forecasting.compose import make_reduction\n",
    "from sktime.forecasting.model_selection import (\n",
    "    ForecastingGridSearchCV,\n",
    "    SlidingWindowSplitter,\n",
    ")"
   ]
  },
  {
   "cell_type": "code",
   "execution_count": null,
   "metadata": {},
   "outputs": [],
   "source": [
    "regressor = KNeighborsRegressor()\n",
    "forecaster = make_reduction(regressor, window_length=15, strategy=\"recursive\")\n",
    "param_grid = {\"window_length\": [7, 12, 15]}\n",
    "\n",
    "# We fit the forecaster on an initial window which is 80% of the historical data\n",
    "# then use temporal sliding window cross-validation to find the optimal hyper-parameters\n",
    "cv = SlidingWindowSplitter(initial_window=int(len(y_train) * 0.8), window_length=20)\n",
    "gscv = ForecastingGridSearchCV(\n",
    "    forecaster, strategy=\"refit\", cv=cv, param_grid=param_grid\n",
    ")"
   ]
  },
  {
   "cell_type": "markdown",
   "metadata": {},
   "source": [
    "As with other composites, the resulting forecaster provides the unified interface of `sktime` forecasters - window splitting, tuning, etc requires no manual effort and is done behind the unified interface:"
   ]
  },
  {
   "cell_type": "code",
   "execution_count": null,
   "metadata": {},
   "outputs": [],
   "source": [
    "gscv.fit(y_train)\n",
    "y_pred = gscv.predict(fh)\n",
    "plot_series(y_train, y_test, y_pred, labels=[\"y_train\", \"y_test\", \"y_pred\"])\n",
    "mean_absolute_percentage_error(y_test, y_pred, symmetric=False)"
   ]
  },
  {
   "cell_type": "markdown",
   "metadata": {},
   "source": [
    "Tuned parameters can be accessed in the `best_params_` attribute:"
   ]
  },
  {
   "cell_type": "code",
   "execution_count": null,
   "metadata": {},
   "outputs": [],
   "source": [
    "gscv.best_params_"
   ]
  },
  {
   "cell_type": "markdown",
   "metadata": {},
   "source": [
    "An instance of the best forecaster, with hyper-parameters set, can be retrieved by accessing the `best_forecaster_` attribute:"
   ]
  },
  {
   "cell_type": "code",
   "execution_count": null,
   "metadata": {},
   "outputs": [],
   "source": [
    "gscv.best_forecaster_"
   ]
  },
  {
   "cell_type": "markdown",
   "metadata": {},
   "source": [
    "### 3.3.2 Tuning of complex composites<a class=\"anchor\" id=\"section_3_3_2\"></a>\n",
    "\n",
    "As in `scikit-learn`, parameters of nested components can be tuned by accessing their `get_params` key - by default this is `[estimatorname]__[parametername]` if `[estimatorname]` is the name of the component, and `[parametername]` the name of a parameter within the estimator `[estimatorname]`. \n",
    "\n",
    "For example, below we tune the `KNeighborsRegressor` component's `n_neighbors`, in addition to tuning `window_length`. The tuneable parameters can easily be queried using `forecaster.get_params()`."
   ]
  },
  {
   "cell_type": "code",
   "execution_count": null,
   "metadata": {},
   "outputs": [],
   "source": [
    "from sklearn.neighbors import KNeighborsRegressor\n",
    "\n",
    "from sktime.forecasting.compose import make_reduction\n",
    "from sktime.forecasting.model_selection import (\n",
    "    ForecastingGridSearchCV,\n",
    "    SlidingWindowSplitter,\n",
    ")"
   ]
  },
  {
   "cell_type": "code",
   "execution_count": null,
   "metadata": {},
   "outputs": [],
   "source": [
    "param_grid = {\"window_length\": [7, 12, 15], \"estimator__n_neighbors\": np.arange(1, 10)}\n",
    "\n",
    "regressor = KNeighborsRegressor()\n",
    "forecaster = make_reduction(\n",
    "    regressor, scitype=\"tabular-regressor\", strategy=\"recursive\"\n",
    ")\n",
    "\n",
    "cv = SlidingWindowSplitter(initial_window=int(len(y_train) * 0.8), window_length=30)\n",
    "gscv = ForecastingGridSearchCV(forecaster, cv=cv, param_grid=param_grid)"
   ]
  },
  {
   "cell_type": "code",
   "execution_count": null,
   "metadata": {},
   "outputs": [],
   "source": [
    "gscv.fit(y_train)\n",
    "y_pred = gscv.predict(fh)\n",
    "plot_series(y_train, y_test, y_pred, labels=[\"y_train\", \"y_test\", \"y_pred\"])\n",
    "mean_absolute_percentage_error(y_test, y_pred, symmetric=False)"
   ]
  },
  {
   "cell_type": "code",
   "execution_count": null,
   "metadata": {},
   "outputs": [],
   "source": [
    "gscv.best_params_"
   ]
  },
  {
   "cell_type": "markdown",
   "metadata": {},
   "source": [
    "An alternative to the above is tuning the regressor separately, using `scikit-learn`'s `GridSearchCV` and a separate parameter grid. As this does not use the \"overall\" performance metric to tune the inner regressor, performance of the composite forecaster may vary."
   ]
  },
  {
   "cell_type": "code",
   "execution_count": null,
   "metadata": {},
   "outputs": [],
   "source": [
    "from sklearn.model_selection import GridSearchCV\n",
    "\n",
    "# tuning the 'n_estimator' hyperparameter of RandomForestRegressor from scikit-learn\n",
    "regressor_param_grid = {\"n_neighbors\": np.arange(1, 10)}\n",
    "forecaster_param_grid = {\"window_length\": [7, 12, 15]}\n",
    "\n",
    "# create a tunnable regressor with GridSearchCV\n",
    "regressor = GridSearchCV(KNeighborsRegressor(), param_grid=regressor_param_grid)\n",
    "forecaster = make_reduction(\n",
    "    regressor, scitype=\"tabular-regressor\", strategy=\"recursive\"\n",
    ")\n",
    "\n",
    "cv = SlidingWindowSplitter(initial_window=int(len(y_train) * 0.8), window_length=30)\n",
    "gscv = ForecastingGridSearchCV(forecaster, cv=cv, param_grid=forecaster_param_grid)"
   ]
  },
  {
   "cell_type": "code",
   "execution_count": null,
   "metadata": {},
   "outputs": [],
   "source": [
    "gscv.fit(y_train)\n",
    "y_pred = gscv.predict(fh)\n",
    "plot_series(y_train, y_test, y_pred, labels=[\"y_train\", \"y_test\", \"y_pred\"])\n",
    "mean_absolute_percentage_error(y_test, y_pred, symmetric=False)"
   ]
  },
  {
   "cell_type": "markdown",
   "metadata": {},
   "source": [
    "NOTE: a smart implementation of this would use caching to save partial results from the inner tuning and reduce runtime substantially - currently `sktime` does not support this. Consider helping to improve `sktime`."
   ]
  },
  {
   "cell_type": "markdown",
   "metadata": {},
   "source": [
    "### 3.3.3 Selecting the metric and retrieving scores<a class=\"anchor\" id=\"section_3_3_3\"></a>\n",
    "\n",
    "All tuning algorithms in `sktime` allow the user to set a score; for forecasting the default is mean absolute percentage error. The score can be set using the `score` argument, to any scorer function or class, as in Section 1.3.\n",
    "\n",
    "Re-sampling tuners retain performances on individual forecast re-sample folds, which can be retrieved from the `cv_results_` argument after the forecaster has been fit via a call to `fit`.\n",
    "\n",
    "In the above example, using the mean squared error instead of the mean absolute percentage error for tuning would be done by defining the forecaster as follows:"
   ]
  },
  {
   "cell_type": "code",
   "execution_count": null,
   "metadata": {},
   "outputs": [],
   "source": [
    "from sktime.performance_metrics.forecasting import MeanSquaredError"
   ]
  },
  {
   "cell_type": "code",
   "execution_count": null,
   "metadata": {},
   "outputs": [],
   "source": [
    "mse = MeanSquaredError()\n",
    "\n",
    "param_grid = {\"window_length\": [7, 12, 15]}\n",
    "\n",
    "regressor = KNeighborsRegressor()\n",
    "cv = SlidingWindowSplitter(initial_window=int(len(y_train) * 0.8), window_length=30)\n",
    "\n",
    "gscv = ForecastingGridSearchCV(forecaster, cv=cv, param_grid=param_grid, scoring=mse)"
   ]
  },
  {
   "cell_type": "markdown",
   "metadata": {},
   "source": [
    "The performances on individual folds can be accessed as follows, after fitting:"
   ]
  },
  {
   "cell_type": "code",
   "execution_count": null,
   "metadata": {},
   "outputs": [],
   "source": [
    "gscv.fit(y_train)\n",
    "gscv.cv_results_"
   ]
  },
  {
   "cell_type": "markdown",
   "metadata": {},
   "source": [
    "###  3.4 autoML  aka automated model selection, ensembling and hedging<a class=\"anchor\" id=\"section_3_4\"></a>\n",
    "\n",
    "`sktime` provides a number of compositors for ensembling and automated model selection. In contrast to tuning, which uses data-driven strategies to find optimal hyper-parameters for a fixed forecaster, the strategies in this section combine or select on the level of estimators, using a collection of forecasters to combine or select from.\n",
    "\n",
    "The strategies discussed in this section are:\n",
    "* autoML aka automated model selection\n",
    "* simple ensembling\n",
    "* prediction weighted ensembles with weight updates, and hedging strategies"
   ]
  },
  {
   "cell_type": "markdown",
   "metadata": {},
   "source": [
    "###  3.4.1 autoML aka automatic model selection, using tuning plus multiplexer<a class=\"anchor\" id=\"section_3_4_1\"></a>\n",
    "\n",
    "The most flexible way to perform model selection over forecasters is by using the `MultiplexForecaster`, which exposes the choice of a forecaster from a list as a hyper-parameter that is tunable by generic hyper-parameter tuning strategies such as in Section 3.3.\n",
    "\n",
    "In isolation, `MultiplexForecaster` is constructed with a named list `forecasters`, of forecasters. It has a single hyper-parameter, `selected_forecaster`, which can be set to the name of any forecaster in `forecasters`, and behaves exactly like the forecaster keyed in `forecasters` by `selected_forecaster`."
   ]
  },
  {
   "cell_type": "code",
   "execution_count": null,
   "metadata": {},
   "outputs": [],
   "source": [
    "from sktime.forecasting.compose import MultiplexForecaster\n",
    "from sktime.forecasting.exp_smoothing import ExponentialSmoothing\n",
    "from sktime.forecasting.naive import NaiveForecaster"
   ]
  },
  {
   "cell_type": "code",
   "execution_count": null,
   "metadata": {},
   "outputs": [],
   "source": [
    "forecaster = MultiplexForecaster(\n",
    "    forecasters=[\n",
    "        (\"naive\", NaiveForecaster(strategy=\"last\")),\n",
    "        (\"ets\", ExponentialSmoothing(trend=\"add\", sp=12)),\n",
    "    ],\n",
    ")"
   ]
  },
  {
   "cell_type": "code",
   "execution_count": null,
   "metadata": {},
   "outputs": [],
   "source": [
    "forecaster.set_params(**{\"selected_forecaster\": \"naive\"})\n",
    "# now forecaster behaves like NaiveForecaster(strategy=\"last\")"
   ]
  },
  {
   "cell_type": "code",
   "execution_count": null,
   "metadata": {},
   "outputs": [],
   "source": [
    "forecaster.set_params(**{\"selected_forecaster\": \"ets\"})\n",
    "# now forecaster behaves like ExponentialSmoothing(trend=\"add\", sp=12))"
   ]
  },
  {
   "cell_type": "markdown",
   "metadata": {},
   "source": [
    "The `MultiplexForecaster` is not too useful in isolation, but allows for flexible autoML when combined with a tuning wrapper. The below defines a forecaster that selects one of `NaiveForecaster` and `ExponentialSmoothing` by sliding window tuning as in Section 3.3.\n",
    "\n",
    "Combined with rolling use of the forecaster via the `update` functionality (see Section 1.4), the tuned multiplexer can switch back and forth between `NaiveForecaster` and `ExponentialSmoothing`, depending on performance, as time progresses."
   ]
  },
  {
   "cell_type": "code",
   "execution_count": null,
   "metadata": {},
   "outputs": [],
   "source": [
    "from sktime.forecasting.model_selection import (\n",
    "    ForecastingGridSearchCV,\n",
    "    SlidingWindowSplitter,\n",
    ")"
   ]
  },
  {
   "cell_type": "code",
   "execution_count": null,
   "metadata": {},
   "outputs": [],
   "source": [
    "forecaster = MultiplexForecaster(\n",
    "    forecasters=[\n",
    "        (\"naive\", NaiveForecaster(strategy=\"last\")),\n",
    "        (\"ets\", ExponentialSmoothing(trend=\"add\", sp=12)),\n",
    "    ]\n",
    ")\n",
    "cv = SlidingWindowSplitter(initial_window=int(len(y_train) * 0.5), window_length=30)\n",
    "forecaster_param_grid = {\"selected_forecaster\": [\"ets\", \"naive\"]}\n",
    "gscv = ForecastingGridSearchCV(forecaster, cv=cv, param_grid=forecaster_param_grid)"
   ]
  },
  {
   "cell_type": "code",
   "execution_count": null,
   "metadata": {},
   "outputs": [],
   "source": [
    "gscv.fit(y_train)\n",
    "y_pred = gscv.predict(fh)\n",
    "plot_series(y_train, y_test, y_pred, labels=[\"y_train\", \"y_test\", \"y_pred\"])\n",
    "mean_absolute_percentage_error(y_test, y_pred, symmetric=False)"
   ]
  },
  {
   "cell_type": "markdown",
   "metadata": {},
   "source": [
    "As with any tuned forecaster, best parameters and an instance of the tuned forecaster can be retrieved using `best_params_` and `best_forecaster_`:"
   ]
  },
  {
   "cell_type": "code",
   "execution_count": null,
   "metadata": {},
   "outputs": [],
   "source": [
    "gscv.best_params_"
   ]
  },
  {
   "cell_type": "code",
   "execution_count": null,
   "metadata": {},
   "outputs": [],
   "source": [
    "gscv.best_forecaster_"
   ]
  },
  {
   "cell_type": "markdown",
   "metadata": {},
   "source": [
    "### 3.4.2 autoML: selecting transformer combinations via `OptimalPassthrough`<a class=\"anchor\" id=\"section_3_4_2\"></a>\n",
    "\n",
    "`sktime` also provides capabilities for automated selection of pipeline components *inside* a pipeline, i.e., pipeline structure. This is achieved with the `OptionalPassthrough` transformer.\n",
    "\n",
    "The `OptionalPassthrough` transformer allows to tune whether a transformer inside a pipeline is applied to the data or not. For example, if we want to tune whether `sklearn.StandardScaler` is bringing an advantage to the forecast or not, we wrap it in `OptionalPassthrough`. Internally, `OptionalPassthrough` has a hyperparameter `passthrough: bool` that is tuneable; when `False` the composite behaves like the wrapped transformer, when `True`, it ignores the transformer within.\n",
    "\n",
    "To make effective use of `OptionalPasstrhough`, define a suitable parameter set using the `__` (double underscore) notation familiar from `scikit-learn`. This allows to access and tune attributes of nested objects like TabularToSeriesAdaptor(StandardScaler()). We can use `__` multiple times if we have more than two levels of nesting.\n",
    "\n",
    "In the following example, we take a deseasonalize/scale pipeline and tune over the four possible combinations of deseasonalizer and scaler being included in the pipeline yes/no (2 times 2 = 4); as well as over the forecaster's and the scaler's parameters.\n",
    "\n",
    "Note: this could be arbitrarily combined with `MultiplexForecaster`, as in Section 3.4.1, to select over pipeline architecture as well as over pipeline structure.\n",
    "\n",
    "Note: `scikit-learn` and `sktime` do not support conditional parameter sets at current (unlike, e.g., the `mlr3` package). This means that the grid search will optimize over the `scaler`'s parameters even when it is skipped. Designing/implementing this capability would be an interesting area for contributions or research."
   ]
  },
  {
   "cell_type": "code",
   "execution_count": null,
   "metadata": {},
   "outputs": [],
   "source": [
    "from sklearn.preprocessing import StandardScaler\n",
    "\n",
    "from sktime.datasets import load_airline\n",
    "from sktime.forecasting.compose import TransformedTargetForecaster\n",
    "from sktime.forecasting.model_selection import (\n",
    "    ForecastingGridSearchCV,\n",
    "    SlidingWindowSplitter,\n",
    ")\n",
    "from sktime.forecasting.naive import NaiveForecaster\n",
    "from sktime.transformations.series.adapt import TabularToSeriesAdaptor\n",
    "from sktime.transformations.series.compose import OptionalPassthrough\n",
    "from sktime.transformations.series.detrend import Deseasonalizer"
   ]
  },
  {
   "cell_type": "code",
   "execution_count": null,
   "metadata": {},
   "outputs": [],
   "source": [
    "# create pipeline\n",
    "pipe = TransformedTargetForecaster(\n",
    "    steps=[\n",
    "        (\"deseasonalizer\", OptionalPassthrough(Deseasonalizer())),\n",
    "        (\"scaler\", OptionalPassthrough(TabularToSeriesAdaptor(StandardScaler()))),\n",
    "        (\"forecaster\", NaiveForecaster()),\n",
    "    ]\n",
    ")\n",
    "\n",
    "# putting it all together in a grid search\n",
    "cv = SlidingWindowSplitter(\n",
    "    initial_window=60, window_length=24, start_with_window=True, step_length=24\n",
    ")\n",
    "param_grid = {\n",
    "    \"deseasonalizer__passthrough\": [True, False],\n",
    "    \"scaler__transformer__transformer__with_mean\": [True, False],\n",
    "    \"scaler__passthrough\": [True, False],\n",
    "    \"forecaster__strategy\": [\"drift\", \"mean\", \"last\"],\n",
    "}\n",
    "gscv = ForecastingGridSearchCV(forecaster=pipe, param_grid=param_grid, cv=cv, n_jobs=-1)"
   ]
  },
  {
   "cell_type": "code",
   "execution_count": null,
   "metadata": {},
   "outputs": [],
   "source": [
    "gscv.fit(y_train)\n",
    "y_pred = gscv.predict(fh)\n",
    "plot_series(y_train, y_test, y_pred, labels=[\"y_train\", \"y_test\", \"y_pred\"])\n",
    "mean_absolute_percentage_error(y_test, y_pred, symmetric=False)"
   ]
  },
  {
   "cell_type": "markdown",
   "metadata": {},
   "source": [
    "###  3.4.3 Simple ensembling strategies<a class=\"anchor\" id=\"section_3_4_3\"></a>\n",
    "\n",
    "TODO - contributions in this section are appreciated"
   ]
  },
  {
   "cell_type": "code",
   "execution_count": null,
   "metadata": {},
   "outputs": [],
   "source": [
    "from sktime.forecasting.compose import EnsembleForecaster"
   ]
  },
  {
   "cell_type": "code",
   "execution_count": null,
   "metadata": {
    "scrolled": true
   },
   "outputs": [],
   "source": [
    "ses = ExponentialSmoothing(sp=12)\n",
    "holt = ExponentialSmoothing(trend=\"add\", damped_trend=False, sp=12)\n",
    "damped = ExponentialSmoothing(trend=\"add\", damped_trend=True, sp=12)\n",
    "\n",
    "forecaster = EnsembleForecaster(\n",
    "    [\n",
    "        (\"ses\", ses),\n",
    "        (\"holt\", holt),\n",
    "        (\"damped\", damped),\n",
    "    ]\n",
    ")\n",
    "forecaster.fit(y_train)\n",
    "y_pred = forecaster.predict(fh)\n",
    "plot_series(y_train, y_test, y_pred, labels=[\"y_train\", \"y_test\", \"y_pred\"])\n",
    "mean_absolute_percentage_error(y_test, y_pred, symmetric=False)"
   ]
  },
  {
   "cell_type": "markdown",
   "metadata": {},
   "source": [
    "### 3.4.4 Prediction weighted ensembles and hedge ensembles<a class=\"anchor\" id=\"section_3_4_4\"></a>\n",
    "\n",
    "For model evaluation, we sometimes want to evaluate multiple forecasts, using temporal cross-validation with a sliding window over the test data. For this purpose, we can leverage the forecasters from the `online_forecasting` module which use a composite forecaster, `PredictionWeightedEnsemble`, to keep track of the loss accumulated by each forecaster and create a prediction weighted by the predictions of the most \"accurate\" forecasters.\n",
    "\n",
    "Note that the forecasting task is changed: we make 35 predictions since we need the first prediction to help update the weights, we do not predict 36 steps ahead."
   ]
  },
  {
   "cell_type": "code",
   "execution_count": null,
   "metadata": {},
   "outputs": [],
   "source": [
    "from sktime.forecasting.all import mean_squared_error\n",
    "from sktime.forecasting.online_learning import (\n",
    "    NormalHedgeEnsemble,\n",
    "    OnlineEnsembleForecaster,\n",
    ")"
   ]
  },
  {
   "cell_type": "markdown",
   "metadata": {},
   "source": [
    "First we need to initialize a `PredictionWeightedEnsembler` that will keep track of the loss accumulated by each forecaster and define which loss function we would like to use."
   ]
  },
  {
   "cell_type": "code",
   "execution_count": null,
   "metadata": {
    "pycharm": {
     "name": "#%%\n"
    }
   },
   "outputs": [],
   "source": [
    "hedge_expert = NormalHedgeEnsemble(n_estimators=3, loss_func=mean_squared_error)"
   ]
  },
  {
   "cell_type": "markdown",
   "metadata": {
    "pycharm": {
     "name": "#%% md\n"
    }
   },
   "source": [
    "We can then create the forecaster by defining the individual forecasters and specifying the `PredictionWeightedEnsembler` we are using. Then by fitting our forecasters and performing updates and prediction with the `update_predict` function, we get:"
   ]
  },
  {
   "cell_type": "code",
   "execution_count": null,
   "metadata": {},
   "outputs": [],
   "source": [
    "forecaster = OnlineEnsembleForecaster(\n",
    "    [\n",
    "        (\"ses\", ses),\n",
    "        (\"holt\", holt),\n",
    "        (\"damped\", damped),\n",
    "    ],\n",
    "    ensemble_algorithm=hedge_expert,\n",
    ")\n",
    "\n",
    "forecaster.fit(y=y_train, fh=fh)\n",
    "y_pred = forecaster.update_predict_single(y_test)\n",
    "plot_series(y_train, y_test, y_pred, labels=[\"y_train\", \"y_test\", \"y_pred\"])\n",
    "mean_absolute_percentage_error(y_test, y_pred, symmetric=False)"
   ]
  },
  {
   "cell_type": "markdown",
   "metadata": {},
   "source": [
    "## 4. Extension guide - implementing your own forecaster<a class=\"anchor\" id=\"chapter4\"></a>\n",
    "\n",
    "`sktime` is meant to be easily extensible, for direct contribution to `sktime` as well as for local/private extension with custom methods.\n",
    "\n",
    "To get started:\n",
    "\n",
    "* follow the [\"implementing estimator\" developer guide](https://www.sktime.org/en/stable/developer_guide/add_estimators.html)\n",
    "* use the [simple forecasting extension template](https://github.com/alan-turing-institute/sktime/blob/main/extension_templates/forecasting_simple.py) for forecasters without stream, probabilistic, or hierarchical functionality\n",
    "* use the [advanced forecasting extension template](https://github.com/alan-turing-institute/sktime/blob/main/extension_templates/forecasting.py) for forecasters with stream, probabilistic or hierarchical functionality\n",
    "* for probabilistic and hierarchical forecasters, it is recommended to familiarize yourself with the interfaces via the tutorials\n",
    "\n",
<<<<<<< HEAD
    "1. Read through the [forecasting extension template](https://github.com/alan-turing-institute/sktime/blob/main/extension_templates/forecasting.py) - this is a `python` file with `todo` blocks that mark the places in which changes need to be added.\n",
    "2. Optionally, if you are planning any major surgeries to the interface: look at the [base class architecture](https://github.com/alan-turing-institute/sktime/blob/main/sktime/forecasting/base/_base.py) - note that \"ordinary\" extension (e.g., new algorithm) should be easily doable without this.\n",
    "3. Copy the forecasting extension template to a local folder in your own repository (local/private extension), or to a suitable location in your clone of the `sktime` or affiliated repository (if contributed extension), inside `sktime.forecasting`; rename the file and update the file docstring appropriately.\n",
    "4. Address the \"todo\" parts. Usually, this means: changing the name of the class, setting the tag values, specifying hyper-parameters, filling in `__init__`, `_fit`, `_predict`, and optional methods such as `_update` (for details see the extension template). You can add private methods as long as they do not override the default public interface. For more details, see the extension template.\n",
    "5. To test your estimator manually: import your estimator and run it in the worfklows in Section 1; then use it in the compositors in Section 3.\n",
    "6. To test your estimator automatically: call `sktime.tests.test_all_estimators.test_estimator` on your estimator - note that the function takes the class, not an object instance. Before the call, you need to register the new estimator in `sktime.tests._config`, as an import, and by adding default parameter settings to the `ESTIMATOR_TEST_PARAMS` variable (the `dict` entry `key` is the class, and entry is a `scikit-learn` parameter set). `pytest` will also add the call to its automated tests in a working clone of the `sktime` repository.\n",
    "\n",
    "In case of direct contribution to `sktime` or one of its affiliated packages, additionally:\n",
    "* Add yourself as an author to the code, and to the `CODEOWNERS` for the new estimator file(s).\n",
    "* Create a pull request that contains only the new estimators (and their inheritance tree, if it's not just one class), as well as the automated tests as described above.\n",
    "* In the pull request, describe the estimator and optimally provide a publication or other technical reference for the strategy it implements.\n",
    "* Before making the pull request, ensure that you have all necessary permissions to contribute the code to a permissive license (BSD-3) open source project."
=======
    "Extension template = python \"fill-in\" template with to-do blocks that allow you to implement your own, sktime-compatible forecasting algorithm.\n",
    "\n",
    "Implemented estimators can be easily checked via the `check_estimator` utility.\n",
    "`check_estimator` collects all tests specific to the estimator and runs them:"
   ]
  },
  {
   "cell_type": "code",
   "execution_count": null,
   "metadata": {},
   "outputs": [],
   "source": [
    "# suppose we just implemented ARIMA\n",
    "from sktime.forecasting.arima import ARIMA\n",
    "from sktime.utils.estimator_checks import check_estimator\n",
    "\n",
    "check_estimator(ARIMA)"
   ]
  },
  {
   "cell_type": "markdown",
   "metadata": {},
   "source": [
    "The default will return failed/passed per test, in a dictionary.\n",
    "To raise exceptions, e.g., for use in debugging, instead of returning them, set the `return_exceptions` arg to `False`."
>>>>>>> d0a6908b
   ]
  },
  {
   "cell_type": "markdown",
   "metadata": {},
   "source": [
    "## 5. Summary<a class=\"anchor\" id=\"chapter5\"></a>\n",
    "\n",
    "* `sktime` comes with several forecasting algorithms (or forecasters), all of which share a common interface. The interface is fully interoperable with the `scikit-learn` interface, and provides dedicated interface points for forecasting in batch and rolling mode.\n",
    "\n",
    "* `sktime` comes with rich composition functionality that allows to build complex pipelines easily, and connect easily with other parts of the open source ecosystem, such as `scikit-learn` and individual algorithm libraries.\n",
    "\n",
    "* `sktime` is easy to extend, and comes with user friendly tools to facilitate implementing and testing your own forecasters and composition principles.\n",
    "\n",
    "\n",
    "## Useful resources\n",
    "* For more details, take a look at [our paper on forecasting with sktime](https://arxiv.org/abs/2005.08067) in which we discuss the forecasting API in more detail and use it to replicate and extend the M4 study.\n",
    "* For a good introduction to forecasting, see [Hyndman, Rob J., and George Athanasopoulos. Forecasting: principles and practice. OTexts, 2018](https://otexts.com/fpp2/).\n",
    "* For comparative benchmarking studies/forecasting competitions, see the [M4 competition](https://www.sciencedirect.com/science/article/pii/S0169207019301128) and the [M5 competition](https://www.kaggle.com/c/m5-forecasting-accuracy/overview)."
   ]
  },
  {
   "cell_type": "markdown",
   "metadata": {},
   "source": [
    "---\n",
    "\n",
    "### Credits:\n",
    "\n",
    "sktime: https://github.com/alan-turing-institute/sktime/blob/main/CONTRIBUTORS.md"
   ]
  }
 ],
 "metadata": {
  "celltoolbar": "Raw Cell Format",
  "hide_input": false,
  "interpreter": {
   "hash": "1a1494236c8ef7f8181df502ed65395fa49dc4c7792b0159c6c2a3cecbe5c345"
  },
  "kernelspec": {
   "display_name": "Python 3.8.13 ('sktime-dev')",
   "language": "python",
   "name": "python3"
  },
  "language_info": {
   "codemirror_mode": {
    "name": "ipython",
    "version": 3
   },
   "file_extension": ".py",
   "mimetype": "text/x-python",
   "name": "python",
   "nbconvert_exporter": "python",
   "pygments_lexer": "ipython3",
   "version": "3.8.13"
  },
  "latex_envs": {
   "LaTeX_envs_menu_present": true,
   "autoclose": false,
   "autocomplete": true,
   "bibliofile": "biblio.bib",
   "cite_by": "apalike",
   "current_citInitial": 1,
   "eqLabelWithNumbers": true,
   "eqNumInitial": 1,
   "hotkeys": {
    "equation": "Ctrl-E",
    "itemize": "Ctrl-I"
   },
   "labels_anchors": false,
   "latex_user_defs": false,
   "report_style_numbering": false,
   "user_envs_cfg": false
  },
  "toc": {
   "base_numbering": 1,
   "nav_menu": {},
   "number_sections": true,
   "sideBar": true,
   "skip_h1_title": false,
   "title_cell": "Table of Contents",
   "title_sidebar": "Contents",
   "toc_cell": false,
   "toc_position": {},
   "toc_section_display": true,
   "toc_window_display": false
  },
  "varInspector": {
   "cols": {
    "lenName": 16,
    "lenType": 16,
    "lenVar": 40
   },
   "kernels_config": {
    "python": {
     "delete_cmd_postfix": "",
     "delete_cmd_prefix": "del ",
     "library": "var_list.py",
     "varRefreshCmd": "print(var_dic_list())"
    },
    "r": {
     "delete_cmd_postfix": ") ",
     "delete_cmd_prefix": "rm(",
     "library": "var_list.r",
     "varRefreshCmd": "cat(var_dic_list()) "
    }
   },
   "types_to_exclude": [
    "module",
    "function",
    "builtin_function_or_method",
    "instance",
    "_Feature"
   ],
   "window_display": false
  }
 },
 "nbformat": 4,
 "nbformat_minor": 4
}<|MERGE_RESOLUTION|>--- conflicted
+++ resolved
@@ -1,3366 +1,3317 @@
 {
- "cells": [
-  {
-   "cell_type": "markdown",
-   "metadata": {},
-   "source": [
-    "**Set-up instructions:** this notebook give a tutorial on the forecasting learning task supported by `sktime`.\n",
-    "On binder, this should run out-of-the-box.\n",
-    "\n",
-    "To run this notebook as intended, ensure that `sktime` with basic dependency requirements is installed in your python environment.\n",
-    "\n",
-    "To run this notebook with a local development version of sktime, an editable developer installation is recommended, see the [sktime developer install guide](https://www.sktime.org/en/stable/installation.html#development-versions) for instructions."
-   ]
-  },
-  {
-   "cell_type": "markdown",
-   "metadata": {},
-   "source": [
-    "# Forecasting with sktime\n",
-    "\n",
-    "In forecasting, past data is used to make temporal forward predictions of a time series. This is notably different from tabular prediction tasks supported by `scikit-learn` and similar libraries.\n",
-    "\n",
-    "\n",
-    "<img src=\"img/forecasting.png\" width=750 />\n",
-    "\n",
-    "`sktime` provides a common, `scikit-learn`-like interface to a variety of classical and ML-style forecasting algorithms, together with tools for building pipelines and composite machine learning models, including temporal tuning schemes, or reductions such as walk-forward application of `scikit-learn` regressors.\n",
-    "\n",
-    "**Section 1** provides an overview of common forecasting workflows supported by `sktime`.\n",
-    "\n",
-    "**Section 2** discusses the families of forecasters available in `sktime`.\n",
-    "\n",
-    "**Section 3** discusses advanced composition patterns, including pipeline building, reduction, tuning, ensembling, and autoML.\n",
-    "\n",
-    "**Section 4** gives an introduction to how to write custom estimators compliant with the `sktime` interface.\n",
-    "\n",
-    "Further references:\n",
-    "* For further details on how forecasting is different from supervised prediction à la `scikit-learn`, and pitfalls of misdiagnosing forecasting as supervised prediction, have a look at [this notebook](./01a_forecasting_sklearn.ipynb)\n",
-    "* For a scientific reference, take a look at [our paper on forecasting with sktime](https://arxiv.org/abs/2005.08067) in which we discuss `sktime`'s forecasting module in more detail and use it to replicate and extend the M4 study."
-   ]
-  },
-  {
-   "cell_type": "markdown",
-   "metadata": {},
-   "source": [
-    "## Table of Contents\n",
-    "\n",
-    "* [1. Basic forecasting workflows](#chapter1)\n",
-    "    * [1.1 Data container format](#section_1_1)\n",
-    "    * [1.2 Basic deployment workflow - batch fitting and forecasting](#section_1_2)\n",
-    "        * [1.2.1 Basic deployment workflow in a nutshell](#section_1_2_1)\n",
-    "        * [1.2.2 Forecasters that require the horizon already in `fit`](#section_1_2_2)\n",
-    "        * [1.2.3 Forecasters that can make use of exogeneous data](#section_1_2_3)\n",
-    "        * [1.2.4 Multivariate Forecasters](#section_1_2_4)\n",
-<<<<<<< HEAD
-    "        * [1.2.5 Prediction intervals and quantile forecasts](#section_1_2_5)      \n",
-=======
-    "        * [1.2.5 Prediction intervals and quantile forecasts](#section_1_2_5)  \n",
-    "        * [1.2.6 Panel forecasts and hierarchical forecasts](#section_1_2_6)    \n",
->>>>>>> d0a6908b
-    "    * [1.3 Basic evaluation workflow - evaluating a batch of forecasts against ground truth observations](#section_1_3)   \n",
-    "        * [1.3.1 The basic batch forecast evaluation workflow in a nutshell - function metric interface](#section_1_3_1)\n",
-    "        * [1.3.2 The basic batch forecast evaluation workflow in a nutshell - metric class interface](#section_1_3_2)           \n",
-    "    * [1.4 Advanced deployment workflow: rolling updates & forecasts](#section_1_4) \n",
-    "        * [1.4.1 Updating a forecaster with the update method](#section_1_4_1)    \n",
-    "        * [1.4.2 Moving the \"now\" state without updating the model](#section_1_4_2)   \n",
-    "        * [1.4.3 Walk-forward predictions on a batch of data](#section_1_4_3)  \n",
-    "    * [1.5 Advanced evaluation worfklow: rolling re-sampling and aggregate errors, rolling back-testing](#section_1_5)         \n",
-<<<<<<< HEAD
-    "* [2. Forecasters in sktime - main families](#chapter2)\n",
-    "    * [2.1 Exponential smoothing, theta forecaster, autoETS from statsmodels](#section_2_1)\n",
-    "    * [2.2 ARIMA and autoARIMA](#section_2_2)\n",
-    "    * [2.3 BATS and TBATS](#section_2_3)    \n",
-    "    * [2.4 Facebook prophet](#section_2_4)  \n",
-    "    * [2.5 State Space Model (Structural Time Series)](#section_2_5)  \n",
-    "    * [2.6 AutoArima from StatsForecast](#section_2_6)  \n",
-=======
-    "* [2. Forecasters in sktime - searching, tags, common families](#chapter2)\n",
-    "    * [2.1 Forecaster lookup - the registry](#section_2_1)\n",
-    "    * [2.2 Forecaster tags](#section_2_2)\n",
-    "        * [2.2.1 Capability tags: multivariate, probabilistic, hierarchical](#section_2_2_1)\n",
-    "        * [2.2.2 Finding and listing forecasters by tag](#section_2_2_2)\n",
-    "        * [2.2.3 Listing all forecaster tags](#section_2_2_3)\n",
-    "    * [2.3 Common forecaster types](#section_2_3)\n",
-    "        * [2.3.1 exponential smoothing, theta forecaster, autoETS from statsmodels](#section_2_3_1)\n",
-    "        * [2.3.2 ARIMA and autoARIMA](#section_2_3_2)\n",
-    "        * [2.3.3 BATS and TBATS](#section_2_3_3)    \n",
-    "        * [2.3.4 Facebook prophet](#section_2_3_4)  \n",
-    "        * [2.3.5 State Space Model (Structural Time Series)](#section_2_3_5)  \n",
-    "        * [2.3.6 AutoArima from StatsForecast](#section_2_3_6)  \n",
->>>>>>> d0a6908b
-    "* [3. Advanced composition patterns - pipelines, reduction, autoML, and more](#chapter3)\n",
-    "    * [3.1 Reduction: from forecasting to regression](#section_3_1)\n",
-    "    * [3.2 Pipelining, detrending and deseasonalization](#section_3_2)    \n",
-    "        * [3.2.1 The basic forecasting pipeline](#section_3_2_1)\n",
-    "        * [3.2.2 The Detrender as pipeline component](#section_3_2_2) \n",
-    "        * [3.2.3 Complex pipeline composites and parameter inspection](#section_3_2_3)        \n",
-    "    * [3.3 Parameter tuning](#section_3_3)      \n",
-    "        * [3.3.1 Basic tuning using ForecastingGridSearchCV](#section_3_3_1)  \n",
-    "        * [3.3.2 Tuning of complex composites](#section_3_3_2)        \n",
-    "        * [3.3.3 Selecting the metric and retrieving scores](#section_3_3_3) \n",
-    "    * [3.4 autoML aka automated model selection, ensembling and hedging](#section_3_4) \n",
-    "        * [3.4.1 autoML aka automatic model selection, using tuning plus multiplexer](#section_3_4_1)   \n",
-    "        * [3.4.2 autoML: selecting transformer combinations via OptimalPassthrough](#section_3_4_2)  \n",
-    "        * [3.4.3 Simple ensembling strategies](#section_3_4_3)   \n",
-    "        * [3.4.4 Prediction weighted ensembles and hedge ensembles](#section_3_4_4)  \n",
-    "* [4. Extension guide - implementing your own forecaster](#chapter4)        \n",
-    "* [5. Summary](#chapter5)          "
-   ]
-  },
-  {
-   "cell_type": "markdown",
-   "metadata": {},
-   "source": [
-    "#### Package imports"
-   ]
-  },
-  {
-   "cell_type": "code",
-   "execution_count": null,
-   "metadata": {},
-   "outputs": [],
-   "source": [
-    "import numpy as np\n",
-    "import pandas as pd"
-   ]
-  },
-  {
-   "cell_type": "markdown",
-   "metadata": {},
-   "source": [
-    "## 1. Basic forecasting workflows <a class=\"anchor\" id=\"chapter1\"></a>"
-   ]
-  },
-  {
-   "cell_type": "markdown",
-   "metadata": {},
-   "source": [
-    "This section explains the basic forecasting workflows, and key interface points for it.\n",
-    "\n",
-    "We cover the following four workflows:\n",
-    "\n",
-    "* Basic deployment workflow: batch fitting and forecasting\n",
-    "* Basic evaluation workflow: evaluating a batch of forecasts against ground truth observations\n",
-    "* Advanced deployment workflow: fitting and rolling updates/forecasts\n",
-    "* Advanced evaluation worfklow: using rolling forecast splits and computing split-wise and aggregate errors, including common back-testing schemes"
-   ]
-  },
-  {
-   "cell_type": "markdown",
-   "metadata": {},
-   "source": [
-    "### 1.1 Data container format<a class=\"anchor\" id=\"section_1_1\"></a>\n",
-    "\n",
-    "All workflows make common assumptions on the input data format.\n",
-    "\n",
-    "`sktime` uses `pandas` for representing time series:\n",
-    "\n",
-    "* `pd.DataFrame` for time series and sequences, primarily. Rows represent time indices, columns represent variables.\n",
-    "* `pd.Series` can also be used for univariate time series and sequences\n",
-    "* `numpy` arrays (1D and 2D) can also be passed, but `pandas` use is encouraged.\n",
-    "\n",
-    "The `Series.index` and `DataFrame.index` are used for representing the time series or sequence index.\n",
-    "`sktime` supports pandas integer, period and timestamp indices for simple time series.\n",
-    "\n",
-    "`sktime` supports further, additional container formats for panel and hierarchical time series, these are discussed in Section 1.6.\n",
-    "\n",
-    "**Example:** as the running example in this tutorial, we use a textbook data set, the Box-Jenkins airline data set, which consists of the number of monthly totals of international airline passengers, from 1949 - 1960. Values are in thousands. See \"Makridakis, Wheelwright and Hyndman (1998) Forecasting: methods and applications\", exercises sections 2 and 3."
-   ]
-  },
-  {
-   "cell_type": "code",
-   "execution_count": null,
-   "metadata": {},
-   "outputs": [],
-   "source": [
-    "from sktime.datasets import load_airline\n",
-    "from sktime.utils.plotting import plot_series"
-   ]
-  },
-  {
-   "cell_type": "code",
-   "execution_count": null,
-   "metadata": {},
-   "outputs": [],
-   "source": [
-    "y = load_airline()\n",
-    "\n",
-    "# plotting for visualization\n",
-    "plot_series(y)"
-   ]
-  },
-  {
-   "cell_type": "code",
-   "execution_count": null,
-   "metadata": {},
-   "outputs": [],
-   "source": [
-    "y.index"
-   ]
-  },
-  {
-   "cell_type": "markdown",
-   "metadata": {},
-   "source": [
-    "Generally, users are expected to use the in-built loading functionality of `pandas` and `pandas`-compatible packages to load data sets for forecasting, such as `read_csv` or the `Series` or `DataFrame` constructors if data is available in another in-memory format, e.g., `numpy.array`.\n",
-    "\n",
-    "`sktime` forecasters may accept input in `pandas`-adjacent formats, but will produce outputs in, and attempt to coerce inputs to, `pandas` formats.\n",
-    "\n",
-    "NOTE: if your favourite format is not properly converted or coerced, kindly consider to contribute that functionality to `sktime`."
-   ]
-  },
-  {
-   "cell_type": "markdown",
-   "metadata": {},
-   "source": [
-    "### 1.2 Basic deployment workflow - batch fitting and forecasting<a class=\"anchor\" id=\"section_1_2\"></a>"
-   ]
-  },
-  {
-   "cell_type": "markdown",
-   "metadata": {},
-   "source": [
-    "The simplest use case workflow is batch fitting and forecasting, i.e., fitting a forecasting model to one batch of past data, then asking for forecasts at time point in the future.\n",
-    "\n",
-    "The steps in this workflow are as follows:\n",
-    "\n",
-    "1. Preparation of the data\n",
-    "2. Specification of the time points for which forecasts are requested. This uses a `numpy.array` or the `ForecastingHorizon` object.\n",
-    "3. Specification and instantiation of the forecaster. This follows a `scikit-learn`-like syntax; forecaster objects follow the familiar `scikit-learn` `BaseEstimator` interface.\n",
-    "4. Fitting the forecaster to the data, using the forecaster's `fit` method\n",
-    "5. Making a forecast, using the forecaster's `predict` method\n",
-    "\n",
-    "The below first outlines the vanilla variant of the basic deployment workflow, step-by-step.\n",
-    "\n",
-    "At the end, one-cell workflows are provided, with common deviations from the pattern (Sections 1.2.1 and following)."
-   ]
-  },
-  {
-   "cell_type": "markdown",
-   "metadata": {},
-   "source": [
-    "#### Step 1 - Preparation of the data\n",
-    "\n",
-    "As discussed in Section 1.1, the data is assumed to be in `pd.Series` or `pd.DataFrame` format."
-   ]
-  },
-  {
-   "cell_type": "code",
-   "execution_count": null,
-   "metadata": {},
-   "outputs": [],
-   "source": [
-    "from sktime.datasets import load_airline\n",
-    "from sktime.utils.plotting import plot_series"
-   ]
-  },
-  {
-   "cell_type": "code",
-   "execution_count": null,
-   "metadata": {},
-   "outputs": [],
-   "source": [
-    "# in the example, we use the airline data set.\n",
-    "y = load_airline()\n",
-    "plot_series(y)"
-   ]
-  },
-  {
-   "cell_type": "markdown",
-   "metadata": {},
-   "source": [
-    "#### Step 2 - Specifying the forecasting horizon"
-   ]
-  },
-  {
-   "cell_type": "markdown",
-   "metadata": {},
-   "source": [
-    "Now we need to specify the forecasting horizon and pass that to our forecasting algorithm.\n",
-    "\n",
-    "There are two main ways:\n",
-    "\n",
-    "* Using a `numpy.array` of integers. This assumes either integer index or periodic index (`PeriodIndex`) in the time series; the integer indicates the number of time points or periods ahead we want to make a forecast for. E.g., `1` means forecast the next period, `2` the second next period, and so on.\n",
-    "* Using a `ForecastingHorizon` object. This can be used to define forecast horizons, using any supported index type as an argument. No periodic index is assumed.\n",
-    "\n",
-    "Forecasting horizons can be absolute, i.e., referencing specific time points in the future, or relative, i.e., referencing time differences to the present. As a default, the present is that latest time point seen in any `y` passed to the forecaster.\n",
-    "\n",
-    "`numpy.array` based forecasting horizons are always relative; `ForecastingHorizon` objects can be both relative and absolute. In particular, absolute forecasting horizons can only be specified using `ForecastingHorizon`."
-   ]
-  },
-  {
-   "cell_type": "markdown",
-   "metadata": {},
-   "source": [
-    "##### Using a `numpy` forecasting horizon"
-   ]
-  },
-  {
-   "cell_type": "code",
-   "execution_count": null,
-   "metadata": {},
-   "outputs": [],
-   "source": [
-    "fh = np.arange(1, 37)\n",
-    "fh"
-   ]
-  },
-  {
-   "cell_type": "markdown",
-   "metadata": {},
-   "source": [
-    "This will ask for monthly predictions for the next three years, since the original series period is 1 month.\n",
-    "In another example, to predict only the second and fifth month ahead, one could write:\n",
-    "\n",
-    "```python\n",
-    "import numpy as np\n",
-    "fh = np.array([2, 5])  # 2nd and 5th step ahead\n",
-    "```"
-   ]
-  },
-  {
-   "cell_type": "markdown",
-   "metadata": {},
-   "source": [
-    "##### Using a `ForecastingHorizon` based forecasting horizon\n",
-    "\n",
-    "The `ForecastingHorizon` object takes absolute indices as input, but considers the input absolute or relative depending on the `is_relative` flag.\n",
-    "\n",
-    "`ForecastingHorizon` will automatically assume a relative horizon if temporal difference types from `pandas` are passed; if value types from `pandas` are passed, it will assume an absolute horizon.\n",
-    "\n",
-    "To define an absolute `ForecastingHorizon` in our example:"
-   ]
-  },
-  {
-   "cell_type": "code",
-   "execution_count": null,
-   "metadata": {},
-   "outputs": [],
-   "source": [
-    "from sktime.forecasting.base import ForecastingHorizon"
-   ]
-  },
-  {
-   "cell_type": "code",
-   "execution_count": null,
-   "metadata": {},
-   "outputs": [],
-   "source": [
-    "fh = ForecastingHorizon(\n",
-    "    pd.PeriodIndex(pd.date_range(\"1961-01\", periods=36, freq=\"M\")), is_relative=False\n",
-    ")\n",
-    "fh"
-   ]
-  },
-  {
-   "cell_type": "markdown",
-   "metadata": {},
-   "source": [
-    "`ForecastingHorizon`-s can be converted from relative to absolute and back via the `to_relative` and `to_absolute` methods. Both of these conversions require a compatible `cutoff` to be passed:"
-   ]
-  },
-  {
-   "cell_type": "code",
-   "execution_count": null,
-   "metadata": {},
-   "outputs": [],
-   "source": [
-    "cutoff = pd.Period(\"1960-12\", freq=\"M\")"
-   ]
-  },
-  {
-   "cell_type": "code",
-   "execution_count": null,
-   "metadata": {},
-   "outputs": [],
-   "source": [
-    "fh.to_relative(cutoff)"
-   ]
-  },
-  {
-   "cell_type": "code",
-   "execution_count": null,
-   "metadata": {},
-   "outputs": [],
-   "source": [
-    "fh.to_absolute(cutoff)"
-   ]
-  },
-  {
-   "cell_type": "markdown",
-   "metadata": {},
-   "source": [
-    "#### Step 3 - Specifying the forecasting algorithm\n",
-    "\n",
-    "To make forecasts, a forecasting algorithm needs to be specified. This is done using a `scikit-learn`-like interface. Most importantly, all `sktime` forecasters follow the same interface, so the preceding and remaining steps are the same, no matter which forecaster is being chosen.\n",
-    "\n",
-    "For this example, we choose the naive forecasting method of predicting the last seen value. More complex specifications are possible, using pipeline and reduction construction syntax; this will be covered later in Section 2."
-   ]
-  },
-  {
-   "cell_type": "code",
-   "execution_count": null,
-   "metadata": {},
-   "outputs": [],
-   "source": [
-    "from sktime.forecasting.naive import NaiveForecaster"
-   ]
-  },
-  {
-   "cell_type": "code",
-   "execution_count": null,
-   "metadata": {},
-   "outputs": [],
-   "source": [
-    "forecaster = NaiveForecaster(strategy=\"last\")"
-   ]
-  },
-  {
-   "cell_type": "markdown",
-   "metadata": {},
-   "source": [
-    "#### Step 4 - Fitting the forecaster to the seen data\n",
-    "\n",
-    "Now the forecaster needs to be fitted to the seen data:"
-   ]
-  },
-  {
-   "cell_type": "code",
-   "execution_count": null,
-   "metadata": {},
-   "outputs": [],
-   "source": [
-    "forecaster.fit(y)"
-   ]
-  },
-  {
-   "cell_type": "markdown",
-   "metadata": {},
-   "source": [
-    "#### Step 5 - Requesting forecasts\n",
-    "\n",
-    "Finally, we request forecasts for the specified forecasting horizon. This needs to be done after fitting the forecaster:"
-   ]
-  },
-  {
-   "cell_type": "code",
-   "execution_count": null,
-   "metadata": {},
-   "outputs": [],
-   "source": [
-    "y_pred = forecaster.predict(fh)"
-   ]
-  },
-  {
-   "cell_type": "code",
-   "execution_count": null,
-   "metadata": {},
-   "outputs": [],
-   "source": [
-    "# plotting predictions and past data\n",
-    "plot_series(y, y_pred, labels=[\"y\", \"y_pred\"])"
-   ]
-  },
-  {
-   "cell_type": "markdown",
-   "metadata": {},
-   "source": [
-    "#### 1.2.1 The basic deployment workflow in a nutshell<a class=\"anchor\" id=\"section_1_2_1\"></a>\n",
-    "\n",
-    "For convenience, we present the basic deployment workflow in one cell.\n",
-    "This uses the same data, but different forecaster: predicting the latest value observed in the same month."
-   ]
-  },
-  {
-   "cell_type": "code",
-   "execution_count": null,
-   "metadata": {},
-   "outputs": [],
-   "source": [
-    "from sktime.datasets import load_airline\n",
-    "from sktime.forecasting.base import ForecastingHorizon\n",
-    "from sktime.forecasting.naive import NaiveForecaster"
-   ]
-  },
-  {
-   "cell_type": "code",
-   "execution_count": null,
-   "metadata": {},
-   "outputs": [],
-   "source": [
-    "# step 1: data specification\n",
-    "y = load_airline()\n",
-    "\n",
-    "# step 2: specifying forecasting horizon\n",
-    "fh = np.arange(1, 37)\n",
-    "\n",
-    "# step 3: specifying the forecasting algorithm\n",
-    "forecaster = NaiveForecaster(strategy=\"last\", sp=12)\n",
-    "\n",
-    "# step 4: fitting the forecaster\n",
-    "forecaster.fit(y)\n",
-    "\n",
-    "# step 5: querying predictions\n",
-    "y_pred = forecaster.predict(fh)"
-   ]
-  },
-  {
-   "cell_type": "code",
-   "execution_count": null,
-   "metadata": {},
-   "outputs": [],
-   "source": [
-    "# optional: plotting predictions and past data\n",
-    "plot_series(y, y_pred, labels=[\"y\", \"y_pred\"])"
-   ]
-  },
-  {
-   "cell_type": "markdown",
-   "metadata": {},
-   "source": [
-    "#### 1.2.2 Forecasters that require the horizon already in `fit` <a class=\"anchor\" id=\"section_1_2_2\"></a>\n",
-    "\n",
-    "Some forecasters need the forecasting horizon provided already in `fit`. Such forecasters will produce informative error messages when it is not passed in `fit`. All forecaster will remember the horizon when already passed in `fit` for prediction. The modified workflow to allow for such forecasters in addition is as follows:"
-   ]
-  },
-  {
-   "cell_type": "code",
-   "execution_count": null,
-   "metadata": {},
-   "outputs": [],
-   "source": [
-    "# step 1: data specification\n",
-    "y = load_airline()\n",
-    "\n",
-    "# step 2: specifying forecasting horizon\n",
-    "fh = np.arange(1, 37)\n",
-    "\n",
-    "# step 3: specifying the forecasting algorithm\n",
-    "forecaster = NaiveForecaster(strategy=\"last\", sp=12)\n",
-    "\n",
-    "# step 4: fitting the forecaster\n",
-    "forecaster.fit(y, fh=fh)\n",
-    "\n",
-    "# step 5: querying predictions\n",
-    "y_pred = forecaster.predict()"
-   ]
-  },
-  {
-   "cell_type": "markdown",
-   "metadata": {
-    "execution": {
-     "iopub.execute_input": "2021-04-10T16:07:06.475031Z",
-     "iopub.status.busy": "2021-04-10T16:07:06.473831Z",
-     "iopub.status.idle": "2021-04-10T16:07:06.613175Z",
-     "shell.execute_reply": "2021-04-10T16:07:06.613700Z"
-    }
-   },
-   "source": [
-    "#### 1.2.3 Forecasters that can make use of exogeneous data<a class=\"anchor\" id=\"section_1_2_3\"></a>\n",
-    "\n",
-    "Many forecasters can make use of exogeneous time series, i.e., other time series that are not forecast, but are useful for forecasting `y`. Exogeneous time series are always passed as an `X` argument, in `fit`, `predict`, and other methods (see below). Exogeneous time series should always be passed as `pandas.DataFrames`. Most forecasters that can deal with exogeneous time series will assume that the time indices of `X` passed to `fit` are a super-set of the time indices in `y` passed to `fit`; and that the time indices of `X` passed to `predict` are a super-set of time indices in `fh`, although this is not a general interface restriction. Forecasters that do not make use of exogeneous time series still accept the argument (and do not use it internally).\n",
-    "\n",
-    "The general workflow for passing exogeneous data is as follows:"
-   ]
-  },
-  {
-   "cell_type": "code",
-   "execution_count": null,
-   "metadata": {},
-   "outputs": [],
-   "source": [
-    "# step 1: data specification\n",
-    "y = load_airline()\n",
-    "# we create some dummy exogeneous data\n",
-    "X = pd.DataFrame(index=y.index)\n",
-    "\n",
-    "# step 2: specifying forecasting horizon\n",
-    "fh = np.arange(1, 37)\n",
-    "\n",
-    "# step 3: specifying the forecasting algorithm\n",
-    "forecaster = NaiveForecaster(strategy=\"last\", sp=12)\n",
-    "\n",
-    "# step 4: fitting the forecaster\n",
-    "forecaster.fit(y, X=X, fh=fh)\n",
-    "\n",
-    "# step 5: querying predictions\n",
-    "y_pred = forecaster.predict(X=X)"
-   ]
-  },
-  {
-   "cell_type": "markdown",
-   "metadata": {},
-   "source": [
-    "NOTE: as in workflows 1.2.1 and 1.2.2, some forecasters that use exogeneous variables may also require the forecasting horizon only in `predict`. Such forecasters may also be called with steps 4 and 5 being\n",
-    "```python\n",
-    "forecaster.fit(y, X=X)\n",
-    "y_pred = forecaster.predict(fh=fh, X=X)\n",
-    "```"
-   ]
-  },
-  {
-   "cell_type": "markdown",
-   "metadata": {},
-   "source": [
-    "#### 1.2.4. Multivariate forecasting <a class=\"anchor\" id=\"section_1_2_4\"></a>"
-   ]
-  },
-  {
-   "cell_type": "markdown",
-   "metadata": {},
-   "source": [
-    "Some forecasters in sktime support multivariate forecasts. Some examples of multivariate forecasters are: `MultiplexForecaster`, `EnsembleForecaster`,`TransformedTargetForecaster` etc. In order to determine is a forecaster can be multivariate, one can look at the `scitype:y` in `tags`, which should be set to `multivariate` or '`both`. "
-   ]
-  },
-  {
-   "cell_type": "markdown",
-   "metadata": {},
-   "source": [
-    "To display complete list of multivariate forecasters, search for forecasters with 'multivariate' or 'both' tag value for the tag 'scitype:y', as follows:"
-   ]
-  },
-  {
-   "cell_type": "code",
-   "execution_count": null,
-   "metadata": {},
-   "outputs": [],
-   "source": [
-    "from sktime.registry import all_estimators\n",
-    "\n",
-    "for forecaster in all_estimators(filter_tags={\"scitype:y\": [\"multivariate\", \"both\"]}):\n",
-    "    print(forecaster[0])"
-   ]
-  },
-  {
-   "cell_type": "markdown",
-   "metadata": {},
-   "source": [
-    "Below is an example of the general workflow of multivariate `ColumnEnsembleForecaster` using the longley dataset from `sktime.datasets`. The workflow is the same as in the univariate forecasters, but the input has more than one variables (columns)."
-   ]
-  },
-  {
-   "cell_type": "code",
-   "execution_count": null,
-   "metadata": {},
-   "outputs": [],
-   "source": [
-    "from sktime.datasets import load_longley\n",
-    "from sktime.forecasting.compose import ColumnEnsembleForecaster\n",
-    "from sktime.forecasting.exp_smoothing import ExponentialSmoothing\n",
-    "from sktime.forecasting.trend import PolynomialTrendForecaster\n",
-    "\n",
-    "_, y = load_longley()\n",
-    "\n",
-    "y = y.drop(columns=[\"UNEMP\", \"ARMED\", \"POP\"])\n",
-    "\n",
-    "forecasters = [\n",
-    "    (\"trend\", PolynomialTrendForecaster(), 0),\n",
-    "    (\"ses\", ExponentialSmoothing(trend=\"add\"), 1),\n",
-    "]\n",
-    "\n",
-    "forecaster = ColumnEnsembleForecaster(forecasters=forecasters)\n",
-    "forecaster.fit(y, fh=[1, 2, 3])\n",
-    "\n",
-    "y_pred = forecaster.predict()"
-   ]
-  },
-  {
-   "cell_type": "markdown",
-   "metadata": {},
-   "source": [
-    "The input to the multivariate forecaster `y` is a `pandas.DataFrame` where each column is a variable."
-   ]
-  },
-  {
-   "cell_type": "code",
-   "execution_count": null,
-   "metadata": {},
-   "outputs": [],
-   "source": [
-    "y"
-   ]
-  },
-  {
-   "cell_type": "markdown",
-   "metadata": {},
-   "source": [
-    "The result of the multivariate forecaster `y_pred` is a `pandas.DataFrame` where columns are the predicted values for each variable. The variables in `y_pred` are the same as in `y`, the input to the multivariate forecaster."
-   ]
-  },
-  {
-   "cell_type": "code",
-   "execution_count": null,
-   "metadata": {},
-   "outputs": [],
-   "source": [
-    "y_pred"
-   ]
-  },
-  {
-   "cell_type": "markdown",
-   "metadata": {},
-   "source": [
-    "#### 1.2.5 Probabilistic forecasting: prediction intervals, quantile, variance, and distributional forecasts <a class=\"anchor\" id=\"section_1_2_5\"></a>\n",
-    "\n",
-    "`sktime` provides a unified interface to make probabilistic forecasts.\n",
-    "The following methods are possibly available for probabilistic forecasts:\n",
-    "\n",
-    "* `predict_interval` produces interval forecasts. Additionally to any `predict` arguments, an argument `coverage` (nominal interval coverage) must be provided.\n",
-    "* `predict_quantiles` produces quantile forecasts. Additionally to any `predict` arguments, an argument `alpha` (quantile values) must be provided.\n",
-    "* `predict_var` produces variance forecasts. This has same arguments as `predict`.\n",
-    "* `predict_proba` produces full distributional forecasts. This has same arguments as `predict`.\n",
-    "\n",
-    "Not all forecasters are capable of returning probabilistic forecast, but if a forecasters provides one kind of probabilistic forecast, it is also capable of returning the others. The list of forecasters with such capability can be queried by `registry.all_estimators`, searching for those where the `capability:pred_int` tag has value`True`.\n",
-    "\n",
-    "The basic worfklow for probabilistic forecasts is similar to the basic forecasting workflow, with the difference that instead of `predict`, one of the probabilistic forecasting methods is used:\n"
-   ]
-  },
-  {
-   "cell_type": "code",
-   "execution_count": null,
-   "metadata": {},
-   "outputs": [],
-   "source": [
-    "import numpy as np\n",
-    "\n",
-    "from sktime.datasets import load_airline\n",
-    "from sktime.forecasting.theta import ThetaForecaster\n",
-    "\n",
-    "# until fit, identical with the simple workflow\n",
-    "y = load_airline()\n",
-    "\n",
-    "fh = np.arange(1, 13)\n",
-    "\n",
-    "forecaster = ThetaForecaster(sp=12)\n",
-    "forecaster.fit(y, fh=fh)"
-   ]
-  },
-  {
-   "cell_type": "markdown",
-   "metadata": {},
-   "source": [
-    "Now we present the different probabilistic forecasting methods."
-   ]
-  },
-  {
-   "cell_type": "markdown",
-   "metadata": {},
-   "source": [
-    "##### `predict_interval` - interval predictions"
-   ]
-  },
-  {
-   "cell_type": "markdown",
-   "metadata": {},
-   "source": [
-    "`predict_interval` takes an argument `coverage`, which is a float (or list of floats), the nominal coverage of the prediction interval(s) queried. `predict_interval` produces symmetric prediction intervals, for example, a coverage of `0.9` returns a \"lower\" forecast at quantile `0.5 - coverage/2 = 0.05`, and an \"upper\" forecast at quantile `0.5 + coverage/2 = 0.95`."
-   ]
-  },
-  {
-   "cell_type": "code",
-   "execution_count": null,
-   "metadata": {},
-   "outputs": [],
-   "source": [
-    "coverage = 0.9\n",
-    "y_pred_ints = forecaster.predict_interval(coverage=coverage)\n",
-    "y_pred_ints"
-   ]
-  },
-  {
-   "cell_type": "markdown",
-   "metadata": {},
-   "source": [
-    "The return `y_pred_ints` is a `pandas.DataFrame` with a column multi-index: The first level is variable name from `y` in fit (or `Coverage` if no variable names were present), second level coverage fractions for which intervals were computed, in the same order as in input `coverage`; third level columns `lower` and `upper`. Rows are the indices for which forecasts were made (same as in `y_pred` or `fh`). Entries are lower/upper (as column name) bound of the nominal coverage predictive interval for the index in the same row. "
-   ]
-  },
-  {
-   "cell_type": "markdown",
-   "metadata": {},
-   "source": [
-    "Pretty-plotting the predictive interval forecasts:"
-   ]
-  },
-  {
-   "cell_type": "code",
-   "execution_count": null,
-   "metadata": {},
-   "outputs": [],
-   "source": [
-    "from sktime.utils import plotting\n",
-    "\n",
-    "# also requires predictions\n",
-    "y_pred = forecaster.predict()\n",
-    "\n",
-    "fig, ax = plotting.plot_series(y, y_pred, labels=[\"y\", \"y_pred\"])\n",
-    "ax.fill_between(\n",
-    "    ax.get_lines()[-1].get_xdata(),\n",
-    "    y_pred_ints[\"Coverage\"][coverage][\"lower\"],\n",
-    "    y_pred_ints[\"Coverage\"][coverage][\"upper\"],\n",
-    "    alpha=0.2,\n",
-    "    color=ax.get_lines()[-1].get_c(),\n",
-    "    label=f\"{coverage}% prediction intervals\",\n",
-    ")\n",
-    "ax.legend();"
-   ]
-  },
-  {
-   "cell_type": "markdown",
-   "metadata": {},
-   "source": [
-    "##### `predict_quantiles` - quantile forecasts"
-   ]
-  },
-  {
-   "cell_type": "markdown",
-   "metadata": {},
-   "source": [
-    "sktime offers `predict_quantiles` as a unified interface to return quantile values of predictions. Similar to `predict_interval`.\n",
-    "\n",
-    "`predict_quantiles` has an argument `alpha`, containing the quantile values being queried. Similar to the case of the `predict_interval`, `alpha` can be a `float`, or a `list of floats`. "
-   ]
-  },
-  {
-   "cell_type": "code",
-   "execution_count": null,
-   "metadata": {},
-   "outputs": [],
-   "source": [
-    "y_pred_quantiles = forecaster.predict_quantiles(alpha=[0.275, 0.975])\n",
-    "y_pred_quantiles"
-   ]
-  },
-  {
-   "cell_type": "markdown",
-   "metadata": {},
-   "source": [
-    "`y_pred_quantiles`, the output of predict_quantiles, is a `pandas.DataFrame` with a two-level column multiindex. The first level is variable name from `y` in fit (or `Quantiles` if no variable names were present), second level are the quantile values (from `alpha`) for which quantile predictions were queried. Rows are the indices for which forecasts were made (same as in `y_pred` or `fh`). Entries are the quantile predictions for that variable, that quantile value, for the time index in the same row."
-   ]
-  },
-  {
-   "cell_type": "markdown",
-   "metadata": {},
-   "source": [
-    "Remark: for clarity: quantile and (symmetric) interval forecasts can be translated into each other as follows.\n",
-    "\n",
-    "**alpha < 0.5:** The alpha-quantile prediction is equal to the lower bound of a predictive interval with coverage = (0.5 - alpha) * 2\n",
-    "\n",
-    "**alpha > 0.5:** The alpha-quantile prediction is equal to the upper bound of a predictive interval with coverage = (alpha - 0.5) * 2"
-   ]
-  },
-  {
-   "cell_type": "markdown",
-   "metadata": {},
-   "source": [
-    "##### `predict_var` - variance predictions"
-   ]
-  },
-  {
-   "cell_type": "markdown",
-   "metadata": {},
-   "source": [
-    "`predict_var` produces variance predictions:"
-   ]
-  },
-  {
-   "cell_type": "code",
-   "execution_count": null,
-   "metadata": {},
-   "outputs": [],
-   "source": [
-    "y_pred_var = forecaster.predict_var()\n",
-    "y_pred_var"
-   ]
-  },
-  {
-   "cell_type": "markdown",
-   "metadata": {},
-   "source": [
-    "The format of the output `y_pred_var` is the same as for `predict`, except that this is always coerced to a `pandas.DataFrame`, and entries are not point predictions but variance predictions."
-   ]
-  },
-  {
-   "cell_type": "markdown",
-   "metadata": {},
-   "source": [
-    "##### `predict_proba` - distribution predictions"
-   ]
-  },
-  {
-   "cell_type": "markdown",
-   "metadata": {},
-   "source": [
-    "To predict full predictive distributions, `predict_proba` can be used.\n",
-    "As this returns `tensorflow` `Distribution` objects, the deep learning dependency set `dl` of `sktime` (which includes `tensorflow` and `tensorflow-probability` dependencies) must be installed."
-   ]
-  },
-  {
-   "cell_type": "code",
-   "execution_count": null,
-   "metadata": {},
-   "outputs": [],
-   "source": [
-    "y_pred_proba = forecaster.predict_proba()\n",
-    "y_pred_proba"
-   ]
-  },
-  {
-   "cell_type": "markdown",
-   "metadata": {},
-   "source": [
-    "Distributions returned by `predict_proba` are by default marginal at time points, not joint over time points.\n",
-    "More precisely, the returned `Distribution` object is formatted and to be interpreted as follows:\n",
-    "* Batch shape is 1D and same length as fh\n",
-    "* Event shape is 1D, with length equal to number of variables being forecast\n",
-    "* i-th (batch) distribution is forecast for i-th entry of fh\n",
-    "* j-th (event) component is j-th variable, same order as y in `fit`/`update`\n",
-    "\n",
-    "To return joint forecast distributions, the `marginal` parameter can be set to `False` (currently work in progress). In this case, a `Distribution` with 2D event shape `(len(fh), len(y))` is returned."
-   ]
-  },
-  {
-   "cell_type": "markdown",
-   "metadata": {},
-<<<<<<< HEAD
-=======
-   "source": [
-    "#### 1.2.6 Panel forecasts and hierarchical forecasts <a class=\"anchor\" id=\"section_1_2_6\"></a>\n",
-    "\n",
-    "`sktime` provides a unified interface to make panel and hierarchical forecasts.\n",
-    "\n",
-    "All `sktime` forecasters can be applied to panel and hierarchical data, which needs to be presented in specific input formats.\n",
-    "Forecasters that are not genuinely panel or hierarchical forecasters will be applied by instance.\n",
-    "\n",
-    "The recommended (not the only) format to pass panel and hierarchical data is a `pandas.DataFrame` with `MultiIndex` row. In this `MultiIndex`, the last level must be in an `sktime` compatible time index format, the remaining levels are panel or hierarchy nodes.\n",
-    "\n",
-    "Example data:"
-   ]
-  },
-  {
-   "cell_type": "code",
-   "execution_count": null,
-   "metadata": {},
-   "outputs": [],
-   "source": [
-    "from sktime.utils._testing.hierarchical import _bottom_hier_datagen\n",
-    "\n",
-    "y = _bottom_hier_datagen(no_levels=2)\n",
-    "y"
-   ]
-  },
-  {
-   "cell_type": "markdown",
-   "metadata": {},
-   "source": [
-    "As stated, all forecasters, genuinely hierarchical or not, can be applied, with all workflows described in this section, to produce hierarchical forecasts.\n",
-    "\n",
-    "The syntax is exactly the same as for plain time series, except for the hierarchy levels in input and output data:"
-   ]
-  },
-  {
-   "cell_type": "code",
-   "execution_count": null,
-   "metadata": {},
-   "outputs": [],
-   "source": [
-    "from sktime.forecasting.arima import ARIMA\n",
-    "\n",
-    "fh = [1, 2, 3]\n",
-    "\n",
-    "forecaster = ARIMA()\n",
-    "forecaster.fit(y, fh=fh)\n",
-    "forecaster.predict()"
-   ]
-  },
-  {
-   "cell_type": "markdown",
-   "metadata": {},
-   "source": [
-    "Further details on hierarchical forecasting, including reduction, aggregation, reconciliation, are presented in the \"hierarchical forecasting\" tutorial."
-   ]
-  },
-  {
-   "cell_type": "markdown",
-   "metadata": {},
->>>>>>> d0a6908b
-   "source": [
-    "### 1.3 Basic evaluation workflow - evaluating a batch of forecasts against ground truth observations<a class=\"anchor\" id=\"section_1_3\"></a>\n",
-    "\n",
-    "It is good practice to evaluate statistical performance of a forecaster before deploying it, and regularly re-evaluate performance if in continuous deployment. The evaluation workflow for the basic batch forecasting task, as solved by the workflow in Section 1.2, consists of comparing batch forecasts with actuals. This is sometimes called (batch-wise) backtesting.\n",
-    "\n",
-    "The basic evaluation workflow is as follows:\n",
-    "\n",
-    "1. Splitting a representatively chosen historical series into a temporal training and test set. The test set should be temporally in the future of the training set.\n",
-    "2. Obtaining batch forecasts, as in Section 1.2, by fitting a forecaster to the training set, and querying predictions for the test set\n",
-    "3. Specifying a quantitative performance metric to compare the actual test set against predictions\n",
-    "4. Computing the quantitative performance on the test set\n",
-    "5. Testing whether this performance is statistically better than a chosen baseline performance\n",
-    "\n",
-    "NOTE: Step 5 (testing) is currently not supported in `sktime`, but is on the development roadmap. For the time being, it is advised to use custom implementations of appropriate methods (e.g., Diebold-Mariano test; stationary confidence intervals).\n",
-    "\n",
-    "NOTE: Note that this evaluation set-up determines how well a given algorithm would have performed on past data. Results are only insofar representative as future performance can be assumed to mirror past performance. This can be argued under certain assumptions (e.g., stationarity), but will in general be false. Monitoring of forecasting performance is hence advised in case an algorithm is applied multiple times."
-   ]
-  },
-  {
-   "cell_type": "markdown",
-   "metadata": {},
-   "source": [
-    "**Example:** In the example, we will us the same airline data as in Section 1.2. But, instead of predicting the next 3 years, we hold out the last 3 years of the airline data (below: `y_test`), and see how the forecaster would have performed three years ago, when asked to forecast the most recent 3 years (below: `y_pred`), from the years before (below: `y_train`). \"how\" is measured by a quantitative performance metric (below: `mean_absolute_percentage_error`). This is then considered as an indication of how well the forecaster would perform in the coming 3 years (what was done in Section 1.2). This may or may not be a stretch depending on statistical assumptions and data properties (caution: it often is a stretch - past performance is in general not indicative of future performance)."
-   ]
-  },
-  {
-   "cell_type": "markdown",
-   "metadata": {},
-   "source": [
-    "#### Step 1 - Splitting a historical data set in to a temporal train and test batch"
-   ]
-  },
-  {
-   "cell_type": "code",
-   "execution_count": null,
-   "metadata": {},
-   "outputs": [],
-   "source": [
-    "from sktime.forecasting.model_selection import temporal_train_test_split"
-   ]
-  },
-  {
-   "cell_type": "code",
-   "execution_count": null,
-   "metadata": {},
-   "outputs": [],
-   "source": [
-    "y = load_airline()\n",
-    "y_train, y_test = temporal_train_test_split(y, test_size=36)\n",
-    "# we will try to forecast y_test from y_train"
-   ]
-  },
-  {
-   "cell_type": "code",
-   "execution_count": null,
-   "metadata": {},
-   "outputs": [],
-   "source": [
-    "# plotting for illustration\n",
-    "plot_series(y_train, y_test, labels=[\"y_train\", \"y_test\"])\n",
-    "print(y_train.shape[0], y_test.shape[0])"
-   ]
-  },
-  {
-   "cell_type": "markdown",
-   "metadata": {},
-   "source": [
-    "#### Step 2 - Making forecasts for y_test from y_train\n",
-    "\n",
-    "This is almost verbatim the workflow in Section 1.2, using `y_train` to predict the indices of `y_test`."
-   ]
-  },
-  {
-   "cell_type": "code",
-   "execution_count": null,
-   "metadata": {},
-   "outputs": [],
-   "source": [
-    "# we can simply take the indices from `y_test` where they already are stored\n",
-    "fh = ForecastingHorizon(y_test.index, is_relative=False)\n",
-    "\n",
-    "forecaster = NaiveForecaster(strategy=\"last\", sp=12)\n",
-    "\n",
-    "forecaster.fit(y_train)\n",
-    "\n",
-    "# y_pred will contain the predictions\n",
-    "y_pred = forecaster.predict(fh)"
-   ]
-  },
-  {
-   "cell_type": "code",
-   "execution_count": null,
-   "metadata": {},
-   "outputs": [],
-   "source": [
-    "# plotting for illustration\n",
-    "plot_series(y_train, y_test, y_pred, labels=[\"y_train\", \"y_test\", \"y_pred\"])"
-   ]
-  },
-  {
-   "cell_type": "markdown",
-   "metadata": {},
-   "source": [
-    "#### Steps 3 and 4 - Specifying a forecasting metric, evaluating on the test set\n",
-    "\n",
-    "The next step is to specify a forecasting metric. These are functions that return a number when input with prediction and actual series. They are different from `sklearn` metrics in that they accept series with indices rather than `np.array`s. Forecasting metrics can be invoked in two ways:\n",
-    "\n",
-    "* using the lean function interface, e.g., `mean_absolute_percentage_error` which is a python function `(y_true : pd.Series, y_pred : pd.Series) -> float`\n",
-    "* using the composable class interface, e.g., `MeanAbsolutePercentageError`, which is a python class, callable with the same signature\n",
-    "\n",
-    "Casual users may opt to use the function interface. The class interface supports advanced use cases, such as parameter modification, custom metric composition, tuning over metric parameters (not covered in this tutorial)"
-   ]
-  },
-  {
-   "cell_type": "code",
-   "execution_count": null,
-   "metadata": {},
-   "outputs": [],
-   "source": [
-    "from sktime.performance_metrics.forecasting import mean_absolute_percentage_error"
-   ]
-  },
-  {
-   "cell_type": "code",
-   "execution_count": null,
-   "metadata": {},
-   "outputs": [],
-   "source": [
-    "# option 1: using the lean function interface\n",
-    "mean_absolute_percentage_error(y_test, y_pred, symmetric = False)\n",
-    "# note: the FIRST argument is the ground truth, the SECOND argument are the forecasts\n",
-    "#       the order matters for most metrics in general"
-   ]
-  },
-  {
-   "cell_type": "markdown",
-   "metadata": {},
-   "source": [
-    "To properly interpret numbers like this, it is useful to understand properties of the metric in question (e.g., lower is better), and to compare against suitable baselines and contender algorithms (see step 5)."
-   ]
-  },
-  {
-   "cell_type": "code",
-   "execution_count": null,
-   "metadata": {},
-   "outputs": [],
-   "source": [
-    "from sktime.performance_metrics.forecasting import MeanAbsolutePercentageError"
-   ]
-  },
-  {
-   "cell_type": "code",
-   "execution_count": null,
-   "metadata": {},
-   "outputs": [],
-   "source": [
-    "# option 2: using the composable class interface\n",
-    "mape = MeanAbsolutePercentageError(symmetric=False)\n",
-    "# the class interface allows to easily construct variants of the MAPE\n",
-    "#  e.g., the non-symmetric verion\n",
-    "# it also allows for inspection of metric properties\n",
-    "#  e.g., are higher values better (answer: no)?\n",
-    "mape.greater_is_better"
-   ]
-  },
-  {
-   "cell_type": "code",
-   "execution_count": null,
-   "metadata": {},
-   "outputs": [],
-   "source": [
-    "# evaluation works exactly like in option 2, but with the instantiated object\n",
-    "mape(y_test, y_pred)"
-   ]
-  },
-  {
-   "cell_type": "markdown",
-   "metadata": {},
-   "source": [
-    "NOTE: Some metrics, such as `mean_absolute_scaled_error`, also require the training set for evaluation. In this case, the training set should be passed as a `y_train` argument. Refer to the API reference on individual metrics.\n",
-    "\n",
-    "NOTE: The workflow is the same for forecasters that make use of exogeneous data - no `X` is passed to the metrics."
-   ]
-  },
-  {
-   "cell_type": "markdown",
-   "metadata": {},
-   "source": [
-    "#### Step 5 - Testing performance against benchmarks\n",
-    "\n",
-    "In general, forecast performances should be quantitatively tested against benchmark performances.\n",
-    "\n",
-    "Currently (`sktime` v0.12.x), this is a roadmap development item. Contributions are very welcome."
-   ]
-  },
-  {
-   "cell_type": "markdown",
-   "metadata": {},
-   "source": [
-    "#### 1.3.1 The basic batch forecast evaluation workflow in a nutshell - function metric interface<a class=\"anchor\" id=\"section_1_3_1\"></a>\n",
-    "\n",
-    "For convenience, we present the basic batch forecast evaluation workflow in one cell.\n",
-    "This cell is using the lean function metric interface."
-   ]
-  },
-  {
-   "cell_type": "code",
-   "execution_count": null,
-   "metadata": {},
-   "outputs": [],
-   "source": [
-    "from sktime.datasets import load_airline\n",
-    "from sktime.forecasting.base import ForecastingHorizon\n",
-    "from sktime.forecasting.model_selection import temporal_train_test_split\n",
-    "from sktime.forecasting.naive import NaiveForecaster\n",
-    "from sktime.performance_metrics.forecasting import mean_absolute_percentage_error"
-   ]
-  },
-  {
-   "cell_type": "code",
-   "execution_count": null,
-   "metadata": {},
-   "outputs": [],
-   "source": [
-    "# step 1: splitting historical data\n",
-    "y = load_airline()\n",
-    "y_train, y_test = temporal_train_test_split(y, test_size=36)\n",
-    "\n",
-    "# step 2: running the basic forecasting workflow\n",
-    "fh = ForecastingHorizon(y_test.index, is_relative=False)\n",
-    "forecaster = NaiveForecaster(strategy=\"last\", sp=12)\n",
-    "forecaster.fit(y_train)\n",
-    "y_pred = forecaster.predict(fh)\n",
-    "\n",
-    "# step 3: specifying the evaluation metric and\n",
-    "# step 4: computing the forecast performance\n",
-    "mean_absolute_percentage_error(y_test, y_pred, symmetric=False)\n",
-    "\n",
-    "# step 5: testing forecast performance against baseline\n",
-    "# under development"
-   ]
-  },
-  {
-   "cell_type": "markdown",
-   "metadata": {},
-   "source": [
-    "#### 1.3.2 The basic batch forecast evaluation workflow in a nutshell - metric class interface<a class=\"anchor\" id=\"section_1_3_2\"></a>\n",
-    "\n",
-    "For convenience, we present the basic batch forecast evaluation workflow in one cell.\n",
-    "This cell is using the advanced class specification interface for metrics."
-   ]
-  },
-  {
-   "cell_type": "code",
-   "execution_count": null,
-   "metadata": {},
-   "outputs": [],
-   "source": [
-    "from sktime.datasets import load_airline\n",
-    "from sktime.forecasting.base import ForecastingHorizon\n",
-    "from sktime.forecasting.model_selection import temporal_train_test_split\n",
-    "from sktime.forecasting.naive import NaiveForecaster\n",
-    "from sktime.performance_metrics.forecasting import MeanAbsolutePercentageError"
-   ]
-  },
-  {
-   "cell_type": "code",
-   "execution_count": null,
-   "metadata": {},
-   "outputs": [],
-   "source": [
-    "# step 1: splitting historical data\n",
-    "y = load_airline()\n",
-    "y_train, y_test = temporal_train_test_split(y, test_size=36)\n",
-    "\n",
-    "# step 2: running the basic forecasting workflow\n",
-    "fh = ForecastingHorizon(y_test.index, is_relative=False)\n",
-    "forecaster = NaiveForecaster(strategy=\"last\", sp=12)\n",
-    "forecaster.fit(y_train)\n",
-    "y_pred = forecaster.predict(fh)\n",
-    "\n",
-    "# step 3: specifying the evaluation metric\n",
-    "mape = MeanAbsolutePercentageError(symmetric=False)\n",
-    "# if function interface is used, just use the function directly in step 4\n",
-    "\n",
-    "# step 4: computing the forecast performance\n",
-    "mape(y_test, y_pred)\n",
-    "\n",
-    "# step 5: testing forecast performance against baseline\n",
-    "# under development"
-   ]
-  },
-  {
-   "cell_type": "markdown",
-   "metadata": {},
-   "source": [
-    "### 1.4 Advanced deployment workflow: rolling updates & forecasts<a class=\"anchor\" id=\"section_1_4\"></a>\n",
-    "\n",
-    "A common use case requires the forecaster to regularly update with new data and make forecasts on a rolling basis. This is especially useful if the same kind of forecast has to be made at regular time points, e.g., daily or weekly. `sktime` forecasters support this type of deployment workflow via the `update` and `update_predict` methods."
-   ]
-  },
-  {
-   "cell_type": "markdown",
-   "metadata": {},
-   "source": [
-    "### 1.4.1 Updating a forecaster with the `update` method<a class=\"anchor\" id=\"section_1_4_1\"></a>\n",
-    "\n",
-    "The `update` method can be called when a forecaster is already fitted, to ingest new data and make updated forecasts - this is referred to as an \"update step\".\n",
-    "\n",
-    "After the update, the forecaster's internal \"now\" state (the `cutoff`) is set to the latest time stamp seen in the update batch (assumed to be later than previously seen data).\n",
-    "\n",
-    "The general pattern is as follows:\n",
-    "\n",
-    "1. Specify a forecasting strategy\n",
-    "2. Specify a relative forecasting horizon\n",
-    "3. Fit the forecaster to an initial batch of data using `fit`\n",
-    "4. Make forecasts for the relative forecasting horizon, using `predict`\n",
-    "5. Obtain new data; use `update` to ingest new data\n",
-    "6. Make forecasts using `predict` for the updated data\n",
-    "7. Repeat 5 and 6 as often as required\n",
-    "\n",
-    "**Example**: suppose that, in the airline example, we want to make forecasts a year ahead, but every month, starting December 1957. The first few months, forecasts would be made as follows:"
-   ]
-  },
-  {
-   "cell_type": "code",
-   "execution_count": null,
-   "metadata": {},
-   "outputs": [],
-   "source": [
-    "from sktime.datasets import load_airline\n",
-    "from sktime.forecasting.ets import AutoETS\n",
-    "from sktime.utils.plotting import plot_series"
-   ]
-  },
-  {
-   "cell_type": "code",
-   "execution_count": null,
-   "metadata": {},
-   "outputs": [],
-   "source": [
-    "# we prepare the full data set for convenience\n",
-    "# note that in the scenario we will \"know\" only part of this at certain time points\n",
-    "y = load_airline()"
-   ]
-  },
-  {
-   "cell_type": "code",
-   "execution_count": null,
-   "metadata": {},
-   "outputs": [],
-   "source": [
-    "# December 1957\n",
-    "\n",
-    "# this is the data known in December 1957\n",
-    "y_1957Dec = y[:-36]\n",
-    "\n",
-    "# step 1: specifying the forecasting strategy\n",
-    "forecaster = AutoETS(auto=True, sp=12, n_jobs=-1)\n",
-    "\n",
-    "# step 2: specifying the forecasting horizon: one year ahead, all months\n",
-    "fh = np.arange(1, 13)\n",
-    "\n",
-    "# step 3: this is the first time we use the model, so we fit it\n",
-    "forecaster.fit(y_1957Dec)\n",
-    "\n",
-    "# step 4: obtaining the first batch of forecasts for Jan 1958 - Dec 1958\n",
-    "y_pred_1957Dec = forecaster.predict(fh)"
-   ]
-  },
-  {
-   "cell_type": "code",
-   "execution_count": null,
-   "metadata": {},
-   "outputs": [],
-   "source": [
-    "# plotting predictions and past data\n",
-    "plot_series(y_1957Dec, y_pred_1957Dec, labels=[\"y_1957Dec\", \"y_pred_1957Dec\"])"
-   ]
-  },
-  {
-   "cell_type": "code",
-   "execution_count": null,
-   "metadata": {},
-   "outputs": [],
-   "source": [
-    "# January 1958\n",
-    "\n",
-    "# new data is observed:\n",
-    "y_1958Jan = y[[-36]]\n",
-    "\n",
-    "# step 5: we update the forecaster with the new data\n",
-    "forecaster.update(y_1958Jan)\n",
-    "\n",
-    "# step 6: making forecasts with the updated data\n",
-    "y_pred_1958Jan = forecaster.predict(fh)"
-   ]
-  },
-  {
-   "cell_type": "code",
-   "execution_count": null,
-   "metadata": {},
-   "outputs": [],
-   "source": [
-    "# note that the fh is relative, so forecasts are automatically for 1 month later\n",
-    "#  i.e., from Feb 1958 to Jan 1959\n",
-    "y_pred_1958Jan"
-   ]
-  },
-  {
-   "cell_type": "code",
-   "execution_count": null,
-   "metadata": {},
-   "outputs": [],
-   "source": [
-    "# plotting predictions and past data\n",
-    "plot_series(\n",
-    "    y[:-35],\n",
-    "    y_pred_1957Dec,\n",
-    "    y_pred_1958Jan,\n",
-    "    labels=[\"y_1957Dec\", \"y_pred_1957Dec\", \"y_pred_1958Jan\"],\n",
-    ")"
-   ]
-  },
-  {
-   "cell_type": "code",
-   "execution_count": null,
-   "metadata": {},
-   "outputs": [],
-   "source": [
-    "# February 1958\n",
-    "\n",
-    "# new data is observed:\n",
-    "y_1958Feb = y[[-35]]\n",
-    "\n",
-    "# step 5: we update the forecaster with the new data\n",
-    "forecaster.update(y_1958Feb)\n",
-    "\n",
-    "# step 6: making forecasts with the updated data\n",
-    "y_pred_1958Feb = forecaster.predict(fh)"
-   ]
-  },
-  {
-   "cell_type": "code",
-   "execution_count": null,
-   "metadata": {},
-   "outputs": [],
-   "source": [
-    "# plotting predictions and past data\n",
-    "plot_series(\n",
-    "    y[:-35],\n",
-    "    y_pred_1957Dec,\n",
-    "    y_pred_1958Jan,\n",
-    "    y_pred_1958Feb,\n",
-    "    labels=[\"y_1957Dec\", \"y_pred_1957Dec\", \"y_pred_1958Jan\", \"y_pred_1958Feb\"],\n",
-    ")"
-   ]
-  },
-  {
-   "cell_type": "markdown",
-   "metadata": {},
-   "source": [
-    "... and so on.\n",
-    "\n",
-    "A shorthand for running first `update` and then `predict` is `update_predict_single` - for some algorithms, this may be more efficient than the separate calls to `update` and `predict`:"
-   ]
-  },
-  {
-   "cell_type": "code",
-   "execution_count": null,
-   "metadata": {},
-   "outputs": [],
-   "source": [
-    "# March 1958\n",
-    "\n",
-    "# new data is observed:\n",
-    "y_1958Mar = y[[-34]]\n",
-    "\n",
-    "# step 5&6: update/predict in one step\n",
-    "forecaster.update_predict_single(y_1958Mar, fh=fh)"
-   ]
-  },
-  {
-   "cell_type": "markdown",
-   "metadata": {},
-   "source": [
-    "### 1.4.2 Moving the \"now\" state without updating the model<a class=\"anchor\" id=\"section_1_4_2\"></a>\n",
-    "\n",
-    "In the rolling deployment mode, may be useful to move the estimator's \"now\" state (the `cutoff`) to later, for example if no new data was observed, but time has progressed; or, if computations take too long, and forecasts have to be queried.\n",
-    "\n",
-    "The `update` interface provides an option for this, via the `update_params` argument of `update` and other update funtions.\n",
-    "\n",
-    "If `update_params` is set to `False`, no model update computations are performed; only data is stored, and the internal \"now\" state (the `cutoff`) is set to the most recent date."
-   ]
-  },
-  {
-   "cell_type": "code",
-   "execution_count": null,
-   "metadata": {},
-   "outputs": [],
-   "source": [
-    "# April 1958\n",
-    "\n",
-    "# new data is observed:\n",
-    "y_1958Apr = y[[-33]]\n",
-    "\n",
-    "# step 5: perform an update without re-computing the model parameters\n",
-    "forecaster.update(y_1958Apr, update_params=False)"
-   ]
-  },
-  {
-   "cell_type": "markdown",
-   "metadata": {},
-   "source": [
-    "### 1.4.3 Walk-forward predictions on a batch of data<a class=\"anchor\" id=\"section_1_4_3\"></a>\n",
-    "\n",
-    "`sktime` can also simulate the update/predict deployment mode with a full batch of data.\n",
-    "\n",
-    "This is not useful in deployment, as it requires all data to be available in advance; however, it is useful in playback, such as for simulations or model evaluation.\n",
-    "\n",
-    "The update/predict playback mode can be called using `update_predict` and a re-sampling constructor which encodes the precise walk-forward scheme."
-   ]
-  },
-  {
-   "cell_type": "code",
-   "execution_count": null,
-   "metadata": {},
-   "outputs": [],
-   "source": [
-    "# from sktime.datasets import load_airline\n",
-    "# from sktime.forecasting.ets import AutoETS\n",
-    "# from sktime.forecasting.model_selection import ExpandingWindowSplitter\n",
-    "# from sktime.utils.plotting import plot_series"
-   ]
-  },
-  {
-   "cell_type": "markdown",
-   "metadata": {},
-   "source": [
-    "NOTE: commented out - this part of the interface is currently undergoing a re-work. Contributions and PR are appreciated."
-   ]
-  },
-  {
-   "cell_type": "code",
-   "execution_count": null,
-   "metadata": {},
-   "outputs": [],
-   "source": [
-    "# for playback, the full data needs to be loaded in advance\n",
-    "# y = load_airline()"
-   ]
-  },
-  {
-   "cell_type": "code",
-   "execution_count": null,
-   "metadata": {},
-   "outputs": [],
-   "source": [
-    "# step 1: specifying the forecasting strategy\n",
-    "# forecaster = AutoETS(auto=True, sp=12, n_jobs=-1)\n",
-    "\n",
-    "# step 2: specifying the forecasting horizon\n",
-    "# fh - np.arange(1, 13)\n",
-    "\n",
-    "# step 3: specifying the cross-validation scheme\n",
-    "# cv = ExpandingWindowSplitter()\n",
-    "\n",
-    "# step 4: fitting the forecaster - fh should be passed here\n",
-    "# forecaster.fit(y[:-36], fh=fh)\n",
-    "\n",
-    "# step 5: rollback\n",
-    "# y_preds = forecaster.update_predict(y, cv)"
-   ]
-  },
-  {
-   "cell_type": "markdown",
-   "metadata": {},
-   "source": [
-    "### 1.5 Advanced evaluation worfklow: rolling re-sampling and aggregate errors, rolling back-testing<a class=\"anchor\" id=\"section_1_5\"></a>\n",
-    "\n",
-    "To evaluate forecasters with respect to their performance in rolling forecasting, the forecaster needs to be tested in a set-up mimicking rolling forecasting, usually on past data. Note that the batch back-testing as in Section 1.3 would not be an appropriate evaluation set-up for rolling deployment, as that tests only a single forecast batch. \n",
-    "\n",
-    "The advanced evaluation workflow can be carried out using the `evaluate` benchmarking function.\n",
-    "`evalute` takes as arguments:\n",
-    "- a `forecaster` to be evaluated\n",
-    "- a `scikit-learn` re-sampling strategy for temporal splitting (`cv` below), e.g., `ExpandingWindowSplitter` or `SlidingWindowSplitter`\n",
-    "- a `strategy` (string): whether the forecaster should be always be refitted or just fitted once and then updated"
-   ]
-  },
-  {
-   "cell_type": "code",
-   "execution_count": null,
-   "metadata": {},
-   "outputs": [],
-   "source": [
-    "from sktime.forecasting.arima import AutoARIMA\n",
-    "from sktime.forecasting.model_evaluation import evaluate\n",
-    "from sktime.forecasting.model_selection import ExpandingWindowSplitter"
-   ]
-  },
-  {
-   "cell_type": "code",
-   "execution_count": null,
-   "metadata": {},
-   "outputs": [],
-   "source": [
-    "forecaster = AutoARIMA(sp=12, suppress_warnings=True)\n",
-    "\n",
-    "cv = ExpandingWindowSplitter(\n",
-    "    step_length=12, fh=[1, 2, 3, 4, 5, 6, 7, 8, 9, 10, 11, 12], initial_window=72\n",
-    ")\n",
-    "\n",
-    "df = evaluate(forecaster=forecaster, y=y, cv=cv, strategy=\"refit\", return_data=True)\n",
-    "\n",
-    "df.iloc[:, :5]"
-   ]
-  },
-  {
-   "cell_type": "code",
-   "execution_count": null,
-   "metadata": {},
-   "outputs": [],
-   "source": [
-    "# visualization of a forecaster evaluation\n",
-    "fig, ax = plot_series(\n",
-    "    y,\n",
-    "    df[\"y_pred\"].iloc[0],\n",
-    "    df[\"y_pred\"].iloc[1],\n",
-    "    df[\"y_pred\"].iloc[2],\n",
-    "    df[\"y_pred\"].iloc[3],\n",
-    "    df[\"y_pred\"].iloc[4],\n",
-    "    df[\"y_pred\"].iloc[5],\n",
-    "    markers=[\"o\", \"\", \"\", \"\", \"\", \"\", \"\"],\n",
-    "    labels=[\"y_true\"] + [\"y_pred (Backtest \" + str(x) + \")\" for x in range(6)],\n",
-    ")\n",
-    "ax.legend();"
-   ]
-  },
-  {
-   "cell_type": "markdown",
-   "metadata": {},
-   "source": [
-    "Todo: performance metrics, averages, and testing - contributions to `sktime` and the tutorial are welcome."
-   ]
-  },
-  {
-   "cell_type": "markdown",
-   "metadata": {},
-   "source": [
-    "## 2. Forecasters in `sktime` - lookup, properties, main families<a class=\"anchor\" id=\"chapter2\"></a>\n",
-    "\n",
-    "This section summarizes how to:\n",
-    "\n",
-    "* search for forecasters in sktime\n",
-    "* properties of forecasters, corresponding search options and tags\n",
-    "* commonly used types of forecasters in `sktime`"
-   ]
-  },
-  {
-   "cell_type": "markdown",
-   "metadata": {},
-   "source": [
-    "### 2.1 Listing all forecasters in `sktime` <a class=\"anchor\" id=\"section_2_1\"></a>\n",
-    "\n",
-    "Generally, all forecasters available in `sktime` can be listed with the `all_estimators` command.\n",
-    "\n",
-    "This will list all forecasters in `sktime`, even those whose soft dependencies are not installed."
-   ]
-  },
-  {
-   "cell_type": "code",
-   "execution_count": null,
-   "metadata": {},
-   "outputs": [],
-   "source": [
-    "from sktime.registry import all_estimators\n",
-    "\n",
-    "all_estimators(\"forecaster\", as_dataframe=True)"
-   ]
-  },
-  {
-   "cell_type": "markdown",
-   "metadata": {},
-   "source": [
-    "The entries of the last column of the resulting dataframe are classes which could be directly used for construction, or simply inspected for the correct import path.\n",
-    "\n",
-    "For logic that loops over forecasters, the default output format may be more convenient:"
-   ]
-  },
-  {
-   "cell_type": "code",
-   "execution_count": null,
-   "metadata": {},
-   "outputs": [],
-   "source": [
-    "forecaster_list = all_estimators(\"forecaster\", as_dataframe=False)\n",
-    "\n",
-    "# this returns a list of (name, estimator) tuples\n",
-    "forecaster_list[0]"
-   ]
-  },
-  {
-   "cell_type": "markdown",
-   "metadata": {},
-   "source": [
-    "### 2.2 Forecaster tags <a class=\"anchor\" id=\"section_2_2\"></a>\n",
-    "\n",
-    "All forecasters `sktime` have so-called tags which describe properties of the estimator, e.g., whether it is multivariate, probabilistic, or not. Use of tags, inspection, and retrieval will be described in this section."
-   ]
-  },
-  {
-   "cell_type": "markdown",
-   "metadata": {},
-   "source": [
-    "### 2.2.1 Capability tags: multivariate, probabilistic, hierarchical <a class=\"anchor\" id=\"section_2_2_1\"></a>"
-   ]
-  },
-  {
-   "cell_type": "markdown",
-   "metadata": {},
-   "source": [
-    "Every forecaster has tags, which are key-value pairs that can describe capabilities or internal implementation details.\n",
-    "\n",
-    "The most important \"capability\" style tags are the following:\n",
-    "\n",
-    "`requires-fh-in-fit` - a boolean. Whether the forecaster requires the forecasting horizon `fh` already in `fit` (`True`), or whether it can be passed late in `predict` (`False`).\n",
-    "\n",
-    "`scitype:y` - a string. Whether the forecaster is univariate (`\"univariate\"`), strictly multivariate (`\"multivariate\"`), or can deal with any number of variables (`\"both\"`).\n",
-    "\n",
-    "`capability:pred_int` - a boolean. Whether the forecaster can return probabilistic predictions via `predict_interval` etc, see Section 1.5.\n",
-    "\n",
-    "`ignores-exogeneous-X` - a boolean. Whether the forecaster makes use of exogeneous variables `X` (`False`) or not (`True`). If the forecaster does not use `X`, it can still be passed for interface uniformity, and will be ignored.\n",
-    "\n",
-    "`handles-missing-data` - a boolean. Whether the forecaster can deal with missing data in the inputs `X` or `y`.\n",
-    "\n",
-    "Tags of a forecaster instance can be inspected via the `get_tags` (lists all tags) and `get_tag` (gets value for one tag) methods.\n",
-    "\n",
-    "Tag values may depend on hyper-parameter choices."
-   ]
-  },
-  {
-   "cell_type": "code",
-   "execution_count": null,
-   "metadata": {},
-   "outputs": [],
-   "source": [
-    "from sktime.forecasting.arima import ARIMA\n",
-    "\n",
-    "ARIMA().get_tags()"
-   ]
-  },
-  {
-   "cell_type": "markdown",
-   "metadata": {},
-   "source": [
-    "The `y_inner_mtype` and `X_inner_mtype` indicate whether the forecaster can deal with panel or hierarchical data natively - if an panel or hierarchical mtype occurs here, it does (see data types tutorial).\n",
-    "\n",
-    "An explanation for all tags can be obtained using the `all_tags` utility, see Section 2.2.3."
-   ]
-  },
-  {
-   "cell_type": "markdown",
-   "metadata": {},
-   "source": [
-    "### 2.2.2 Finding and listing forecasters by tag <a class=\"anchor\" id=\"section_2_2_2\"></a>"
-   ]
-  },
-  {
-   "cell_type": "markdown",
-   "metadata": {},
-   "source": [
-    "To list forecasters with their tags, the `all_estimators` utility can be used with its `return_tags` argument.\n",
-    "\n",
-    "The resulting data frame can then be used for table queries or sub-setting."
-   ]
-  },
-  {
-   "cell_type": "code",
-   "execution_count": null,
-   "metadata": {},
-   "outputs": [],
-   "source": [
-    "from sktime.registry import all_estimators\n",
-    "\n",
-    "all_estimators(\n",
-    "    \"forecaster\", as_dataframe=True, return_tags=[\"scitype:y\", \"requires-fh-in-fit\"]\n",
-    ")"
-   ]
-  },
-  {
-   "cell_type": "markdown",
-   "metadata": {},
-   "source": [
-    "To filter beforehand on certain tags and tag values, the `filter_tags` argument can be used:"
-   ]
-  },
-  {
-   "cell_type": "code",
-   "execution_count": null,
-   "metadata": {},
-   "outputs": [],
-   "source": [
-    "# this lists all forecasters that can deal with multivariate data\n",
-    "all_estimators(\n",
-    "    \"forecaster\", as_dataframe=True, filter_tags={\"scitype:y\": [\"multivariate\", \"both\"]}\n",
-    ")"
-   ]
-  },
-  {
-   "cell_type": "markdown",
-   "metadata": {},
-   "source": [
-    "Important note: as said above, tag values can depend on hyper-parameter settings, e.g., a `ForecastingPipeline` can handle multivariate data only if the forecaster in it can handle multivariate data.\n",
-    "\n",
-    "In retrieval as above, the tags for a class are usually set to indicate the most general potential value, e.g., if for some parameter choice the estimator can handle multivariate, it will appear on the list."
-   ]
-  },
-  {
-   "cell_type": "markdown",
-   "metadata": {},
-   "source": [
-    "### 2.2.3 Listing all forecaster tags <a class=\"anchor\" id=\"section_2_2_3\"></a>"
-   ]
-  },
-  {
-   "cell_type": "markdown",
-   "metadata": {},
-   "source": [
-    "To list all forecaster tags with an explanation of the tag, the `all_tags` utility can be used:"
-   ]
-  },
-  {
-   "cell_type": "code",
-   "execution_count": null,
-   "metadata": {},
-   "outputs": [],
-   "source": [
-    "import pandas as pd\n",
-    "\n",
-    "from sktime.registry import all_tags\n",
-    "\n",
-    "# wrapping this in a pandas DataFrame for pretty display\n",
-    "pd.DataFrame(all_tags(estimator_types=\"forecaster\"))[[0, 3]]"
-   ]
-  },
-  {
-   "cell_type": "markdown",
-   "metadata": {},
-   "source": [
-    "### 2.3 Common forecasters in `sktime` <a class=\"anchor\" id=\"section_2_3\"></a>\n",
-    "\n",
-    "`sktime` supports a number of commonly used forecasters, many of them interfaced from state-of-art forecasting packages. All forecasters are available under the unified `sktime` interface.\n",
-    "\n",
-    "Some classes that are currently stably supported are:\n",
-    "\n",
-    "* `ExponentialSmoothing`, `ThetaForecaster`, and `autoETS` from `statsmodels`\n",
-    "* `ARIMA` and `AutoARIMA` from `pmdarima`\n",
-    "* `AutoARIMA` from `statsforecast`\n",
-    "* `BATS` and `TBATS` from `tbats`\n",
-    "* `PolynomialTrend` for forecasting polynomial trends\n",
-    "* `Prophet` which interfaces Facebook `prophet`\n",
-    "\n",
-    "This is not the full list, use `all_estimators` as demonstrated in Sections 2.1 and 2.2 for that.\n",
-    "\n",
-    "For illustration, all estimators below will be presented on the basic forecasting workflow - though they also support the advanced forecasting and evaluation workflows under the unified `sktime` interface (see Section 1).\n",
-    "\n",
-    "For use in the other workflows, simply replace the \"forecaster specification block\" (\"`forecaster=`\") by the forecaster specification block in the examples presented below."
-   ]
-  },
-  {
-   "cell_type": "code",
-   "execution_count": null,
-   "metadata": {},
-   "outputs": [],
-   "source": [
-    "# imports necessary for this chapter\n",
-    "from sktime.datasets import load_airline\n",
-    "from sktime.forecasting.base import ForecastingHorizon\n",
-    "from sktime.forecasting.model_selection import temporal_train_test_split\n",
-    "from sktime.performance_metrics.forecasting import mean_absolute_percentage_error\n",
-    "from sktime.utils.plotting import plot_series\n",
-    "\n",
-    "# data loading for illustration (see section 1 for explanation)\n",
-    "y = load_airline()\n",
-    "y_train, y_test = temporal_train_test_split(y, test_size=36)\n",
-    "fh = ForecastingHorizon(y_test.index, is_relative=False)"
-   ]
-  },
-  {
-   "cell_type": "markdown",
-   "metadata": {},
-   "source": [
-<<<<<<< HEAD
-    "### 2.1 Exponential smoothing, theta forecaster, autoETS from `statsmodels`<a class=\"anchor\" id=\"section_2_1\"></a>\n",
-=======
-    "### 2.3.1 exponential smoothing, theta forecaster, autoETS from `statsmodels`<a class=\"anchor\" id=\"section_2_3_1\"></a>\n",
->>>>>>> d0a6908b
-    "\n",
-    "`sktime` interfaces a number of statistical forecasting algorithms from `statsmodels`: exponential smoothing, theta, and auto-ETS.\n",
-    "\n",
-    "For example, to use exponential smoothing with an additive trend component and multiplicative seasonality on the airline data set, we can write the following. Note that since this is monthly data, a good choic for seasonal periodicity (sp) is 12 (= hypothesized periodicity of a year)."
-   ]
-  },
-  {
-   "cell_type": "code",
-   "execution_count": null,
-   "metadata": {},
-   "outputs": [],
-   "source": [
-    "from sktime.forecasting.exp_smoothing import ExponentialSmoothing"
-   ]
-  },
-  {
-   "cell_type": "code",
-   "execution_count": null,
-   "metadata": {},
-   "outputs": [],
-   "source": [
-    "forecaster = ExponentialSmoothing(trend=\"add\", seasonal=\"additive\", sp=12)\n",
-    "\n",
-    "forecaster.fit(y_train)\n",
-    "y_pred = forecaster.predict(fh)\n",
-    "plot_series(y_train, y_test, y_pred, labels=[\"y_train\", \"y_test\", \"y_pred\"])\n",
-    "mean_absolute_percentage_error(y_test, y_pred, symmetric=False)"
-   ]
-  },
-  {
-   "cell_type": "markdown",
-   "metadata": {},
-   "source": [
-    "The exponential smoothing of state space model can also be automated similar\n",
-    " to the [ets](https://www.rdocumentation.org/packages/forecast/versions/8.13/topics/ets) function in R. This is implemented in the `AutoETS` forecaster."
-   ]
-  },
-  {
-   "cell_type": "code",
-   "execution_count": null,
-   "metadata": {},
-   "outputs": [],
-   "source": [
-    "from sktime.forecasting.ets import AutoETS"
-   ]
-  },
-  {
-   "cell_type": "code",
-   "execution_count": null,
-   "metadata": {},
-   "outputs": [],
-   "source": [
-    "forecaster = AutoETS(auto=True, sp=12, n_jobs=-1)\n",
-    "\n",
-    "forecaster.fit(y_train)\n",
-    "y_pred = forecaster.predict(fh)\n",
-    "plot_series(y_train, y_test, y_pred, labels=[\"y_train\", \"y_test\", \"y_pred\"])\n",
-    "mean_absolute_percentage_error(y_test, y_pred, symmetric=False)"
-   ]
-  },
-  {
-   "cell_type": "code",
-   "execution_count": null,
-   "metadata": {},
-   "outputs": [],
-   "source": [
-    "# todo: explain Theta; explain how to get theta-lines"
-   ]
-  },
-  {
-   "cell_type": "markdown",
-   "metadata": {
-    "tags": []
-   },
-   "source": [
-    "### 2.3.2 ARIMA and autoARIMA<a class=\"anchor\" id=\"section_2_3_2\"></a>\n",
-    "\n",
-    "`sktime` interfaces `pmdarima` for its ARIMA class models.\n",
-    "For a classical ARIMA model with set parameters, use the `ARIMA` forecaster:"
-   ]
-  },
-  {
-   "cell_type": "code",
-   "execution_count": null,
-   "metadata": {},
-   "outputs": [],
-   "source": [
-    "from sktime.forecasting.arima import ARIMA"
-   ]
-  },
-  {
-   "cell_type": "code",
-   "execution_count": null,
-   "metadata": {},
-   "outputs": [],
-   "source": [
-    "forecaster = ARIMA(\n",
-    "    order=(1, 1, 0), seasonal_order=(0, 1, 0, 12), suppress_warnings=True\n",
-    ")\n",
-    "\n",
-    "forecaster.fit(y_train)\n",
-    "y_pred = forecaster.predict(fh)\n",
-    "plot_series(y_train, y_test, y_pred, labels=[\"y_train\", \"y_test\", \"y_pred\"])\n",
-    "mean_absolute_percentage_error(y_test, y_pred, symmetric=False)"
-   ]
-  },
-  {
-   "cell_type": "markdown",
-   "metadata": {},
-   "source": [
-    "`AutoARIMA` is an automatically tuned `ARIMA` variant that obtains the optimal pdq parameters automatically:"
-   ]
-  },
-  {
-   "cell_type": "code",
-   "execution_count": null,
-   "metadata": {},
-   "outputs": [],
-   "source": [
-    "from sktime.forecasting.arima import AutoARIMA"
-   ]
-  },
-  {
-   "cell_type": "code",
-   "execution_count": null,
-   "metadata": {},
-   "outputs": [],
-   "source": [
-    "forecaster = AutoARIMA(sp=12, suppress_warnings=True)\n",
-    "\n",
-    "forecaster.fit(y_train)\n",
-    "y_pred = forecaster.predict(fh)\n",
-    "plot_series(y_train, y_test, y_pred, labels=[\"y_train\", \"y_test\", \"y_pred\"])\n",
-    "mean_absolute_percentage_error(y_test, y_pred, symmetric=False)"
-   ]
-  },
-  {
-   "cell_type": "code",
-   "execution_count": null,
-   "metadata": {},
-   "outputs": [],
-   "source": [
-    "forecaster = AutoARIMA(sp=12, suppress_warnings=True)\n",
-    "\n",
-    "forecaster.fit(y_train)\n",
-    "y_pred = forecaster.predict(fh)\n",
-    "plot_series(y_train, y_test, y_pred, labels=[\"y_train\", \"y_test\", \"y_pred\"])\n",
-    "mean_absolute_percentage_error(y_pred, y_test)"
-   ]
-  },
-  {
-   "cell_type": "code",
-   "execution_count": null,
-   "metadata": {},
-   "outputs": [],
-   "source": [
-    "# to obtain the fitted parameters, run\n",
-    "forecaster.get_fitted_params()\n",
-    "# should these not include pdq?"
-   ]
-  },
-  {
-   "cell_type": "markdown",
-   "metadata": {},
-   "source": [
-    "### 2.3.3 BATS and TBATS<a class=\"anchor\" id=\"section_2_3_3\"></a>\n",
-    "\n",
-    "`sktime` interfaces BATS and TBATS from the [`tbats`](https://github.com/intive-DataScience/tbats) package."
-   ]
-  },
-  {
-   "cell_type": "code",
-   "execution_count": null,
-   "metadata": {},
-   "outputs": [],
-   "source": [
-    "from sktime.forecasting.bats import BATS"
-   ]
-  },
-  {
-   "cell_type": "code",
-   "execution_count": null,
-   "metadata": {},
-   "outputs": [],
-   "source": [
-    "forecaster = BATS(sp=12, use_trend=True, use_box_cox=False)\n",
-    "\n",
-    "forecaster.fit(y_train)\n",
-    "y_pred = forecaster.predict(fh)\n",
-    "plot_series(y_train, y_test, y_pred, labels=[\"y_train\", \"y_test\", \"y_pred\"])\n",
-    "mean_absolute_percentage_error(y_test, y_pred, symmetric=False)"
-   ]
-  },
-  {
-   "cell_type": "code",
-   "execution_count": null,
-   "metadata": {},
-   "outputs": [],
-   "source": [
-    "from sktime.forecasting.tbats import TBATS"
-   ]
-  },
-  {
-   "cell_type": "code",
-   "execution_count": null,
-   "metadata": {},
-   "outputs": [],
-   "source": [
-    "forecaster = TBATS(sp=12, use_trend=True, use_box_cox=False)\n",
-    "\n",
-    "forecaster.fit(y_train)\n",
-    "y_pred = forecaster.predict(fh)\n",
-    "plot_series(y_train, y_test, y_pred, labels=[\"y_train\", \"y_test\", \"y_pred\"])\n",
-    "mean_absolute_percentage_error(y_test, y_pred, symmetric=False)"
-   ]
-  },
-  {
-   "cell_type": "markdown",
-   "metadata": {},
-   "source": [
-    "### 2.3.4 Facebook prophet<a class=\"anchor\" id=\"section_2_3_4\"></a>\n",
-    "\n",
-    "`sktime` provides an interface to [`fbprophet`](https://github.com/facebook/prophet) by Facebook."
-   ]
-  },
-  {
-   "cell_type": "code",
-   "execution_count": null,
-   "metadata": {},
-   "outputs": [],
-   "source": [
-    "from sktime.forecasting.fbprophet import Prophet"
-   ]
-  },
-  {
-   "cell_type": "markdown",
-   "metadata": {},
-   "source": [
-    "The current interface does not support period indices, only pd.DatetimeIndex. Consider improving this by contributing the `sktime`."
-   ]
-  },
-  {
-   "cell_type": "code",
-   "execution_count": null,
-   "metadata": {},
-   "outputs": [],
-   "source": [
-    "# Convert index to pd.DatetimeIndex\n",
-    "z = y.copy()\n",
-    "z = z.to_timestamp(freq=\"M\")\n",
-    "z_train, z_test = temporal_train_test_split(z, test_size=36)"
-   ]
-  },
-  {
-   "cell_type": "code",
-   "execution_count": null,
-   "metadata": {},
-   "outputs": [],
-   "source": [
-    "forecaster = Prophet(\n",
-    "    seasonality_mode=\"multiplicative\",\n",
-    "    n_changepoints=int(len(y_train) / 12),\n",
-    "    add_country_holidays={\"country_name\": \"Germany\"},\n",
-    "    yearly_seasonality=True,\n",
-    "    weekly_seasonality=False,\n",
-    "    daily_seasonality=False,\n",
-    ")\n",
-    "\n",
-    "forecaster.fit(z_train)\n",
-    "y_pred = forecaster.predict(fh.to_relative(cutoff=y_train.index[-1]))\n",
-    "y_pred.index = y_test.index\n",
-    "\n",
-    "plot_series(y_train, y_test, y_pred, labels=[\"y_train\", \"y_test\", \"y_pred\"])\n",
-    "mean_absolute_percentage_error(y_test, y_pred, symmetric=False)"
-   ]
-  },
-  {
-   "cell_type": "markdown",
-   "metadata": {},
-   "source": [
-    "### 2.3.5 State Space Model (Structural Time Series)<a class=\"anchor\" id=\"section_2_3_5\"></a>\n",
-    "\n",
-    "We can also use the [`UnobservedComponents`](https://www.statsmodels.org/stable/generated/statsmodels.tsa.statespace.structural.UnobservedComponents.html) class from [`statsmodels`](https://www.statsmodels.org/stable/index.html) to generate predictions using a state space model."
-   ]
-  },
-  {
-   "cell_type": "code",
-   "execution_count": null,
-   "metadata": {},
-   "outputs": [],
-   "source": [
-    "from sktime.forecasting.structural import UnobservedComponents"
-   ]
-  },
-  {
-   "cell_type": "code",
-   "execution_count": null,
-   "metadata": {},
-   "outputs": [],
-   "source": [
-    "# We can model seasonality using Fourier modes as in the Prophet model.\n",
-    "forecaster = UnobservedComponents(\n",
-    "    level=\"local linear trend\", freq_seasonal=[{\"period\": 12, \"harmonics\": 10}]\n",
-    ")\n",
-    "\n",
-    "forecaster.fit(y_train)\n",
-    "y_pred = forecaster.predict(fh)\n",
-    "plot_series(y_train, y_test, y_pred, labels=[\"y_train\", \"y_test\", \"y_pred\"])\n",
-    "mean_absolute_percentage_error(y_test, y_pred, symmetric=False)"
-   ]
-  },
-  {
-   "cell_type": "markdown",
-   "metadata": {
-    "tags": []
-   },
-   "source": [
-    "### 2.3.6 AutoARIMA from [StatsForecast](https://github.com/Nixtla/statsforecast)<a class=\"anchor\" id=\"section_2_3_6\"></a>\n",
-    "\n",
-    "`sktime` interfaces `StatsForecast` for its `AutoARIMA` class models. `AutoARIMA` is an automatically tuned `ARIMA` variant that obtains the optimal pdq parameters automatically:"
-   ]
-  },
-  {
-   "cell_type": "code",
-   "execution_count": null,
-   "metadata": {},
-   "outputs": [],
-   "source": [
-    "from sktime.forecasting.statsforecast import StatsForecastAutoARIMA"
-   ]
-  },
-  {
-   "cell_type": "code",
-   "execution_count": null,
-   "metadata": {},
-   "outputs": [],
-   "source": [
-    "forecaster = StatsForecastAutoARIMA(sp=12)\n",
-    "\n",
-    "forecaster.fit(y_train)\n",
-    "y_pred = forecaster.predict(fh)\n",
-    "plot_series(y_train, y_test, y_pred, labels=[\"y_train\", \"y_test\", \"y_pred\"])\n",
-    "mean_absolute_percentage_error(y_pred, y_test)"
-   ]
-  },
-  {
-   "cell_type": "markdown",
-   "metadata": {},
-   "source": [
-    "## 3. Advanced composition patterns - pipelines, reduction, autoML, and more<a class=\"anchor\" id=\"chapter3\"></a>\n",
-    "\n",
-    "`sktime` supports a number of advanced composition patterns to create forecasters out of simpler components:\n",
-    "\n",
-    "* Reduction - building a forecaster from estimators of \"simpler\" scientific types, like `scikit-learn` regressors. A common example is feature/label tabulation by rolling window, aka the \"direct reduction strategy\".\n",
-    "* Tuning - determining values for hyper-parameters of a forecaster in a data-driven manner. A common example is grid search on temporally rolling re-sampling of train/test splits.\n",
-    "* Pipelining - concatenating transformers with a forecaster to obtain one forecaster. A common example is detrending and deseasonalizing then forecasting, an instance of this is the common \"STL forecaster\".\n",
-    "* AutoML, also known as automated model selection - using automated tuning strategies to select not only hyper-parameters but entire forecasting strategies. A common example is on-line multiplexer tuning.\n",
-    "\n",
-    "For illustration, all estimators below will be presented on the basic forecasting workflow - though they also support the advanced forecasting and evaluation workflows under the unified `sktime` interface (see Section 1).\n",
-    "\n",
-    "For use in the other workflows, simply replace the \"forecaster specification block\" (\"`forecaster=`\") by the forecaster specification block in the examples presented below."
-   ]
-  },
-  {
-   "cell_type": "code",
-   "execution_count": null,
-   "metadata": {},
-   "outputs": [],
-   "source": [
-    "# imports necessary for this chapter\n",
-    "from sktime.datasets import load_airline\n",
-    "from sktime.forecasting.base import ForecastingHorizon\n",
-    "from sktime.forecasting.model_selection import temporal_train_test_split\n",
-    "from sktime.performance_metrics.forecasting import mean_absolute_percentage_error\n",
-    "from sktime.utils.plotting import plot_series\n",
-    "\n",
-    "# data loading for illustration (see section 1 for explanation)\n",
-    "y = load_airline()\n",
-    "y_train, y_test = temporal_train_test_split(y, test_size=36)\n",
-    "fh = ForecastingHorizon(y_test.index, is_relative=False)"
-   ]
-  },
-  {
-   "cell_type": "markdown",
-   "metadata": {},
-   "source": [
-    "### 3.1 Reduction: from forecasting to regression<a class=\"anchor\" id=\"section_3_1\"></a>\n",
-    "\n",
-    "`sktime` provides a meta-estimator that allows the use of any `scikit-learn` estimator for forecasting.\n",
-    "\n",
-    "* **modular** and **compatible with scikit-learn**, so that we can easily apply any scikit-learn regressor to solve our forecasting problem,\n",
-    "* **parametric** and **tuneable**, allowing us to tune hyper-parameters such as the window length or strategy to generate forecasts\n",
-    "* **adaptive**, in the sense that it adapts the scikit-learn's estimator interface to that of a forecaster, making sure that we can tune and properly evaluate our model"
-   ]
-  },
-  {
-   "cell_type": "markdown",
-   "metadata": {},
-   "source": [
-    "**Example**: we will define a tabulation reduction strategy to convert a k-nearest neighbors regressor (`sklearn` `KNeighborsRegressor`) into a forecaster. The composite algorithm is an object compliant with the `sktime` forecaster interface (picture: big robot), and contains the regressor as a parameter accessible component (picture: little robot). In `fit`, the composite algorithm uses a sliding window strategy to tabulate the data, and fit the regressor to the tabulated data (picture: left half). In `predict`, the composite algorithm presents the regressor with the last observed window to obtain predictions (picture: right half).\n",
-    "\n",
-    "<img src=\"img/forecasting-to-regression-reduction.png\" width=\"500\"/>\n",
-    "\n",
-    "Below, the composite is constructed using the shorthand function `make_reduction` which produces a `sktime` estimator of forecaster scitype. It is called with a constructed `scikit-learn` regressor, `regressor`, and additional parameter which can be later tuned as hyper-parameters"
-   ]
-  },
-  {
-   "cell_type": "code",
-   "execution_count": null,
-   "metadata": {},
-   "outputs": [],
-   "source": [
-    "from sklearn.neighbors import KNeighborsRegressor\n",
-    "\n",
-    "from sktime.forecasting.compose import make_reduction"
-   ]
-  },
-  {
-   "cell_type": "code",
-   "execution_count": null,
-   "metadata": {},
-   "outputs": [],
-   "source": [
-    "regressor = KNeighborsRegressor(n_neighbors=1)\n",
-    "forecaster = make_reduction(regressor, window_length=15, strategy=\"recursive\")"
-   ]
-  },
-  {
-   "cell_type": "code",
-   "execution_count": null,
-   "metadata": {},
-   "outputs": [],
-   "source": [
-    "forecaster.fit(y_train)\n",
-    "y_pred = forecaster.predict(fh)\n",
-    "plot_series(y_train, y_test, y_pred, labels=[\"y_train\", \"y_test\", \"y_pred\"])\n",
-    "mean_absolute_percentage_error(y_test, y_pred, symmetric=False)"
-   ]
-  },
-  {
-   "cell_type": "markdown",
-   "metadata": {},
-   "source": [
-    "In the above example we use the \"recursive\" reduction strategy. Other implemented strategies are: \n",
-    "* \"direct\", \n",
-    "* \"dirrec\", \n",
-    "* \"multioutput\". "
-   ]
-  },
-  {
-   "cell_type": "markdown",
-   "metadata": {},
-   "source": [
-    "Parameters can be inspected using `scikit-learn` compatible `get_params` functionality (and set using `set_params`). This provides tunable and nested access to parameters of the `KNeighborsRegressor` (as `estimator_etc`), and the `window_length` of the reduction strategy. Note that the `strategy` is not accessible, as underneath the utility function this is mapped on separate algorithm classes. For tuning over algorithms, see the \"autoML\" section below. "
-   ]
-  },
-  {
-   "cell_type": "code",
-   "execution_count": null,
-   "metadata": {},
-   "outputs": [],
-   "source": [
-    "forecaster.get_params()"
-   ]
-  },
-  {
-   "cell_type": "markdown",
-   "metadata": {},
-   "source": [
-    "### 3.2 Pipelining, detrending and deseasonalization<a class=\"anchor\" id=\"section_3_2\"></a>\n",
-    "\n",
-    "A common composition motif is pipelining: for example, first deseasonalizing or detrending the data, then forecasting the detrended/deseasonalized series. When forecasting, one needs to add the trend and seasonal component back to the data. "
-   ]
-  },
-  {
-   "cell_type": "markdown",
-   "metadata": {},
-   "source": [
-    "#### 3.2.1 The basic forecasting pipeline<a class=\"anchor\" id=\"section_3_2_1\"></a>\n",
-    "\n",
-    "`sktime` provides a generic pipeline object for this kind of composite modelling, the `TransforemdTargetForecaster`. It chains an arbitrary number of transformations with a forecaster. The transformations should be instances of estimators with series-to-series-transformer scitype. An example of the syntax is below:"
-   ]
-  },
-  {
-   "cell_type": "code",
-   "execution_count": null,
-   "metadata": {},
-   "outputs": [],
-   "source": [
-    "from sktime.forecasting.arima import ARIMA\n",
-    "from sktime.forecasting.compose import TransformedTargetForecaster\n",
-    "from sktime.transformations.series.detrend import Deseasonalizer"
-   ]
-  },
-  {
-   "cell_type": "code",
-   "execution_count": null,
-   "metadata": {},
-   "outputs": [],
-   "source": [
-    "forecaster = TransformedTargetForecaster(\n",
-    "    [\n",
-    "        (\"deseasonalize\", Deseasonalizer(model=\"multiplicative\", sp=12)),\n",
-    "        (\"forecast\", ARIMA()),\n",
-    "    ]\n",
-    ")\n",
-    "\n",
-    "forecaster.fit(y_train)\n",
-    "y_pred = forecaster.predict(fh)\n",
-    "plot_series(y_train, y_test, y_pred, labels=[\"y_train\", \"y_test\", \"y_pred\"])\n",
-    "mean_absolute_percentage_error(y_test, y_pred, symmetric=False)"
-   ]
-  },
-  {
-   "cell_type": "markdown",
-   "metadata": {},
-   "source": [
-    "The `TransformedTargetForecaster` is constructed with a list of steps, each a pair of name and estimator. The last estimator should be of forecaster scitype, the other estimators should be series-to-series transformers which possess both a `transform` and `inverse_transform` method. The resulting estimator is of forecaster scitype and has all interface defining methods. In `fit`, all transformers apply `fit_transforms` to the data, then the forecaster's `fit`; in `predict`, first the forecaster's `predict` is applied, then the transformers' `inverse_transform` in reverse order."
-   ]
-  },
-  {
-   "cell_type": "markdown",
-   "metadata": {},
-   "source": [
-    "The same pipeline, as above, can also be constructed with the multiplication dunder method `*`.\n",
-    "\n",
-    "This creates a `TransformedTargetForecaster` as above, with components given default names."
-   ]
-  },
-  {
-   "cell_type": "code",
-   "execution_count": null,
-   "metadata": {},
-   "outputs": [],
-   "source": [
-    "forecaster = Deseasonalizer(model=\"multiplicative\", sp=12) * ARIMA()\n",
-    "forecaster"
-   ]
-  },
-  {
-   "cell_type": "markdown",
-   "metadata": {},
-   "source": [
-    "The names in a dunder constructed pipeline are made unique in case, e.g., two deseasonalizers are used.\n",
-    "\n",
-    "Example of a multiple seasonality model:"
-   ]
-  },
-  {
-   "cell_type": "code",
-   "execution_count": null,
-   "metadata": {},
-   "outputs": [],
-   "source": [
-    "forecaster = (\n",
-    "    Deseasonalizer(model=\"multiplicative\", sp=12)\n",
-    "    * Deseasonalizer(model=\"multiplicative\", sp=3)\n",
-    "    * ARIMA()\n",
-    ")\n",
-    "\n",
-    "forecaster.get_params()"
-   ]
-  },
-  {
-   "cell_type": "markdown",
-   "metadata": {},
-   "source": [
-    "#### 3.2.2 The `Detrender` as pipeline component<a class=\"anchor\" id=\"section_3_2_2\"></a>\n",
-    "\n",
-    "For detrending, we can use the `Detrender`. This is an estimator of series-to-transformer scitype that wraps an arbitrary forecaster. For example, for linear detrending, we can use `PolynomialTrendForecaster` to fit a linear trend, and then subtract/add it using the `Detrender` transformer inside `TransformedTargetForecaster`.\n",
-    "\n",
-    "To understand better what happens, we first examine the detrender separately:"
-   ]
-  },
-  {
-   "cell_type": "code",
-   "execution_count": null,
-   "metadata": {},
-   "outputs": [],
-   "source": [
-    "from sktime.forecasting.trend import PolynomialTrendForecaster\n",
-    "from sktime.transformations.series.detrend import Detrender"
-   ]
-  },
-  {
-   "cell_type": "code",
-   "execution_count": null,
-   "metadata": {},
-   "outputs": [],
-   "source": [
-    "# linear detrending\n",
-    "forecaster = PolynomialTrendForecaster(degree=1)\n",
-    "transformer = Detrender(forecaster=forecaster)\n",
-    "yt = transformer.fit_transform(y_train)\n",
-    "\n",
-    "# internally, the Detrender uses the in-sample predictions\n",
-    "# of the PolynomialTrendForecaster\n",
-    "forecaster = PolynomialTrendForecaster(degree=1)\n",
-    "fh_ins = -np.arange(len(y_train))  # in-sample forecasting horizon\n",
-    "y_pred = forecaster.fit(y_train).predict(fh=fh_ins)\n",
-    "\n",
-    "plot_series(y_train, y_pred, yt, labels=[\"y_train\", \"fitted linear trend\", \"residuals\"]);"
-   ]
-  },
-  {
-   "cell_type": "markdown",
-   "metadata": {},
-   "source": [
-    "Since the `Detrender` is of scitype series-to-series-transformer, it can be used in the `TransformedTargetForecaster` for detrending any forecaster:"
-   ]
-  },
-  {
-   "cell_type": "code",
-   "execution_count": null,
-   "metadata": {},
-   "outputs": [],
-   "source": [
-    "forecaster = TransformedTargetForecaster(\n",
-    "    [\n",
-    "        (\"deseasonalize\", Deseasonalizer(model=\"multiplicative\", sp=12)),\n",
-    "        (\"detrend\", Detrender(forecaster=PolynomialTrendForecaster(degree=1))),\n",
-    "        (\"forecast\", ARIMA()),\n",
-    "    ]\n",
-    ")\n",
-    "\n",
-    "forecaster.fit(y_train)\n",
-    "y_pred = forecaster.predict(fh)\n",
-    "plot_series(y_train, y_test, y_pred, labels=[\"y_train\", \"y_test\", \"y_pred\"])\n",
-    "mean_absolute_percentage_error(y_test, y_pred, symmetric=False)"
-   ]
-  },
-  {
-   "cell_type": "markdown",
-   "metadata": {},
-   "source": [
-    "#### 3.2.3 Complex pipeline composites and parameter inspection<a class=\"anchor\" id=\"section_3_2_3\"></a>\n",
-    "\n",
-    "`sktime` follows the `scikit-learn` philosophy of composability and nested parameter inspection. As long as an estimator has the right scitype, it can be used as part of any composition principle requiring that scitype. Above, we have already seen the example of a forecaster inside a `Detrender`, which is an estimator of scitype series-to-series-transformer, with one component of forecaster scitype. Similarly, in a `TransformedTargetForecaster`, we can use the reduction composite from Section 3.1 as the last forecaster element in the pipeline, which inside has an estimator of tabular regressor scitype, the `KNeighborsRegressor`:"
-   ]
-  },
-  {
-   "cell_type": "code",
-   "execution_count": null,
-   "metadata": {},
-   "outputs": [],
-   "source": [
-    "from sklearn.neighbors import KNeighborsRegressor\n",
-    "\n",
-    "from sktime.forecasting.compose import make_reduction"
-   ]
-  },
-  {
-   "cell_type": "code",
-   "execution_count": null,
-   "metadata": {},
-   "outputs": [],
-   "source": [
-    "forecaster = TransformedTargetForecaster(\n",
-    "    [\n",
-    "        (\"deseasonalize\", Deseasonalizer(model=\"multiplicative\", sp=12)),\n",
-    "        (\"detrend\", Detrender(forecaster=PolynomialTrendForecaster(degree=1))),\n",
-    "        (\n",
-    "            \"forecast\",\n",
-    "            make_reduction(\n",
-    "                KNeighborsRegressor(),\n",
-    "                scitype=\"tabular-regressor\",\n",
-    "                window_length=15,\n",
-    "                strategy=\"recursive\",\n",
-    "            ),\n",
-    "        ),\n",
-    "    ]\n",
-    ")\n",
-    "\n",
-    "forecaster.fit(y_train)\n",
-    "y_pred = forecaster.predict(fh)\n",
-    "plot_series(y_train, y_test, y_pred, labels=[\"y_train\", \"y_test\", \"y_pred\"])\n",
-    "mean_absolute_percentage_error(y_test, y_pred, symmetric=False)"
-   ]
-  },
-  {
-   "cell_type": "markdown",
-   "metadata": {},
-   "source": [
-    "As with `scikit-learn` models, we can inspect and access parameters  of any component via `get_params` and `set_params`:"
-   ]
-  },
-  {
-   "cell_type": "code",
-   "execution_count": null,
-   "metadata": {},
-   "outputs": [],
-   "source": [
-    "forecaster.get_params()"
-   ]
-  },
-  {
-   "cell_type": "markdown",
-   "metadata": {},
-   "source": [
-    "### 3.3 Parameter tuning<a class=\"anchor\" id=\"section_3_3\"></a>\n",
-    "\n",
-    "`sktime` provides parameter tuning strategies as compositors of forecaster scitype, similar to `scikit-learn`'s `GridSearchCV`."
-   ]
-  },
-  {
-   "cell_type": "markdown",
-   "metadata": {},
-   "source": [
-    "### 3.3.1 Basic tuning using `ForecastingGridSearchCV`<a class=\"anchor\" id=\"section_3_3_1\"></a>\n",
-    "\n",
-    "The compositor `ForecastingGridSearchCV` (and other tuners) are constructed with a forecaster to tune, a cross-validation constructor, a `scikit-learn` parameter grid, and parameters specific to the tuning strategy. Cross-validation constructors follow the `scikit-learn` interface for re-samplers, and can be slotted in exchangeably.\n",
-    "\n",
-    "As an example, we show tuning of the window length in the reduction compositor from Section 3.1, using temporal sliding window tuning:"
-   ]
-  },
-  {
-   "cell_type": "code",
-   "execution_count": null,
-   "metadata": {},
-   "outputs": [],
-   "source": [
-    "from sklearn.neighbors import KNeighborsRegressor\n",
-    "\n",
-    "from sktime.forecasting.compose import make_reduction\n",
-    "from sktime.forecasting.model_selection import (\n",
-    "    ForecastingGridSearchCV,\n",
-    "    SlidingWindowSplitter,\n",
-    ")"
-   ]
-  },
-  {
-   "cell_type": "code",
-   "execution_count": null,
-   "metadata": {},
-   "outputs": [],
-   "source": [
-    "regressor = KNeighborsRegressor()\n",
-    "forecaster = make_reduction(regressor, window_length=15, strategy=\"recursive\")\n",
-    "param_grid = {\"window_length\": [7, 12, 15]}\n",
-    "\n",
-    "# We fit the forecaster on an initial window which is 80% of the historical data\n",
-    "# then use temporal sliding window cross-validation to find the optimal hyper-parameters\n",
-    "cv = SlidingWindowSplitter(initial_window=int(len(y_train) * 0.8), window_length=20)\n",
-    "gscv = ForecastingGridSearchCV(\n",
-    "    forecaster, strategy=\"refit\", cv=cv, param_grid=param_grid\n",
-    ")"
-   ]
-  },
-  {
-   "cell_type": "markdown",
-   "metadata": {},
-   "source": [
-    "As with other composites, the resulting forecaster provides the unified interface of `sktime` forecasters - window splitting, tuning, etc requires no manual effort and is done behind the unified interface:"
-   ]
-  },
-  {
-   "cell_type": "code",
-   "execution_count": null,
-   "metadata": {},
-   "outputs": [],
-   "source": [
-    "gscv.fit(y_train)\n",
-    "y_pred = gscv.predict(fh)\n",
-    "plot_series(y_train, y_test, y_pred, labels=[\"y_train\", \"y_test\", \"y_pred\"])\n",
-    "mean_absolute_percentage_error(y_test, y_pred, symmetric=False)"
-   ]
-  },
-  {
-   "cell_type": "markdown",
-   "metadata": {},
-   "source": [
-    "Tuned parameters can be accessed in the `best_params_` attribute:"
-   ]
-  },
-  {
-   "cell_type": "code",
-   "execution_count": null,
-   "metadata": {},
-   "outputs": [],
-   "source": [
-    "gscv.best_params_"
-   ]
-  },
-  {
-   "cell_type": "markdown",
-   "metadata": {},
-   "source": [
-    "An instance of the best forecaster, with hyper-parameters set, can be retrieved by accessing the `best_forecaster_` attribute:"
-   ]
-  },
-  {
-   "cell_type": "code",
-   "execution_count": null,
-   "metadata": {},
-   "outputs": [],
-   "source": [
-    "gscv.best_forecaster_"
-   ]
-  },
-  {
-   "cell_type": "markdown",
-   "metadata": {},
-   "source": [
-    "### 3.3.2 Tuning of complex composites<a class=\"anchor\" id=\"section_3_3_2\"></a>\n",
-    "\n",
-    "As in `scikit-learn`, parameters of nested components can be tuned by accessing their `get_params` key - by default this is `[estimatorname]__[parametername]` if `[estimatorname]` is the name of the component, and `[parametername]` the name of a parameter within the estimator `[estimatorname]`. \n",
-    "\n",
-    "For example, below we tune the `KNeighborsRegressor` component's `n_neighbors`, in addition to tuning `window_length`. The tuneable parameters can easily be queried using `forecaster.get_params()`."
-   ]
-  },
-  {
-   "cell_type": "code",
-   "execution_count": null,
-   "metadata": {},
-   "outputs": [],
-   "source": [
-    "from sklearn.neighbors import KNeighborsRegressor\n",
-    "\n",
-    "from sktime.forecasting.compose import make_reduction\n",
-    "from sktime.forecasting.model_selection import (\n",
-    "    ForecastingGridSearchCV,\n",
-    "    SlidingWindowSplitter,\n",
-    ")"
-   ]
-  },
-  {
-   "cell_type": "code",
-   "execution_count": null,
-   "metadata": {},
-   "outputs": [],
-   "source": [
-    "param_grid = {\"window_length\": [7, 12, 15], \"estimator__n_neighbors\": np.arange(1, 10)}\n",
-    "\n",
-    "regressor = KNeighborsRegressor()\n",
-    "forecaster = make_reduction(\n",
-    "    regressor, scitype=\"tabular-regressor\", strategy=\"recursive\"\n",
-    ")\n",
-    "\n",
-    "cv = SlidingWindowSplitter(initial_window=int(len(y_train) * 0.8), window_length=30)\n",
-    "gscv = ForecastingGridSearchCV(forecaster, cv=cv, param_grid=param_grid)"
-   ]
-  },
-  {
-   "cell_type": "code",
-   "execution_count": null,
-   "metadata": {},
-   "outputs": [],
-   "source": [
-    "gscv.fit(y_train)\n",
-    "y_pred = gscv.predict(fh)\n",
-    "plot_series(y_train, y_test, y_pred, labels=[\"y_train\", \"y_test\", \"y_pred\"])\n",
-    "mean_absolute_percentage_error(y_test, y_pred, symmetric=False)"
-   ]
-  },
-  {
-   "cell_type": "code",
-   "execution_count": null,
-   "metadata": {},
-   "outputs": [],
-   "source": [
-    "gscv.best_params_"
-   ]
-  },
-  {
-   "cell_type": "markdown",
-   "metadata": {},
-   "source": [
-    "An alternative to the above is tuning the regressor separately, using `scikit-learn`'s `GridSearchCV` and a separate parameter grid. As this does not use the \"overall\" performance metric to tune the inner regressor, performance of the composite forecaster may vary."
-   ]
-  },
-  {
-   "cell_type": "code",
-   "execution_count": null,
-   "metadata": {},
-   "outputs": [],
-   "source": [
-    "from sklearn.model_selection import GridSearchCV\n",
-    "\n",
-    "# tuning the 'n_estimator' hyperparameter of RandomForestRegressor from scikit-learn\n",
-    "regressor_param_grid = {\"n_neighbors\": np.arange(1, 10)}\n",
-    "forecaster_param_grid = {\"window_length\": [7, 12, 15]}\n",
-    "\n",
-    "# create a tunnable regressor with GridSearchCV\n",
-    "regressor = GridSearchCV(KNeighborsRegressor(), param_grid=regressor_param_grid)\n",
-    "forecaster = make_reduction(\n",
-    "    regressor, scitype=\"tabular-regressor\", strategy=\"recursive\"\n",
-    ")\n",
-    "\n",
-    "cv = SlidingWindowSplitter(initial_window=int(len(y_train) * 0.8), window_length=30)\n",
-    "gscv = ForecastingGridSearchCV(forecaster, cv=cv, param_grid=forecaster_param_grid)"
-   ]
-  },
-  {
-   "cell_type": "code",
-   "execution_count": null,
-   "metadata": {},
-   "outputs": [],
-   "source": [
-    "gscv.fit(y_train)\n",
-    "y_pred = gscv.predict(fh)\n",
-    "plot_series(y_train, y_test, y_pred, labels=[\"y_train\", \"y_test\", \"y_pred\"])\n",
-    "mean_absolute_percentage_error(y_test, y_pred, symmetric=False)"
-   ]
-  },
-  {
-   "cell_type": "markdown",
-   "metadata": {},
-   "source": [
-    "NOTE: a smart implementation of this would use caching to save partial results from the inner tuning and reduce runtime substantially - currently `sktime` does not support this. Consider helping to improve `sktime`."
-   ]
-  },
-  {
-   "cell_type": "markdown",
-   "metadata": {},
-   "source": [
-    "### 3.3.3 Selecting the metric and retrieving scores<a class=\"anchor\" id=\"section_3_3_3\"></a>\n",
-    "\n",
-    "All tuning algorithms in `sktime` allow the user to set a score; for forecasting the default is mean absolute percentage error. The score can be set using the `score` argument, to any scorer function or class, as in Section 1.3.\n",
-    "\n",
-    "Re-sampling tuners retain performances on individual forecast re-sample folds, which can be retrieved from the `cv_results_` argument after the forecaster has been fit via a call to `fit`.\n",
-    "\n",
-    "In the above example, using the mean squared error instead of the mean absolute percentage error for tuning would be done by defining the forecaster as follows:"
-   ]
-  },
-  {
-   "cell_type": "code",
-   "execution_count": null,
-   "metadata": {},
-   "outputs": [],
-   "source": [
-    "from sktime.performance_metrics.forecasting import MeanSquaredError"
-   ]
-  },
-  {
-   "cell_type": "code",
-   "execution_count": null,
-   "metadata": {},
-   "outputs": [],
-   "source": [
-    "mse = MeanSquaredError()\n",
-    "\n",
-    "param_grid = {\"window_length\": [7, 12, 15]}\n",
-    "\n",
-    "regressor = KNeighborsRegressor()\n",
-    "cv = SlidingWindowSplitter(initial_window=int(len(y_train) * 0.8), window_length=30)\n",
-    "\n",
-    "gscv = ForecastingGridSearchCV(forecaster, cv=cv, param_grid=param_grid, scoring=mse)"
-   ]
-  },
-  {
-   "cell_type": "markdown",
-   "metadata": {},
-   "source": [
-    "The performances on individual folds can be accessed as follows, after fitting:"
-   ]
-  },
-  {
-   "cell_type": "code",
-   "execution_count": null,
-   "metadata": {},
-   "outputs": [],
-   "source": [
-    "gscv.fit(y_train)\n",
-    "gscv.cv_results_"
-   ]
-  },
-  {
-   "cell_type": "markdown",
-   "metadata": {},
-   "source": [
-    "###  3.4 autoML  aka automated model selection, ensembling and hedging<a class=\"anchor\" id=\"section_3_4\"></a>\n",
-    "\n",
-    "`sktime` provides a number of compositors for ensembling and automated model selection. In contrast to tuning, which uses data-driven strategies to find optimal hyper-parameters for a fixed forecaster, the strategies in this section combine or select on the level of estimators, using a collection of forecasters to combine or select from.\n",
-    "\n",
-    "The strategies discussed in this section are:\n",
-    "* autoML aka automated model selection\n",
-    "* simple ensembling\n",
-    "* prediction weighted ensembles with weight updates, and hedging strategies"
-   ]
-  },
-  {
-   "cell_type": "markdown",
-   "metadata": {},
-   "source": [
-    "###  3.4.1 autoML aka automatic model selection, using tuning plus multiplexer<a class=\"anchor\" id=\"section_3_4_1\"></a>\n",
-    "\n",
-    "The most flexible way to perform model selection over forecasters is by using the `MultiplexForecaster`, which exposes the choice of a forecaster from a list as a hyper-parameter that is tunable by generic hyper-parameter tuning strategies such as in Section 3.3.\n",
-    "\n",
-    "In isolation, `MultiplexForecaster` is constructed with a named list `forecasters`, of forecasters. It has a single hyper-parameter, `selected_forecaster`, which can be set to the name of any forecaster in `forecasters`, and behaves exactly like the forecaster keyed in `forecasters` by `selected_forecaster`."
-   ]
-  },
-  {
-   "cell_type": "code",
-   "execution_count": null,
-   "metadata": {},
-   "outputs": [],
-   "source": [
-    "from sktime.forecasting.compose import MultiplexForecaster\n",
-    "from sktime.forecasting.exp_smoothing import ExponentialSmoothing\n",
-    "from sktime.forecasting.naive import NaiveForecaster"
-   ]
-  },
-  {
-   "cell_type": "code",
-   "execution_count": null,
-   "metadata": {},
-   "outputs": [],
-   "source": [
-    "forecaster = MultiplexForecaster(\n",
-    "    forecasters=[\n",
-    "        (\"naive\", NaiveForecaster(strategy=\"last\")),\n",
-    "        (\"ets\", ExponentialSmoothing(trend=\"add\", sp=12)),\n",
-    "    ],\n",
-    ")"
-   ]
-  },
-  {
-   "cell_type": "code",
-   "execution_count": null,
-   "metadata": {},
-   "outputs": [],
-   "source": [
-    "forecaster.set_params(**{\"selected_forecaster\": \"naive\"})\n",
-    "# now forecaster behaves like NaiveForecaster(strategy=\"last\")"
-   ]
-  },
-  {
-   "cell_type": "code",
-   "execution_count": null,
-   "metadata": {},
-   "outputs": [],
-   "source": [
-    "forecaster.set_params(**{\"selected_forecaster\": \"ets\"})\n",
-    "# now forecaster behaves like ExponentialSmoothing(trend=\"add\", sp=12))"
-   ]
-  },
-  {
-   "cell_type": "markdown",
-   "metadata": {},
-   "source": [
-    "The `MultiplexForecaster` is not too useful in isolation, but allows for flexible autoML when combined with a tuning wrapper. The below defines a forecaster that selects one of `NaiveForecaster` and `ExponentialSmoothing` by sliding window tuning as in Section 3.3.\n",
-    "\n",
-    "Combined with rolling use of the forecaster via the `update` functionality (see Section 1.4), the tuned multiplexer can switch back and forth between `NaiveForecaster` and `ExponentialSmoothing`, depending on performance, as time progresses."
-   ]
-  },
-  {
-   "cell_type": "code",
-   "execution_count": null,
-   "metadata": {},
-   "outputs": [],
-   "source": [
-    "from sktime.forecasting.model_selection import (\n",
-    "    ForecastingGridSearchCV,\n",
-    "    SlidingWindowSplitter,\n",
-    ")"
-   ]
-  },
-  {
-   "cell_type": "code",
-   "execution_count": null,
-   "metadata": {},
-   "outputs": [],
-   "source": [
-    "forecaster = MultiplexForecaster(\n",
-    "    forecasters=[\n",
-    "        (\"naive\", NaiveForecaster(strategy=\"last\")),\n",
-    "        (\"ets\", ExponentialSmoothing(trend=\"add\", sp=12)),\n",
-    "    ]\n",
-    ")\n",
-    "cv = SlidingWindowSplitter(initial_window=int(len(y_train) * 0.5), window_length=30)\n",
-    "forecaster_param_grid = {\"selected_forecaster\": [\"ets\", \"naive\"]}\n",
-    "gscv = ForecastingGridSearchCV(forecaster, cv=cv, param_grid=forecaster_param_grid)"
-   ]
-  },
-  {
-   "cell_type": "code",
-   "execution_count": null,
-   "metadata": {},
-   "outputs": [],
-   "source": [
-    "gscv.fit(y_train)\n",
-    "y_pred = gscv.predict(fh)\n",
-    "plot_series(y_train, y_test, y_pred, labels=[\"y_train\", \"y_test\", \"y_pred\"])\n",
-    "mean_absolute_percentage_error(y_test, y_pred, symmetric=False)"
-   ]
-  },
-  {
-   "cell_type": "markdown",
-   "metadata": {},
-   "source": [
-    "As with any tuned forecaster, best parameters and an instance of the tuned forecaster can be retrieved using `best_params_` and `best_forecaster_`:"
-   ]
-  },
-  {
-   "cell_type": "code",
-   "execution_count": null,
-   "metadata": {},
-   "outputs": [],
-   "source": [
-    "gscv.best_params_"
-   ]
-  },
-  {
-   "cell_type": "code",
-   "execution_count": null,
-   "metadata": {},
-   "outputs": [],
-   "source": [
-    "gscv.best_forecaster_"
-   ]
-  },
-  {
-   "cell_type": "markdown",
-   "metadata": {},
-   "source": [
-    "### 3.4.2 autoML: selecting transformer combinations via `OptimalPassthrough`<a class=\"anchor\" id=\"section_3_4_2\"></a>\n",
-    "\n",
-    "`sktime` also provides capabilities for automated selection of pipeline components *inside* a pipeline, i.e., pipeline structure. This is achieved with the `OptionalPassthrough` transformer.\n",
-    "\n",
-    "The `OptionalPassthrough` transformer allows to tune whether a transformer inside a pipeline is applied to the data or not. For example, if we want to tune whether `sklearn.StandardScaler` is bringing an advantage to the forecast or not, we wrap it in `OptionalPassthrough`. Internally, `OptionalPassthrough` has a hyperparameter `passthrough: bool` that is tuneable; when `False` the composite behaves like the wrapped transformer, when `True`, it ignores the transformer within.\n",
-    "\n",
-    "To make effective use of `OptionalPasstrhough`, define a suitable parameter set using the `__` (double underscore) notation familiar from `scikit-learn`. This allows to access and tune attributes of nested objects like TabularToSeriesAdaptor(StandardScaler()). We can use `__` multiple times if we have more than two levels of nesting.\n",
-    "\n",
-    "In the following example, we take a deseasonalize/scale pipeline and tune over the four possible combinations of deseasonalizer and scaler being included in the pipeline yes/no (2 times 2 = 4); as well as over the forecaster's and the scaler's parameters.\n",
-    "\n",
-    "Note: this could be arbitrarily combined with `MultiplexForecaster`, as in Section 3.4.1, to select over pipeline architecture as well as over pipeline structure.\n",
-    "\n",
-    "Note: `scikit-learn` and `sktime` do not support conditional parameter sets at current (unlike, e.g., the `mlr3` package). This means that the grid search will optimize over the `scaler`'s parameters even when it is skipped. Designing/implementing this capability would be an interesting area for contributions or research."
-   ]
-  },
-  {
-   "cell_type": "code",
-   "execution_count": null,
-   "metadata": {},
-   "outputs": [],
-   "source": [
-    "from sklearn.preprocessing import StandardScaler\n",
-    "\n",
-    "from sktime.datasets import load_airline\n",
-    "from sktime.forecasting.compose import TransformedTargetForecaster\n",
-    "from sktime.forecasting.model_selection import (\n",
-    "    ForecastingGridSearchCV,\n",
-    "    SlidingWindowSplitter,\n",
-    ")\n",
-    "from sktime.forecasting.naive import NaiveForecaster\n",
-    "from sktime.transformations.series.adapt import TabularToSeriesAdaptor\n",
-    "from sktime.transformations.series.compose import OptionalPassthrough\n",
-    "from sktime.transformations.series.detrend import Deseasonalizer"
-   ]
-  },
-  {
-   "cell_type": "code",
-   "execution_count": null,
-   "metadata": {},
-   "outputs": [],
-   "source": [
-    "# create pipeline\n",
-    "pipe = TransformedTargetForecaster(\n",
-    "    steps=[\n",
-    "        (\"deseasonalizer\", OptionalPassthrough(Deseasonalizer())),\n",
-    "        (\"scaler\", OptionalPassthrough(TabularToSeriesAdaptor(StandardScaler()))),\n",
-    "        (\"forecaster\", NaiveForecaster()),\n",
-    "    ]\n",
-    ")\n",
-    "\n",
-    "# putting it all together in a grid search\n",
-    "cv = SlidingWindowSplitter(\n",
-    "    initial_window=60, window_length=24, start_with_window=True, step_length=24\n",
-    ")\n",
-    "param_grid = {\n",
-    "    \"deseasonalizer__passthrough\": [True, False],\n",
-    "    \"scaler__transformer__transformer__with_mean\": [True, False],\n",
-    "    \"scaler__passthrough\": [True, False],\n",
-    "    \"forecaster__strategy\": [\"drift\", \"mean\", \"last\"],\n",
-    "}\n",
-    "gscv = ForecastingGridSearchCV(forecaster=pipe, param_grid=param_grid, cv=cv, n_jobs=-1)"
-   ]
-  },
-  {
-   "cell_type": "code",
-   "execution_count": null,
-   "metadata": {},
-   "outputs": [],
-   "source": [
-    "gscv.fit(y_train)\n",
-    "y_pred = gscv.predict(fh)\n",
-    "plot_series(y_train, y_test, y_pred, labels=[\"y_train\", \"y_test\", \"y_pred\"])\n",
-    "mean_absolute_percentage_error(y_test, y_pred, symmetric=False)"
-   ]
-  },
-  {
-   "cell_type": "markdown",
-   "metadata": {},
-   "source": [
-    "###  3.4.3 Simple ensembling strategies<a class=\"anchor\" id=\"section_3_4_3\"></a>\n",
-    "\n",
-    "TODO - contributions in this section are appreciated"
-   ]
-  },
-  {
-   "cell_type": "code",
-   "execution_count": null,
-   "metadata": {},
-   "outputs": [],
-   "source": [
-    "from sktime.forecasting.compose import EnsembleForecaster"
-   ]
-  },
-  {
-   "cell_type": "code",
-   "execution_count": null,
-   "metadata": {
-    "scrolled": true
-   },
-   "outputs": [],
-   "source": [
-    "ses = ExponentialSmoothing(sp=12)\n",
-    "holt = ExponentialSmoothing(trend=\"add\", damped_trend=False, sp=12)\n",
-    "damped = ExponentialSmoothing(trend=\"add\", damped_trend=True, sp=12)\n",
-    "\n",
-    "forecaster = EnsembleForecaster(\n",
-    "    [\n",
-    "        (\"ses\", ses),\n",
-    "        (\"holt\", holt),\n",
-    "        (\"damped\", damped),\n",
-    "    ]\n",
-    ")\n",
-    "forecaster.fit(y_train)\n",
-    "y_pred = forecaster.predict(fh)\n",
-    "plot_series(y_train, y_test, y_pred, labels=[\"y_train\", \"y_test\", \"y_pred\"])\n",
-    "mean_absolute_percentage_error(y_test, y_pred, symmetric=False)"
-   ]
-  },
-  {
-   "cell_type": "markdown",
-   "metadata": {},
-   "source": [
-    "### 3.4.4 Prediction weighted ensembles and hedge ensembles<a class=\"anchor\" id=\"section_3_4_4\"></a>\n",
-    "\n",
-    "For model evaluation, we sometimes want to evaluate multiple forecasts, using temporal cross-validation with a sliding window over the test data. For this purpose, we can leverage the forecasters from the `online_forecasting` module which use a composite forecaster, `PredictionWeightedEnsemble`, to keep track of the loss accumulated by each forecaster and create a prediction weighted by the predictions of the most \"accurate\" forecasters.\n",
-    "\n",
-    "Note that the forecasting task is changed: we make 35 predictions since we need the first prediction to help update the weights, we do not predict 36 steps ahead."
-   ]
-  },
-  {
-   "cell_type": "code",
-   "execution_count": null,
-   "metadata": {},
-   "outputs": [],
-   "source": [
-    "from sktime.forecasting.all import mean_squared_error\n",
-    "from sktime.forecasting.online_learning import (\n",
-    "    NormalHedgeEnsemble,\n",
-    "    OnlineEnsembleForecaster,\n",
-    ")"
-   ]
-  },
-  {
-   "cell_type": "markdown",
-   "metadata": {},
-   "source": [
-    "First we need to initialize a `PredictionWeightedEnsembler` that will keep track of the loss accumulated by each forecaster and define which loss function we would like to use."
-   ]
-  },
-  {
-   "cell_type": "code",
-   "execution_count": null,
-   "metadata": {
-    "pycharm": {
-     "name": "#%%\n"
-    }
-   },
-   "outputs": [],
-   "source": [
-    "hedge_expert = NormalHedgeEnsemble(n_estimators=3, loss_func=mean_squared_error)"
-   ]
-  },
-  {
-   "cell_type": "markdown",
-   "metadata": {
-    "pycharm": {
-     "name": "#%% md\n"
-    }
-   },
-   "source": [
-    "We can then create the forecaster by defining the individual forecasters and specifying the `PredictionWeightedEnsembler` we are using. Then by fitting our forecasters and performing updates and prediction with the `update_predict` function, we get:"
-   ]
-  },
-  {
-   "cell_type": "code",
-   "execution_count": null,
-   "metadata": {},
-   "outputs": [],
-   "source": [
-    "forecaster = OnlineEnsembleForecaster(\n",
-    "    [\n",
-    "        (\"ses\", ses),\n",
-    "        (\"holt\", holt),\n",
-    "        (\"damped\", damped),\n",
-    "    ],\n",
-    "    ensemble_algorithm=hedge_expert,\n",
-    ")\n",
-    "\n",
-    "forecaster.fit(y=y_train, fh=fh)\n",
-    "y_pred = forecaster.update_predict_single(y_test)\n",
-    "plot_series(y_train, y_test, y_pred, labels=[\"y_train\", \"y_test\", \"y_pred\"])\n",
-    "mean_absolute_percentage_error(y_test, y_pred, symmetric=False)"
-   ]
-  },
-  {
-   "cell_type": "markdown",
-   "metadata": {},
-   "source": [
-    "## 4. Extension guide - implementing your own forecaster<a class=\"anchor\" id=\"chapter4\"></a>\n",
-    "\n",
-    "`sktime` is meant to be easily extensible, for direct contribution to `sktime` as well as for local/private extension with custom methods.\n",
-    "\n",
-    "To get started:\n",
-    "\n",
-    "* follow the [\"implementing estimator\" developer guide](https://www.sktime.org/en/stable/developer_guide/add_estimators.html)\n",
-    "* use the [simple forecasting extension template](https://github.com/alan-turing-institute/sktime/blob/main/extension_templates/forecasting_simple.py) for forecasters without stream, probabilistic, or hierarchical functionality\n",
-    "* use the [advanced forecasting extension template](https://github.com/alan-turing-institute/sktime/blob/main/extension_templates/forecasting.py) for forecasters with stream, probabilistic or hierarchical functionality\n",
-    "* for probabilistic and hierarchical forecasters, it is recommended to familiarize yourself with the interfaces via the tutorials\n",
-    "\n",
-<<<<<<< HEAD
-    "1. Read through the [forecasting extension template](https://github.com/alan-turing-institute/sktime/blob/main/extension_templates/forecasting.py) - this is a `python` file with `todo` blocks that mark the places in which changes need to be added.\n",
-    "2. Optionally, if you are planning any major surgeries to the interface: look at the [base class architecture](https://github.com/alan-turing-institute/sktime/blob/main/sktime/forecasting/base/_base.py) - note that \"ordinary\" extension (e.g., new algorithm) should be easily doable without this.\n",
-    "3. Copy the forecasting extension template to a local folder in your own repository (local/private extension), or to a suitable location in your clone of the `sktime` or affiliated repository (if contributed extension), inside `sktime.forecasting`; rename the file and update the file docstring appropriately.\n",
-    "4. Address the \"todo\" parts. Usually, this means: changing the name of the class, setting the tag values, specifying hyper-parameters, filling in `__init__`, `_fit`, `_predict`, and optional methods such as `_update` (for details see the extension template). You can add private methods as long as they do not override the default public interface. For more details, see the extension template.\n",
-    "5. To test your estimator manually: import your estimator and run it in the worfklows in Section 1; then use it in the compositors in Section 3.\n",
-    "6. To test your estimator automatically: call `sktime.tests.test_all_estimators.test_estimator` on your estimator - note that the function takes the class, not an object instance. Before the call, you need to register the new estimator in `sktime.tests._config`, as an import, and by adding default parameter settings to the `ESTIMATOR_TEST_PARAMS` variable (the `dict` entry `key` is the class, and entry is a `scikit-learn` parameter set). `pytest` will also add the call to its automated tests in a working clone of the `sktime` repository.\n",
-    "\n",
-    "In case of direct contribution to `sktime` or one of its affiliated packages, additionally:\n",
-    "* Add yourself as an author to the code, and to the `CODEOWNERS` for the new estimator file(s).\n",
-    "* Create a pull request that contains only the new estimators (and their inheritance tree, if it's not just one class), as well as the automated tests as described above.\n",
-    "* In the pull request, describe the estimator and optimally provide a publication or other technical reference for the strategy it implements.\n",
-    "* Before making the pull request, ensure that you have all necessary permissions to contribute the code to a permissive license (BSD-3) open source project."
-=======
-    "Extension template = python \"fill-in\" template with to-do blocks that allow you to implement your own, sktime-compatible forecasting algorithm.\n",
-    "\n",
-    "Implemented estimators can be easily checked via the `check_estimator` utility.\n",
-    "`check_estimator` collects all tests specific to the estimator and runs them:"
-   ]
-  },
-  {
-   "cell_type": "code",
-   "execution_count": null,
-   "metadata": {},
-   "outputs": [],
-   "source": [
-    "# suppose we just implemented ARIMA\n",
-    "from sktime.forecasting.arima import ARIMA\n",
-    "from sktime.utils.estimator_checks import check_estimator\n",
-    "\n",
-    "check_estimator(ARIMA)"
-   ]
-  },
-  {
-   "cell_type": "markdown",
-   "metadata": {},
-   "source": [
-    "The default will return failed/passed per test, in a dictionary.\n",
-    "To raise exceptions, e.g., for use in debugging, instead of returning them, set the `return_exceptions` arg to `False`."
->>>>>>> d0a6908b
-   ]
-  },
-  {
-   "cell_type": "markdown",
-   "metadata": {},
-   "source": [
-    "## 5. Summary<a class=\"anchor\" id=\"chapter5\"></a>\n",
-    "\n",
-    "* `sktime` comes with several forecasting algorithms (or forecasters), all of which share a common interface. The interface is fully interoperable with the `scikit-learn` interface, and provides dedicated interface points for forecasting in batch and rolling mode.\n",
-    "\n",
-    "* `sktime` comes with rich composition functionality that allows to build complex pipelines easily, and connect easily with other parts of the open source ecosystem, such as `scikit-learn` and individual algorithm libraries.\n",
-    "\n",
-    "* `sktime` is easy to extend, and comes with user friendly tools to facilitate implementing and testing your own forecasters and composition principles.\n",
-    "\n",
-    "\n",
-    "## Useful resources\n",
-    "* For more details, take a look at [our paper on forecasting with sktime](https://arxiv.org/abs/2005.08067) in which we discuss the forecasting API in more detail and use it to replicate and extend the M4 study.\n",
-    "* For a good introduction to forecasting, see [Hyndman, Rob J., and George Athanasopoulos. Forecasting: principles and practice. OTexts, 2018](https://otexts.com/fpp2/).\n",
-    "* For comparative benchmarking studies/forecasting competitions, see the [M4 competition](https://www.sciencedirect.com/science/article/pii/S0169207019301128) and the [M5 competition](https://www.kaggle.com/c/m5-forecasting-accuracy/overview)."
-   ]
-  },
-  {
-   "cell_type": "markdown",
-   "metadata": {},
-   "source": [
-    "---\n",
-    "\n",
-    "### Credits:\n",
-    "\n",
-    "sktime: https://github.com/alan-turing-institute/sktime/blob/main/CONTRIBUTORS.md"
-   ]
-  }
- ],
- "metadata": {
-  "celltoolbar": "Raw Cell Format",
-  "hide_input": false,
-  "interpreter": {
-   "hash": "1a1494236c8ef7f8181df502ed65395fa49dc4c7792b0159c6c2a3cecbe5c345"
-  },
-  "kernelspec": {
-   "display_name": "Python 3.8.13 ('sktime-dev')",
-   "language": "python",
-   "name": "python3"
-  },
-  "language_info": {
-   "codemirror_mode": {
-    "name": "ipython",
-    "version": 3
-   },
-   "file_extension": ".py",
-   "mimetype": "text/x-python",
-   "name": "python",
-   "nbconvert_exporter": "python",
-   "pygments_lexer": "ipython3",
-   "version": "3.8.13"
-  },
-  "latex_envs": {
-   "LaTeX_envs_menu_present": true,
-   "autoclose": false,
-   "autocomplete": true,
-   "bibliofile": "biblio.bib",
-   "cite_by": "apalike",
-   "current_citInitial": 1,
-   "eqLabelWithNumbers": true,
-   "eqNumInitial": 1,
-   "hotkeys": {
-    "equation": "Ctrl-E",
-    "itemize": "Ctrl-I"
-   },
-   "labels_anchors": false,
-   "latex_user_defs": false,
-   "report_style_numbering": false,
-   "user_envs_cfg": false
-  },
-  "toc": {
-   "base_numbering": 1,
-   "nav_menu": {},
-   "number_sections": true,
-   "sideBar": true,
-   "skip_h1_title": false,
-   "title_cell": "Table of Contents",
-   "title_sidebar": "Contents",
-   "toc_cell": false,
-   "toc_position": {},
-   "toc_section_display": true,
-   "toc_window_display": false
-  },
-  "varInspector": {
-   "cols": {
-    "lenName": 16,
-    "lenType": 16,
-    "lenVar": 40
-   },
-   "kernels_config": {
-    "python": {
-     "delete_cmd_postfix": "",
-     "delete_cmd_prefix": "del ",
-     "library": "var_list.py",
-     "varRefreshCmd": "print(var_dic_list())"
+    "cells": [
+        {
+            "cell_type": "markdown",
+            "metadata": {},
+            "source": [
+                "**Set-up instructions:** this notebook give a tutorial on the forecasting learning task supported by `sktime`.\n",
+                "On binder, this should run out-of-the-box.\n",
+                "\n",
+                "To run this notebook as intended, ensure that `sktime` with basic dependency requirements is installed in your python environment.\n",
+                "\n",
+                "To run this notebook with a local development version of sktime, an editable developer installation is recommended, see the [sktime developer install guide](https://www.sktime.org/en/stable/installation.html#development-versions) for instructions."
+            ]
+        },
+        {
+            "cell_type": "markdown",
+            "metadata": {},
+            "source": [
+                "# Forecasting with sktime\n",
+                "\n",
+                "In forecasting, past data is used to make temporal forward predictions of a time series. This is notably different from tabular prediction tasks supported by `scikit-learn` and similar libraries.\n",
+                "\n",
+                "\n",
+                "<img src=\"img/forecasting.png\" width=750 />\n",
+                "\n",
+                "`sktime` provides a common, `scikit-learn`-like interface to a variety of classical and ML-style forecasting algorithms, together with tools for building pipelines and composite machine learning models, including temporal tuning schemes, or reductions such as walk-forward application of `scikit-learn` regressors.\n",
+                "\n",
+                "**Section 1** provides an overview of common forecasting workflows supported by `sktime`.\n",
+                "\n",
+                "**Section 2** discusses the families of forecasters available in `sktime`.\n",
+                "\n",
+                "**Section 3** discusses advanced composition patterns, including pipeline building, reduction, tuning, ensembling, and autoML.\n",
+                "\n",
+                "**Section 4** gives an introduction to how to write custom estimators compliant with the `sktime` interface.\n",
+                "\n",
+                "Further references:\n",
+                "* For further details on how forecasting is different from supervised prediction à la `scikit-learn`, and pitfalls of misdiagnosing forecasting as supervised prediction, have a look at [this notebook](./01a_forecasting_sklearn.ipynb)\n",
+                "* For a scientific reference, take a look at [our paper on forecasting with sktime](https://arxiv.org/abs/2005.08067) in which we discuss `sktime`'s forecasting module in more detail and use it to replicate and extend the M4 study."
+            ]
+        },
+        {
+            "cell_type": "markdown",
+            "metadata": {},
+            "source": [
+                "## Table of Contents\n",
+                "\n",
+                "* [1. Basic forecasting workflows](#chapter1)\n",
+                "    * [1.1 Data container format](#section_1_1)\n",
+                "    * [1.2 Basic deployment workflow - batch fitting and forecasting](#section_1_2)\n",
+                "        * [1.2.1 Basic deployment workflow in a nutshell](#section_1_2_1)\n",
+                "        * [1.2.2 Forecasters that require the horizon already in `fit`](#section_1_2_2)\n",
+                "        * [1.2.3 Forecasters that can make use of exogeneous data](#section_1_2_3)\n",
+                "        * [1.2.4 Multivariate Forecasters](#section_1_2_4)\n",
+                "        * [1.2.5 Prediction intervals and quantile forecasts](#section_1_2_5)  \n",
+                "        * [1.2.6 Panel forecasts and hierarchical forecasts](#section_1_2_6)    \n",
+                "    * [1.3 Basic evaluation workflow - evaluating a batch of forecasts against ground truth observations](#section_1_3)   \n",
+                "        * [1.3.1 The basic batch forecast evaluation workflow in a nutshell - function metric interface](#section_1_3_1)\n",
+                "        * [1.3.2 The basic batch forecast evaluation workflow in a nutshell - metric class interface](#section_1_3_2)           \n",
+                "    * [1.4 Advanced deployment workflow: rolling updates & forecasts](#section_1_4) \n",
+                "        * [1.4.1 Updating a forecaster with the update method](#section_1_4_1)    \n",
+                "        * [1.4.2 Moving the \"now\" state without updating the model](#section_1_4_2)   \n",
+                "        * [1.4.3 Walk-forward predictions on a batch of data](#section_1_4_3)  \n",
+                "    * [1.5 Advanced evaluation worfklow: rolling re-sampling and aggregate errors, rolling back-testing](#section_1_5)         \n",
+                "* [2. Forecasters in sktime - searching, tags, common families](#chapter2)\n",
+                "    * [2.1 Forecaster lookup - the registry](#section_2_1)\n",
+                "    * [2.2 Forecaster tags](#section_2_2)\n",
+                "        * [2.2.1 Capability tags: multivariate, probabilistic, hierarchical](#section_2_2_1)\n",
+                "        * [2.2.2 Finding and listing forecasters by tag](#section_2_2_2)\n",
+                "        * [2.2.3 Listing all forecaster tags](#section_2_2_3)\n",
+                "    * [2.3 Common forecaster types](#section_2_3)\n",
+                "        * [2.3.1 exponential smoothing, theta forecaster, autoETS from statsmodels](#section_2_3_1)\n",
+                "        * [2.3.2 ARIMA and autoARIMA](#section_2_3_2)\n",
+                "        * [2.3.3 BATS and TBATS](#section_2_3_3)    \n",
+                "        * [2.3.4 Facebook prophet](#section_2_3_4)  \n",
+                "        * [2.3.5 State Space Model (Structural Time Series)](#section_2_3_5)  \n",
+                "        * [2.3.6 AutoArima from StatsForecast](#section_2_3_6)  \n",
+                "* [3. Advanced composition patterns - pipelines, reduction, autoML, and more](#chapter3)\n",
+                "    * [3.1 Reduction: from forecasting to regression](#section_3_1)\n",
+                "    * [3.2 Pipelining, detrending and deseasonalization](#section_3_2)    \n",
+                "        * [3.2.1 The basic forecasting pipeline](#section_3_2_1)\n",
+                "        * [3.2.2 The Detrender as pipeline component](#section_3_2_2) \n",
+                "        * [3.2.3 Complex pipeline composites and parameter inspection](#section_3_2_3)        \n",
+                "    * [3.3 Parameter tuning](#section_3_3)      \n",
+                "        * [3.3.1 Basic tuning using ForecastingGridSearchCV](#section_3_3_1)  \n",
+                "        * [3.3.2 Tuning of complex composites](#section_3_3_2)        \n",
+                "        * [3.3.3 Selecting the metric and retrieving scores](#section_3_3_3) \n",
+                "    * [3.4 autoML aka automated model selection, ensembling and hedging](#section_3_4) \n",
+                "        * [3.4.1 autoML aka automatic model selection, using tuning plus multiplexer](#section_3_4_1)   \n",
+                "        * [3.4.2 autoML: selecting transformer combinations via OptimalPassthrough](#section_3_4_2)  \n",
+                "        * [3.4.3 Simple ensembling strategies](#section_3_4_3)   \n",
+                "        * [3.4.4 Prediction weighted ensembles and hedge ensembles](#section_3_4_4)  \n",
+                "* [4. Extension guide - implementing your own forecaster](#chapter4)        \n",
+                "* [5. Summary](#chapter5)          "
+            ]
+        },
+        {
+            "cell_type": "markdown",
+            "metadata": {},
+            "source": [
+                "#### Package imports"
+            ]
+        },
+        {
+            "cell_type": "code",
+            "execution_count": null,
+            "metadata": {},
+            "outputs": [],
+            "source": [
+                "import numpy as np\n",
+                "import pandas as pd"
+            ]
+        },
+        {
+            "cell_type": "markdown",
+            "metadata": {},
+            "source": [
+                "## 1. Basic forecasting workflows <a class=\"anchor\" id=\"chapter1\"></a>"
+            ]
+        },
+        {
+            "cell_type": "markdown",
+            "metadata": {},
+            "source": [
+                "This section explains the basic forecasting workflows, and key interface points for it.\n",
+                "\n",
+                "We cover the following four workflows:\n",
+                "\n",
+                "* Basic deployment workflow: batch fitting and forecasting\n",
+                "* Basic evaluation workflow: evaluating a batch of forecasts against ground truth observations\n",
+                "* Advanced deployment workflow: fitting and rolling updates/forecasts\n",
+                "* Advanced evaluation worfklow: using rolling forecast splits and computing split-wise and aggregate errors, including common back-testing schemes"
+            ]
+        },
+        {
+            "cell_type": "markdown",
+            "metadata": {},
+            "source": [
+                "### 1.1 Data container format<a class=\"anchor\" id=\"section_1_1\"></a>\n",
+                "\n",
+                "All workflows make common assumptions on the input data format.\n",
+                "\n",
+                "`sktime` uses `pandas` for representing time series:\n",
+                "\n",
+                "* `pd.DataFrame` for time series and sequences, primarily. Rows represent time indices, columns represent variables.\n",
+                "* `pd.Series` can also be used for univariate time series and sequences\n",
+                "* `numpy` arrays (1D and 2D) can also be passed, but `pandas` use is encouraged.\n",
+                "\n",
+                "The `Series.index` and `DataFrame.index` are used for representing the time series or sequence index.\n",
+                "`sktime` supports pandas integer, period and timestamp indices for simple time series.\n",
+                "\n",
+                "`sktime` supports further, additional container formats for panel and hierarchical time series, these are discussed in Section 1.6.\n",
+                "\n",
+                "**Example:** as the running example in this tutorial, we use a textbook data set, the Box-Jenkins airline data set, which consists of the number of monthly totals of international airline passengers, from 1949 - 1960. Values are in thousands. See \"Makridakis, Wheelwright and Hyndman (1998) Forecasting: methods and applications\", exercises sections 2 and 3."
+            ]
+        },
+        {
+            "cell_type": "code",
+            "execution_count": null,
+            "metadata": {},
+            "outputs": [],
+            "source": [
+                "from sktime.datasets import load_airline\n",
+                "from sktime.utils.plotting import plot_series"
+            ]
+        },
+        {
+            "cell_type": "code",
+            "execution_count": null,
+            "metadata": {},
+            "outputs": [],
+            "source": [
+                "y = load_airline()\n",
+                "\n",
+                "# plotting for visualization\n",
+                "plot_series(y)"
+            ]
+        },
+        {
+            "cell_type": "code",
+            "execution_count": null,
+            "metadata": {},
+            "outputs": [],
+            "source": [
+                "y.index"
+            ]
+        },
+        {
+            "cell_type": "markdown",
+            "metadata": {},
+            "source": [
+                "Generally, users are expected to use the in-built loading functionality of `pandas` and `pandas`-compatible packages to load data sets for forecasting, such as `read_csv` or the `Series` or `DataFrame` constructors if data is available in another in-memory format, e.g., `numpy.array`.\n",
+                "\n",
+                "`sktime` forecasters may accept input in `pandas`-adjacent formats, but will produce outputs in, and attempt to coerce inputs to, `pandas` formats.\n",
+                "\n",
+                "NOTE: if your favourite format is not properly converted or coerced, kindly consider to contribute that functionality to `sktime`."
+            ]
+        },
+        {
+            "cell_type": "markdown",
+            "metadata": {},
+            "source": [
+                "### 1.2 Basic deployment workflow - batch fitting and forecasting<a class=\"anchor\" id=\"section_1_2\"></a>"
+            ]
+        },
+        {
+            "cell_type": "markdown",
+            "metadata": {},
+            "source": [
+                "The simplest use case workflow is batch fitting and forecasting, i.e., fitting a forecasting model to one batch of past data, then asking for forecasts at time point in the future.\n",
+                "\n",
+                "The steps in this workflow are as follows:\n",
+                "\n",
+                "1. Preparation of the data\n",
+                "2. Specification of the time points for which forecasts are requested. This uses a `numpy.array` or the `ForecastingHorizon` object.\n",
+                "3. Specification and instantiation of the forecaster. This follows a `scikit-learn`-like syntax; forecaster objects follow the familiar `scikit-learn` `BaseEstimator` interface.\n",
+                "4. Fitting the forecaster to the data, using the forecaster's `fit` method\n",
+                "5. Making a forecast, using the forecaster's `predict` method\n",
+                "\n",
+                "The below first outlines the vanilla variant of the basic deployment workflow, step-by-step.\n",
+                "\n",
+                "At the end, one-cell workflows are provided, with common deviations from the pattern (Sections 1.2.1 and following)."
+            ]
+        },
+        {
+            "cell_type": "markdown",
+            "metadata": {},
+            "source": [
+                "#### Step 1 - Preparation of the data\n",
+                "\n",
+                "As discussed in Section 1.1, the data is assumed to be in `pd.Series` or `pd.DataFrame` format."
+            ]
+        },
+        {
+            "cell_type": "code",
+            "execution_count": null,
+            "metadata": {},
+            "outputs": [],
+            "source": [
+                "from sktime.datasets import load_airline\n",
+                "from sktime.utils.plotting import plot_series"
+            ]
+        },
+        {
+            "cell_type": "code",
+            "execution_count": null,
+            "metadata": {},
+            "outputs": [],
+            "source": [
+                "# in the example, we use the airline data set.\n",
+                "y = load_airline()\n",
+                "plot_series(y)"
+            ]
+        },
+        {
+            "cell_type": "markdown",
+            "metadata": {},
+            "source": [
+                "#### Step 2 - Specifying the forecasting horizon"
+            ]
+        },
+        {
+            "cell_type": "markdown",
+            "metadata": {},
+            "source": [
+                "Now we need to specify the forecasting horizon and pass that to our forecasting algorithm.\n",
+                "\n",
+                "There are two main ways:\n",
+                "\n",
+                "* Using a `numpy.array` of integers. This assumes either integer index or periodic index (`PeriodIndex`) in the time series; the integer indicates the number of time points or periods ahead we want to make a forecast for. E.g., `1` means forecast the next period, `2` the second next period, and so on.\n",
+                "* Using a `ForecastingHorizon` object. This can be used to define forecast horizons, using any supported index type as an argument. No periodic index is assumed.\n",
+                "\n",
+                "Forecasting horizons can be absolute, i.e., referencing specific time points in the future, or relative, i.e., referencing time differences to the present. As a default, the present is that latest time point seen in any `y` passed to the forecaster.\n",
+                "\n",
+                "`numpy.array` based forecasting horizons are always relative; `ForecastingHorizon` objects can be both relative and absolute. In particular, absolute forecasting horizons can only be specified using `ForecastingHorizon`."
+            ]
+        },
+        {
+            "cell_type": "markdown",
+            "metadata": {},
+            "source": [
+                "##### Using a `numpy` forecasting horizon"
+            ]
+        },
+        {
+            "cell_type": "code",
+            "execution_count": null,
+            "metadata": {},
+            "outputs": [],
+            "source": [
+                "fh = np.arange(1, 37)\n",
+                "fh"
+            ]
+        },
+        {
+            "cell_type": "markdown",
+            "metadata": {},
+            "source": [
+                "This will ask for monthly predictions for the next three years, since the original series period is 1 month.\n",
+                "In another example, to predict only the second and fifth month ahead, one could write:\n",
+                "\n",
+                "```python\n",
+                "import numpy as np\n",
+                "fh = np.array([2, 5])  # 2nd and 5th step ahead\n",
+                "```"
+            ]
+        },
+        {
+            "cell_type": "markdown",
+            "metadata": {},
+            "source": [
+                "##### Using a `ForecastingHorizon` based forecasting horizon\n",
+                "\n",
+                "The `ForecastingHorizon` object takes absolute indices as input, but considers the input absolute or relative depending on the `is_relative` flag.\n",
+                "\n",
+                "`ForecastingHorizon` will automatically assume a relative horizon if temporal difference types from `pandas` are passed; if value types from `pandas` are passed, it will assume an absolute horizon.\n",
+                "\n",
+                "To define an absolute `ForecastingHorizon` in our example:"
+            ]
+        },
+        {
+            "cell_type": "code",
+            "execution_count": null,
+            "metadata": {},
+            "outputs": [],
+            "source": [
+                "from sktime.forecasting.base import ForecastingHorizon"
+            ]
+        },
+        {
+            "cell_type": "code",
+            "execution_count": null,
+            "metadata": {},
+            "outputs": [],
+            "source": [
+                "fh = ForecastingHorizon(\n",
+                "    pd.PeriodIndex(pd.date_range(\"1961-01\", periods=36, freq=\"M\")), is_relative=False\n",
+                ")\n",
+                "fh"
+            ]
+        },
+        {
+            "cell_type": "markdown",
+            "metadata": {},
+            "source": [
+                "`ForecastingHorizon`-s can be converted from relative to absolute and back via the `to_relative` and `to_absolute` methods. Both of these conversions require a compatible `cutoff` to be passed:"
+            ]
+        },
+        {
+            "cell_type": "code",
+            "execution_count": null,
+            "metadata": {},
+            "outputs": [],
+            "source": [
+                "cutoff = pd.Period(\"1960-12\", freq=\"M\")"
+            ]
+        },
+        {
+            "cell_type": "code",
+            "execution_count": null,
+            "metadata": {},
+            "outputs": [],
+            "source": [
+                "fh.to_relative(cutoff)"
+            ]
+        },
+        {
+            "cell_type": "code",
+            "execution_count": null,
+            "metadata": {},
+            "outputs": [],
+            "source": [
+                "fh.to_absolute(cutoff)"
+            ]
+        },
+        {
+            "cell_type": "markdown",
+            "metadata": {},
+            "source": [
+                "#### Step 3 - Specifying the forecasting algorithm\n",
+                "\n",
+                "To make forecasts, a forecasting algorithm needs to be specified. This is done using a `scikit-learn`-like interface. Most importantly, all `sktime` forecasters follow the same interface, so the preceding and remaining steps are the same, no matter which forecaster is being chosen.\n",
+                "\n",
+                "For this example, we choose the naive forecasting method of predicting the last seen value. More complex specifications are possible, using pipeline and reduction construction syntax; this will be covered later in Section 2."
+            ]
+        },
+        {
+            "cell_type": "code",
+            "execution_count": null,
+            "metadata": {},
+            "outputs": [],
+            "source": [
+                "from sktime.forecasting.naive import NaiveForecaster"
+            ]
+        },
+        {
+            "cell_type": "code",
+            "execution_count": null,
+            "metadata": {},
+            "outputs": [],
+            "source": [
+                "forecaster = NaiveForecaster(strategy=\"last\")"
+            ]
+        },
+        {
+            "cell_type": "markdown",
+            "metadata": {},
+            "source": [
+                "#### Step 4 - Fitting the forecaster to the seen data\n",
+                "\n",
+                "Now the forecaster needs to be fitted to the seen data:"
+            ]
+        },
+        {
+            "cell_type": "code",
+            "execution_count": null,
+            "metadata": {},
+            "outputs": [],
+            "source": [
+                "forecaster.fit(y)"
+            ]
+        },
+        {
+            "cell_type": "markdown",
+            "metadata": {},
+            "source": [
+                "#### Step 5 - Requesting forecasts\n",
+                "\n",
+                "Finally, we request forecasts for the specified forecasting horizon. This needs to be done after fitting the forecaster:"
+            ]
+        },
+        {
+            "cell_type": "code",
+            "execution_count": null,
+            "metadata": {},
+            "outputs": [],
+            "source": [
+                "y_pred = forecaster.predict(fh)"
+            ]
+        },
+        {
+            "cell_type": "code",
+            "execution_count": null,
+            "metadata": {},
+            "outputs": [],
+            "source": [
+                "# plotting predictions and past data\n",
+                "plot_series(y, y_pred, labels=[\"y\", \"y_pred\"])"
+            ]
+        },
+        {
+            "cell_type": "markdown",
+            "metadata": {},
+            "source": [
+                "#### 1.2.1 The basic deployment workflow in a nutshell<a class=\"anchor\" id=\"section_1_2_1\"></a>\n",
+                "\n",
+                "For convenience, we present the basic deployment workflow in one cell.\n",
+                "This uses the same data, but different forecaster: predicting the latest value observed in the same month."
+            ]
+        },
+        {
+            "cell_type": "code",
+            "execution_count": null,
+            "metadata": {},
+            "outputs": [],
+            "source": [
+                "from sktime.datasets import load_airline\n",
+                "from sktime.forecasting.base import ForecastingHorizon\n",
+                "from sktime.forecasting.naive import NaiveForecaster"
+            ]
+        },
+        {
+            "cell_type": "code",
+            "execution_count": null,
+            "metadata": {},
+            "outputs": [],
+            "source": [
+                "# step 1: data specification\n",
+                "y = load_airline()\n",
+                "\n",
+                "# step 2: specifying forecasting horizon\n",
+                "fh = np.arange(1, 37)\n",
+                "\n",
+                "# step 3: specifying the forecasting algorithm\n",
+                "forecaster = NaiveForecaster(strategy=\"last\", sp=12)\n",
+                "\n",
+                "# step 4: fitting the forecaster\n",
+                "forecaster.fit(y)\n",
+                "\n",
+                "# step 5: querying predictions\n",
+                "y_pred = forecaster.predict(fh)"
+            ]
+        },
+        {
+            "cell_type": "code",
+            "execution_count": null,
+            "metadata": {},
+            "outputs": [],
+            "source": [
+                "# optional: plotting predictions and past data\n",
+                "plot_series(y, y_pred, labels=[\"y\", \"y_pred\"])"
+            ]
+        },
+        {
+            "cell_type": "markdown",
+            "metadata": {},
+            "source": [
+                "#### 1.2.2 Forecasters that require the horizon already in `fit` <a class=\"anchor\" id=\"section_1_2_2\"></a>\n",
+                "\n",
+                "Some forecasters need the forecasting horizon provided already in `fit`. Such forecasters will produce informative error messages when it is not passed in `fit`. All forecaster will remember the horizon when already passed in `fit` for prediction. The modified workflow to allow for such forecasters in addition is as follows:"
+            ]
+        },
+        {
+            "cell_type": "code",
+            "execution_count": null,
+            "metadata": {},
+            "outputs": [],
+            "source": [
+                "# step 1: data specification\n",
+                "y = load_airline()\n",
+                "\n",
+                "# step 2: specifying forecasting horizon\n",
+                "fh = np.arange(1, 37)\n",
+                "\n",
+                "# step 3: specifying the forecasting algorithm\n",
+                "forecaster = NaiveForecaster(strategy=\"last\", sp=12)\n",
+                "\n",
+                "# step 4: fitting the forecaster\n",
+                "forecaster.fit(y, fh=fh)\n",
+                "\n",
+                "# step 5: querying predictions\n",
+                "y_pred = forecaster.predict()"
+            ]
+        },
+        {
+            "cell_type": "markdown",
+            "metadata": {
+                "execution": {
+                    "iopub.execute_input": "2021-04-10T16:07:06.475031Z",
+                    "iopub.status.busy": "2021-04-10T16:07:06.473831Z",
+                    "iopub.status.idle": "2021-04-10T16:07:06.613175Z",
+                    "shell.execute_reply": "2021-04-10T16:07:06.613700Z"
+                }
+            },
+            "source": [
+                "#### 1.2.3 Forecasters that can make use of exogeneous data<a class=\"anchor\" id=\"section_1_2_3\"></a>\n",
+                "\n",
+                "Many forecasters can make use of exogeneous time series, i.e., other time series that are not forecast, but are useful for forecasting `y`. Exogeneous time series are always passed as an `X` argument, in `fit`, `predict`, and other methods (see below). Exogeneous time series should always be passed as `pandas.DataFrames`. Most forecasters that can deal with exogeneous time series will assume that the time indices of `X` passed to `fit` are a super-set of the time indices in `y` passed to `fit`; and that the time indices of `X` passed to `predict` are a super-set of time indices in `fh`, although this is not a general interface restriction. Forecasters that do not make use of exogeneous time series still accept the argument (and do not use it internally).\n",
+                "\n",
+                "The general workflow for passing exogeneous data is as follows:"
+            ]
+        },
+        {
+            "cell_type": "code",
+            "execution_count": null,
+            "metadata": {},
+            "outputs": [],
+            "source": [
+                "# step 1: data specification\n",
+                "y = load_airline()\n",
+                "# we create some dummy exogeneous data\n",
+                "X = pd.DataFrame(index=y.index)\n",
+                "\n",
+                "# step 2: specifying forecasting horizon\n",
+                "fh = np.arange(1, 37)\n",
+                "\n",
+                "# step 3: specifying the forecasting algorithm\n",
+                "forecaster = NaiveForecaster(strategy=\"last\", sp=12)\n",
+                "\n",
+                "# step 4: fitting the forecaster\n",
+                "forecaster.fit(y, X=X, fh=fh)\n",
+                "\n",
+                "# step 5: querying predictions\n",
+                "y_pred = forecaster.predict(X=X)"
+            ]
+        },
+        {
+            "cell_type": "markdown",
+            "metadata": {},
+            "source": [
+                "NOTE: as in workflows 1.2.1 and 1.2.2, some forecasters that use exogeneous variables may also require the forecasting horizon only in `predict`. Such forecasters may also be called with steps 4 and 5 being\n",
+                "```python\n",
+                "forecaster.fit(y, X=X)\n",
+                "y_pred = forecaster.predict(fh=fh, X=X)\n",
+                "```"
+            ]
+        },
+        {
+            "cell_type": "markdown",
+            "metadata": {},
+            "source": [
+                "#### 1.2.4. Multivariate forecasting <a class=\"anchor\" id=\"section_1_2_4\"></a>"
+            ]
+        },
+        {
+            "cell_type": "markdown",
+            "metadata": {},
+            "source": [
+                "Some forecasters in sktime support multivariate forecasts. Some examples of multivariate forecasters are: `MultiplexForecaster`, `EnsembleForecaster`,`TransformedTargetForecaster` etc. In order to determine is a forecaster can be multivariate, one can look at the `scitype:y` in `tags`, which should be set to `multivariate` or '`both`. "
+            ]
+        },
+        {
+            "cell_type": "markdown",
+            "metadata": {},
+            "source": [
+                "To display complete list of multivariate forecasters, search for forecasters with 'multivariate' or 'both' tag value for the tag 'scitype:y', as follows:"
+            ]
+        },
+        {
+            "cell_type": "code",
+            "execution_count": null,
+            "metadata": {},
+            "outputs": [],
+            "source": [
+                "from sktime.registry import all_estimators\n",
+                "\n",
+                "for forecaster in all_estimators(filter_tags={\"scitype:y\": [\"multivariate\", \"both\"]}):\n",
+                "    print(forecaster[0])"
+            ]
+        },
+        {
+            "cell_type": "markdown",
+            "metadata": {},
+            "source": [
+                "Below is an example of the general workflow of multivariate `ColumnEnsembleForecaster` using the longley dataset from `sktime.datasets`. The workflow is the same as in the univariate forecasters, but the input has more than one variables (columns)."
+            ]
+        },
+        {
+            "cell_type": "code",
+            "execution_count": null,
+            "metadata": {},
+            "outputs": [],
+            "source": [
+                "from sktime.datasets import load_longley\n",
+                "from sktime.forecasting.compose import ColumnEnsembleForecaster\n",
+                "from sktime.forecasting.exp_smoothing import ExponentialSmoothing\n",
+                "from sktime.forecasting.trend import PolynomialTrendForecaster\n",
+                "\n",
+                "_, y = load_longley()\n",
+                "\n",
+                "y = y.drop(columns=[\"UNEMP\", \"ARMED\", \"POP\"])\n",
+                "\n",
+                "forecasters = [\n",
+                "    (\"trend\", PolynomialTrendForecaster(), 0),\n",
+                "    (\"ses\", ExponentialSmoothing(trend=\"add\"), 1),\n",
+                "]\n",
+                "\n",
+                "forecaster = ColumnEnsembleForecaster(forecasters=forecasters)\n",
+                "forecaster.fit(y, fh=[1, 2, 3])\n",
+                "\n",
+                "y_pred = forecaster.predict()"
+            ]
+        },
+        {
+            "cell_type": "markdown",
+            "metadata": {},
+            "source": [
+                "The input to the multivariate forecaster `y` is a `pandas.DataFrame` where each column is a variable."
+            ]
+        },
+        {
+            "cell_type": "code",
+            "execution_count": null,
+            "metadata": {},
+            "outputs": [],
+            "source": [
+                "y"
+            ]
+        },
+        {
+            "cell_type": "markdown",
+            "metadata": {},
+            "source": [
+                "The result of the multivariate forecaster `y_pred` is a `pandas.DataFrame` where columns are the predicted values for each variable. The variables in `y_pred` are the same as in `y`, the input to the multivariate forecaster."
+            ]
+        },
+        {
+            "cell_type": "code",
+            "execution_count": null,
+            "metadata": {},
+            "outputs": [],
+            "source": [
+                "y_pred"
+            ]
+        },
+        {
+            "cell_type": "markdown",
+            "metadata": {},
+            "source": [
+                "#### 1.2.5 Probabilistic forecasting: prediction intervals, quantile, variance, and distributional forecasts <a class=\"anchor\" id=\"section_1_2_5\"></a>\n",
+                "\n",
+                "`sktime` provides a unified interface to make probabilistic forecasts.\n",
+                "The following methods are possibly available for probabilistic forecasts:\n",
+                "\n",
+                "* `predict_interval` produces interval forecasts. Additionally to any `predict` arguments, an argument `coverage` (nominal interval coverage) must be provided.\n",
+                "* `predict_quantiles` produces quantile forecasts. Additionally to any `predict` arguments, an argument `alpha` (quantile values) must be provided.\n",
+                "* `predict_var` produces variance forecasts. This has same arguments as `predict`.\n",
+                "* `predict_proba` produces full distributional forecasts. This has same arguments as `predict`.\n",
+                "\n",
+                "Not all forecasters are capable of returning probabilistic forecast, but if a forecasters provides one kind of probabilistic forecast, it is also capable of returning the others. The list of forecasters with such capability can be queried by `registry.all_estimators`, searching for those where the `capability:pred_int` tag has value`True`.\n",
+                "\n",
+                "The basic worfklow for probabilistic forecasts is similar to the basic forecasting workflow, with the difference that instead of `predict`, one of the probabilistic forecasting methods is used:\n"
+            ]
+        },
+        {
+            "cell_type": "code",
+            "execution_count": null,
+            "metadata": {},
+            "outputs": [],
+            "source": [
+                "import numpy as np\n",
+                "\n",
+                "from sktime.datasets import load_airline\n",
+                "from sktime.forecasting.theta import ThetaForecaster\n",
+                "\n",
+                "# until fit, identical with the simple workflow\n",
+                "y = load_airline()\n",
+                "\n",
+                "fh = np.arange(1, 13)\n",
+                "\n",
+                "forecaster = ThetaForecaster(sp=12)\n",
+                "forecaster.fit(y, fh=fh)"
+            ]
+        },
+        {
+            "cell_type": "markdown",
+            "metadata": {},
+            "source": [
+                "Now we present the different probabilistic forecasting methods."
+            ]
+        },
+        {
+            "cell_type": "markdown",
+            "metadata": {},
+            "source": [
+                "##### `predict_interval` - interval predictions"
+            ]
+        },
+        {
+            "cell_type": "markdown",
+            "metadata": {},
+            "source": [
+                "`predict_interval` takes an argument `coverage`, which is a float (or list of floats), the nominal coverage of the prediction interval(s) queried. `predict_interval` produces symmetric prediction intervals, for example, a coverage of `0.9` returns a \"lower\" forecast at quantile `0.5 - coverage/2 = 0.05`, and an \"upper\" forecast at quantile `0.5 + coverage/2 = 0.95`."
+            ]
+        },
+        {
+            "cell_type": "code",
+            "execution_count": null,
+            "metadata": {},
+            "outputs": [],
+            "source": [
+                "coverage = 0.9\n",
+                "y_pred_ints = forecaster.predict_interval(coverage=coverage)\n",
+                "y_pred_ints"
+            ]
+        },
+        {
+            "cell_type": "markdown",
+            "metadata": {},
+            "source": [
+                "The return `y_pred_ints` is a `pandas.DataFrame` with a column multi-index: The first level is variable name from `y` in fit (or `Coverage` if no variable names were present), second level coverage fractions for which intervals were computed, in the same order as in input `coverage`; third level columns `lower` and `upper`. Rows are the indices for which forecasts were made (same as in `y_pred` or `fh`). Entries are lower/upper (as column name) bound of the nominal coverage predictive interval for the index in the same row. "
+            ]
+        },
+        {
+            "cell_type": "markdown",
+            "metadata": {},
+            "source": [
+                "Pretty-plotting the predictive interval forecasts:"
+            ]
+        },
+        {
+            "cell_type": "code",
+            "execution_count": null,
+            "metadata": {},
+            "outputs": [],
+            "source": [
+                "from sktime.utils import plotting\n",
+                "\n",
+                "# also requires predictions\n",
+                "y_pred = forecaster.predict()\n",
+                "\n",
+                "fig, ax = plotting.plot_series(y, y_pred, labels=[\"y\", \"y_pred\"])\n",
+                "ax.fill_between(\n",
+                "    ax.get_lines()[-1].get_xdata(),\n",
+                "    y_pred_ints[\"Coverage\"][coverage][\"lower\"],\n",
+                "    y_pred_ints[\"Coverage\"][coverage][\"upper\"],\n",
+                "    alpha=0.2,\n",
+                "    color=ax.get_lines()[-1].get_c(),\n",
+                "    label=f\"{coverage}% prediction intervals\",\n",
+                ")\n",
+                "ax.legend();"
+            ]
+        },
+        {
+            "cell_type": "markdown",
+            "metadata": {},
+            "source": [
+                "##### `predict_quantiles` - quantile forecasts"
+            ]
+        },
+        {
+            "cell_type": "markdown",
+            "metadata": {},
+            "source": [
+                "sktime offers `predict_quantiles` as a unified interface to return quantile values of predictions. Similar to `predict_interval`.\n",
+                "\n",
+                "`predict_quantiles` has an argument `alpha`, containing the quantile values being queried. Similar to the case of the `predict_interval`, `alpha` can be a `float`, or a `list of floats`. "
+            ]
+        },
+        {
+            "cell_type": "code",
+            "execution_count": null,
+            "metadata": {},
+            "outputs": [],
+            "source": [
+                "y_pred_quantiles = forecaster.predict_quantiles(alpha=[0.275, 0.975])\n",
+                "y_pred_quantiles"
+            ]
+        },
+        {
+            "cell_type": "markdown",
+            "metadata": {},
+            "source": [
+                "`y_pred_quantiles`, the output of predict_quantiles, is a `pandas.DataFrame` with a two-level column multiindex. The first level is variable name from `y` in fit (or `Quantiles` if no variable names were present), second level are the quantile values (from `alpha`) for which quantile predictions were queried. Rows are the indices for which forecasts were made (same as in `y_pred` or `fh`). Entries are the quantile predictions for that variable, that quantile value, for the time index in the same row."
+            ]
+        },
+        {
+            "cell_type": "markdown",
+            "metadata": {},
+            "source": [
+                "Remark: for clarity: quantile and (symmetric) interval forecasts can be translated into each other as follows.\n",
+                "\n",
+                "**alpha < 0.5:** The alpha-quantile prediction is equal to the lower bound of a predictive interval with coverage = (0.5 - alpha) * 2\n",
+                "\n",
+                "**alpha > 0.5:** The alpha-quantile prediction is equal to the upper bound of a predictive interval with coverage = (alpha - 0.5) * 2"
+            ]
+        },
+        {
+            "cell_type": "markdown",
+            "metadata": {},
+            "source": [
+                "##### `predict_var` - variance predictions"
+            ]
+        },
+        {
+            "cell_type": "markdown",
+            "metadata": {},
+            "source": [
+                "`predict_var` produces variance predictions:"
+            ]
+        },
+        {
+            "cell_type": "code",
+            "execution_count": null,
+            "metadata": {},
+            "outputs": [],
+            "source": [
+                "y_pred_var = forecaster.predict_var()\n",
+                "y_pred_var"
+            ]
+        },
+        {
+            "cell_type": "markdown",
+            "metadata": {},
+            "source": [
+                "The format of the output `y_pred_var` is the same as for `predict`, except that this is always coerced to a `pandas.DataFrame`, and entries are not point predictions but variance predictions."
+            ]
+        },
+        {
+            "cell_type": "markdown",
+            "metadata": {},
+            "source": [
+                "##### `predict_proba` - distribution predictions"
+            ]
+        },
+        {
+            "cell_type": "markdown",
+            "metadata": {},
+            "source": [
+                "To predict full predictive distributions, `predict_proba` can be used.\n",
+                "As this returns `tensorflow` `Distribution` objects, the deep learning dependency set `dl` of `sktime` (which includes `tensorflow` and `tensorflow-probability` dependencies) must be installed."
+            ]
+        },
+        {
+            "cell_type": "code",
+            "execution_count": null,
+            "metadata": {},
+            "outputs": [],
+            "source": [
+                "y_pred_proba = forecaster.predict_proba()\n",
+                "y_pred_proba"
+            ]
+        },
+        {
+            "cell_type": "markdown",
+            "metadata": {},
+            "source": [
+                "Distributions returned by `predict_proba` are by default marginal at time points, not joint over time points.\n",
+                "More precisely, the returned `Distribution` object is formatted and to be interpreted as follows:\n",
+                "* Batch shape is 1D and same length as fh\n",
+                "* Event shape is 1D, with length equal to number of variables being forecast\n",
+                "* i-th (batch) distribution is forecast for i-th entry of fh\n",
+                "* j-th (event) component is j-th variable, same order as y in `fit`/`update`\n",
+                "\n",
+                "To return joint forecast distributions, the `marginal` parameter can be set to `False` (currently work in progress). In this case, a `Distribution` with 2D event shape `(len(fh), len(y))` is returned."
+            ]
+        },
+        {
+            "cell_type": "markdown",
+            "metadata": {},
+            "source": [
+                "#### 1.2.6 Panel forecasts and hierarchical forecasts <a class=\"anchor\" id=\"section_1_2_6\"></a>\n",
+                "\n",
+                "`sktime` provides a unified interface to make panel and hierarchical forecasts.\n",
+                "\n",
+                "All `sktime` forecasters can be applied to panel and hierarchical data, which needs to be presented in specific input formats.\n",
+                "Forecasters that are not genuinely panel or hierarchical forecasters will be applied by instance.\n",
+                "\n",
+                "The recommended (not the only) format to pass panel and hierarchical data is a `pandas.DataFrame` with `MultiIndex` row. In this `MultiIndex`, the last level must be in an `sktime` compatible time index format, the remaining levels are panel or hierarchy nodes.\n",
+                "\n",
+                "Example data:"
+            ]
+        },
+        {
+            "cell_type": "code",
+            "execution_count": null,
+            "metadata": {},
+            "outputs": [],
+            "source": [
+                "from sktime.utils._testing.hierarchical import _bottom_hier_datagen\n",
+                "\n",
+                "y = _bottom_hier_datagen(no_levels=2)\n",
+                "y"
+            ]
+        },
+        {
+            "cell_type": "markdown",
+            "metadata": {},
+            "source": [
+                "As stated, all forecasters, genuinely hierarchical or not, can be applied, with all workflows described in this section, to produce hierarchical forecasts.\n",
+                "\n",
+                "The syntax is exactly the same as for plain time series, except for the hierarchy levels in input and output data:"
+            ]
+        },
+        {
+            "cell_type": "code",
+            "execution_count": null,
+            "metadata": {},
+            "outputs": [],
+            "source": [
+                "from sktime.forecasting.arima import ARIMA\n",
+                "\n",
+                "fh = [1, 2, 3]\n",
+                "\n",
+                "forecaster = ARIMA()\n",
+                "forecaster.fit(y, fh=fh)\n",
+                "forecaster.predict()"
+            ]
+        },
+        {
+            "cell_type": "markdown",
+            "metadata": {},
+            "source": [
+                "Further details on hierarchical forecasting, including reduction, aggregation, reconciliation, are presented in the \"hierarchical forecasting\" tutorial."
+            ]
+        },
+        {
+            "cell_type": "markdown",
+            "metadata": {},
+            "source": [
+                "### 1.3 Basic evaluation workflow - evaluating a batch of forecasts against ground truth observations<a class=\"anchor\" id=\"section_1_3\"></a>\n",
+                "\n",
+                "It is good practice to evaluate statistical performance of a forecaster before deploying it, and regularly re-evaluate performance if in continuous deployment. The evaluation workflow for the basic batch forecasting task, as solved by the workflow in Section 1.2, consists of comparing batch forecasts with actuals. This is sometimes called (batch-wise) backtesting.\n",
+                "\n",
+                "The basic evaluation workflow is as follows:\n",
+                "\n",
+                "1. Splitting a representatively chosen historical series into a temporal training and test set. The test set should be temporally in the future of the training set.\n",
+                "2. Obtaining batch forecasts, as in Section 1.2, by fitting a forecaster to the training set, and querying predictions for the test set\n",
+                "3. Specifying a quantitative performance metric to compare the actual test set against predictions\n",
+                "4. Computing the quantitative performance on the test set\n",
+                "5. Testing whether this performance is statistically better than a chosen baseline performance\n",
+                "\n",
+                "NOTE: Step 5 (testing) is currently not supported in `sktime`, but is on the development roadmap. For the time being, it is advised to use custom implementations of appropriate methods (e.g., Diebold-Mariano test; stationary confidence intervals).\n",
+                "\n",
+                "NOTE: Note that this evaluation set-up determines how well a given algorithm would have performed on past data. Results are only insofar representative as future performance can be assumed to mirror past performance. This can be argued under certain assumptions (e.g., stationarity), but will in general be false. Monitoring of forecasting performance is hence advised in case an algorithm is applied multiple times."
+            ]
+        },
+        {
+            "cell_type": "markdown",
+            "metadata": {},
+            "source": [
+                "**Example:** In the example, we will us the same airline data as in Section 1.2. But, instead of predicting the next 3 years, we hold out the last 3 years of the airline data (below: `y_test`), and see how the forecaster would have performed three years ago, when asked to forecast the most recent 3 years (below: `y_pred`), from the years before (below: `y_train`). \"how\" is measured by a quantitative performance metric (below: `mean_absolute_percentage_error`). This is then considered as an indication of how well the forecaster would perform in the coming 3 years (what was done in Section 1.2). This may or may not be a stretch depending on statistical assumptions and data properties (caution: it often is a stretch - past performance is in general not indicative of future performance)."
+            ]
+        },
+        {
+            "cell_type": "markdown",
+            "metadata": {},
+            "source": [
+                "#### Step 1 - Splitting a historical data set in to a temporal train and test batch"
+            ]
+        },
+        {
+            "cell_type": "code",
+            "execution_count": null,
+            "metadata": {},
+            "outputs": [],
+            "source": [
+                "from sktime.forecasting.model_selection import temporal_train_test_split"
+            ]
+        },
+        {
+            "cell_type": "code",
+            "execution_count": null,
+            "metadata": {},
+            "outputs": [],
+            "source": [
+                "y = load_airline()\n",
+                "y_train, y_test = temporal_train_test_split(y, test_size=36)\n",
+                "# we will try to forecast y_test from y_train"
+            ]
+        },
+        {
+            "cell_type": "code",
+            "execution_count": null,
+            "metadata": {},
+            "outputs": [],
+            "source": [
+                "# plotting for illustration\n",
+                "plot_series(y_train, y_test, labels=[\"y_train\", \"y_test\"])\n",
+                "print(y_train.shape[0], y_test.shape[0])"
+            ]
+        },
+        {
+            "cell_type": "markdown",
+            "metadata": {},
+            "source": [
+                "#### Step 2 - Making forecasts for y_test from y_train\n",
+                "\n",
+                "This is almost verbatim the workflow in Section 1.2, using `y_train` to predict the indices of `y_test`."
+            ]
+        },
+        {
+            "cell_type": "code",
+            "execution_count": null,
+            "metadata": {},
+            "outputs": [],
+            "source": [
+                "# we can simply take the indices from `y_test` where they already are stored\n",
+                "fh = ForecastingHorizon(y_test.index, is_relative=False)\n",
+                "\n",
+                "forecaster = NaiveForecaster(strategy=\"last\", sp=12)\n",
+                "\n",
+                "forecaster.fit(y_train)\n",
+                "\n",
+                "# y_pred will contain the predictions\n",
+                "y_pred = forecaster.predict(fh)"
+            ]
+        },
+        {
+            "cell_type": "code",
+            "execution_count": null,
+            "metadata": {},
+            "outputs": [],
+            "source": [
+                "# plotting for illustration\n",
+                "plot_series(y_train, y_test, y_pred, labels=[\"y_train\", \"y_test\", \"y_pred\"])"
+            ]
+        },
+        {
+            "cell_type": "markdown",
+            "metadata": {},
+            "source": [
+                "#### Steps 3 and 4 - Specifying a forecasting metric, evaluating on the test set\n",
+                "\n",
+                "The next step is to specify a forecasting metric. These are functions that return a number when input with prediction and actual series. They are different from `sklearn` metrics in that they accept series with indices rather than `np.array`s. Forecasting metrics can be invoked in two ways:\n",
+                "\n",
+                "* using the lean function interface, e.g., `mean_absolute_percentage_error` which is a python function `(y_true : pd.Series, y_pred : pd.Series) -> float`\n",
+                "* using the composable class interface, e.g., `MeanAbsolutePercentageError`, which is a python class, callable with the same signature\n",
+                "\n",
+                "Casual users may opt to use the function interface. The class interface supports advanced use cases, such as parameter modification, custom metric composition, tuning over metric parameters (not covered in this tutorial)"
+            ]
+        },
+        {
+            "cell_type": "code",
+            "execution_count": null,
+            "metadata": {},
+            "outputs": [],
+            "source": [
+                "from sktime.performance_metrics.forecasting import mean_absolute_percentage_error"
+            ]
+        },
+        {
+            "cell_type": "code",
+            "execution_count": null,
+            "metadata": {},
+            "outputs": [],
+            "source": [
+                "# option 1: using the lean function interface\n",
+                "mean_absolute_percentage_error(y_test, y_pred, symmetric = False)\n",
+                "# note: the FIRST argument is the ground truth, the SECOND argument are the forecasts\n",
+                "#       the order matters for most metrics in general"
+            ]
+        },
+        {
+            "cell_type": "markdown",
+            "metadata": {},
+            "source": [
+                "To properly interpret numbers like this, it is useful to understand properties of the metric in question (e.g., lower is better), and to compare against suitable baselines and contender algorithms (see step 5)."
+            ]
+        },
+        {
+            "cell_type": "code",
+            "execution_count": null,
+            "metadata": {},
+            "outputs": [],
+            "source": [
+                "from sktime.performance_metrics.forecasting import MeanAbsolutePercentageError"
+            ]
+        },
+        {
+            "cell_type": "code",
+            "execution_count": null,
+            "metadata": {},
+            "outputs": [],
+            "source": [
+                "# option 2: using the composable class interface\n",
+                "mape = MeanAbsolutePercentageError(symmetric=False)\n",
+                "# the class interface allows to easily construct variants of the MAPE\n",
+                "#  e.g., the non-symmetric verion\n",
+                "# it also allows for inspection of metric properties\n",
+                "#  e.g., are higher values better (answer: no)?\n",
+                "mape.greater_is_better"
+            ]
+        },
+        {
+            "cell_type": "code",
+            "execution_count": null,
+            "metadata": {},
+            "outputs": [],
+            "source": [
+                "# evaluation works exactly like in option 2, but with the instantiated object\n",
+                "mape(y_test, y_pred)"
+            ]
+        },
+        {
+            "cell_type": "markdown",
+            "metadata": {},
+            "source": [
+                "NOTE: Some metrics, such as `mean_absolute_scaled_error`, also require the training set for evaluation. In this case, the training set should be passed as a `y_train` argument. Refer to the API reference on individual metrics.\n",
+                "\n",
+                "NOTE: The workflow is the same for forecasters that make use of exogeneous data - no `X` is passed to the metrics."
+            ]
+        },
+        {
+            "cell_type": "markdown",
+            "metadata": {},
+            "source": [
+                "#### Step 5 - Testing performance against benchmarks\n",
+                "\n",
+                "In general, forecast performances should be quantitatively tested against benchmark performances.\n",
+                "\n",
+                "Currently (`sktime` v0.12.x), this is a roadmap development item. Contributions are very welcome."
+            ]
+        },
+        {
+            "cell_type": "markdown",
+            "metadata": {},
+            "source": [
+                "#### 1.3.1 The basic batch forecast evaluation workflow in a nutshell - function metric interface<a class=\"anchor\" id=\"section_1_3_1\"></a>\n",
+                "\n",
+                "For convenience, we present the basic batch forecast evaluation workflow in one cell.\n",
+                "This cell is using the lean function metric interface."
+            ]
+        },
+        {
+            "cell_type": "code",
+            "execution_count": null,
+            "metadata": {},
+            "outputs": [],
+            "source": [
+                "from sktime.datasets import load_airline\n",
+                "from sktime.forecasting.base import ForecastingHorizon\n",
+                "from sktime.forecasting.model_selection import temporal_train_test_split\n",
+                "from sktime.forecasting.naive import NaiveForecaster\n",
+                "from sktime.performance_metrics.forecasting import mean_absolute_percentage_error"
+            ]
+        },
+        {
+            "cell_type": "code",
+            "execution_count": null,
+            "metadata": {},
+            "outputs": [],
+            "source": [
+                "# step 1: splitting historical data\n",
+                "y = load_airline()\n",
+                "y_train, y_test = temporal_train_test_split(y, test_size=36)\n",
+                "\n",
+                "# step 2: running the basic forecasting workflow\n",
+                "fh = ForecastingHorizon(y_test.index, is_relative=False)\n",
+                "forecaster = NaiveForecaster(strategy=\"last\", sp=12)\n",
+                "forecaster.fit(y_train)\n",
+                "y_pred = forecaster.predict(fh)\n",
+                "\n",
+                "# step 3: specifying the evaluation metric and\n",
+                "# step 4: computing the forecast performance\n",
+                "mean_absolute_percentage_error(y_test, y_pred, symmetric=False)\n",
+                "\n",
+                "# step 5: testing forecast performance against baseline\n",
+                "# under development"
+            ]
+        },
+        {
+            "cell_type": "markdown",
+            "metadata": {},
+            "source": [
+                "#### 1.3.2 The basic batch forecast evaluation workflow in a nutshell - metric class interface<a class=\"anchor\" id=\"section_1_3_2\"></a>\n",
+                "\n",
+                "For convenience, we present the basic batch forecast evaluation workflow in one cell.\n",
+                "This cell is using the advanced class specification interface for metrics."
+            ]
+        },
+        {
+            "cell_type": "code",
+            "execution_count": null,
+            "metadata": {},
+            "outputs": [],
+            "source": [
+                "from sktime.datasets import load_airline\n",
+                "from sktime.forecasting.base import ForecastingHorizon\n",
+                "from sktime.forecasting.model_selection import temporal_train_test_split\n",
+                "from sktime.forecasting.naive import NaiveForecaster\n",
+                "from sktime.performance_metrics.forecasting import MeanAbsolutePercentageError"
+            ]
+        },
+        {
+            "cell_type": "code",
+            "execution_count": null,
+            "metadata": {},
+            "outputs": [],
+            "source": [
+                "# step 1: splitting historical data\n",
+                "y = load_airline()\n",
+                "y_train, y_test = temporal_train_test_split(y, test_size=36)\n",
+                "\n",
+                "# step 2: running the basic forecasting workflow\n",
+                "fh = ForecastingHorizon(y_test.index, is_relative=False)\n",
+                "forecaster = NaiveForecaster(strategy=\"last\", sp=12)\n",
+                "forecaster.fit(y_train)\n",
+                "y_pred = forecaster.predict(fh)\n",
+                "\n",
+                "# step 3: specifying the evaluation metric\n",
+                "mape = MeanAbsolutePercentageError(symmetric=False)\n",
+                "# if function interface is used, just use the function directly in step 4\n",
+                "\n",
+                "# step 4: computing the forecast performance\n",
+                "mape(y_test, y_pred)\n",
+                "\n",
+                "# step 5: testing forecast performance against baseline\n",
+                "# under development"
+            ]
+        },
+        {
+            "cell_type": "markdown",
+            "metadata": {},
+            "source": [
+                "### 1.4 Advanced deployment workflow: rolling updates & forecasts<a class=\"anchor\" id=\"section_1_4\"></a>\n",
+                "\n",
+                "A common use case requires the forecaster to regularly update with new data and make forecasts on a rolling basis. This is especially useful if the same kind of forecast has to be made at regular time points, e.g., daily or weekly. `sktime` forecasters support this type of deployment workflow via the `update` and `update_predict` methods."
+            ]
+        },
+        {
+            "cell_type": "markdown",
+            "metadata": {},
+            "source": [
+                "### 1.4.1 Updating a forecaster with the `update` method<a class=\"anchor\" id=\"section_1_4_1\"></a>\n",
+                "\n",
+                "The `update` method can be called when a forecaster is already fitted, to ingest new data and make updated forecasts - this is referred to as an \"update step\".\n",
+                "\n",
+                "After the update, the forecaster's internal \"now\" state (the `cutoff`) is set to the latest time stamp seen in the update batch (assumed to be later than previously seen data).\n",
+                "\n",
+                "The general pattern is as follows:\n",
+                "\n",
+                "1. Specify a forecasting strategy\n",
+                "2. Specify a relative forecasting horizon\n",
+                "3. Fit the forecaster to an initial batch of data using `fit`\n",
+                "4. Make forecasts for the relative forecasting horizon, using `predict`\n",
+                "5. Obtain new data; use `update` to ingest new data\n",
+                "6. Make forecasts using `predict` for the updated data\n",
+                "7. Repeat 5 and 6 as often as required\n",
+                "\n",
+                "**Example**: suppose that, in the airline example, we want to make forecasts a year ahead, but every month, starting December 1957. The first few months, forecasts would be made as follows:"
+            ]
+        },
+        {
+            "cell_type": "code",
+            "execution_count": null,
+            "metadata": {},
+            "outputs": [],
+            "source": [
+                "from sktime.datasets import load_airline\n",
+                "from sktime.forecasting.ets import AutoETS\n",
+                "from sktime.utils.plotting import plot_series"
+            ]
+        },
+        {
+            "cell_type": "code",
+            "execution_count": null,
+            "metadata": {},
+            "outputs": [],
+            "source": [
+                "# we prepare the full data set for convenience\n",
+                "# note that in the scenario we will \"know\" only part of this at certain time points\n",
+                "y = load_airline()"
+            ]
+        },
+        {
+            "cell_type": "code",
+            "execution_count": null,
+            "metadata": {},
+            "outputs": [],
+            "source": [
+                "# December 1957\n",
+                "\n",
+                "# this is the data known in December 1957\n",
+                "y_1957Dec = y[:-36]\n",
+                "\n",
+                "# step 1: specifying the forecasting strategy\n",
+                "forecaster = AutoETS(auto=True, sp=12, n_jobs=-1)\n",
+                "\n",
+                "# step 2: specifying the forecasting horizon: one year ahead, all months\n",
+                "fh = np.arange(1, 13)\n",
+                "\n",
+                "# step 3: this is the first time we use the model, so we fit it\n",
+                "forecaster.fit(y_1957Dec)\n",
+                "\n",
+                "# step 4: obtaining the first batch of forecasts for Jan 1958 - Dec 1958\n",
+                "y_pred_1957Dec = forecaster.predict(fh)"
+            ]
+        },
+        {
+            "cell_type": "code",
+            "execution_count": null,
+            "metadata": {},
+            "outputs": [],
+            "source": [
+                "# plotting predictions and past data\n",
+                "plot_series(y_1957Dec, y_pred_1957Dec, labels=[\"y_1957Dec\", \"y_pred_1957Dec\"])"
+            ]
+        },
+        {
+            "cell_type": "code",
+            "execution_count": null,
+            "metadata": {},
+            "outputs": [],
+            "source": [
+                "# January 1958\n",
+                "\n",
+                "# new data is observed:\n",
+                "y_1958Jan = y[[-36]]\n",
+                "\n",
+                "# step 5: we update the forecaster with the new data\n",
+                "forecaster.update(y_1958Jan)\n",
+                "\n",
+                "# step 6: making forecasts with the updated data\n",
+                "y_pred_1958Jan = forecaster.predict(fh)"
+            ]
+        },
+        {
+            "cell_type": "code",
+            "execution_count": null,
+            "metadata": {},
+            "outputs": [],
+            "source": [
+                "# note that the fh is relative, so forecasts are automatically for 1 month later\n",
+                "#  i.e., from Feb 1958 to Jan 1959\n",
+                "y_pred_1958Jan"
+            ]
+        },
+        {
+            "cell_type": "code",
+            "execution_count": null,
+            "metadata": {},
+            "outputs": [],
+            "source": [
+                "# plotting predictions and past data\n",
+                "plot_series(\n",
+                "    y[:-35],\n",
+                "    y_pred_1957Dec,\n",
+                "    y_pred_1958Jan,\n",
+                "    labels=[\"y_1957Dec\", \"y_pred_1957Dec\", \"y_pred_1958Jan\"],\n",
+                ")"
+            ]
+        },
+        {
+            "cell_type": "code",
+            "execution_count": null,
+            "metadata": {},
+            "outputs": [],
+            "source": [
+                "# February 1958\n",
+                "\n",
+                "# new data is observed:\n",
+                "y_1958Feb = y[[-35]]\n",
+                "\n",
+                "# step 5: we update the forecaster with the new data\n",
+                "forecaster.update(y_1958Feb)\n",
+                "\n",
+                "# step 6: making forecasts with the updated data\n",
+                "y_pred_1958Feb = forecaster.predict(fh)"
+            ]
+        },
+        {
+            "cell_type": "code",
+            "execution_count": null,
+            "metadata": {},
+            "outputs": [],
+            "source": [
+                "# plotting predictions and past data\n",
+                "plot_series(\n",
+                "    y[:-35],\n",
+                "    y_pred_1957Dec,\n",
+                "    y_pred_1958Jan,\n",
+                "    y_pred_1958Feb,\n",
+                "    labels=[\"y_1957Dec\", \"y_pred_1957Dec\", \"y_pred_1958Jan\", \"y_pred_1958Feb\"],\n",
+                ")"
+            ]
+        },
+        {
+            "cell_type": "markdown",
+            "metadata": {},
+            "source": [
+                "... and so on.\n",
+                "\n",
+                "A shorthand for running first `update` and then `predict` is `update_predict_single` - for some algorithms, this may be more efficient than the separate calls to `update` and `predict`:"
+            ]
+        },
+        {
+            "cell_type": "code",
+            "execution_count": null,
+            "metadata": {},
+            "outputs": [],
+            "source": [
+                "# March 1958\n",
+                "\n",
+                "# new data is observed:\n",
+                "y_1958Mar = y[[-34]]\n",
+                "\n",
+                "# step 5&6: update/predict in one step\n",
+                "forecaster.update_predict_single(y_1958Mar, fh=fh)"
+            ]
+        },
+        {
+            "cell_type": "markdown",
+            "metadata": {},
+            "source": [
+                "### 1.4.2 Moving the \"now\" state without updating the model<a class=\"anchor\" id=\"section_1_4_2\"></a>\n",
+                "\n",
+                "In the rolling deployment mode, may be useful to move the estimator's \"now\" state (the `cutoff`) to later, for example if no new data was observed, but time has progressed; or, if computations take too long, and forecasts have to be queried.\n",
+                "\n",
+                "The `update` interface provides an option for this, via the `update_params` argument of `update` and other update funtions.\n",
+                "\n",
+                "If `update_params` is set to `False`, no model update computations are performed; only data is stored, and the internal \"now\" state (the `cutoff`) is set to the most recent date."
+            ]
+        },
+        {
+            "cell_type": "code",
+            "execution_count": null,
+            "metadata": {},
+            "outputs": [],
+            "source": [
+                "# April 1958\n",
+                "\n",
+                "# new data is observed:\n",
+                "y_1958Apr = y[[-33]]\n",
+                "\n",
+                "# step 5: perform an update without re-computing the model parameters\n",
+                "forecaster.update(y_1958Apr, update_params=False)"
+            ]
+        },
+        {
+            "cell_type": "markdown",
+            "metadata": {},
+            "source": [
+                "### 1.4.3 Walk-forward predictions on a batch of data<a class=\"anchor\" id=\"section_1_4_3\"></a>\n",
+                "\n",
+                "`sktime` can also simulate the update/predict deployment mode with a full batch of data.\n",
+                "\n",
+                "This is not useful in deployment, as it requires all data to be available in advance; however, it is useful in playback, such as for simulations or model evaluation.\n",
+                "\n",
+                "The update/predict playback mode can be called using `update_predict` and a re-sampling constructor which encodes the precise walk-forward scheme."
+            ]
+        },
+        {
+            "cell_type": "code",
+            "execution_count": null,
+            "metadata": {},
+            "outputs": [],
+            "source": [
+                "# from sktime.datasets import load_airline\n",
+                "# from sktime.forecasting.ets import AutoETS\n",
+                "# from sktime.forecasting.model_selection import ExpandingWindowSplitter\n",
+                "# from sktime.utils.plotting import plot_series"
+            ]
+        },
+        {
+            "cell_type": "markdown",
+            "metadata": {},
+            "source": [
+                "NOTE: commented out - this part of the interface is currently undergoing a re-work. Contributions and PR are appreciated."
+            ]
+        },
+        {
+            "cell_type": "code",
+            "execution_count": null,
+            "metadata": {},
+            "outputs": [],
+            "source": [
+                "# for playback, the full data needs to be loaded in advance\n",
+                "# y = load_airline()"
+            ]
+        },
+        {
+            "cell_type": "code",
+            "execution_count": null,
+            "metadata": {},
+            "outputs": [],
+            "source": [
+                "# step 1: specifying the forecasting strategy\n",
+                "# forecaster = AutoETS(auto=True, sp=12, n_jobs=-1)\n",
+                "\n",
+                "# step 2: specifying the forecasting horizon\n",
+                "# fh - np.arange(1, 13)\n",
+                "\n",
+                "# step 3: specifying the cross-validation scheme\n",
+                "# cv = ExpandingWindowSplitter()\n",
+                "\n",
+                "# step 4: fitting the forecaster - fh should be passed here\n",
+                "# forecaster.fit(y[:-36], fh=fh)\n",
+                "\n",
+                "# step 5: rollback\n",
+                "# y_preds = forecaster.update_predict(y, cv)"
+            ]
+        },
+        {
+            "cell_type": "markdown",
+            "metadata": {},
+            "source": [
+                "### 1.5 Advanced evaluation worfklow: rolling re-sampling and aggregate errors, rolling back-testing<a class=\"anchor\" id=\"section_1_5\"></a>\n",
+                "\n",
+                "To evaluate forecasters with respect to their performance in rolling forecasting, the forecaster needs to be tested in a set-up mimicking rolling forecasting, usually on past data. Note that the batch back-testing as in Section 1.3 would not be an appropriate evaluation set-up for rolling deployment, as that tests only a single forecast batch. \n",
+                "\n",
+                "The advanced evaluation workflow can be carried out using the `evaluate` benchmarking function.\n",
+                "`evalute` takes as arguments:\n",
+                "- a `forecaster` to be evaluated\n",
+                "- a `scikit-learn` re-sampling strategy for temporal splitting (`cv` below), e.g., `ExpandingWindowSplitter` or `SlidingWindowSplitter`\n",
+                "- a `strategy` (string): whether the forecaster should be always be refitted or just fitted once and then updated"
+            ]
+        },
+        {
+            "cell_type": "code",
+            "execution_count": null,
+            "metadata": {},
+            "outputs": [],
+            "source": [
+                "from sktime.forecasting.arima import AutoARIMA\n",
+                "from sktime.forecasting.model_evaluation import evaluate\n",
+                "from sktime.forecasting.model_selection import ExpandingWindowSplitter"
+            ]
+        },
+        {
+            "cell_type": "code",
+            "execution_count": null,
+            "metadata": {},
+            "outputs": [],
+            "source": [
+                "forecaster = AutoARIMA(sp=12, suppress_warnings=True)\n",
+                "\n",
+                "cv = ExpandingWindowSplitter(\n",
+                "    step_length=12, fh=[1, 2, 3, 4, 5, 6, 7, 8, 9, 10, 11, 12], initial_window=72\n",
+                ")\n",
+                "\n",
+                "df = evaluate(forecaster=forecaster, y=y, cv=cv, strategy=\"refit\", return_data=True)\n",
+                "\n",
+                "df.iloc[:, :5]"
+            ]
+        },
+        {
+            "cell_type": "code",
+            "execution_count": null,
+            "metadata": {},
+            "outputs": [],
+            "source": [
+                "# visualization of a forecaster evaluation\n",
+                "fig, ax = plot_series(\n",
+                "    y,\n",
+                "    df[\"y_pred\"].iloc[0],\n",
+                "    df[\"y_pred\"].iloc[1],\n",
+                "    df[\"y_pred\"].iloc[2],\n",
+                "    df[\"y_pred\"].iloc[3],\n",
+                "    df[\"y_pred\"].iloc[4],\n",
+                "    df[\"y_pred\"].iloc[5],\n",
+                "    markers=[\"o\", \"\", \"\", \"\", \"\", \"\", \"\"],\n",
+                "    labels=[\"y_true\"] + [\"y_pred (Backtest \" + str(x) + \")\" for x in range(6)],\n",
+                ")\n",
+                "ax.legend();"
+            ]
+        },
+        {
+            "cell_type": "markdown",
+            "metadata": {},
+            "source": [
+                "Todo: performance metrics, averages, and testing - contributions to `sktime` and the tutorial are welcome."
+            ]
+        },
+        {
+            "cell_type": "markdown",
+            "metadata": {},
+            "source": [
+                "## 2. Forecasters in `sktime` - lookup, properties, main families<a class=\"anchor\" id=\"chapter2\"></a>\n",
+                "\n",
+                "This section summarizes how to:\n",
+                "\n",
+                "* search for forecasters in sktime\n",
+                "* properties of forecasters, corresponding search options and tags\n",
+                "* commonly used types of forecasters in `sktime`"
+            ]
+        },
+        {
+            "cell_type": "markdown",
+            "metadata": {},
+            "source": [
+                "### 2.1 Listing all forecasters in `sktime` <a class=\"anchor\" id=\"section_2_1\"></a>\n",
+                "\n",
+                "Generally, all forecasters available in `sktime` can be listed with the `all_estimators` command.\n",
+                "\n",
+                "This will list all forecasters in `sktime`, even those whose soft dependencies are not installed."
+            ]
+        },
+        {
+            "cell_type": "code",
+            "execution_count": null,
+            "metadata": {},
+            "outputs": [],
+            "source": [
+                "from sktime.registry import all_estimators\n",
+                "\n",
+                "all_estimators(\"forecaster\", as_dataframe=True)"
+            ]
+        },
+        {
+            "cell_type": "markdown",
+            "metadata": {},
+            "source": [
+                "The entries of the last column of the resulting dataframe are classes which could be directly used for construction, or simply inspected for the correct import path.\n",
+                "\n",
+                "For logic that loops over forecasters, the default output format may be more convenient:"
+            ]
+        },
+        {
+            "cell_type": "code",
+            "execution_count": null,
+            "metadata": {},
+            "outputs": [],
+            "source": [
+                "forecaster_list = all_estimators(\"forecaster\", as_dataframe=False)\n",
+                "\n",
+                "# this returns a list of (name, estimator) tuples\n",
+                "forecaster_list[0]"
+            ]
+        },
+        {
+            "cell_type": "markdown",
+            "metadata": {},
+            "source": [
+                "### 2.2 Forecaster tags <a class=\"anchor\" id=\"section_2_2\"></a>\n",
+                "\n",
+                "All forecasters `sktime` have so-called tags which describe properties of the estimator, e.g., whether it is multivariate, probabilistic, or not. Use of tags, inspection, and retrieval will be described in this section."
+            ]
+        },
+        {
+            "cell_type": "markdown",
+            "metadata": {},
+            "source": [
+                "### 2.2.1 Capability tags: multivariate, probabilistic, hierarchical <a class=\"anchor\" id=\"section_2_2_1\"></a>"
+            ]
+        },
+        {
+            "cell_type": "markdown",
+            "metadata": {},
+            "source": [
+                "Every forecaster has tags, which are key-value pairs that can describe capabilities or internal implementation details.\n",
+                "\n",
+                "The most important \"capability\" style tags are the following:\n",
+                "\n",
+                "`requires-fh-in-fit` - a boolean. Whether the forecaster requires the forecasting horizon `fh` already in `fit` (`True`), or whether it can be passed late in `predict` (`False`).\n",
+                "\n",
+                "`scitype:y` - a string. Whether the forecaster is univariate (`\"univariate\"`), strictly multivariate (`\"multivariate\"`), or can deal with any number of variables (`\"both\"`).\n",
+                "\n",
+                "`capability:pred_int` - a boolean. Whether the forecaster can return probabilistic predictions via `predict_interval` etc, see Section 1.5.\n",
+                "\n",
+                "`ignores-exogeneous-X` - a boolean. Whether the forecaster makes use of exogeneous variables `X` (`False`) or not (`True`). If the forecaster does not use `X`, it can still be passed for interface uniformity, and will be ignored.\n",
+                "\n",
+                "`handles-missing-data` - a boolean. Whether the forecaster can deal with missing data in the inputs `X` or `y`.\n",
+                "\n",
+                "Tags of a forecaster instance can be inspected via the `get_tags` (lists all tags) and `get_tag` (gets value for one tag) methods.\n",
+                "\n",
+                "Tag values may depend on hyper-parameter choices."
+            ]
+        },
+        {
+            "cell_type": "code",
+            "execution_count": null,
+            "metadata": {},
+            "outputs": [],
+            "source": [
+                "from sktime.forecasting.arima import ARIMA\n",
+                "\n",
+                "ARIMA().get_tags()"
+            ]
+        },
+        {
+            "cell_type": "markdown",
+            "metadata": {},
+            "source": [
+                "The `y_inner_mtype` and `X_inner_mtype` indicate whether the forecaster can deal with panel or hierarchical data natively - if an panel or hierarchical mtype occurs here, it does (see data types tutorial).\n",
+                "\n",
+                "An explanation for all tags can be obtained using the `all_tags` utility, see Section 2.2.3."
+            ]
+        },
+        {
+            "cell_type": "markdown",
+            "metadata": {},
+            "source": [
+                "### 2.2.2 Finding and listing forecasters by tag <a class=\"anchor\" id=\"section_2_2_2\"></a>"
+            ]
+        },
+        {
+            "cell_type": "markdown",
+            "metadata": {},
+            "source": [
+                "To list forecasters with their tags, the `all_estimators` utility can be used with its `return_tags` argument.\n",
+                "\n",
+                "The resulting data frame can then be used for table queries or sub-setting."
+            ]
+        },
+        {
+            "cell_type": "code",
+            "execution_count": null,
+            "metadata": {},
+            "outputs": [],
+            "source": [
+                "from sktime.registry import all_estimators\n",
+                "\n",
+                "all_estimators(\n",
+                "    \"forecaster\", as_dataframe=True, return_tags=[\"scitype:y\", \"requires-fh-in-fit\"]\n",
+                ")"
+            ]
+        },
+        {
+            "cell_type": "markdown",
+            "metadata": {},
+            "source": [
+                "To filter beforehand on certain tags and tag values, the `filter_tags` argument can be used:"
+            ]
+        },
+        {
+            "cell_type": "code",
+            "execution_count": null,
+            "metadata": {},
+            "outputs": [],
+            "source": [
+                "# this lists all forecasters that can deal with multivariate data\n",
+                "all_estimators(\n",
+                "    \"forecaster\", as_dataframe=True, filter_tags={\"scitype:y\": [\"multivariate\", \"both\"]}\n",
+                ")"
+            ]
+        },
+        {
+            "cell_type": "markdown",
+            "metadata": {},
+            "source": [
+                "Important note: as said above, tag values can depend on hyper-parameter settings, e.g., a `ForecastingPipeline` can handle multivariate data only if the forecaster in it can handle multivariate data.\n",
+                "\n",
+                "In retrieval as above, the tags for a class are usually set to indicate the most general potential value, e.g., if for some parameter choice the estimator can handle multivariate, it will appear on the list."
+            ]
+        },
+        {
+            "cell_type": "markdown",
+            "metadata": {},
+            "source": [
+                "### 2.2.3 Listing all forecaster tags <a class=\"anchor\" id=\"section_2_2_3\"></a>"
+            ]
+        },
+        {
+            "cell_type": "markdown",
+            "metadata": {},
+            "source": [
+                "To list all forecaster tags with an explanation of the tag, the `all_tags` utility can be used:"
+            ]
+        },
+        {
+            "cell_type": "code",
+            "execution_count": null,
+            "metadata": {},
+            "outputs": [],
+            "source": [
+                "import pandas as pd\n",
+                "\n",
+                "from sktime.registry import all_tags\n",
+                "\n",
+                "# wrapping this in a pandas DataFrame for pretty display\n",
+                "pd.DataFrame(all_tags(estimator_types=\"forecaster\"))[[0, 3]]"
+            ]
+        },
+        {
+            "cell_type": "markdown",
+            "metadata": {},
+            "source": [
+                "### 2.3 Common forecasters in `sktime` <a class=\"anchor\" id=\"section_2_3\"></a>\n",
+                "\n",
+                "`sktime` supports a number of commonly used forecasters, many of them interfaced from state-of-art forecasting packages. All forecasters are available under the unified `sktime` interface.\n",
+                "\n",
+                "Some classes that are currently stably supported are:\n",
+                "\n",
+                "* `ExponentialSmoothing`, `ThetaForecaster`, and `autoETS` from `statsmodels`\n",
+                "* `ARIMA` and `AutoARIMA` from `pmdarima`\n",
+                "* `AutoARIMA` from `statsforecast`\n",
+                "* `BATS` and `TBATS` from `tbats`\n",
+                "* `PolynomialTrend` for forecasting polynomial trends\n",
+                "* `Prophet` which interfaces Facebook `prophet`\n",
+                "\n",
+                "This is not the full list, use `all_estimators` as demonstrated in Sections 2.1 and 2.2 for that.\n",
+                "\n",
+                "For illustration, all estimators below will be presented on the basic forecasting workflow - though they also support the advanced forecasting and evaluation workflows under the unified `sktime` interface (see Section 1).\n",
+                "\n",
+                "For use in the other workflows, simply replace the \"forecaster specification block\" (\"`forecaster=`\") by the forecaster specification block in the examples presented below."
+            ]
+        },
+        {
+            "cell_type": "code",
+            "execution_count": null,
+            "metadata": {},
+            "outputs": [],
+            "source": [
+                "# imports necessary for this chapter\n",
+                "from sktime.datasets import load_airline\n",
+                "from sktime.forecasting.base import ForecastingHorizon\n",
+                "from sktime.forecasting.model_selection import temporal_train_test_split\n",
+                "from sktime.performance_metrics.forecasting import mean_absolute_percentage_error\n",
+                "from sktime.utils.plotting import plot_series\n",
+                "\n",
+                "# data loading for illustration (see section 1 for explanation)\n",
+                "y = load_airline()\n",
+                "y_train, y_test = temporal_train_test_split(y, test_size=36)\n",
+                "fh = ForecastingHorizon(y_test.index, is_relative=False)"
+            ]
+        },
+        {
+            "cell_type": "markdown",
+            "metadata": {},
+            "source": [
+                "### 2.3.1 Exponential smoothing, theta forecaster, autoETS from `statsmodels`<a class=\"anchor\" id=\"section_2_3_1\"></a>\n",
+                "\n",
+                "`sktime` interfaces a number of statistical forecasting algorithms from `statsmodels`: exponential smoothing, theta, and auto-ETS.\n",
+                "\n",
+                "For example, to use exponential smoothing with an additive trend component and multiplicative seasonality on the airline data set, we can write the following. Note that since this is monthly data, a good choic for seasonal periodicity (sp) is 12 (= hypothesized periodicity of a year)."
+            ]
+        },
+        {
+            "cell_type": "code",
+            "execution_count": null,
+            "metadata": {},
+            "outputs": [],
+            "source": [
+                "from sktime.forecasting.exp_smoothing import ExponentialSmoothing"
+            ]
+        },
+        {
+            "cell_type": "code",
+            "execution_count": null,
+            "metadata": {},
+            "outputs": [],
+            "source": [
+                "forecaster = ExponentialSmoothing(trend=\"add\", seasonal=\"additive\", sp=12)\n",
+                "\n",
+                "forecaster.fit(y_train)\n",
+                "y_pred = forecaster.predict(fh)\n",
+                "plot_series(y_train, y_test, y_pred, labels=[\"y_train\", \"y_test\", \"y_pred\"])\n",
+                "mean_absolute_percentage_error(y_test, y_pred, symmetric=False)"
+            ]
+        },
+        {
+            "cell_type": "markdown",
+            "metadata": {},
+            "source": [
+                "The exponential smoothing of state space model can also be automated similar\n",
+                " to the [ets](https://www.rdocumentation.org/packages/forecast/versions/8.13/topics/ets) function in R. This is implemented in the `AutoETS` forecaster."
+            ]
+        },
+        {
+            "cell_type": "code",
+            "execution_count": null,
+            "metadata": {},
+            "outputs": [],
+            "source": [
+                "from sktime.forecasting.ets import AutoETS"
+            ]
+        },
+        {
+            "cell_type": "code",
+            "execution_count": null,
+            "metadata": {},
+            "outputs": [],
+            "source": [
+                "forecaster = AutoETS(auto=True, sp=12, n_jobs=-1)\n",
+                "\n",
+                "forecaster.fit(y_train)\n",
+                "y_pred = forecaster.predict(fh)\n",
+                "plot_series(y_train, y_test, y_pred, labels=[\"y_train\", \"y_test\", \"y_pred\"])\n",
+                "mean_absolute_percentage_error(y_test, y_pred, symmetric=False)"
+            ]
+        },
+        {
+            "cell_type": "code",
+            "execution_count": null,
+            "metadata": {},
+            "outputs": [],
+            "source": [
+                "# todo: explain Theta; explain how to get theta-lines"
+            ]
+        },
+        {
+            "cell_type": "markdown",
+            "metadata": {
+                "tags": []
+            },
+            "source": [
+                "### 2.3.2 ARIMA and autoARIMA<a class=\"anchor\" id=\"section_2_3_2\"></a>\n",
+                "\n",
+                "`sktime` interfaces `pmdarima` for its ARIMA class models.\n",
+                "For a classical ARIMA model with set parameters, use the `ARIMA` forecaster:"
+            ]
+        },
+        {
+            "cell_type": "code",
+            "execution_count": null,
+            "metadata": {},
+            "outputs": [],
+            "source": [
+                "from sktime.forecasting.arima import ARIMA"
+            ]
+        },
+        {
+            "cell_type": "code",
+            "execution_count": null,
+            "metadata": {},
+            "outputs": [],
+            "source": [
+                "forecaster = ARIMA(\n",
+                "    order=(1, 1, 0), seasonal_order=(0, 1, 0, 12), suppress_warnings=True\n",
+                ")\n",
+                "\n",
+                "forecaster.fit(y_train)\n",
+                "y_pred = forecaster.predict(fh)\n",
+                "plot_series(y_train, y_test, y_pred, labels=[\"y_train\", \"y_test\", \"y_pred\"])\n",
+                "mean_absolute_percentage_error(y_test, y_pred, symmetric=False)"
+            ]
+        },
+        {
+            "cell_type": "markdown",
+            "metadata": {},
+            "source": [
+                "`AutoARIMA` is an automatically tuned `ARIMA` variant that obtains the optimal pdq parameters automatically:"
+            ]
+        },
+        {
+            "cell_type": "code",
+            "execution_count": null,
+            "metadata": {},
+            "outputs": [],
+            "source": [
+                "from sktime.forecasting.arima import AutoARIMA"
+            ]
+        },
+        {
+            "cell_type": "code",
+            "execution_count": null,
+            "metadata": {},
+            "outputs": [],
+            "source": [
+                "forecaster = AutoARIMA(sp=12, suppress_warnings=True)\n",
+                "\n",
+                "forecaster.fit(y_train)\n",
+                "y_pred = forecaster.predict(fh)\n",
+                "plot_series(y_train, y_test, y_pred, labels=[\"y_train\", \"y_test\", \"y_pred\"])\n",
+                "mean_absolute_percentage_error(y_test, y_pred, symmetric=False)"
+            ]
+        },
+        {
+            "cell_type": "code",
+            "execution_count": null,
+            "metadata": {},
+            "outputs": [],
+            "source": [
+                "forecaster = AutoARIMA(sp=12, suppress_warnings=True)\n",
+                "\n",
+                "forecaster.fit(y_train)\n",
+                "y_pred = forecaster.predict(fh)\n",
+                "plot_series(y_train, y_test, y_pred, labels=[\"y_train\", \"y_test\", \"y_pred\"])\n",
+                "mean_absolute_percentage_error(y_pred, y_test)"
+            ]
+        },
+        {
+            "cell_type": "code",
+            "execution_count": null,
+            "metadata": {},
+            "outputs": [],
+            "source": [
+                "# to obtain the fitted parameters, run\n",
+                "forecaster.get_fitted_params()\n",
+                "# should these not include pdq?"
+            ]
+        },
+        {
+            "cell_type": "markdown",
+            "metadata": {},
+            "source": [
+                "### 2.3.3 BATS and TBATS<a class=\"anchor\" id=\"section_2_3_3\"></a>\n",
+                "\n",
+                "`sktime` interfaces BATS and TBATS from the [`tbats`](https://github.com/intive-DataScience/tbats) package."
+            ]
+        },
+        {
+            "cell_type": "code",
+            "execution_count": null,
+            "metadata": {},
+            "outputs": [],
+            "source": [
+                "from sktime.forecasting.bats import BATS"
+            ]
+        },
+        {
+            "cell_type": "code",
+            "execution_count": null,
+            "metadata": {},
+            "outputs": [],
+            "source": [
+                "forecaster = BATS(sp=12, use_trend=True, use_box_cox=False)\n",
+                "\n",
+                "forecaster.fit(y_train)\n",
+                "y_pred = forecaster.predict(fh)\n",
+                "plot_series(y_train, y_test, y_pred, labels=[\"y_train\", \"y_test\", \"y_pred\"])\n",
+                "mean_absolute_percentage_error(y_test, y_pred, symmetric=False)"
+            ]
+        },
+        {
+            "cell_type": "code",
+            "execution_count": null,
+            "metadata": {},
+            "outputs": [],
+            "source": [
+                "from sktime.forecasting.tbats import TBATS"
+            ]
+        },
+        {
+            "cell_type": "code",
+            "execution_count": null,
+            "metadata": {},
+            "outputs": [],
+            "source": [
+                "forecaster = TBATS(sp=12, use_trend=True, use_box_cox=False)\n",
+                "\n",
+                "forecaster.fit(y_train)\n",
+                "y_pred = forecaster.predict(fh)\n",
+                "plot_series(y_train, y_test, y_pred, labels=[\"y_train\", \"y_test\", \"y_pred\"])\n",
+                "mean_absolute_percentage_error(y_test, y_pred, symmetric=False)"
+            ]
+        },
+        {
+            "cell_type": "markdown",
+            "metadata": {},
+            "source": [
+                "### 2.3.4 Facebook prophet<a class=\"anchor\" id=\"section_2_3_4\"></a>\n",
+                "\n",
+                "`sktime` provides an interface to [`fbprophet`](https://github.com/facebook/prophet) by Facebook."
+            ]
+        },
+        {
+            "cell_type": "code",
+            "execution_count": null,
+            "metadata": {},
+            "outputs": [],
+            "source": [
+                "from sktime.forecasting.fbprophet import Prophet"
+            ]
+        },
+        {
+            "cell_type": "markdown",
+            "metadata": {},
+            "source": [
+                "The current interface does not support period indices, only pd.DatetimeIndex. Consider improving this by contributing the `sktime`."
+            ]
+        },
+        {
+            "cell_type": "code",
+            "execution_count": null,
+            "metadata": {},
+            "outputs": [],
+            "source": [
+                "# Convert index to pd.DatetimeIndex\n",
+                "z = y.copy()\n",
+                "z = z.to_timestamp(freq=\"M\")\n",
+                "z_train, z_test = temporal_train_test_split(z, test_size=36)"
+            ]
+        },
+        {
+            "cell_type": "code",
+            "execution_count": null,
+            "metadata": {},
+            "outputs": [],
+            "source": [
+                "forecaster = Prophet(\n",
+                "    seasonality_mode=\"multiplicative\",\n",
+                "    n_changepoints=int(len(y_train) / 12),\n",
+                "    add_country_holidays={\"country_name\": \"Germany\"},\n",
+                "    yearly_seasonality=True,\n",
+                "    weekly_seasonality=False,\n",
+                "    daily_seasonality=False,\n",
+                ")\n",
+                "\n",
+                "forecaster.fit(z_train)\n",
+                "y_pred = forecaster.predict(fh.to_relative(cutoff=y_train.index[-1]))\n",
+                "y_pred.index = y_test.index\n",
+                "\n",
+                "plot_series(y_train, y_test, y_pred, labels=[\"y_train\", \"y_test\", \"y_pred\"])\n",
+                "mean_absolute_percentage_error(y_test, y_pred, symmetric=False)"
+            ]
+        },
+        {
+            "cell_type": "markdown",
+            "metadata": {},
+            "source": [
+                "### 2.3.5 State Space Model (Structural Time Series)<a class=\"anchor\" id=\"section_2_3_5\"></a>\n",
+                "\n",
+                "We can also use the [`UnobservedComponents`](https://www.statsmodels.org/stable/generated/statsmodels.tsa.statespace.structural.UnobservedComponents.html) class from [`statsmodels`](https://www.statsmodels.org/stable/index.html) to generate predictions using a state space model."
+            ]
+        },
+        {
+            "cell_type": "code",
+            "execution_count": null,
+            "metadata": {},
+            "outputs": [],
+            "source": [
+                "from sktime.forecasting.structural import UnobservedComponents"
+            ]
+        },
+        {
+            "cell_type": "code",
+            "execution_count": null,
+            "metadata": {},
+            "outputs": [],
+            "source": [
+                "# We can model seasonality using Fourier modes as in the Prophet model.\n",
+                "forecaster = UnobservedComponents(\n",
+                "    level=\"local linear trend\", freq_seasonal=[{\"period\": 12, \"harmonics\": 10}]\n",
+                ")\n",
+                "\n",
+                "forecaster.fit(y_train)\n",
+                "y_pred = forecaster.predict(fh)\n",
+                "plot_series(y_train, y_test, y_pred, labels=[\"y_train\", \"y_test\", \"y_pred\"])\n",
+                "mean_absolute_percentage_error(y_test, y_pred, symmetric=False)"
+            ]
+        },
+        {
+            "cell_type": "markdown",
+            "metadata": {
+                "tags": []
+            },
+            "source": [
+                "### 2.3.6 AutoARIMA from [StatsForecast](https://github.com/Nixtla/statsforecast)<a class=\"anchor\" id=\"section_2_3_6\"></a>\n",
+                "\n",
+                "`sktime` interfaces `StatsForecast` for its `AutoARIMA` class models. `AutoARIMA` is an automatically tuned `ARIMA` variant that obtains the optimal pdq parameters automatically:"
+            ]
+        },
+        {
+            "cell_type": "code",
+            "execution_count": null,
+            "metadata": {},
+            "outputs": [],
+            "source": [
+                "from sktime.forecasting.statsforecast import StatsForecastAutoARIMA"
+            ]
+        },
+        {
+            "cell_type": "code",
+            "execution_count": null,
+            "metadata": {},
+            "outputs": [],
+            "source": [
+                "forecaster = StatsForecastAutoARIMA(sp=12)\n",
+                "\n",
+                "forecaster.fit(y_train)\n",
+                "y_pred = forecaster.predict(fh)\n",
+                "plot_series(y_train, y_test, y_pred, labels=[\"y_train\", \"y_test\", \"y_pred\"])\n",
+                "mean_absolute_percentage_error(y_pred, y_test)"
+            ]
+        },
+        {
+            "cell_type": "markdown",
+            "metadata": {},
+            "source": [
+                "## 3. Advanced composition patterns - pipelines, reduction, autoML, and more<a class=\"anchor\" id=\"chapter3\"></a>\n",
+                "\n",
+                "`sktime` supports a number of advanced composition patterns to create forecasters out of simpler components:\n",
+                "\n",
+                "* Reduction - building a forecaster from estimators of \"simpler\" scientific types, like `scikit-learn` regressors. A common example is feature/label tabulation by rolling window, aka the \"direct reduction strategy\".\n",
+                "* Tuning - determining values for hyper-parameters of a forecaster in a data-driven manner. A common example is grid search on temporally rolling re-sampling of train/test splits.\n",
+                "* Pipelining - concatenating transformers with a forecaster to obtain one forecaster. A common example is detrending and deseasonalizing then forecasting, an instance of this is the common \"STL forecaster\".\n",
+                "* AutoML, also known as automated model selection - using automated tuning strategies to select not only hyper-parameters but entire forecasting strategies. A common example is on-line multiplexer tuning.\n",
+                "\n",
+                "For illustration, all estimators below will be presented on the basic forecasting workflow - though they also support the advanced forecasting and evaluation workflows under the unified `sktime` interface (see Section 1).\n",
+                "\n",
+                "For use in the other workflows, simply replace the \"forecaster specification block\" (\"`forecaster=`\") by the forecaster specification block in the examples presented below."
+            ]
+        },
+        {
+            "cell_type": "code",
+            "execution_count": null,
+            "metadata": {},
+            "outputs": [],
+            "source": [
+                "# imports necessary for this chapter\n",
+                "from sktime.datasets import load_airline\n",
+                "from sktime.forecasting.base import ForecastingHorizon\n",
+                "from sktime.forecasting.model_selection import temporal_train_test_split\n",
+                "from sktime.performance_metrics.forecasting import mean_absolute_percentage_error\n",
+                "from sktime.utils.plotting import plot_series\n",
+                "\n",
+                "# data loading for illustration (see section 1 for explanation)\n",
+                "y = load_airline()\n",
+                "y_train, y_test = temporal_train_test_split(y, test_size=36)\n",
+                "fh = ForecastingHorizon(y_test.index, is_relative=False)"
+            ]
+        },
+        {
+            "cell_type": "markdown",
+            "metadata": {},
+            "source": [
+                "### 3.1 Reduction: from forecasting to regression<a class=\"anchor\" id=\"section_3_1\"></a>\n",
+                "\n",
+                "`sktime` provides a meta-estimator that allows the use of any `scikit-learn` estimator for forecasting.\n",
+                "\n",
+                "* **modular** and **compatible with scikit-learn**, so that we can easily apply any scikit-learn regressor to solve our forecasting problem,\n",
+                "* **parametric** and **tuneable**, allowing us to tune hyper-parameters such as the window length or strategy to generate forecasts\n",
+                "* **adaptive**, in the sense that it adapts the scikit-learn's estimator interface to that of a forecaster, making sure that we can tune and properly evaluate our model"
+            ]
+        },
+        {
+            "cell_type": "markdown",
+            "metadata": {},
+            "source": [
+                "**Example**: we will define a tabulation reduction strategy to convert a k-nearest neighbors regressor (`sklearn` `KNeighborsRegressor`) into a forecaster. The composite algorithm is an object compliant with the `sktime` forecaster interface (picture: big robot), and contains the regressor as a parameter accessible component (picture: little robot). In `fit`, the composite algorithm uses a sliding window strategy to tabulate the data, and fit the regressor to the tabulated data (picture: left half). In `predict`, the composite algorithm presents the regressor with the last observed window to obtain predictions (picture: right half).\n",
+                "\n",
+                "<img src=\"img/forecasting-to-regression-reduction.png\" width=\"500\"/>\n",
+                "\n",
+                "Below, the composite is constructed using the shorthand function `make_reduction` which produces a `sktime` estimator of forecaster scitype. It is called with a constructed `scikit-learn` regressor, `regressor`, and additional parameter which can be later tuned as hyper-parameters"
+            ]
+        },
+        {
+            "cell_type": "code",
+            "execution_count": null,
+            "metadata": {},
+            "outputs": [],
+            "source": [
+                "from sklearn.neighbors import KNeighborsRegressor\n",
+                "\n",
+                "from sktime.forecasting.compose import make_reduction"
+            ]
+        },
+        {
+            "cell_type": "code",
+            "execution_count": null,
+            "metadata": {},
+            "outputs": [],
+            "source": [
+                "regressor = KNeighborsRegressor(n_neighbors=1)\n",
+                "forecaster = make_reduction(regressor, window_length=15, strategy=\"recursive\")"
+            ]
+        },
+        {
+            "cell_type": "code",
+            "execution_count": null,
+            "metadata": {},
+            "outputs": [],
+            "source": [
+                "forecaster.fit(y_train)\n",
+                "y_pred = forecaster.predict(fh)\n",
+                "plot_series(y_train, y_test, y_pred, labels=[\"y_train\", \"y_test\", \"y_pred\"])\n",
+                "mean_absolute_percentage_error(y_test, y_pred, symmetric=False)"
+            ]
+        },
+        {
+            "cell_type": "markdown",
+            "metadata": {},
+            "source": [
+                "In the above example we use the \"recursive\" reduction strategy. Other implemented strategies are: \n",
+                "* \"direct\", \n",
+                "* \"dirrec\", \n",
+                "* \"multioutput\". "
+            ]
+        },
+        {
+            "cell_type": "markdown",
+            "metadata": {},
+            "source": [
+                "Parameters can be inspected using `scikit-learn` compatible `get_params` functionality (and set using `set_params`). This provides tunable and nested access to parameters of the `KNeighborsRegressor` (as `estimator_etc`), and the `window_length` of the reduction strategy. Note that the `strategy` is not accessible, as underneath the utility function this is mapped on separate algorithm classes. For tuning over algorithms, see the \"autoML\" section below. "
+            ]
+        },
+        {
+            "cell_type": "code",
+            "execution_count": null,
+            "metadata": {},
+            "outputs": [],
+            "source": [
+                "forecaster.get_params()"
+            ]
+        },
+        {
+            "cell_type": "markdown",
+            "metadata": {},
+            "source": [
+                "### 3.2 Pipelining, detrending and deseasonalization<a class=\"anchor\" id=\"section_3_2\"></a>\n",
+                "\n",
+                "A common composition motif is pipelining: for example, first deseasonalizing or detrending the data, then forecasting the detrended/deseasonalized series. When forecasting, one needs to add the trend and seasonal component back to the data. "
+            ]
+        },
+        {
+            "cell_type": "markdown",
+            "metadata": {},
+            "source": [
+                "#### 3.2.1 The basic forecasting pipeline<a class=\"anchor\" id=\"section_3_2_1\"></a>\n",
+                "\n",
+                "`sktime` provides a generic pipeline object for this kind of composite modelling, the `TransforemdTargetForecaster`. It chains an arbitrary number of transformations with a forecaster. The transformations should be instances of estimators with series-to-series-transformer scitype. An example of the syntax is below:"
+            ]
+        },
+        {
+            "cell_type": "code",
+            "execution_count": null,
+            "metadata": {},
+            "outputs": [],
+            "source": [
+                "from sktime.forecasting.arima import ARIMA\n",
+                "from sktime.forecasting.compose import TransformedTargetForecaster\n",
+                "from sktime.transformations.series.detrend import Deseasonalizer"
+            ]
+        },
+        {
+            "cell_type": "code",
+            "execution_count": null,
+            "metadata": {},
+            "outputs": [],
+            "source": [
+                "forecaster = TransformedTargetForecaster(\n",
+                "    [\n",
+                "        (\"deseasonalize\", Deseasonalizer(model=\"multiplicative\", sp=12)),\n",
+                "        (\"forecast\", ARIMA()),\n",
+                "    ]\n",
+                ")\n",
+                "\n",
+                "forecaster.fit(y_train)\n",
+                "y_pred = forecaster.predict(fh)\n",
+                "plot_series(y_train, y_test, y_pred, labels=[\"y_train\", \"y_test\", \"y_pred\"])\n",
+                "mean_absolute_percentage_error(y_test, y_pred, symmetric=False)"
+            ]
+        },
+        {
+            "cell_type": "markdown",
+            "metadata": {},
+            "source": [
+                "The `TransformedTargetForecaster` is constructed with a list of steps, each a pair of name and estimator. The last estimator should be of forecaster scitype, the other estimators should be series-to-series transformers which possess both a `transform` and `inverse_transform` method. The resulting estimator is of forecaster scitype and has all interface defining methods. In `fit`, all transformers apply `fit_transforms` to the data, then the forecaster's `fit`; in `predict`, first the forecaster's `predict` is applied, then the transformers' `inverse_transform` in reverse order."
+            ]
+        },
+        {
+            "cell_type": "markdown",
+            "metadata": {},
+            "source": [
+                "The same pipeline, as above, can also be constructed with the multiplication dunder method `*`.\n",
+                "\n",
+                "This creates a `TransformedTargetForecaster` as above, with components given default names."
+            ]
+        },
+        {
+            "cell_type": "code",
+            "execution_count": null,
+            "metadata": {},
+            "outputs": [],
+            "source": [
+                "forecaster = Deseasonalizer(model=\"multiplicative\", sp=12) * ARIMA()\n",
+                "forecaster"
+            ]
+        },
+        {
+            "cell_type": "markdown",
+            "metadata": {},
+            "source": [
+                "The names in a dunder constructed pipeline are made unique in case, e.g., two deseasonalizers are used.\n",
+                "\n",
+                "Example of a multiple seasonality model:"
+            ]
+        },
+        {
+            "cell_type": "code",
+            "execution_count": null,
+            "metadata": {},
+            "outputs": [],
+            "source": [
+                "forecaster = (\n",
+                "    Deseasonalizer(model=\"multiplicative\", sp=12)\n",
+                "    * Deseasonalizer(model=\"multiplicative\", sp=3)\n",
+                "    * ARIMA()\n",
+                ")\n",
+                "\n",
+                "forecaster.get_params()"
+            ]
+        },
+        {
+            "cell_type": "markdown",
+            "metadata": {},
+            "source": [
+                "#### 3.2.2 The `Detrender` as pipeline component<a class=\"anchor\" id=\"section_3_2_2\"></a>\n",
+                "\n",
+                "For detrending, we can use the `Detrender`. This is an estimator of series-to-transformer scitype that wraps an arbitrary forecaster. For example, for linear detrending, we can use `PolynomialTrendForecaster` to fit a linear trend, and then subtract/add it using the `Detrender` transformer inside `TransformedTargetForecaster`.\n",
+                "\n",
+                "To understand better what happens, we first examine the detrender separately:"
+            ]
+        },
+        {
+            "cell_type": "code",
+            "execution_count": null,
+            "metadata": {},
+            "outputs": [],
+            "source": [
+                "from sktime.forecasting.trend import PolynomialTrendForecaster\n",
+                "from sktime.transformations.series.detrend import Detrender"
+            ]
+        },
+        {
+            "cell_type": "code",
+            "execution_count": null,
+            "metadata": {},
+            "outputs": [],
+            "source": [
+                "# linear detrending\n",
+                "forecaster = PolynomialTrendForecaster(degree=1)\n",
+                "transformer = Detrender(forecaster=forecaster)\n",
+                "yt = transformer.fit_transform(y_train)\n",
+                "\n",
+                "# internally, the Detrender uses the in-sample predictions\n",
+                "# of the PolynomialTrendForecaster\n",
+                "forecaster = PolynomialTrendForecaster(degree=1)\n",
+                "fh_ins = -np.arange(len(y_train))  # in-sample forecasting horizon\n",
+                "y_pred = forecaster.fit(y_train).predict(fh=fh_ins)\n",
+                "\n",
+                "plot_series(y_train, y_pred, yt, labels=[\"y_train\", \"fitted linear trend\", \"residuals\"]);"
+            ]
+        },
+        {
+            "cell_type": "markdown",
+            "metadata": {},
+            "source": [
+                "Since the `Detrender` is of scitype series-to-series-transformer, it can be used in the `TransformedTargetForecaster` for detrending any forecaster:"
+            ]
+        },
+        {
+            "cell_type": "code",
+            "execution_count": null,
+            "metadata": {},
+            "outputs": [],
+            "source": [
+                "forecaster = TransformedTargetForecaster(\n",
+                "    [\n",
+                "        (\"deseasonalize\", Deseasonalizer(model=\"multiplicative\", sp=12)),\n",
+                "        (\"detrend\", Detrender(forecaster=PolynomialTrendForecaster(degree=1))),\n",
+                "        (\"forecast\", ARIMA()),\n",
+                "    ]\n",
+                ")\n",
+                "\n",
+                "forecaster.fit(y_train)\n",
+                "y_pred = forecaster.predict(fh)\n",
+                "plot_series(y_train, y_test, y_pred, labels=[\"y_train\", \"y_test\", \"y_pred\"])\n",
+                "mean_absolute_percentage_error(y_test, y_pred, symmetric=False)"
+            ]
+        },
+        {
+            "cell_type": "markdown",
+            "metadata": {},
+            "source": [
+                "#### 3.2.3 Complex pipeline composites and parameter inspection<a class=\"anchor\" id=\"section_3_2_3\"></a>\n",
+                "\n",
+                "`sktime` follows the `scikit-learn` philosophy of composability and nested parameter inspection. As long as an estimator has the right scitype, it can be used as part of any composition principle requiring that scitype. Above, we have already seen the example of a forecaster inside a `Detrender`, which is an estimator of scitype series-to-series-transformer, with one component of forecaster scitype. Similarly, in a `TransformedTargetForecaster`, we can use the reduction composite from Section 3.1 as the last forecaster element in the pipeline, which inside has an estimator of tabular regressor scitype, the `KNeighborsRegressor`:"
+            ]
+        },
+        {
+            "cell_type": "code",
+            "execution_count": null,
+            "metadata": {},
+            "outputs": [],
+            "source": [
+                "from sklearn.neighbors import KNeighborsRegressor\n",
+                "\n",
+                "from sktime.forecasting.compose import make_reduction"
+            ]
+        },
+        {
+            "cell_type": "code",
+            "execution_count": null,
+            "metadata": {},
+            "outputs": [],
+            "source": [
+                "forecaster = TransformedTargetForecaster(\n",
+                "    [\n",
+                "        (\"deseasonalize\", Deseasonalizer(model=\"multiplicative\", sp=12)),\n",
+                "        (\"detrend\", Detrender(forecaster=PolynomialTrendForecaster(degree=1))),\n",
+                "        (\n",
+                "            \"forecast\",\n",
+                "            make_reduction(\n",
+                "                KNeighborsRegressor(),\n",
+                "                scitype=\"tabular-regressor\",\n",
+                "                window_length=15,\n",
+                "                strategy=\"recursive\",\n",
+                "            ),\n",
+                "        ),\n",
+                "    ]\n",
+                ")\n",
+                "\n",
+                "forecaster.fit(y_train)\n",
+                "y_pred = forecaster.predict(fh)\n",
+                "plot_series(y_train, y_test, y_pred, labels=[\"y_train\", \"y_test\", \"y_pred\"])\n",
+                "mean_absolute_percentage_error(y_test, y_pred, symmetric=False)"
+            ]
+        },
+        {
+            "cell_type": "markdown",
+            "metadata": {},
+            "source": [
+                "As with `scikit-learn` models, we can inspect and access parameters  of any component via `get_params` and `set_params`:"
+            ]
+        },
+        {
+            "cell_type": "code",
+            "execution_count": null,
+            "metadata": {},
+            "outputs": [],
+            "source": [
+                "forecaster.get_params()"
+            ]
+        },
+        {
+            "cell_type": "markdown",
+            "metadata": {},
+            "source": [
+                "### 3.3 Parameter tuning<a class=\"anchor\" id=\"section_3_3\"></a>\n",
+                "\n",
+                "`sktime` provides parameter tuning strategies as compositors of forecaster scitype, similar to `scikit-learn`'s `GridSearchCV`."
+            ]
+        },
+        {
+            "cell_type": "markdown",
+            "metadata": {},
+            "source": [
+                "### 3.3.1 Basic tuning using `ForecastingGridSearchCV`<a class=\"anchor\" id=\"section_3_3_1\"></a>\n",
+                "\n",
+                "The compositor `ForecastingGridSearchCV` (and other tuners) are constructed with a forecaster to tune, a cross-validation constructor, a `scikit-learn` parameter grid, and parameters specific to the tuning strategy. Cross-validation constructors follow the `scikit-learn` interface for re-samplers, and can be slotted in exchangeably.\n",
+                "\n",
+                "As an example, we show tuning of the window length in the reduction compositor from Section 3.1, using temporal sliding window tuning:"
+            ]
+        },
+        {
+            "cell_type": "code",
+            "execution_count": null,
+            "metadata": {},
+            "outputs": [],
+            "source": [
+                "from sklearn.neighbors import KNeighborsRegressor\n",
+                "\n",
+                "from sktime.forecasting.compose import make_reduction\n",
+                "from sktime.forecasting.model_selection import (\n",
+                "    ForecastingGridSearchCV,\n",
+                "    SlidingWindowSplitter,\n",
+                ")"
+            ]
+        },
+        {
+            "cell_type": "code",
+            "execution_count": null,
+            "metadata": {},
+            "outputs": [],
+            "source": [
+                "regressor = KNeighborsRegressor()\n",
+                "forecaster = make_reduction(regressor, window_length=15, strategy=\"recursive\")\n",
+                "param_grid = {\"window_length\": [7, 12, 15]}\n",
+                "\n",
+                "# We fit the forecaster on an initial window which is 80% of the historical data\n",
+                "# then use temporal sliding window cross-validation to find the optimal hyper-parameters\n",
+                "cv = SlidingWindowSplitter(initial_window=int(len(y_train) * 0.8), window_length=20)\n",
+                "gscv = ForecastingGridSearchCV(\n",
+                "    forecaster, strategy=\"refit\", cv=cv, param_grid=param_grid\n",
+                ")"
+            ]
+        },
+        {
+            "cell_type": "markdown",
+            "metadata": {},
+            "source": [
+                "As with other composites, the resulting forecaster provides the unified interface of `sktime` forecasters - window splitting, tuning, etc requires no manual effort and is done behind the unified interface:"
+            ]
+        },
+        {
+            "cell_type": "code",
+            "execution_count": null,
+            "metadata": {},
+            "outputs": [],
+            "source": [
+                "gscv.fit(y_train)\n",
+                "y_pred = gscv.predict(fh)\n",
+                "plot_series(y_train, y_test, y_pred, labels=[\"y_train\", \"y_test\", \"y_pred\"])\n",
+                "mean_absolute_percentage_error(y_test, y_pred, symmetric=False)"
+            ]
+        },
+        {
+            "cell_type": "markdown",
+            "metadata": {},
+            "source": [
+                "Tuned parameters can be accessed in the `best_params_` attribute:"
+            ]
+        },
+        {
+            "cell_type": "code",
+            "execution_count": null,
+            "metadata": {},
+            "outputs": [],
+            "source": [
+                "gscv.best_params_"
+            ]
+        },
+        {
+            "cell_type": "markdown",
+            "metadata": {},
+            "source": [
+                "An instance of the best forecaster, with hyper-parameters set, can be retrieved by accessing the `best_forecaster_` attribute:"
+            ]
+        },
+        {
+            "cell_type": "code",
+            "execution_count": null,
+            "metadata": {},
+            "outputs": [],
+            "source": [
+                "gscv.best_forecaster_"
+            ]
+        },
+        {
+            "cell_type": "markdown",
+            "metadata": {},
+            "source": [
+                "### 3.3.2 Tuning of complex composites<a class=\"anchor\" id=\"section_3_3_2\"></a>\n",
+                "\n",
+                "As in `scikit-learn`, parameters of nested components can be tuned by accessing their `get_params` key - by default this is `[estimatorname]__[parametername]` if `[estimatorname]` is the name of the component, and `[parametername]` the name of a parameter within the estimator `[estimatorname]`. \n",
+                "\n",
+                "For example, below we tune the `KNeighborsRegressor` component's `n_neighbors`, in addition to tuning `window_length`. The tuneable parameters can easily be queried using `forecaster.get_params()`."
+            ]
+        },
+        {
+            "cell_type": "code",
+            "execution_count": null,
+            "metadata": {},
+            "outputs": [],
+            "source": [
+                "from sklearn.neighbors import KNeighborsRegressor\n",
+                "\n",
+                "from sktime.forecasting.compose import make_reduction\n",
+                "from sktime.forecasting.model_selection import (\n",
+                "    ForecastingGridSearchCV,\n",
+                "    SlidingWindowSplitter,\n",
+                ")"
+            ]
+        },
+        {
+            "cell_type": "code",
+            "execution_count": null,
+            "metadata": {},
+            "outputs": [],
+            "source": [
+                "param_grid = {\"window_length\": [7, 12, 15], \"estimator__n_neighbors\": np.arange(1, 10)}\n",
+                "\n",
+                "regressor = KNeighborsRegressor()\n",
+                "forecaster = make_reduction(\n",
+                "    regressor, scitype=\"tabular-regressor\", strategy=\"recursive\"\n",
+                ")\n",
+                "\n",
+                "cv = SlidingWindowSplitter(initial_window=int(len(y_train) * 0.8), window_length=30)\n",
+                "gscv = ForecastingGridSearchCV(forecaster, cv=cv, param_grid=param_grid)"
+            ]
+        },
+        {
+            "cell_type": "code",
+            "execution_count": null,
+            "metadata": {},
+            "outputs": [],
+            "source": [
+                "gscv.fit(y_train)\n",
+                "y_pred = gscv.predict(fh)\n",
+                "plot_series(y_train, y_test, y_pred, labels=[\"y_train\", \"y_test\", \"y_pred\"])\n",
+                "mean_absolute_percentage_error(y_test, y_pred, symmetric=False)"
+            ]
+        },
+        {
+            "cell_type": "code",
+            "execution_count": null,
+            "metadata": {},
+            "outputs": [],
+            "source": [
+                "gscv.best_params_"
+            ]
+        },
+        {
+            "cell_type": "markdown",
+            "metadata": {},
+            "source": [
+                "An alternative to the above is tuning the regressor separately, using `scikit-learn`'s `GridSearchCV` and a separate parameter grid. As this does not use the \"overall\" performance metric to tune the inner regressor, performance of the composite forecaster may vary."
+            ]
+        },
+        {
+            "cell_type": "code",
+            "execution_count": null,
+            "metadata": {},
+            "outputs": [],
+            "source": [
+                "from sklearn.model_selection import GridSearchCV\n",
+                "\n",
+                "# tuning the 'n_estimator' hyperparameter of RandomForestRegressor from scikit-learn\n",
+                "regressor_param_grid = {\"n_neighbors\": np.arange(1, 10)}\n",
+                "forecaster_param_grid = {\"window_length\": [7, 12, 15]}\n",
+                "\n",
+                "# create a tunnable regressor with GridSearchCV\n",
+                "regressor = GridSearchCV(KNeighborsRegressor(), param_grid=regressor_param_grid)\n",
+                "forecaster = make_reduction(\n",
+                "    regressor, scitype=\"tabular-regressor\", strategy=\"recursive\"\n",
+                ")\n",
+                "\n",
+                "cv = SlidingWindowSplitter(initial_window=int(len(y_train) * 0.8), window_length=30)\n",
+                "gscv = ForecastingGridSearchCV(forecaster, cv=cv, param_grid=forecaster_param_grid)"
+            ]
+        },
+        {
+            "cell_type": "code",
+            "execution_count": null,
+            "metadata": {},
+            "outputs": [],
+            "source": [
+                "gscv.fit(y_train)\n",
+                "y_pred = gscv.predict(fh)\n",
+                "plot_series(y_train, y_test, y_pred, labels=[\"y_train\", \"y_test\", \"y_pred\"])\n",
+                "mean_absolute_percentage_error(y_test, y_pred, symmetric=False)"
+            ]
+        },
+        {
+            "cell_type": "markdown",
+            "metadata": {},
+            "source": [
+                "NOTE: a smart implementation of this would use caching to save partial results from the inner tuning and reduce runtime substantially - currently `sktime` does not support this. Consider helping to improve `sktime`."
+            ]
+        },
+        {
+            "cell_type": "markdown",
+            "metadata": {},
+            "source": [
+                "### 3.3.3 Selecting the metric and retrieving scores<a class=\"anchor\" id=\"section_3_3_3\"></a>\n",
+                "\n",
+                "All tuning algorithms in `sktime` allow the user to set a score; for forecasting the default is mean absolute percentage error. The score can be set using the `score` argument, to any scorer function or class, as in Section 1.3.\n",
+                "\n",
+                "Re-sampling tuners retain performances on individual forecast re-sample folds, which can be retrieved from the `cv_results_` argument after the forecaster has been fit via a call to `fit`.\n",
+                "\n",
+                "In the above example, using the mean squared error instead of the mean absolute percentage error for tuning would be done by defining the forecaster as follows:"
+            ]
+        },
+        {
+            "cell_type": "code",
+            "execution_count": null,
+            "metadata": {},
+            "outputs": [],
+            "source": [
+                "from sktime.performance_metrics.forecasting import MeanSquaredError"
+            ]
+        },
+        {
+            "cell_type": "code",
+            "execution_count": null,
+            "metadata": {},
+            "outputs": [],
+            "source": [
+                "mse = MeanSquaredError()\n",
+                "\n",
+                "param_grid = {\"window_length\": [7, 12, 15]}\n",
+                "\n",
+                "regressor = KNeighborsRegressor()\n",
+                "cv = SlidingWindowSplitter(initial_window=int(len(y_train) * 0.8), window_length=30)\n",
+                "\n",
+                "gscv = ForecastingGridSearchCV(forecaster, cv=cv, param_grid=param_grid, scoring=mse)"
+            ]
+        },
+        {
+            "cell_type": "markdown",
+            "metadata": {},
+            "source": [
+                "The performances on individual folds can be accessed as follows, after fitting:"
+            ]
+        },
+        {
+            "cell_type": "code",
+            "execution_count": null,
+            "metadata": {},
+            "outputs": [],
+            "source": [
+                "gscv.fit(y_train)\n",
+                "gscv.cv_results_"
+            ]
+        },
+        {
+            "cell_type": "markdown",
+            "metadata": {},
+            "source": [
+                "###  3.4 autoML  aka automated model selection, ensembling and hedging<a class=\"anchor\" id=\"section_3_4\"></a>\n",
+                "\n",
+                "`sktime` provides a number of compositors for ensembling and automated model selection. In contrast to tuning, which uses data-driven strategies to find optimal hyper-parameters for a fixed forecaster, the strategies in this section combine or select on the level of estimators, using a collection of forecasters to combine or select from.\n",
+                "\n",
+                "The strategies discussed in this section are:\n",
+                "* autoML aka automated model selection\n",
+                "* simple ensembling\n",
+                "* prediction weighted ensembles with weight updates, and hedging strategies"
+            ]
+        },
+        {
+            "cell_type": "markdown",
+            "metadata": {},
+            "source": [
+                "###  3.4.1 autoML aka automatic model selection, using tuning plus multiplexer<a class=\"anchor\" id=\"section_3_4_1\"></a>\n",
+                "\n",
+                "The most flexible way to perform model selection over forecasters is by using the `MultiplexForecaster`, which exposes the choice of a forecaster from a list as a hyper-parameter that is tunable by generic hyper-parameter tuning strategies such as in Section 3.3.\n",
+                "\n",
+                "In isolation, `MultiplexForecaster` is constructed with a named list `forecasters`, of forecasters. It has a single hyper-parameter, `selected_forecaster`, which can be set to the name of any forecaster in `forecasters`, and behaves exactly like the forecaster keyed in `forecasters` by `selected_forecaster`."
+            ]
+        },
+        {
+            "cell_type": "code",
+            "execution_count": null,
+            "metadata": {},
+            "outputs": [],
+            "source": [
+                "from sktime.forecasting.compose import MultiplexForecaster\n",
+                "from sktime.forecasting.exp_smoothing import ExponentialSmoothing\n",
+                "from sktime.forecasting.naive import NaiveForecaster"
+            ]
+        },
+        {
+            "cell_type": "code",
+            "execution_count": null,
+            "metadata": {},
+            "outputs": [],
+            "source": [
+                "forecaster = MultiplexForecaster(\n",
+                "    forecasters=[\n",
+                "        (\"naive\", NaiveForecaster(strategy=\"last\")),\n",
+                "        (\"ets\", ExponentialSmoothing(trend=\"add\", sp=12)),\n",
+                "    ],\n",
+                ")"
+            ]
+        },
+        {
+            "cell_type": "code",
+            "execution_count": null,
+            "metadata": {},
+            "outputs": [],
+            "source": [
+                "forecaster.set_params(**{\"selected_forecaster\": \"naive\"})\n",
+                "# now forecaster behaves like NaiveForecaster(strategy=\"last\")"
+            ]
+        },
+        {
+            "cell_type": "code",
+            "execution_count": null,
+            "metadata": {},
+            "outputs": [],
+            "source": [
+                "forecaster.set_params(**{\"selected_forecaster\": \"ets\"})\n",
+                "# now forecaster behaves like ExponentialSmoothing(trend=\"add\", sp=12))"
+            ]
+        },
+        {
+            "cell_type": "markdown",
+            "metadata": {},
+            "source": [
+                "The `MultiplexForecaster` is not too useful in isolation, but allows for flexible autoML when combined with a tuning wrapper. The below defines a forecaster that selects one of `NaiveForecaster` and `ExponentialSmoothing` by sliding window tuning as in Section 3.3.\n",
+                "\n",
+                "Combined with rolling use of the forecaster via the `update` functionality (see Section 1.4), the tuned multiplexer can switch back and forth between `NaiveForecaster` and `ExponentialSmoothing`, depending on performance, as time progresses."
+            ]
+        },
+        {
+            "cell_type": "code",
+            "execution_count": null,
+            "metadata": {},
+            "outputs": [],
+            "source": [
+                "from sktime.forecasting.model_selection import (\n",
+                "    ForecastingGridSearchCV,\n",
+                "    SlidingWindowSplitter,\n",
+                ")"
+            ]
+        },
+        {
+            "cell_type": "code",
+            "execution_count": null,
+            "metadata": {},
+            "outputs": [],
+            "source": [
+                "forecaster = MultiplexForecaster(\n",
+                "    forecasters=[\n",
+                "        (\"naive\", NaiveForecaster(strategy=\"last\")),\n",
+                "        (\"ets\", ExponentialSmoothing(trend=\"add\", sp=12)),\n",
+                "    ]\n",
+                ")\n",
+                "cv = SlidingWindowSplitter(initial_window=int(len(y_train) * 0.5), window_length=30)\n",
+                "forecaster_param_grid = {\"selected_forecaster\": [\"ets\", \"naive\"]}\n",
+                "gscv = ForecastingGridSearchCV(forecaster, cv=cv, param_grid=forecaster_param_grid)"
+            ]
+        },
+        {
+            "cell_type": "code",
+            "execution_count": null,
+            "metadata": {},
+            "outputs": [],
+            "source": [
+                "gscv.fit(y_train)\n",
+                "y_pred = gscv.predict(fh)\n",
+                "plot_series(y_train, y_test, y_pred, labels=[\"y_train\", \"y_test\", \"y_pred\"])\n",
+                "mean_absolute_percentage_error(y_test, y_pred, symmetric=False)"
+            ]
+        },
+        {
+            "cell_type": "markdown",
+            "metadata": {},
+            "source": [
+                "As with any tuned forecaster, best parameters and an instance of the tuned forecaster can be retrieved using `best_params_` and `best_forecaster_`:"
+            ]
+        },
+        {
+            "cell_type": "code",
+            "execution_count": null,
+            "metadata": {},
+            "outputs": [],
+            "source": [
+                "gscv.best_params_"
+            ]
+        },
+        {
+            "cell_type": "code",
+            "execution_count": null,
+            "metadata": {},
+            "outputs": [],
+            "source": [
+                "gscv.best_forecaster_"
+            ]
+        },
+        {
+            "cell_type": "markdown",
+            "metadata": {},
+            "source": [
+                "### 3.4.2 autoML: selecting transformer combinations via `OptimalPassthrough`<a class=\"anchor\" id=\"section_3_4_2\"></a>\n",
+                "\n",
+                "`sktime` also provides capabilities for automated selection of pipeline components *inside* a pipeline, i.e., pipeline structure. This is achieved with the `OptionalPassthrough` transformer.\n",
+                "\n",
+                "The `OptionalPassthrough` transformer allows to tune whether a transformer inside a pipeline is applied to the data or not. For example, if we want to tune whether `sklearn.StandardScaler` is bringing an advantage to the forecast or not, we wrap it in `OptionalPassthrough`. Internally, `OptionalPassthrough` has a hyperparameter `passthrough: bool` that is tuneable; when `False` the composite behaves like the wrapped transformer, when `True`, it ignores the transformer within.\n",
+                "\n",
+                "To make effective use of `OptionalPasstrhough`, define a suitable parameter set using the `__` (double underscore) notation familiar from `scikit-learn`. This allows to access and tune attributes of nested objects like TabularToSeriesAdaptor(StandardScaler()). We can use `__` multiple times if we have more than two levels of nesting.\n",
+                "\n",
+                "In the following example, we take a deseasonalize/scale pipeline and tune over the four possible combinations of deseasonalizer and scaler being included in the pipeline yes/no (2 times 2 = 4); as well as over the forecaster's and the scaler's parameters.\n",
+                "\n",
+                "Note: this could be arbitrarily combined with `MultiplexForecaster`, as in Section 3.4.1, to select over pipeline architecture as well as over pipeline structure.\n",
+                "\n",
+                "Note: `scikit-learn` and `sktime` do not support conditional parameter sets at current (unlike, e.g., the `mlr3` package). This means that the grid search will optimize over the `scaler`'s parameters even when it is skipped. Designing/implementing this capability would be an interesting area for contributions or research."
+            ]
+        },
+        {
+            "cell_type": "code",
+            "execution_count": null,
+            "metadata": {},
+            "outputs": [],
+            "source": [
+                "from sklearn.preprocessing import StandardScaler\n",
+                "\n",
+                "from sktime.datasets import load_airline\n",
+                "from sktime.forecasting.compose import TransformedTargetForecaster\n",
+                "from sktime.forecasting.model_selection import (\n",
+                "    ForecastingGridSearchCV,\n",
+                "    SlidingWindowSplitter,\n",
+                ")\n",
+                "from sktime.forecasting.naive import NaiveForecaster\n",
+                "from sktime.transformations.series.adapt import TabularToSeriesAdaptor\n",
+                "from sktime.transformations.series.compose import OptionalPassthrough\n",
+                "from sktime.transformations.series.detrend import Deseasonalizer"
+            ]
+        },
+        {
+            "cell_type": "code",
+            "execution_count": null,
+            "metadata": {},
+            "outputs": [],
+            "source": [
+                "# create pipeline\n",
+                "pipe = TransformedTargetForecaster(\n",
+                "    steps=[\n",
+                "        (\"deseasonalizer\", OptionalPassthrough(Deseasonalizer())),\n",
+                "        (\"scaler\", OptionalPassthrough(TabularToSeriesAdaptor(StandardScaler()))),\n",
+                "        (\"forecaster\", NaiveForecaster()),\n",
+                "    ]\n",
+                ")\n",
+                "\n",
+                "# putting it all together in a grid search\n",
+                "cv = SlidingWindowSplitter(\n",
+                "    initial_window=60, window_length=24, start_with_window=True, step_length=24\n",
+                ")\n",
+                "param_grid = {\n",
+                "    \"deseasonalizer__passthrough\": [True, False],\n",
+                "    \"scaler__transformer__transformer__with_mean\": [True, False],\n",
+                "    \"scaler__passthrough\": [True, False],\n",
+                "    \"forecaster__strategy\": [\"drift\", \"mean\", \"last\"],\n",
+                "}\n",
+                "gscv = ForecastingGridSearchCV(forecaster=pipe, param_grid=param_grid, cv=cv, n_jobs=-1)"
+            ]
+        },
+        {
+            "cell_type": "code",
+            "execution_count": null,
+            "metadata": {},
+            "outputs": [],
+            "source": [
+                "gscv.fit(y_train)\n",
+                "y_pred = gscv.predict(fh)\n",
+                "plot_series(y_train, y_test, y_pred, labels=[\"y_train\", \"y_test\", \"y_pred\"])\n",
+                "mean_absolute_percentage_error(y_test, y_pred, symmetric=False)"
+            ]
+        },
+        {
+            "cell_type": "markdown",
+            "metadata": {},
+            "source": [
+                "###  3.4.3 Simple ensembling strategies<a class=\"anchor\" id=\"section_3_4_3\"></a>\n",
+                "\n",
+                "TODO - contributions in this section are appreciated"
+            ]
+        },
+        {
+            "cell_type": "code",
+            "execution_count": null,
+            "metadata": {},
+            "outputs": [],
+            "source": [
+                "from sktime.forecasting.compose import EnsembleForecaster"
+            ]
+        },
+        {
+            "cell_type": "code",
+            "execution_count": null,
+            "metadata": {
+                "scrolled": true
+            },
+            "outputs": [],
+            "source": [
+                "ses = ExponentialSmoothing(sp=12)\n",
+                "holt = ExponentialSmoothing(trend=\"add\", damped_trend=False, sp=12)\n",
+                "damped = ExponentialSmoothing(trend=\"add\", damped_trend=True, sp=12)\n",
+                "\n",
+                "forecaster = EnsembleForecaster(\n",
+                "    [\n",
+                "        (\"ses\", ses),\n",
+                "        (\"holt\", holt),\n",
+                "        (\"damped\", damped),\n",
+                "    ]\n",
+                ")\n",
+                "forecaster.fit(y_train)\n",
+                "y_pred = forecaster.predict(fh)\n",
+                "plot_series(y_train, y_test, y_pred, labels=[\"y_train\", \"y_test\", \"y_pred\"])\n",
+                "mean_absolute_percentage_error(y_test, y_pred, symmetric=False)"
+            ]
+        },
+        {
+            "cell_type": "markdown",
+            "metadata": {},
+            "source": [
+                "### 3.4.4 Prediction weighted ensembles and hedge ensembles<a class=\"anchor\" id=\"section_3_4_4\"></a>\n",
+                "\n",
+                "For model evaluation, we sometimes want to evaluate multiple forecasts, using temporal cross-validation with a sliding window over the test data. For this purpose, we can leverage the forecasters from the `online_forecasting` module which use a composite forecaster, `PredictionWeightedEnsemble`, to keep track of the loss accumulated by each forecaster and create a prediction weighted by the predictions of the most \"accurate\" forecasters.\n",
+                "\n",
+                "Note that the forecasting task is changed: we make 35 predictions since we need the first prediction to help update the weights, we do not predict 36 steps ahead."
+            ]
+        },
+        {
+            "cell_type": "code",
+            "execution_count": null,
+            "metadata": {},
+            "outputs": [],
+            "source": [
+                "from sktime.forecasting.all import mean_squared_error\n",
+                "from sktime.forecasting.online_learning import (\n",
+                "    NormalHedgeEnsemble,\n",
+                "    OnlineEnsembleForecaster,\n",
+                ")"
+            ]
+        },
+        {
+            "cell_type": "markdown",
+            "metadata": {},
+            "source": [
+                "First we need to initialize a `PredictionWeightedEnsembler` that will keep track of the loss accumulated by each forecaster and define which loss function we would like to use."
+            ]
+        },
+        {
+            "cell_type": "code",
+            "execution_count": null,
+            "metadata": {
+                "pycharm": {
+                    "name": "#%%\n"
+                }
+            },
+            "outputs": [],
+            "source": [
+                "hedge_expert = NormalHedgeEnsemble(n_estimators=3, loss_func=mean_squared_error)"
+            ]
+        },
+        {
+            "cell_type": "markdown",
+            "metadata": {
+                "pycharm": {
+                    "name": "#%% md\n"
+                }
+            },
+            "source": [
+                "We can then create the forecaster by defining the individual forecasters and specifying the `PredictionWeightedEnsembler` we are using. Then by fitting our forecasters and performing updates and prediction with the `update_predict` function, we get:"
+            ]
+        },
+        {
+            "cell_type": "code",
+            "execution_count": null,
+            "metadata": {},
+            "outputs": [],
+            "source": [
+                "forecaster = OnlineEnsembleForecaster(\n",
+                "    [\n",
+                "        (\"ses\", ses),\n",
+                "        (\"holt\", holt),\n",
+                "        (\"damped\", damped),\n",
+                "    ],\n",
+                "    ensemble_algorithm=hedge_expert,\n",
+                ")\n",
+                "\n",
+                "forecaster.fit(y=y_train, fh=fh)\n",
+                "y_pred = forecaster.update_predict_single(y_test)\n",
+                "plot_series(y_train, y_test, y_pred, labels=[\"y_train\", \"y_test\", \"y_pred\"])\n",
+                "mean_absolute_percentage_error(y_test, y_pred, symmetric=False)"
+            ]
+        },
+        {
+            "cell_type": "markdown",
+            "metadata": {},
+            "source": [
+                "## 4. Extension guide - implementing your own forecaster<a class=\"anchor\" id=\"chapter4\"></a>\n",
+                "\n",
+                "`sktime` is meant to be easily extensible, for direct contribution to `sktime` as well as for local/private extension with custom methods.\n",
+                "\n",
+                "To get started:\n",
+                "\n",
+                "* Follow the [\"implementing estimator\" developer guide](https://www.sktime.org/en/stable/developer_guide/add_estimators.html)\n",
+                "* Use the [simple forecasting extension template](https://github.com/alan-turing-institute/sktime/blob/main/extension_templates/forecasting_simple.py) for forecasters without stream, probabilistic, or hierarchical functionality\n",
+                "* Use the [advanced forecasting extension template](https://github.com/alan-turing-institute/sktime/blob/main/extension_templates/forecasting.py) for forecasters with stream, probabilistic or hierarchical functionality\n",
+                "* For probabilistic and hierarchical forecasters, it is recommended to familiarize yourself with the interfaces via the tutorials\n",
+                "\n",
+                "1. Read through the [forecasting extension template](https://github.com/alan-turing-institute/sktime/blob/main/extension_templates/forecasting.py) - this is a `python` file with `todo` blocks that mark the places in which changes need to be added.\n",
+                "2. Optionally, if you are planning any major surgeries to the interface: look at the [base class architecture](https://github.com/alan-turing-institute/sktime/blob/main/sktime/forecasting/base/_base.py) - note that \"ordinary\" extension (e.g., new algorithm) should be easily doable without this.\n",
+                "3. Copy the forecasting extension template to a local folder in your own repository (local/private extension), or to a suitable location in your clone of the `sktime` or affiliated repository (if contributed extension), inside `sktime.forecasting`; rename the file and update the file docstring appropriately.\n",
+                "4. Address the \"todo\" parts. Usually, this means: changing the name of the class, setting the tag values, specifying hyper-parameters, filling in `__init__`, `_fit`, `_predict`, and optional methods such as `_update` (for details see the extension template). You can add private methods as long as they do not override the default public interface. For more details, see the extension template.\n",
+                "5. To test your estimator manually: import your estimator and run it in the worfklows in Section 1; then use it in the compositors in Section 3.\n",
+                "6. To test your estimator automatically: call `sktime.tests.test_all_estimators.test_estimator` on your estimator - note that the function takes the class, not an object instance. Before the call, you need to register the new estimator in `sktime.tests._config`, as an import, and by adding default parameter settings to the `ESTIMATOR_TEST_PARAMS` variable (the `dict` entry `key` is the class, and entry is a `scikit-learn` parameter set). `pytest` will also add the call to its automated tests in a working clone of the `sktime` repository.\n",
+                "\n",
+                "In case of direct contribution to `sktime` or one of its affiliated packages, additionally:\n",
+                "* Add yourself as an author to the code, and to the `CODEOWNERS` for the new estimator file(s).\n",
+                "* Create a pull request that contains only the new estimators (and their inheritance tree, if it's not just one class), as well as the automated tests as described above.\n",
+                "* In the pull request, describe the estimator and optimally provide a publication or other technical reference for the strategy it implements.\n",
+                "* Before making the pull request, ensure that you have all necessary permissions to contribute the code to a permissive license (BSD-3) open source project."
+            ]
+        },
+        {
+            "cell_type": "markdown",
+            "metadata": {},
+            "source": [
+                "## 5. Summary<a class=\"anchor\" id=\"chapter5\"></a>\n",
+                "\n",
+                "* `sktime` comes with several forecasting algorithms (or forecasters), all of which share a common interface. The interface is fully interoperable with the `scikit-learn` interface, and provides dedicated interface points for forecasting in batch and rolling mode.\n",
+                "\n",
+                "* `sktime` comes with rich composition functionality that allows to build complex pipelines easily, and connect easily with other parts of the open source ecosystem, such as `scikit-learn` and individual algorithm libraries.\n",
+                "\n",
+                "* `sktime` is easy to extend, and comes with user friendly tools to facilitate implementing and testing your own forecasters and composition principles.\n",
+                "\n",
+                "\n",
+                "## Useful resources\n",
+                "* For more details, take a look at [our paper on forecasting with sktime](https://arxiv.org/abs/2005.08067) in which we discuss the forecasting API in more detail and use it to replicate and extend the M4 study.\n",
+                "* For a good introduction to forecasting, see [Hyndman, Rob J., and George Athanasopoulos. Forecasting: principles and practice. OTexts, 2018](https://otexts.com/fpp2/).\n",
+                "* For comparative benchmarking studies/forecasting competitions, see the [M4 competition](https://www.sciencedirect.com/science/article/pii/S0169207019301128) and the [M5 competition](https://www.kaggle.com/c/m5-forecasting-accuracy/overview)."
+            ]
+        },
+        {
+            "cell_type": "markdown",
+            "metadata": {},
+            "source": [
+                "---\n",
+                "\n",
+                "### Credits:\n",
+                "\n",
+                "sktime: https://github.com/alan-turing-institute/sktime/blob/main/CONTRIBUTORS.md"
+            ]
+        }
+    ],
+    "metadata": {
+        "celltoolbar": "Raw Cell Format",
+        "hide_input": false,
+        "interpreter": {
+            "hash": "1a1494236c8ef7f8181df502ed65395fa49dc4c7792b0159c6c2a3cecbe5c345"
+        },
+        "kernelspec": {
+            "display_name": "Python 3.8.13 ('sktime-dev')",
+            "language": "python",
+            "name": "python3"
+        },
+        "language_info": {
+            "codemirror_mode": {
+                "name": "ipython",
+                "version": 3
+            },
+            "file_extension": ".py",
+            "mimetype": "text/x-python",
+            "name": "python",
+            "nbconvert_exporter": "python",
+            "pygments_lexer": "ipython3",
+            "version": "3.8.13"
+        },
+        "latex_envs": {
+            "LaTeX_envs_menu_present": true,
+            "autoclose": false,
+            "autocomplete": true,
+            "bibliofile": "biblio.bib",
+            "cite_by": "apalike",
+            "current_citInitial": 1,
+            "eqLabelWithNumbers": true,
+            "eqNumInitial": 1,
+            "hotkeys": {
+                "equation": "Ctrl-E",
+                "itemize": "Ctrl-I"
+            },
+            "labels_anchors": false,
+            "latex_user_defs": false,
+            "report_style_numbering": false,
+            "user_envs_cfg": false
+        },
+        "toc": {
+            "base_numbering": 1,
+            "nav_menu": {},
+            "number_sections": true,
+            "sideBar": true,
+            "skip_h1_title": false,
+            "title_cell": "Table of Contents",
+            "title_sidebar": "Contents",
+            "toc_cell": false,
+            "toc_position": {},
+            "toc_section_display": true,
+            "toc_window_display": false
+        },
+        "varInspector": {
+            "cols": {
+                "lenName": 16,
+                "lenType": 16,
+                "lenVar": 40
+            },
+            "kernels_config": {
+                "python": {
+                    "delete_cmd_postfix": "",
+                    "delete_cmd_prefix": "del ",
+                    "library": "var_list.py",
+                    "varRefreshCmd": "print(var_dic_list())"
+                },
+                "r": {
+                    "delete_cmd_postfix": ") ",
+                    "delete_cmd_prefix": "rm(",
+                    "library": "var_list.r",
+                    "varRefreshCmd": "cat(var_dic_list()) "
+                }
+            },
+            "types_to_exclude": [
+                "module",
+                "function",
+                "builtin_function_or_method",
+                "instance",
+                "_Feature"
+            ],
+            "window_display": false
+        }
     },
-    "r": {
-     "delete_cmd_postfix": ") ",
-     "delete_cmd_prefix": "rm(",
-     "library": "var_list.r",
-     "varRefreshCmd": "cat(var_dic_list()) "
-    }
-   },
-   "types_to_exclude": [
-    "module",
-    "function",
-    "builtin_function_or_method",
-    "instance",
-    "_Feature"
-   ],
-   "window_display": false
-  }
- },
- "nbformat": 4,
- "nbformat_minor": 4
+    "nbformat": 4,
+    "nbformat_minor": 4
 }