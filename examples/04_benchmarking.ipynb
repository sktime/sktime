--- conflicted
+++ resolved
@@ -18,17 +18,10 @@
    "execution_count": 1,
    "metadata": {
     "execution": {
-<<<<<<< HEAD
-     "iopub.execute_input": "2020-12-15T18:48:10.167728Z",
-     "iopub.status.busy": "2020-12-15T18:48:10.167164Z",
-     "iopub.status.idle": "2020-12-15T18:48:11.090734Z",
-     "shell.execute_reply": "2020-12-15T18:48:11.091258Z"
-=======
-     "iopub.execute_input": "2020-12-18T19:46:40.191536Z",
-     "iopub.status.busy": "2020-12-18T19:46:40.190838Z",
-     "iopub.status.idle": "2020-12-18T19:46:41.144298Z",
-     "shell.execute_reply": "2020-12-18T19:46:41.144790Z"
->>>>>>> 445e0849
+     "iopub.execute_input": "2020-12-19T09:00:37.309047Z",
+     "iopub.status.busy": "2020-12-19T09:00:37.308310Z",
+     "iopub.status.idle": "2020-12-19T09:00:38.210160Z",
+     "shell.execute_reply": "2020-12-19T09:00:38.210755Z"
     },
     "pycharm": {
      "name": "#%%\n"
@@ -65,17 +58,10 @@
    "execution_count": 2,
    "metadata": {
     "execution": {
-<<<<<<< HEAD
-     "iopub.execute_input": "2020-12-15T18:48:11.095440Z",
-     "iopub.status.busy": "2020-12-15T18:48:11.094739Z",
-     "iopub.status.idle": "2020-12-15T18:48:11.096948Z",
-     "shell.execute_reply": "2020-12-15T18:48:11.097285Z"
-=======
-     "iopub.execute_input": "2020-12-18T19:46:41.148631Z",
-     "iopub.status.busy": "2020-12-18T19:46:41.148025Z",
-     "iopub.status.idle": "2020-12-18T19:46:41.149826Z",
-     "shell.execute_reply": "2020-12-18T19:46:41.150367Z"
->>>>>>> 445e0849
+     "iopub.execute_input": "2020-12-19T09:00:38.215065Z",
+     "iopub.status.busy": "2020-12-19T09:00:38.214306Z",
+     "iopub.status.idle": "2020-12-19T09:00:38.216358Z",
+     "shell.execute_reply": "2020-12-19T09:00:38.216769Z"
     }
    },
    "outputs": [],
@@ -100,17 +86,10 @@
    "execution_count": 3,
    "metadata": {
     "execution": {
-<<<<<<< HEAD
-     "iopub.execute_input": "2020-12-15T18:48:11.100382Z",
-     "iopub.status.busy": "2020-12-15T18:48:11.099858Z",
-     "iopub.status.idle": "2020-12-15T18:48:11.101750Z",
-     "shell.execute_reply": "2020-12-15T18:48:11.102249Z"
-=======
-     "iopub.execute_input": "2020-12-18T19:46:41.153609Z",
-     "iopub.status.busy": "2020-12-18T19:46:41.153141Z",
-     "iopub.status.idle": "2020-12-18T19:46:41.155385Z",
-     "shell.execute_reply": "2020-12-18T19:46:41.155851Z"
->>>>>>> 445e0849
+     "iopub.execute_input": "2020-12-19T09:00:38.219956Z",
+     "iopub.status.busy": "2020-12-19T09:00:38.219441Z",
+     "iopub.status.idle": "2020-12-19T09:00:38.221417Z",
+     "shell.execute_reply": "2020-12-19T09:00:38.221928Z"
     }
    },
    "outputs": [],
@@ -127,17 +106,10 @@
    "execution_count": 4,
    "metadata": {
     "execution": {
-<<<<<<< HEAD
-     "iopub.execute_input": "2020-12-15T18:48:11.105176Z",
-     "iopub.status.busy": "2020-12-15T18:48:11.104680Z",
-     "iopub.status.idle": "2020-12-15T18:48:11.106470Z",
-     "shell.execute_reply": "2020-12-15T18:48:11.106952Z"
-=======
-     "iopub.execute_input": "2020-12-18T19:46:41.159158Z",
-     "iopub.status.busy": "2020-12-18T19:46:41.158669Z",
-     "iopub.status.idle": "2020-12-18T19:46:41.160587Z",
-     "shell.execute_reply": "2020-12-18T19:46:41.161068Z"
->>>>>>> 445e0849
+     "iopub.execute_input": "2020-12-19T09:00:38.225000Z",
+     "iopub.status.busy": "2020-12-19T09:00:38.224481Z",
+     "iopub.status.idle": "2020-12-19T09:00:38.226021Z",
+     "shell.execute_reply": "2020-12-19T09:00:38.226539Z"
     }
    },
    "outputs": [],
@@ -161,17 +133,10 @@
    "execution_count": 5,
    "metadata": {
     "execution": {
-<<<<<<< HEAD
-     "iopub.execute_input": "2020-12-15T18:48:11.110183Z",
-     "iopub.status.busy": "2020-12-15T18:48:11.109693Z",
-     "iopub.status.idle": "2020-12-15T18:48:11.111222Z",
-     "shell.execute_reply": "2020-12-15T18:48:11.111716Z"
-=======
-     "iopub.execute_input": "2020-12-18T19:46:41.164082Z",
-     "iopub.status.busy": "2020-12-18T19:46:41.163609Z",
-     "iopub.status.idle": "2020-12-18T19:46:41.165162Z",
-     "shell.execute_reply": "2020-12-18T19:46:41.165647Z"
->>>>>>> 445e0849
+     "iopub.execute_input": "2020-12-19T09:00:38.229703Z",
+     "iopub.status.busy": "2020-12-19T09:00:38.229244Z",
+     "iopub.status.idle": "2020-12-19T09:00:38.230897Z",
+     "shell.execute_reply": "2020-12-19T09:00:38.231373Z"
     }
    },
    "outputs": [],
@@ -192,17 +157,10 @@
    "execution_count": 6,
    "metadata": {
     "execution": {
-<<<<<<< HEAD
-     "iopub.execute_input": "2020-12-15T18:48:11.114915Z",
-     "iopub.status.busy": "2020-12-15T18:48:11.114443Z",
-     "iopub.status.idle": "2020-12-15T18:48:11.115878Z",
-     "shell.execute_reply": "2020-12-15T18:48:11.116368Z"
-=======
-     "iopub.execute_input": "2020-12-18T19:46:41.168768Z",
-     "iopub.status.busy": "2020-12-18T19:46:41.168295Z",
-     "iopub.status.idle": "2020-12-18T19:46:41.169795Z",
-     "shell.execute_reply": "2020-12-18T19:46:41.170282Z"
->>>>>>> 445e0849
+     "iopub.execute_input": "2020-12-19T09:00:38.234669Z",
+     "iopub.status.busy": "2020-12-19T09:00:38.234171Z",
+     "iopub.status.idle": "2020-12-19T09:00:38.235795Z",
+     "shell.execute_reply": "2020-12-19T09:00:38.236271Z"
     },
     "pycharm": {
      "name": "#%%\n"
@@ -230,17 +188,10 @@
    "execution_count": 7,
    "metadata": {
     "execution": {
-<<<<<<< HEAD
-     "iopub.execute_input": "2020-12-15T18:48:11.119169Z",
-     "iopub.status.busy": "2020-12-15T18:48:11.118687Z",
-     "iopub.status.idle": "2020-12-15T18:48:11.122943Z",
-     "shell.execute_reply": "2020-12-15T18:48:11.123442Z"
-=======
-     "iopub.execute_input": "2020-12-18T19:46:41.172909Z",
-     "iopub.status.busy": "2020-12-18T19:46:41.172439Z",
-     "iopub.status.idle": "2020-12-18T19:46:41.176008Z",
-     "shell.execute_reply": "2020-12-18T19:46:41.176497Z"
->>>>>>> 445e0849
+     "iopub.execute_input": "2020-12-19T09:00:38.239088Z",
+     "iopub.status.busy": "2020-12-19T09:00:38.238614Z",
+     "iopub.status.idle": "2020-12-19T09:00:38.240870Z",
+     "shell.execute_reply": "2020-12-19T09:00:38.241368Z"
     }
    },
    "outputs": [
@@ -271,17 +222,10 @@
    "execution_count": 8,
    "metadata": {
     "execution": {
-<<<<<<< HEAD
-     "iopub.execute_input": "2020-12-15T18:48:11.126857Z",
-     "iopub.status.busy": "2020-12-15T18:48:11.126306Z",
-     "iopub.status.idle": "2020-12-15T18:48:20.256016Z",
-     "shell.execute_reply": "2020-12-15T18:48:20.256520Z"
-=======
-     "iopub.execute_input": "2020-12-18T19:46:41.181326Z",
-     "iopub.status.busy": "2020-12-18T19:46:41.180038Z",
-     "iopub.status.idle": "2020-12-18T19:46:48.844551Z",
-     "shell.execute_reply": "2020-12-18T19:46:48.845044Z"
->>>>>>> 445e0849
+     "iopub.execute_input": "2020-12-19T09:00:38.247704Z",
+     "iopub.status.busy": "2020-12-19T09:00:38.244758Z",
+     "iopub.status.idle": "2020-12-19T09:00:45.681217Z",
+     "shell.execute_reply": "2020-12-19T09:00:45.680689Z"
     }
    },
    "outputs": [],
@@ -310,17 +254,10 @@
    "execution_count": 9,
    "metadata": {
     "execution": {
-<<<<<<< HEAD
-     "iopub.execute_input": "2020-12-15T18:48:20.287150Z",
-     "iopub.status.busy": "2020-12-15T18:48:20.286656Z",
-     "iopub.status.idle": "2020-12-15T18:48:20.527230Z",
-     "shell.execute_reply": "2020-12-15T18:48:20.527716Z"
-=======
-     "iopub.execute_input": "2020-12-18T19:46:48.875147Z",
-     "iopub.status.busy": "2020-12-18T19:46:48.874595Z",
-     "iopub.status.idle": "2020-12-18T19:46:49.104794Z",
-     "shell.execute_reply": "2020-12-18T19:46:49.105264Z"
->>>>>>> 445e0849
+     "iopub.execute_input": "2020-12-19T09:00:45.688701Z",
+     "iopub.status.busy": "2020-12-19T09:00:45.688083Z",
+     "iopub.status.idle": "2020-12-19T09:00:45.956765Z",
+     "shell.execute_reply": "2020-12-19T09:00:45.957296Z"
     }
    },
    "outputs": [
@@ -354,24 +291,14 @@
        "    <tr>\n",
        "      <th>0</th>\n",
        "      <td>rise</td>\n",
-<<<<<<< HEAD
-       "      <td>0.804879</td>\n",
-       "      <td>0.021033</td>\n",
-=======
-       "      <td>0.774791</td>\n",
-       "      <td>0.021835</td>\n",
->>>>>>> 445e0849
+       "      <td>0.806278</td>\n",
+       "      <td>0.021077</td>\n",
        "    </tr>\n",
        "    <tr>\n",
        "      <th>1</th>\n",
        "      <td>tsf</td>\n",
-<<<<<<< HEAD
-       "      <td>0.851079</td>\n",
-       "      <td>0.019551</td>\n",
-=======
-       "      <td>0.817707</td>\n",
-       "      <td>0.020778</td>\n",
->>>>>>> 445e0849
+       "      <td>0.826706</td>\n",
+       "      <td>0.020606</td>\n",
        "    </tr>\n",
        "  </tbody>\n",
        "</table>\n",
@@ -379,13 +306,8 @@
       ],
       "text/plain": [
        "  strategy  accuracy_mean  accuracy_stderr\n",
-<<<<<<< HEAD
-       "0     rise       0.804879         0.021033\n",
-       "1      tsf       0.851079         0.019551"
-=======
-       "0     rise       0.774791         0.021835\n",
-       "1      tsf       0.817707         0.020778"
->>>>>>> 445e0849
+       "0     rise       0.806278         0.021077\n",
+       "1      tsf       0.826706         0.020606"
       ]
      },
      "execution_count": 1,
@@ -416,17 +338,10 @@
    "execution_count": 10,
    "metadata": {
     "execution": {
-<<<<<<< HEAD
-     "iopub.execute_input": "2020-12-15T18:48:20.533136Z",
-     "iopub.status.busy": "2020-12-15T18:48:20.532502Z",
-     "iopub.status.idle": "2020-12-15T18:48:20.540864Z",
-     "shell.execute_reply": "2020-12-15T18:48:20.541388Z"
-=======
-     "iopub.execute_input": "2020-12-18T19:46:49.110498Z",
-     "iopub.status.busy": "2020-12-18T19:46:49.109937Z",
-     "iopub.status.idle": "2020-12-18T19:46:49.119068Z",
-     "shell.execute_reply": "2020-12-18T19:46:49.119557Z"
->>>>>>> 445e0849
+     "iopub.execute_input": "2020-12-19T09:00:45.962283Z",
+     "iopub.status.busy": "2020-12-19T09:00:45.961792Z",
+     "iopub.status.idle": "2020-12-19T09:00:45.970685Z",
+     "shell.execute_reply": "2020-12-19T09:00:45.971276Z"
     },
     "pycharm": {
      "name": "#%%\n"
@@ -462,12 +377,12 @@
        "    <tr>\n",
        "      <th>0</th>\n",
        "      <td>rise</td>\n",
-       "      <td>2.0</td>\n",
+       "      <td>1.5</td>\n",
        "    </tr>\n",
        "    <tr>\n",
        "      <th>1</th>\n",
        "      <td>tsf</td>\n",
-       "      <td>1.0</td>\n",
+       "      <td>1.5</td>\n",
        "    </tr>\n",
        "  </tbody>\n",
        "</table>\n",
@@ -475,8 +390,8 @@
       ],
       "text/plain": [
        "  strategy  accuracy_mean_rank\n",
-       "0     rise                 2.0\n",
-       "1      tsf                 1.0"
+       "0     rise                 1.5\n",
+       "1      tsf                 1.5"
       ]
      },
      "execution_count": 1,
