--- conflicted
+++ resolved
@@ -32,14 +32,10 @@
     "import pandas as pd\n",
     "from sklearn.model_selection import train_test_split\n",
     "from sklearn.pipeline import Pipeline\n",
-<<<<<<< HEAD
-=======
     "from sktime.datasets import load_basic_motions\n",
     "from sktime.transformers.panel.compose import ColumnConcatenator\n",
->>>>>>> 1cd00085
     "from sktime.classification.compose import TimeSeriesForestClassifier\n",
     "from sktime.datasets import load_basic_motions\n",
-    "from sktime.transformers.series_as_features.compose import ColumnConcatenator"
    ]
   },
   {
@@ -187,11 +183,7 @@
     }
    ],
    "source": [
-<<<<<<< HEAD
-    "from sktime.transformers.series_as_features.interpolate import TSInterpolator\n",
-=======
     "from sktime.transformers.panel.interpolate import TSInterpolator \n",
->>>>>>> 1cd00085
     "\n",
     "X, y = load_basic_motions(return_X_y=True)\n",
     "X_train, X_test, y_train, y_test = train_test_split(X, y)\n",
