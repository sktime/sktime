{
 "cells": [
  {
   "cell_type": "markdown",
   "metadata": {},
   "source": [
    "# Interval based time series classification in sktime\n",
    "\n",
    "Interval based approaches look at phase dependant intervals of the full series, calculating summary statistics from selected subseries to be used in classification.\n",
    "\n",
    "Currently 5 univariate interval based approaches are implemented in sktime. Time Series Forest (TSF) \\[1\\], the Random Interval Spectral Ensemble (RISE) \\[2\\], Supervised Time Series Forest (STSF) \\[3\\], the Canonical Interval Forest (CIF) \\[4\\] and the Diverse Representation Canonical Interval Forest (DrCIF). Both CIF and DrCIF have multivariate capabilities.\n",
    "\n",
    "In this notebook, we will demonstrate how to use these classifiers on the ItalyPowerDemand and BasicMotions datasets.\n",
    "\n",
    "#### References:\n",
    "\n",
    "\\[1\\] Deng, H., Runger, G., Tuv, E., & Vladimir, M. (2013). A time series forest for classification and feature extraction. Information Sciences, 239, 142-153.\n",
    "\n",
    "\\[2\\] Flynn, M., Large, J., & Bagnall, T. (2019). The contract random interval spectral ensemble (c-RISE): the effect of contracting a classifier on accuracy. In International Conference on Hybrid Artificial Intelligence Systems (pp. 381-392). Springer, Cham.\n",
    "\n",
    "\\[3\\] Cabello, N., Naghizade, E., Qi, J., & Kulik, L. (2020). Fast and Accurate Time Series Classification Through Supervised Interval Search. In IEEE International Conference on Data Mining.\n",
    "\n",
    "\\[4\\] Middlehurst, M., Large, J., & Bagnall, A. (2020). The Canonical Interval Forest (CIF) Classifier for Time Series Classification. arXiv preprint arXiv:2008.09172.\n",
    "\n",
    "\\[5\\] Lubba, C. H., Sethi, S. S., Knaute, P., Schultz, S. R., Fulcher, B. D., & Jones, N. S. (2019). catch22: CAnonical Time-series CHaracteristics. Data Mining and Knowledge Discovery, 33(6), 1821-1852."
   ]
  },
  {
   "cell_type": "markdown",
   "metadata": {},
   "source": [
    "## 1. Imports"
   ]
  },
  {
   "cell_type": "code",
   "execution_count": 1,
   "metadata": {
    "execution": {
     "iopub.execute_input": "2020-12-19T14:32:05.163967Z",
     "iopub.status.busy": "2020-12-19T14:32:05.163440Z",
     "iopub.status.idle": "2020-12-19T14:32:05.914752Z",
     "shell.execute_reply": "2020-12-19T14:32:05.915264Z"
    }
   },
   "outputs": [],
   "source": [
    "from sklearn import metrics\n",
    "\n",
    "from sktime.classification.interval_based import (\n",
    "    CanonicalIntervalForest,\n",
    "    DrCIF,\n",
    "    RandomIntervalSpectralForest,\n",
    "    SupervisedTimeSeriesForest,\n",
    "    TimeSeriesForestClassifier,\n",
    ")\n",
<<<<<<< HEAD
    "from sktime.classification.interval_based._cif import CanonicalIntervalForest\n",
    "from sktime.classification.interval_based._drcif import DrCIF\n",
    "from sktime.datasets import load_basic_motions, load_italy_power_demand"
=======
    "from sktime.datasets import load_italy_power_demand, load_japanese_vowels"
>>>>>>> 5e1d31b4
   ]
  },
  {
   "cell_type": "markdown",
   "metadata": {},
   "source": [
    "## 2. Load data"
   ]
  },
  {
   "cell_type": "code",
   "execution_count": 2,
   "metadata": {
    "execution": {
     "iopub.execute_input": "2020-12-19T14:32:05.919120Z",
     "iopub.status.busy": "2020-12-19T14:32:05.918629Z",
     "iopub.status.idle": "2020-12-19T14:32:06.041420Z",
     "shell.execute_reply": "2020-12-19T14:32:06.040742Z"
    }
   },
   "outputs": [
    {
     "name": "stdout",
     "output_type": "stream",
     "text": [
      "(67, 1) (67,) (50, 1) (50,)\n",
      "(40, 6) (40,) (40, 6) (40,)\n"
     ]
    }
   ],
   "source": [
    "X_train, y_train = load_italy_power_demand(split=\"train\", return_X_y=True)\n",
    "X_test, y_test = load_italy_power_demand(split=\"test\", return_X_y=True)\n",
    "X_test = X_test[:50]\n",
    "y_test = y_test[:50]\n",
    "\n",
    "print(X_train.shape, y_train.shape, X_test.shape, y_test.shape)\n",
    "\n",
    "X_train_mv, y_train_mv = load_basic_motions(split=\"train\", return_X_y=True)\n",
    "X_test_mv, y_test_mv = load_basic_motions(split=\"test\", return_X_y=True)\n",
    "\n",
    "X_train_mv = X_train_mv[:50]\n",
    "y_train_mv = y_train_mv[:50]\n",
    "X_test_mv = X_test_mv[:50]\n",
    "y_test_mv = y_test_mv[:50]\n",
    "\n",
    "print(X_train_mv.shape, y_train_mv.shape, X_test_mv.shape, y_test_mv.shape)"
   ]
  },
  {
   "cell_type": "markdown",
   "metadata": {},
   "source": [
    "## 3. Time Series Forest (TSF)\n",
    "\n",
    "TSF is an ensemble of tree classifiers built on the summary statistics of randomly selected intervals.\n",
    "For each tree sqrt(series_length) intervals are randomly selected.\n",
    "From each of these intervals the mean, standard deviation and slope is extracted from each time series and concatenated into a feature vector.\n",
    "These new features are then used to build a tree, which is added to the ensemble."
   ]
  },
  {
   "cell_type": "code",
   "execution_count": 3,
   "metadata": {
    "execution": {
     "iopub.execute_input": "2020-12-19T14:32:06.045197Z",
     "iopub.status.busy": "2020-12-19T14:32:06.044696Z",
     "iopub.status.idle": "2020-12-19T14:32:06.460714Z",
     "shell.execute_reply": "2020-12-19T14:32:06.461260Z"
    }
   },
   "outputs": [
    {
     "name": "stdout",
     "output_type": "stream",
     "text": [
      "TSF Accuracy: 0.98\n"
     ]
    }
   ],
   "source": [
    "tsf = TimeSeriesForestClassifier(n_estimators=50, random_state=47)\n",
    "tsf.fit(X_train, y_train)\n",
    "\n",
    "tsf_preds = tsf.predict(X_test)\n",
    "print(\"TSF Accuracy: \" + str(metrics.accuracy_score(y_test, tsf_preds)))"
   ]
  },
  {
   "cell_type": "markdown",
   "metadata": {},
   "source": [
    "## 4. Random Interval Spectral Ensemble (RISE)\n",
    "\n",
    "RISE is a tree based interval ensemble aimed at classifying audio data. Unlike TSF, it uses a single interval for each tree, and it uses spectral features rather than summary statistics."
   ]
  },
  {
   "cell_type": "code",
   "execution_count": 4,
   "metadata": {
    "pycharm": {
     "name": "#%%\n"
    }
   },
   "outputs": [
    {
     "name": "stdout",
     "output_type": "stream",
     "text": [
      "RISE Accuracy: 1.0\n"
     ]
    }
   ],
   "source": [
    "rise = RandomIntervalSpectralForest(n_estimators=50, random_state=47)\n",
    "rise.fit(X_train, y_train)\n",
    "\n",
    "rise_preds = rise.predict(X_test)\n",
    "print(\"RISE Accuracy: \" + str(metrics.accuracy_score(y_test, rise_preds)))"
   ]
  },
  {
   "cell_type": "markdown",
   "metadata": {},
   "source": [
    "## 5. Supervised Time Series Forest (STSF)\n",
    "\n",
    "STSF makes a number of adjustments from the original TSF algorithm. A supervised method of selecting intervals replaces random selection. Features are extracted from intervals generated from additional representations in periodogram and 1st order differences. Median, min, max and interquartile range are included in the summary statistics extracted."
   ]
  },
  {
   "cell_type": "code",
   "execution_count": 5,
   "metadata": {
    "pycharm": {
     "name": "#%%\n"
    }
   },
   "outputs": [
    {
     "name": "stdout",
     "output_type": "stream",
     "text": [
      "STSF Accuracy: 0.98\n"
     ]
    }
   ],
   "source": [
    "stsf = SupervisedTimeSeriesForest(n_estimators=50, random_state=47)\n",
    "stsf.fit(X_train, y_train)\n",
    "\n",
    "stsf_preds = stsf.predict(X_test)\n",
    "print(\"STSF Accuracy: \" + str(metrics.accuracy_score(y_test, stsf_preds)))"
   ]
  },
  {
   "cell_type": "markdown",
   "metadata": {},
   "source": [
    "## 6. Canonical Interval Forest (CIF)\n",
    "\n",
    "CIF extends from the TSF algorithm. In addition to the 3 summary statistics used by TSF, CIF makes use of the features from the `Catch22` \\[5\\] transform.\n",
    "To increase the diversity of the ensemble, the number of TSF and catch22 attributes is randomly subsampled per tree.\n",
    "\n",
    "### Univariate"
   ]
  },
  {
   "cell_type": "code",
   "execution_count": 6,
   "metadata": {
    "execution": {
     "iopub.execute_input": "2020-12-19T14:32:06.471294Z",
     "iopub.status.busy": "2020-12-19T14:32:06.467536Z",
     "iopub.status.idle": "2020-12-19T14:32:10.775056Z",
     "shell.execute_reply": "2020-12-19T14:32:10.775964Z"
    },
    "pycharm": {
     "name": "#%%\n"
    }
   },
   "outputs": [
    {
     "name": "stdout",
     "output_type": "stream",
     "text": [
<<<<<<< HEAD
      "CIF Accuracy: 0.98\n"
=======
      "CIF Accuracy: 0.96\n"
>>>>>>> 5e1d31b4
     ]
    }
   ],
   "source": [
    "cif = CanonicalIntervalForest(n_estimators=50, att_subsample_size=8, random_state=47)\n",
    "cif.fit(X_train, y_train)\n",
    "\n",
    "cif_preds = cif.predict(X_test)\n",
    "print(\"CIF Accuracy: \" + str(metrics.accuracy_score(y_test, cif_preds)))"
   ]
  },
  {
   "cell_type": "markdown",
   "metadata": {},
   "source": [
    "### Multivariate"
   ]
  },
  {
   "cell_type": "code",
   "execution_count": 7,
   "metadata": {
    "pycharm": {
     "name": "#%%\n"
    }
   },
   "outputs": [
    {
     "name": "stdout",
     "output_type": "stream",
     "text": [
      "CIF Accuracy: 0.98\n"
     ]
    }
   ],
   "source": [
    "cif_mv = CanonicalIntervalForest(n_estimators=50, att_subsample_size=8, random_state=47)\n",
    "cif_mv.fit(X_train_mv, y_train_mv)\n",
    "\n",
    "cif_mv_preds = cif_mv.predict(X_test_mv)\n",
    "print(\"CIF Accuracy: \" + str(metrics.accuracy_score(y_test_mv, cif_mv_preds)))"
   ]
  },
  {
   "cell_type": "markdown",
   "metadata": {},
   "source": [
    "## 6. Diverse Representation Canonical Interval Forest (DrCIF)\n",
    "\n",
    "DrCIF makes use of the periodogram and differences representations used by STSF as well as the addition summary statistics in CIF.\n",
    "\n",
    "### Univariate"
   ]
  },
  {
   "cell_type": "code",
   "execution_count": 8,
   "metadata": {
    "pycharm": {
     "name": "#%%\n"
    }
   },
   "outputs": [
    {
     "name": "stdout",
     "output_type": "stream",
     "text": [
      "DrCIF Accuracy: 1.0\n"
     ]
    }
   ],
   "source": [
    "drcif = DrCIF(n_estimators=50, att_subsample_size=10, random_state=47)\n",
    "drcif.fit(X_train, y_train)\n",
    "\n",
    "drcif_preds = drcif.predict(X_test)\n",
    "print(\"DrCIF Accuracy: \" + str(metrics.accuracy_score(y_test, drcif_preds)))"
   ]
  },
  {
   "cell_type": "markdown",
   "metadata": {
    "pycharm": {
     "name": "#%% md\n"
    }
   },
   "source": [
    "### Multivariate"
   ]
  },
  {
   "cell_type": "code",
   "execution_count": 9,
   "metadata": {
    "pycharm": {
     "name": "#%%\n"
    }
   },
   "outputs": [
    {
     "name": "stdout",
     "output_type": "stream",
     "text": [
      "DrCIF Accuracy: 1.0\n"
     ]
    }
   ],
   "source": [
    "drcif_mv = DrCIF(n_estimators=50, att_subsample_size=10, random_state=47)\n",
    "drcif_mv.fit(X_train_mv, y_train_mv)\n",
    "\n",
    "drcif_mv_preds = drcif_mv.predict(X_test_mv)\n",
    "print(\"DrCIF Accuracy: \" + str(metrics.accuracy_score(y_test_mv, drcif_mv_preds)))"
   ]
  }
 ],
 "metadata": {
  "kernelspec": {
   "display_name": "Python 3",
   "language": "python",
   "name": "python3"
  },
  "language_info": {
   "codemirror_mode": {
    "name": "ipython",
    "version": 3
   },
   "file_extension": ".py",
   "mimetype": "text/x-python",
   "name": "python",
   "nbconvert_exporter": "python",
   "pygments_lexer": "ipython3",
   "version": "3.7.8"
  }
 },
 "nbformat": 4,
 "nbformat_minor": 2
}<|MERGE_RESOLUTION|>--- conflicted
+++ resolved
@@ -54,13 +54,7 @@
     "    SupervisedTimeSeriesForest,\n",
     "    TimeSeriesForestClassifier,\n",
     ")\n",
-<<<<<<< HEAD
-    "from sktime.classification.interval_based._cif import CanonicalIntervalForest\n",
-    "from sktime.classification.interval_based._drcif import DrCIF\n",
     "from sktime.datasets import load_basic_motions, load_italy_power_demand"
-=======
-    "from sktime.datasets import load_italy_power_demand, load_japanese_vowels"
->>>>>>> 5e1d31b4
    ]
   },
   {
@@ -249,11 +243,7 @@
      "name": "stdout",
      "output_type": "stream",
      "text": [
-<<<<<<< HEAD
       "CIF Accuracy: 0.98\n"
-=======
-      "CIF Accuracy: 0.96\n"
->>>>>>> 5e1d31b4
      ]
     }
    ],
