--- conflicted
+++ resolved
@@ -23,17 +23,10 @@
    "execution_count": 1,
    "metadata": {
     "execution": {
-<<<<<<< HEAD
-     "iopub.execute_input": "2020-12-15T18:50:27.930516Z",
-     "iopub.status.busy": "2020-12-15T18:50:27.929838Z",
-     "iopub.status.idle": "2020-12-15T18:50:28.951196Z",
-     "shell.execute_reply": "2020-12-15T18:50:28.951696Z"
-=======
-     "iopub.execute_input": "2020-12-18T19:48:59.803429Z",
-     "iopub.status.busy": "2020-12-18T19:48:59.802536Z",
-     "iopub.status.idle": "2020-12-18T19:49:00.797453Z",
-     "shell.execute_reply": "2020-12-18T19:49:00.798219Z"
->>>>>>> 445e0849
+     "iopub.execute_input": "2020-12-19T09:02:48.377259Z",
+     "iopub.status.busy": "2020-12-19T09:02:48.376512Z",
+     "iopub.status.idle": "2020-12-19T09:02:49.400375Z",
+     "shell.execute_reply": "2020-12-19T09:02:49.400977Z"
     }
    },
    "outputs": [],
@@ -58,17 +51,10 @@
    "execution_count": 2,
    "metadata": {
     "execution": {
-<<<<<<< HEAD
-     "iopub.execute_input": "2020-12-15T18:50:28.955917Z",
-     "iopub.status.busy": "2020-12-15T18:50:28.955450Z",
-     "iopub.status.idle": "2020-12-15T18:50:29.000327Z",
-     "shell.execute_reply": "2020-12-15T18:50:29.000979Z"
-=======
-     "iopub.execute_input": "2020-12-18T19:49:00.803370Z",
-     "iopub.status.busy": "2020-12-18T19:49:00.802808Z",
-     "iopub.status.idle": "2020-12-18T19:49:00.851283Z",
-     "shell.execute_reply": "2020-12-18T19:49:00.851805Z"
->>>>>>> 445e0849
+     "iopub.execute_input": "2020-12-19T09:02:49.404703Z",
+     "iopub.status.busy": "2020-12-19T09:02:49.404231Z",
+     "iopub.status.idle": "2020-12-19T09:02:49.450659Z",
+     "shell.execute_reply": "2020-12-19T09:02:49.450072Z"
     }
    },
    "outputs": [
@@ -105,17 +91,10 @@
    "execution_count": 3,
    "metadata": {
     "execution": {
-<<<<<<< HEAD
-     "iopub.execute_input": "2020-12-15T18:50:29.005017Z",
-     "iopub.status.busy": "2020-12-15T18:50:29.004539Z",
-     "iopub.status.idle": "2020-12-15T18:50:44.495316Z",
-     "shell.execute_reply": "2020-12-15T18:50:44.495799Z"
-=======
-     "iopub.execute_input": "2020-12-18T19:49:00.856186Z",
-     "iopub.status.busy": "2020-12-18T19:49:00.855630Z",
-     "iopub.status.idle": "2020-12-18T19:49:15.400626Z",
-     "shell.execute_reply": "2020-12-18T19:49:15.401093Z"
->>>>>>> 445e0849
+     "iopub.execute_input": "2020-12-19T09:02:49.456821Z",
+     "iopub.status.busy": "2020-12-19T09:02:49.453939Z",
+     "iopub.status.idle": "2020-12-19T09:03:03.857259Z",
+     "shell.execute_reply": "2020-12-19T09:03:03.857845Z"
     }
    },
    "outputs": [
@@ -159,17 +138,10 @@
    "execution_count": 4,
    "metadata": {
     "execution": {
-<<<<<<< HEAD
-     "iopub.execute_input": "2020-12-15T18:50:44.499317Z",
-     "iopub.status.busy": "2020-12-15T18:50:44.498847Z",
-     "iopub.status.idle": "2020-12-15T18:50:44.566484Z",
-     "shell.execute_reply": "2020-12-15T18:50:44.565989Z"
-=======
-     "iopub.execute_input": "2020-12-18T19:49:15.404486Z",
-     "iopub.status.busy": "2020-12-18T19:49:15.404044Z",
-     "iopub.status.idle": "2020-12-18T19:49:15.470712Z",
-     "shell.execute_reply": "2020-12-18T19:49:15.471183Z"
->>>>>>> 445e0849
+     "iopub.execute_input": "2020-12-19T09:03:03.861787Z",
+     "iopub.status.busy": "2020-12-19T09:03:03.861146Z",
+     "iopub.status.idle": "2020-12-19T09:03:03.925196Z",
+     "shell.execute_reply": "2020-12-19T09:03:03.925679Z"
     }
    },
    "outputs": [
@@ -192,17 +164,10 @@
    "execution_count": 5,
    "metadata": {
     "execution": {
-<<<<<<< HEAD
-     "iopub.execute_input": "2020-12-15T18:50:44.573798Z",
-     "iopub.status.busy": "2020-12-15T18:50:44.573297Z",
-     "iopub.status.idle": "2020-12-15T18:50:53.256807Z",
-     "shell.execute_reply": "2020-12-15T18:50:53.257472Z"
-=======
-     "iopub.execute_input": "2020-12-18T19:49:15.478722Z",
-     "iopub.status.busy": "2020-12-18T19:49:15.478262Z",
-     "iopub.status.idle": "2020-12-18T19:49:24.102931Z",
-     "shell.execute_reply": "2020-12-18T19:49:24.103498Z"
->>>>>>> 445e0849
+     "iopub.execute_input": "2020-12-19T09:03:03.933090Z",
+     "iopub.status.busy": "2020-12-19T09:03:03.931944Z",
+     "iopub.status.idle": "2020-12-19T09:03:12.362185Z",
+     "shell.execute_reply": "2020-12-19T09:03:12.362858Z"
     }
    },
    "outputs": [
