--- conflicted
+++ resolved
@@ -67,13 +67,8 @@
 
     # todo: fill out estimator tags here
     _tags = {
-<<<<<<< HEAD
-        "handles-missing-data": False,  # can estimator handle missing data?
-        "X-y-must-have-same-index": True,  # can estimator handle different X/y index?
-=======
         "handles_missing_data": False,  # can estimator handle missing data?
         "X_y_must_have_same_index": True,  # can estimator handle different X/y index?
->>>>>>> 16246e12
         "enforce_index_type": None,  # index type that needs to be enforced in X/y
     }
     # in case of inheritance, concrete class should typically set tags
