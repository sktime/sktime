"""Extension template for time series classifiers.

Purpose of this implementation template:
    quick implementation of new estimators following the template
    NOT a concrete class to import! This is NOT a base class or concrete class!
    This is to be used as a "fill-in" coding template.

How to use this implementation template to implement a new estimator:
- make a copy of the template in a suitable location, give it a descriptive name.
- work through all the "todo" comments below
- fill in code for mandatory methods, and optionally for optional methods
- do not write to reserved variables: is_fitted, _is_fitted, _X, _y, classes_,
    n_classes_, fit_time_, _class_dictionary, _threads_to_use, _tags, _tags_dynamic
- you can add more private methods, but do not override BaseEstimator's private methods
    an easy way to be safe is to prefix your methods with "_custom"
- change docstrings for functions and the file
- ensure interface compatibility by sktime.utils.estimator_checks.check_estimator
- once complete: use as a local library, or contribute to sktime via PR
- more details:
  https://www.sktime.net/en/stable/developer_guide/add_estimators.html

Mandatory implements:
    fitting                 - _fit(self, X, y)
    predicting classes      - _predict(self, X)

Optional implements:
    data conversion and capabilities tags - _tags
    fitted parameter inspection           - _get_fitted_params()
    predicting class probabilities        - _predict_proba(self, X)

Testing - required for sktime test framework and check_estimator usage:
    get default parameters for test instance(s) - get_test_params()

copyright: sktime developers, BSD-3-Clause License (see LICENSE file)
"""
<<<<<<< HEAD
# todo: write an informative docstring for the file or module, remove the above
# todo: add an appropriate copyright notice for your estimator
#       estimators contributed to sktime should have the copyright notice at the top
#       estimators of your own do not need to have permissive or BSD-3 copyright

# todo: uncomment the following line, enter authors' GitHub IDs
# __author__ = [authorGitHubID, anotherAuthorGitHubID]

=======

import numpy as np
>>>>>>> 32fa711a

from sktime.classification.base import BaseClassifier

# todo: add any necessary imports here

# todo: if any imports are sktime soft dependencies:
# make sure to fill in the "python_dependencies" tag with the package import name


class MyTimeSeriesClassifier(BaseClassifier):
    """Custom time series classifier. todo: write docstring.

    todo: describe your custom time series classifier here

    Hyper-parameters
    ----------------
    parama : int
        descriptive explanation of parama
    paramb : string, optional (default='default')
        descriptive explanation of paramb
    paramc : boolean, optional (default= whether paramb is not the default)
        descriptive explanation of paramc
    and so on

    Components
    ----------
    est : sktime.estimator, BaseEstimator descendant
        descriptive explanation of est
    est2: another estimator
        descriptive explanation of est2
    and so on
    """

    # optional todo: override base class estimator default tags here if necessary
    # these are the default values, only add if different to these.
    _tags = {
        # packaging info
        # --------------
        "authors": ["author1", "author2"],  # authors, GitHub handles
        "maintainers": ["maintainer1", "maintainer2"],  # maintainers, GitHub handles
        # author = significant contribution to code at some point
        # maintainer = algorithm maintainer role, "owner"
        # specify one or multiple authors and maintainers, only for sktime contribution
        # remove maintainer tag if maintained by sktime core team
        #
        "python_version": None,  # PEP 440 python version specifier to limit versions
        "python_dependencies": None,  # PEP 440 python dependencies specifier,
        # e.g., "numba>0.53", or a list, e.g., ["numba>0.53", "numpy>=1.19.0"]
        # delete if no python dependencies or version limitations
        #
        # estimator tags
        # --------------
        "X_inner_mtype": "numpy3D",  # which type do _fit/_predict accept, usually
        "y_inner_mtype": "numpy1D",  # which type do _fit/_predict return, usually
        # this is either "numpy3D", "pd-multiindex" or "nested_univ" (nested df). Other
        # types are allowable, see datatypes/panel/_registry.py for options.
        "capability:multivariate": False,  # ability to handle multivariate X
        "capability:multioutput": False,  # ability to predict multiple columns in y
        "capability:unequal_length": False,
        "capability:missing_values": False,
        "capability:train_estimate": False,
        "capability:feature_importance": False,
        "capability:contractable": False,
        "capability:multithreading": False,
    }

    # todo: add any hyper-parameters and components to constructor
    def __init__(self, est, parama, est2=None, paramb="default", paramc=None):
        # estimators should precede parameters
        #  if estimators have default values, set None and initialize below

        # todo: write any hyper-parameters and components to self
        self.est = est
        self.parama = parama
        self.paramb = paramb
        self.paramc = paramc

        # leave this as is
        super().__init__()

        # todo: optional, parameter checking logic (if applicable) should happen here
        # if writes derived values to self, should *not* overwrite self.parama etc
        # instead, write to self._parama, self._newparam (starting with _)

        # todo: default estimators should have None arg defaults
        #  and be initialized here
        #  do this only with default estimators, not with parameters
        # if est2 is None:
        #     self.estimator = MyDefaultEstimator()

        # todo: if tags of estimator depend on component tags, set these here
        #  only needed if estimator is a composite
        #  tags set in the constructor apply to the object and override the class
        #
        # example 1: conditional setting of a tag
        # if est.foo == 42:
        #   self.set_tags(handles-missing-data=True)
        # example 2: cloning tags from component
        #   self.clone_tags(est2, ["enforce_index_type", "handles-missing-data"])

    # todo: implement this, mandatory
    def _fit(self, X, y):
        """Fit time series classifier to training data.

        private _fit containing the core logic, called from fit

        Writes to self:
            Sets fitted model attributes ending in "_".

        Parameters
        ----------
        X : guaranteed to be of a type in self.get_tag("X_inner_mtype")
            if self.get_tag("X_inner_mtype") = "numpy3D":
            3D np.ndarray of shape = [n_instances, n_dimensions, series_length]
            if self.get_tag("X_inner_mtype") = "pd-multiindex:":
            pd.DataFrame with columns = variables,
            index = pd.MultiIndex with first level = instance indices,
            second level = time indices
            for list of other mtypes, see datatypes.SCITYPE_REGISTER
            for specifications, see examples/AA_datatypes_and_datasets.ipynb
        y : guaranteed to be of a type in self.get_tag("y_inner_mtype")
            1D iterable, of shape [n_instances]
            or 2D iterable, of shape [n_instances, n_dimensions]
            class labels for fitting
            if self.get_tag("capaility:multioutput") = False, guaranteed to be 1D
            if self.get_tag("capaility:multioutput") = True, guaranteed to be 2D

        Returns
        -------
        self : Reference to self.
        """

        # implement here
        # IMPORTANT: avoid side effects to X, y
        #
        # Note: when interfacing a model that has fit, with parameters
        #   that are not data (X, y) or data-like,
        #   but model parameters, *don't* add as arguments to fit, but treat as follows:
        #   1. pass to constructor,  2. write to self in constructor,
        #   3. read from self in _fit,  4. pass to interfaced_model.fit in _fit

    # todo: implement this, mandatory
    def _predict(self, X):
        """Predict labels for sequences in X.

        private _predict containing the core logic, called from predict

        Parameters
        ----------
        X : guaranteed to be of a type in self.get_tag("X_inner_mtype")
            if self.get_tag("X_inner_mtype") = "numpy3D":
            3D np.ndarray of shape = [n_instances, n_dimensions, series_length]
            if self.get_tag("X_inner_mtype") = "pd-multiindex:":
            pd.DataFrame with columns = variables,
            index = pd.MultiIndex with first level = instance indices,
            second level = time indices
            for list of other mtypes, see datatypes.SCITYPE_REGISTER
            for specifications, see examples/AA_datatypes_and_datasets.ipynb

        Returns
        -------
        y : should be of mtype in self.get_tag("y_inner_mtype")
            1D iterable, of shape [n_instances]
            or 2D iterable, of shape [n_instances, n_dimensions]
            predicted class labels
            indices correspond to instance indices in X
            if self.get_tag("capaility:multioutput") = False, should be 1D
            if self.get_tag("capaility:multioutput") = True, should be 2D
        """

        # implement here
        # IMPORTANT: avoid side effects to X

    # todo: consider implementing this, optional
    # if you do not implement it, then the default _predict_proba will be called.
    # the default simply calls predict and sets probas to 0 or 1.
    def _predict_proba(self, X):
        """Predicts labels probabilities for sequences in X.

        private _predict_proba containing the core logic, called from predict_proba

        State required:
            Requires state to be "fitted".

        Accesses in self:
            Fitted model attributes ending in "_"

        Parameters
        ----------
        X : guaranteed to be of a type in self.get_tag("X_inner_mtype")
            if self.get_tag("X_inner_mtype") = "numpy3D":
            3D np.ndarray of shape = [n_instances, n_dimensions, series_length]
            if self.get_tag("X_inner_mtype") = "pd-multiindex:":
            pd.DataFrame with columns = variables,
            index = pd.MultiIndex with first level = instance indices,
            second level = time indices
            for list of other mtypes, see datatypes.SCITYPE_REGISTER
            for specifications, see examples/AA_datatypes_and_datasets.ipynb

        Returns
        -------
        y : 2D array of shape [n_instances, n_classes] - predicted class probabilities
            1st dimension indices correspond to instance indices in X
            2nd dimension indices correspond to possible labels (integers)
            (i, j)-th entry is predictive probability that i-th instance is of class j
        """

        # implement here
        # IMPORTANT: avoid side effects to X

    # todo: consider implementing this, optional
    # implement only if different from default:
    #   default retrieves all self attributes ending in "_"
    #   and returns them with keys that have the "_" removed
    # if not implementing, delete the method
    #   avoid overriding get_fitted_params
    def _get_fitted_params(self):
        """Get fitted parameters.

        private _get_fitted_params, called from get_fitted_params

        State required:
            Requires state to be "fitted".

        Returns
        -------
        fitted_params : dict with str keys
            fitted parameters, keyed by names of fitted parameter
        """
        # implement here
        #
        # when this function is reached, it is already guaranteed that self is fitted
        #   this does not need to be checked separately
        #
        # parameters of components should follow the sklearn convention:
        #   separate component name from parameter name by double-underscore
        #   e.g., componentname__paramname

    # todo: return default parameters, so that a test instance can be created
    #   required for automated unit and integration testing of estimator
    @classmethod
    def get_test_params(cls, parameter_set="default"):
        """Return testing parameter settings for the estimator.

        Parameters
        ----------
        parameter_set : str, default="default"
            Name of the set of test parameters to return, for use in tests. If no
            special parameters are defined for a value, will return `"default"` set.
            Reserved values for classifiers:
                "results_comparison" - used for identity testing in some classifiers
                    should contain parameter settings comparable to "TSC bakeoff"

        Returns
        -------
        params : dict or list of dict, default = {}
            Parameters to create testing instances of the class
            Each dict are parameters to construct an "interesting" test instance, i.e.,
            `MyClass(**params)` or `MyClass(**params[i])` creates a valid test instance.
            `create_test_instance` uses the first (or only) dictionary in `params`
        """

        # todo: set the testing parameters for the estimators
        # Testing parameters can be dictionary or list of dictionaries
        #
        # this can, if required, use:
        #   class properties (e.g., inherited); parent class test case
        #   imported objects such as estimators from sktime or sklearn
        # important: all such imports should be *inside get_test_params*, not at the top
        #            since imports are used only at testing time
        #
        # The parameter_set argument is not used for most automated, module level tests.
        #   It can be used in custom, estimator specific tests, for "special" settings.
        #   For classification, this is also used in tests for reference settings,
        #       such as published in benchmarking studies, or for identity testing.
        # A parameter dictionary must be returned *for all values* of parameter_set,
        #   i.e., "parameter_set not available" errors should never be raised.
        #
        # A good parameter set should primarily satisfy two criteria,
        #   1. Chosen set of parameters should have a low testing time,
        #      ideally in the magnitude of few seconds for the entire test suite.
        #       This is vital for the cases where default values result in
        #       "big" models which not only increases test time but also
        #       run into the risk of test workers crashing.
        #   2. There should be a minimum two such parameter sets with different
        #      sets of values to ensure a wide range of code coverage is provided.
        #
        # example 1: specify params as dictionary
        # any number of params can be specified
        # params = {"est": value0, "parama": value1, "paramb": value2}
        #
        # example 2: specify params as list of dictionary
        # note: Only first dictionary will be used by create_test_instance
        # params = [{"est": value1, "parama": value2},
        #           {"est": value3, "parama": value4}]
        #
        # example 3: parameter set depending on param_set value
        #   note: only needed if a separate parameter set is needed in tests
        # if parameter_set == "special_param_set":
        #     params = {"est": value1, "parama": value2}
        #     return params
        #
        # # "default" params
        # params = {"est": value3, "parama": value4}
        # return params<|MERGE_RESOLUTION|>--- conflicted
+++ resolved
@@ -33,7 +33,6 @@
 
 copyright: sktime developers, BSD-3-Clause License (see LICENSE file)
 """
-<<<<<<< HEAD
 # todo: write an informative docstring for the file or module, remove the above
 # todo: add an appropriate copyright notice for your estimator
 #       estimators contributed to sktime should have the copyright notice at the top
@@ -42,10 +41,6 @@
 # todo: uncomment the following line, enter authors' GitHub IDs
 # __author__ = [authorGitHubID, anotherAuthorGitHubID]
 
-=======
-
-import numpy as np
->>>>>>> 32fa711a
 
 from sktime.classification.base import BaseClassifier
 
