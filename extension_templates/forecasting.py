--- conflicted
+++ resolved
@@ -24,13 +24,9 @@
 
 Optional implements:
     updating                    - _update(self, y, X=None, update_params=True):
-<<<<<<< HEAD
-    predicting quantiles        - _predict_quantiles(self, fh, X=None, alpha=0.5)
     predicting variance         - _predict_variance(self, fh, X=None)
-=======
     predicting quantiles        - _predict_quantiles(self, fh, X=None, alpha=None)
     OR predicting intervals     - _predict_interval(self, fh, X=None, coverage=None)
->>>>>>> a111a827
     fitted parameter inspection - get_fitted_params()
 
 Testing - implement if sktime forecaster (not needed locally):
