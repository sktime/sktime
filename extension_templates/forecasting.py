--- conflicted
+++ resolved
@@ -229,7 +229,6 @@
         # implement here
         # IMPORTANT: avoid side effects to y, X, fh
 
-<<<<<<< HEAD
     # todo: consider implementing one of _predict_quantiles and _predict_interval
     #   if one is implemented, the other one works automatically
     #   when interfacing or implementing, consider which of the two is easier
@@ -238,23 +237,11 @@
     # if implementing _predict_interval, delete _predict_quantiles
     # if not implementing either, delete both methods
     def _predict_quantiles(self, fh, X=None, alpha=[0.5]):
-=======
-    # todo: consider implementing this, optional
-    # if not implementing, delete the _predict_quantiles method
-    def _predict_quantiles(self, fh, X=None, alpha=0.5):
->>>>>>> c9acbced
         """Compute/return prediction quantiles for a forecast.
 
         private _predict_quantiles containing the core logic,
             called from predict_quantiles and predict_interval
 
-<<<<<<< HEAD
-=======
-        If alpha is iterable, multiple quantiles will be calculated.
-
-        Users can also implement _predict_interval if calling it makes this faster.
-
->>>>>>> c9acbced
         Parameters
         ----------
         fh : int, list, np.array or ForecastingHorizon
