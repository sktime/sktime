--- conflicted
+++ resolved
@@ -234,7 +234,16 @@
         # IMPORTANT: avoid side effects to X, y
         #
         # type conventions are exactly those in _transform, reversed
-<<<<<<< HEAD
+        #
+        # for example: if transform-output is "Series":
+        #  return should be of same mtype as input, X_inner_mtype
+        #  if multiple X_inner_mtype are supported, ensure same input/output
+        #
+        # todo: add the return mtype/scitype to the docstring, e.g.,
+        #  Returns
+        #  -------
+        #  X_inv_transformed : Series of mtype pd.DataFrame
+        #       inverse transformed version of X
 
     # todo: consider implementing this, optional
     # if not implementing, delete the method
@@ -273,16 +282,4 @@
         # params = [{"est": value1, "parama": value2},
         #           {"est": value3, "parama": value4}]
         #
-        # return params
-=======
-        #
-        # for example: if transform-output is "Series":
-        #  return should be of same mtype as input, X_inner_mtype
-        #  if multiple X_inner_mtype are supported, ensure same input/output
-        #
-        # todo: add the return mtype/scitype to the docstring, e.g.,
-        #  Returns
-        #  -------
-        #  X_inv_transformed : Series of mtype pd.DataFrame
-        #       inverse transformed version of X
->>>>>>> 2e09401c
+        # return params