# -*- coding: utf-8 -*-
# copyright: sktime developers, BSD-3-Clause License (see LICENSE file)
"""
Extension template for transformers.

Purpose of this implementation template:
    quick implementation of new estimators following the template
    NOT a concrete class to import! This is NOT a base class or concrete class!
    This is to be used as a "fill-in" coding template.

How to use this implementation template to implement a new estimator:
- make a copy of the template in a suitable location, give it a descriptive name.
- work through all the "todo" comments below
- fill in code for mandatory methods, and optionally for optional methods
- you can add more private methods, but do not override BaseEstimator's private methods
    an easy way to be safe is to prefix your methods with "_custom"
- change docstrings for functions and the file
- ensure interface compatibility by testing transformations/tests/test_all_transformers
        and tests/test_all_estimators
- once complete: use as a local library, or contribute to sktime via PR

Mandatory implements:
    fitting         - _fit(self, X, y=None)
    transformation  - _transform(self, X, y=None)

Optional implements:
    inverse transformation      - _inverse_transform(self, X, y=None)
    fitted parameter inspection - get_fitted_params()

Testing - implement if sktime transformer (not needed locally):
    get default parameters for test instance(s) - get_test_params()
"""

# todo: uncomment the following line, enter authors' GitHub IDs
# __author__ = [authorGitHubID, anotherAuthorGitHubID]

# todo: add any necessary sktime external imports here

from sktime.transformations.base import BaseTransformer

# todo: add any necessary sktime internal imports here


class MyTransformer(BaseTransformer):
    """Custom transformer. todo: write docstring.

    todo: describe your custom transformer here
        fill in sections appropriately
        docstring must be numpydoc compliant

    Parameters
    ----------
    parama : int
        descriptive explanation of parama
    paramb : string, optional (default='default')
        descriptive explanation of paramb
    paramc : boolean, optional (default= whether paramb is not the default)
        descriptive explanation of paramc
    and so on
    est : sktime.estimator, BaseEstimator descendant
        descriptive explanation of est
    est2: another estimator
        descriptive explanation of est2
    and so on
    """

    # todo: fill out estimator tags here
    #  tags are inherited from parent class if they are not set
    #
    # todo: define the transformer scitype by setting the tags
    #   scitype:transform-input - the expected input scitype of X
    #   scitype:transform-output - the output scitype that transform produces
    #   scitype:transform-labels - whether y is used and if yes which scitype
    #   scitype:instancewise - whether transform uses all samples or acts by instance
    #
    # todo: define internal types for X, y in _fit/_transform by setting the tags
    #   X_inner_mtype - the internal mtype used for X in _fit and _transform
    #   y_inner_mtype - if y is used, the internal mtype used for y; usually "None"
    #   setting this guarantees that X, y passed to _fit, _transform are of above types
    #   for possible mtypes see datatypes.MTYPE_REGISTER, or the datatypes tutorial
    #
    #  when scitype:transform-input is set to Panel:
    #   X_inner_mtype must be changed to one or a list of sktime Panel mtypes
    #  when scitype:transform-labels is set to Series or Panel:
    #   y_inner_mtype must be changed to one or a list of compatible sktime mtypes
    #  the other tags are "safe defaults" which can usually be left as-is
    _tags = {
        # todo: what is the scitype of X: Series, or Panel
        "scitype:transform-input": "Series",
        # todo: what scitype is returned: Primitives, Series, Panel
        "scitype:transform-output": "Series",
        # todo: what is the scitype of y: None (not needed), Primitives, Series, Panel
        "scitype:transform-labels": "None",
        "scitype:instancewise": True,  # is this an instance-wise transform?
        "X_inner_mtype": "pd.DataFrame",  # which mtypes do _fit/_predict support for X?
        # X_inner_mtype can be Panel mtype even if transform-input is Series, vectorized
        "y_inner_mtype": "None",  # which mtypes do _fit/_predict support for y?
        "capability:inverse_transform": True,  # does transformer have inverse transform
        "skip-inverse-transform": False,  # is inverse-transform skipped when called?
        "univariate-only": False,  # can the transformer handle multivariate X?
        "handles-missing-data": False,  # can estimator handle missing data?
        "X-y-must-have-same-index": False,  # can estimator handle different X/y index?
        "enforce_index_type": None,  # index type that needs to be enforced in X/y
        "fit-in-transform": False,  # is fit empty and can be skipped? Yes = True
        "transform-returns-same-time-index": False,
        # does transform return have the same time index as input X
    }
    # in case of inheritance, concrete class should typically set tags
    #  alternatively, descendants can set tags in __init__
    #  avoid if possible, but see __init__ for instructions when needed

    # todo: add any hyper-parameters and components to constructor
    def __init__(self, est, parama, est2=None, paramb="default", paramc=None):
        # estimators should precede parameters
        #  if estimators have default values, set None and initalize below

        # todo: write any hyper-parameters and components to self
        self.est = est
        self.parama = parama
        self.paramb = paramb
        self.paramc = paramc
        # important: no checking or other logic should happen here

        # todo: default estimators should have None arg defaults
        #  and be initialized here
        #  do this only with default estimators, not with parameters
        # if est2 is None:
        #     self.est2 = MyDefaultEstimator()

        # todo: change "MyTransformer" to the name of the class
        super(MyTransformer, self).__init__()

        # todo: if tags of estimator depend on component tags, set these here
        #  only needed if estimator is a composite
        #  tags set in the constructor apply to the object and override the class
        #
        # example 1: conditional setting of a tag
        # if est.foo == 42:
        #   self.set_tags(handles-missing-data=True)
        # example 2: cloning tags from component
        #   self.clone_tags(est2, ["enforce_index_type", "handles-missing-data"])

    # todo: implement this, mandatory (except in special case below)
    def _fit(self, X, y=None):
        """Fit transformer to X and y.

        private _fit containing the core logic, called from fit

        Parameters
        ----------
        X : Series or Panel of mtype X_inner_mtype
            if X_inner_mtype is list, _fit must support all types in it
            Data to fit transform to
        y : Series or Panel of mtype y_inner_mtype, default=None
            Additional data, e.g., labels for tarnsformation

        Returns
        -------
        self: a fitted instance of the estimator
        """

        # implement here
        # X, y passed to this function are always of X_inner_mtype, y_inner_mtype
        # IMPORTANT: avoid side effects to X, y
        #
        # any model parameters should be written to attributes ending in "_"
        #  attributes set by the constructor must not be overwritten
        #  if used, estimators should be cloned to attributes ending in "_"
        #  the clones, not the originals, should be used or fitted if needed
        #
        # special case: if no fitting happens before transformation
        #  then: delete _fit (don't implement)
        #   set "fit-in-transform" tag to True

    # todo: implement this, mandatory
    def _transform(self, X, y=None):
        """Transform X and return a transformed version.

        private _inverse_transform containing core logic, called from inverse_transform

        Parameters
        ----------
        X : Series or Panel of mtype X_inner_mtype
            if X_inner_mtype is list, _transform must support all types in it
            Data to be transformed
        y : Series or Panel of mtype y_inner_mtype, default=None
            Additional data, e.g., labels for transformation

        Returns
        -------
        transformed version of X
        """
        # implement here
        # X, y passed to this function are always of X_inner_mtype, y_inner_mtype
        # IMPORTANT: avoid side effects to X, y
        #
        # if transform-output is "Primitives":
        #  return should be pd.DataFrame, with as many rows as instances in input
        #  if input is a single series, return should be single-row pd.DataFrame
        # if transform-output is "Series":
        #  return should be of same mtype as input, X_inner_mtype
        #  if multiple X_inner_mtype are supported, ensure same input/output
        # if transform-output is "Panel":
        #  return a multi-indexed pd.DataFrame of Panel mtype pd_multiindex
        #
        # todo: add the return mtype/scitype to the docstring, e.g.,
        #  Returns
        #  -------
        #  X_transformed : Series of mtype pd.DataFrame
        #       transformed version of X

    # todo: consider implementing this, optional
    # if not implementing, delete the _inverse_transform method
    # inverse transform exists only if transform does not change scitype
    #  i.e., Series transformed to Series
    def _inverse_transform(self, X, y=None):
        """Inverse transform, inverse operation to transform.

        private _transform containing the core logic, called from transform

        Parameters
        ----------
        X : Series or Panel of mtype X_inner_mtype
            if X_inner_mtype is list, _inverse_transform must support all types in it
            Data to be inverse transformed
        y : Series or Panel of mtype y_inner_mtype, optional (default=None)
            Additional data, e.g., labels for transformation

        Returns
        -------
        inverse transformed version of X
        """
        # implement here
        # IMPORTANT: avoid side effects to X, y
        #
        # type conventions are exactly those in _transform, reversed
        #
        # for example: if transform-output is "Series":
        #  return should be of same mtype as input, X_inner_mtype
        #  if multiple X_inner_mtype are supported, ensure same input/output
        #
        # todo: add the return mtype/scitype to the docstring, e.g.,
        #  Returns
        #  -------
        #  X_inv_transformed : Series of mtype pd.DataFrame
        #       inverse transformed version of X

    # todo: consider implementing this, optional
<<<<<<< HEAD
    # if not implementing, delete the method
    def get_fitted_params(self):
        """Get fitted parameters.

        Returns
        -------
        fitted_params : dict
        """
        # implement here

    # todo: return default parameters, so that a test instance can be created
    @classmethod
    def get_test_params(cls):
        """Return testing parameter settings for the estimator.

        Returns
        -------
        params : dict or list of dict, default = {}
            Parameters to create testing instances of the class
            Each dict are parameters to construct an "interesting" test instance, i.e.,
            `MyClass(**params)` or `MyClass(**params[i])` creates a valid test instance.
            `create_test_instance` uses the first (or only) dictionary in `params`
        """

        # todo: set the testing parameters for the estimators
        # Testing parameters can be dictionary or list of dictionaries
        #
        # example 1: specify params as dictionary
        # any number of params can be specified
        # params = {"est": value0, "parama": value1, "paramb": value2}
        #
        # example 2: specify params as list of dictionary
        # note: Only first dictionary will be used by create_test_instance
        # params = [{"est": value1, "parama": value2},
        #           {"est": value3, "parama": value4}]
        #
        # return params
=======
    # if not implementing, delete the _update method
    # standard behaviour is "no update"
    # also delete in the case where there is no fitting
    def _update(self, X, y=None):
        """Update transformer with X and y.

        private _update containing the core logic, called from update

        Parameters
        ----------
        X : Series or Panel of mtype X_inner_mtype
            if X_inner_mtype is list, _update must support all types in it
            Data to update transformer with
        y : Series or Panel of mtype y_inner_mtype, default=None
            Additional data, e.g., labels for tarnsformation

        Returns
        -------
        self: a fitted instance of the estimator
        """
        # implement here
        # X, y passed to this function are always of X_inner_mtype, y_inner_mtype
        # IMPORTANT: avoid side effects to X, y
        #
        # any model parameters should be written to attributes ending in "_"
        #  attributes set by the constructor must not be overwritten
        #  if used, estimators should be cloned to attributes ending in "_"
        #  the clones, not the originals, should be used or fitted if needed
>>>>>>> f3320432
<|MERGE_RESOLUTION|>--- conflicted
+++ resolved
@@ -246,45 +246,6 @@
         #       inverse transformed version of X
 
     # todo: consider implementing this, optional
-<<<<<<< HEAD
-    # if not implementing, delete the method
-    def get_fitted_params(self):
-        """Get fitted parameters.
-
-        Returns
-        -------
-        fitted_params : dict
-        """
-        # implement here
-
-    # todo: return default parameters, so that a test instance can be created
-    @classmethod
-    def get_test_params(cls):
-        """Return testing parameter settings for the estimator.
-
-        Returns
-        -------
-        params : dict or list of dict, default = {}
-            Parameters to create testing instances of the class
-            Each dict are parameters to construct an "interesting" test instance, i.e.,
-            `MyClass(**params)` or `MyClass(**params[i])` creates a valid test instance.
-            `create_test_instance` uses the first (or only) dictionary in `params`
-        """
-
-        # todo: set the testing parameters for the estimators
-        # Testing parameters can be dictionary or list of dictionaries
-        #
-        # example 1: specify params as dictionary
-        # any number of params can be specified
-        # params = {"est": value0, "parama": value1, "paramb": value2}
-        #
-        # example 2: specify params as list of dictionary
-        # note: Only first dictionary will be used by create_test_instance
-        # params = [{"est": value1, "parama": value2},
-        #           {"est": value3, "parama": value4}]
-        #
-        # return params
-=======
     # if not implementing, delete the _update method
     # standard behaviour is "no update"
     # also delete in the case where there is no fitting
@@ -313,4 +274,42 @@
         #  attributes set by the constructor must not be overwritten
         #  if used, estimators should be cloned to attributes ending in "_"
         #  the clones, not the originals, should be used or fitted if needed
->>>>>>> f3320432
+
+    # todo: consider implementing this, optional
+    # if not implementing, delete the method
+    def get_fitted_params(self):
+        """Get fitted parameters.
+
+        Returns
+        -------
+        fitted_params : dict
+        """
+        # implement here
+
+    # todo: return default parameters, so that a test instance can be created
+    @classmethod
+    def get_test_params(cls):
+        """Return testing parameter settings for the estimator.
+
+        Returns
+        -------
+        params : dict or list of dict, default = {}
+            Parameters to create testing instances of the class
+            Each dict are parameters to construct an "interesting" test instance, i.e.,
+            `MyClass(**params)` or `MyClass(**params[i])` creates a valid test instance.
+            `create_test_instance` uses the first (or only) dictionary in `params`
+        """
+
+        # todo: set the testing parameters for the estimators
+        # Testing parameters can be dictionary or list of dictionaries
+        #
+        # example 1: specify params as dictionary
+        # any number of params can be specified
+        # params = {"est": value0, "parama": value1, "paramb": value2}
+        #
+        # example 2: specify params as list of dictionary
+        # note: Only first dictionary will be used by create_test_instance
+        # params = [{"est": value1, "parama": value2},
+        #           {"est": value3, "parama": value4}]
+        #
+        # return params