--- conflicted
+++ resolved
@@ -8,15 +8,6 @@
 
 if ! flake8 --verbose --filename=*.py sktime/; then
   echo 'Linting failed.'
-<<<<<<< HEAD
-<<<<<<< HEAD
-#  exit 1
-=======
   # CI will fail when linting fails
   exit 1
->>>>>>> 67c56be8b1e838f2628df829946f795b7dba9aed
-=======
-  # CI will fail when linting fails
-  exit 1
->>>>>>> f29b45e0
 fi