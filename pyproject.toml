[project]
name = "sktime"
version = "0.29.0"
description = "A unified framework for machine learning with time series"
readme = "README.md"
keywords = [
  "data-mining",
  "data-science",
  "forecasting",
  "machine-learning",
  "scikit-learn",
  "time-series",
  "time-series-analysis",
  "time-series-classification",
  "time-series-regression",
]
license = { file = "LICENSE" }
# sktime is governed by the Community Council, see docs/source/get_involved/governance
# use the email or sktime discord (governance channel) to get in touch
maintainers = [
  { name = "sktime developers", email = "sktime.toolbox@gmail.com" },
  { name = "Franz Király" },
  { name = "Jonathan Bechtel" },
  { name = "Kiril Ralinovski" },
  { name = "Marc Rovira" },
  { name = "Sagar Mishra" },
  { name = "Ugochukwu Onyeka" },
]
# sktime has a large number of contributors,
# for full credits see contributors.md
authors = [
    { name = "sktime developers", email = "sktime.toolbox@gmail.com" },
]
requires-python = ">=3.8,<3.13"
classifiers = [
  "Intended Audience :: Developers",
  "Intended Audience :: Science/Research",
  "License :: OSI Approved :: BSD License",
  "Operating System :: MacOS",
  "Operating System :: Microsoft :: Windows",
  "Operating System :: POSIX",
  "Operating System :: Unix",
  "Programming Language :: Python",
  "Programming Language :: Python :: 3 :: Only",
  "Programming Language :: Python :: 3.8",
  "Programming Language :: Python :: 3.9",
  "Programming Language :: Python :: 3.10",
  "Programming Language :: Python :: 3.11",
  "Programming Language :: Python :: 3.12",
  "Topic :: Scientific/Engineering",
  "Topic :: Software Development",
]
# core dependencies of sktime
# this set should be kept minimal!
dependencies = [
  "numpy<1.27,>=1.21",  # required for framework layer and base class logic
  "packaging",  # for estimator specific dependency parsing
  "pandas<2.3.0,>=1.1",  # pandas is the main in-memory data container
  "scikit-base<0.8.0,>=0.6.1",  # base module for sklearn compatible base API
  "scikit-learn>=0.24,<1.5.0",  # required for estimators and framework layer
  "scipy<2.0.0,>=1.2",  # required for estimators and framework layer
]

[project.optional-dependencies]
# there are the following dependency sets:
# - all_extras_pandas2, all_extras - all soft dependencies
# - single-task soft dependencies, e.g., forecasting, classification, etc.
# - dev - the developer dependency set, for contributors to sktime
# - CI related, e.g., binder, docs, tests. Not for users of sktime.
#
# soft dependencies are not required for the core functionality of sktime
# but are required by popular estimators, e.g., prophet, tbats, etc.

# all soft dependencies
#
# users can install via "pip install sktime[all_extras]"
# or "pip install sktime[all_extras_pandas2]", to install only pandas 2 compatible deps
#
all_extras = [
  "arch>=5.6,<7.1.0",
  "cloudpickle",
  "dash!=2.9.0",
  "dask<2024.5.2; extra == 'dataframe'",
  "dtw-python",
  'esig==0.9.7; python_version < "3.10"',
  'filterpy>=1.4.5; python_version < "3.11"',
  "gluonts>=0.9",
  'h5py; python_version < "3.12"',
  'hmmlearn>=0.2.7; python_version < "3.11"',
  "holidays",
  'keras-self-attention; python_version < "3.11"',
  "kotsu>=0.3.1",
  "matplotlib>=3.3.2",
  "mne",
  'numba<0.60,>=0.53',
  'pmdarima!=1.8.1,<3.0.0,>=1.8; python_version < "3.12"',
  'prophet>=1.1; python_version < "3.12"',
  "pycatch22<0.4.6",
  "pykalman<0.10,>=0.9.5",
  'pyod>=0.8; python_version < "3.11"',
  "pyts<0.14.0; python_version < '3.12'",
  "scikit-optimize",
  "scikit_posthocs>=0.6.5",
  "seaborn>=0.11",
  "seasonal",
  "skpro<2.3.0,>=2",
  'statsforecast<1.8.0,>=1.0.0; python_version < "3.12"',
  "statsmodels>=0.12.1",
  'stumpy>=1.5.1; python_version < "3.11"',
  'tbats>=1.1; python_version < "3.12"',
  'temporian<0.9.0,>=0.7.0,!=0.8.0; python_version < "3.12" and sys_platform != "win32"',
  'tensorflow<2.17,>=2; python_version < "3.12"',
  'tsbootstrap<0.2,>=0.1.0',
  'tsfresh>=0.17; python_version < "3.12"',
  'tslearn<0.7.0,!=0.6.0,>=0.5.2; python_version < "3.11"',
  "xarray",
]

# all soft dependencies compatible with pandas 2
all_extras_pandas2 = [
  "arch>=5.6,<7.1.0",
  "cloudpickle",
  "dash!=2.9.0",
  "dask<2024.5.2; extra == 'dataframe'",
  "dtw-python",
  'esig==0.9.7; python_version < "3.10"',
  'filterpy>=1.4.5; python_version < "3.11"',
  "gluonts>=0.9",
  'h5py; python_version < "3.12"',
  'hmmlearn>=0.2.7; python_version < "3.11"',
  "holidays",
  'keras-self-attention; python_version < "3.11"',
  "kotsu>=0.3.1",
  "matplotlib>=3.3.2",
  "mne",
  'numba<0.60,>=0.53',
  'pmdarima!=1.8.1,<3.0.0,>=1.8; python_version < "3.12"',
  'prophet>=1.1; python_version < "3.12"',
  "pycatch22<0.4.6",
  "pykalman<0.10,>=0.9.5",
  'pyod>=0.8; python_version < "3.11"',
  "scikit_posthocs>=0.6.5",
  "seaborn>=0.11",
  "seasonal",
  "skpro<2.3.0,>=2",
  'statsforecast<1.8.0,>=1.0.0; python_version < "3.12"',
  "statsmodels>=0.12.1",
  'stumpy>=1.5.1; python_version < "3.11"',
  'tbats>=1.1; python_version < "3.12"',
  'temporian<0.9.0,>=0.7.0,!=0.8.0; python_version < "3.12" and sys_platform != "win32"',
  'tensorflow<2.17,>=2; python_version < "3.12"',
  'tsbootstrap<0.2,>=0.1.0',
  'tsfresh>=0.17; python_version < "3.12"',
  'tslearn<0.7.0,!=0.6.0,>=0.5.2; python_version < "3.11"',
  "xarray",
]

# single-task dependencies, e.g., forecasting, classification, etc.
# manually curated and intentionally smaller to avoid dependency conflicts
# names are identical with the names of the modules and estimator type strings
# dependency sets are selected to cover the most popular estimators in each module
# (this is a subjective choice, and may change over time as the ecosystem evolves,
# removals are rare and always accompanied by a deprecation warning)
#
# users can install via "pip install sktime[forecasting,transformations]" etc
#
alignment = [
  "dtw-python>=1.3,<1.6",
  'numba<0.60,>=0.53',
]
annotation = [
  "hmmlearn<0.4,>=0.2.7",
  'numba<0.60,>=0.53',
  'pyod<1.2,>=0.8; python_version < "3.12"',
]
classification = [
  'esig<0.10,>=0.9.7; python_version < "3.11"',
  'numba<0.60,>=0.53',
  'tensorflow<2.17,>=2; python_version < "3.12"',
  'tsfresh<0.21,>=0.17; python_version < "3.12"',
]
clustering = [
  'numba<0.60,>=0.53',
  'tslearn<0.7.0,!=0.6.0,>=0.5.2; python_version < "3.12"',
]
forecasting = [
  "arch>=5.6,<7.1",
  'pmdarima!=1.8.1,<2.1,>=1.8; python_version < "3.12"',
  "prophet<1.2,>=1.1",
  "skpro<2.3.0,>=2",
  'statsforecast<1.8.0,>=1.0.0; python_version < "3.12"',
  "statsmodels<0.15,>=0.12.1",
  'tbats<1.2,>=1.1; python_version < "3.12"',
]
networks = [
  "keras-self-attention<0.52,>=0.51",
  'tensorflow<2.17,>=2; python_version < "3.12"',
]
param_est = [
  "seasonal<0.4,>=0.3.1",
  "statsmodels<0.15,>=0.12.1",
]
regression = [
  'numba<0.60,>=0.53',
  'tensorflow<2.17,>=2; python_version < "3.12"',
]
transformations = [
  'esig<0.10,>=0.9.7; python_version < "3.11"',
  "filterpy<1.5,>=1.4.5",
  "holidays>=0.29,<0.50",
  "mne>=1.5,<1.8",
  'numba<0.60,>=0.53',
  "pycatch22>=0.4,<0.4.6",
  "pykalman<0.10,>=0.9.5",
  "statsmodels<0.15,>=0.12.1",
  'stumpy<1.13,>=1.5.1; python_version < "3.12"',
  'temporian<0.9.0,>=0.7.0,!=0.8.0; python_version < "3.12" and sys_platform != "win32"',
  'tsbootstrap<0.2,>=0.1.0',
  'tsfresh<0.21,>=0.17; python_version < "3.12"',
]

# dev - the developer dependency set, for contributors to sktime
dev = [
  "backoff",
  "httpx",
  "pre-commit",
  "pytest",
  "pytest-cov",
  "pytest-randomly",
  "pytest-timeout",
  "pytest-xdist",
  "wheel",
]

# CI related soft dependency sets - not for users of sktime, only for developers
# docs and tests are standard dep sets for development use
# they are stable and subject to deprecation policies
# contributors should use the dev dependency set for contributing to sktime, see above
docs = [
  "jupyter",
  "myst-parser",
  "nbsphinx>=0.8.6",
  "numpydoc",
  "pydata-sphinx-theme",
  "Sphinx!=7.2.0,<8.0.0",
  "sphinx-copybutton",
  "sphinx-design<0.7.0",
  "sphinx-gallery<0.17.0",
  "sphinx-issues<5.0.0",
  "tabulate",
]
tests = [
  "pytest>=7.4,<8.3",
  "pytest-cov>=4.1,<5.1",
  "pytest-randomly<3.16,>=3.15",
  "pytest-timeout>=2.1,<2.4",
  "pytest-xdist>=3.3,<3.7",
]

# CI related soft dependency sets - not for users of sktime, only for developers
# these are for specual uses and may be changed or removed at any time
binder = [
  "jupyter",
  "pandas<2.0.0",
]
cython_extras = [
  "mrseql",
  'mrsqm; python_version < "3.11"',
  "numba<0.60",
]
dl = [
  'FrEIA; python_version < "3.12"',
  'neuralforecast<1.8.0,>=1.6.4; python_version < "3.11"',
  'tensorflow<2.17,>=2; python_version < "3.12"',
  'torch; python_version < "3.12"',
  'transformers[torch]<4.41.0; python_version < "3.12"',
<<<<<<< HEAD
  'pytorch-forecasting; python_version < "3.12"',
=======
  'pykan; python_version > "3.9.7"'
>>>>>>> 797b06b8
]
mlflow = [
  "mlflow",
]
mlflow_tests = [
  "boto3",
  "botocore",
  "mlflow",
  "moto",
]
pandas1 = [
  "pandas<2.0.0",
]

[project.urls]
"API Reference" = "https://www.sktime.net/en/stable/api_reference.html"
Documentation = "https://www.sktime.net"
Download = "https://pypi.org/project/sktime/#files"
Homepage = "https://www.sktime.net"
"Release Notes" = "https://www.sktime.net/en/stable/changelog.html"
Repository = "https://github.com/sktime/sktime"

[build-system]
build-backend = "setuptools.build_meta"
requires = [
  "setuptools>61",
]

[tool.setuptools.package-data]
sktime = [
  "*.csv",
  "*.csv.gz",
  "*.arff",
  "*.arff.gz",
  "*.txt",
  "*.ts",
  "*.tsv",
]

[tool.setuptools.packages.find]
exclude = ["tests", "tests.*"]

[tool.nbqa.exclude]
black = "^docs/source/examples/"
flake8 = "^docs/source/examples/"
isort = "^docs/source/examples/"<|MERGE_RESOLUTION|>--- conflicted
+++ resolved
@@ -274,11 +274,8 @@
   'tensorflow<2.17,>=2; python_version < "3.12"',
   'torch; python_version < "3.12"',
   'transformers[torch]<4.41.0; python_version < "3.12"',
-<<<<<<< HEAD
+  'pykan; python_version > "3.9.7"',
   'pytorch-forecasting; python_version < "3.12"',
-=======
-  'pykan; python_version > "3.9.7"'
->>>>>>> 797b06b8
 ]
 mlflow = [
   "mlflow",
