--- conflicted
+++ resolved
@@ -103,12 +103,8 @@
   "scikit_posthocs>=0.6.5",
   "seaborn>=0.11",
   "seasonal",
-<<<<<<< HEAD
+  'skforecast<0.13,>=0.12.1; python_version < "3.12"',
   "skpro>=2,<2.5.0",
-=======
-  'skforecast<0.13,>=0.12.1; python_version < "3.12"',
-  "skpro>=2,<2.4.0",
->>>>>>> db720868
   'statsforecast<1.8.0,>=1.0.0; python_version < "3.12"',
   "statsmodels>=0.12.1",
   'stumpy>=1.5.1; python_version < "3.11"',
@@ -147,12 +143,8 @@
   "scikit_posthocs>=0.6.5",
   "seaborn>=0.11",
   "seasonal",
-<<<<<<< HEAD
+  'skforecast<0.13,>=0.12.1; python_version < "3.12"',
   "skpro>=2,<2.5.0",
-=======
-  'skforecast<0.13,>=0.12.1; python_version < "3.12"',
-  "skpro>=2,<2.4.0",
->>>>>>> db720868
   'statsforecast<1.8.0,>=1.0.0; python_version < "3.12"',
   "statsmodels>=0.12.1",
   'stumpy>=1.5.1; python_version < "3.11"',
@@ -198,12 +190,8 @@
   "arch>=5.6,<7.1",
   'pmdarima!=1.8.1,<2.1,>=1.8; python_version < "3.12"',
   "prophet<1.2,>=1.1",
-<<<<<<< HEAD
+  'skforecast<0.13,>=0.12.1; python_version < "3.12"',
   "skpro>=2,<2.5.0",
-=======
-  'skforecast<0.13,>=0.12.1; python_version < "3.12"',
-  "skpro>=2,<2.4.0",
->>>>>>> db720868
   'statsforecast<1.8.0,>=1.0.0; python_version < "3.12"',
   "statsmodels<0.15,>=0.12.1",
   'tbats<1.2,>=1.1; python_version < "3.12"',
