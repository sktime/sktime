[project]
name = "sktime"
version = "0.16.1"
description = "A unified framework for machine learning with time series"
authors = [
    {name = "sktime developers", email = "sktime.toolbox@gmail.com"},
]
maintainers = [
    {name = "sktime developers", email = "sktime.toolbox@gmail.com"},
    {name = "Franz Király", email = "f.kiraly@ucl.ac.uk"},
]
readme = "README.md"
keywords = [
    "data-science",
    "machine-learning",
    "data-mining",
    "time-series",
    "scikit-learn",
    "forecasting",
    "time-series-analysis",
    "time-series-classification",
    "time-series-regression",
]
classifiers = [
    "Intended Audience :: Science/Research",
    "Intended Audience :: Developers",
    "License :: OSI Approved :: BSD License",
    "Programming Language :: Python",
    "Topic :: Software Development",
    "Topic :: Scientific/Engineering",
    "Operating System :: Microsoft :: Windows",
    "Operating System :: POSIX",
    "Operating System :: Unix",
    "Operating System :: MacOS",
    "Programming Language :: Python :: 3.7",
    "Programming Language :: Python :: 3.8",
    "Programming Language :: Python :: 3.9",
    "Programming Language :: Python :: 3.10",
    "Programming Language :: Python :: 3.11",
]
requires-python = ">=3.7,<3.12"
dependencies = [
    "deprecated>=1.2.13",
    "numba>=0.53; python_version < '3.11'",
    "numpy>=1.21.0,<1.25",
    "pandas>=1.1.0,<1.6.0",
    "scikit-learn>=0.24.0,<1.3.0",
    "scipy<2.0.0,>=1.2.0",
]

[project.optional-dependencies]
all_extras = [
    "cloudpickle",
    "dask",
    "dtw-python; python_version < '3.11'",
    "esig==0.9.7; python_version < '3.10'",
    "filterpy>=1.4.5; python_version < '3.11'",
    "h5py; python_version < '3.11'",
    "hmmlearn>=0.2.7; python_version < '3.11'",
    "gluonts>=0.9.0; python_version < '3.11'",
    "keras-self-attention; python_version < '3.11'",
    "kotsu>=0.3.1",
    "matplotlib>=3.3.2",
    "mne; python_version < '3.11'",
    "pmdarima>=1.8.0,!=1.8.1,<3.0.0",
    "prophet>=1.1; python_version < '3.11'",
    "pykalman>=0.9.5; python_version < '3.11'",
    "pyod>=0.8.0; python_version < '3.11'",
    "scikit_posthocs>=0.6.5; python_version < '3.11'",
    "seaborn>=0.11.0",
    "statsforecast>=0.5.2; python_version < '3.11'",
    "statsmodels>=0.12.1",
    "stumpy>=1.5.1; python_version < '3.11'",
    "tbats>=1.1.0; python_version < '3.11'",
    "tensorflow-probability; python_version < '3.11'",
    "tensorflow; python_version < '3.11'",
    "tsfresh>=0.17.0; python_version < '3.10'",
    "tslearn>=0.5.2; python_version < '3.11'",
    "xarray",
<<<<<<< HEAD
    "hyperopt>=0.2.7",
=======
    "seasonal",
>>>>>>> 5898e955
]

dev = [
    "backoff",
    "httpx",
    "pre-commit",
    "pytest",
    "pytest-cov",
    "pytest-randomly",
    "pytest-timeout",
    "pytest-xdist",
    "wheel",
]

mlflow = [
    "mlflow",
]

mlflow_tests = [
    "boto3",
    "botocore",
    "mlflow",
    "moto",
]

binder = [
    "jupyter",
]

docs = [
    "jupyter",
    "myst-parser",
    "nbsphinx>=0.8.6",
    "numpydoc",
    "pydata-sphinx-theme",
    "sphinx_issues==1.2.0",
    "sphinx-gallery==0.6.0",
    "sphinx-design==0.3.0",
    "sphinx==4.1.1",
    "tabulate",
]

dl = [
    "tensorflow",
    "tensorflow-probability",
]

[project.urls]
Homepage = "https://www.sktime.net"
Repository = "https://github.com/sktime/sktime"
Documentation = "https://www.sktime.net"
Download = "https://pypi.org/project/sktime/#files"
"API Reference" = "https://www.sktime.net/en/stable/api_reference.html"
"Release Notes" = "https://www.sktime.net/en/stable/changelog.html"

[project.license]
file = "LICENSE"

[build-system]
requires = ["setuptools>61", "wheel", "toml", "build"]
build-backend = "setuptools.build_meta"

[tool.nbqa.exclude]
black = "^docs/source/examples/"
flake8 = "^docs/source/examples/"
isort = "^docs/source/examples/"

[tool.setuptools]
zip-safe = true

[tool.setuptools.package-data]
sktime = [
    "*.csv",
    "*.csv.gz",
    "*.arff",
    "*.arff.gz",
    "*.txt",
    "*.ts",
    "*.tsv",
]

[tool.setuptools.packages.find]
exclude = ["tests", "tests.*"]<|MERGE_RESOLUTION|>--- conflicted
+++ resolved
@@ -58,6 +58,7 @@
     "h5py; python_version < '3.11'",
     "hmmlearn>=0.2.7; python_version < '3.11'",
     "gluonts>=0.9.0; python_version < '3.11'",
+    "hyperopt>=0.2.7",
     "keras-self-attention; python_version < '3.11'",
     "kotsu>=0.3.1",
     "matplotlib>=3.3.2",
@@ -68,6 +69,7 @@
     "pyod>=0.8.0; python_version < '3.11'",
     "scikit_posthocs>=0.6.5; python_version < '3.11'",
     "seaborn>=0.11.0",
+    "seasonal",
     "statsforecast>=0.5.2; python_version < '3.11'",
     "statsmodels>=0.12.1",
     "stumpy>=1.5.1; python_version < '3.11'",
@@ -77,11 +79,6 @@
     "tsfresh>=0.17.0; python_version < '3.10'",
     "tslearn>=0.5.2; python_version < '3.11'",
     "xarray",
-<<<<<<< HEAD
-    "hyperopt>=0.2.7",
-=======
-    "seasonal",
->>>>>>> 5898e955
 ]
 
 dev = [
