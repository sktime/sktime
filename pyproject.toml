--- conflicted
+++ resolved
@@ -47,12 +47,7 @@
     "numpy>=1.21.0,<1.23",
     "pandas>=1.1.0,<1.6.0",
     "scikit-learn>=0.24.0,<1.2.0",
-<<<<<<< HEAD
-    "scipy<1.9.0",
-=======
-    "statsmodels>=0.12.1",
     "scipy<2.0.0",
->>>>>>> 73aab991
 ]
 
 [project.optional-dependencies]
