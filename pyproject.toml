--- conflicted
+++ resolved
@@ -266,11 +266,7 @@
   'neuralforecast<1.8.0,>=1.6.4; python_version < "3.11"',
   'peft>=0.10.0,<0.14.0; python_version < "3.12"',
   'tensorflow<2.20,>=2.15; python_version < "3.13"',
-<<<<<<< HEAD
-  "torch<2.7; (sys_platform != 'darwin' or python_version < '3.13')",
-=======
   "torch; (sys_platform != 'darwin' or python_version < '3.13')",
->>>>>>> 91d63458
   'transformers[torch]<4.41.0; python_version < "3.13"',
   "pytorch-forecasting>=1.0.0,<1.6.0; (sys_platform != 'darwin' or python_version != '3.13') and python_version < '3.14'",
   "lightning>=2.0,<2.6; (sys_platform != 'darwin' or python_version < '3.13')",
@@ -305,12 +301,8 @@
   "dtw-python",
   "prophet",
   "pytorch-forecasting",
-<<<<<<< HEAD
-  "torch<2.7",
-=======
   "torch",
   "lightning>=2.0,<2.6",
->>>>>>> 91d63458
   "skpro",
   "statsforecast",
 ]
