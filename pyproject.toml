--- conflicted
+++ resolved
@@ -86,13 +86,8 @@
   'hmmlearn>=0.2.7; python_version < "3.11"',
   'holidays; python_version < "3.13"',
   'matplotlib!=3.9.1,>=3.3.2; python_version < "3.13"',
-<<<<<<< HEAD
-  'numba<0.62,>=0.53; python_version < "3.13"',
+  'numba<0.63,>=0.53',
   'optuna<4.6',
-=======
-  'numba<0.63,>=0.53',
-  'optuna<4.5',
->>>>>>> 70bdcd4b
   'pmdarima!=1.8.1,<3.0.0,>=1.8; python_version < "3.12"',
   'polars[pandas]>=0.20,<2.0; python_version < "3.13"',
   'prophet>=1.1; python_version < "3.12"',
@@ -127,13 +122,8 @@
   'hmmlearn>=0.2.7; python_version < "3.11"',
   'holidays; python_version < "3.13"',
   'matplotlib!=3.9.1,>=3.3.2; python_version < "3.13"',
-<<<<<<< HEAD
-  'numba<0.62,>=0.53; python_version < "3.13"',
+  'numba<0.63,>=0.53',
   'optuna<4.6',
-=======
-  'numba<0.63,>=0.53',
-  'optuna<4.5',
->>>>>>> 70bdcd4b
   'pmdarima!=1.8.1,<3.0.0,>=1.8; python_version < "3.12"',
   'polars[pandas]>=0.20,<2.0; python_version < "3.13"',
   'prophet>=1.1; python_version < "3.12"',
