[project]
name = "sktime"
version = "0.15.0"
description = "A unified framework for machine learning with time series"
authors = [
    {name = "Franz Király", email = "f.kiraly@ucl.ac.uk"},
    {name = "Tony Bagnall", email = "ajb@uea.ac.uk"},
    {name = "Markus Löning"},
    {name = "Martin Walter", email = "mwalter@sktime.org"},
]
maintainers = [
    {name = "sktime developers", email = "info@sktime.org"},
    {name = "Franz Király", email = "fkiraly@sktime.org"},
    {name = "Guzal Bulatova", email = "gbulatova@sktime.org"},
    {name = "Martin Walter", email = "mwalter@sktime.org"},
]
readme = "README.md"
keywords = [
    "data-science",
    "machine-learning",
    "data-mining",
    "time-series",
    "scikit-learn",
    "forecasting",
    "time-series-analysis",
    "time-series-classification",
    "time-series-regression",
]
classifiers = [
    "Intended Audience :: Science/Research",
    "Intended Audience :: Developers",
    "License :: OSI Approved :: BSD License",
    "Programming Language :: Python",
    "Topic :: Software Development",
    "Topic :: Scientific/Engineering",
    "Operating System :: Microsoft :: Windows",
    "Operating System :: POSIX",
    "Operating System :: Unix",
    "Operating System :: MacOS",
    "Programming Language :: Python :: 3.7",
    "Programming Language :: Python :: 3.8",
    "Programming Language :: Python :: 3.9",
    "Programming Language :: Python :: 3.10",
    "Programming Language :: Python :: 3.11",
]
requires-python = ">=3.7,<3.12"
dependencies = [
    "deprecated>=1.2.13",
    "numba>=0.53; python_version < '3.11'",
    "numpy>=1.21.0,<1.25",
    "pandas>=1.1.0,<1.6.0",
    "scikit-learn>=0.24.0,<1.3.0",
    "statsmodels>=0.12.1",
    "scipy<2.0.0",
]

[project.optional-dependencies]
all_extras = [
    "cloudpickle",
    "dask",
    "dtw-python; python_version < '3.11'",
    "esig==0.9.7; python_version < '3.10'",
    "filterpy>=1.4.5; python_version < '3.11'",
    "h5py; python_version < '3.11'",
    "hmmlearn>=0.2.7; python_version < '3.11'",
    "gluonts>=0.9.0; python_version < '3.11'",
    "keras-self-attention; python_version < '3.11'",
    "matplotlib>=3.3.2",
<<<<<<< HEAD
    "mne",
=======
    "mne; python_version < '3.11'",
    "numba>=0.53; python_version < '3.11'",
>>>>>>> b2ad85dc
    "pmdarima>=1.8.0,!=1.8.1,<3.0.0",
    "prophet>=1.1; python_version < '3.11'",
    "pykalman>=0.9.5; python_version < '3.11'",
    "pyod>=0.8.0; python_version < '3.11'",
    "scikit_posthocs>=0.6.5; python_version < '3.11'",
    "seaborn>=0.11.0",
    "statsforecast>=0.5.2; python_version < '3.11'",
    "stumpy>=1.5.1; python_version < '3.11'",
    "tbats>=1.1.0; python_version < '3.11'",
    "tensorflow-probability; python_version < '3.11'",
    "tensorflow; python_version < '3.11'",
    "tsfresh>=0.17.0; python_version < '3.10'",
    "tslearn>=0.5.2; python_version < '3.11'",
    "xarray",
]

dev = [
    "backoff",
    "httpx",
    "pre-commit",
    "pytest",
    "pytest-cov",
    "pytest-randomly",
    "pytest-timeout",
    "pytest-xdist",
    "wheel",
]

mlflow = [
    "mlflow",
]

mlflow_tests = [
    "boto3",
    "botocore",
    "mlflow",
    "moto",
]

binder = [
    "jupyter",
]

docs = [
    "jupyter",
    "myst-parser",
    "nbsphinx>=0.8.6",
    "numpydoc",
    "pydata-sphinx-theme",
    "sphinx_issues==1.2.0",
    "sphinx-gallery==0.6.0",
    "sphinx-design==0.3.0",
    "sphinx==4.1.1",
    "tabulate",
]

dl = [
    "tensorflow",
    "tensorflow-probability",
]

[project.urls]
Homepage = "https://www.sktime.org"
Repository = "https://github.com/sktime/sktime"
Documentation = "https://www.sktime.org"
Download = "https://pypi.org/project/sktime/#files"
"API Reference" = "https://www.sktime.org/en/stable/api_reference.html"
"Release Notes" = "https://www.sktime.org/en/stable/changelog.html"

[project.license]
file = "LICENSE"

[build-system]
requires = ["setuptools>61", "wheel", "toml", "build"]
build-backend = "setuptools.build_meta"

[tool.nbqa.exclude]
black = "^docs/source/examples/"
flake8 = "^docs/source/examples/"
isort = "^docs/source/examples/"

[tool.setuptools]
zip-safe = true

[tool.setuptools.package-data]
sktime = [
    "*.csv",
    "*.csv.gz",
    "*.arff",
    "*.arff.gz",
    "*.txt",
    "*.ts",
    "*.tsv",
]

[tool.setuptools.packages.find]
exclude = ["tests", "tests.*"]<|MERGE_RESOLUTION|>--- conflicted
+++ resolved
@@ -66,12 +66,7 @@
     "gluonts>=0.9.0; python_version < '3.11'",
     "keras-self-attention; python_version < '3.11'",
     "matplotlib>=3.3.2",
-<<<<<<< HEAD
-    "mne",
-=======
     "mne; python_version < '3.11'",
-    "numba>=0.53; python_version < '3.11'",
->>>>>>> b2ad85dc
     "pmdarima>=1.8.0,!=1.8.1,<3.0.0",
     "prophet>=1.1; python_version < '3.11'",
     "pykalman>=0.9.5; python_version < '3.11'",
