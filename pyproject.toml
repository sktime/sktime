[project]
name = "sktime"
version = "0.23.1"
description = "A unified framework for machine learning with time series"
authors = [
    {name = "sktime developers", email = "sktime.toolbox@gmail.com"},
]
maintainers = [
    {name = "sktime developers", email = "sktime.toolbox@gmail.com"},
    {name = "Franz Király"},
    {name = "Jonathan Bechtel"},
    {name = "Kiril Ralinovski"},
    {name = "Marc Rovira"},
    {name = "Sagar Mishra"},
    {name = "Ugochukwu Onyeka"},
]
readme = "README.md"
keywords = [
    "data-science",
    "machine-learning",
    "data-mining",
    "time-series",
    "scikit-learn",
    "forecasting",
    "time-series-analysis",
    "time-series-classification",
    "time-series-regression",
]
classifiers = [
    "Intended Audience :: Science/Research",
    "Intended Audience :: Developers",
    "License :: OSI Approved :: BSD License",
    "Programming Language :: Python",
    "Topic :: Software Development",
    "Topic :: Scientific/Engineering",
    "Operating System :: Microsoft :: Windows",
    "Operating System :: POSIX",
    "Operating System :: Unix",
    "Operating System :: MacOS",
    "Programming Language :: Python :: 3.8",
    "Programming Language :: Python :: 3.9",
    "Programming Language :: Python :: 3.10",
    "Programming Language :: Python :: 3.11",
    "Programming Language :: Python :: 3.12",
]
requires-python = ">=3.8,<3.13"
dependencies = [
    "numpy>=1.21.0,<1.27",
    "pandas>=1.1.0,<2.2.0",
    "packaging",
    "scikit-base<0.7.0",
    "scikit-learn>=0.24.0,<1.4.0",
    "scipy<2.0.0,>=1.2.0",
]

[project.optional-dependencies]
alignment = [
    "dtw-python>=1.3,<1.4",
<<<<<<< HEAD
    "numba>=0.53,<0.58; python_version < '3.12'",
]
annotation = [
    "hmmlearn>=0.2.7,<0.4",
    "numba>=0.53,<0.58; python_version < '3.12'",
=======
    "numba>=0.53,<0.59",
]
annotation = [
    "hmmlearn>=0.2.7,<0.4",
    "numba>=0.53,<0.59",
>>>>>>> 9f415954
    "pyod>=0.8.0,<1.2",
]
classification = [
    "esig>=0.9.7,<0.10",
    "mrsqm>=0.0.3,<0.1",
<<<<<<< HEAD
    "numba>=0.53,<0.58; python_version < '3.12'",
=======
    "numba>=0.53,<0.59",
>>>>>>> 9f415954
    "tensorflow>=2,<=2.14",
    "tsfresh>=0.17,<0.21; python_version < '3.12'",
]
clustering = [
<<<<<<< HEAD
    "numba>=0.53,<0.58; python_version < '3.12'",
    "tslearn>=0.5.2,<0.6.3",
]
forecasting = [
    "pmdarima>=1.8,!=1.8.1,<2.1; python_version < '3.12'",
    "prophet>=1.1,<1.2; python_version < '3.12'",
    "statsforecast>=0.5.2,<1.7",
    "statsmodels>=0.12.1,<0.15",
    "tbats>=1.1,<1.2; python_version < '3.12'",
=======
    "numba>=0.53,<0.59",
    "tslearn>=0.5.2,<0.6.3",
]
forecasting = [
    "pmdarima>=1.8,!=1.8.1,<2.1",
    "prophet>=1.1,<1.2",
    "skpro>=2.0.0,<2.2.0",
    "statsforecast>=0.5.2,<1.7",
    "statsmodels>=0.12.1,<0.15",
    "tbats>=1.1,<1.2",
    "arch>=5.6.0,<6.3.0",
>>>>>>> 9f415954
]
networks = [
    "keras-self-attention>=0.51,<0.52",
    "tensorflow>=2,<=2.14",
]
param_est = [
    "seasonal>=0.3.1,<0.4",
    "statsmodels>=0.12.1,<0.15",
]
regression = [
<<<<<<< HEAD
    "numba>=0.53,<0.58; python_version < '3.12'",
=======
    "numba>=0.53,<0.59",
>>>>>>> 9f415954
    "tensorflow>=2,<=2.14",
]
transformations = [
    "esig>=0.9.7,<0.10",
    "filterpy>=1.4.5,<1.5",
    "holidays>=0.29,<0.35",
    "mne>=1.5,<1.6",
<<<<<<< HEAD
    "numba>=0.53,<0.58; python_version < '3.12'",
=======
    "numba>=0.53,<0.59",
>>>>>>> 9f415954
    "pycatch22>=0.4,<0.5",
    "pykalman-bardo>=0.9.7,<0.10",
    "statsmodels>=0.12.1,<0.15",
    "stumpy>=1.5.1,<1.13; python_version < '3.12'",
    "tsfresh>=0.17,<0.21; python_version < '3.12'",
]
all_extras = [
    "cloudpickle",
    "dash!=2.9.0",
    "dask",
    "dtw-python",
    "esig==0.9.7; python_version < '3.10'",
    "filterpy>=1.4.5; python_version < '3.11'",
    "gluonts>=0.9.0",
    "h5py; python_version < '3.12'",
    "hmmlearn>=0.2.7; python_version < '3.11'",
    "holidays",
    "keras-self-attention; python_version < '3.11'",
    "kotsu>=0.3.1",
    "matplotlib>=3.3.2",
    "mne",
    "numba>=0.53,<0.58; python_version < '3.12'",
    "pmdarima>=1.8.0,!=1.8.1,<3.0.0; python_version < '3.12'",
    "prophet>=1.1; python_version < '3.12'",
    "pycatch22",
    "pykalman-bardo>=0.9.7,<0.10",
    "pyod>=0.8.0; python_version < '3.11'",
    "scikit-optimize",
    "scikit_posthocs>=0.6.5",
    "seaborn>=0.11.0",
    "seasonal",
    "skpro>=2.0.0,<2.2.0",
    "statsforecast>=0.5.2,<1.7.0",
    "statsmodels>=0.12.1",
    "stumpy>=1.5.1; python_version < '3.11'",
    "tbats>=1.1.0; python_version < '3.12'",
    "tensorflow; python_version < '3.11'",
    "tsfresh>=0.17.0; python_version < '3.12'",
    "tslearn>=0.5.2,<0.6.0; python_version < '3.11'",
    "xarray",
    "arch>=5.6.0,<6.3.0",
]

all_extras_pandas2 = [
    "cloudpickle",
    "dash!=2.9.0",
    "dask<2023.7.1",
    "dtw-python",
    "esig==0.9.7; python_version < '3.10'",
    "filterpy>=1.4.5; python_version < '3.11'",
    "gluonts>=0.9.0",
    "h5py; python_version < '3.12'",
    "hmmlearn>=0.2.7; python_version < '3.11'",
    "holidays",
    "keras-self-attention; python_version < '3.11'",
    "kotsu>=0.3.1",
    "matplotlib>=3.3.2",
    "mne",
    "numba>=0.53,<0.58; python_version < '3.12'",
    "pmdarima>=1.8.0,!=1.8.1,<3.0.0; python_version < '3.12'",
    "prophet>=1.1; python_version < '3.12'",
    "pycatch22",
    "pykalman-bardo>=0.9.7,<0.10",
    "pyod>=0.8.0; python_version < '3.11'",
    "scikit_posthocs>=0.6.5",
    "seaborn>=0.11.0",
    "seasonal",
    "skpro>=2.0.0,<2.2.0",
    "statsforecast>=0.5.2,<1.7.0",
    "statsmodels>=0.12.1",
    "stumpy>=1.5.1; python_version < '3.11'",
    "tbats>=1.1.0; python_version < '3.12'",
    "tensorflow; python_version < '3.11'",
    "tsfresh>=0.17.0; python_version < '3.12'",
    "tslearn>=0.5.2,<0.6.0; python_version < '3.11'",
    "xarray",
    "arch>=5.6.0,<6.3.0",
]

cython_extras = [
    "mrseql",
    "mrsqm; python_version < '3.11'",
    "numba<0.59",
]

dev = [
    "backoff",
    "httpx",
    "pre-commit",
    "pytest",
    "pytest-cov",
    "pytest-randomly",
    "pytest-timeout",
    "pytest-xdist",
    "wheel",
]

mlflow = [
    "mlflow",
]

mlflow_tests = [
    "boto3",
    "botocore",
    "mlflow",
    "moto",
]

binder = [
    "jupyter",
    "pandas<2.0.0",
]

docs = [
    "jupyter",
    "myst-parser",
    "nbsphinx>=0.8.6",
    "numpydoc",
    "pydata-sphinx-theme",
    "sphinx-copybutton",
    "sphinx-issues<4.0.0",
    "sphinx-gallery<0.15.0",
    "sphinx-design<0.6.0",
    "sphinx-version-warning",
    "Sphinx<8.0.0,!=7.2.0",
    "tabulate",
]

dl = [
    "tensorflow",
]

pandas1 = [
    "pandas<2.0.0",
]

[project.urls]
Homepage = "https://www.sktime.net"
Repository = "https://github.com/sktime/sktime"
Documentation = "https://www.sktime.net"
Download = "https://pypi.org/project/sktime/#files"
"API Reference" = "https://www.sktime.net/en/stable/api_reference.html"
"Release Notes" = "https://www.sktime.net/en/stable/changelog.html"

[project.license]
file = "LICENSE"

[build-system]
requires = ["setuptools>61", "wheel", "toml", "build"]
build-backend = "setuptools.build_meta"

[tool.nbqa.exclude]
black = "^docs/source/examples/"
flake8 = "^docs/source/examples/"
isort = "^docs/source/examples/"

[tool.setuptools]
zip-safe = true

[tool.setuptools.package-data]
sktime = [
    "*.csv",
    "*.csv.gz",
    "*.arff",
    "*.arff.gz",
    "*.txt",
    "*.ts",
    "*.tsv",
]

[tool.setuptools.packages.find]
exclude = ["tests", "tests.*"]<|MERGE_RESOLUTION|>--- conflicted
+++ resolved
@@ -56,56 +56,32 @@
 [project.optional-dependencies]
 alignment = [
     "dtw-python>=1.3,<1.4",
-<<<<<<< HEAD
-    "numba>=0.53,<0.58; python_version < '3.12'",
+    "numba>=0.53,<0.59; python_version < '3.12'",
 ]
 annotation = [
     "hmmlearn>=0.2.7,<0.4",
-    "numba>=0.53,<0.58; python_version < '3.12'",
-=======
-    "numba>=0.53,<0.59",
-]
-annotation = [
-    "hmmlearn>=0.2.7,<0.4",
-    "numba>=0.53,<0.59",
->>>>>>> 9f415954
+    "numba>=0.53,<0.59; python_version < '3.12'",
     "pyod>=0.8.0,<1.2",
 ]
 classification = [
     "esig>=0.9.7,<0.10",
     "mrsqm>=0.0.3,<0.1",
-<<<<<<< HEAD
-    "numba>=0.53,<0.58; python_version < '3.12'",
-=======
-    "numba>=0.53,<0.59",
->>>>>>> 9f415954
+    "numba>=0.53,<0.59; python_version < '3.12'",
     "tensorflow>=2,<=2.14",
     "tsfresh>=0.17,<0.21; python_version < '3.12'",
 ]
 clustering = [
-<<<<<<< HEAD
-    "numba>=0.53,<0.58; python_version < '3.12'",
+    "numba>=0.53,<0.59; python_version < '3.12'",
     "tslearn>=0.5.2,<0.6.3",
 ]
 forecasting = [
+    "arch>=5.6.0,<6.3.0",
     "pmdarima>=1.8,!=1.8.1,<2.1; python_version < '3.12'",
     "prophet>=1.1,<1.2; python_version < '3.12'",
+    "skpro>=2.0.0,<2.2.0",
     "statsforecast>=0.5.2,<1.7",
     "statsmodels>=0.12.1,<0.15",
     "tbats>=1.1,<1.2; python_version < '3.12'",
-=======
-    "numba>=0.53,<0.59",
-    "tslearn>=0.5.2,<0.6.3",
-]
-forecasting = [
-    "pmdarima>=1.8,!=1.8.1,<2.1",
-    "prophet>=1.1,<1.2",
-    "skpro>=2.0.0,<2.2.0",
-    "statsforecast>=0.5.2,<1.7",
-    "statsmodels>=0.12.1,<0.15",
-    "tbats>=1.1,<1.2",
-    "arch>=5.6.0,<6.3.0",
->>>>>>> 9f415954
 ]
 networks = [
     "keras-self-attention>=0.51,<0.52",
@@ -116,11 +92,7 @@
     "statsmodels>=0.12.1,<0.15",
 ]
 regression = [
-<<<<<<< HEAD
-    "numba>=0.53,<0.58; python_version < '3.12'",
-=======
-    "numba>=0.53,<0.59",
->>>>>>> 9f415954
+    "numba>=0.53,<0.59; python_version < '3.12'",
     "tensorflow>=2,<=2.14",
 ]
 transformations = [
@@ -128,11 +100,7 @@
     "filterpy>=1.4.5,<1.5",
     "holidays>=0.29,<0.35",
     "mne>=1.5,<1.6",
-<<<<<<< HEAD
-    "numba>=0.53,<0.58; python_version < '3.12'",
-=======
-    "numba>=0.53,<0.59",
->>>>>>> 9f415954
+    "numba>=0.53,<0.59; python_version < '3.12'",
     "pycatch22>=0.4,<0.5",
     "pykalman-bardo>=0.9.7,<0.10",
     "statsmodels>=0.12.1,<0.15",
@@ -154,7 +122,7 @@
     "kotsu>=0.3.1",
     "matplotlib>=3.3.2",
     "mne",
-    "numba>=0.53,<0.58; python_version < '3.12'",
+    "numba>=0.53,<0.59; python_version < '3.12'",
     "pmdarima>=1.8.0,!=1.8.1,<3.0.0; python_version < '3.12'",
     "prophet>=1.1; python_version < '3.12'",
     "pycatch22",
@@ -191,7 +159,7 @@
     "kotsu>=0.3.1",
     "matplotlib>=3.3.2",
     "mne",
-    "numba>=0.53,<0.58; python_version < '3.12'",
+    "numba>=0.53,<0.59; python_version < '3.12'",
     "pmdarima>=1.8.0,!=1.8.1,<3.0.0; python_version < '3.12'",
     "prophet>=1.1; python_version < '3.12'",
     "pycatch22",
