[project]
name = "sktime"
version = "0.23.0"
description = "A unified framework for machine learning with time series"
authors = [
    {name = "sktime developers", email = "sktime.toolbox@gmail.com"},
]
maintainers = [
    {name = "sktime developers", email = "sktime.toolbox@gmail.com"},
    {name = "Franz Király"},
    {name = "Jonathan Bechtel"},
    {name = "Kiril Ralinovski"},
    {name = "Marc Rovira"},
    {name = "Sagar Mishra"},
    {name = "Ugochukwu Onyeka"},
]
readme = "README.md"
keywords = [
    "data-science",
    "machine-learning",
    "data-mining",
    "time-series",
    "scikit-learn",
    "forecasting",
    "time-series-analysis",
    "time-series-classification",
    "time-series-regression",
]
classifiers = [
    "Intended Audience :: Science/Research",
    "Intended Audience :: Developers",
    "License :: OSI Approved :: BSD License",
    "Programming Language :: Python",
    "Topic :: Software Development",
    "Topic :: Scientific/Engineering",
    "Operating System :: Microsoft :: Windows",
    "Operating System :: POSIX",
    "Operating System :: Unix",
    "Operating System :: MacOS",
    "Programming Language :: Python :: 3.8",
    "Programming Language :: Python :: 3.9",
    "Programming Language :: Python :: 3.10",
    "Programming Language :: Python :: 3.11",
]
requires-python = ">=3.8,<3.12"
dependencies = [
    "numpy>=1.21.0,<1.27",
    "pandas>=1.1.0,<2.2.0",
    "packaging",
    "scikit-base<0.6.0",
    "scikit-learn>=0.24.0,<1.4.0",
    "scipy<2.0.0,>=1.2.0",
]

[project.optional-dependencies]
alignment = [
    "dtw-python>=1.3,<1.4",
    "numba>=0.53,<0.58",
]
annotation = [
    "hmmlearn>=0.2.7,<0.4",
    "numba>=0.53,<0.58",
    "pyod>=0.8.0,<1.2",
]
classification = [
    "esig>=0.9.7,<0.10",
    "mrsqm>=0.0.3,<0.1",
    "numba>=0.53,<0.58",
    "tensorflow>=2,<=2.14",
    "tsfresh>=0.17,<0.21",
]
clustering = [
    "numba>=0.53,<0.58",
    "tslearn>=0.5.2,<0.6.3",
]
forecasting = [
    "pmdarima>=1.8,!=1.8.1,<2.1",
    "prophet>=1.1,<1.2",
<<<<<<< HEAD
    "skpro<2.1.0",
=======
    "skpro>=2.0.0,<2.1.0",
>>>>>>> 44561f4b
    "statsforecast>=0.5.2,<1.7",
    "statsmodels>=0.12.1,<0.15",
    "tbats>=1.1,<1.2",
    "arch>=5.6.0,<6.2.0",
]
networks = [
    "keras-self-attention>=0.51,<0.52",
    "tensorflow>=2,<=2.14",
]
param_est = [
    "seasonal>=0.3.1,<0.4",
    "statsmodels>=0.12.1,<0.15",
]
regression = [
    "numba>=0.53,<0.58",
    "tensorflow>=2,<=2.14",
]
transformations = [
    "esig>=0.9.7,<0.10",
    "filterpy>=1.4.5,<1.5",
    "holidays>=0.29,<0.34",
    "mne>=1.5,<1.6",
    "numba>=0.53,<0.58",
    "pycatch22>=0.4,<0.5",
    "pykalman>=0.9.5,<0.10",
    "statsmodels>=0.12.1,<0.15",
    "stumpy>=1.5.1,<1.13",
    "tsfresh>=0.17,<0.21",
]
all_extras = [
    "cloudpickle",
    "dash!=2.9.0",
    "dask",
    "dtw-python",
    "esig==0.9.7; python_version < '3.10'",
    "filterpy>=1.4.5; python_version < '3.11'",
    "gluonts>=0.9.0",
    "h5py",
    "hmmlearn>=0.2.7; python_version < '3.11'",
    "holidays",
    "keras-self-attention; python_version < '3.11'",
    "kotsu>=0.3.1",
    "matplotlib>=3.3.2",
    "mne",
    "numba>=0.53,<0.58",
    "pmdarima>=1.8.0,!=1.8.1,<3.0.0",
    "prophet>=1.1",
    "pycatch22",
    "pykalman>=0.9.5; python_version < '3.11'",
    "pyod>=0.8.0; python_version < '3.11'",
    "scikit-optimize",
    "scikit_posthocs>=0.6.5",
    "seaborn>=0.11.0",
    "seasonal",
    "skpro>=2.0.0,<2.1.0",
    "statsforecast>=0.5.2,<1.6.0; python_version < '3.11'",
    "statsmodels>=0.12.1",
    "stumpy>=1.5.1; python_version < '3.11'",
    "tbats>=1.1.0",
    "tensorflow; python_version < '3.11'",
    "tsfresh>=0.17.0",
    "tslearn>=0.5.2,<0.6.0; python_version < '3.11'",
    "xarray",
    "arch>=5.6.0,<6.2.0",
]

all_extras_pandas2 = [
    "cloudpickle",
    "dash!=2.9.0",
    "dask<2023.7.1",
    "dtw-python",
    "esig==0.9.7; python_version < '3.10'",
    "filterpy>=1.4.5; python_version < '3.11'",
    "gluonts>=0.9.0",
    "h5py",
    "hmmlearn>=0.2.7; python_version < '3.11'",
    "holidays",
    "keras-self-attention; python_version < '3.11'",
    "kotsu>=0.3.1",
    "matplotlib>=3.3.2",
    "mne",
    "numba>=0.53,<0.58",
    "pmdarima>=1.8.0,!=1.8.1,<3.0.0",
    "prophet>=1.1",
    "pycatch22",
    "pykalman>=0.9.5; python_version < '3.11'",
    "pyod>=0.8.0; python_version < '3.11'",
    "scikit_posthocs>=0.6.5",
    "seaborn>=0.11.0",
    "seasonal",
<<<<<<< HEAD
    "skpro<2.1.0",
=======
    "skpro>=2.0.0,<2.1.0",
>>>>>>> 44561f4b
    "statsforecast>=0.5.2,<1.6.0; python_version < '3.11'",
    "statsmodels>=0.12.1",
    "stumpy>=1.5.1; python_version < '3.11'",
    "tbats>=1.1.0",
    "tensorflow; python_version < '3.11'",
    "tsfresh>=0.17.0",
    "tslearn>=0.5.2,<0.6.0; python_version < '3.11'",
    "xarray",
    "arch>=5.6.0,<6.2.0",
]

cython_extras = [
    "mrseql",
    "mrsqm; python_version < '3.11'",
    "numba<0.58",
]

dev = [
    "backoff",
    "httpx",
    "pre-commit",
    "pytest",
    "pytest-cov",
    "pytest-randomly",
    "pytest-timeout",
    "pytest-xdist",
    "wheel",
]

mlflow = [
    "mlflow",
]

mlflow_tests = [
    "boto3",
    "botocore",
    "mlflow",
    "moto",
]

binder = [
    "jupyter",
    "pandas<2.0.0",
]

docs = [
    "jupyter",
    "myst-parser",
    "nbsphinx>=0.8.6",
    "numpydoc",
    "pydata-sphinx-theme",
    "sphinx-copybutton",
    "sphinx-issues<4.0.0",
    "sphinx-gallery<0.15.0",
    "sphinx-design<0.6.0",
    "sphinx-version-warning",
    "Sphinx<8.0.0,!=7.2.0",
    "tabulate",
]

dl = [
    "tensorflow",
]

pandas1 = [
    "pandas<2.0.0",
]

[project.urls]
Homepage = "https://www.sktime.net"
Repository = "https://github.com/sktime/sktime"
Documentation = "https://www.sktime.net"
Download = "https://pypi.org/project/sktime/#files"
"API Reference" = "https://www.sktime.net/en/stable/api_reference.html"
"Release Notes" = "https://www.sktime.net/en/stable/changelog.html"

[project.license]
file = "LICENSE"

[build-system]
requires = ["setuptools>61", "wheel", "toml", "build"]
build-backend = "setuptools.build_meta"

[tool.nbqa.exclude]
black = "^docs/source/examples/"
flake8 = "^docs/source/examples/"
isort = "^docs/source/examples/"

[tool.setuptools]
zip-safe = true

[tool.setuptools.package-data]
sktime = [
    "*.csv",
    "*.csv.gz",
    "*.arff",
    "*.arff.gz",
    "*.txt",
    "*.ts",
    "*.tsv",
]

[tool.setuptools.packages.find]
exclude = ["tests", "tests.*"]<|MERGE_RESOLUTION|>--- conflicted
+++ resolved
@@ -76,11 +76,7 @@
 forecasting = [
     "pmdarima>=1.8,!=1.8.1,<2.1",
     "prophet>=1.1,<1.2",
-<<<<<<< HEAD
-    "skpro<2.1.0",
-=======
     "skpro>=2.0.0,<2.1.0",
->>>>>>> 44561f4b
     "statsforecast>=0.5.2,<1.7",
     "statsmodels>=0.12.1,<0.15",
     "tbats>=1.1,<1.2",
@@ -171,11 +167,7 @@
     "scikit_posthocs>=0.6.5",
     "seaborn>=0.11.0",
     "seasonal",
-<<<<<<< HEAD
-    "skpro<2.1.0",
-=======
     "skpro>=2.0.0,<2.1.0",
->>>>>>> 44561f4b
     "statsforecast>=0.5.2,<1.6.0; python_version < '3.11'",
     "statsmodels>=0.12.1",
     "stumpy>=1.5.1; python_version < '3.11'",
