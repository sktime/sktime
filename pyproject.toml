--- conflicted
+++ resolved
@@ -213,11 +213,7 @@
 transformations = [
   'esig<0.10,>=0.9.7; python_version < "3.11"',
   "filterpy<1.5,>=1.4.5",
-<<<<<<< HEAD
-  "holidays>=0.52,<0.53",
-=======
   "holidays>=0.29,<0.55",
->>>>>>> 03893e4b
   "mne>=1.5,<1.8",
   'numba<0.61,>=0.53',
   "pycatch22>=0.4,<0.4.6",
