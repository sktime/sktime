--- conflicted
+++ resolved
@@ -275,14 +275,9 @@
   'neuralforecast<1.8.0,>=1.6.4; python_version < "3.11"',
   'tensorflow<2.17,>=2; python_version < "3.12"',
   'torch; python_version < "3.12"',
-<<<<<<< HEAD
-  'transformers[torch]; python_version < "3.12"',
-  'salesforce-uni2ts @ git+https://github.com/SalesforceAIResearch/uni2ts.git@667356adf0040adde8aefc95b70d99e8c737ac97; python_version < "3.12"',
-=======
   'transformers[torch]<4.41.0; python_version < "3.12"',
   'pykan; python_version > "3.9.7"',
   'pytorch-forecasting>=1.0.0; python_version < "3.11"',
->>>>>>> 8422de65
 ]
 mlflow = [
   "mlflow",
