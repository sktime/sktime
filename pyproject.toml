--- conflicted
+++ resolved
@@ -45,13 +45,8 @@
 dependencies = [
     "deprecated>=1.2.13",
     "numba>=0.53",
-<<<<<<< HEAD
     "numpy>=1.21.0,<1.22",
-    "pandas>=1.1.0,<1.4.0",
-=======
-    "numpy==1.19.3",
     "pandas>=1.1.0,<1.5.0",
->>>>>>> 631848b8
     "scikit-learn>=0.24.0",
     "statsmodels>=0.12.1",
 ]
