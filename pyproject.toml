[project]
name = "sktime"
version = "0.29.1"
description = "A unified framework for machine learning with time series"
readme = "README.md"
keywords = [
  "data-mining",
  "data-science",
  "forecasting",
  "machine-learning",
  "scikit-learn",
  "time-series",
  "time-series-analysis",
  "time-series-classification",
  "time-series-regression",
]
license = { file = "LICENSE" }
# sktime is governed by the Community Council, see docs/source/get_involved/governance
# use the email or sktime discord (governance channel) to get in touch
maintainers = [
  { name = "sktime developers", email = "sktime.toolbox@gmail.com" },
  { name = "Franz Király" },
  { name = "Jonathan Bechtel" },
  { name = "Kiril Ralinovski" },
  { name = "Marc Rovira" },
  { name = "Sagar Mishra" },
  { name = "Ugochukwu Onyeka" },
]
# sktime has a large number of contributors,
# for full credits see contributors.md
authors = [
    { name = "sktime developers", email = "sktime.toolbox@gmail.com" },
]
requires-python = ">=3.8,<3.13"
classifiers = [
  "Intended Audience :: Developers",
  "Intended Audience :: Science/Research",
  "License :: OSI Approved :: BSD License",
  "Operating System :: MacOS",
  "Operating System :: Microsoft :: Windows",
  "Operating System :: POSIX",
  "Operating System :: Unix",
  "Programming Language :: Python",
  "Programming Language :: Python :: 3 :: Only",
  "Programming Language :: Python :: 3.8",
  "Programming Language :: Python :: 3.9",
  "Programming Language :: Python :: 3.10",
  "Programming Language :: Python :: 3.11",
  "Programming Language :: Python :: 3.12",
  "Topic :: Scientific/Engineering",
  "Topic :: Software Development",
]
# core dependencies of sktime
# this set should be kept minimal!
dependencies = [
  "joblib<1.5,>=1.2.0",  # required for parallel processing
  "numpy<1.27,>=1.21",  # required for framework layer and base class logic
  "packaging",  # for estimator specific dependency parsing
  "pandas<2.3.0,>=1.1",  # pandas is the main in-memory data container
  "scikit-base>=0.6.1,<0.9.0",  # base module for sklearn compatible base API
  "scikit-learn>=0.24,<1.6.0",  # required for estimators and framework layer
  "scipy<2.0.0,>=1.2",  # required for estimators and framework layer
]

[project.optional-dependencies]
# there are the following dependency sets:
# - all_extras_pandas2, all_extras - all soft dependencies
# - single-task soft dependencies, e.g., forecasting, classification, etc.
# - dev - the developer dependency set, for contributors to sktime
# - CI related, e.g., binder, docs, tests. Not for users of sktime.
#
# soft dependencies are not required for the core functionality of sktime
# but are required by popular estimators, e.g., prophet, tbats, etc.

# all soft dependencies
#
# users can install via "pip install sktime[all_extras]"
# or "pip install sktime[all_extras_pandas2]", to install only pandas 2 compatible deps
#
all_extras = [
  "arch>=5.6,<7.1.0",
  "cloudpickle",
  "dash!=2.9.0",
  "dask<2024.5.2; extra == 'dataframe'",
  "dtw-python",
  'esig==0.9.7; python_version < "3.10"',
  'filterpy>=1.4.5; python_version < "3.11"',
  "gluonts>=0.9",
  'h5py; python_version < "3.12"',
  'hmmlearn>=0.2.7; python_version < "3.11"',
  "holidays",
  'keras-self-attention; python_version < "3.11"',
  "kotsu>=0.3.1",
  "matplotlib>=3.3.2",
  "mne",
  'numba<0.60,>=0.53',
  'pmdarima!=1.8.1,<3.0.0,>=1.8; python_version < "3.12"',
  'prophet>=1.1; python_version < "3.12"',
<<<<<<< HEAD
  "pycatch22<0.4.4",
=======
  "pycatch22<0.4.6",
  "pykalman<0.10,>=0.9.5",
>>>>>>> c4cb54b6
  'pyod>=0.8; python_version < "3.11"',
  "pyts<0.14.0; python_version < '3.12'",
  "scikit-optimize",
  "scikit_posthocs>=0.6.5",
  "seaborn>=0.11",
  "seasonal",
  "skpro>=2,<2.4.0",
  'statsforecast<1.8.0,>=1.0.0; python_version < "3.12"',
  "statsmodels>=0.12.1",
  'stumpy>=1.5.1; python_version < "3.11"',
  'tbats>=1.1; python_version < "3.12"',
  'temporian<0.9.0,>=0.7.0,!=0.8.0; python_version < "3.12" and sys_platform != "win32"',
  'tensorflow<2.17,>=2; python_version < "3.12"',
  'tsbootstrap<0.2,>=0.1.0',
  'tsfresh>=0.17; python_version < "3.12"',
  'tslearn<0.7.0,!=0.6.0,>=0.5.2; python_version < "3.11"',
  "xarray",
]

# all soft dependencies compatible with pandas 2
all_extras_pandas2 = [
  "arch>=5.6,<7.1.0",
  "cloudpickle",
  "dash!=2.9.0",
  "dask<2024.5.2; extra == 'dataframe'",
  "dtw-python",
  'esig==0.9.7; python_version < "3.10"',
  'filterpy>=1.4.5; python_version < "3.11"',
  "gluonts>=0.9",
  'h5py; python_version < "3.12"',
  'hmmlearn>=0.2.7; python_version < "3.11"',
  "holidays",
  'keras-self-attention; python_version < "3.11"',
  "kotsu>=0.3.1",
  "matplotlib>=3.3.2",
  "mne",
  'numba<0.60,>=0.53',
  'pmdarima!=1.8.1,<3.0.0,>=1.8; python_version < "3.12"',
  'prophet>=1.1; python_version < "3.12"',
<<<<<<< HEAD
  "pycatch22<0.4.4",
=======
  "pycatch22<0.4.6",
  "pykalman<0.10,>=0.9.5",
>>>>>>> c4cb54b6
  'pyod>=0.8; python_version < "3.11"',
  "scikit_posthocs>=0.6.5",
  "seaborn>=0.11",
  "seasonal",
  "skpro>=2,<2.4.0",
  'statsforecast<1.8.0,>=1.0.0; python_version < "3.12"',
  "statsmodels>=0.12.1",
  'stumpy>=1.5.1; python_version < "3.11"',
  'tbats>=1.1; python_version < "3.12"',
  'temporian<0.9.0,>=0.7.0,!=0.8.0; python_version < "3.12" and sys_platform != "win32"',
  'tensorflow<2.17,>=2; python_version < "3.12"',
  'tsbootstrap<0.2,>=0.1.0',
  'tsfresh>=0.17; python_version < "3.12"',
  'tslearn<0.7.0,!=0.6.0,>=0.5.2; python_version < "3.11"',
  "xarray",
]

# single-task dependencies, e.g., forecasting, classification, etc.
# manually curated and intentionally smaller to avoid dependency conflicts
# names are identical with the names of the modules and estimator type strings
# dependency sets are selected to cover the most popular estimators in each module
# (this is a subjective choice, and may change over time as the ecosystem evolves,
# removals are rare and always accompanied by a deprecation warning)
#
# users can install via "pip install sktime[forecasting,transformations]" etc
#
alignment = [
  "dtw-python>=1.3,<1.6",
  'numba<0.60,>=0.53',
]
annotation = [
  "hmmlearn<0.4,>=0.2.7",
  'numba<0.60,>=0.53',
  'pyod<1.2,>=0.8; python_version < "3.12"',
]
classification = [
  'esig<0.10,>=0.9.7; python_version < "3.11"',
  'numba<0.60,>=0.53',
  'tensorflow<2.17,>=2; python_version < "3.12"',
  'tsfresh<0.21,>=0.17; python_version < "3.12"',
]
clustering = [
  'numba<0.60,>=0.53',
  'tslearn<0.7.0,!=0.6.0,>=0.5.2; python_version < "3.12"',
]
forecasting = [
  "arch>=5.6,<7.1",
  'pmdarima!=1.8.1,<2.1,>=1.8; python_version < "3.12"',
  "prophet<1.2,>=1.1",
  "skpro>=2,<2.4.0",
  'statsforecast<1.8.0,>=1.0.0; python_version < "3.12"',
  "statsmodels<0.15,>=0.12.1",
  'tbats<1.2,>=1.1; python_version < "3.12"',
]
networks = [
  "keras-self-attention<0.52,>=0.51",
  'tensorflow<2.17,>=2; python_version < "3.12"',
]
param_est = [
  "seasonal<0.4,>=0.3.1",
  "statsmodels<0.15,>=0.12.1",
]
regression = [
  'numba<0.60,>=0.53',
  'tensorflow<2.17,>=2; python_version < "3.12"',
]
transformations = [
  'esig<0.10,>=0.9.7; python_version < "3.11"',
  "filterpy<1.5,>=1.4.5",
  "holidays>=0.29,<0.50",
  "mne>=1.5,<1.8",
  'numba<0.60,>=0.53',
<<<<<<< HEAD
  "pycatch22>=0.4,<0.4.4",
=======
  "pycatch22>=0.4,<0.4.6",
  "pykalman<0.10,>=0.9.5",
>>>>>>> c4cb54b6
  "statsmodels<0.15,>=0.12.1",
  'stumpy<1.13,>=1.5.1; python_version < "3.12"',
  'temporian<0.9.0,>=0.7.0,!=0.8.0; python_version < "3.12" and sys_platform != "win32"',
  'tsbootstrap<0.2,>=0.1.0',
  'tsfresh<0.21,>=0.17; python_version < "3.12"',
]

# dev - the developer dependency set, for contributors to sktime
dev = [
  "backoff",
  "httpx",
  "pre-commit",
  "pytest",
  "pytest-cov",
  "pytest-randomly",
  "pytest-timeout",
  "pytest-xdist",
  "wheel",
]

# CI related soft dependency sets - not for users of sktime, only for developers
# docs and tests are standard dep sets for development use
# they are stable and subject to deprecation policies
# contributors should use the dev dependency set for contributing to sktime, see above
docs = [
  "jupyter",
  "myst-parser",
  "nbsphinx>=0.8.6",
  "numpydoc",
  "pydata-sphinx-theme",
  "Sphinx!=7.2.0,<8.0.0",
  "sphinx-copybutton",
  "sphinx-design<0.7.0",
  "sphinx-gallery<0.17.0",
  "sphinx-issues<5.0.0",
  "tabulate",
]
tests = [
  "pytest>=7.4,<8.3",
  "pytest-cov>=4.1,<5.1",
  "pytest-randomly<3.16,>=3.15",
  "pytest-timeout>=2.1,<2.4",
  "pytest-xdist>=3.3,<3.7",
]

# CI related soft dependency sets - not for users of sktime, only for developers
# these are for specual uses and may be changed or removed at any time
binder = [
  "jupyter",
  "pandas<2.0.0",
]
cython_extras = [
  "mrseql",
  'mrsqm; python_version < "3.11"',
  "numba<0.60",
]
datasets = [
  "rdata",
  "requests",
]
dl = [
  'FrEIA; python_version < "3.12"',
  'neuralforecast<1.8.0,>=1.6.4; python_version < "3.11"',
  'tensorflow<2.17,>=2; python_version < "3.12"',
  'torch; python_version < "3.12"',
  'transformers[torch]<4.41.0; python_version < "3.12"',
  'pykan; python_version > "3.9.7"'
]
mlflow = [
  "mlflow",
]
mlflow_tests = [
  "boto3",
  "botocore",
  "mlflow",
  "moto",
]
pandas1 = [
  "pandas<2.0.0",
]

[project.urls]
"API Reference" = "https://www.sktime.net/en/stable/api_reference.html"
Documentation = "https://www.sktime.net"
Download = "https://pypi.org/project/sktime/#files"
Homepage = "https://www.sktime.net"
"Release Notes" = "https://www.sktime.net/en/stable/changelog.html"
Repository = "https://github.com/sktime/sktime"

[build-system]
build-backend = "setuptools.build_meta"
requires = [
  "setuptools>61",
]

[tool.setuptools.package-data]
sktime = [
  "*.csv",
  "*.csv.gz",
  "*.arff",
  "*.arff.gz",
  "*.txt",
  "*.ts",
  "*.tsv",
]

[tool.setuptools.packages.find]
exclude = ["tests", "tests.*"]

[tool.nbqa.exclude]
black = "^docs/source/examples/"
flake8 = "^docs/source/examples/"
isort = "^docs/source/examples/"<|MERGE_RESOLUTION|>--- conflicted
+++ resolved
@@ -96,12 +96,7 @@
   'numba<0.60,>=0.53',
   'pmdarima!=1.8.1,<3.0.0,>=1.8; python_version < "3.12"',
   'prophet>=1.1; python_version < "3.12"',
-<<<<<<< HEAD
-  "pycatch22<0.4.4",
-=======
   "pycatch22<0.4.6",
-  "pykalman<0.10,>=0.9.5",
->>>>>>> c4cb54b6
   'pyod>=0.8; python_version < "3.11"',
   "pyts<0.14.0; python_version < '3.12'",
   "scikit-optimize",
@@ -141,12 +136,7 @@
   'numba<0.60,>=0.53',
   'pmdarima!=1.8.1,<3.0.0,>=1.8; python_version < "3.12"',
   'prophet>=1.1; python_version < "3.12"',
-<<<<<<< HEAD
-  "pycatch22<0.4.4",
-=======
   "pycatch22<0.4.6",
-  "pykalman<0.10,>=0.9.5",
->>>>>>> c4cb54b6
   'pyod>=0.8; python_version < "3.11"',
   "scikit_posthocs>=0.6.5",
   "seaborn>=0.11",
@@ -219,12 +209,7 @@
   "holidays>=0.29,<0.50",
   "mne>=1.5,<1.8",
   'numba<0.60,>=0.53',
-<<<<<<< HEAD
-  "pycatch22>=0.4,<0.4.4",
-=======
   "pycatch22>=0.4,<0.4.6",
-  "pykalman<0.10,>=0.9.5",
->>>>>>> c4cb54b6
   "statsmodels<0.15,>=0.12.1",
   'stumpy<1.13,>=1.5.1; python_version < "3.12"',
   'temporian<0.9.0,>=0.7.0,!=0.8.0; python_version < "3.12" and sys_platform != "win32"',
