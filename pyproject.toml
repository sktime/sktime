--- conflicted
+++ resolved
@@ -59,6 +59,13 @@
   "dtw-python<1.4,>=1.3",
   'numba<0.59,>=0.53; python_version < "3.12"',
 ]
+tests = [
+    "pytest>=7.4,<7.5",
+    "pytest-cov>=4.1,<4.2",
+    "pytest-randomly>=3.15,<3.16",
+    "pytest-timeout>=2.1,<2.2",
+    "pytest-xdist>=3.3,<3.4",
+]
 all_extras = [
   "arch<6.3.0,>=5.6",
   "cloudpickle",
@@ -155,50 +162,6 @@
   'mrsqm; python_version < "3.11"',
   "numba<0.59",
 ]
-<<<<<<< HEAD
-tests = [
-    "pytest>=7.4,<7.5",
-    "pytest-cov>=4.1,<4.2",
-    "pytest-randomly>=3.15,<3.16",
-    "pytest-timeout>=2.1,<2.2",
-    "pytest-xdist>=3.3,<3.4",
-]
-all_extras = [
-    "cloudpickle",
-    "dash!=2.9.0",
-    "dask",
-    "dtw-python",
-    "esig==0.9.7; python_version < '3.10'",
-    "filterpy>=1.4.5; python_version < '3.11'",
-    "gluonts>=0.9.0",
-    "h5py; python_version < '3.12'",
-    "hmmlearn>=0.2.7; python_version < '3.11'",
-    "holidays",
-    "keras-self-attention; python_version < '3.11'",
-    "kotsu>=0.3.1",
-    "matplotlib>=3.3.2",
-    "mne",
-    "numba>=0.53,<0.59; python_version < '3.12'",
-    "pmdarima>=1.8.0,!=1.8.1,<3.0.0; python_version < '3.12'",
-    "prophet>=1.1; python_version < '3.12'",
-    "pycatch22",
-    "pykalman-bardo>=0.9.7,<0.10",
-    "pyod>=0.8.0; python_version < '3.11'",
-    "scikit-optimize",
-    "scikit_posthocs>=0.6.5",
-    "seaborn>=0.11.0",
-    "seasonal",
-    "skpro>=2.0.0,<2.2.0",
-    "statsforecast>=0.5.2,<1.7.0; python_version < '3.12'",
-    "statsmodels>=0.12.1",
-    "stumpy>=1.5.1; python_version < '3.11'",
-    "tbats>=1.1.0; python_version < '3.12'",
-    "tensorflow; python_version < '3.11'",
-    "tsfresh>=0.17.0; python_version < '3.12'",
-    "tslearn>=0.5.2,<0.6.0; python_version < '3.11'",
-    "xarray",
-    "arch>=5.6.0,<6.3.0",
-=======
 dev = [
   "backoff",
   "httpx",
@@ -209,7 +172,6 @@
   "pytest-timeout",
   "pytest-xdist",
   "wheel",
->>>>>>> 291c46cf
 ]
 dl = [
   "tensorflow",
