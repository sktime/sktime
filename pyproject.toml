[project]
name = "sktime"
<<<<<<< HEAD
version = "0.25.0"
=======
version = "0.24.2"
>>>>>>> b937b1e0
description = "A unified framework for machine learning with time series"
readme = "README.md"
keywords = [
  "data-mining",
  "data-science",
  "forecasting",
  "machine-learning",
  "scikit-learn",
  "time-series",
  "time-series-analysis",
  "time-series-classification",
  "time-series-regression",
]
license = { file = "LICENSE" }
# sktime is governed by the Community Council, see docs/source/get_involved/governance
# use the email or sktime discord (governance channel) to get in touch
maintainers = [
  { name = "sktime developers", email = "sktime.toolbox@gmail.com" },
  { name = "Franz Király" },
  { name = "Jonathan Bechtel" },
  { name = "Kiril Ralinovski" },
  { name = "Marc Rovira" },
  { name = "Sagar Mishra" },
  { name = "Ugochukwu Onyeka" },
]
# sktime has a large number of contributors,
# for full credits see contributors.md
authors = [
    { name = "sktime developers", email = "sktime.toolbox@gmail.com" },
]
requires-python = ">=3.8,<3.13"
classifiers = [
  "Intended Audience :: Developers",
  "Intended Audience :: Science/Research",
  "License :: OSI Approved :: BSD License",
  "Operating System :: MacOS",
  "Operating System :: Microsoft :: Windows",
  "Operating System :: POSIX",
  "Operating System :: Unix",
  "Programming Language :: Python",
  "Programming Language :: Python :: 3 :: Only",
  "Programming Language :: Python :: 3.8",
  "Programming Language :: Python :: 3.9",
  "Programming Language :: Python :: 3.10",
  "Programming Language :: Python :: 3.11",
  "Programming Language :: Python :: 3.12",
  "Topic :: Scientific/Engineering",
  "Topic :: Software Development",
]
# core dependencies of sktime
# this set should be kept minimal!
dependencies = [
  "numpy<1.27,>=1.21",  # required for framework layer and base class logic
  "packaging",  # for estimator specific dependency parsing
  "pandas<2.2.0,>=1.1",  # pandas is the main in-memory data container
  "scikit-base<0.7.0",  # base module for sklearn compatible base API
  "scikit-learn<1.4.0,>=0.24",  # required for estimators and framework layer
  "scipy<2.0.0,>=1.2",  # required for estimators and framework layer
]

[project.optional-dependencies]
# there are the following dependency sets:
# - all_extras_pandas2, all_extras - all soft dependencies
# - single-task soft dependencies, e.g., forecasting, classification, etc.
# - dev - the developer dependency set, for contributors to sktime
# - CI related, e.g., binder, docs, tests. Not for users of sktime.
#
# soft dependencies are not required for the core functionality of sktime
# but are required by popular estimators, e.g., prophet, tbats, etc.

# all soft dependencies
#
# users can install via "pip install sktime[all_extras]"
# or "pip install sktime[all_extras_pandas2]", to install only pandas 2 compatible deps
#
all_extras = [
  "arch<6.3.0,>=5.6",
  "cloudpickle",
  "dash!=2.9.0",
  "dask",
  "dtw-python",
  'esig==0.9.7; python_version < "3.10"',
  'filterpy>=1.4.5; python_version < "3.11"',
  "gluonts>=0.9",
  'h5py; python_version < "3.12"',
  'hmmlearn>=0.2.7; python_version < "3.11"',
  "holidays",
  'keras-self-attention; python_version < "3.11"',
  "kotsu>=0.3.1",
  "matplotlib>=3.3.2",
  "mne",
  'numba<0.59,>=0.53; python_version < "3.12"',
  'pmdarima!=1.8.1,<3.0.0,>=1.8; python_version < "3.12"',
  'prophet>=1.1; python_version < "3.12"',
  "pycatch22<0.4.4",
  "pykalman-bardo<0.10,>=0.9.7",
  'pyod>=0.8; python_version < "3.11"',
  "scikit-optimize",
  "scikit_posthocs>=0.6.5",
  "seaborn>=0.11",
  "seasonal",
  "skpro<2.2.0,>=2",
  'statsforecast<1.7.0,>=0.5.2; python_version < "3.12"',
  "statsmodels>=0.12.1",
  'stumpy>=1.5.1; python_version < "3.11"',
  'tbats>=1.1; python_version < "3.12"',
  'tensorflow; python_version < "3.12"',
  'tsfresh>=0.17; python_version < "3.12"',
  'tslearn<0.6.0,>=0.5.2; python_version < "3.11"',
  "xarray",
]
all_extras_pandas2 = [
  "arch<6.3.0,>=5.6",
  "cloudpickle",
  "dash!=2.9.0",
  "dask<2023.12.2",
  "dtw-python",
  'esig==0.9.7; python_version < "3.10"',
  'filterpy>=1.4.5; python_version < "3.11"',
  "gluonts>=0.9",
  'h5py; python_version < "3.12"',
  'hmmlearn>=0.2.7; python_version < "3.11"',
  "holidays",
  'keras-self-attention; python_version < "3.11"',
  "kotsu>=0.3.1",
  "matplotlib>=3.3.2",
  "mne",
  'numba<0.59,>=0.53; python_version < "3.12"',
  'pmdarima!=1.8.1,<3.0.0,>=1.8; python_version < "3.12"',
  'prophet>=1.1; python_version < "3.12"',
  "pycatch22<0.4.4",
  "pykalman-bardo<0.10,>=0.9.7",
  'pyod>=0.8; python_version < "3.11"',
  "scikit_posthocs>=0.6.5",
  "seaborn>=0.11",
  "seasonal",
  "skpro<2.2.0,>=2",
  'statsforecast<1.7.0,>=0.5.2; python_version < "3.12"',
  "statsmodels>=0.12.1",
  'stumpy>=1.5.1; python_version < "3.11"',
  'tbats>=1.1; python_version < "3.12"',
  'tensorflow; python_version < "3.12"',
  'tsfresh>=0.17; python_version < "3.12"',
  'tslearn<0.6.0,>=0.5.2; python_version < "3.11"',
  "xarray",
]

# single-task dependencies, e.g., forecasting, classification, etc.
# manually curated and intentionally smaller to avoid dependeny conflicts
# names are identical with the names of the modules and estimator type strings
# dependency sets are selected to cover the most popular estimators in each module
# (this is a subjective choice, and may change over time as the ecosystem evolves,
# removals are rare and always accompanied by a deprecation warning)
#
# users can install via "pip install sktime[forecasting,transformations]" etc
#
alignment = [
  "dtw-python<1.4,>=1.3",
  'numba<0.59,>=0.53; python_version < "3.12"',
]
annotation = [
  "hmmlearn<0.4,>=0.2.7",
  'numba<0.59,>=0.53; python_version < "3.12"',
  'pyod<1.2,>=0.8; python_version < "3.12"',
]
classification = [
  'esig<0.10,>=0.9.7; python_version < "3.11"',
  'numba<0.59,>=0.53; python_version < "3.12"',
  'tensorflow<=2.14,>=2; python_version < "3.12"',
  'tsfresh<0.21,>=0.17; python_version < "3.12"',
]
clustering = [
  'numba<0.59,>=0.53; python_version < "3.12"',
  'tslearn<0.6.3,>=0.5.2; python_version < "3.12"',
]
forecasting = [
  "arch<6.3,>=5.6",
  'pmdarima!=1.8.1,<2.1,>=1.8; python_version < "3.12"',
  "prophet<1.2,>=1.1",
  "skpro<2.2,>=2",
  'statsforecast<1.7,>=0.5.2; python_version < "3.12"',
  "statsmodels<0.15,>=0.12.1",
  'tbats<1.2,>=1.1; python_version < "3.12"',
]
networks = [
  "keras-self-attention<0.52,>=0.51",
  'tensorflow<=2.14,>=2; python_version < "3.12"',
]
param_est = [
  "seasonal<0.4,>=0.3.1",
  "statsmodels<0.15,>=0.12.1",
]
regression = [
  'numba<0.59,>=0.53; python_version < "3.12"',
  'tensorflow<=2.14,>=2; python_version < "3.12"',
]
transformations = [
  'esig<0.10,>=0.9.7; python_version < "3.11"',
  "filterpy<1.5,>=1.4.5",
  "holidays>=0.29,<0.40",
  "mne<1.6,>=1.5",
  'numba<0.59,>=0.53; python_version < "3.12"',
  "pycatch22>=0.4,<0.4.5",
  "pykalman-bardo<0.10,>=0.9.7",
  "statsmodels<0.15,>=0.12.1",
  'stumpy<1.13,>=1.5.1; python_version < "3.12"',
  'tsfresh<0.21,>=0.17; python_version < "3.12"',
]

# dev - the developer dependency set, for contributors to sktime
dev = [
  "backoff",
  "httpx",
  "pre-commit",
  "pytest",
  "pytest-cov",
  "pytest-randomly",
  "pytest-timeout",
  "pytest-xdist",
  "wheel",
]

# CI related soft dependency sets - not for users of sktime, only for developers
# docs and tests are standard dep sets for development use
# they are stable and subject to deprecation policies
# contributors should use the dev dependency set for contributing to sktime, see above
docs = [
  "jupyter",
  "myst-parser",
  "nbsphinx>=0.8.6",
  "numpydoc",
  "pydata-sphinx-theme",
  "Sphinx!=7.2.0,<8.0.0",
  "sphinx-copybutton",
  "sphinx-design<0.6.0",
  "sphinx-gallery<0.16.0",
  "sphinx-issues<4.0.0",
  "tabulate",
]
tests = [
  "pytest<7.5,>=7.4",
  "pytest-cov<4.2,>=4.1",
  "pytest-randomly<3.16,>=3.15",
  "pytest-timeout>=2.1,<2.3",
  "pytest-xdist>=3.3,<3.6",
]

# CI related soft dependency sets - not for users of sktime, only for developers
# these are for specual uses and may be changed or removed at any time
binder = [
  "jupyter",
  "pandas<2.0.0",
]
cython_extras = [
  "mrseql",
  'mrsqm; python_version < "3.11"',
  "numba<0.59",
]
dl = [
  'tensorflow<=2.14,>=2; python_version < "3.12"',
  'torch; python_version < "3.12"',
]
mlflow = [
  "mlflow",
]
mlflow_tests = [
  "boto3",
  "botocore",
  "mlflow",
  "moto",
]
pandas1 = [
  "pandas<2.0.0",
]

[project.urls]
"API Reference" = "https://www.sktime.net/en/stable/api_reference.html"
Documentation = "https://www.sktime.net"
Download = "https://pypi.org/project/sktime/#files"
Homepage = "https://www.sktime.net"
"Release Notes" = "https://www.sktime.net/en/stable/changelog.html"
Repository = "https://github.com/sktime/sktime"

[build-system]
build-backend = "setuptools.build_meta"
requires = [
  "setuptools>61",
]

[tool.setuptools.package-data]
sktime = [
  "*.csv",
  "*.csv.gz",
  "*.arff",
  "*.arff.gz",
  "*.txt",
  "*.ts",
  "*.tsv",
]

[tool.setuptools.packages.find]
exclude = ["tests", "tests.*"]

[tool.nbqa.exclude]
black = "^docs/source/examples/"
flake8 = "^docs/source/examples/"
isort = "^docs/source/examples/"<|MERGE_RESOLUTION|>--- conflicted
+++ resolved
@@ -1,10 +1,6 @@
 [project]
 name = "sktime"
-<<<<<<< HEAD
 version = "0.25.0"
-=======
-version = "0.24.2"
->>>>>>> b937b1e0
 description = "A unified framework for machine learning with time series"
 readme = "README.md"
 keywords = [
