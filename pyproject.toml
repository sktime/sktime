[project]
name = "sktime"
version = "0.20.0"
description = "A unified framework for machine learning with time series"
authors = [
    {name = "sktime developers", email = "sktime.toolbox@gmail.com"},
]
maintainers = [
    {name = "sktime developers", email = "sktime.toolbox@gmail.com"},
    {name = "Franz Király"},
    {name = "Jonathan Bechtel"},
    {name = "Kiril Ralinovski"},
    {name = "Marc Rovira"},
    {name = "Sagar Mishra"},
    {name = "Ugochukwu Onyeka"},
]
readme = "README.md"
keywords = [
    "data-science",
    "machine-learning",
    "data-mining",
    "time-series",
    "scikit-learn",
    "forecasting",
    "time-series-analysis",
    "time-series-classification",
    "time-series-regression",
]
classifiers = [
    "Intended Audience :: Science/Research",
    "Intended Audience :: Developers",
    "License :: OSI Approved :: BSD License",
    "Programming Language :: Python",
    "Topic :: Software Development",
    "Topic :: Scientific/Engineering",
    "Operating System :: Microsoft :: Windows",
    "Operating System :: POSIX",
    "Operating System :: Unix",
    "Operating System :: MacOS",
    "Programming Language :: Python :: 3.8",
    "Programming Language :: Python :: 3.9",
    "Programming Language :: Python :: 3.10",
    "Programming Language :: Python :: 3.11",
]
requires-python = ">=3.8,<3.12"
dependencies = [
    "deprecated>=1.2.13",
    "numpy>=1.21.0,<1.26",
    "pandas>=1.1.0,<2.1.0",
    "packaging",
    "scikit-base<0.6.0",
    "scikit-learn>=0.24.0,<1.3.0",
    "scipy<2.0.0,>=1.2.0",
]

[project.optional-dependencies]
all_extras = [
    "attrs",
    "cloudpickle",
    "dash!=2.9.0",
    "dask",
    "dtw-python",
    "esig==0.9.7; python_version < '3.10'",
    "filterpy>=1.4.5; python_version < '3.11'",
    "h5py",
    "hmmlearn>=0.2.7; python_version < '3.11'",
    "gluonts>=0.9.0",
    "keras-self-attention; python_version < '3.11'",
    "kotsu>=0.3.1",
    "matplotlib>=3.3.2",
    "mne",
    "numba>=0.53; python_version < '3.11'",
    "pmdarima>=1.8.0,!=1.8.1,<3.0.0",
    "prophet>=1.1",
    "pykalman>=0.9.5; python_version < '3.11'",
    "pyod>=0.8.0; python_version < '3.11'",
    "scikit_posthocs>=0.6.5",
    "seaborn>=0.11.0",
    "statsforecast>=0.5.2; python_version < '3.11'",
    "statsmodels>=0.12.1",
    "stumpy>=1.5.1; python_version < '3.11'",
    "tbats>=1.1.0",
    "tensorflow; python_version < '3.11'",
    "tsfresh>=0.17.0",
    "tslearn>=0.5.2,<0.6.0; python_version < '3.11'",
    "xarray",
    "seasonal",
]

all_extras_pandas2 = [
    "attrs",
    "cloudpickle",
    "dash!=2.9.0",
    "dask",
    "dtw-python",
    "esig==0.9.7; python_version < '3.10'",
    "filterpy>=1.4.5; python_version < '3.11'",
    "h5py",
    "hmmlearn>=0.2.7; python_version < '3.11'",
    "gluonts>=0.9.0",
    "keras-self-attention; python_version < '3.11'",
    "kotsu>=0.3.1",
    "matplotlib>=3.3.2",
    "mne",
    "numba>=0.53; python_version < '3.11'",
    "pmdarima>=1.8.0,!=1.8.1,<3.0.0",
    "prophet>=1.1",
    "pykalman>=0.9.5; python_version < '3.11'",
    "pyod>=0.8.0; python_version < '3.11'",
    "scikit_posthocs>=0.6.5",
    "seaborn>=0.11.0",
    "statsmodels>=0.12.1",
    "stumpy>=1.5.1; python_version < '3.11'",
    "tbats>=1.1.0",
    "tensorflow; python_version < '3.11'",
    "tsfresh>=0.17.0",
    "tslearn>=0.5.2,<0.6.0; python_version < '3.11'",
    "xarray",
    "seasonal",
]

cython_extras = [
    "mrsqm; python_version < '3.11'",
]

dev = [
    "backoff",
    "httpx",
    "pre-commit",
    "pytest",
    "pytest-cov",
    "pytest-randomly",
    "pytest-timeout",
    "pytest-xdist",
    "wheel",
]

mlflow = [
    "mlflow",
]

mlflow_tests = [
    "boto3",
    "botocore",
    "mlflow",
    "moto",
]

binder = [
    "jupyter",
    "pandas<2.0.0",
]

docs = [
    "jupyter",
    "myst-parser",
    "nbsphinx>=0.8.6",
    "numpydoc",
    "pydata-sphinx-theme",
<<<<<<< HEAD
    "sphinx_issues<4.0.0",
    "sphinx-gallery<0.14.0",
    "sphinx-design<0.5.0",
    "sphinx-version-warning",
    "sphinx<8.0.0",
=======
    "sphinx-issues<4.0.0",
    "sphinx-gallery<0.14.0",
    "sphinx-design<0.5.0",
    "sphinx-version-warning",
    "Sphinx<8.0.0",
>>>>>>> 5f37e4d0
    "tabulate",
]

dl = [
    "tensorflow",
]

pandas1 = [
    "pandas<2.0.0",
]

[project.urls]
Homepage = "https://www.sktime.net"
Repository = "https://github.com/sktime/sktime"
Documentation = "https://www.sktime.net"
Download = "https://pypi.org/project/sktime/#files"
"API Reference" = "https://www.sktime.net/en/stable/api_reference.html"
"Release Notes" = "https://www.sktime.net/en/stable/changelog.html"

[project.license]
file = "LICENSE"

[build-system]
requires = ["setuptools>61", "wheel", "toml", "build"]
build-backend = "setuptools.build_meta"

[tool.nbqa.exclude]
black = "^docs/source/examples/"
flake8 = "^docs/source/examples/"
isort = "^docs/source/examples/"

[tool.setuptools]
zip-safe = true

[tool.setuptools.package-data]
sktime = [
    "*.csv",
    "*.csv.gz",
    "*.arff",
    "*.arff.gz",
    "*.txt",
    "*.ts",
    "*.tsv",
]

[tool.setuptools.packages.find]
exclude = ["tests", "tests.*"]<|MERGE_RESOLUTION|>--- conflicted
+++ resolved
@@ -157,19 +157,11 @@
     "nbsphinx>=0.8.6",
     "numpydoc",
     "pydata-sphinx-theme",
-<<<<<<< HEAD
-    "sphinx_issues<4.0.0",
-    "sphinx-gallery<0.14.0",
-    "sphinx-design<0.5.0",
-    "sphinx-version-warning",
-    "sphinx<8.0.0",
-=======
     "sphinx-issues<4.0.0",
     "sphinx-gallery<0.14.0",
     "sphinx-design<0.5.0",
     "sphinx-version-warning",
     "Sphinx<8.0.0",
->>>>>>> 5f37e4d0
     "tabulate",
 ]
 
