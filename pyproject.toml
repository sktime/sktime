[project]
name = "sktime"
version = "0.27.0"
description = "A unified framework for machine learning with time series"
readme = "README.md"
keywords = [
  "data-mining",
  "data-science",
  "forecasting",
  "machine-learning",
  "scikit-learn",
  "time-series",
  "time-series-analysis",
  "time-series-classification",
  "time-series-regression",
]
license = { file = "LICENSE" }
# sktime is governed by the Community Council, see docs/source/get_involved/governance
# use the email or sktime discord (governance channel) to get in touch
maintainers = [
  { name = "sktime developers", email = "sktime.toolbox@gmail.com" },
  { name = "Franz Király" },
  { name = "Jonathan Bechtel" },
  { name = "Kiril Ralinovski" },
  { name = "Marc Rovira" },
  { name = "Sagar Mishra" },
  { name = "Ugochukwu Onyeka" },
]
# sktime has a large number of contributors,
# for full credits see contributors.md
authors = [
    { name = "sktime developers", email = "sktime.toolbox@gmail.com" },
]
requires-python = ">=3.8,<3.13"
classifiers = [
  "Intended Audience :: Developers",
  "Intended Audience :: Science/Research",
  "License :: OSI Approved :: BSD License",
  "Operating System :: MacOS",
  "Operating System :: Microsoft :: Windows",
  "Operating System :: POSIX",
  "Operating System :: Unix",
  "Programming Language :: Python",
  "Programming Language :: Python :: 3 :: Only",
  "Programming Language :: Python :: 3.8",
  "Programming Language :: Python :: 3.9",
  "Programming Language :: Python :: 3.10",
  "Programming Language :: Python :: 3.11",
  "Programming Language :: Python :: 3.12",
  "Topic :: Scientific/Engineering",
  "Topic :: Software Development",
]
# core dependencies of sktime
# this set should be kept minimal!
dependencies = [
  "numpy<1.27,>=1.21",  # required for framework layer and base class logic
  "packaging",  # for estimator specific dependency parsing
  "pandas<2.2.0,>=1.1",  # pandas is the main in-memory data container
  "scikit-base<0.8.0",  # base module for sklearn compatible base API
  "scikit-learn>=0.24,<1.5.0",  # required for estimators and framework layer
  "scipy<2.0.0,>=1.2",  # required for estimators and framework layer
]

[project.optional-dependencies]
# there are the following dependency sets:
# - all_extras_pandas2, all_extras - all soft dependencies
# - single-task soft dependencies, e.g., forecasting, classification, etc.
# - dev - the developer dependency set, for contributors to sktime
# - CI related, e.g., binder, docs, tests. Not for users of sktime.
#
# soft dependencies are not required for the core functionality of sktime
# but are required by popular estimators, e.g., prophet, tbats, etc.

# all soft dependencies
#
# users can install via "pip install sktime[all_extras]"
# or "pip install sktime[all_extras_pandas2]", to install only pandas 2 compatible deps
#
all_extras = [
  "arch>=5.6,<6.4.0",
  "cloudpickle",
  "dash!=2.9.0",
  "dask<2024.2.2",
  "dtw-python",
  'esig==0.9.7',
  'filterpy>=1.4.5',
  "gluonts>=0.9",
  'h5py',
  'hmmlearn>=0.2.7',
  "holidays",
  'keras-self-attention',
  "kotsu>=0.3.1",
  "matplotlib>=3.3.2",
  "mne",
<<<<<<< HEAD
  'numba<0.59,>=0.53',
  'pmdarima!=1.8.1,<3.0.0,>=1.8',
  'prophet>=1.1',
=======
  'numba<0.60,>=0.53',
  'pmdarima!=1.8.1,<3.0.0,>=1.8; python_version < "3.12"',
  'prophet>=1.1; python_version < "3.12"',
>>>>>>> ee482562
  "pycatch22<0.4.4",
  "pykalman-bardo<0.10,>=0.9.7",
  'pyod>=0.8',
  "pyts<0.14.0; python_version < '3.12'",
  "scikit-optimize",
  "scikit_posthocs>=0.6.5",
  "seaborn>=0.11",
  "seasonal",
  "skpro<2.2.0,>=2",
  'statsforecast<1.8.0,>=1.0.0',
  "statsmodels>=0.12.1",
  'stumpy>=1.5.1',
  'tbats>=1.1',
  'tensorflow',
  'tsfresh>=0.17',
  'tslearn<0.7.0,!=0.6.0,>=0.5.2',
  "xarray",
]

# all soft dependencies compatible with pandas 2
all_extras_pandas2 = [
  "arch>=5.6,<6.4.0",
  "cloudpickle",
  "dash!=2.9.0",
  "dask<2024.2.2",
  "dtw-python",
  'esig==0.9.7',
  'filterpy>=1.4.5',
  "gluonts>=0.9",
  'h5py',
  'hmmlearn>=0.2.7',
  "holidays",
  'keras-self-attention',
  "kotsu>=0.3.1",
  "matplotlib>=3.3.2",
  "mne",
<<<<<<< HEAD
  'numba<0.59,>=0.53',
  'pmdarima!=1.8.1,<3.0.0,>=1.8',
  'prophet>=1.1',
=======
  'numba<0.60,>=0.53',
  'pmdarima!=1.8.1,<3.0.0,>=1.8; python_version < "3.12"',
  'prophet>=1.1; python_version < "3.12"',
>>>>>>> ee482562
  "pycatch22<0.4.4",
  "pykalman-bardo<0.10,>=0.9.7",
  'pyod>=0.8',
  "scikit_posthocs>=0.6.5",
  "seaborn>=0.11",
  "seasonal",
  "skpro<2.2.0,>=2",
  'statsforecast<1.8.0,>=1.0.0',
  "statsmodels>=0.12.1",
  'stumpy>=1.5.1',
  'tbats>=1.1',
  'tensorflow',
  'tsfresh>=0.17',
  'tslearn<0.7.0,!=0.6.0,>=0.5.2',
  "xarray",
]

# single-task dependencies, e.g., forecasting, classification, etc.
# manually curated and intentionally smaller to avoid dependency conflicts
# names are identical with the names of the modules and estimator type strings
# dependency sets are selected to cover the most popular estimators in each module
# (this is a subjective choice, and may change over time as the ecosystem evolves,
# removals are rare and always accompanied by a deprecation warning)
#
# users can install via "pip install sktime[forecasting,transformations]" etc
#
alignment = [
  "dtw-python<1.4,>=1.3",
<<<<<<< HEAD
  'numba<0.59,>=0.53',
]
annotation = [
  "hmmlearn<0.4,>=0.2.7",
  'numba<0.59,>=0.53',
  'pyod<1.2,>=0.8',
]
classification = [
  'esig<0.10,>=0.9.7',
  'numba<0.59,>=0.53',
  'tensorflow<=2.14,>=2',
  'tsfresh<0.21,>=0.17',
]
clustering = [
  'numba<0.59,>=0.53',
  'tslearn<0.7.0,!=0.6.0,>=0.5.2',
=======
  'numba<0.60,>=0.53',
]
annotation = [
  "hmmlearn<0.4,>=0.2.7",
  'numba<0.60,>=0.53',
  'pyod<1.2,>=0.8; python_version < "3.12"',
]
classification = [
  'esig<0.10,>=0.9.7; python_version < "3.11"',
  'numba<0.60,>=0.53',
  'tensorflow<=2.14,>=2; python_version < "3.12"',
  'tsfresh<0.21,>=0.17; python_version < "3.12"',
]
clustering = [
  'numba<0.60,>=0.53',
  'tslearn<0.7.0,!=0.6.0,>=0.5.2; python_version < "3.12"',
>>>>>>> ee482562
]
forecasting = [
  "arch>=5.6,<6.4",
  'pmdarima!=1.8.1,<2.1,>=1.8',
  "prophet<1.2,>=1.1",
  "skpro<2.2,>=2",
  'statsforecast<1.7,>=0.5.2',
  "statsmodels<0.15,>=0.12.1",
  'tbats<1.2,>=1.1',
]
networks = [
  "keras-self-attention<0.52,>=0.51",
  'tensorflow<=2.14,>=2',
]
param_est = [
  "seasonal<0.4,>=0.3.1",
  "statsmodels<0.15,>=0.12.1",
]
regression = [
<<<<<<< HEAD
  'numba<0.59,>=0.53',
  'tensorflow<=2.14,>=2',
=======
  'numba<0.60,>=0.53',
  'tensorflow<=2.14,>=2; python_version < "3.12"',
>>>>>>> ee482562
]
transformations = [
  'esig<0.10,>=0.9.7',
  "filterpy<1.5,>=1.4.5",
  "holidays>=0.29,<0.44",
  "mne>=1.5,<1.7",
<<<<<<< HEAD
  'numba<0.59,>=0.53',
=======
  'numba<0.60,>=0.53',
>>>>>>> ee482562
  "pycatch22>=0.4,<0.4.4",
  "pykalman-bardo<0.10,>=0.9.7",
  "statsmodels<0.15,>=0.12.1",
  'stumpy<1.13,>=1.5.1',
  'tsfresh<0.21,>=0.17',
]

# dev - the developer dependency set, for contributors to sktime
dev = [
  "backoff",
  "httpx",
  "pre-commit",
  "pytest",
  "pytest-cov",
  "pytest-randomly",
  "pytest-timeout",
  "pytest-xdist",
  "wheel",
]

# CI related soft dependency sets - not for users of sktime, only for developers
# docs and tests are standard dep sets for development use
# they are stable and subject to deprecation policies
# contributors should use the dev dependency set for contributing to sktime, see above
docs = [
  "jupyter",
  "myst-parser",
  "nbsphinx>=0.8.6",
  "numpydoc",
  "pydata-sphinx-theme",
  "Sphinx!=7.2.0,<8.0.0",
  "sphinx-copybutton",
  "sphinx-design<0.6.0",
  "sphinx-gallery<0.16.0",
  "sphinx-issues<5.0.0",
  "tabulate",
]
tests = [
  "pytest>=7.4,<8.1",
  "pytest-cov<4.2,>=4.1",
  "pytest-randomly<3.16,>=3.15",
  "pytest-timeout>=2.1,<2.3",
  "pytest-xdist>=3.3,<3.6",
]

# CI related soft dependency sets - not for users of sktime, only for developers
# these are for specual uses and may be changed or removed at any time
binder = [
  "jupyter",
  "pandas<2.0.0",
]
cython_extras = [
  "mrseql",
<<<<<<< HEAD
  'mrsqm; python_version < "3.12"',
  "numba<0.59",
=======
  'mrsqm; python_version < "3.11"',
  "numba<0.60",
>>>>>>> ee482562
]
dl = [
  'FrEIA',
  'neuralforecast<1.7.0,>=1.6.4',
  'tensorflow<=2.14,>=2',
  'torch',
]
mlflow = [
  "mlflow",
]
mlflow_tests = [
  "boto3",
  "botocore",
  "mlflow",
  "moto",
]
pandas1 = [
  "pandas<2.0.0",
]

[project.urls]
"API Reference" = "https://www.sktime.net/en/stable/api_reference.html"
Documentation = "https://www.sktime.net"
Download = "https://pypi.org/project/sktime/#files"
Homepage = "https://www.sktime.net"
"Release Notes" = "https://www.sktime.net/en/stable/changelog.html"
Repository = "https://github.com/sktime/sktime"

[build-system]
build-backend = "setuptools.build_meta"
requires = [
  "setuptools>61",
]

[tool.setuptools.package-data]
sktime = [
  "*.csv",
  "*.csv.gz",
  "*.arff",
  "*.arff.gz",
  "*.txt",
  "*.ts",
  "*.tsv",
]

[tool.setuptools.packages.find]
exclude = ["tests", "tests.*"]

[tool.nbqa.exclude]
black = "^docs/source/examples/"
flake8 = "^docs/source/examples/"
isort = "^docs/source/examples/"<|MERGE_RESOLUTION|>--- conflicted
+++ resolved
@@ -92,15 +92,9 @@
   "kotsu>=0.3.1",
   "matplotlib>=3.3.2",
   "mne",
-<<<<<<< HEAD
-  'numba<0.59,>=0.53',
+  'numba<0.60,>=0.53',
   'pmdarima!=1.8.1,<3.0.0,>=1.8',
   'prophet>=1.1',
-=======
-  'numba<0.60,>=0.53',
-  'pmdarima!=1.8.1,<3.0.0,>=1.8; python_version < "3.12"',
-  'prophet>=1.1; python_version < "3.12"',
->>>>>>> ee482562
   "pycatch22<0.4.4",
   "pykalman-bardo<0.10,>=0.9.7",
   'pyod>=0.8',
@@ -137,15 +131,9 @@
   "kotsu>=0.3.1",
   "matplotlib>=3.3.2",
   "mne",
-<<<<<<< HEAD
-  'numba<0.59,>=0.53',
+  'numba<0.60,>=0.53',
   'pmdarima!=1.8.1,<3.0.0,>=1.8',
   'prophet>=1.1',
-=======
-  'numba<0.60,>=0.53',
-  'pmdarima!=1.8.1,<3.0.0,>=1.8; python_version < "3.12"',
-  'prophet>=1.1; python_version < "3.12"',
->>>>>>> ee482562
   "pycatch22<0.4.4",
   "pykalman-bardo<0.10,>=0.9.7",
   'pyod>=0.8',
@@ -174,8 +162,7 @@
 #
 alignment = [
   "dtw-python<1.4,>=1.3",
-<<<<<<< HEAD
-  'numba<0.59,>=0.53',
+  'numba<0.60,>=0.53',
 ]
 annotation = [
   "hmmlearn<0.4,>=0.2.7",
@@ -184,31 +171,13 @@
 ]
 classification = [
   'esig<0.10,>=0.9.7',
-  'numba<0.59,>=0.53',
+  'numba<0.60,>=0.53',
   'tensorflow<=2.14,>=2',
   'tsfresh<0.21,>=0.17',
 ]
 clustering = [
-  'numba<0.59,>=0.53',
+  'numba<0.60,>=0.53',
   'tslearn<0.7.0,!=0.6.0,>=0.5.2',
-=======
-  'numba<0.60,>=0.53',
-]
-annotation = [
-  "hmmlearn<0.4,>=0.2.7",
-  'numba<0.60,>=0.53',
-  'pyod<1.2,>=0.8; python_version < "3.12"',
-]
-classification = [
-  'esig<0.10,>=0.9.7; python_version < "3.11"',
-  'numba<0.60,>=0.53',
-  'tensorflow<=2.14,>=2; python_version < "3.12"',
-  'tsfresh<0.21,>=0.17; python_version < "3.12"',
-]
-clustering = [
-  'numba<0.60,>=0.53',
-  'tslearn<0.7.0,!=0.6.0,>=0.5.2; python_version < "3.12"',
->>>>>>> ee482562
 ]
 forecasting = [
   "arch>=5.6,<6.4",
@@ -228,24 +197,15 @@
   "statsmodels<0.15,>=0.12.1",
 ]
 regression = [
-<<<<<<< HEAD
-  'numba<0.59,>=0.53',
+  'numba<0.60,>=0.53',
   'tensorflow<=2.14,>=2',
-=======
-  'numba<0.60,>=0.53',
-  'tensorflow<=2.14,>=2; python_version < "3.12"',
->>>>>>> ee482562
 ]
 transformations = [
   'esig<0.10,>=0.9.7',
   "filterpy<1.5,>=1.4.5",
   "holidays>=0.29,<0.44",
   "mne>=1.5,<1.7",
-<<<<<<< HEAD
-  'numba<0.59,>=0.53',
-=======
-  'numba<0.60,>=0.53',
->>>>>>> ee482562
+  'numba<0.60,>=0.53',
   "pycatch22>=0.4,<0.4.4",
   "pykalman-bardo<0.10,>=0.9.7",
   "statsmodels<0.15,>=0.12.1",
@@ -299,13 +259,8 @@
 ]
 cython_extras = [
   "mrseql",
-<<<<<<< HEAD
   'mrsqm; python_version < "3.12"',
   "numba<0.59",
-=======
-  'mrsqm; python_version < "3.11"',
-  "numba<0.60",
->>>>>>> ee482562
 ]
 dl = [
   'FrEIA',
