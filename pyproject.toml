--- conflicted
+++ resolved
@@ -1,15 +1,8 @@
 [project]
-<<<<<<< HEAD
-name = 'sktime'
-version = '0.36.1'
-description = 'A unified framework for machine learning with time series'
-readme = 'README.md'
-=======
 name = "sktime"
 version = "0.37.0"
 description = "A unified framework for machine learning with time series"
 readme = "README.md"
->>>>>>> d435fe59
 keywords = [
   'data-mining',
   'data-science',
