--- conflicted
+++ resolved
@@ -56,11 +56,7 @@
     "dtw-python",
     "esig==0.9.7; python_version < '3.10'",
     "filterpy>=1.4.5",
-<<<<<<< HEAD
     "gluonts>=0.9.0",
-    "hcrystalball>=0.1.9",
-=======
->>>>>>> f3b9ee40
     "matplotlib>=3.3.2",
     "mne",
     "pmdarima>=1.8.0,!=1.8.1",
