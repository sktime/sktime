[project]
name = "sktime"
version = "0.34.0"
description = "A unified framework for machine learning with time series"
readme = "README.md"
keywords = [
  "data-mining",
  "data-science",
  "forecasting",
  "machine-learning",
  "scikit-learn",
  "time-series",
  "time-series-analysis",
  "time-series-classification",
  "time-series-regression",
]
license = { file = "LICENSE" }
# sktime is governed by the Community Council, see docs/source/get_involved/governance
# use the email or sktime discord (governance channel) to get in touch
maintainers = [
  { name = "sktime developers", email = "sktime.toolbox@gmail.com" },
  { name = "Felix Hirwa Nshuti" },
  { name = "Franz Király" },
  { name = "Marc Rovira" },
  { name = "Ugochukwu Onyeka" },
]
# sktime has a large number of contributors,
# for full credits see contributors.md
authors = [
    { name = "sktime developers", email = "sktime.toolbox@gmail.com" },
]
requires-python = ">=3.9,<3.14"
classifiers = [
  "Intended Audience :: Developers",
  "Intended Audience :: Science/Research",
  "License :: OSI Approved :: BSD License",
  "Operating System :: MacOS",
  "Operating System :: Microsoft :: Windows",
  "Operating System :: POSIX",
  "Operating System :: Unix",
  "Programming Language :: Python",
  "Programming Language :: Python :: 3 :: Only",
  "Programming Language :: Python :: 3.9",
  "Programming Language :: Python :: 3.10",
  "Programming Language :: Python :: 3.11",
  "Programming Language :: Python :: 3.12",
  "Programming Language :: Python :: 3.13",
  "Topic :: Scientific/Engineering",
  "Topic :: Software Development",
]
# core dependencies of sktime
# this set should be kept minimal!
dependencies = [
  "joblib<1.5,>=1.2.0",  # required for parallel processing
  "numpy<2.2,>=1.21",  # required for framework layer and base class logic
  "packaging",  # for estimator specific dependency parsing
  "pandas<2.3.0,>=1.1",  # pandas is the main in-memory data container
  "scikit-base>=0.6.1,<0.12.0",  # base module for sklearn compatible base API
  "scikit-learn>=0.24,<1.6.0",  # required for estimators and framework layer
  "scipy<2.0.0,>=1.2",  # required for estimators and framework layer
]

[project.optional-dependencies]
# there are the following dependency sets:
# - all_extras_pandas2, all_extras - all soft dependencies
# - single-task soft dependencies, e.g., forecasting, classification, etc.
# - dev - the developer dependency set, for contributors to sktime
# - CI related, e.g., binder, docs, tests. Not for users of sktime.
#
# soft dependencies are not required for the core functionality of sktime
# but are required by popular estimators, e.g., prophet, tbats, etc.

# all soft dependencies
#
# users can install via "pip install sktime[all_extras]"
# or "pip install sktime[all_extras_pandas2]", to install only pandas 2 compatible deps
#
all_extras = [
  'arch>=5.6,<7.1.0; python_version < "3.13"',
  'autots<0.7,>=0.6.1',
  'cloudpickle; python_version < "3.13"',
  'dash!=2.9.0; python_version < "3.13"',
  "dask<2024.8.1; extra == 'dataframe'",
  'dtaidistance<2.4; python_version < "3.13"',
  'dtw-python; python_version < "3.13"',
  'esig==0.9.7; python_version < "3.10"',
  'filterpy>=1.4.5; python_version < "3.11"',
  'gluonts>=0.9; python_version < "3.13"',
  'h5py; python_version < "3.12"',
  'hmmlearn>=0.2.7; python_version < "3.11"',
  'holidays; python_version < "3.13"',
  'keras-self-attention; python_version < "3.11"',
  'matplotlib!=3.9.1,>=3.3.2; python_version < "3.13"',
  'mne; python_version < "3.13"',
  'numba<0.61,>=0.53; python_version < "3.13"',
  'optuna<4.1; python_version < "3.13"',
  'pmdarima!=1.8.1,<3.0.0,>=1.8; python_version < "3.12"',
  'polars[pandas]>=0.20,<2.0; python_version < "3.13"',
  'prophet>=1.1; python_version < "3.12"',
  'pycatch22<0.4.6; python_version < "3.13"',
  'pyod>=0.8; python_version < "3.11"',
  "pyts<0.14.0; python_version < '3.12'",
  'scikit-optimize; python_version < "3.13"',
  'scikit_posthocs>=0.6.5; python_version < "3.13"',
  'seaborn>=0.11; python_version < "3.13"',
  'seasonal; python_version < "3.13"',
  'skforecast<0.14,>=0.12.1; python_version < "3.13"',
  "skpro>=2,<2.8.0",
  'statsforecast<1.8.0,>=1.0.0; python_version < "3.12"',
  'statsmodels>=0.12.1; python_version < "3.13"',
  'stumpy>=1.5.1; python_version < "3.11"',
  'tbats>=1.1; python_version < "3.12"',
  'temporian<0.9.0,>=0.7.0,!=0.8.0; python_version < "3.12" and sys_platform != "win32"',
  'tensorflow<2.17,>=2; python_version < "3.12"',
  'tsfresh>=0.17; python_version < "3.12"',
  'tslearn<0.7.0,!=0.6.0,>=0.5.2; python_version < "3.11"',
<<<<<<< HEAD
  "xarray",
  "u8darts<0.31,>=0.29.0",
  'huggingface-hub>=0.23.0',

=======
  'u8darts>=0.29.0,<0.32.0; python_version < "3.13"',
  'xarray; python_version < "3.13"',
>>>>>>> e9c11723
]

# all soft dependencies compatible with pandas 2
all_extras_pandas2 = [
  'arch>=5.6,<7.1.0; python_version < "3.13"',
  'autots<0.7,>=0.6.1; python_version < "3.13"',
  'cloudpickle; python_version < "3.13"',
  'dash!=2.9.0; python_version < "3.13"',
  "dask<2024.10.1; extra == 'dataframe'",
  'dtaidistance<2.4; python_version < "3.13"',
  'dtw-python; python_version < "3.13"',
  'esig==0.9.7; python_version < "3.10"',
  'filterpy>=1.4.5; python_version < "3.11"',
  'gluonts>=0.9; python_version < "3.13"',
  'h5py; python_version < "3.12"',
  'hmmlearn>=0.2.7; python_version < "3.11"',
  'holidays; python_version < "3.13"',
  'keras-self-attention; python_version < "3.11"',
  'matplotlib!=3.9.1,>=3.3.2; python_version < "3.13"',
  'mne; python_version < "3.13"',
  'numba<0.61,>=0.53; python_version < "3.13"',
  'optuna<4.1; python_version < "3.13"',
  'pmdarima!=1.8.1,<3.0.0,>=1.8; python_version < "3.12"',
  'polars[pandas]>=0.20,<2.0; python_version < "3.13"',
  'prophet>=1.1; python_version < "3.12"',
  'pycatch22<0.4.6; python_version < "3.13"',
  'pyod>=0.8; python_version < "3.11"',
  'scikit_posthocs>=0.6.5; python_version < "3.13"',
  'seaborn>=0.11; python_version < "3.13"',
  'seasonal; python_version < "3.13"',
  'skforecast<0.14,>=0.12.1; python_version < "3.13"',
  'skpro>=2,<2.8.0',
  'statsforecast<1.8.0,>=1.0.0; python_version < "3.12"',
  'statsmodels>=0.12.1; python_version < "3.13"',
  'stumpy>=1.5.1; python_version < "3.11"',
  'tbats>=1.1; python_version < "3.12"',
  'temporian<0.9.0,>=0.7.0,!=0.8.0; python_version < "3.12" and sys_platform != "win32"',
  'tensorflow<2.17,>=2; python_version < "3.12"',
  'tsbootstrap<0.2,>=0.1.0; python_version < "3.13"',
  'tsfresh>=0.17; python_version < "3.12"',
  'tslearn<0.7.0,!=0.6.0,>=0.5.2; python_version < "3.11"',
  'u8darts>=0.29.0,<0.32.0; python_version < "3.13"',
  'xarray; python_version < "3.13"',
]

# single-task dependencies, e.g., forecasting, classification, etc.
# manually curated and intentionally smaller to avoid dependency conflicts
# names are identical with the names of the modules and estimator type strings
# dependency sets are selected to cover the most popular estimators in each module
# (this is a subjective choice, and may change over time as the ecosystem evolves,
# removals are rare and always accompanied by a deprecation warning)
#
# users can install via "pip install sktime[forecasting,transformations]" etc
#
alignment = [
  'dtaidistance<2.4; python_version < "3.13"',
  'dtw-python>=1.3,<1.6; python_version < "3.13"',
  'numba<0.61,>=0.53; python_version < "3.13"',
]
annotation = [
  'hmmlearn<0.4,>=0.2.7; python_version < "3.13"',
  'numba<0.61,>=0.53; python_version < "3.13"',
  'pyod<1.2,>=0.8; python_version < "3.12"',
]
classification = [
  'esig<0.10,>=0.9.7; python_version < "3.11"',
  'numba<0.61,>=0.53; python_version < "3.13"',
  'tensorflow<2.17,>=2; python_version < "3.12"',
  'tsfresh<0.21,>=0.17; python_version < "3.12"',
]
clustering = [
  'numba<0.61,>=0.53; python_version < "3.13"',
  'tslearn<0.7.0,!=0.6.0,>=0.5.2; python_version < "3.12"',
]
detection = [
  'hmmlearn<0.4,>=0.2.7; python_version < "3.13"',
  'numba<0.61,>=0.53; python_version < "3.13"',
  'pyod<1.2,>=0.8; python_version < "3.12"',
]
forecasting = [
  'arch>=5.6,<7.1; python_version < "3.13"',
  'autots<0.7,>=0.6.1; python_version < "3.13"',
  'pmdarima!=1.8.1,<2.1,>=1.8; python_version < "3.12"',
  'prophet<1.2,>=1.1; python_version < "3.13"',
  'skforecast<0.14,>=0.12.1; python_version < "3.13"',
  "skpro>=2,<2.8.0",
  'statsforecast<1.8.0,>=1.0.0; python_version < "3.12"',
  'statsmodels<0.15,>=0.12.1; python_version < "3.13"',
  'tbats<1.2,>=1.1; python_version < "3.12"',
]
networks = [
  'keras-self-attention<0.52,>=0.51; python_version < "3.13"',
  'tensorflow<2.17,>=2; python_version < "3.12"',
]
param_est = [
  'seasonal<0.4,>=0.3.1; python_version < "3.13"',
  'statsmodels<0.15,>=0.12.1; python_version < "3.13"',
]
regression = [
  'numba<0.61,>=0.53; python_version < "3.13"',
  'tensorflow<2.17,>=2; python_version < "3.12"',
]
transformations = [
  'esig<0.10,>=0.9.7; python_version < "3.11"',
  'filterpy<1.5,>=1.4.5; python_version < "3.13"',
  'holidays>=0.29,<0.59; python_version < "3.13"',
  'mne>=1.5,<1.9; python_version < "3.13"',
  'numba<0.61,>=0.53; python_version < "3.13"',
  'pycatch22>=0.4,<0.4.6; python_version < "3.13"',
  'statsmodels<0.15,>=0.12.1; python_version < "3.13"',
  'stumpy<1.13,>=1.5.1; python_version < "3.12"',
  'temporian<0.9.0,>=0.7.0,!=0.8.0; python_version < "3.12" and sys_platform != "win32"',
  'tsfresh<0.21,>=0.17; python_version < "3.12"',
]

# dev - the developer dependency set, for contributors to sktime
dev = [
  "backoff",
  "httpx",
  "pre-commit",
  "pytest",
  "pytest-randomly",
  "pytest-timeout",
  "pytest-xdist",
  "wheel",
]

# CI related soft dependency sets - not for users of sktime, only for developers
# docs and tests are standard dep sets for development use
# they are stable and subject to deprecation policies
# contributors should use the dev dependency set for contributing to sktime, see above
docs = [
  "jupyter",
  "myst-parser",
  "nbsphinx>=0.8.6",
  "numpydoc",
  "pydata-sphinx-theme",
  "Sphinx!=7.2.0,<9.0.0",
  "sphinx-copybutton",
  "sphinx-design<0.7.0",
  "sphinx-gallery<0.19.0",
  "sphinx-issues<6.0.0",
  "tabulate",
]
tests = [
  "pytest>=7.4,<8.4",
  "pytest-randomly<3.16,>=3.15",
  "pytest-timeout>=2.1,<2.4",
  "pytest-xdist>=3.3,<3.7",
]

# CI related soft dependency sets - not for users of sktime, only for developers
# these are for specual uses and may be changed or removed at any time
binder = [
  "jupyter",
  "pandas<2.0.0",
  "skchange",
]
cython_extras = [
  "mrseql < 0.0.3",
  'mrsqm; python_version < "3.11"',
  "numba<0.61",
]
datasets = [
  "rdata",
  "requests",
]
dl = [
  'FrEIA; python_version < "3.12"',
  'neuralforecast<1.8.0,>=1.6.4; python_version < "3.11"',
  'peft>=0.10.0; python_version < "3.12"',
  'tensorflow<2.17,>=2; python_version < "3.12"',
  'torch; python_version < "3.12"',
  'transformers[torch]<4.41.0; python_version < "3.12"',
  'pykan>=0.2.1,<0.2.7; python_version > "3.9.7"',
  'pytorch-forecasting>=1.0.0,<1.2.0; python_version < "3.13"',
  'lightning>=2.0; python_version < "3.12"',
  'gluonts>=0.14.3; python_version < "3.12"',
  'einops>0.7.0; python_version < "3.12"',
  'huggingface-hub>=0.23.0; python_version < "3.12"',
<<<<<<< HEAD
  'hydra-core',
  'accelerate',
  'tqdm',
=======
  'hydra-core; python_version < "3.13"',
>>>>>>> e9c11723
]
mlflow = [
  "mlflow",
]
mlflow_tests = [
  "boto3",
  "botocore",
  "mlflow",
  "moto",
]
numpy1 = [
  "numpy<2.0.0",
]
pandas1 = [
  "pandas<2.0.0",
]
compatibility_tests = [
  'catboost; python_version < "3.13"',
]

[project.urls]
"API Reference" = "https://www.sktime.net/en/stable/api_reference.html"
Documentation = "https://www.sktime.net"
Download = "https://pypi.org/project/sktime/#files"
Homepage = "https://www.sktime.net"
"Release Notes" = "https://www.sktime.net/en/stable/changelog.html"
Repository = "https://github.com/sktime/sktime"

[build-system]
build-backend = "setuptools.build_meta"
requires = [
  "setuptools>61",
]

[tool.setuptools.package-data]
sktime = [
  "utils/_estimator_html_repr.css",
  "*.csv",
  "*.csv.gz",
  "*.arff",
  "*.arff.gz",
  "*.txt",
  "*.ts",
  "*.tsv",
]

[tool.setuptools.packages.find]
exclude = ["tests", "tests.*"]

[tool.ruff]
line-length = 88
exclude = [".git", "sktime/_contrib/*", "examples/blog_posts/*"]
target-version = "py39"
extend-include = ["*.ipynb"]

[tool.ruff.lint]
select = [
  # https://pypi.org/project/pycodestyle
  "D",
  "E",
  "W",
  # https://pypi.org/project/pyflakes
  "F",
  # https://pypi.org/project/flake8-bandit
  "S",
  # https://docs.astral.sh/ruff/rules/#pyupgrade-up
  "UP",
  "I002",    # Missing required imports
  "UP008",   # Super calls with redundant arguments passed.
  "G010",    # Deprecated log warn.
  "PLR1722", # Use sys.exit() instead of exit() and quit().
  "PT014",   # pytest-duplicate-parametrize-test-cases.
  "PT006",   # Checks for the type of parameter names passed to pytest.mark.parametrize.
  "PT007",   # Checks for the type of parameter values passed to pytest.mark.parametrize.
  "PT018",   # Checks for assertions that combine multiple independent condition
  "RUF001", # Checks for non unicode string literals
  "RUF002", # Checks for non unicode string literals
  "RUF003", # Checks for non unicode string literals
]
extend-select = [
  "I", # isort
  "C4", # https://pypi.org/project/flake8-comprehensions
]
ignore=[
  "E203", # Whitespace-before-punctuation.
  "E402", # Module-import-not-at-top-of-file.
  "E731", # Do not assign a lambda expression, use a def.
  "RET504", # Unnecessary variable assignment before `return` statement.
  "S101", # Use of `assert` detected.
  "RUF100", # https://docs.astral.sh/ruff/rules/unused-noqa/
  "C408", # Unnecessary dict call - rewrite as a literal.
  "UP031", # Use format specifier instead of %
  "S102", # Use of excec
  "C414", # Unnecessary `list` call within `sorted()`
  "S301", # pickle and modules that wrap it can be unsafe
  "C416", # Unnecessary list comprehension - rewrite as a generator
  "S310", # Audit URL open for permitted schemes
  "S202", # Uses of `tarfile.extractall()`
  "S307", # Use of possibly insecure function
  "C417", # Unnecessary `map` usage (rewrite using a generator expression)
  "S605", # Starting a process with a shell, possible injection detected
  "E741", # Ambiguous variable name
  "S107", # Possible hardcoded password
  "S105", # Possible hardcoded password
  "PT018", # Checks for assertions that combine multiple independent condition
  "S602", # sub process call with shell=True unsafe
  "C419", # Unnecessary list comprehension, some are flagged yet are not
  "C409", # Unnecessary `list` literal passed to `tuple()` (rewrite as a `tuple` literal)
  "S113", # Probable use of httpx call withour timeout
]
allowed-confusables=["σ"]

[tool.ruff.lint.per-file-ignores]

"setup.py" = ["S101"]
"**/__init__.py" = [
  "F401", # unused import
]
"**/tests/**" = [
  "D",
  "S605",  # Starting a process with a shell: seems safe, but may be changed in the future; consider rewriting without `shell`
  "S607",  # Starting a process with a partial executable path
  "RET504",  # todo:Unnecessary variable assignment before `return` statement
  "PT004",  # Fixture `tmpdir_unittest_fixture` does not return anything, add leading underscore
  "PT011",  # `pytest.raises(ValueError)` is too broad, set the `match` parameter or use a more specific exception
  "PT012",  # `pytest.raises()` block should contain a single simple statement
  "PT019",  # Fixture `_` without value is injected as parameter, use `@pytest.mark.usefixtures` instead
  "PT006" # Checks for the type of parameter names passed to pytest.mark.parametrize.
]
"sktime/libs/uni2ts/*.py" = [
  "F722", # Checks for forward annotations that include invalid syntax.
  "F821", # Checks for uses of undefined names.
  "D100", # Missing docstring in public module
  "D101", # Missing docstring in public class
  "D102", # Missing docstring in public method
  "D103", # Missing docstring in public function
  "D104", # Missing docstring in public package
  "D106", # Missing docstring in public nested class
]

[tool.ruff.lint.pydocstyle]
convention = "numpy"<|MERGE_RESOLUTION|>--- conflicted
+++ resolved
@@ -114,15 +114,10 @@
   'tensorflow<2.17,>=2; python_version < "3.12"',
   'tsfresh>=0.17; python_version < "3.12"',
   'tslearn<0.7.0,!=0.6.0,>=0.5.2; python_version < "3.11"',
-<<<<<<< HEAD
   "xarray",
   "u8darts<0.31,>=0.29.0",
   'huggingface-hub>=0.23.0',
-
-=======
-  'u8darts>=0.29.0,<0.32.0; python_version < "3.13"',
   'xarray; python_version < "3.13"',
->>>>>>> e9c11723
 ]
 
 # all soft dependencies compatible with pandas 2
@@ -303,13 +298,9 @@
   'gluonts>=0.14.3; python_version < "3.12"',
   'einops>0.7.0; python_version < "3.12"',
   'huggingface-hub>=0.23.0; python_version < "3.12"',
-<<<<<<< HEAD
-  'hydra-core',
   'accelerate',
   'tqdm',
-=======
   'hydra-core; python_version < "3.13"',
->>>>>>> e9c11723
 ]
 mlflow = [
   "mlflow",
