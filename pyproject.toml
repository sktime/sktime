[project]
name = "sktime"
version = "0.30.1"
description = "A unified framework for machine learning with time series"
readme = "README.md"
keywords = [
  "data-mining",
  "data-science",
  "forecasting",
  "machine-learning",
  "scikit-learn",
  "time-series",
  "time-series-analysis",
  "time-series-classification",
  "time-series-regression",
]
license = { file = "LICENSE" }
# sktime is governed by the Community Council, see docs/source/get_involved/governance
# use the email or sktime discord (governance channel) to get in touch
maintainers = [
  { name = "sktime developers", email = "sktime.toolbox@gmail.com" },
  { name = "Franz Király" },
  { name = "Jonathan Bechtel" },
  { name = "Kiril Ralinovski" },
  { name = "Marc Rovira" },
  { name = "Sagar Mishra" },
  { name = "Ugochukwu Onyeka" },
]
# sktime has a large number of contributors,
# for full credits see contributors.md
authors = [
    { name = "sktime developers", email = "sktime.toolbox@gmail.com" },
]
requires-python = ">=3.9,<3.13"
classifiers = [
  "Intended Audience :: Developers",
  "Intended Audience :: Science/Research",
  "License :: OSI Approved :: BSD License",
  "Operating System :: MacOS",
  "Operating System :: Microsoft :: Windows",
  "Operating System :: POSIX",
  "Operating System :: Unix",
  "Programming Language :: Python",
  "Programming Language :: Python :: 3 :: Only",
  "Programming Language :: Python :: 3.9",
  "Programming Language :: Python :: 3.10",
  "Programming Language :: Python :: 3.11",
  "Programming Language :: Python :: 3.12",
  "Topic :: Scientific/Engineering",
  "Topic :: Software Development",
]
# core dependencies of sktime
# this set should be kept minimal!
dependencies = [
  "joblib<1.5,>=1.2.0",  # required for parallel processing
  "numpy<1.27,>=1.21",  # required for framework layer and base class logic
  "packaging",  # for estimator specific dependency parsing
  "pandas<2.3.0,>=1.1",  # pandas is the main in-memory data container
  "scikit-base>=0.6.1,<0.9.0",  # base module for sklearn compatible base API
  "scikit-learn>=0.24,<1.6.0",  # required for estimators and framework layer
  "scipy<2.0.0,>=1.2",  # required for estimators and framework layer
]

[project.optional-dependencies]
# there are the following dependency sets:
# - all_extras_pandas2, all_extras - all soft dependencies
# - single-task soft dependencies, e.g., forecasting, classification, etc.
# - dev - the developer dependency set, for contributors to sktime
# - CI related, e.g., binder, docs, tests. Not for users of sktime.
#
# soft dependencies are not required for the core functionality of sktime
# but are required by popular estimators, e.g., prophet, tbats, etc.

# all soft dependencies
#
# users can install via "pip install sktime[all_extras]"
# or "pip install sktime[all_extras_pandas2]", to install only pandas 2 compatible deps
#
all_extras = [
  "arch>=5.6,<7.1.0",
  "cloudpickle",
  "dash!=2.9.0",
  "dask<2024.6.2; extra == 'dataframe'",
  "dtaidistance<2.4",
  "dtw-python",
  'esig==0.9.7; python_version < "3.10"',
  'filterpy>=1.4.5; python_version < "3.11"',
  "gluonts>=0.9",
  'h5py; python_version < "3.12"',
  'hmmlearn>=0.2.7; python_version < "3.11"',
  "holidays",
  'keras-self-attention; python_version < "3.11"',
  "matplotlib>=3.3.2",
  "mne",
<<<<<<< HEAD
  'numba<0.60,>=0.53',
  'optuna',
=======
  'numba<0.61,>=0.53',
>>>>>>> 8422de65
  'pmdarima!=1.8.1,<3.0.0,>=1.8; python_version < "3.12"',
  'prophet>=1.1; python_version < "3.12"',
  "pycatch22<0.4.6",
  'pyod>=0.8; python_version < "3.11"',
  "pyts<0.14.0; python_version < '3.12'",
  "scikit-optimize",
  "scikit_posthocs>=0.6.5",
  "seaborn>=0.11",
  "seasonal",
  "skpro>=2,<2.4.0",
  'statsforecast<1.8.0,>=1.0.0; python_version < "3.12"',
  "statsmodels>=0.12.1",
  'stumpy>=1.5.1; python_version < "3.11"',
  'tbats>=1.1; python_version < "3.12"',
  'temporian<0.9.0,>=0.7.0,!=0.8.0; python_version < "3.12" and sys_platform != "win32"',
  'tensorflow<2.17,>=2; python_version < "3.12"',
  'tsbootstrap<0.2,>=0.1.0',
  'tsfresh>=0.17; python_version < "3.12"',
  'tslearn<0.7.0,!=0.6.0,>=0.5.2; python_version < "3.11"',
  "xarray",
]

# all soft dependencies compatible with pandas 2
all_extras_pandas2 = [
  "arch>=5.6,<7.1.0",
  "cloudpickle",
  "dash!=2.9.0",
  "dask<2024.6.2; extra == 'dataframe'",
  "dtaidistance<2.4",
  "dtw-python",
  'esig==0.9.7; python_version < "3.10"',
  'filterpy>=1.4.5; python_version < "3.11"',
  "gluonts>=0.9",
  'h5py; python_version < "3.12"',
  'hmmlearn>=0.2.7; python_version < "3.11"',
  "holidays",
  'keras-self-attention; python_version < "3.11"',
  "matplotlib>=3.3.2",
  "mne",
  'numba<0.61,>=0.53',
  'pmdarima!=1.8.1,<3.0.0,>=1.8; python_version < "3.12"',
  'prophet>=1.1; python_version < "3.12"',
  "pycatch22<0.4.6",
  'pyod>=0.8; python_version < "3.11"',
  "scikit_posthocs>=0.6.5",
  "seaborn>=0.11",
  "seasonal",
  "skpro>=2,<2.4.0",
  'statsforecast<1.8.0,>=1.0.0; python_version < "3.12"',
  "statsmodels>=0.12.1",
  'stumpy>=1.5.1; python_version < "3.11"',
  'tbats>=1.1; python_version < "3.12"',
  'temporian<0.9.0,>=0.7.0,!=0.8.0; python_version < "3.12" and sys_platform != "win32"',
  'tensorflow<2.17,>=2; python_version < "3.12"',
  'tsbootstrap<0.2,>=0.1.0',
  'tsfresh>=0.17; python_version < "3.12"',
  'tslearn<0.7.0,!=0.6.0,>=0.5.2; python_version < "3.11"',
  "xarray",
]

# single-task dependencies, e.g., forecasting, classification, etc.
# manually curated and intentionally smaller to avoid dependency conflicts
# names are identical with the names of the modules and estimator type strings
# dependency sets are selected to cover the most popular estimators in each module
# (this is a subjective choice, and may change over time as the ecosystem evolves,
# removals are rare and always accompanied by a deprecation warning)
#
# users can install via "pip install sktime[forecasting,transformations]" etc
#
alignment = [
  "dtaidistance<2.4",
  "dtw-python>=1.3,<1.6",
  'numba<0.61,>=0.53',
]
annotation = [
  "hmmlearn<0.4,>=0.2.7",
  'numba<0.61,>=0.53',
  'pyod<1.2,>=0.8; python_version < "3.12"',
]
classification = [
  'esig<0.10,>=0.9.7; python_version < "3.11"',
  'numba<0.61,>=0.53',
  'tensorflow<2.17,>=2; python_version < "3.12"',
  'tsfresh<0.21,>=0.17; python_version < "3.12"',
]
clustering = [
  'numba<0.61,>=0.53',
  'tslearn<0.7.0,!=0.6.0,>=0.5.2; python_version < "3.12"',
]
forecasting = [
  "arch>=5.6,<7.1",
  'pmdarima!=1.8.1,<2.1,>=1.8; python_version < "3.12"',
  "prophet<1.2,>=1.1",
  "skpro>=2,<2.4.0",
  'statsforecast<1.8.0,>=1.0.0; python_version < "3.12"',
  "statsmodels<0.15,>=0.12.1",
  'tbats<1.2,>=1.1; python_version < "3.12"',
]
networks = [
  "keras-self-attention<0.52,>=0.51",
  'tensorflow<2.17,>=2; python_version < "3.12"',
]
param_est = [
  "seasonal<0.4,>=0.3.1",
  "statsmodels<0.15,>=0.12.1",
]
regression = [
  'numba<0.61,>=0.53',
  'tensorflow<2.17,>=2; python_version < "3.12"',
]
transformations = [
  'esig<0.10,>=0.9.7; python_version < "3.11"',
  "filterpy<1.5,>=1.4.5",
  "holidays>=0.29,<0.52",
  "mne>=1.5,<1.8",
  'numba<0.61,>=0.53',
  "pycatch22>=0.4,<0.4.6",
  "statsmodels<0.15,>=0.12.1",
  'stumpy<1.13,>=1.5.1; python_version < "3.12"',
  'temporian<0.9.0,>=0.7.0,!=0.8.0; python_version < "3.12" and sys_platform != "win32"',
  'tsbootstrap<0.2,>=0.1.0',
  'tsfresh<0.21,>=0.17; python_version < "3.12"',
]

# dev - the developer dependency set, for contributors to sktime
dev = [
  "backoff",
  "httpx",
  "pre-commit",
  "pytest",
  "pytest-cov",
  "pytest-randomly",
  "pytest-timeout",
  "pytest-xdist",
  "wheel",
]

# CI related soft dependency sets - not for users of sktime, only for developers
# docs and tests are standard dep sets for development use
# they are stable and subject to deprecation policies
# contributors should use the dev dependency set for contributing to sktime, see above
docs = [
  "jupyter",
  "myst-parser",
  "nbsphinx>=0.8.6",
  "numpydoc",
  "pydata-sphinx-theme",
  "Sphinx!=7.2.0,<8.0.0",
  "sphinx-copybutton",
  "sphinx-design<0.7.0",
  "sphinx-gallery<0.17.0",
  "sphinx-issues<5.0.0",
  "tabulate",
]
tests = [
  "pytest>=7.4,<8.3",
  "pytest-cov>=4.1,<5.1",
  "pytest-randomly<3.16,>=3.15",
  "pytest-timeout>=2.1,<2.4",
  "pytest-xdist>=3.3,<3.7",
]

# CI related soft dependency sets - not for users of sktime, only for developers
# these are for specual uses and may be changed or removed at any time
binder = [
  "jupyter",
  "pandas<2.0.0",
]
cython_extras = [
  "mrseql",
  'mrsqm; python_version < "3.11"',
  "numba<0.61",
]
datasets = [
  "rdata",
  "requests",
]
dl = [
  'FrEIA; python_version < "3.12"',
  'neuralforecast<1.8.0,>=1.6.4; python_version < "3.11"',
  'tensorflow<2.17,>=2; python_version < "3.12"',
  'torch; python_version < "3.12"',
  'transformers[torch]<4.41.0; python_version < "3.12"',
  'pykan; python_version > "3.9.7"',
  'pytorch-forecasting>=1.0.0; python_version < "3.11"',
]
mlflow = [
  "mlflow",
]
mlflow_tests = [
  "boto3",
  "botocore",
  "mlflow",
  "moto",
]
pandas1 = [
  "pandas<2.0.0",
]

[project.urls]
"API Reference" = "https://www.sktime.net/en/stable/api_reference.html"
Documentation = "https://www.sktime.net"
Download = "https://pypi.org/project/sktime/#files"
Homepage = "https://www.sktime.net"
"Release Notes" = "https://www.sktime.net/en/stable/changelog.html"
Repository = "https://github.com/sktime/sktime"

[build-system]
build-backend = "setuptools.build_meta"
requires = [
  "setuptools>61",
]

[tool.setuptools.package-data]
sktime = [
  "*.csv",
  "*.csv.gz",
  "*.arff",
  "*.arff.gz",
  "*.txt",
  "*.ts",
  "*.tsv",
]

[tool.setuptools.packages.find]
exclude = ["tests", "tests.*"]

[tool.nbqa.exclude]
black = "^docs/source/examples/"
flake8 = "^docs/source/examples/"
isort = "^docs/source/examples/"<|MERGE_RESOLUTION|>--- conflicted
+++ resolved
@@ -92,12 +92,8 @@
   'keras-self-attention; python_version < "3.11"',
   "matplotlib>=3.3.2",
   "mne",
-<<<<<<< HEAD
-  'numba<0.60,>=0.53',
-  'optuna',
-=======
-  'numba<0.61,>=0.53',
->>>>>>> 8422de65
+  'numba<0.61,>=0.53',
+  'optuna<3.7',
   'pmdarima!=1.8.1,<3.0.0,>=1.8; python_version < "3.12"',
   'prophet>=1.1; python_version < "3.12"',
   "pycatch22<0.4.6",
