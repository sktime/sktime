--- conflicted
+++ resolved
@@ -102,21 +102,12 @@
   'pycatch22<0.4.6; python_version < "3.13"',
   'pyod>=0.8; python_version < "3.11"',
   "pyts<0.14.0; python_version < '3.12'",
-<<<<<<< HEAD
   'scikit-optimize; python_version < "3.13"',
   'scikit_posthocs>=0.6.5; python_version < "3.13"',
   'seaborn>=0.11; python_version < "3.13"',
   'seasonal; python_version < "3.13"',
   'skforecast<0.14,>=0.12.1; python_version < "3.13"',
-  "skpro>=2,<2.6.0",
-=======
-  "scikit-optimize",
-  "scikit_posthocs>=0.6.5",
-  "seaborn>=0.11",
-  "seasonal",
-  "skforecast<0.14,>=0.12.1",
   "skpro>=2,<2.8.0",
->>>>>>> 16a14087
   'statsforecast<1.8.0,>=1.0.0; python_version < "3.12"',
   'statsmodels>=0.12.1; python_version < "3.13"',
   'stumpy>=1.5.1; python_version < "3.11"',
@@ -125,34 +116,20 @@
   'tensorflow<2.17,>=2; python_version < "3.12"',
   'tsfresh>=0.17; python_version < "3.12"',
   'tslearn<0.7.0,!=0.6.0,>=0.5.2; python_version < "3.11"',
-<<<<<<< HEAD
   'xarray; python_version < "3.13"',
-  'u8darts<0.31,>=0.29.0; python_version < "3.13"',
-=======
-  "xarray",
-  "u8darts>=0.29.0,<0.32",
->>>>>>> 16a14087
+  "u8darts>=0.29.0,<0.32.0; python_version < "3.13"',
+  'xarray; python_version < "3.13"',
 ]
 
 # all soft dependencies compatible with pandas 2
 all_extras_pandas2 = [
-<<<<<<< HEAD
   'arch>=5.6,<7.1.0; python_version < "3.13"',
   'autots<0.7,>=0.6.1; python_version < "3.13"',
   'cloudpickle; python_version < "3.13"',
   'dash!=2.9.0; python_version < "3.13"',
-  "dask<2024.8.3; extra == 'dataframe'",
+  "dask<2024.10.1; extra == 'dataframe'",
   'dtaidistance<2.4; python_version < "3.13"',
   'dtw-python; python_version < "3.13"',
-=======
-  "arch>=5.6,<7.1.0",
-  'autots<0.7,>=0.6.1',
-  "cloudpickle",
-  "dash!=2.9.0",
-  "dask<2024.10.1; extra == 'dataframe'",
-  "dtaidistance<2.4",
-  "dtw-python",
->>>>>>> 16a14087
   'esig==0.9.7; python_version < "3.10"',
   'filterpy>=1.4.5; python_version < "3.11"',
   'gluonts>=0.9; python_version < "3.13"',
@@ -169,19 +146,11 @@
   'prophet>=1.1; python_version < "3.12"',
   'pycatch22<0.4.6; python_version < "3.13"',
   'pyod>=0.8; python_version < "3.11"',
-<<<<<<< HEAD
   'scikit_posthocs>=0.6.5; python_version < "3.13"',
   'seaborn>=0.11; python_version < "3.13"',
   'seasonal; python_version < "3.13"',
   'skforecast<0.14,>=0.12.1; python_version < "3.13"',
-  'skpro>=2,<2.6.0; python_version < "3.13"',
-=======
-  "scikit_posthocs>=0.6.5",
-  "seaborn>=0.11",
-  "seasonal",
-  "skforecast<0.14,>=0.12.1",
-  "skpro>=2,<2.8.0",
->>>>>>> 16a14087
+  'skpro>=2,<2.8.0',
   'statsforecast<1.8.0,>=1.0.0; python_version < "3.12"',
   'statsmodels>=0.12.1; python_version < "3.13"',
   'stumpy>=1.5.1; python_version < "3.11"',
@@ -191,13 +160,8 @@
   'tsbootstrap<0.2,>=0.1.0; python_version < "3.13"',
   'tsfresh>=0.17; python_version < "3.12"',
   'tslearn<0.7.0,!=0.6.0,>=0.5.2; python_version < "3.11"',
-<<<<<<< HEAD
+  'u8darts<0.31,>=0.32.0; python_version < "3.13"',
   'xarray; python_version < "3.13"',
-  'u8darts<0.31,>=0.29.0; python_version < "3.13"',
-=======
-  "xarray",
-  "u8darts>=0.29.0,<0.32",
->>>>>>> 16a14087
 ]
 
 # single-task dependencies, e.g., forecasting, classification, etc.
@@ -233,15 +197,9 @@
   'arch>=5.6,<7.1; python_version < "3.13"',
   'autots<0.7,>=0.6.1; python_version < "3.13"',
   'pmdarima!=1.8.1,<2.1,>=1.8; python_version < "3.12"',
-<<<<<<< HEAD
   'prophet<1.2,>=1.1; python_version < "3.13"',
   'skforecast<0.14,>=0.12.1; python_version < "3.13"',
-  "skpro>=2,<2.6.0",
-=======
-  "prophet<1.2,>=1.1",
-  "skforecast<0.14,>=0.12.1",
   "skpro>=2,<2.8.0",
->>>>>>> 16a14087
   'statsforecast<1.8.0,>=1.0.0; python_version < "3.12"',
   'statsmodels<0.15,>=0.12.1; python_version < "3.13"',
   'tbats<1.2,>=1.1; python_version < "3.12"',
