[project]
name = "sktime"
version = "0.12.1"
description = "A unified framework for machine learning with time series"
authors = [
    {name = "Franz Király", email = "f.kiraly@ucl.ac.uk"},
    {name = "Tony Bagnall", email = "ajb@uea.ac.uk"},
    {name = "Markus Löning"},
    {name = "Martin Walter"},
]
maintainers = [
    {name = "Franz Király", email = "f.kiraly@ucl.ac.uk"},
    {name = "Martin Walter"},
]
readme = "README.md"
keywords = [
    "data-science",
    "machine-learning",
    "data-mining",
    "time-series",
    "scikit-learn",
    "forecasting",
    "time-series-analysis",
    "time-series-classification",
    "time-series-regression",
]
classifiers = [
    "Intended Audience :: Science/Research",
    "Intended Audience :: Developers",
    "License :: OSI Approved :: BSD License",
    "Programming Language :: Python",
    "Topic :: Software Development",
    "Topic :: Scientific/Engineering",
    "Operating System :: Microsoft :: Windows",
    "Operating System :: POSIX",
    "Operating System :: Unix",
    "Operating System :: MacOS",
    "Programming Language :: Python :: 3.7",
    "Programming Language :: Python :: 3.8",
    "Programming Language :: Python :: 3.9",
]
requires-python = ">=3.7,<3.10"
dependencies = [
    "deprecated>=1.2.13",
    "numba>=0.53",
    "numpy>=1.21.0,<1.22",
    "pandas>=1.1.0,<1.5.0",
    "scikit-learn>=0.24.0,<1.2.0",
    "statsmodels>=0.12.1",
    "scipy<1.9.0",
]

[project.optional-dependencies]
all_extras = [
    "dtw-python",
    "esig==0.9.7",
<<<<<<< HEAD
    "prophet>=1.1",
=======
    "filterpy>=1.4.5",
>>>>>>> 67f81b10
    "hcrystalball>=0.1.9",
    "matplotlib>=3.3.2",
    "pmdarima>=1.8.0,!=1.8.1",
    "prophet>=1.0,<1.1",
    "pykalman>=0.9.5",
    "pyod>=0.8.0",
    "scikit_posthocs>=0.6.5",
    "seaborn>=0.11.0",
    "statsforecast>=0.5.2",
    "stumpy>=1.5.1",
    "tbats>=1.1.0",
    "tensorflow-probability",
    "tensorflow",
    "tsfresh>=0.17.0",
    "tslearn>=0.5.2",
]

dev = [
    "httpx",
    "pre-commit",
    "pytest",
    "pytest-cov",
    "pytest-timeout",
    "pytest-xdist",
    "wheel",
]

binder = [
    "jupyter",
]

docs = [
    "jupyter",
    "myst-parser",
    "nbsphinx>=0.8.6",
    "numpydoc",
    "pydata-sphinx-theme",
    "sphinx_issues==1.2.0",
    "sphinx-gallery==0.6.0",
    "sphinx-panels==0.6.0",
    "sphinx==4.1.1",
    "tabulate",
]

dl = [
    "tensorflow",
    "tensorflow-probability",
]

[project.urls]
homepage = "https://www.sktime.org"
repository = "https://github.com/alan-turing-institute/sktime"
documentation = "https://www.sktime.org"
download = "https://pypi.org/project/sktime/#files"

[project.license]
file = "LICENSE"

[build-system]
requires = ["setuptools", "wheel", "toml", "build"]
build-backend = "setuptools.build_meta"<|MERGE_RESOLUTION|>--- conflicted
+++ resolved
@@ -54,15 +54,11 @@
 all_extras = [
     "dtw-python",
     "esig==0.9.7",
-<<<<<<< HEAD
     "prophet>=1.1",
-=======
     "filterpy>=1.4.5",
->>>>>>> 67f81b10
     "hcrystalball>=0.1.9",
     "matplotlib>=3.3.2",
     "pmdarima>=1.8.0,!=1.8.1",
-    "prophet>=1.0,<1.1",
     "pykalman>=0.9.5",
     "pyod>=0.8.0",
     "scikit_posthocs>=0.6.5",
