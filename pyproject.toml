[project]
name = "sktime"
version = "0.30.1"
description = "A unified framework for machine learning with time series"
readme = "README.md"
keywords = [
  "data-mining",
  "data-science",
  "forecasting",
  "machine-learning",
  "scikit-learn",
  "time-series",
  "time-series-analysis",
  "time-series-classification",
  "time-series-regression",
]
license = { file = "LICENSE" }
# sktime is governed by the Community Council, see docs/source/get_involved/governance
# use the email or sktime discord (governance channel) to get in touch
maintainers = [
  { name = "sktime developers", email = "sktime.toolbox@gmail.com" },
  { name = "Franz Király" },
  { name = "Jonathan Bechtel" },
  { name = "Kiril Ralinovski" },
  { name = "Marc Rovira" },
  { name = "Sagar Mishra" },
  { name = "Ugochukwu Onyeka" },
]
# sktime has a large number of contributors,
# for full credits see contributors.md
authors = [
    { name = "sktime developers", email = "sktime.toolbox@gmail.com" },
]
requires-python = ">=3.9,<3.13"
classifiers = [
  "Intended Audience :: Developers",
  "Intended Audience :: Science/Research",
  "License :: OSI Approved :: BSD License",
  "Operating System :: MacOS",
  "Operating System :: Microsoft :: Windows",
  "Operating System :: POSIX",
  "Operating System :: Unix",
  "Programming Language :: Python",
  "Programming Language :: Python :: 3 :: Only",
  "Programming Language :: Python :: 3.9",
  "Programming Language :: Python :: 3.10",
  "Programming Language :: Python :: 3.11",
  "Programming Language :: Python :: 3.12",
  "Topic :: Scientific/Engineering",
  "Topic :: Software Development",
]
# core dependencies of sktime
# this set should be kept minimal!
dependencies = [
  "joblib<1.5,>=1.2.0",  # required for parallel processing
  "numpy<1.27,>=1.21",  # required for framework layer and base class logic
  "packaging",  # for estimator specific dependency parsing
  "pandas<2.3.0,>=1.1",  # pandas is the main in-memory data container
  "scikit-base>=0.6.1,<0.9.0",  # base module for sklearn compatible base API
  "scikit-learn>=0.24,<1.6.0",  # required for estimators and framework layer
  "scipy<2.0.0,>=1.2",  # required for estimators and framework layer
]

[project.optional-dependencies]
# there are the following dependency sets:
# - all_extras_pandas2, all_extras - all soft dependencies
# - single-task soft dependencies, e.g., forecasting, classification, etc.
# - dev - the developer dependency set, for contributors to sktime
# - CI related, e.g., binder, docs, tests. Not for users of sktime.
#
# soft dependencies are not required for the core functionality of sktime
# but are required by popular estimators, e.g., prophet, tbats, etc.

# all soft dependencies
#
# users can install via "pip install sktime[all_extras]"
# or "pip install sktime[all_extras_pandas2]", to install only pandas 2 compatible deps
#
all_extras = [
  "arch>=5.6,<7.1.0",
  "cloudpickle",
  "dash!=2.9.0",
<<<<<<< HEAD
  "dask<2024.6.3; extra == 'dataframe'",
=======
  "dask<2024.6.2; extra == 'dataframe'",
  "dtaidistance<2.4",
>>>>>>> 16b96088
  "dtw-python",
  'esig==0.9.7; python_version < "3.10"',
  'filterpy>=1.4.5; python_version < "3.11"',
  "gluonts>=0.9",
  'h5py; python_version < "3.12"',
  'hmmlearn>=0.2.7; python_version < "3.11"',
  "holidays",
  'keras-self-attention; python_version < "3.11"',
  "matplotlib>=3.3.2",
  "mne",
  'numba<0.61,>=0.53',
  'pmdarima!=1.8.1,<3.0.0,>=1.8; python_version < "3.12"',
  'prophet>=1.1; python_version < "3.12"',
  "pycatch22<0.4.6",
  'pyod>=0.8; python_version < "3.11"',
  "pyts<0.14.0; python_version < '3.12'",
  "scikit-optimize",
  "scikit_posthocs>=0.6.5",
  "seaborn>=0.11",
  "seasonal",
  "skpro>=2,<2.4.0",
  'statsforecast<1.8.0,>=1.0.0; python_version < "3.12"',
  "statsmodels>=0.12.1",
  'stumpy>=1.5.1; python_version < "3.11"',
  'tbats>=1.1; python_version < "3.12"',
  'temporian<0.9.0,>=0.7.0,!=0.8.0; python_version < "3.12" and sys_platform != "win32"',
  'tensorflow<2.17,>=2; python_version < "3.12"',
  'tsbootstrap<0.2,>=0.1.0',
  'tsfresh>=0.17; python_version < "3.12"',
  'tslearn<0.7.0,!=0.6.0,>=0.5.2; python_version < "3.11"',
  "xarray",
]

# all soft dependencies compatible with pandas 2
all_extras_pandas2 = [
  "arch>=5.6,<7.1.0",
  "cloudpickle",
  "dash!=2.9.0",
<<<<<<< HEAD
  "dask<2024.6.3; extra == 'dataframe'",
=======
  "dask<2024.6.2; extra == 'dataframe'",
  "dtaidistance<2.4",
>>>>>>> 16b96088
  "dtw-python",
  'esig==0.9.7; python_version < "3.10"',
  'filterpy>=1.4.5; python_version < "3.11"',
  "gluonts>=0.9",
  'h5py; python_version < "3.12"',
  'hmmlearn>=0.2.7; python_version < "3.11"',
  "holidays",
  'keras-self-attention; python_version < "3.11"',
  "matplotlib>=3.3.2",
  "mne",
  'numba<0.61,>=0.53',
  'pmdarima!=1.8.1,<3.0.0,>=1.8; python_version < "3.12"',
  'prophet>=1.1; python_version < "3.12"',
  "pycatch22<0.4.6",
  'pyod>=0.8; python_version < "3.11"',
  "scikit_posthocs>=0.6.5",
  "seaborn>=0.11",
  "seasonal",
  "skpro>=2,<2.4.0",
  'statsforecast<1.8.0,>=1.0.0; python_version < "3.12"',
  "statsmodels>=0.12.1",
  'stumpy>=1.5.1; python_version < "3.11"',
  'tbats>=1.1; python_version < "3.12"',
  'temporian<0.9.0,>=0.7.0,!=0.8.0; python_version < "3.12" and sys_platform != "win32"',
  'tensorflow<2.17,>=2; python_version < "3.12"',
  'tsbootstrap<0.2,>=0.1.0',
  'tsfresh>=0.17; python_version < "3.12"',
  'tslearn<0.7.0,!=0.6.0,>=0.5.2; python_version < "3.11"',
  "xarray",
]

# single-task dependencies, e.g., forecasting, classification, etc.
# manually curated and intentionally smaller to avoid dependency conflicts
# names are identical with the names of the modules and estimator type strings
# dependency sets are selected to cover the most popular estimators in each module
# (this is a subjective choice, and may change over time as the ecosystem evolves,
# removals are rare and always accompanied by a deprecation warning)
#
# users can install via "pip install sktime[forecasting,transformations]" etc
#
alignment = [
  "dtaidistance<2.4",
  "dtw-python>=1.3,<1.6",
  'numba<0.61,>=0.53',
]
annotation = [
  "hmmlearn<0.4,>=0.2.7",
  'numba<0.61,>=0.53',
  'pyod<1.2,>=0.8; python_version < "3.12"',
]
classification = [
  'esig<0.10,>=0.9.7; python_version < "3.11"',
  'numba<0.61,>=0.53',
  'tensorflow<2.17,>=2; python_version < "3.12"',
  'tsfresh<0.21,>=0.17; python_version < "3.12"',
]
clustering = [
  'numba<0.61,>=0.53',
  'tslearn<0.7.0,!=0.6.0,>=0.5.2; python_version < "3.12"',
]
forecasting = [
  "arch>=5.6,<7.1",
  'pmdarima!=1.8.1,<2.1,>=1.8; python_version < "3.12"',
  "prophet<1.2,>=1.1",
  "skpro>=2,<2.4.0",
  'statsforecast<1.8.0,>=1.0.0; python_version < "3.12"',
  "statsmodels<0.15,>=0.12.1",
  'tbats<1.2,>=1.1; python_version < "3.12"',
]
networks = [
  "keras-self-attention<0.52,>=0.51",
  'tensorflow<2.17,>=2; python_version < "3.12"',
]
param_est = [
  "seasonal<0.4,>=0.3.1",
  "statsmodels<0.15,>=0.12.1",
]
regression = [
  'numba<0.61,>=0.53',
  'tensorflow<2.17,>=2; python_version < "3.12"',
]
transformations = [
  'esig<0.10,>=0.9.7; python_version < "3.11"',
  "filterpy<1.5,>=1.4.5",
  "holidays>=0.29,<0.52",
  "mne>=1.5,<1.8",
  'numba<0.61,>=0.53',
  "pycatch22>=0.4,<0.4.6",
  "statsmodels<0.15,>=0.12.1",
  'stumpy<1.13,>=1.5.1; python_version < "3.12"',
  'temporian<0.9.0,>=0.7.0,!=0.8.0; python_version < "3.12" and sys_platform != "win32"',
  'tsbootstrap<0.2,>=0.1.0',
  'tsfresh<0.21,>=0.17; python_version < "3.12"',
]

# dev - the developer dependency set, for contributors to sktime
dev = [
  "backoff",
  "httpx",
  "pre-commit",
  "pytest",
  "pytest-cov",
  "pytest-randomly",
  "pytest-timeout",
  "pytest-xdist",
  "wheel",
]

# CI related soft dependency sets - not for users of sktime, only for developers
# docs and tests are standard dep sets for development use
# they are stable and subject to deprecation policies
# contributors should use the dev dependency set for contributing to sktime, see above
docs = [
  "jupyter",
  "myst-parser",
  "nbsphinx>=0.8.6",
  "numpydoc",
  "pydata-sphinx-theme",
  "Sphinx!=7.2.0,<8.0.0",
  "sphinx-copybutton",
  "sphinx-design<0.7.0",
  "sphinx-gallery<0.17.0",
  "sphinx-issues<5.0.0",
  "tabulate",
]
tests = [
  "pytest>=7.4,<8.3",
  "pytest-cov>=4.1,<5.1",
  "pytest-randomly<3.16,>=3.15",
  "pytest-timeout>=2.1,<2.4",
  "pytest-xdist>=3.3,<3.7",
]

# CI related soft dependency sets - not for users of sktime, only for developers
# these are for specual uses and may be changed or removed at any time
binder = [
  "jupyter",
  "pandas<2.0.0",
]
cython_extras = [
  "mrseql",
  'mrsqm; python_version < "3.11"',
  "numba<0.61",
]
datasets = [
  "rdata",
  "requests",
]
dl = [
  'FrEIA; python_version < "3.12"',
  'neuralforecast<1.8.0,>=1.6.4; python_version < "3.11"',
  'tensorflow<2.17,>=2; python_version < "3.12"',
  'torch; python_version < "3.12"',
  'transformers[torch]<4.41.0; python_version < "3.12"',
  'pykan; python_version > "3.9.7"',
  'pytorch-forecasting>=1.0.0; python_version < "3.11"',
]
mlflow = [
  "mlflow",
]
mlflow_tests = [
  "boto3",
  "botocore",
  "mlflow",
  "moto",
]
pandas1 = [
  "pandas<2.0.0",
]

[project.urls]
"API Reference" = "https://www.sktime.net/en/stable/api_reference.html"
Documentation = "https://www.sktime.net"
Download = "https://pypi.org/project/sktime/#files"
Homepage = "https://www.sktime.net"
"Release Notes" = "https://www.sktime.net/en/stable/changelog.html"
Repository = "https://github.com/sktime/sktime"

[build-system]
build-backend = "setuptools.build_meta"
requires = [
  "setuptools>61",
]

[tool.setuptools.package-data]
sktime = [
  "*.csv",
  "*.csv.gz",
  "*.arff",
  "*.arff.gz",
  "*.txt",
  "*.ts",
  "*.tsv",
]

[tool.setuptools.packages.find]
exclude = ["tests", "tests.*"]

[tool.nbqa.exclude]
black = "^docs/source/examples/"
flake8 = "^docs/source/examples/"
isort = "^docs/source/examples/"<|MERGE_RESOLUTION|>--- conflicted
+++ resolved
@@ -80,12 +80,8 @@
   "arch>=5.6,<7.1.0",
   "cloudpickle",
   "dash!=2.9.0",
-<<<<<<< HEAD
   "dask<2024.6.3; extra == 'dataframe'",
-=======
-  "dask<2024.6.2; extra == 'dataframe'",
   "dtaidistance<2.4",
->>>>>>> 16b96088
   "dtw-python",
   'esig==0.9.7; python_version < "3.10"',
   'filterpy>=1.4.5; python_version < "3.11"',
@@ -124,12 +120,8 @@
   "arch>=5.6,<7.1.0",
   "cloudpickle",
   "dash!=2.9.0",
-<<<<<<< HEAD
   "dask<2024.6.3; extra == 'dataframe'",
-=======
-  "dask<2024.6.2; extra == 'dataframe'",
   "dtaidistance<2.4",
->>>>>>> 16b96088
   "dtw-python",
   'esig==0.9.7; python_version < "3.10"',
   'filterpy>=1.4.5; python_version < "3.11"',
