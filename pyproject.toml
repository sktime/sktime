--- conflicted
+++ resolved
@@ -49,13 +49,8 @@
     "pandas>=1.1.0,<2.1.0",
     "packaging",
     "scikit-base<0.6.0",
-<<<<<<< HEAD
     "scikit-learn>=0.24.0,<1.4.0",
-    "scipy<1.11.0,>=1.2.0",
-=======
-    "scikit-learn>=0.24.0,<1.3.0",
     "scipy<2.0.0,>=1.2.0",
->>>>>>> 0677afd9
 ]
 
 [project.optional-dependencies]
