--- conflicted
+++ resolved
@@ -77,33 +77,6 @@
 # or "pip install sktime[all_extras_pandas2]", to install only pandas 2 compatible deps
 #
 all_extras = [
-<<<<<<< HEAD
-    "cloudpickle",
-    "dask",
-    "dtw-python",
-    "esig==0.9.7; python_version < '3.10'",
-    "filterpy>=1.4.5",
-    "h5py",
-    "hmmlearn>=0.2.7",
-    "gluonts>=0.9.0",
-    "keras-self-attention",
-    "matplotlib>=3.3.2",
-    "mne",
-    "pmdarima>=1.8.0,!=1.8.1,<3.0.0",
-    "prophet>=1.1",
-    "pykalman>=0.9.5",
-    "pyod>=0.8.0",
-    "scikit_posthocs>=0.6.5",
-    "seaborn>=0.11.0",
-    "statsforecast>=0.5.2",
-    "stumpy>=1.5.1",
-    "tbats>=1.1.0",
-    "tensorflow-probability",
-    "tensorflow",
-    "tsfresh>=0.17.0; python_version < '3.10'",
-    "tslearn>=0.5.2",
-    "xarray",
-=======
   "arch>=5.6,<6.4.0",
   "cloudpickle",
   "dash!=2.9.0",
@@ -138,7 +111,6 @@
   'tsfresh>=0.17; python_version < "3.12"',
   'tslearn<0.7.0,!=0.6.0,>=0.5.2; python_version < "3.11"',
   "xarray",
->>>>>>> 14736bbf
 ]
 all_extras_pandas2 = [
   "arch>=5.6,<6.4.0",
