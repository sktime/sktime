[aliases]
test = pytest

[tool:pytest]
# ignore certain folders and pytest warnings
addopts =
    --ignore build_tools
    --ignore examples
    --ignore docs
    --doctest-modules
filterwarnings =
    ignore::UserWarning
    ignore:numpy.dtype size changed
    ignore:numpy.ufunc size changed

[flake8]
# Default flake8 3.5 ignored flags
ignore = E121, E123, E126, E226, E24, E704, W503, W504
# inline with Black code formatter
max-line-length = 88
exclude =
    sktime/contrib/*
    sktime/_build_utils/*
extend-ignore =
    # See https://github.com/PyCQA/pycodestyle/issues/373
    E203

[metadata]
description-file = README.md
long_description_content_type = text/markdown

[check-manifest]
ignore =
    .binder/**
    .all-contributorsrc
    .coveragerc
    examples/**
    build_tools/**
    __check_build/**
    docs/**
    Makefile
    CODEOWNERS
    CONTRIBUTING.md
    *.yaml
    *.yml

[isort]
profile = black

[pydocstyle]
convention = numpy
<<<<<<< HEAD
match = `(?!test_).*\.py
=======
match = (?!test_).*\.py

[bdist_wheel]
universal = false

[sdist]
formats = gztar
>>>>>>> 40131b66
<|MERGE_RESOLUTION|>--- conflicted
+++ resolved
@@ -49,14 +49,10 @@
 
 [pydocstyle]
 convention = numpy
-<<<<<<< HEAD
-match = `(?!test_).*\.py
-=======
 match = (?!test_).*\.py
 
 [bdist_wheel]
 universal = false
 
 [sdist]
-formats = gztar
->>>>>>> 40131b66
+formats = gztar