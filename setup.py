#! /usr/bin/env python
"""Install script for sktime"""

from setuptools import find_packages
from setuptools import setup
import codecs
import os
<<<<<<< HEAD
=======
import re
import sys
import platform
import numpy as np
>>>>>>> a8db6cda

try:
    from Cython.Build import cythonize
except ModuleNotFoundError as e:
    raise ModuleNotFoundError("No module named 'Cython'. Please install "
                              "Cython first using `pip install Cython`.")

HERE = os.path.abspath(os.path.dirname(__file__))


def read(*parts):
    # intentionally *not* adding an encoding option to open, See:
    #   https://github.com/pypa/virtualenv/issues/201#issuecomment-3145690
    with codecs.open(os.path.join(HERE, *parts), 'r') as fp:
        return fp.read()


def find_version(*file_paths):
    version_file = read(*file_paths)
    version_match = re.search(r"^__version__ = ['\"]([^'\"]*)['\"]",
                              version_file,
                              re.M)
    if version_match:
        return version_match.group(1)
    else:
        raise RuntimeError("Unable to find version string.")


# raise warning for Python versions prior to 3.6
if sys.version_info < (3, 6):
    raise RuntimeError("sktime requires Python 3.6 or later. The current"
                       " Python version is %s installed in %s."
                       % (platform.python_version(), sys.executable))


DISTNAME = 'sktime'
DESCRIPTION = 'scikit-learn compatible toolbox for learning with time-series/panel data'
with codecs.open('README.rst', encoding='utf-8-sig') as f:
    LONG_DESCRIPTION = f.read()
MAINTAINER = 'F. Király'
MAINTAINER_EMAIL = 'fkiraly@turing.ac.uk'
URL = 'https://github.com/alan-turing-institute/sktime'
LICENSE = 'BSD-3-Clause'
DOWNLOAD_URL = 'https://pypi.org/project/sktime/#files'
PROJECT_URLS = {
    'Issue Tracker': 'https://github.com/alan-turing-institute/sktime/issues',
    'Documentation': 'https://alan-turing-institute.github.io/sktime/',
    'Source Code': 'https://github.com/alan-turing-institute/sktime'
}
VERSION = find_version('sktime', '__init__.py')
INSTALL_REQUIRES = ['numpy', 'scipy', 'scikit-learn', 'pandas']
CLASSIFIERS = ['Intended Audience :: Science/Research',
               'Intended Audience :: Developers',
               'License :: OSI Approved',
               'Programming Language :: Python',
               'Topic :: Software Development',
               'Topic :: Scientific/Engineering',
               'Operating System :: Microsoft :: Windows',
               'Operating System :: POSIX',
               'Operating System :: Unix',
               'Operating System :: MacOS',
               'Programming Language :: Python :: 3.6',
               'Programming Language :: Python :: 3.7']
EXTRAS_REQUIRE = {
    'tests': [
        'pytest',
        'pytest-cov'],
    'docs': [
        'sphinx',
        'sphinx-gallery',
        'sphinx_rtd_theme',
        'numpydoc',
        'matplotlib'
    ]
}

setup(name=DISTNAME,
      maintainer=MAINTAINER,
      maintainer_email=MAINTAINER_EMAIL,
      description=DESCRIPTION,
      license=LICENSE,
      url=URL,
      version=VERSION,
      download_url=DOWNLOAD_URL,
      long_description=LONG_DESCRIPTION,
      zip_safe=False,  # the package can run out of an .egg file
      classifiers=CLASSIFIERS,
      packages=find_packages(),
      include_package_data=True,
      install_requires=INSTALL_REQUIRES,
<<<<<<< HEAD
      extras_require=EXTRAS_REQUIRE)
=======
      extras_require=EXTRAS_REQUIRE,
      ext_modules=cythonize(
          ["sktime/distances/elastic_cython.pyx"],
          annotate=True),
      include_dirs=[np.get_include()]
      )
>>>>>>> a8db6cda
<|MERGE_RESOLUTION|>--- conflicted
+++ resolved
@@ -5,13 +5,10 @@
 from setuptools import setup
 import codecs
 import os
-<<<<<<< HEAD
-=======
 import re
 import sys
 import platform
 import numpy as np
->>>>>>> a8db6cda
 
 try:
     from Cython.Build import cythonize
@@ -102,13 +99,9 @@
       packages=find_packages(),
       include_package_data=True,
       install_requires=INSTALL_REQUIRES,
-<<<<<<< HEAD
-      extras_require=EXTRAS_REQUIRE)
-=======
       extras_require=EXTRAS_REQUIRE,
       ext_modules=cythonize(
           ["sktime/distances/elastic_cython.pyx"],
           annotate=True),
       include_dirs=[np.get_include()]
-      )
->>>>>>> a8db6cda
+      )