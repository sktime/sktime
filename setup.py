--- conflicted
+++ resolved
@@ -84,10 +84,7 @@
         'pytest',
         'pytest-cov',
         'tsfresh',
-<<<<<<< HEAD
-=======
         'pmdarima'
->>>>>>> 8763f9f5
     ],
     'docs': [
         'sphinx',
