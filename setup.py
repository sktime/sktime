#! /usr/bin/env python
# -*- coding: utf-8 -*-
"""Install script for sktime."""

# adapted from https://github.com/scikit-learn/scikit-learn/blob/master
# /setup.py

__author__ = ["Markus Löning"]

import codecs
import importlib
import os
import platform
import re
import shutil
import sys
import traceback
from distutils.command.clean import clean as Clean  # noqa

from pkg_resources import parse_version

MIN_PYTHON_VERSION = "3.6"
MIN_REQUIREMENTS = {
<<<<<<< HEAD
    "numpy": "1.20.0",
=======
    "numpy": "1.19.3",
>>>>>>> 761eb15c
    "pandas": "1.1.0",
    "scikit-learn": "0.24.0",
    "statsmodels": "0.12.1",
    "numba": "0.53",
}
EXTRAS_REQUIRE = {
    "all_extras": [
        "cython>=0.29.0",
        "matplotlib>=3.3.2",
        "pmdarima>=1.8.0,!=1.8.1",
        "scikit_posthocs>= 0.6.5",
        "seaborn>=0.11.0",
        "tsfresh>=0.17.0",
        "hcrystalball>=0.1.9",
        "stumpy>=1.5.1",
        "tbats>=1.1.0",
        "fbprophet>=0.7.1",
        "pyod>=0.8.0",
    ],
}

HERE = os.path.abspath(os.path.dirname(__file__))


def read(*parts):
    """Read.

    intentionally *not* adding an encoding option to open, See:
    https://github.com/pypa/virtualenv/issues/201#issuecomment-3145690
    """
    with codecs.open(os.path.join(HERE, *parts), "r") as fp:
        return fp.read()


def find_version(*file_paths):
    """Find the version."""
    version_file = read(*file_paths)
    version_match = re.search(r"^__version__ = ['\"]([^'\"]*)['\"]", version_file, re.M)
    if version_match:
        return version_match.group(1)
    else:
        raise RuntimeError("Unable to find version string.")


WEBSITE = "https://www.sktime.org"
DISTNAME = "sktime"
DESCRIPTION = "A unified Python toolbox for machine learning with time series"
with codecs.open("README.md", encoding="utf-8-sig") as f:
    LONG_DESCRIPTION = f.read()
MAINTAINER = "F. Király"
MAINTAINER_EMAIL = "f.kiraly@ucl.ac.uk"
URL = "https://github.com/alan-turing-institute/sktime"
LICENSE = "BSD-3-Clause"
DOWNLOAD_URL = "https://pypi.org/project/sktime/#files"
PROJECT_URLS = {
    "Issue Tracker": "https://github.com/alan-turing-institute/sktime/issues",
    "Documentation": WEBSITE,
    "Source Code": "https://github.com/alan-turing-institute/sktime",
}
VERSION = find_version("sktime", "__init__.py")
INSTALL_REQUIRES = [
    *[
        "{}>={}".format(package, version)
        for package, version in MIN_REQUIREMENTS.items()
    ],
    "wheel",
]
CLASSIFIERS = [
    "Intended Audience :: Science/Research",
    "Intended Audience :: Developers",
    "License :: OSI Approved",
    "Programming Language :: Python",
    "Topic :: Software Development",
    "Topic :: Scientific/Engineering",
    "Operating System :: Microsoft :: Windows",
    "Operating System :: POSIX",
    "Operating System :: Unix",
    "Operating System :: MacOS",
    "Programming Language :: Python :: 3.6",
    "Programming Language :: Python :: 3.7",
    "Programming Language :: Python :: 3.8",
]

SETUP_REQUIRES = ["wheel"]

# Optional setuptools features
# For some commands, use setuptools
SETUPTOOLS_COMMANDS = {
    "install",
    "develop",
    "release",
    "build_ext",
    "bdist_egg",
    "bdist_rpm",
    "bdist_wininst",
    "install_egg_info",
    "build_sphinx",
    "egg_info",
    "easy_install",
    "upload",
    "bdist_wheel",
    "--single-version-externally-managed",
    "sdist",
}
if SETUPTOOLS_COMMANDS.intersection(sys.argv):
    # We need to import setuptools early, if we want setuptools features,
    # (e.g. "bdist_wheel") as it monkey-patches the 'setup' function
    import setuptools  # noqa

    extra_setuptools_args = dict(
        zip_safe=False,  # the package can run out of an .egg file
        include_package_data=True,
    )

else:
    extra_setuptools_args = dict()


# Custom clean command to remove build artifacts
class CleanCommand(Clean):
    """Remove build artifacts from the source tree."""

    description = "Remove build artifacts from the source tree"

    def run(self):
        """Run."""
        Clean.run(self)

        # Remove c files if we are not within a sdist package
        cwd = os.path.abspath(os.path.dirname(__file__))
        remove_c_files = not os.path.exists(os.path.join(cwd, "PKG-INFO"))
        if remove_c_files:
            print("Will remove generated .c files")  # noqa: T001
        if os.path.exists("build"):
            shutil.rmtree("build")
        for dirpath, dirnames, filenames in os.walk("sktime"):
            for filename in filenames:
                if any(
                    filename.endswith(suffix)
                    for suffix in (".so", ".pyd", ".dll", ".pyc")
                ):
                    os.unlink(os.path.join(dirpath, filename))
                    continue
                extension = os.path.splitext(filename)[1]
                if remove_c_files and extension in [".c", ".cpp"]:
                    pyx_file = str.replace(filename, extension, ".pyx")
                    if os.path.exists(os.path.join(dirpath, pyx_file)):
                        os.unlink(os.path.join(dirpath, filename))
            for dirname in dirnames:
                if dirname == "__pycache__":
                    shutil.rmtree(os.path.join(dirpath, dirname))


cmdclass = {"clean": CleanCommand}

# custom build_ext command to set OpenMP compile flags depending on os and
# compiler
# build_ext has to be imported after setuptools
try:
    from numpy.distutils.command.build_ext import build_ext  # noqa

    class build_ext_subclass(build_ext):
        """Build extension subclass."""

        def build_extensions(self):
            """Build extensions."""
            from sktime._build_utils.openmp_helpers import get_openmp_flag

            if not os.getenv("SKTIME_NO_OPENMP"):
                openmp_flag = get_openmp_flag(self.compiler)

                for e in self.extensions:
                    e.extra_compile_args += openmp_flag
                    e.extra_link_args += openmp_flag

            build_ext.build_extensions(self)

    cmdclass["build_ext"] = build_ext_subclass

except ImportError:
    # Numpy should not be a dependency just to be able to introspect
    # that python 3.6 is required.
    pass


def configuration(parent_package="", top_path=None):
    """Configure."""
    if os.path.exists("MANIFEST"):
        os.remove("MANIFEST")

    from numpy.distutils.misc_util import Configuration

    config = Configuration(None, parent_package, top_path)

    # Avoid non-useful msg:
    # "Ignoring attempt to set 'name' (from ... "
    config.set_options(
        ignore_setup_xxx_py=True,
        assume_default_configuration=True,
        delegate_options_to_subpackages=True,
        quiet=True,
    )
    config.add_subpackage("sktime")

    return config


def check_package_status(package, min_version):
    """
    Return a dictionary.

    Dictionary contains a boolean specifying whether given package
    is up-to-date, along with the version string (empty string if
    not installed).
    """
    if package == "scikit-learn":
        package = "sklearn"

    package_status = {}
    try:
        module = importlib.import_module(package)
        package_version = module.__version__
        package_status["up_to_date"] = parse_version(package_version) >= parse_version(
            min_version
        )
        package_status["version"] = package_version
    except ImportError:
        traceback.print_exc()
        package_status["up_to_date"] = False
        package_status["version"] = ""

    req_str = "sktime requires {} >= {}.\n".format(package, min_version)

    instructions = (
        "Installation instructions are available on the "
        "sktime website: "
        "https://www.sktime.org/en/latest"
        "/installation.html\n"
    )

    if package_status["up_to_date"] is False:
        if package_status["version"]:
            raise ImportError(
                "Your installation of {} "
                "{} is out-of-date.\n{}{}".format(
                    package, package_status["version"], req_str, instructions
                )
            )
        else:
            raise ImportError(
                "{} is not " "installed.\n{}{}".format(package, req_str, instructions)
            )


def setup_package():
    """Set up package."""
    metadata = dict(
        name=DISTNAME,
        maintainer=MAINTAINER,
        maintainer_email=MAINTAINER_EMAIL,
        description=DESCRIPTION,
        license=LICENSE,
        url=URL,
        download_url=DOWNLOAD_URL,
        project_urls=PROJECT_URLS,
        version=VERSION,
        long_description=LONG_DESCRIPTION,
        classifiers=CLASSIFIERS,
        cmdclass=cmdclass,
        python_requires=">={}".format(MIN_PYTHON_VERSION),
        setup_requires=SETUP_REQUIRES,
        install_requires=INSTALL_REQUIRES,
        extras_require=EXTRAS_REQUIRE,
        **extra_setuptools_args
    )

    # For these actions, NumPy is not required
    # They are required to succeed without Numpy for example when
    # pip is used to install sktime when Numpy is not yet
    # present in the system.
    if len(sys.argv) == 1 or (
        len(sys.argv) >= 2
        and (
            "--help" in sys.argv[1:]
            or sys.argv[1] in ("--help-commands", "egg_info", "--version", "clean")
        )
    ):
        try:
            from setuptools import setup
        except ImportError:
            from distutils.core import setup

        metadata["version"] = VERSION

    # otherwise check Python and required package versions
    else:
        if sys.version_info < tuple([int(i) for i in MIN_PYTHON_VERSION.split(".")]):
            raise RuntimeError(
                "sktime requires Python %s or later. The current"
                " Python version is %s installed in %s."
                % (MIN_PYTHON_VERSION, platform.python_version(), sys.executable)
            )

        for package, version in MIN_REQUIREMENTS.items():
            check_package_status(package, version)

        from numpy.distutils.core import setup

        metadata["configuration"] = configuration

    setup(**metadata)


if __name__ == "__main__":
    setup_package()<|MERGE_RESOLUTION|>--- conflicted
+++ resolved
@@ -21,11 +21,7 @@
 
 MIN_PYTHON_VERSION = "3.6"
 MIN_REQUIREMENTS = {
-<<<<<<< HEAD
-    "numpy": "1.20.0",
-=======
     "numpy": "1.19.3",
->>>>>>> 761eb15c
     "pandas": "1.1.0",
     "scikit-learn": "0.24.0",
     "statsmodels": "0.12.1",
