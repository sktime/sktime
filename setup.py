#! /usr/bin/env python
"""Install script for sktime"""
import distutils.extension

<<<<<<< HEAD
=======
import numpy as np
import setuptools as setuptools
from setuptools import find_packages
from setuptools import setup
>>>>>>> bbb35b4d
import codecs
import re
from setuptools import find_packages, setup
import os
from Cython.Build import cythonize
import numpy


here = os.path.abspath(os.path.dirname(__file__))


def read(*parts):
    # intentionally *not* adding an encoding option to open, See:
    #   https://github.com/pypa/virtualenv/issues/201#issuecomment-3145690
    with codecs.open(os.path.join(here, *parts), 'r') as fp:
        return fp.read()


def find_version(*file_paths):
    version_file = read(*file_paths)
    version_match = re.search(r"^__version__ = ['\"]([^'\"]*)['\"]",
                              version_file,
                              re.M)
    if version_match:
        return version_match.group(1)
    raise RuntimeError("Unable to find version string.")


DISTNAME = 'sktime'
DESCRIPTION = 'scikit-learn compatible toolbox for supervised learning with time-series/panel data'
with codecs.open('README.rst', encoding='utf-8-sig') as f:
    LONG_DESCRIPTION = f.read()
MAINTAINER = 'F. Kiraly'
MAINTAINER_EMAIL = 'f.kiraly@ucl.ac.uk'
URL = 'https://github.com/kiraly-group/sktime'
LICENSE = 'undecided'
DOWNLOAD_URL = 'https://github.com/kiraly-group/sktime'
VERSION = find_version('sktime', '__init__.py')
<<<<<<< HEAD
INSTALL_REQUIRES = ['numpy', 'scipy', 'scikit-learn', 'pandas']
=======
INSTALL_REQUIRES = ['numpy', 'scipy', 'scikit-learn', 'pandas', 'scikit-posthocs', 'cython', 'statsmodels', 'joblib']
>>>>>>> bbb35b4d
CLASSIFIERS = ['Intended Audience :: Science/Research',
               'Intended Audience :: Developers',
               'License :: OSI Approved',
               'Programming Language :: Python',
               'Topic :: Software Development',
               'Topic :: Scientific/Engineering',
               'Operating System :: Microsoft :: Windows',
               'Operating System :: POSIX',
               'Operating System :: Unix',
               'Operating System :: MacOS',
               'Programming Language :: Python :: 3.6',
               'Programming Language :: Python :: 3.7']
EXTRAS_REQUIRE = {
    'tests': [
        'pytest',
        'pytest-cov'],
    'docs': [
        'sphinx',
        'sphinx-gallery',
        'sphinx_rtd_theme',
        'numpydoc',
        'matplotlib'
    ]
}

<<<<<<< HEAD

=======
extensions = [
    setuptools.Extension("sktime.distances.elastic_cython", ["sktime/distances/elastic_cython.pyx"],
                         include_dirs=[np.get_include()],
                         libraries=['m'],
                         extra_compile_args = ["-ffast-math"])]
>>>>>>> bbb35b4d

setup(name=DISTNAME,
      maintainer=MAINTAINER,
      maintainer_email=MAINTAINER_EMAIL,
      description=DESCRIPTION,
      # license=LICENSE,
      url=URL,
      version=VERSION,
      download_url=DOWNLOAD_URL,
      long_description=LONG_DESCRIPTION,
      zip_safe=False,  # the package can run out of an .egg file
      classifiers=CLASSIFIERS,
      packages=find_packages(),
      include_package_data=True,
      install_requires=INSTALL_REQUIRES,
      extras_require=EXTRAS_REQUIRE,
      ext_modules=cythonize(
          extensions,
          annotate=True),
<<<<<<< HEAD
      include_dirs=[numpy.get_include()])
=======
      )
>>>>>>> bbb35b4d
<|MERGE_RESOLUTION|>--- conflicted
+++ resolved
@@ -2,13 +2,10 @@
 """Install script for sktime"""
 import distutils.extension
 
-<<<<<<< HEAD
-=======
 import numpy as np
 import setuptools as setuptools
 from setuptools import find_packages
 from setuptools import setup
->>>>>>> bbb35b4d
 import codecs
 import re
 from setuptools import find_packages, setup
@@ -47,11 +44,7 @@
 LICENSE = 'undecided'
 DOWNLOAD_URL = 'https://github.com/kiraly-group/sktime'
 VERSION = find_version('sktime', '__init__.py')
-<<<<<<< HEAD
-INSTALL_REQUIRES = ['numpy', 'scipy', 'scikit-learn', 'pandas']
-=======
 INSTALL_REQUIRES = ['numpy', 'scipy', 'scikit-learn', 'pandas', 'scikit-posthocs', 'cython', 'statsmodels', 'joblib']
->>>>>>> bbb35b4d
 CLASSIFIERS = ['Intended Audience :: Science/Research',
                'Intended Audience :: Developers',
                'License :: OSI Approved',
@@ -77,15 +70,11 @@
     ]
 }
 
-<<<<<<< HEAD
-
-=======
 extensions = [
     setuptools.Extension("sktime.distances.elastic_cython", ["sktime/distances/elastic_cython.pyx"],
                          include_dirs=[np.get_include()],
                          libraries=['m'],
                          extra_compile_args = ["-ffast-math"])]
->>>>>>> bbb35b4d
 
 setup(name=DISTNAME,
       maintainer=MAINTAINER,
@@ -105,8 +94,4 @@
       ext_modules=cythonize(
           extensions,
           annotate=True),
-<<<<<<< HEAD
-      include_dirs=[numpy.get_include()])
-=======
-      )
->>>>>>> bbb35b4d
+      )