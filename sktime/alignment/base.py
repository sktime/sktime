--- conflicted
+++ resolved
@@ -337,14 +337,11 @@
         distmat: an (n x n) np.array of floats, where n is length of X passed to fit
             [i,j]-th entry is alignment distance between X[i] and X[j] passed to fit
         """
-<<<<<<< HEAD
-=======
         # the default implementation assumes
         # that the aligner can only align two sequences
         if self.get_tag("capability:multiple-alignment", False):
             raise NotImplementedError
 
->>>>>>> d85ecc89
         import numpy as np
 
         dist = self.get_distance()
