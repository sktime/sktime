#!/usr/bin/env python3 -u
# -*- coding: utf-8 -*-
# copyright: sktime developers, BSD-3-Clause License (see LICENSE file)
"""
Base class template for annotator base type for time series stream.

    class name: BaseSeriesAnnotator

Scitype defining methods:
    fitting              - fit(self, X, Y=None)
    annotating           - predict(self, X)
    updating (temporal)  - update(self, X, Y=None)
    update&annotate      - update_predict(self, X)

Inspection methods:
    hyper-parameter inspection  - get_params()
    fitted parameter inspection - get_fitted_params()

State:
    fitted model/strategy   - by convention, any attributes ending in "_"
    fitted state flag       - check_is_fitted()

copyright: sktime developers, BSD-3-Clause License (see LICENSE file)
"""

__author__ = ["satya-pattnaik ", "fkiraly"]

from sktime.base import BaseEstimator
from sktime.utils.validation.annotation import check_fmt
from sktime.utils.validation.annotation import check_labels

from sktime.utils.validation.series import check_series


class BaseSeriesAnnotator(BaseEstimator):
    """Base series annotator.

    Parameters
    ----------
    fmt : str {"dense", "sparse"}, optional (default="dense")
        Annotation output format:
        * If "sparse", a sub-series of labels for only the outliers in X is returned,
        * If "dense", a series of labels for all values in X is returned.
    labels : str {"indicator", "score"}, optional (default="indicator")
        Annotation output labels:
        * If "indicator", returned values are boolean, indicating whether a value is an
        outlier,
        * If "score", returned values are floats, giving the outlier score.

    Notes
    -----
    Assumes "predict" data is temporal future of "fit"
    Single time series in both, no meta-data.

    The base series annotator specifies the methods and method
    signatures that all annotators have to implement.

    Specific implementations of these methods is deferred to concrete
    annotators.
    """

    def __init__(self, fmt="dense", labels="indicator"):
        self.fmt = fmt
        self.labels = labels

        self._is_fitted = False

        self._X = None
        self._Y = None

        super(BaseSeriesAnnotator, self).__init__()

    def fit(self, X, Y=None):
        """Fit to training data.

        Parameters
        ----------
        X : pd.DataFrame
            Training data to fit model to (time series).
        Y : pd.Series, optional
            Ground truth annotations for training if annotator is supervised.
<<<<<<< HEAD
=======

>>>>>>> 7810a09d
        Returns
        -------
        self :
            Reference to self.

        Notes
        -----
        Creates fitted model that updates attributes ending in "_". Sets
        _is_fitted flag to True.
        """
        check_labels(self.labels)
        check_fmt(self.fmt)
        X = check_series(X)

        if Y is not None:
            Y = check_series(Y)

        self._X = X
        self._Y = Y

        # fkiraly: insert checks/conversions here, after PR #1012 I suggest

        self._fit(X=X, Y=Y)

        # this should happen last
        self._is_fitted = True

        return self

    def predict(self, X):
        """Create annotations on test/deployment data.

        Parameters
        ----------
        X : pd.DataFrame
            Data to annotate (time series).

        Returns
        -------
        Y : pd.Series
            Annotations for sequence X exact format depends on annotation type.
        """
        self.check_is_fitted()

        X = check_series(X)

        # fkiraly: insert checks/conversions here, after PR #1012 I suggest

        Y = self._predict(X=X)

        return Y

    def update(self, X, Y=None):
        """Update model with new data and optional ground truth annotations.

        Parameters
        ----------
        X : pd.DataFrame
            Training data to update model with (time series).
        Y : pd.Series, optional
            Ground truth annotations for training if annotator is supervised.

        Returns
        -------
        self :
            Reference to self.

        Notes
        -----
        Updates fitted model that updates attributes ending in "_".
        """
        self.check_is_fitted()

        X = check_series(X)

        if Y is not None:
            Y = check_series(Y)

        self._X = X.combine_first(self._X)

        if Y is not None:
            self._Y = Y.combine_first(self._Y)

        self._update(X=X, Y=Y)

        return self

    def update_predict(self, X):
        """Update model with new data and create annotations for it.

        Parameters
        ----------
        X : pd.DataFrame
            Training data to update model with, time series.

        Returns
        -------
        Y : pd.Series
            Annotations for sequence X exact format depends on annotation type.

        Notes
        -----
        Updates fitted model that updates attributes ending in "_".
        """
        X = check_series(X)

        self.update(X=X)
        Y = self.predict(X=X)

        return Y

    def _fit(self, X, Y=None):
        """Fit to training data.

        core logic

        Parameters
        ----------
        X : pd.DataFrame
            Training data to fit model to time series.
        Y : pd.Series, optional
            Ground truth annotations for training if annotator is supervised.

        Returns
        -------
        self :
            Reference to self.

        Notes
        -----
        Updates fitted model that updates attributes ending in "_".
        """
        raise NotImplementedError("abstract method")

    def _predict(self, X):
        """Create annotations on test/deployment data.

        core logic

        Parameters
        ----------
        X : pd.DataFrame
            Data to annotate, time series.

        Returns
        -------
        Y : pd.Series
            Annotations for sequence X exact format depends on annotation type.
        """
        raise NotImplementedError("abstract method")

    def _update(self, X, Y=None):
        """Update model with new data and optional ground truth annotations.

        core logic

        Parameters
        ----------
        X : pd.DataFrame
            Training data to update model with time series
        Y : pd.Series, optional
            Ground truth annotations for training if annotator is supervised.

        Returns
        -------
        self :
            Reference to self.

        Notes
        -----
        Updates fitted model that updates attributes ending in "_".
        """
        # default/fallback: re-fit to all data
        self._fit(self._X, self._Y)

        return self<|MERGE_RESOLUTION|>--- conflicted
+++ resolved
@@ -79,10 +79,7 @@
             Training data to fit model to (time series).
         Y : pd.Series, optional
             Ground truth annotations for training if annotator is supervised.
-<<<<<<< HEAD
-=======
-
->>>>>>> 7810a09d
+
         Returns
         -------
         self :
