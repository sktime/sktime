"""ClaSP (Classification Score Profile) Segmentation.

Notes
-----
As described in
@inproceedings{clasp2021,
  title={ClaSP - Time Series Segmentation},
  author={Sch"afer, Patrick and Ermshaus, Arik and Leser, Ulf},
  booktitle={CIKM},
  year={2021}
}
"""

from sktime.detection.base import BaseDetector

__author__ = ["ermshaua", "patrickzib"]
__all__ = ["ClaSPSegmentation", "find_dominant_window_sizes"]

from queue import PriorityQueue

import numpy as np
import pandas as pd

from sktime.transformations.series.clasp import ClaSPTransformer
from sktime.utils.validation.series import check_series


def find_dominant_window_sizes(X, offset=0.05):
    """Determine the Window-Size using dominant FFT-frequencies.

    Parameters
    ----------
    X : array-like, shape=[n]
        a single univariate time series of length n
    offset : float
        Exclusion Radius

    Returns
    -------
    trivial_match: bool
        If the candidate change point is a trivial match
    """
    fourier = np.absolute(np.fft.fft(X))
    freqs = np.fft.fftfreq(X.shape[0], 1)

    coefs = []
    window_sizes = []

    for coef, freq in zip(fourier, freqs):
        if coef and freq > 0:
            coefs.append(coef)
            window_sizes.append(1 / freq)

    coefs = np.array(coefs)
    window_sizes = np.asarray(window_sizes, dtype=np.int64)

    idx = np.argsort(coefs)[::-1]
    for window_size in window_sizes[idx]:
        if window_size not in range(20, int(X.shape[0] * offset)):
            continue

        return int(window_size / 2)


def _is_trivial_match(candidate, change_points, n_timepoints, exclusion_radius=0.05):
    """Check if a candidate change point is in close proximity to other change points.

    Parameters
    ----------
    candidate : int
        A single candidate change point. Will be chosen if non-trivial match based
        on exclusion_radius.
    change_points : list, dtype=int
        List of change points chosen so far
    n_timepoints : int
        Total length
    exclusion_radius : int
        Exclusion Radius for change points to be non-trivial matches

    Returns
    -------
    trivial_match: bool
        If the 'candidate' change point is a trivial match to the ones in change_points
    """
    change_points = [0] + change_points + [n_timepoints]
    exclusion_radius = np.int64(n_timepoints * exclusion_radius)

    for change_point in change_points:
        left_begin = max(0, change_point - exclusion_radius)
        right_end = min(n_timepoints, change_point + exclusion_radius)
        if candidate in range(left_begin, right_end):
            return True

    return False


def _segmentation(X, clasp, n_change_points=None, exclusion_radius=0.05):
    """Segments the time series by extracting change points.

    Parameters
    ----------
    X : array-like, shape=[n]
        the univariate time series of length n to be segmented
    clasp :
        the transformer
    n_change_points : int
        the number of change points to find
    exclusion_radius :
        the exclusion zone

    Returns
    -------
    Tuple (array-like, array-like, array-like):
        (predicted_change_points, clasp_profiles, scores)
    """
    period_size = clasp.window_length
    queue = PriorityQueue()

    # compute global clasp
    profile = clasp.transform(X)
    queue.put(
        (
            -np.max(profile),
            [np.arange(X.shape[0]).tolist(), np.argmax(profile), profile],
        )
    )

    profiles = []
    change_points = []
    scores = []

    for idx in range(n_change_points):
        # should not happen ... safety first
        if queue.empty() is True:
            break

        # get profile with highest change point score
        priority, (profile_range, change_point, full_profile) = queue.get()

        change_points.append(change_point)
        scores.append(-priority)
        profiles.append(full_profile)

        if idx == n_change_points - 1:
            break

        # create left and right local range
        left_range = np.arange(profile_range[0], change_point).tolist()
        right_range = np.arange(change_point, profile_range[-1]).tolist()

        for ranges in [left_range, right_range]:
            # create and enqueue left local profile
            if len(ranges) > period_size:
                profile = clasp.transform(X[ranges])
                change_point = np.argmax(profile)
                score = profile[change_point]

                full_profile = np.zeros(len(X))
                full_profile.fill(0.5)
                np.copyto(
                    full_profile[ranges[0] : ranges[0] + len(profile)],
                    profile,
                )

                global_change_point = ranges[0] + change_point

                if not _is_trivial_match(
                    global_change_point,
                    change_points,
                    X.shape[0],
                    exclusion_radius=exclusion_radius,
                ):
                    queue.put((-score, [ranges, global_change_point, full_profile]))

    return np.array(change_points), np.array(profiles, dtype=object), np.array(scores)


class ClaSPSegmentation(BaseDetector):
    """ClaSP (Classification Score Profile) Segmentation.

    Using ClaSP for the CPD problem is straightforward: We first compute the profile
    and then choose its global maximum as the change point. The following CPDs
    are obtained using a bespoke recursive split segmentation algorithm.

    Parameters
    ----------
    period_length :         int, default = 10
        size of window for sliding, based on the period length of the data
    n_cps :                 int, default = 1
        the number of change points to search
    exclusion_radius : int
        Exclusion Radius for change points to be non-trivial matches

    Notes
    -----
    As described in
    @inproceedings{clasp2021,
      title={ClaSP - Time Series Segmentation},
      author={Sch"afer, Patrick and Ermshaus, Arik and Leser, Ulf},
      booktitle={CIKM},
      year={2021}
    }

    Examples
    --------
    >>> from sktime.annotation.clasp import ClaSPSegmentation
    >>> from sktime.annotation.clasp import find_dominant_window_sizes
    >>> from sktime.datasets import load_gun_point_segmentation
    >>> X, true_period_size, cps = load_gun_point_segmentation() # doctest: +SKIP
    >>> dominant_period_size = find_dominant_window_sizes(X) # doctest: +SKIP
    >>> clasp = ClaSPSegmentation(dominant_period_size, n_cps=1) # doctest: +SKIP
    >>> found_cps = clasp.fit_predict(X) # doctest: +SKIP
    >>> profiles = clasp.profiles # doctest: +SKIP
    >>> scores = clasp.scores # doctest: +SKIP
    """

    _tags = {
        "task": "change_point_detection",
        "learning_type": "unsupervised",
        "univariate-only": True,
        "fit_is_empty": True,
        "python_dependencies": "numba",
    }  # for unit test cases

    def __init__(self, period_length=10, n_cps=1, exclusion_radius=0.05):
        self.period_length = int(period_length)
        self.n_cps = n_cps
        self.exclusion_radius = exclusion_radius

        super().__init__()

    def _fit(self, X, Y=None):
        """Do nothing, as there is no need to fit a model for ClaSP.

        Parameters
        ----------
        X : pd.DataFrame
            Training data to fit model to (time series).
        Y : pd.Series, optional
            Ground truth annotations for training if annotator is supervised.

        Returns
        -------
        self : True
        """
        return True

    def _predict(self, X):
        """Create annotations on test/deployment data.

        Parameters
        ----------
        X : pd.DataFrame
            Time series subject to detection, which will be assigned labels or scores.

        Returns
        -------
        Y : pd.Series or an IntervalSeries
            Change points in sequence X.
        """
<<<<<<< HEAD
        change_points = self._predict_points(X)
        return change_points

    def _predict_points(self, X):
        """Predict change points on test/deployment data.
=======
        self.found_cps, self.profiles, self.scores = self._run_clasp(X)
        return pd.Series(self.found_cps)

    def _predict_scores(self, X):
        """Return scores in ClaSP's profile for each annotation.
>>>>>>> e19328ef

        Parameters
        ----------
        X : pd.DataFrame
            Time series subject to detection, which will be assigned labels or scores.

        Returns
        -------
        Y : pd.Series
<<<<<<< HEAD
            Series containing the indexes of the change points in X.
=======
            Sparse scores for found change points in sequence X.
>>>>>>> e19328ef
        """

        self.found_cps, self.profiles, self.scores = self._run_clasp(X)

        # Scores of the Change Points
        scores = pd.Series(self.scores)
        return scores

    def _transform_scores(self, X):
        """Return scores in ClaSP's profile for each annotation.

        Parameters
        ----------
        X : pd.DataFrame
            Time series subject to detection, which will be assigned labels or scores.

        Returns
        -------
        Y : pd.Series
<<<<<<< HEAD
            Sparse scores for found change points in sequence X.
        """
        self.found_cps, self.profiles, self.scores = self._run_clasp(X)

        # Scores of the Change Points
        scores = pd.Series(self.scores)
        return scores

    def _transform_scores(self, X):
        """Return scores in ClaSP's profile for each annotation.

        Parameters
        ----------
        X : pd.DataFrame
            Time series subject to detection, which will be assigned labels or scores.

        Returns
        -------
        Y : pd.Series
=======
>>>>>>> e19328ef
            Dense scores for found change points in sequence X.
        """
        self.found_cps, self.profiles, self.scores = self._run_clasp(X)

        # ClaSP creates multiple profiles. Hard to map. Thus, we return the main
        # (first) one
        profile = pd.Series(self.profiles[0])
        return profile

    def get_fitted_params(self):
        """Get fitted parameters.

        Returns
        -------
        fitted_params : dict
        """
        return {"profiles": self.profiles, "scores": self.scores}

    def _run_clasp(self, X):
        X = check_series(X, enforce_univariate=True, allow_numpy=True)

        if isinstance(X, pd.Series):
            X = X.to_numpy()

        clasp_transformer = ClaSPTransformer(
            window_length=self.period_length, exclusion_radius=self.exclusion_radius
        ).fit(X)

        self.found_cps, self.profiles, self.scores = _segmentation(
            X,
            clasp_transformer,
            n_change_points=self.n_cps,
            exclusion_radius=self.exclusion_radius,
        )

        return self.found_cps, self.profiles, self.scores

    def _get_interval_series(self, X, found_cps):
        """Get the segmentation results based on the found change points.

        Parameters
        ----------
        X :         array-like, shape = [n]
           Univariate time-series data to be segmented.
        found_cps : array-like, shape = [n_cps] The found change points found

        Returns
        -------
        IntervalIndex:
            Segmentation based on found change pints
        """
        cps = np.array(found_cps)
        start = np.insert(cps, 0, 0)
        end = np.append(cps, len(X))
        return pd.IntervalIndex.from_arrays(start, end)

    @classmethod
    def get_test_params(cls, parameter_set="default"):
        """Return testing parameter settings for the estimator.

        Parameters
        ----------
        parameter_set : str, default="default"
            Name of the set of test parameters to return, for use in tests. If no
            special parameters are defined for a value, will return ``"default"`` set.

        Returns
        -------
        params : dict or list of dict, default = {}
            Parameters to create testing instances of the class
            Each dict are parameters to construct an "interesting" test instance, i.e.,
            ``MyClass(**params)`` or ``MyClass(**params[i])`` creates a valid test
            instance.
            ``create_test_instance`` uses the first (or only) dictionary in ``params``
        """
        return {"period_length": 5, "n_cps": 1}<|MERGE_RESOLUTION|>--- conflicted
+++ resolved
@@ -258,19 +258,11 @@
         Y : pd.Series or an IntervalSeries
             Change points in sequence X.
         """
-<<<<<<< HEAD
-        change_points = self._predict_points(X)
-        return change_points
-
-    def _predict_points(self, X):
-        """Predict change points on test/deployment data.
-=======
         self.found_cps, self.profiles, self.scores = self._run_clasp(X)
         return pd.Series(self.found_cps)
 
     def _predict_scores(self, X):
         """Return scores in ClaSP's profile for each annotation.
->>>>>>> e19328ef
 
         Parameters
         ----------
@@ -280,13 +272,8 @@
         Returns
         -------
         Y : pd.Series
-<<<<<<< HEAD
-            Series containing the indexes of the change points in X.
-=======
             Sparse scores for found change points in sequence X.
->>>>>>> e19328ef
-        """
-
+        """
         self.found_cps, self.profiles, self.scores = self._run_clasp(X)
 
         # Scores of the Change Points
@@ -304,28 +291,6 @@
         Returns
         -------
         Y : pd.Series
-<<<<<<< HEAD
-            Sparse scores for found change points in sequence X.
-        """
-        self.found_cps, self.profiles, self.scores = self._run_clasp(X)
-
-        # Scores of the Change Points
-        scores = pd.Series(self.scores)
-        return scores
-
-    def _transform_scores(self, X):
-        """Return scores in ClaSP's profile for each annotation.
-
-        Parameters
-        ----------
-        X : pd.DataFrame
-            Time series subject to detection, which will be assigned labels or scores.
-
-        Returns
-        -------
-        Y : pd.Series
-=======
->>>>>>> e19328ef
             Dense scores for found change points in sequence X.
         """
         self.found_cps, self.profiles, self.scores = self._run_clasp(X)
