--- conflicted
+++ resolved
@@ -3,287 +3,4 @@
 from sktime.detection.stray import STRAY
 
 __author__ = ["KatieBuc"]
-<<<<<<< HEAD
-__all__ = ["STRAY"]
-
-
-class STRAY(BaseTransformer):
-    """STRAY: robust anomaly detection in data streams with concept drift.
-
-    This is based on STRAY (Search TRace AnomalY) _[1], which is a modification
-    of HDoutliers _[2]. HDoutliers is a powerful algorithm for the detection of
-    anomalous observations in a dataset, which has (among other advantages) the
-    ability to detect clusters of outliers in multi-dimensional data without
-    requiring a model of the typical behavior of the system. However, it suffers
-    from some limitations that affect its accuracy. STRAY is an extension of
-    HDoutliers that uses extreme value theory for the anomalous threshold
-    calculation, to deal with data streams that exhibit non-stationary behavior.
-
-    Parameters
-    ----------
-    alpha : float, optional (default=0.01)
-        Threshold for determining the cutoff for outliers. Observations are
-        considered outliers if they fall in the (1 - alpha) tail of
-        the distribution of the nearest-neighbor distances between exemplars.
-    k : int, optional (default=10)
-        Number of neighbours considered.
-    knn_algorithm : str {"auto", "ball_tree", "kd_tree", "brute"}, optional
-        (default="brute")
-        Algorithm used to compute the nearest neighbors, from
-        sklearn.neighbors.NearestNeighbors
-    p : float, optional (default=0.5)
-        Proportion of possible candidates for outliers. This defines the starting point
-        for the bottom up searching algorithm.
-    size_threshold : int, optional (default=50)
-        Sample size to calculate an empirical threshold.
-    outlier_tail : str {"min", "max"}, optional (default="max")
-        Direction of the outlier tail.
-
-    Attributes
-    ----------
-    score_ : pd.Series
-        Outlier score of each data point in X.
-    y_ : pd.Series
-        Outlier boolean flag for each data point in X.
-
-    References
-    ----------
-    .. [1] Talagala, Priyanga Dilini, Rob J. Hyndman, and Kate Smith-Miles.
-    "Anomaly detection in high-dimensional data." Journal of Computational
-    and Graphical Statistics 30.2 (2021): 360-374.
-    .. [2] Wilkinson, Leland. "Visualizing big data outliers through
-    distributed aggregation." IEEE transactions on visualization and
-    computer graphics 24.1 (2017): 256-266.
-
-    Examples
-    --------
-    >>> from sktime.annotation.stray import STRAY
-    >>> from sktime.datasets import load_airline
-    >>> from sklearn.preprocessing import MinMaxScaler
-    >>> import numpy as np
-    >>> X = load_airline().to_frame().to_numpy()
-    >>> scaler = MinMaxScaler()
-    >>> X = scaler.fit_transform(X)
-    >>> model = STRAY(k=3)
-    >>> y = model.fit_transform(X)
-    >>> y[:5]
-    array([False, False, False, False, False])
-    """
-
-    _tags = {
-        "handles-missing-data": True,
-        "X_inner_mtype": "np.ndarray",
-        "fit_is_empty": False,
-        "skip-inverse-transform": True,
-    }
-
-    def __init__(
-        self,
-        alpha: float = 0.01,
-        k: int = 10,
-        knn_algorithm: str = "brute",
-        p: float = 0.5,
-        size_threshold: int = 50,
-        outlier_tail: str = "max",
-    ):
-        self.alpha = alpha
-        self.k = k
-        self.knn_algorithm = knn_algorithm
-        self.p = p
-        self.size_threshold = size_threshold
-        self.outlier_tail = outlier_tail
-        super().__init__()
-
-    def _find_threshold(self, outlier_score: npt.ArrayLike, n: int) -> npt.ArrayLike:
-        """Find Outlier Threshold.
-
-        Parameters
-        ----------
-        outlier_score : np.ArrayLike
-            The outlier scores determined by k nearast neighbours distance
-        n : int
-            The number of rows remaining in X when NA's are removed.
-
-        Returns
-        -------
-        array of indices of the observations determined to be outliers.
-        """
-        if self.outlier_tail == "min":
-            outlier_score = -outlier_score
-
-        order = np.argsort(outlier_score)
-        gaps = np.append(0, np.diff(outlier_score[order]))
-        n4 = int(max(min(self.size_threshold, np.floor(n / 4)), 2))
-
-        J = np.array(range(2, n4 + 1))
-        start = int(max(np.floor(n * (1 - self.p)), 1))
-
-        ghat = [
-            0.0 if i < start else sum((J / (n4 - 1)) * gaps[i - J + 1])
-            for i in range(n)
-        ]
-
-        log_alpha = np.log(1 / self.alpha)
-        bound = np.inf
-
-        for i in range(start, n):
-            if gaps[i] > log_alpha * ghat[i]:
-                bound = outlier_score[order][i - 1]
-                break
-
-        return np.where(outlier_score > bound)[0]
-
-    def _find_outliers_kNN(self, X: npt.ArrayLike, n: int) -> dict:
-        """Find outliers using kNN distance with maximum gap.
-
-        Parameters
-        ----------
-        X : np.ArrayLike
-            Data for anomaly detection (time series).
-        n : int
-            The number of rows remaining in X when NA's are removed.
-
-        Returns
-        -------
-        dict of index of outliers and the outlier scores
-        """
-        if len(X.shape) == 1:
-            nbrs = NearestNeighbors(n_neighbors=self.k + 1).fit(X.reshape(-1, 1))
-            distances, _ = nbrs.kneighbors(X.reshape(-1, 1))
-        else:
-            nbrs = NearestNeighbors(
-                n_neighbors=n if self.k >= n else self.k + 1,
-                algorithm=self.knn_algorithm,
-            ).fit(X)
-            distances, _ = nbrs.kneighbors(X)
-
-        if self.k == 1:
-            d = distances[:, 1]
-        else:
-            diff = np.apply_along_axis(np.diff, 1, distances)
-            d = distances[range(n), np.apply_along_axis(np.argmax, 1, diff) + 1]
-
-        out_index = self._find_threshold(d, n)
-        return {"idx_outliers": out_index, "out_scores": d}
-
-    def _find_outliers(self, X):
-        """Detect Anomalies in High Dimensional Data.
-
-        Parameters
-        ----------
-        X : np.ArrayLike
-            Data for anomaly detection (time series).
-
-        Returns
-        -------
-        dict of anomalies and their corresponding scores
-        """
-        r = np.shape(X)[0]
-        idx_dropna = np.array([i for i in range(r) if not np.isnan(X[i]).any()])
-        X_dropna = X[idx_dropna,]
-
-        n = np.shape(X_dropna)[0]
-        outliers = self._find_outliers_kNN(X_dropna, n)
-
-        # adjusted back to length r, for missing data
-        slice_ = [True if i in outliers["idx_outliers"] else False for i in range(n)]
-        idx_outliers = idx_dropna[slice_]  # index values from 1:r
-        outlier_bool = np.array([1 if i in idx_outliers else 0 for i in range(r)])
-
-        list_scores = outliers["out_scores"].tolist()
-        outlier_scores = np.array(
-            [list_scores.pop(0) if i in idx_dropna else np.nan for i in range(r)]
-        )
-
-        return {
-            "outlier_scores": outlier_scores,
-            "outlier_bool": outlier_bool,
-        }
-
-    def _fit(self, X: npt.ArrayLike, y: npt.ArrayLike = None):
-        """Find outliers using STRAY (Search TRace AnomalY).
-
-        Parameters
-        ----------
-        X : np.ArrayLike
-            Data for anomaly detection (time series).
-        y : pd.Series, optional
-            Not used for this unsupervsed method.
-
-        Returns
-        -------
-        self :
-            Reference to self.
-        """
-        # remember X for transform
-        self._X = X
-
-        info_dict = self._find_outliers(X)
-        self.score_ = info_dict["outlier_scores"]
-        self.y_ = info_dict["outlier_bool"]
-
-        return self
-
-    def _transform(self, X: npt.ArrayLike, y: npt.ArrayLike = None) -> npt.ArrayLike:
-        """Return anomaly detection.
-
-        Parameters
-        ----------
-        X : np.ArrayLike
-            Data for anomaly detection (time series).
-
-        Returns
-        -------
-        y_ : np.ArrayLike
-            Anomaly detection, boolean.
-        """
-        # fit again if data is different to fit, but don't store anything
-        if not np.allclose(X, self._X, equal_nan=True):
-            new_obj = STRAY(
-                alpha=self.alpha,
-                k=self.k,
-                knn_algorithm=self.knn_algorithm,
-                p=self.p,
-                size_threshold=self.size_threshold,
-                outlier_tail=self.outlier_tail,
-            ).fit(X)
-            warnings.warn(
-                "Warning: Input data X differs from that given to fit(). "
-                "Refitting with new input data, not storing updated public class "
-                "attributes. For this, explicitly use fit(X) or fit_transform(X).",
-                stacklevel=2,
-            )
-            return new_obj.y_.astype(bool)
-
-        return self.y_.astype(bool)
-
-    @classmethod
-    def get_test_params(cls, parameter_set="default"):
-        """Return testing parameter settings for the estimator.
-
-        Parameters
-        ----------
-        parameter_set : str, default="default"
-            Name of the set of test parameters to return, for use in tests. If no
-            special parameters are defined for a value, will return ``"default"`` set.
-
-        Returns
-        -------
-        params : dict or list of dict, default = {}
-            Parameters to create testing instances of the class
-            Each dict are parameters to construct an "interesting" test instance, i.e.,
-            ``MyClass(**params)`` or ``MyClass(**params[i])`` creates a valid test
-            instance.
-            ``create_test_instance`` uses the first (or only) dictionary in ``params``
-        """
-        params1 = {}
-        params2 = {
-            "alpha": 0.15,
-            "k": 20,
-            "knn_algorithm": "ball_tree",
-            "outlier_tail": "min",
-        }
-        return [params1, params2]
-=======
-__all__ = ["STRAY"]
->>>>>>> 143ba6b2
+__all__ = ["STRAY"]