--- conflicted
+++ resolved
@@ -1,22 +1,5 @@
 #!/usr/bin/env python3 -u
 # coding: utf-8
-<<<<<<< HEAD
-<<<<<<< HEAD
-=======
-# copyright: sktime developers, BSD-3-Clause License (see LICENSE file)
->>>>>>> f29b45e0
-
-__author__ = ["Markus Löning"]
-__all__ = [
-    "BaseEstimator",
-    "BaseHeterogenousMetaEstimator",
-    "MetaEstimatorMixin"
-]
-
-from sktime.base._base import BaseEstimator
-<<<<<<< HEAD
-from sktime.base._meta import BaseComposition
-=======
 # copyright: sktime developers, BSD-3-Clause License (see LICENSE file)
 
 __author__ = ["Markus Löning"]
@@ -28,9 +11,4 @@
 
 from sktime.base._base import BaseEstimator
 from sktime.base._meta import BaseHeterogenousMetaEstimator
-from sktime.base._meta import MetaEstimatorMixin
->>>>>>> 67c56be8b1e838f2628df829946f795b7dba9aed
-=======
-from sktime.base._meta import BaseHeterogenousMetaEstimator
-from sktime.base._meta import MetaEstimatorMixin
->>>>>>> f29b45e0
+from sktime.base._meta import MetaEstimatorMixin