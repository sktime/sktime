--- conflicted
+++ resolved
@@ -214,23 +214,15 @@
 
     @classmethod
     def get_test_params(cls):
-<<<<<<< HEAD
         """Return testing parameter settings for the estimator.
-=======
-        """Get default parameters of the estimator.
->>>>>>> 7e62387f
 
         Returns
         -------
         params : dict or list of dict, default = {}
-<<<<<<< HEAD
             Testing parameters related to the estimator class.
             Each dict are parameters to construct an "interesting" test instance, (i.e),
             `MyClass(**params)` or `MyClass(**params[i])` creates a valid test instance.
             `create_test_instance` uses the first (or only) dictionary in `params`
-=======
-            Default parameters related to the estimator class
->>>>>>> 7e62387f
         """
         # imported inside the function to avoid circular imports
         from sktime.tests._config import ESTIMATOR_TEST_PARAMS
@@ -258,15 +250,11 @@
 
         Returns
         -------
-        instance : object of the class with default parameters
+        instance : instance of the class with default parameters
 
         Notes
         -----
-<<<<<<< HEAD
         `get_test_params` can return dict or list of dict.
-=======
-        get_test_params can return dict or list of dict.
->>>>>>> 7e62387f
         This function takes first or single dict that get_test_params returns, and
         constructs the object with that.
         """
