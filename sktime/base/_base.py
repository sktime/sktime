--- conflicted
+++ resolved
@@ -1,13 +1,6 @@
 #!/usr/bin/env python3 -u
 # coding: utf-8
-<<<<<<< HEAD
-<<<<<<< HEAD
-=======
 # copyright: sktime developers, BSD-3-Clause License (see LICENSE file)
->>>>>>> 67c56be8b1e838f2628df829946f795b7dba9aed
-=======
-# copyright: sktime developers, BSD-3-Clause License (see LICENSE file)
->>>>>>> f29b45e0
 
 __author__ = ["Markus Löning"]
 __all__ = ["BaseEstimator"]
@@ -18,11 +11,6 @@
 
 class BaseEstimator(_BaseEstimator):
 
-<<<<<<< HEAD
-<<<<<<< HEAD
-=======
-=======
->>>>>>> f29b45e0
     # def __init__(self, *args, **kwargs):
     #     # Including args and kwargs make the class cooperative, so that args
     #     # and kwargs are passed on to other parent classes when using
@@ -30,10 +18,6 @@
     #     self._is_fitted = False
     #     super(BaseEstimator, self).__init__(*args, **kwargs)
 
-<<<<<<< HEAD
->>>>>>> 67c56be8b1e838f2628df829946f795b7dba9aed
-=======
->>>>>>> f29b45e0
     def __init__(self):
         self._is_fitted = False
 
@@ -43,39 +27,14 @@
         return self._is_fitted
 
     def check_is_fitted(self):
-<<<<<<< HEAD
-<<<<<<< HEAD
-        """Check if the forecaster has been fitted.
-=======
         """Check if the estimator has been fitted.
->>>>>>> 67c56be8b1e838f2628df829946f795b7dba9aed
-=======
-        """Check if the estimator has been fitted.
->>>>>>> f29b45e0
 
         Raises
         ------
         NotFittedError
-<<<<<<< HEAD
-<<<<<<< HEAD
-            if the forecaster has not been fitted yet.
-        """
-        if not self.is_fitted:
-            raise NotFittedError(f"This instance of {self.__class__.__name__} has not "
-                                 f"been fitted yet; please call `fit` first.")
-=======
             If the estimator has not been fitted yet.
         """
         if not self.is_fitted:
             raise NotFittedError(
                 f"This instance of {self.__class__.__name__} has not "
-                f"been fitted yet; please call `fit` first.")
->>>>>>> 67c56be8b1e838f2628df829946f795b7dba9aed
-=======
-            If the estimator has not been fitted yet.
-        """
-        if not self.is_fitted:
-            raise NotFittedError(
-                f"This instance of {self.__class__.__name__} has not "
-                f"been fitted yet; please call `fit` first.")
->>>>>>> f29b45e0
+                f"been fitted yet; please call `fit` first.")