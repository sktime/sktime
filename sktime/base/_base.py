--- conflicted
+++ resolved
@@ -566,13 +566,8 @@
 
         Parameters
         ----------
-<<<<<<< HEAD
-        base_class : class, optional, default=None
-            if None, `base_class` is interpreted as `BaseObject`
-=======
         base_class : class, optional, default=None, must be subclass of BaseObject
             if None, behaves the same as `base_class=BaseObject`
->>>>>>> 5ae47df6
             if not None, return dict collects descendants of `base_class`
 
         Returns
