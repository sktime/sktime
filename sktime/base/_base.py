--- conflicted
+++ resolved
@@ -207,11 +207,7 @@
         from packaging.requirements import Requirement
 
         # pypi package names of soft dependencies that are not numpy 2 compatibleS
-<<<<<<< HEAD
-        NOT_NP2_COMPATIBLE = ["numba"]
-=======
-        NOT_NP2_COMPATIBLE = ["prophet", "pmdarima"]
->>>>>>> 9db1be46
+        NOT_NP2_COMPATIBLE = ["pmdarima"]
 
         softdeps = self.get_class_tag("python_dependencies", [])
         if softdeps is None:
