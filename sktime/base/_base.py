# copyright: sktime developers, BSD-3-Clause License (see LICENSE file)
"""Base class template for objects and fittable objects.

templates in this module:

    BaseObject - object with parameters and tags
    BaseEstimator - BaseObject that can be fitted

Interface specifications below.

---

    class name: BaseObject

Parameter inspection and setter methods
    inspect parameter values      - get_params()
    setting parameter values      - set_params(**params)
    list of parameter names       - get_param_names()
    dict of parameter defaults    - get_param_defaults()

Tag inspection and setter methods
    inspect tags (all)            - get_tags()
    inspect tags (one tag)        - get_tag(tag_name: str, tag_value_default=None)
    inspect tags (class method)   - get_class_tags()
    inspect tags (one tag, class) - get_class_tag(tag_name:str, tag_value_default=None)
    setting dynamic tags          - set_tags(**tag_dict: dict)
    set/clone dynamic tags        - clone_tags(estimator, tag_names=None)

Config inspection and setter methods
    get configs (all)             - get_config()
    set configs                   - set_config(**config_dict: dict)

Blueprinting: resetting and cloning, post-init state with same hyper-parameters
    reset estimator to post-init  - reset()
    cloneestimator (copy&reset)   - clone()

Testing with default parameters methods
    getting default parameters (all sets)         - get_test_params()
    get one test instance with default parameters - create_test_instance()
    get list of all test instances plus name list - create_test_instances_and_names()
---

    class name: BaseEstimator

Provides all interface points of BaseObject, plus:

Parameter inspection:
    fitted parameter inspection - get_fitted_params()

State:
    fitted model/strategy   - by convention, any attributes ending in "_"
    fitted state flag       - is_fitted (property)
    fitted state check      - check_is_fitted (raises error if not is_fitted)
"""

__author__ = ["mloning", "RNKuhns", "fkiraly"]
__all__ = ["BaseEstimator", "BaseObject"]

from copy import deepcopy

from skbase.base import BaseEstimator as _BaseEstimator
from skbase.base import BaseObject as _BaseObject
from skbase.base._base import TagAliaserMixin as _TagAliaserMixin
from sklearn import clone
from sklearn.base import BaseEstimator as _SklearnBaseEstimator

from sktime import __version__ as SKTIME_VERSION
from sktime.utils._estimator_html_repr import _HTMLDocumentationLinkMixin
from sktime.utils.random_state import set_random_state

SERIALIZATION_FORMATS = {
    "pickle",
    "cloudpickle",
}


class BaseObject(_HTMLDocumentationLinkMixin, _BaseObject):
    """Base class for parametric objects with tags in sktime.

    Base class for all parametric objects in sktime.

    Extends skbase BaseObject with additional features.
    """

    # global default tags for dependency management
    _tags = {
        "python_version": None,  # PEP 440 version specifier, e.g., ">=3.7"
        "python_dependencies": None,  # PEP 440 dependency strs, e.g., "pandas>=1.0"
        "env_marker": None,  # PEP 508 environment marker, e.g., "os_name=='posix'"
        "sktime_version": SKTIME_VERSION,  # current sktime version
        # default property tags
        "property:randomness": "deterministic",
        "capability:random_state": False,
        # default tags for testing
        "tests:core": False,  # core objects have wider trigger conditions in testing
        "tests:vm": False,  # whether the object should be tested in its own VM
        "tests:libs": None,  # required libraries, for change conditional testing
        "tests:skip_all": False,  # whether all tests for the object should be skipped
        "tests:skip_by_name": None,  # list of test names to skip for this object
    }

    _config = {
        "warnings": "on",
        "backend:parallel": None,  # parallelization backend for broadcasting
        #  {None, "dask", "loky", "multiprocessing", "threading","ray"}
        #  None: no parallelization
        #  "loky", "multiprocessing" and "threading": uses `joblib` Parallel loops
        #  "dask": uses `dask`, requires `dask` package in environment
        #  "ray": uses `ray`, requires `ray` package in environment
        "backend:parallel:params": None,  # params for parallelization backend,
    }

    _config_doc = {
        "display": """
        display : str, "diagram" (default), or "text"
            how jupyter kernels display instances of self

            * "diagram" = html box diagram representation
            * "text" = string printout
        """,
        "print_changed_only": """
        print_changed_only : bool, default=True
            whether printing of self lists only self-parameters that differ
            from defaults (False), or all parameter names and values (False).
            Does not nest, i.e., only affects self and not component estimators.
        """,
        "warnings": """
        warnings : str, "on" (default), or "off"
            whether to raise warnings, affects warnings from sktime only

            * "on" = will raise warnings from sktime
            * "off" = will not raise warnings from sktime
        """,
        "backend:parallel": """
        backend:parallel : str, optional, default="None"
            backend to use for parallelization when broadcasting/vectorizing, one of

            - "None": executes loop sequentially, simple list comprehension
            - "loky", "multiprocessing" and "threading": uses ``joblib.Parallel``
            - "joblib": custom and 3rd party ``joblib`` backends, e.g., ``spark``
            - "dask": uses ``dask``, requires ``dask`` package in environment
            - "ray": uses ``ray``, requires ``ray`` package in environment
        """,
        "backend:parallel:params": """
        backend:parallel:params : dict, optional, default={} (no parameters passed)
            additional parameters passed to the parallelization backend as config.
            Valid keys depend on the value of ``backend:parallel``:

            - "None": no additional parameters, ``backend_params`` is ignored

            - "loky", "multiprocessing" and "threading": default ``joblib`` backends
              any valid keys for ``joblib.Parallel`` can be passed here, e.g.,
              ``n_jobs``, with the exception of ``backend`` which is directly
              controlled by ``backend``.
              If ``n_jobs`` is not passed, it will default to ``-1``, other parameters
              will default to ``joblib`` defaults.

            - "joblib": custom and 3rd party ``joblib`` backends,
              e.g., ``spark``. Any valid keys for ``joblib.Parallel``
              can be passed here, e.g., ``n_jobs``,
              ``backend`` must be passed as a key of ``backend_params`` in this case.
              If ``n_jobs`` is not passed, it will default to ``-1``, other parameters
              will default to ``joblib`` defaults.

            - "dask": any valid keys for ``dask.compute`` can be passed,
              e.g., ``scheduler``
<<<<<<< HEAD
        """,
    }

    def __init__(self):
        super().__init__()

        # handle numpy 2 incompatible soft dependencies
        # for rationale, see _handle_numpy2_softdeps
        # currently none incompatible, so commented out
        # self._handle_numpy2_softdeps()

    def _handle_numpy2_softdeps(self):
        """Handle tags for soft deps that are not numpy 2 compatible.

        A number of soft dependencies are not numpy 2 compatible yet,
        but do not set the bound in their setup.py. This method is a patch over
        those packages' missing bound setting to provide informative
        errors to users.
=======
>>>>>>> 11040cdb

            - "ray": The following keys can be passed:

<<<<<<< HEAD
        * checks if any soft dependencies in the python_dependencies tag
          are in NOT_NP2_COMPATIBLE, this is a hard-coded
          list of soft dependencies that are not numpy 2 compatible
        * if any are found, adds a numpy<2.0 soft dependency to the list,
          and sets it as a dynamic override of the python_dependencies tag
        """
        from packaging.requirements import Requirement

        # pypi package names of soft dependencies that are not numpy 2 compatibleS
        NOT_NP2_COMPATIBLE = []

        softdeps = self.get_class_tag("python_dependencies", [])
        if softdeps is None:
            return None
        if not isinstance(softdeps, list):
            softdeps = [softdeps]
        # make copy of list to avoid side effects
        softdeps = softdeps.copy()

        def _pkg_name(req):
            """Get package name from requirement string."""
            return Requirement(req).name

        noncomp = False
        for softdep in softdeps:
            # variable: does any softdep string start with one of the non-compatibles
            noncomp_sd = any([_pkg_name(softdep) == pkg for pkg in NOT_NP2_COMPATIBLE])
            noncomp = noncomp or noncomp_sd

        if noncomp:
            softdeps = softdeps + ["numpy<2.0"]
            self.set_tags(python_dependencies=softdeps)
        return None
=======
                - "ray_remote_args": dictionary of valid keys for ``ray.init``
                - "shutdown_ray": bool, default=True; False prevents ``ray`` from
                    shutting down after parallelization.
                - "logger_name": str, default="ray"; name of the logger to use.
                - "mute_warnings": bool, default=False; if True, suppresses warnings
        """,
    }
>>>>>>> 11040cdb

    def __eq__(self, other):
        """Equality dunder. Checks equal class and parameters.

        Returns True iff result of get_params(deep=False) results in equal parameter
        sets.

        Nested BaseObject descendants from get_params are compared via __eq__ as well.
        """
        from sktime.utils.deep_equals import deep_equals

        if not isinstance(other, BaseObject):
            return False

        self_params = self.get_params(deep=False)
        other_params = other.get_params(deep=False)

        return deep_equals(self_params, other_params)

    @classmethod
    def _get_set_config_doc(cls):
        """Create docstring for set_config from self._config_doc.

        Returns
        -------
        collected_config_docs : dict
            Dictionary of doc name: docstring part.
            Collected from _config_doc class attribute via nested inheritance.
        """
        cfgs_dict = cls._get_class_flags(flag_attr_name="_config_doc")

        doc_start = """Set config flags to given values.

        Parameters
        ----------
        config_dict : dict
            Dictionary of config name : config value pairs.
            Valid configs, values, and their meaning is listed below:
        """

        doc_end = """
        Returns
        -------
        self : reference to self.

        Notes
        -----
        Changes object state, copies configs in config_dict to self._config_dynamic.
        """

        doc = doc_start
        for _, cfg_doc in cfgs_dict.items():
            doc += cfg_doc
        doc += doc_end
        return doc

    @classmethod
    def _init_dynamic_doc(cls):
        """Set docstring for set_config from self._config_doc."""
        try:  # try/except to avoid unexpected failures
            cls.set_config = deepcopy_func(cls.set_config)
            cls.set_config.__doc__ = cls._get_set_config_doc()
        except Exception:  # noqa: S110
            pass

    def save(self, path=None, serialization_format="pickle"):
        """Save serialized self to bytes-like object or to (.zip) file.

        Behaviour:

        * if ``path`` is None, returns an in-memory serialized self
        * if ``path`` is a file location, stores self at that location as a zip file

        saved files are zip files with following contents:

        * ``_metadata`` - contains class of self, i.e., ``type(self)``
        * ``_obj`` - serialized self. This class uses the default serialization
          (pickle).

        Parameters
        ----------
        path : None or file location (str or Path)
            if None, self is saved to an in-memory object
            if file location, self is saved to that file location. If:

            - path="estimator" then a zip file ``estimator.zip`` will be made at cwd.
            - path="/home/stored/estimator" then a zip file ``estimator.zip`` will be
            stored in ``/home/stored/``.

        serialization_format: str, default = "pickle"
            Module to use for serialization.
            The available options are "pickle" and "cloudpickle".
            Note that non-default formats might require
            installation of other soft dependencies.

        Returns
        -------
        if ``path`` is None - in-memory serialized self
        if ``path`` is file location - ZipFile with reference to the file
        """
        import pickle
        import shutil
        from pathlib import Path
        from zipfile import ZipFile

        from sktime.utils.dependencies import _check_soft_dependencies

        if serialization_format not in SERIALIZATION_FORMATS:
            raise ValueError(
                f"The provided `serialization_format`='{serialization_format}' "
                "is not yet supported. The possible formats are: "
                f"{SERIALIZATION_FORMATS}."
            )

        if path is not None and not isinstance(path, (str, Path)):
            raise TypeError(
                "`path` is expected to either be a string or a Path object "
                f"but found of type:{type(path)}."
            )
        if path is not None:
            path = Path(path) if isinstance(path, str) else path
            path.mkdir()

        if serialization_format == "cloudpickle":
            _check_soft_dependencies("cloudpickle", severity="error")
            import cloudpickle

            if path is None:
                return (type(self), cloudpickle.dumps(self))

            with open(path / "_metadata", "wb") as file:
                cloudpickle.dump(type(self), file)
            with open(path / "_obj", "wb") as file:
                cloudpickle.dump(self, file)

        elif serialization_format == "pickle":
            if path is None:
                return (type(self), pickle.dumps(self))

            with open(path / "_metadata", "wb") as file:
                pickle.dump(type(self), file)
            with open(path / "_obj", "wb") as file:
                pickle.dump(self, file)

        shutil.make_archive(base_name=path, format="zip", root_dir=path)
        shutil.rmtree(path)
        return ZipFile(path.with_name(f"{path.stem}.zip"))

    @classmethod
    def load_from_serial(cls, serial):
        """Load object from serialized memory container.

        Parameters
        ----------
        serial : 1st element of output of ``cls.save(None)``

        Returns
        -------
        deserialized self resulting in output ``serial``, of ``cls.save(None)``
        """
        import pickle

        return pickle.loads(serial)

    @classmethod
    def load_from_path(cls, serial):
        """Load object from file location.

        Parameters
        ----------
        serial : result of ZipFile(path).open("object)

        Returns
        -------
        deserialized self resulting in output at ``path``, of ``cls.save(path)``
        """
        import pickle
        from zipfile import ZipFile

        with ZipFile(serial, "r") as file:
            return pickle.loads(file.open("_obj").read())


class TagAliaserMixin(_TagAliaserMixin):
    """Mixin class for tag aliasing and deprecation of old tags.

    To deprecate tags, add the ``TagAliaserMixin`` to ``BaseObject``
    or ``BaseEstimator``.

    ``alias_dict`` contains the deprecated tags, and supports removal and renaming.

    * For removal, add an entry ``"old_tag_name": ""``
    * For renaming, add an entry ``"old_tag_name": "new_tag_name"``

    ``deprecate_dict`` contains the version number of renaming or removal.

    * The keys in ``deprecate_dict`` should be the same as in alias_dict.
    * Values in ``deprecate_dict`` should be strings, the version of
    removal/renaming, in PEP 440 format, e.g., ``"1.0.0"``.

    The class will ensure that new tags alias old tags and vice versa, during the
    deprecation period. Informative warnings will be raised whenever the deprecated tags
    are being accessed.

    When removing tags, ensure to remove the removed tags from this class. If no tags
    are deprecated anymore (e.g., all deprecated tags are removed/renamed), ensure
    to remove this class as a parent of ``BaseObject`` or ``BaseEstimator``.

    Exact aliasing logic, in the situation of an "old" and "new" tag,
    i.e., an entry ``{"old_tag": "new_tag"}`` in ``alias_dict``:

    * if only the new tag is present, and the new tag is requested,
      returns the value of the new tag, no warning.
      This is the "target" state of the deprecation process.
    * if both new and old tag are present, and any of the two is requested,
      returns the value of the old tag.
      This priority is in order to deprecate in a way that does not break existing code,
      in case the values of the two tags differ.
      Raises a warning in addition, if the old tag was requested.
    * if only the new tag is present, and the old tag is requested,
      returns the value of the new tag, raises a warning.
    * if only the old tag is present, and the new tag is requested,
      returns the value of the new tag, without a warning.

    Note: all warnings above are for the user of the estimator,
    when attempting to read the old tag,
    suggesting to use the new tag instead, which is the deprecation target state.

    Warnings and errors for the developer of the estimator,
    to change the old tag to new if
    the old tag is still present, are not raised by this class.
    These warnings should be raised separately, in API conformance tests,
    preferably at CI time and as exceptions.
    """

    alias_dict = {
        "handles-missing-data": "capability:missing_values",
        "ignores-exogeneous-X": "capability:exogenous",
        "univariate-only": "capability:multivariate",
    }
    deprecate_dict = {
        "handles-missing-data": "1.0.0",
        "ignores-exogeneous-X": "1.0.0",
        "univariate-only": "1.0.0",
    }

    @classmethod
    def get_class_tag(cls, tag_name, tag_value_default=None):
        """Get class tag value from class, with tag level inheritance from parents.

        Every ``scikit-base`` compatible object has a dictionary of tags,
        which are used to store metadata about the object.

        The ``get_class_tag`` method is a class method,
        and retrieves the value of a tag
        taking into account only class-level tag values and overrides.

        It returns the value of the tag with name ``tag_name`` from the object,
        taking into account tag overrides, in the following
        order of descending priority:

        1. Tags set in the ``_tags`` attribute of the class.
        2. Tags set in the ``_tags`` attribute of parent classes,
          in order of inheritance.

        Does not take into account dynamic tag overrides on instances,
        set via ``set_tags`` or ``clone_tags``,
        that are defined on instances.

        To retrieve tag values with potential instance overrides, use
        the ``get_tag`` method instead.

        Parameters
        ----------
        tag_name : str
            Name of tag value.
        tag_value_default : any type
            Default/fallback value if tag is not found.

        Returns
        -------
        tag_value :
            Value of the ``tag_name`` tag in ``self``.
            If not found, returns ``tag_value_default``.
        """
        cls._deprecate_tag_warn([tag_name])
        alias_dict = cls.alias_dict

        # check is tag is aliased or aliasing
        # if yes, ensure that tag_name is the new tag name str
        # and old_tag is the old tag name str
        old_tag_name = ""
        new_tag_name = ""
        if tag_name in alias_dict:
            old_tag_name = tag_name
            new_tag_name = alias_dict[old_tag_name]
        if tag_name in alias_dict.values():
            old_tag_name = [k for k, v in alias_dict.items() if v == tag_name][0]
            new_tag_name = tag_name

        tag_changed = new_tag_name != old_tag_name
        new_tag_queried = tag_name == new_tag_name
        old_tag_queried = tag_name == old_tag_name and tag_changed

        if tag_changed:
            # retrieve old tag value, if it exists
            old_tag_val = cls._get_class_flag(
                old_tag_name,
                "__tag_not_found__",
                flag_attr_name="_tags",
            )
            old_tag_present = old_tag_val != "__tag_not_found__"
            # case 1: old tag present, and new or old tag queried
            # then: return value of old tag
            if old_tag_present:
                # negate if new tag was queried and tag is in FLIPPED_TAGS
                # todo 1.0.0 - remove this special case
                if new_tag_queried and old_tag_name in cls.FLIPPED_TAGS:
                    return not old_tag_val
                return old_tag_val
            # case 2: old tag was queried, but old tag not present
            # then: return value of new tag
            # negate if tag is in FLIPPED_TAGS
            # todo 1.0.0 - remove this special case
            elif old_tag_queried:
                new_tag_value = cls._get_class_flag(
                    new_tag_name,
                    tag_value_default,
                    flag_attr_name="_tags",
                )
                if old_tag_queried and old_tag_name in cls.FLIPPED_TAGS:
                    return not new_tag_value
                return new_tag_value

        # if we reach here, then:
        # no aliasing happened, i.e., tag_name is not in alias_dict
        # then: return value of tag_name as usual
        tag_val = super().get_class_tag(
            tag_name=tag_name, tag_value_default=tag_value_default
        )
        return tag_val

    def get_tag(self, tag_name, tag_value_default=None, raise_error=True):
        """Get tag value from instance, with tag level inheritance and overrides.

        Every ``scikit-base`` compatible object has a dictionary of tags.
        Tags may be used to store metadata about the object,
        or to control behaviour of the object.

        Tags are key-value pairs specific to an instance ``self``,
        they are static flags that are not changed after construction
        of the object.

        The ``get_tag`` method retrieves the value of a single tag
        with name ``tag_name`` from the instance,
        taking into account tag overrides, in the following
        order of descending priority:

        1. Tags set via ``set_tags`` or ``clone_tags`` on the instance,
          at construction of the instance.
        2. Tags set in the ``_tags`` attribute of the class.
        3. Tags set in the ``_tags`` attribute of parent classes,
          in order of inheritance.

        Parameters
        ----------
        tag_name : str
            Name of tag to be retrieved
        tag_value_default : any type, optional; default=None
            Default/fallback value if tag is not found
        raise_error : bool
            whether a ``ValueError`` is raised when the tag is not found

        Returns
        -------
        tag_value : Any
            Value of the ``tag_name`` tag in ``self``.
            If not found, raises an error if
            ``raise_error`` is True, otherwise it returns ``tag_value_default``.

        Raises
        ------
        ValueError, if ``raise_error`` is ``True``.
            The ``ValueError`` is then raised if ``tag_name`` is
            not in ``self.get_tags().keys()``.
        """
        self._deprecate_tag_warn([tag_name])
        alias_dict = self.alias_dict

        old_tag_name = ""
        new_tag_name = ""
        if tag_name in alias_dict:
            old_tag_name = tag_name
            new_tag_name = alias_dict[old_tag_name]
        if tag_name in alias_dict.values():
            old_tag_name = [k for k, v in alias_dict.items() if v == tag_name][0]
            new_tag_name = tag_name

        tag_changed = new_tag_name != old_tag_name
        new_tag_queried = tag_name == new_tag_name
        old_tag_queried = tag_name == old_tag_name and tag_changed

        if tag_changed:
            # retrieve old tag value, if it exists
            old_tag_val = self._get_flag(
                old_tag_name,
                "__tag_not_found__",
                raise_error=False,
                flag_attr_name="_tags",
            )
            old_tag_present = old_tag_val != "__tag_not_found__"
            # case 1: old tag present, and new or old tag queried
            # then: return value of old tag
            if old_tag_present:
                # negate if new tag was queried and tag is in FLIPPED_TAGS
                # todo 1.0.0 - remove this special case
                if new_tag_queried and old_tag_name in self.FLIPPED_TAGS:
                    return not old_tag_val
                return old_tag_val
            # case 2: old tag was queried, but old tag not present
            # then: return value of new tag
            # negate if tag is in FLIPPED_TAGS
            # todo 1.0.0 - remove this special case
            elif old_tag_queried:
                new_tag_value = self._get_flag(
                    new_tag_name,
                    tag_value_default,
                    raise_error=False,
                    flag_attr_name="_tags",
                )
                if old_tag_queried and old_tag_name in self.FLIPPED_TAGS:
                    return not new_tag_value
                return new_tag_value

        # if we reach here, then:
        # no aliasing happened, i.e., tag_name is not in alias_dict
        # then: return value of tag_name as usual
        tag_val = super().get_tag(
            tag_name=tag_name,
            tag_value_default=tag_value_default,
            raise_error=raise_error,
        )
        return tag_val

    def set_tags(self, **tag_dict):
        """Set instance level tag overrides to given values.

        Every ``scikit-base`` compatible object has a dictionary of tags,
        which are used to store metadata about the object.

        Tags are key-value pairs specific to an instance ``self``,
        they are static flags that are not changed after construction
        of the object. They may be used for metadata inspection,
        or for controlling behaviour of the object.

        ``set_tags`` sets dynamic tag overrides
        to the values as specified in ``tag_dict``, with keys being the tag name,
        and dict values being the value to set the tag to.

        The ``set_tags`` method
        should be called only in the ``__init__`` method of an object,
        during construction, or directly after construction via ``__init__``.

        Current tag values can be inspected by ``get_tags`` or ``get_tag``.

        Parameters
        ----------
        **tag_dict : dict
            Dictionary of tag name: tag value pairs.

        Returns
        -------
        Self
            Reference to self.
        """
        self._deprecate_tag_warn(tag_dict.keys())

        tag_dict = self._complete_dict(tag_dict, direction="old_to_new")
        self._set_flags(flag_attr_name="_tags", **tag_dict)
        return self

    @classmethod
    def _complete_dict(cls, tag_dict, direction="both"):
        """Add all aliased and aliasing tags to the dictionary.

        Parameters
        ----------
        tag_dict : dict
            Dictionary of tag name: tag value pairs.
        direction : str, one of "old_to_new", "both"
            Direction of aliasing to complete the dictionary for.

            * "old_to_new": complete only from old tags to new tags
            * "both": complete both from old to new and from new to old
        """
        alias_dict = cls.alias_dict
        deprecated_tags = set(tag_dict.keys()).intersection(alias_dict.keys())
        new_tags = set(tag_dict.keys()).intersection(alias_dict.values())

        if len(deprecated_tags) > 0 or len(new_tags) > 0:
            new_tag_dict = deepcopy(tag_dict)
            # for all tag strings being set, write the value
            #   to all tags that could *be aliased by* the string
            #   and all tags that could be *aliasing* the string
            # this way we ensure upwards and downwards compatibility
            for old_tag in alias_dict:
                cls._translate_tags(new_tag_dict, tag_dict, old_tag, direction)
            return new_tag_dict
        else:
            return tag_dict

    @classmethod
    def _translate_tags(cls, new_tag_dict, tag_dict, old_tag, direction="both"):
        """Translate old tag to new tag.

        Mutates ``new_tag_dict`` given ``old_tag_dict`` and ``old_tag``.

        Parameters
        ----------
        new_tag_dict : dict
            Dictionary of new tags.
        tag_dict : dict
            Dictionary of old tags.
        old_tag : str
            Name of the tag to translate.

        Returns
        -------
        str
            Translated tag name.
        """
        alias_dict = cls.alias_dict
        new_tag = alias_dict[old_tag]

        # todo 1.0.0 - remove this special case
        # special treatment for tags that get boolean flipped:
        # "ignores-exogeneous-X", "univariate-only"
        # the new tag is the negation of the old tag
        if old_tag in cls.FLIPPED_TAGS:
            if old_tag in tag_dict and new_tag != "":
                new_tag_dict[new_tag] = not tag_dict[old_tag]
            if direction == "both" and new_tag in tag_dict and old_tag not in tag_dict:
                new_tag_dict[old_tag] = not tag_dict[new_tag]
            if direction == "old_to_new" and old_tag in new_tag_dict:
                del new_tag_dict[old_tag]
            return new_tag_dict

        # standard treatment for all other tags
        if old_tag in tag_dict and new_tag != "":
            new_tag_dict[new_tag] = tag_dict[old_tag]
        if direction == "both" and new_tag in tag_dict and old_tag not in tag_dict:
            new_tag_dict[old_tag] = tag_dict[new_tag]
        if direction == "old_to_new" and old_tag in new_tag_dict:
            del new_tag_dict[old_tag]
        return new_tag_dict

    # package name used for deprecation warnings
    _package_name = "sktime"

    FLIPPED_TAGS = ["ignores-exogeneous-X", "univariate-only"]


# todo 1.0.0: remove TagAliaserMixin from inheritance
# remove redundant methods from sktime class (compare skbase)
class BaseEstimator(TagAliaserMixin, _BaseEstimator, BaseObject):
    """Base class for defining estimators in sktime.

    Extends sktime's BaseObject to include basic functionality for fittable estimators.
    """

    # tuple of non-BaseObject classes that count as nested objects
    # get_fitted_params will retrieve parameters from these, too
    # override in descendant class
    # _SklearnBaseEstimator = sklearn.base.BaseEstimator
    GET_FITTED_PARAMS_NESTING = (_SklearnBaseEstimator,)


def _clone_estimator(base_estimator, random_state=None):
    estimator = clone(base_estimator)

    if random_state is not None:
        set_random_state(estimator, random_state)

    return estimator


def _safe_clone(object):
    """Clone an object.

    If the object has a clone method, use that.

    Otherwise delegates to sklearn's clone function.
    """
    if hasattr(object, "clone"):
        return object.clone()
    else:
        return clone(object)


def deepcopy_func(f, name=None):
    """Deepcopy of a function."""
    import types

    return types.FunctionType(
        f.__code__,
        f.__globals__,
        name or f.__name__,
        f.__defaults__,
        f.__closure__,
    )


# initialize dynamic docstrings
BaseObject._init_dynamic_doc()<|MERGE_RESOLUTION|>--- conflicted
+++ resolved
@@ -164,65 +164,9 @@
 
             - "dask": any valid keys for ``dask.compute`` can be passed,
               e.g., ``scheduler``
-<<<<<<< HEAD
-        """,
-    }
-
-    def __init__(self):
-        super().__init__()
-
-        # handle numpy 2 incompatible soft dependencies
-        # for rationale, see _handle_numpy2_softdeps
-        # currently none incompatible, so commented out
-        # self._handle_numpy2_softdeps()
-
-    def _handle_numpy2_softdeps(self):
-        """Handle tags for soft deps that are not numpy 2 compatible.
-
-        A number of soft dependencies are not numpy 2 compatible yet,
-        but do not set the bound in their setup.py. This method is a patch over
-        those packages' missing bound setting to provide informative
-        errors to users.
-=======
->>>>>>> 11040cdb
 
             - "ray": The following keys can be passed:
 
-<<<<<<< HEAD
-        * checks if any soft dependencies in the python_dependencies tag
-          are in NOT_NP2_COMPATIBLE, this is a hard-coded
-          list of soft dependencies that are not numpy 2 compatible
-        * if any are found, adds a numpy<2.0 soft dependency to the list,
-          and sets it as a dynamic override of the python_dependencies tag
-        """
-        from packaging.requirements import Requirement
-
-        # pypi package names of soft dependencies that are not numpy 2 compatibleS
-        NOT_NP2_COMPATIBLE = []
-
-        softdeps = self.get_class_tag("python_dependencies", [])
-        if softdeps is None:
-            return None
-        if not isinstance(softdeps, list):
-            softdeps = [softdeps]
-        # make copy of list to avoid side effects
-        softdeps = softdeps.copy()
-
-        def _pkg_name(req):
-            """Get package name from requirement string."""
-            return Requirement(req).name
-
-        noncomp = False
-        for softdep in softdeps:
-            # variable: does any softdep string start with one of the non-compatibles
-            noncomp_sd = any([_pkg_name(softdep) == pkg for pkg in NOT_NP2_COMPATIBLE])
-            noncomp = noncomp or noncomp_sd
-
-        if noncomp:
-            softdeps = softdeps + ["numpy<2.0"]
-            self.set_tags(python_dependencies=softdeps)
-        return None
-=======
                 - "ray_remote_args": dictionary of valid keys for ``ray.init``
                 - "shutdown_ray": bool, default=True; False prevents ``ray`` from
                     shutting down after parallelization.
@@ -230,7 +174,6 @@
                 - "mute_warnings": bool, default=False; if True, suppresses warnings
         """,
     }
->>>>>>> 11040cdb
 
     def __eq__(self, other):
         """Equality dunder. Checks equal class and parameters.
