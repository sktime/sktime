# copyright: sktime developers, BSD-3-Clause License (see LICENSE file)
"""Base class template for objects and fittable objects.

templates in this module:

    BaseObject - object with parameters and tags
    BaseEstimator - BaseObject that can be fitted

Interface specifications below.

---

    class name: BaseObject

Parameter inspection and setter methods
    inspect parameter values      - get_params()
    setting parameter values      - set_params(**params)
    list of parameter names       - get_param_names()
    dict of parameter defaults    - get_param_defaults()

Tag inspection and setter methods
    inspect tags (all)            - get_tags()
    inspect tags (one tag)        - get_tag(tag_name: str, tag_value_default=None)
    inspect tags (class method)   - get_class_tags()
    inspect tags (one tag, class) - get_class_tag(tag_name:str, tag_value_default=None)
    setting dynamic tags          - set_tags(**tag_dict: dict)
    set/clone dynamic tags        - clone_tags(estimator, tag_names=None)

Config inspection and setter methods
    get configs (all)             - get_config()
    set configs                   - set_config(**config_dict: dict)

Blueprinting: resetting and cloning, post-init state with same hyper-parameters
    reset estimator to post-init  - reset()
    cloneestimator (copy&reset)   - clone()

Testing with default parameters methods
    getting default parameters (all sets)         - get_test_params()
    get one test instance with default parameters - create_test_instance()
    get list of all test instances plus name list - create_test_instances_and_names()
---

    class name: BaseEstimator

Provides all interface points of BaseObject, plus:

Parameter inspection:
    fitted parameter inspection - get_fitted_params()

State:
    fitted model/strategy   - by convention, any attributes ending in "_"
    fitted state flag       - is_fitted (property)
    fitted state check      - check_is_fitted (raises error if not is_fitted)
"""

__author__ = ["mloning", "RNKuhns", "fkiraly"]
__all__ = ["BaseEstimator", "BaseObject"]

import warnings
from copy import deepcopy

from skbase.base import BaseEstimator as _BaseEstimator
from skbase.base import BaseObject as _BaseObject
from sklearn import clone
from sklearn.base import BaseEstimator as _SklearnBaseEstimator

from sktime import __version__ as SKTIME_VERSION
from sktime.utils._estimator_html_repr import _HTMLDocumentationLinkMixin
from sktime.utils.random_state import set_random_state

SERIALIZATION_FORMATS = {
    "pickle",
    "cloudpickle",
}


class BaseObject(_HTMLDocumentationLinkMixin, _BaseObject):
    """Base class for parametric objects with tags in sktime.

    Extends skbase BaseObject with additional features.
    """

    # global default tags for dependency management
    _tags = {
        "python_version": None,  # PEP 440 version specifier, e.g., ">=3.7"
        "python_dependencies": None,  # PEP 440 dependency strs, e.g., "pandas>=1.0"
        "env_marker": None,  # PEP 508 environment marker, e.g., "os_name=='posix'"
        "sktime_version": SKTIME_VERSION,  # current sktime version
    }

    _config = {
        "warnings": "on",
        "backend:parallel": None,  # parallelization backend for broadcasting
        #  {None, "dask", "loky", "multiprocessing", "threading"}
        #  None: no parallelization
        #  "loky", "multiprocessing" and "threading": uses `joblib` Parallel loops
        #  "dask": uses `dask`, requires `dask` package in environment
        "backend:parallel:params": None,  # params for parallelization backend,
    }

    _config_doc = {
        "display": """
        display : str, "diagram" (default), or "text"
            how jupyter kernels display instances of self

            * "diagram" = html box diagram representation
            * "text" = string printout
        """,
        "print_changed_only": """
        print_changed_only : bool, default=True
            whether printing of self lists only self-parameters that differ
            from defaults (False), or all parameter names and values (False).
            Does not nest, i.e., only affects self and not component estimators.
        """,
        "warnings": """
        warnings : str, "on" (default), or "off"
            whether to raise warnings, affects warnings from sktime only

            * "on" = will raise warnings from sktime
            * "off" = will not raise warnings from sktime
        """,
        "backend:parallel": """
        backend:parallel : str, optional, default="None"
            backend to use for parallelization when broadcasting/vectorizing, one of

            - "None": executes loop sequentally, simple list comprehension
            - "loky", "multiprocessing" and "threading": uses ``joblib.Parallel``
            - "joblib": custom and 3rd party ``joblib`` backends, e.g., ``spark``
            - "dask": uses ``dask``, requires ``dask`` package in environment
        """,
        "backend:parallel:params": """
        backend:parallel:params : dict, optional, default={} (no parameters passed)
            additional parameters passed to the parallelization backend as config.
            Valid keys depend on the value of ``backend:parallel``:

            - "None": no additional parameters, ``backend_params`` is ignored
            - "loky", "multiprocessing" and "threading": default ``joblib`` backends
              any valid keys for ``joblib.Parallel`` can be passed here, e.g.,
              ``n_jobs``, with the exception of ``backend`` which is directly
              controlled by ``backend``.
              If ``n_jobs`` is not passed, it will default to ``-1``, other parameters
              will default to ``joblib`` defaults.
            - "joblib": custom and 3rd party ``joblib`` backends,
              e.g., ``spark``. Any valid keys for ``joblib.Parallel``
              can be passed here, e.g., ``n_jobs``,
              ``backend`` must be passed as a key of ``backend_params`` in this case.
              If ``n_jobs`` is not passed, it will default to ``-1``, other parameters
              will default to ``joblib`` defaults.
            - "dask": any valid keys for ``dask.compute`` can be passed,
              e.g., ``scheduler``
        """,
    }

<<<<<<< HEAD
    def __init__(self):
        super().__init__()

        # handle numpy 2 incompatible soft dependencies
        # for rationale, see _handle_numpy2_softdeps
        self._handle_numpy2_softdeps()

    # TODO 0.36.0: check list of numpy 2 incompatible soft deps
    # remove any from NOT_NP2_COMPATIBLE that become compatible
    def _handle_numpy2_softdeps(self):
        """Handle tags for soft deps that are not numpy 2 compatible.

        A number of soft dependencies are not numpy 2 compatible yet,
        but do not set the bound in their setup.py. This method is a patch over
        those packages' missing bound setting to provide informative
        errors to users.

        This method does the following:

        * checks if any soft dependencies in the python_dependencies tag
          are in NOT_NP2_COMPATIBLE, this is a hard-coded
          list of soft dependencies that are not numpy 2 compatible
        * if any are found, adds a numpy<2.0 soft dependency to the list,
          and sets it as a dynamic override of the python_dependencies tag
        """
        from packaging.requirements import Requirement

        # pypi package names of soft dependencies that are not numpy 2 compatibleS
        NOT_NP2_COMPATIBLE = ["pmdarima"]

        softdeps = self.get_class_tag("python_dependencies", [])
        if softdeps is None:
            return None
        if not isinstance(softdeps, list):
            softdeps = [softdeps]
        # make copy of list to avoid side effects
        softdeps = softdeps.copy()

        def _pkg_name(req):
            """Get package name from requirement string."""
            return Requirement(req).name

        def _is_notcomp(deps):
            """Check if softdep is in NOT_NP2_COMPATIBLE."""
            if isinstance(deps, str):
                deps = [deps]
            return any([_pkg_name(dep) in NOT_NP2_COMPATIBLE for dep in deps])

        # variable: does any softdep string start with one of the non-compatibles
        noncomp = any([_is_notcomp(softdep) for softdep in softdeps])

        if noncomp:
            softdeps = softdeps + ["numpy<2.0"]
            self.set_tags(python_dependencies=softdeps)
        return None

=======
>>>>>>> 08a66f3f
    def __eq__(self, other):
        """Equality dunder. Checks equal class and parameters.

        Returns True iff result of get_params(deep=False) results in equal parameter
        sets.

        Nested BaseObject descendants from get_params are compared via __eq__ as well.
        """
        from sktime.utils.deep_equals import deep_equals

        if not isinstance(other, BaseObject):
            return False

        self_params = self.get_params(deep=False)
        other_params = other.get_params(deep=False)

        return deep_equals(self_params, other_params)

    @classmethod
    def _get_set_config_doc(cls):
        """Create docstring for set_config from self._config_doc.

        Returns
        -------
        collected_config_docs : dict
            Dictionary of doc name: docstring part.
            Collected from _config_doc class attribute via nested inheritance.
        """
        cfgs_dict = cls._get_class_flags(flag_attr_name="_config_doc")

        doc_start = """Set config flags to given values.

        Parameters
        ----------
        config_dict : dict
            Dictionary of config name : config value pairs.
            Valid configs, values, and their meaning is listed below:
        """

        doc_end = """
        Returns
        -------
        self : reference to self.

        Notes
        -----
        Changes object state, copies configs in config_dict to self._config_dynamic.
        """

        doc = doc_start
        for _, cfg_doc in cfgs_dict.items():
            doc += cfg_doc
        doc += doc_end
        return doc

    @classmethod
    def _init_dynamic_doc(cls):
        """Set docstring for set_config from self._config_doc."""
        try:  # try/except to avoid unexpected failures
            cls.set_config = deepcopy_func(cls.set_config)
            cls.set_config.__doc__ = cls._get_set_config_doc()
        except Exception:  # noqa: S110
            pass

    def save(self, path=None, serialization_format="pickle"):
        """Save serialized self to bytes-like object or to (.zip) file.

        Behaviour:
        if ``path`` is None, returns an in-memory serialized self
        if ``path`` is a file location, stores self at that location as a zip file

        saved files are zip files with following contents:
        _metadata - contains class of self, i.e., type(self)
        _obj - serialized self. This class uses the default serialization (pickle).

        Parameters
        ----------
        path : None or file location (str or Path)
            if None, self is saved to an in-memory object
            if file location, self is saved to that file location. If:

            - path="estimator" then a zip file ``estimator.zip`` will be made at cwd.
            - path="/home/stored/estimator" then a zip file ``estimator.zip`` will be
            stored in ``/home/stored/``.

        serialization_format: str, default = "pickle"
            Module to use for serialization.
            The available options are "pickle" and "cloudpickle".
            Note that non-default formats might require
            installation of other soft dependencies.

        Returns
        -------
        if ``path`` is None - in-memory serialized self
        if ``path`` is file location - ZipFile with reference to the file
        """
        import pickle
        import shutil
        from pathlib import Path
        from zipfile import ZipFile

        from sktime.utils.dependencies import _check_soft_dependencies

        if serialization_format not in SERIALIZATION_FORMATS:
            raise ValueError(
                f"The provided `serialization_format`='{serialization_format}' "
                "is not yet supported. The possible formats are: "
                f"{SERIALIZATION_FORMATS}."
            )

        if path is not None and not isinstance(path, (str, Path)):
            raise TypeError(
                "`path` is expected to either be a string or a Path object "
                f"but found of type:{type(path)}."
            )
        if path is not None:
            path = Path(path) if isinstance(path, str) else path
            path.mkdir()

        if serialization_format == "cloudpickle":
            _check_soft_dependencies("cloudpickle", severity="error")
            import cloudpickle

            if path is None:
                return (type(self), cloudpickle.dumps(self))

            with open(path / "_metadata", "wb") as file:
                cloudpickle.dump(type(self), file)
            with open(path / "_obj", "wb") as file:
                cloudpickle.dump(self, file)

        elif serialization_format == "pickle":
            if path is None:
                return (type(self), pickle.dumps(self))

            with open(path / "_metadata", "wb") as file:
                pickle.dump(type(self), file)
            with open(path / "_obj", "wb") as file:
                pickle.dump(self, file)

        shutil.make_archive(base_name=path, format="zip", root_dir=path)
        shutil.rmtree(path)
        return ZipFile(path.with_name(f"{path.stem}.zip"))

    @classmethod
    def load_from_serial(cls, serial):
        """Load object from serialized memory container.

        Parameters
        ----------
        serial : 1st element of output of ``cls.save(None)``

        Returns
        -------
        deserialized self resulting in output ``serial``, of ``cls.save(None)``
        """
        import pickle

        return pickle.loads(serial)

    @classmethod
    def load_from_path(cls, serial):
        """Load object from file location.

        Parameters
        ----------
        serial : result of ZipFile(path).open("object)

        Returns
        -------
        deserialized self resulting in output at ``path``, of ``cls.save(path)``
        """
        import pickle
        from zipfile import ZipFile

        with ZipFile(serial, "r") as file:
            return pickle.loads(file.open("_obj").read())


class TagAliaserMixin:
    """Mixin class for tag aliasing and deprecation of old tags.

    To deprecate tags, add the TagAliaserMixin to BaseObject or BaseEstimator.
    alias_dict contains the deprecated tags, and supports removal and renaming.     For
    removal, add an entry "old_tag_name": ""     For renaming, add an entry
    "old_tag_name": "new_tag_name" deprecate_dict contains the version number of
    renaming or removal.     the keys in deprecate_dict should be the same as in
    alias_dict.     values in deprecate_dict should be strings, the version of
    removal/renaming.

    The class will ensure that new tags alias old tags and vice versa, during the
    deprecation period. Informative warnings will be raised whenever the deprecated tags
    are being accessed.

    When removing tags, ensure to remove the removed tags from this class. If no tags
    are deprecated anymore (e.g., all deprecated tags are removed/renamed), ensure
    toremove this class as a parent of BaseObject or BaseEstimator.
    """

    def __init__(self):
        super().__init__()

    @classmethod
    def get_class_tags(cls):
        """Get class tags from estimator class and all its parent classes.

        Returns
        -------
        collected_tags : dict
            Dictionary of tag name : tag value pairs. Collected from _tags
            class attribute via nested inheritance. NOT overridden by dynamic
            tags set by set_tags or mirror_tags.
        """
        collected_tags = super().get_class_tags()
        collected_tags = cls._complete_dict(collected_tags)
        return collected_tags

    @classmethod
    def get_class_tag(cls, tag_name, tag_value_default=None):
        """Get tag value from estimator class (only class tags).

        Parameters
        ----------
        tag_name : str
            Name of tag value.
        tag_value_default : any type
            Default/fallback value if tag is not found.

        Returns
        -------
        tag_value :
            Value of the ``tag_name`` tag in self. If not found, returns
            ``tag_value_default``.
        """
        cls._deprecate_tag_warn([tag_name])
        return super().get_class_tag(
            tag_name=tag_name, tag_value_default=tag_value_default
        )

    def get_tags(self):
        """Get tags from estimator class and dynamic tag overrides.

        Returns
        -------
        collected_tags : dict
            Dictionary of tag name : tag value pairs. Collected from _tags
            class attribute via nested inheritance and then any overrides
            and new tags from _tags_dynamic object attribute.
        """
        collected_tags = super().get_tags()
        collected_tags = self._complete_dict(collected_tags)
        return collected_tags

    def get_tag(self, tag_name, tag_value_default=None, raise_error=True):
        """Get tag value from estimator class and dynamic tag overrides.

        Parameters
        ----------
        tag_name : str
            Name of tag to be retrieved
        tag_value_default : any type, optional; default=None
            Default/fallback value if tag is not found
        raise_error : bool
            whether a ValueError is raised when the tag is not found

        Returns
        -------
        tag_value :
            Value of the ``tag_name`` tag in self. If not found, returns an error if
            raise_error is True, otherwise it returns ``tag_value_default``.

        Raises
        ------
        ValueError if raise_error is True i.e. if tag_name is not in self.get_tags(
        ).keys()
        """
        self._deprecate_tag_warn([tag_name])
        return super().get_tag(
            tag_name=tag_name,
            tag_value_default=tag_value_default,
            raise_error=raise_error,
        )

    def set_tags(self, **tag_dict):
        """Set dynamic tags to given values.

        Parameters
        ----------
        tag_dict : dict
            Dictionary of tag name : tag value pairs.

        Returns
        -------
        Self :
            Reference to self.

        Notes
        -----
        Changes object state by setting tag values in tag_dict as dynamic tags
        in self.
        """
        self._deprecate_tag_warn(tag_dict.keys())

        tag_dict = self._complete_dict(tag_dict)
        super().set_tags(**tag_dict)
        return self

    @classmethod
    def _complete_dict(cls, tag_dict):
        """Add all aliased and aliasing tags to the dictionary."""
        alias_dict = cls.alias_dict
        deprecated_tags = set(tag_dict.keys()).intersection(alias_dict.keys())
        new_tags = set(tag_dict.keys()).intersection(alias_dict.values())

        if len(deprecated_tags) > 0 or len(new_tags) > 0:
            new_tag_dict = deepcopy(tag_dict)
            # for all tag strings being set, write the value
            #   to all tags that could *be aliased by* the string
            #   and all tags that could be *aliasing* the string
            # this way we ensure upwards and downwards compatibility
            for old_tag, new_tag in alias_dict.items():
                for tag in tag_dict:
                    if tag == old_tag and new_tag != "":
                        new_tag_dict[new_tag] = tag_dict[tag]
                    if tag == new_tag:
                        new_tag_dict[old_tag] = tag_dict[tag]
            return new_tag_dict
        else:
            return tag_dict

    @classmethod
    def _deprecate_tag_warn(cls, tags):
        """Print warning message for tag deprecation.

        Parameters
        ----------
        tags : list of str

        Raises
        ------
        DeprecationWarning for each tag in tags that is aliased by cls.alias_dict
        """
        for tag_name in tags:
            if tag_name in cls.alias_dict.keys():
                version = cls.deprecate_dict[tag_name]
                new_tag = cls.alias_dict[tag_name]
                msg = f"tag {tag_name!r} will be removed in sktime version {version}"
                if new_tag != "":
                    msg += (
                        f" and replaced by {new_tag!r}, please use {new_tag!r} instead"
                    )
                else:
                    msg += ', please remove code that access or sets "{tag_name}"'
                warnings.warn(msg, category=DeprecationWarning, stacklevel=2)


class BaseEstimator(_BaseEstimator, BaseObject):
    """Base class for defining estimators in sktime.

    Extends sktime's BaseObject to include basic functionality for fittable estimators.
    """

    # tuple of non-BaseObject classes that count as nested objects
    # get_fitted_params will retrieve parameters from these, too
    # override in descendant class
    # _SklearnBaseEstimator = sklearn.base.BaseEstimator
    GET_FITTED_PARAMS_NESTING = (_SklearnBaseEstimator,)


def _clone_estimator(base_estimator, random_state=None):
    estimator = clone(base_estimator)

    if random_state is not None:
        set_random_state(estimator, random_state)

    return estimator


def deepcopy_func(f, name=None):
    """Deepcopy of a function."""
    import types

    return types.FunctionType(
        f.__code__,
        f.__globals__,
        name or f.__name__,
        f.__defaults__,
        f.__closure__,
    )


# initialize dynamic docstrings
BaseObject._init_dynamic_doc()<|MERGE_RESOLUTION|>--- conflicted
+++ resolved
@@ -151,65 +151,6 @@
         """,
     }
 
-<<<<<<< HEAD
-    def __init__(self):
-        super().__init__()
-
-        # handle numpy 2 incompatible soft dependencies
-        # for rationale, see _handle_numpy2_softdeps
-        self._handle_numpy2_softdeps()
-
-    # TODO 0.36.0: check list of numpy 2 incompatible soft deps
-    # remove any from NOT_NP2_COMPATIBLE that become compatible
-    def _handle_numpy2_softdeps(self):
-        """Handle tags for soft deps that are not numpy 2 compatible.
-
-        A number of soft dependencies are not numpy 2 compatible yet,
-        but do not set the bound in their setup.py. This method is a patch over
-        those packages' missing bound setting to provide informative
-        errors to users.
-
-        This method does the following:
-
-        * checks if any soft dependencies in the python_dependencies tag
-          are in NOT_NP2_COMPATIBLE, this is a hard-coded
-          list of soft dependencies that are not numpy 2 compatible
-        * if any are found, adds a numpy<2.0 soft dependency to the list,
-          and sets it as a dynamic override of the python_dependencies tag
-        """
-        from packaging.requirements import Requirement
-
-        # pypi package names of soft dependencies that are not numpy 2 compatibleS
-        NOT_NP2_COMPATIBLE = ["pmdarima"]
-
-        softdeps = self.get_class_tag("python_dependencies", [])
-        if softdeps is None:
-            return None
-        if not isinstance(softdeps, list):
-            softdeps = [softdeps]
-        # make copy of list to avoid side effects
-        softdeps = softdeps.copy()
-
-        def _pkg_name(req):
-            """Get package name from requirement string."""
-            return Requirement(req).name
-
-        def _is_notcomp(deps):
-            """Check if softdep is in NOT_NP2_COMPATIBLE."""
-            if isinstance(deps, str):
-                deps = [deps]
-            return any([_pkg_name(dep) in NOT_NP2_COMPATIBLE for dep in deps])
-
-        # variable: does any softdep string start with one of the non-compatibles
-        noncomp = any([_is_notcomp(softdep) for softdep in softdeps])
-
-        if noncomp:
-            softdeps = softdeps + ["numpy<2.0"]
-            self.set_tags(python_dependencies=softdeps)
-        return None
-
-=======
->>>>>>> 08a66f3f
     def __eq__(self, other):
         """Equality dunder. Checks equal class and parameters.
 
