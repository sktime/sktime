# copyright: sktime developers, BSD-3-Clause License (see LICENSE file)
"""Base class template for objects and fittable objects.

templates in this module:

    BaseObject - object with parameters and tags
    BaseEstimator - BaseObject that can be fitted

Interface specifications below.

---

    class name: BaseObject

Parameter inspection and setter methods
    inspect parameter values      - get_params()
    setting parameter values      - set_params(**params)
    list of parameter names       - get_param_names()
    dict of parameter defaults    - get_param_defaults()

Tag inspection and setter methods
    inspect tags (all)            - get_tags()
    inspect tags (one tag)        - get_tag(tag_name: str, tag_value_default=None)
    inspect tags (class method)   - get_class_tags()
    inspect tags (one tag, class) - get_class_tag(tag_name:str, tag_value_default=None)
    setting dynamic tags          - set_tags(**tag_dict: dict)
    set/clone dynamic tags        - clone_tags(estimator, tag_names=None)

Config inspection and setter methods
    get configs (all)             - get_config()
    set configs                   - set_config(**config_dict: dict)

Blueprinting: resetting and cloning, post-init state with same hyper-parameters
    reset estimator to post-init  - reset()
    cloneestimator (copy&reset)   - clone()

Testing with default parameters methods
    getting default parameters (all sets)         - get_test_params()
    get one test instance with default parameters - create_test_instance()
    get list of all test instances plus name list - create_test_instances_and_names()
---

    class name: BaseEstimator

Provides all interface points of BaseObject, plus:

Parameter inspection:
    fitted parameter inspection - get_fitted_params()

State:
    fitted model/strategy   - by convention, any attributes ending in "_"
    fitted state flag       - is_fitted (property)
    fitted state check      - check_is_fitted (raises error if not is_fitted)
"""

__author__ = ["mloning", "RNKuhns", "fkiraly"]
__all__ = ["BaseEstimator", "BaseObject"]

import warnings
from copy import deepcopy

from skbase.base import BaseObject as _BaseObject
from sklearn import clone
from sklearn.base import BaseEstimator as _BaseEstimator

from sktime import __version__ as SKTIME_VERSION
from sktime.exceptions import NotFittedError
from sktime.utils._estimator_html_repr import _HTMLDocumentationLinkMixin
from sktime.utils.random_state import set_random_state

SERIALIZATION_FORMATS = {
    "pickle",
    "cloudpickle",
}


class BaseObject(_HTMLDocumentationLinkMixin, _BaseObject):
    """Base class for parametric objects with tags in sktime.

    Extends skbase BaseObject with additional features.
    """

<<<<<<< HEAD
    _tags = {"sktime_version": SKTIME_VERSION}

=======
    # global default tags for dependency management
    _tags = {
        "python_version": None,  # PEP 440 version specifier, e.g., ">=3.7"
        "python_dependencies": None,  # PEP 440 dependency strs, e.g., "pandas>=1.0"
        "env_marker": None,  # PEP 508 environment marker, e.g., "os_name=='posix'"
    }

    _config = {
        "warnings": "on",
        "backend:parallel": None,  # parallelization backend for broadcasting
        #  {None, "dask", "loky", "multiprocessing", "threading"}
        #  None: no parallelization
        #  "loky", "multiprocessing" and "threading": uses `joblib` Parallel loops
        #  "dask": uses `dask`, requires `dask` package in environment
        "backend:parallel:params": None,  # params for parallelization backend,
    }

    _config_doc = {
        "display": """
        display : str, "diagram" (default), or "text"
            how jupyter kernels display instances of self

            * "diagram" = html box diagram representation
            * "text" = string printout
        """,
        "print_changed_only": """
        print_changed_only : bool, default=True
            whether printing of self lists only self-parameters that differ
            from defaults (False), or all parameter names and values (False).
            Does not nest, i.e., only affects self and not component estimators.
        """,
        "warnings": """
        warnings : str, "on" (default), or "off"
            whether to raise warnings, affects warnings from sktime only

            * "on" = will raise warnings from sktime
            * "off" = will not raise warnings from sktime
        """,
        "backend:parallel": """
        backend:parallel : str, optional, default="None"
            backend to use for parallelization when broadcasting/vectorizing, one of

            - "None": executes loop sequentally, simple list comprehension
            - "loky", "multiprocessing" and "threading": uses ``joblib.Parallel``
            - "joblib": custom and 3rd party ``joblib`` backends, e.g., ``spark``
            - "dask": uses ``dask``, requires ``dask`` package in environment
        """,
        "backend:parallel:params": """
        backend:parallel:params : dict, optional, default={} (no parameters passed)
            additional parameters passed to the parallelization backend as config.
            Valid keys depend on the value of ``backend:parallel``:

            - "None": no additional parameters, ``backend_params`` is ignored
            - "loky", "multiprocessing" and "threading": default ``joblib`` backends
              any valid keys for ``joblib.Parallel`` can be passed here, e.g.,
              ``n_jobs``, with the exception of ``backend`` which is directly
              controlled by ``backend``.
              If ``n_jobs`` is not passed, it will default to ``-1``, other parameters
              will default to ``joblib`` defaults.
            - "joblib": custom and 3rd party ``joblib`` backends,
              e.g., ``spark``. Any valid keys for ``joblib.Parallel``
              can be passed here, e.g., ``n_jobs``,
              ``backend`` must be passed as a key of ``backend_params`` in this case.
              If ``n_jobs`` is not passed, it will default to ``-1``, other parameters
              will default to ``joblib`` defaults.
            - "dask": any valid keys for ``dask.compute`` can be passed,
              e.g., ``scheduler``
        """,
    }

    # TODO 0.33.0: check whether python 3.8 has reached EoL.
    # If so, remove warning altogether
>>>>>>> 03893e4b
    def __init__(self):
        super().__init__()

        import sys

        from packaging.specifiers import SpecifierSet

        from sktime.utils.warnings import warn

        py39_or_higher = SpecifierSet(">=3.9")
        sys_version = sys.version.split(" ")[0]

        # todo 0.33.0 - check whether python 3.8 eol is reached.
        # If yes, remove this msg.
        if sys_version not in py39_or_higher:
            warn(
                f"From sktime 0.30.0, sktime requires Python version >=3.9, "
                f"but found {sys_version}. "
                "The package can still be installed, until 3.8 end of life "
                "is reached, "
                "but some functionality may not work as test coverage is dropped."
                "Kindly note for context: python 3.8 will reach end of life "
                "in October 2024, and multiple sktime core dependencies, "
                "including scikit-learn, have already dropped support for 3.8. ",
                category=DeprecationWarning,
                obj=self,
                stacklevel=2,
            )

        # handle numpy 2 incompatible soft dependencies
        # for rationale, see _handle_numpy2_softdeps
        self._handle_numpy2_softdeps()

    # TODO 0.33.0: check list of numpy 2 incompatible soft deps
    # remove any from NOT_NP2_COMPATIBLE that become compatible
    def _handle_numpy2_softdeps(self):
        """Handle tags for soft deps that are not numpy 2 compatible.

        A number of soft dependencies are not numpy 2 compatible yet,
        but do not set the bound in their setup.py. This method is a patch over
        those packages' missing bound setting to provide informative
        errors to users.

        This method does the following:

        * checks if any soft dependencies in the python_dependencies tag
          are in NOT_NP2_COMPATIBLE, this is a hard-coded
          list of soft dependencies that are not numpy 2 compatible
        * if any are found, adds a numpy<2.0 soft dependency to the list,
          and sets it as a dynamic override of the python_dependencies tag
        """
        from packaging.requirements import Requirement

        # pypi package names of soft dependencies that are not numpy 2 compatibleS
        NOT_NP2_COMPATIBLE = ["prophet"]

        softdeps = self.get_class_tag("python_dependencies", [])
        if softdeps is None:
            return None
        if not isinstance(softdeps, list):
            softdeps = [softdeps]
        # make copy of list to avoid side effects
        softdeps = softdeps.copy()

        def _pkg_name(req):
            """Get package name from requirement string."""
            return Requirement(req).name

        noncomp = False
        for softdep in softdeps:
            # variable: does any softdep string start with one of the non-compatibles
            noncomp_sd = any([_pkg_name(softdep) == pkg for pkg in NOT_NP2_COMPATIBLE])
            noncomp = noncomp or noncomp_sd

        if noncomp:
            softdeps = softdeps + ["numpy<2.0"]
            self.set_tags(python_dependencies=softdeps)
        return None

    def __eq__(self, other):
        """Equality dunder. Checks equal class and parameters.

        Returns True iff result of get_params(deep=False) results in equal parameter
        sets.

        Nested BaseObject descendants from get_params are compared via __eq__ as well.
        """
        from sktime.utils.deep_equals import deep_equals

        if not isinstance(other, BaseObject):
            return False

        self_params = self.get_params(deep=False)
        other_params = other.get_params(deep=False)

        return deep_equals(self_params, other_params)

    @classmethod
    def _get_set_config_doc(cls):
        """Create docstring for set_config from self._config_doc.

        Returns
        -------
        collected_config_docs : dict
            Dictionary of doc name: docstring part.
            Collected from _config_doc class attribute via nested inheritance.
        """
        cfgs_dict = cls._get_class_flags(flag_attr_name="_config_doc")

        doc_start = """Set config flags to given values.

        Parameters
        ----------
        config_dict : dict
            Dictionary of config name : config value pairs.
            Valid configs, values, and their meaning is listed below:
        """

        doc_end = """
        Returns
        -------
        self : reference to self.

        Notes
        -----
        Changes object state, copies configs in config_dict to self._config_dynamic.
        """

        doc = doc_start
        for _, cfg_doc in cfgs_dict.items():
            doc += cfg_doc
        doc += doc_end
        return doc

    @classmethod
    def _init_dynamic_doc(cls):
        """Set docstring for set_config from self._config_doc."""
        try:  # try/except to avoid unexpected failures
            cls.set_config = deepcopy_func(cls.set_config)
            cls.set_config.__doc__ = cls._get_set_config_doc()
        except Exception:  # noqa: S110
            pass

    def save(self, path=None, serialization_format="pickle"):
        """Save serialized self to bytes-like object or to (.zip) file.

        Behaviour:
        if ``path`` is None, returns an in-memory serialized self
        if ``path`` is a file location, stores self at that location as a zip file

        saved files are zip files with following contents:
        _metadata - contains class of self, i.e., type(self)
        _obj - serialized self. This class uses the default serialization (pickle).

        Parameters
        ----------
        path : None or file location (str or Path)
            if None, self is saved to an in-memory object
            if file location, self is saved to that file location. If:
                path="estimator" then a zip file ``estimator.zip`` will be made at cwd.
                path="/home/stored/estimator" then a zip file ``estimator.zip`` will be
                stored in ``/home/stored/``.

        serialization_format: str, default = "pickle"
            Module to use for serialization.
            The available options are "pickle" and "cloudpickle".
            Note that non-default formats might require
            installation of other soft dependencies.

        Returns
        -------
        if ``path`` is None - in-memory serialized self
        if ``path`` is file location - ZipFile with reference to the file
        """
        import pickle
        import shutil
        from pathlib import Path
        from zipfile import ZipFile

        from sktime.utils.dependencies import _check_soft_dependencies

        if serialization_format not in SERIALIZATION_FORMATS:
            raise ValueError(
                f"The provided `serialization_format`='{serialization_format}' "
                "is not yet supported. The possible formats are: "
                f"{SERIALIZATION_FORMATS}."
            )

        if path is not None and not isinstance(path, (str, Path)):
            raise TypeError(
                "`path` is expected to either be a string or a Path object "
                f"but found of type:{type(path)}."
            )
        if path is not None:
            path = Path(path) if isinstance(path, str) else path
            path.mkdir()

        if serialization_format == "cloudpickle":
            _check_soft_dependencies("cloudpickle", severity="error")
            import cloudpickle

            if path is None:
                return (type(self), cloudpickle.dumps(self))

            with open(path / "_metadata", "wb") as file:
                cloudpickle.dump(type(self), file)
            with open(path / "_obj", "wb") as file:
                cloudpickle.dump(self, file)

        elif serialization_format == "pickle":
            if path is None:
                return (type(self), pickle.dumps(self))

            with open(path / "_metadata", "wb") as file:
                pickle.dump(type(self), file)
            with open(path / "_obj", "wb") as file:
                pickle.dump(self, file)

        shutil.make_archive(base_name=path, format="zip", root_dir=path)
        shutil.rmtree(path)
        return ZipFile(path.with_name(f"{path.stem}.zip"))

    @classmethod
    def load_from_serial(cls, serial):
        """Load object from serialized memory container.

        Parameters
        ----------
        serial : 1st element of output of ``cls.save(None)``

        Returns
        -------
        deserialized self resulting in output ``serial``, of ``cls.save(None)``
        """
        import pickle

        return pickle.loads(serial)

    @classmethod
    def load_from_path(cls, serial):
        """Load object from file location.

        Parameters
        ----------
        serial : result of ZipFile(path).open("object)

        Returns
        -------
        deserialized self resulting in output at ``path``, of ``cls.save(path)``
        """
        import pickle
        from zipfile import ZipFile

        with ZipFile(serial, "r") as file:
            return pickle.loads(file.open("_obj").read())


class TagAliaserMixin:
    """Mixin class for tag aliasing and deprecation of old tags.

    To deprecate tags, add the TagAliaserMixin to BaseObject or BaseEstimator.
    alias_dict contains the deprecated tags, and supports removal and renaming.     For
    removal, add an entry "old_tag_name": ""     For renaming, add an entry
    "old_tag_name": "new_tag_name" deprecate_dict contains the version number of
    renaming or removal.     the keys in deprecate_dict should be the same as in
    alias_dict.     values in deprecate_dict should be strings, the version of
    removal/renaming.

    The class will ensure that new tags alias old tags and vice versa, during the
    deprecation period. Informative warnings will be raised whenever the deprecated tags
    are being accessed.

    When removing tags, ensure to remove the removed tags from this class. If no tags
    are deprecated anymore (e.g., all deprecated tags are removed/renamed), ensure
    toremove this class as a parent of BaseObject or BaseEstimator.
    """

    def __init__(self):
        super().__init__()

    @classmethod
    def get_class_tags(cls):
        """Get class tags from estimator class and all its parent classes.

        Returns
        -------
        collected_tags : dict
            Dictionary of tag name : tag value pairs. Collected from _tags
            class attribute via nested inheritance. NOT overridden by dynamic
            tags set by set_tags or mirror_tags.
        """
        collected_tags = super().get_class_tags()
        collected_tags = cls._complete_dict(collected_tags)
        return collected_tags

    @classmethod
    def get_class_tag(cls, tag_name, tag_value_default=None):
        """Get tag value from estimator class (only class tags).

        Parameters
        ----------
        tag_name : str
            Name of tag value.
        tag_value_default : any type
            Default/fallback value if tag is not found.

        Returns
        -------
        tag_value :
            Value of the ``tag_name`` tag in self. If not found, returns
            ``tag_value_default``.
        """
        cls._deprecate_tag_warn([tag_name])
        return super().get_class_tag(
            tag_name=tag_name, tag_value_default=tag_value_default
        )

    def get_tags(self):
        """Get tags from estimator class and dynamic tag overrides.

        Returns
        -------
        collected_tags : dict
            Dictionary of tag name : tag value pairs. Collected from _tags
            class attribute via nested inheritance and then any overrides
            and new tags from _tags_dynamic object attribute.
        """
        collected_tags = super().get_tags()
        collected_tags = self._complete_dict(collected_tags)
        return collected_tags

    def get_tag(self, tag_name, tag_value_default=None, raise_error=True):
        """Get tag value from estimator class and dynamic tag overrides.

        Parameters
        ----------
        tag_name : str
            Name of tag to be retrieved
        tag_value_default : any type, optional; default=None
            Default/fallback value if tag is not found
        raise_error : bool
            whether a ValueError is raised when the tag is not found

        Returns
        -------
        tag_value :
            Value of the ``tag_name`` tag in self. If not found, returns an error if
            raise_error is True, otherwise it returns ``tag_value_default``.

        Raises
        ------
        ValueError if raise_error is True i.e. if tag_name is not in self.get_tags(
        ).keys()
        """
        self._deprecate_tag_warn([tag_name])
        return super().get_tag(
            tag_name=tag_name,
            tag_value_default=tag_value_default,
            raise_error=raise_error,
        )

    def set_tags(self, **tag_dict):
        """Set dynamic tags to given values.

        Parameters
        ----------
        tag_dict : dict
            Dictionary of tag name : tag value pairs.

        Returns
        -------
        Self :
            Reference to self.

        Notes
        -----
        Changes object state by setting tag values in tag_dict as dynamic tags
        in self.
        """
        self._deprecate_tag_warn(tag_dict.keys())

        tag_dict = self._complete_dict(tag_dict)
        super().set_tags(**tag_dict)
        return self

    @classmethod
    def _complete_dict(cls, tag_dict):
        """Add all aliased and aliasing tags to the dictionary."""
        alias_dict = cls.alias_dict
        deprecated_tags = set(tag_dict.keys()).intersection(alias_dict.keys())
        new_tags = set(tag_dict.keys()).intersection(alias_dict.values())

        if len(deprecated_tags) > 0 or len(new_tags) > 0:
            new_tag_dict = deepcopy(tag_dict)
            # for all tag strings being set, write the value
            #   to all tags that could *be aliased by* the string
            #   and all tags that could be *aliasing* the string
            # this way we ensure upwards and downwards compatibility
            for old_tag, new_tag in alias_dict.items():
                for tag in tag_dict:
                    if tag == old_tag and new_tag != "":
                        new_tag_dict[new_tag] = tag_dict[tag]
                    if tag == new_tag:
                        new_tag_dict[old_tag] = tag_dict[tag]
            return new_tag_dict
        else:
            return tag_dict

    @classmethod
    def _deprecate_tag_warn(cls, tags):
        """Print warning message for tag deprecation.

        Parameters
        ----------
        tags : list of str

        Raises
        ------
        DeprecationWarning for each tag in tags that is aliased by cls.alias_dict
        """
        for tag_name in tags:
            if tag_name in cls.alias_dict.keys():
                version = cls.deprecate_dict[tag_name]
                new_tag = cls.alias_dict[tag_name]
                msg = f"tag {tag_name!r} will be removed in sktime version {version}"
                if new_tag != "":
                    msg += (
                        f" and replaced by {new_tag!r}, please use {new_tag!r} instead"
                    )
                else:
                    msg += ', please remove code that access or sets "{tag_name}"'
                warnings.warn(msg, category=DeprecationWarning, stacklevel=2)


class BaseEstimator(BaseObject):
    """Base class for defining estimators in sktime.

    Extends sktime's BaseObject to include basic functionality for fittable estimators.
    """

    def __init__(self):
        self._is_fitted = False
        super().__init__()

    @property
    def is_fitted(self):
        """Whether ``fit`` has been called."""
        return self._is_fitted

    def check_is_fitted(self):
        """Check if the estimator has been fitted.

        Raises
        ------
        NotFittedError
            If the estimator has not been fitted yet.
        """
        if not self.is_fitted:
            raise NotFittedError(
                f"This instance of {self.__class__.__name__} has not "
                f"been fitted yet; please call `fit` first."
            )

    def get_fitted_params(self, deep=True):
        """Get fitted parameters.

        State required:
            Requires state to be "fitted".

        Parameters
        ----------
        deep : bool, default=True
            Whether to return fitted parameters of components.

            * If True, will return a dict of parameter name : value for this object,
              including fitted parameters of fittable components
              (= BaseEstimator-valued parameters).
            * If False, will return a dict of parameter name : value for this object,
              but not include fitted parameters of components.

        Returns
        -------
        fitted_params : dict with str-valued keys
            Dictionary of fitted parameters, paramname : paramvalue
            keys-value pairs include:

            * always: all fitted parameters of this object, as via ``get_param_names``
              values are fitted parameter value for that key, of this object
            * if ``deep=True``, also contains keys/value pairs of component parameters
              parameters of components are indexed as ``[componentname]__[paramname]``
              all parameters of ``componentname`` appear as ``paramname`` with its value
            * if ``deep=True``, also contains arbitrary levels of component recursion,
              e.g., ``[componentname]__[componentcomponentname]__[paramname]``, etc
        """
        if not self.is_fitted:
            raise NotFittedError(
                f"estimator of type {type(self).__name__} has not been "
                "fitted yet, please call fit on data before get_fitted_params"
            )

        # collect non-nested fitted params of self
        fitted_params = self._get_fitted_params()

        # the rest is only for nested parameters
        # so, if deep=False, we simply return here
        if not deep:
            return fitted_params

        def sh(x):
            """Shorthand to remove all underscores at end of a string."""
            if x.endswith("_"):
                return sh(x[:-1])
            else:
                return x

        # add all nested parameters from components that are sktime BaseObject
        c_dict = self._components()
        for c, comp in c_dict.items():
            if isinstance(comp, BaseEstimator) and comp._is_fitted:
                c_f_params = comp.get_fitted_params()
                c_f_params = {f"{sh(c)}__{k}": v for k, v in c_f_params.items()}
                fitted_params.update(c_f_params)

        # add all nested parameters from components that are sklearn estimators
        # we do this recursively as we have to reach into nested sklearn estimators
        n_new_params = 42
        old_new_params = fitted_params
        while n_new_params > 0:
            new_params = dict()
            for c, comp in old_new_params.items():
                if isinstance(comp, _BaseEstimator):
                    c_f_params = self._get_fitted_params_default(comp)
                    c_f_params = {f"{sh(c)}__{k}": v for k, v in c_f_params.items()}
                    new_params.update(c_f_params)
            fitted_params.update(new_params)
            old_new_params = new_params.copy()
            n_new_params = len(new_params)

        return fitted_params

    def _get_fitted_params_default(self, obj=None):
        """Obtain fitted params of object, per sklearn convention.

        Extracts a dict with {paramstr : paramvalue} contents,
        where paramstr are all string names of "fitted parameters".

        A "fitted attribute" of obj is one that ends in "_" but does not start with "_".
        "fitted parameters" are names of fitted attributes, minus the "_" at the end.

        Parameters
        ----------
        obj : any object, optional, default=self

        Returns
        -------
        fitted_params : dict with str keys
            fitted parameters, keyed by names of fitted parameter
        """
        obj = obj if obj else self

        # default retrieves all self attributes ending in "_"
        # and returns them with keys that have the "_" removed
        fitted_params = {
            attr[:-1]: getattr(obj, attr)
            for attr in dir(obj)
            if attr.endswith("_") and not attr.startswith("_") and hasattr(obj, attr)
        }
        return fitted_params

    def _get_fitted_params(self):
        """Get fitted parameters.

        private _get_fitted_params, called from get_fitted_params

        State required:
            Requires state to be "fitted".

        Returns
        -------
        fitted_params : dict with str keys
            fitted parameters, keyed by names of fitted parameter
        """
        return self._get_fitted_params_default()


def _clone_estimator(base_estimator, random_state=None):
    estimator = clone(base_estimator)

    if random_state is not None:
        set_random_state(estimator, random_state)

    return estimator


def deepcopy_func(f, name=None):
    """Deepcopy of a function."""
    import types

    return types.FunctionType(
        f.__code__,
        f.__globals__,
        name or f.__name__,
        f.__defaults__,
        f.__closure__,
    )


# initialize dynamic docstrings
BaseObject._init_dynamic_doc()<|MERGE_RESOLUTION|>--- conflicted
+++ resolved
@@ -80,15 +80,12 @@
     Extends skbase BaseObject with additional features.
     """
 
-<<<<<<< HEAD
-    _tags = {"sktime_version": SKTIME_VERSION}
-
-=======
     # global default tags for dependency management
     _tags = {
         "python_version": None,  # PEP 440 version specifier, e.g., ">=3.7"
         "python_dependencies": None,  # PEP 440 dependency strs, e.g., "pandas>=1.0"
         "env_marker": None,  # PEP 508 environment marker, e.g., "os_name=='posix'"
+        "sktime_version": SKTIME_VERSION,  # current sktime version
     }
 
     _config = {
@@ -156,7 +153,6 @@
 
     # TODO 0.33.0: check whether python 3.8 has reached EoL.
     # If so, remove warning altogether
->>>>>>> 03893e4b
     def __init__(self):
         super().__init__()
 
