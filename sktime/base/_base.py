--- conflicted
+++ resolved
@@ -406,30 +406,8 @@
             `MyClass(**params)` or `MyClass(**params[i])` creates a valid test instance.
             `create_test_instance` uses the first (or only) dictionary in `params`
         """
-<<<<<<< HEAD
-        # imported inside the function to avoid circular imports
-        from sktime.tests._config import ESTIMATOR_TEST_PARAMS
-
-        # construct with parameter configuration for testing, otherwise construct with
-        # default parameters (empty dict)
-        params = ESTIMATOR_TEST_PARAMS.get(cls, {})
-        return params
-=======
-        # if non-default parameters are required, but none have been found,
-        # raise error
-        if hasattr(cls, "_required_parameters"):
-            required_parameters = getattr(cls, "required_parameters", [])
-            if len(required_parameters) > 0:
-                raise ValueError(
-                    f"Estimator: {cls} requires "
-                    f"non-default parameters for construction, "
-                    f"but none were given. Please set them "
-                    f"as given in the extension template"
-                )
-
         # default parameters = empty dict
         return {}
->>>>>>> 85b541f8
 
     @classmethod
     def create_test_instance(cls, parameter_set="default"):
