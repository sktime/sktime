#!/usr/bin/env python3 -u
# coding: utf-8
<<<<<<< HEAD
<<<<<<< HEAD
=======
# copyright: sktime developers, BSD-3-Clause License (see LICENSE file)
>>>>>>> f29b45e0

__author__ = ["Markus Löning"]
__all__ = [
    "MetaEstimatorMixin",
    "BaseHeterogenousMetaEstimator"
]

from abc import ABCMeta

from sktime.base import BaseEstimator


class MetaEstimatorMixin:
    _required_parameters = []

<<<<<<< HEAD
class BaseComposition(BaseEstimator, metaclass=ABCMeta):
    """Handles parameter management for estimtators composed of named estimators.
=======
# copyright: sktime developers, BSD-3-Clause License (see LICENSE file)

__author__ = ["Markus Löning"]
__all__ = [
    "MetaEstimatorMixin",
    "BaseHeterogenousMetaEstimator"
]

from abc import ABCMeta

from sktime.base import BaseEstimator


class MetaEstimatorMixin:
    _required_parameters = []

=======
>>>>>>> f29b45e0

class BaseHeterogenousMetaEstimator(MetaEstimatorMixin, BaseEstimator,
                                    metaclass=ABCMeta):
    """Handles parameter management for estimtators composed of named
    estimators.
<<<<<<< HEAD
>>>>>>> 67c56be8b1e838f2628df829946f795b7dba9aed
=======
>>>>>>> f29b45e0

    from sklearn utils.metaestimator.py
    """

<<<<<<< HEAD
<<<<<<< HEAD
    @abstractmethod
    def __init__(self):
        pass
=======
=======
>>>>>>> f29b45e0
    def get_params(self, deep=True):
        raise NotImplementedError("abstract method")

    def set_params(self, **params):
        raise NotImplementedError("abstract method")
<<<<<<< HEAD
>>>>>>> 67c56be8b1e838f2628df829946f795b7dba9aed
=======
>>>>>>> f29b45e0

    def _get_params(self, attr, deep=True):
        out = super().get_params(deep=deep)
        if not deep:
            return out
        estimators = getattr(self, attr)
        out.update(estimators)
        for name, estimator in estimators:
            if hasattr(estimator, 'get_params'):
                for key, value in estimator.get_params(deep=True).items():
                    out['%s__%s' % (name, key)] = value
        return out

    def _set_params(self, attr, **params):
        # Ensure strict ordering of parameter setting:
        # 1. All steps
        if attr in params:
            setattr(self, attr, params.pop(attr))
        # 2. Step replacement
        items = getattr(self, attr)
        names = []
        if items:
            names, _ = zip(*items)
        for name in list(params.keys()):
            if '__' not in name and name in names:
                self._replace_estimator(attr, name, params.pop(name))
        # 3. Step parameters and other initialisation arguments
        super().set_params(**params)
        return self

    def _replace_estimator(self, attr, name, new_val):
        # assumes `name` is a valid estimator name
        new_estimators = list(getattr(self, attr))
        for i, (estimator_name, _) in enumerate(new_estimators):
            if estimator_name == name:
                new_estimators[i] = (name, new_val)
                break
        setattr(self, attr, new_estimators)

    def _check_names(self, names):
        if len(set(names)) != len(names):
            raise ValueError('Names provided are not unique: '
                             '{0!r}'.format(list(names)))
        invalid_names = set(names).intersection(self.get_params(deep=False))
        if invalid_names:
            raise ValueError('Estimator names conflict with constructor '
                             'arguments: {0!r}'.format(sorted(invalid_names)))
        invalid_names = [name for name in names if '__' in name]
        if invalid_names:
            raise ValueError('Estimator names must not contain __: got '
                             '{0!r}'.format(invalid_names))<|MERGE_RESOLUTION|>--- conflicted
+++ resolved
@@ -1,29 +1,5 @@
 #!/usr/bin/env python3 -u
 # coding: utf-8
-<<<<<<< HEAD
-<<<<<<< HEAD
-=======
-# copyright: sktime developers, BSD-3-Clause License (see LICENSE file)
->>>>>>> f29b45e0
-
-__author__ = ["Markus Löning"]
-__all__ = [
-    "MetaEstimatorMixin",
-    "BaseHeterogenousMetaEstimator"
-]
-
-from abc import ABCMeta
-
-from sktime.base import BaseEstimator
-
-
-class MetaEstimatorMixin:
-    _required_parameters = []
-
-<<<<<<< HEAD
-class BaseComposition(BaseEstimator, metaclass=ABCMeta):
-    """Handles parameter management for estimtators composed of named estimators.
-=======
 # copyright: sktime developers, BSD-3-Clause License (see LICENSE file)
 
 __author__ = ["Markus Löning"]
@@ -40,38 +16,20 @@
 class MetaEstimatorMixin:
     _required_parameters = []
 
-=======
->>>>>>> f29b45e0
 
 class BaseHeterogenousMetaEstimator(MetaEstimatorMixin, BaseEstimator,
                                     metaclass=ABCMeta):
     """Handles parameter management for estimtators composed of named
     estimators.
-<<<<<<< HEAD
->>>>>>> 67c56be8b1e838f2628df829946f795b7dba9aed
-=======
->>>>>>> f29b45e0
 
     from sklearn utils.metaestimator.py
     """
 
-<<<<<<< HEAD
-<<<<<<< HEAD
-    @abstractmethod
-    def __init__(self):
-        pass
-=======
-=======
->>>>>>> f29b45e0
     def get_params(self, deep=True):
         raise NotImplementedError("abstract method")
 
     def set_params(self, **params):
         raise NotImplementedError("abstract method")
-<<<<<<< HEAD
->>>>>>> 67c56be8b1e838f2628df829946f795b7dba9aed
-=======
->>>>>>> f29b45e0
 
     def _get_params(self, attr, deep=True):
         out = super().get_params(deep=deep)
