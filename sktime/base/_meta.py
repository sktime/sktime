#!/usr/bin/env python3 -u
# -*- coding: utf-8 -*-
# copyright: sktime developers, BSD-3-Clause License (see LICENSE file)
"""Implements meta estimator for estimators composed of other estimators."""

__author__ = ["mloning, fkiraly"]
__all__ = ["_HeterogenousMetaEstimator"]

from abc import ABCMeta
from inspect import isclass

from sklearn import clone

from sktime.base import BaseEstimator


class _HeterogenousMetaEstimator(BaseEstimator, metaclass=ABCMeta):
    """Handles parameter management for estimators composed of named estimators.

    Partly adapted from sklearn utils.metaestimator.py.
    """

    def get_params(self, deep=True):
        """Return estimator parameters."""
        raise NotImplementedError("abstract method")

    def set_params(self, **params):
        """Set estimator parameters."""
        raise NotImplementedError("abstract method")

    def is_composite(self):
        """Check if the object is composite.

        A composite object is an object which contains objects, as parameters.
        Called on an instance, since this may differ by instance.

        Returns
        -------
        composite: bool, whether self contains a parameter which is BaseObject
        """
        # children of this class are always composite
        return True

    def _get_params(self, attr, deep=True):
        out = super().get_params(deep=deep)
        if not deep:
            return out
        estimators = getattr(self, attr)
        out.update(estimators)
        for name, estimator in estimators:
            if hasattr(estimator, "get_params"):
                for key, value in estimator.get_params(deep=True).items():
                    out["%s__%s" % (name, key)] = value
        return out

    def _set_params(self, attr, **params):
        # Ensure strict ordering of parameter setting:
        # 1. All steps
        if attr in params:
            setattr(self, attr, params.pop(attr))
        # 2. Step replacement
        items = getattr(self, attr)
        names = []
        if items:
            names, _ = zip(*items)
        for name in list(params.keys()):
            if "__" not in name and name in names:
                self._replace_estimator(attr, name, params.pop(name))
        # 3. Step parameters and other initialisation arguments
        super().set_params(**params)
        return self

    def _replace_estimator(self, attr, name, new_val):
        # assumes `name` is a valid estimator name
        new_estimators = list(getattr(self, attr))
        for i, (estimator_name, _) in enumerate(new_estimators):
            if estimator_name == name:
                new_estimators[i] = (name, new_val)
                break
        setattr(self, attr, new_estimators)

    def _check_names(self, names):
        if len(set(names)) != len(names):
            raise ValueError("Names provided are not unique: {0!r}".format(list(names)))
        invalid_names = set(names).intersection(self.get_params(deep=False))
        if invalid_names:
            raise ValueError(
                "Estimator names conflict with constructor "
                "arguments: {0!r}".format(sorted(invalid_names))
            )
        invalid_names = [name for name in names if "__" in name]
        if invalid_names:
            raise ValueError(
                "Estimator names must not contain __: got "
                "{0!r}".format(invalid_names)
            )

    def _subset_dict_keys(self, dict_to_subset, keys):
        """Subset dictionary d to keys in keys."""
        keys_in_both = set(keys).intersection(dict_to_subset.keys())
        subsetted_dict = dict((k, dict_to_subset[k]) for k in keys_in_both)
        return subsetted_dict

    @staticmethod
    def _is_name_and_est(obj, cls_type=None):
        """Check whether obj is a tuple of type (str, cls_type).

        Parameters
        ----------
        cls_type : class or tuple of class, optional. Default = BaseEstimator.
            class(es) that all estimators are checked to be an instance of

        Returns
        -------
        bool : True if obj is (str, cls_type) tuple, False otherise
        """
        if cls_type is None:
            cls_type = BaseEstimator
        if not isinstance(obj, tuple) or len(obj) != 2:
            return False
        if not isinstance(obj[0], str) or not isinstance(obj[1], cls_type):
            return False
        return True

    def _check_estimators(
        self,
        estimators,
        attr_name="steps",
        cls_type=None,
        allow_mix=True,
        clone_ests=True,
    ):
        """Check that estimators is a list of estimators or list of str/est tuples.

        Parameters
        ----------
        estimators : any object
            should be list of estimators or list of (str, estimator) tuples
            estimators should inherit from cls_type class
        attr_name : str, optional. Default = "steps"
            Name of checked attribute in error messages
        cls_type : class or tuple of class, optional. Default = BaseEstimator.
            class(es) that all estimators are checked to be an instance of
        allow_mix : boolean, optional. Default = True.
            whether mix of estimator and (str, estimator) is allowed in `estimators`
        clone_ests : boolean, optional. Default = True.
            whether estimators in return are cloned (True) or references (False).

        Returns
        -------
        est_tuples : list of (str, estimator) tuples
            if estimators was a list of (str, estimator) tuples, then identical/cloned
            if was a list of estimators, then str are generated via _get_estimator_names

        Raises
        ------
        TypeError, if estimators is not a list of estimators or (str, estimator) tuples
        TypeError, if estimators in the list are not instances of cls_type
        """
        msg = (
            f"Invalid '{attr_name}' attribute, '{attr_name}' should be a list"
            " of estimators, or a list of (string, estimator) tuples. "
        )
        if cls_type is None:
            msg += f"All estimators in '{attr_name}' must be of type BaseEstimator."
            cls_type = BaseEstimator
        elif isclass(cls_type) or isinstance(cls_type, tuple):
            msg += (
                f"All estimators in '{attr_name}' must be of type "
                f"{cls_type.__name__}."
            )
        else:
            raise TypeError("cls_type must be a class or tuple of classes")

        if (
            estimators is None
            or len(estimators) == 0
            or not isinstance(estimators, list)
        ):
            raise TypeError(msg)

        def is_est_is_tuple(obj):
            """Check whether obj is estimator of right type, or (str, est) tuple."""
            is_est = isinstance(obj, cls_type)
            is_tuple = self._is_name_and_est(obj, cls_type)

            return is_est, is_tuple

        if not all(any(is_est_is_tuple(x)) for x in estimators):
            raise TypeError(msg)

        msg_no_mix = (
            f"elements of {attr_name} must either all be estimators, "
            f"or all (str, estimator) tuples, mix of the two is not allowed"
        )

        if not allow_mix and not all(is_est_is_tuple(x)[0] for x in estimators):
            if not all(is_est_is_tuple(x)[1] for x in estimators):
                raise TypeError(msg_no_mix)

        return self._get_estimator_tuples(estimators, clone_ests=clone_ests)

    def _coerce_estimator_tuple(self, obj, clone_est=False):
        """Coerce estimator or (str, estimator) tuple to (str, estimator) tuple.

        Parameters
        ----------
        obj : estimator or (str, estimator) tuple
            assumes that this has been checked, no checks are performed
        clone_est : boolean, optional. Default = False.
            Whether to return clone of estimator in obj (True) or a reference (False).

        Returns
        -------
        est_tuple : (str, stimator tuple)
            obj if obj was (str, estimator) tuple
            (obj class name, obj) if obj was estimator
        """
        if isinstance(obj, tuple):
            est = obj[1]
            name = obj[0]
        else:
            est = obj
            name = type(obj).__name__

        if clone_est:
            return (name, clone(est))
        else:
            return (name, est)

    def _get_estimator_list(self, estimators):
        """Return list of estimators, from a list or tuple.

        Parameters
        ----------
        estimators : list of estimators, or list of (str, estimator tuples)

        Returns
        -------
        list of estimators - identical with estimators if list of estimators
            if list of (str, estimator) tuples, the str get removed
        """
        return [self._coerce_estimator_tuple(x)[1] for x in estimators]

    def _get_estimator_names(self, estimators, make_unique=False):
        """Return names for the estimators, optionally made unique.

        Parameters
        ----------
        estimators : list of estimators, or list of (str, estimator tuples)
        make_unique : bool, optional, default=False
            whether names should be made unique in the return

        Returns
        -------
        names : list of str, unique entries, of equal length as estimators
            names for estimators in estimators
            if make_unique=True, made unique using _make_strings_unique
        """
        names = [self._coerce_estimator_tuple(x)[0] for x in estimators]
        if make_unique:
            names = self._make_strings_unique(names)
        return names

    def _get_estimator_tuples(self, estimators, clone_ests=False):
        """Return list of estimator tuples, from a list or tuple.

        Parameters
        ----------
        estimators : list of estimators, or list of (str, estimator tuples)
        clone_ests : bool, optional, default=False.
<<<<<<< HEAD
            whether estimators om the return are cloned (True) or references (False)
=======
            whether estimators of the return are cloned (True) or references (False)
>>>>>>> 1b6a9416

        Returns
        -------
        est_tuples : list of (str, estimator) tuples
            if estimators was a list of (str, estimator) tuples, then identical/cloned
            if was a list of estimators, then str are generated via _get_estimator_names
        """
        ests = self._get_estimator_list(estimators)
        if clone_ests:
            ests = [clone(e) for e in ests]
        unique_names = self._get_estimator_names(estimators, make_unique=True)
        est_tuples = list(zip(unique_names, ests))
        return est_tuples

    def _make_strings_unique(self, strlist):
        """Make a list or tuple of strings unique by appending _int of occurrence.

        Parameters
        ----------
        strlist : nested list/tuple structure with string elements

        Returns
        -------
        uniquestr : nested list/tuple structure with string elements
            has same bracketing as `strlist`
            string elements, if not unique, are replaced by unique strings
                if any duplicates, _integer of occurrence is appended to non-uniques
                e.g., "abc", "abc", "bcd" becomes "abc_1", "abc_2", "bcd"
                in case of clashes, process is repeated until it terminates
                e.g., "abc", "abc", "abc_1" becomes "abc_0", "abc_1_0", "abc_1_1"
        """
        # recursions to guarantee that strlist is flat list of strings
        ##############################################################

        # if strlist is not flat, flatten and apply, then unflatten
        if not is_flat(strlist):
            flat_strlist = flatten(strlist)
            unique_flat_strlist = self._make_strings_unique(flat_strlist)
            uniquestr = unflatten(unique_flat_strlist, strlist)
            return uniquestr

        # now we can assume that strlist is flat

        # if strlist is a tuple, convert to list, apply this function, then convert back
        if isinstance(strlist, tuple):
            uniquestr = self._make_strings_unique(list(strlist))
            uniquestr = tuple(strlist)
            return uniquestr

        # end of recursions
        ###################
        # now we can assume that strlist is a flat list

        # if already unique, just return
        if len(set(strlist)) == len(strlist):
            return strlist

        from collections import Counter

        strcount = Counter(strlist)

        # if any duplicates, we append _integer of occurrence to non-uniques
        nowcount = Counter()
        uniquestr = strlist
        for i, x in enumerate(uniquestr):
            if strcount[x] > 1:
                nowcount.update([x])
                uniquestr[i] = x + "_" + str(nowcount[x])

        # repeat until all are unique
        #   the algorithm recurses, but will always terminate
        #   because potential clashes are lexicographically increasing
        return self._make_strings_unique(uniquestr)

    def _anytagis(self, tag_name, value, estimators):
        """Return whether any estimator in list has tag `tag_name` of value `value`.

        Parameters
        ----------
        tag_name : str, name of the tag to check
        value : value of the tag to check for
        estimators : list of (str, estimator) pairs to query for the tag/value

        Return
        ------
        bool : True iff at least one estimator in the list has value in tag tag_name
        """
        tagis = [est.get_tag(tag_name, value) == value for _, est in estimators]
        return any(tagis)

    def _anytagis_then_set(self, tag_name, value, value_if_not, estimators):
        """Set self's `tag_name` tag to `value` if any estimator on the list has it.

        Writes to self:
        sets the tag `tag_name` to `value` if `_anytagis(tag_name, value)` is True
            otherwise sets the tag `tag_name` to `value_if_not`

        Parameters
        ----------
        tag_name : str, name of the tag
        value : value to check and to set tag to if one of the tag values is `value`
        value_if_not : value to set in self if none of the tag values is `value`
        estimators : list of (str, estimator) pairs to query for the tag/value
        """
        if self._anytagis(tag_name=tag_name, value=value, estimators=estimators):
            self.set_tags(**{tag_name: value})
        else:
            self.set_tags(**{tag_name: value_if_not})

    def _anytag_notnone_val(self, tag_name, estimators):
        """Return first non-'None' value of tag `tag_name` in estimator list.

        Parameters
        ----------
        tag_name : str, name of the tag
        estimators : list of (str, estimator) pairs to query for the tag/value

        Return
        ------
        tag_val : first non-'None' value of tag `tag_name` in estimator list.
        """
        for _, est in estimators:
            tag_val = est.get_tag(tag_name)
            if tag_val != "None":
                return tag_val
        return tag_val

    def _anytag_notnone_set(self, tag_name, estimators):
        """Set self's `tag_name` tag to first non-'None' value in estimator list.

        Writes to self:
        tag with name tag_name, sets to _anytag_notnone_val(tag_name, estimators)

        Parameters
        ----------
        tag_name : str, name of the tag
        estimators : list of (str, estimator) pairs to query for the tag/value
        """
        tag_val = self._anytag_notnone_val(tag_name=tag_name, estimators=estimators)
        if tag_val != "None":
            self.set_tags(**{tag_name: tag_val})

    def _tagchain_is_linked(
        self,
        left_tag_name,
        mid_tag_name,
        estimators,
        left_tag_val=True,
        mid_tag_val=True,
    ):
        """Check whether all tags left of the first mid_tag/val are left_tag/val.

        Useful to check, for instance, whether all instances of estimators
            left of the first missing value imputer can deal with missing values.

        Parameters
        ----------
        left_tag_name : str, name of the left tag
        mid_tag_name : str, name of the middle tag
        estimators : list of (str, estimator) pairs to query for the tag/value
        left_tag_val : value of the left tag, optional, default=True
        mid_tag_val : value of the middle tag, optional, default=True

        Returns
        -------
        chain_is_linked : bool,
            True iff all "left" tag instances `left_tag_name` have value `left_tag_val`
            a "left" tag instance is an instance in estimators which is earlier
            than the first occurrence of `mid_tag_name` with value `mid_tag_val`
        chain_is_complete : bool,
            True iff chain_is_linked is True, and
                there is an occurrence of `mid_tag_name` with value `mid_tag_val`
        """
        for _, est in estimators:
            if est.get_tag(mid_tag_name) == mid_tag_val:
                return True, True
            if not est.get_tag(left_tag_name) == left_tag_val:
                return False, False
        return True, False

    def _tagchain_is_linked_set(
        self,
        left_tag_name,
        mid_tag_name,
        estimators,
        left_tag_val=True,
        mid_tag_val=True,
        left_tag_val_not=False,
        mid_tag_val_not=False,
    ):
        """Check if _tagchain_is_linked, then set self left_tag_name and mid_tag_name.

        Writes to self:
        tag with name left_tag_name, sets to left_tag_val if _tag_chain_is_linked[0]
            otherwise sets to left_tag_val_not
        tag with name mid_tag_name, sets to mid_tag_val if _tag_chain_is_linked[1]
            otherwise sets to mid_tag_val_not

        Parameters
        ----------
        left_tag_name : str, name of the left tag
        mid_tag_name : str, name of the middle tag
        estimators : list of (str, estimator) pairs to query for the tag/value
        left_tag_val : value of the left tag, optional, default=True
        mid_tag_val : value of the middle tag, optional, default=True
        left_tag_val_not : value to set if not linked, optional, default=False
        mid_tag_val_not : value to set if not linked, optional, default=False
        """
        linked, complete = self._tagchain_is_linked(
            left_tag_name=left_tag_name,
            mid_tag_name=mid_tag_name,
            estimators=estimators,
            left_tag_val=left_tag_val,
            mid_tag_val=mid_tag_val,
        )
        if linked:
            self.set_tags(**{left_tag_name: left_tag_val})
        else:
            self.set_tags(**{left_tag_name: left_tag_val_not})
        if complete:
            self.set_tags(**{mid_tag_name: mid_tag_val})
        else:
            self.set_tags(**{mid_tag_name: mid_tag_val_not})


def flatten(obj):
    """Flatten nested list/tuple structure.

    Parameters
    ----------
    obj: nested list/tuple structure

    Returns
    -------
    list or tuple, tuple if obj was tuple, list otherwise
        flat iterable, containing non-list/tuple elements in obj in same order as in obj

    Example
    -------
    >>> flatten([1, 2, [3, (4, 5)], 6])
    [1, 2, 3, 4, 5, 6]
    """
    if not isinstance(obj, (list, tuple)):
        return [obj]
    else:
        return type(obj)([y for x in obj for y in flatten(x)])


def unflatten(obj, template):
    """Invert flattening, given template for nested list/tuple structure.

    Parameters
    ----------
    obj : list or tuple of elements
    template : nested list/tuple structure
        number of non-list/tuple elements of obj and template must be equal

    Returns
    -------
    rest : list or tuple of elements
        has element bracketing exactly as `template`
            and elements in sequence exactly as `obj`

    Example
    -------
    >>> unflatten([1, 2, 3, 4, 5, 6], [6, 3, [5, (2, 4)], 1])
    [1, 2, [3, (4, 5)], 6]
    """
    if not isinstance(template, (list, tuple)):
        return obj[0]

    list_or_tuple = type(template)
    ls = [unflat_len(x) for x in template]
    for i in range(1, len(ls)):
        ls[i] += ls[i - 1]
    ls = [0] + ls

    res = [unflatten(obj[ls[i] : ls[i + 1]], template[i]) for i in range(len(ls) - 1)]

    return list_or_tuple(res)


def unflat_len(obj):
    """Return number of non-list/tuple elements in obj."""
    if not isinstance(obj, (list, tuple)):
        return 1
    else:
        return sum([unflat_len(x) for x in obj])


def is_flat(obj):
    """Check whether list or tuple is flat, returns true if yes, false if nested."""
    return not any(isinstance(x, (list, tuple)) for x in obj)<|MERGE_RESOLUTION|>--- conflicted
+++ resolved
@@ -269,12 +269,7 @@
         ----------
         estimators : list of estimators, or list of (str, estimator tuples)
         clone_ests : bool, optional, default=False.
-<<<<<<< HEAD
-            whether estimators om the return are cloned (True) or references (False)
-=======
             whether estimators of the return are cloned (True) or references (False)
->>>>>>> 1b6a9416
-
         Returns
         -------
         est_tuples : list of (str, estimator) tuples
