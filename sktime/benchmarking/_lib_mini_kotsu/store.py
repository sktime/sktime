"""Functionality for storing validation results."""
<<<<<<< HEAD
=======

>>>>>>> 71d24a00
import pandas as pd


def write(df: pd.DataFrame, results_path: str, to_front_cols: list[str]):
    """Write the results to the results path."""
    df = df[to_front_cols + [col for col in df.columns if col not in to_front_cols]]
    df.to_csv(results_path, index=False)<|MERGE_RESOLUTION|>--- conflicted
+++ resolved
@@ -1,8 +1,5 @@
 """Functionality for storing validation results."""
-<<<<<<< HEAD
-=======
 
->>>>>>> 71d24a00
 import pandas as pd
 
 
