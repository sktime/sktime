--- conflicted
+++ resolved
@@ -403,21 +403,10 @@
                 metric_name)
 
         strategy_dict = pd.DataFrame(metrics_per_estimator_dataset)
-<<<<<<< HEAD
-<<<<<<< HEAD
-        strategy_dict = strategy_dict.melt(var_name="groups", value_name="values")
-        nemenyi = posthoc_nemenyi(strategy_dict, val_col="values", group_col="groups")
-=======
-=======
->>>>>>> f29b45e0
         strategy_dict = strategy_dict.melt(var_name="groups",
                                            value_name="values")
         nemenyi = posthoc_nemenyi(strategy_dict, val_col="values",
                                   group_col="groups")
-<<<<<<< HEAD
->>>>>>> 67c56be8b1e838f2628df829946f795b7dba9aed
-=======
->>>>>>> f29b45e0
         return nemenyi
 
     def plot_critical_difference_diagram(self, metric_name=None, alpha=0.1):
