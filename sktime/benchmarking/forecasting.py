--- conflicted
+++ resolved
@@ -43,157 +43,6 @@
         return {"y": data}
 
 
-<<<<<<< HEAD
-def forecasting_validation(
-    dataset_loader: Callable,
-    cv_splitter: BaseSplitter,
-    scorers: list[BaseMetric],
-    estimator: BaseForecaster,
-    backend=None,
-    backend_params=None,
-    cv_global=None,
-    strategy="refit",
-    error_score=np.nan,
-    **kwargs,
-) -> dict[str, Union[float, str]]:
-    """Run validation for a forecasting estimator.
-
-    Parameters
-    ----------
-    dataset_loader : Callable or a tuple of sktime data objects, or sktime data object
-
-        * if sktime dataset object, must return a tuple of (y, X) upon calling ``load``,
-        where ``y`` is the endogenous data container and
-        ``X`` is the exogenous data container.
-        * If Callable, must be a function which returns an endogenous
-        data container ``y``, or a tuple with endogenous ``y`` and exogenous ``X``,
-        like from ``sktime.datasets``
-        * If Tuple, must be in the format of (y, X) where ``y`` is an endogenous
-        data container and ``X`` is an exogenous data container.
-        * if sktime data object, will be interpreted as endogenous ``y`` data container.
-
-    cv_splitter : BaseSplitter object
-        Splitter used for generating validation folds.
-
-    scorers : a list of BaseMetric objects
-        Each BaseMetric output will be included in the results.
-
-    estimator : BaseForecaster object
-        Estimator to benchmark.
-
-    backend : string, by default "None".
-        Parallelization backend to use.
-
-        - "None": executes loop sequentally, simple list comprehension
-        - "loky", "multiprocessing" and "threading": uses ``joblib.Parallel`` loops
-        - "joblib": custom and 3rd party ``joblib`` backends, e.g., ``spark``
-        - "dask": uses ``dask``, requires ``dask`` package in environment
-        - "dask_lazy": same as "dask",
-        but changes the return to (lazy) ``dask.dataframe.DataFrame``.
-        - "ray": uses ``ray``, requires ``ray`` package in environment
-
-        Recommendation: Use "dask" or "loky" for parallel evaluate.
-        "threading" is unlikely to see speed ups due to the GIL and the serialization
-        backend (``cloudpickle``) for "dask" and "loky" is generally more robust
-        than the standard ``pickle`` library used in "multiprocessing".
-
-    backend_params : dict, optional
-        additional parameters passed to the backend as config.
-        Directly passed to ``utils.parallel.parallelize``.
-        Valid keys depend on the value of ``backend``:
-
-        - "None": no additional parameters, ``backend_params`` is ignored
-        - "loky", "multiprocessing" and "threading": default ``joblib`` backends
-        any valid keys for ``joblib.Parallel`` can be passed here, e.g., ``n_jobs``,
-        with the exception of ``backend`` which is directly controlled by ``backend``.
-        If ``n_jobs`` is not passed, it will default to ``-1``, other parameters
-        will default to ``joblib`` defaults.
-        - "joblib": custom and 3rd party ``joblib`` backends, e.g., ``spark``.
-        any valid keys for ``joblib.Parallel`` can be passed here, e.g., ``n_jobs``,
-        ``backend`` must be passed as a key of ``backend_params`` in this case.
-        If ``n_jobs`` is not passed, it will default to ``-1``, other parameters
-        will default to ``joblib`` defaults.
-        - "dask": any valid keys for ``dask.compute`` can be passed,
-        e.g., ``scheduler``
-
-        - "ray": The following keys can be passed:
-
-            - "ray_remote_args": dictionary of valid keys for ``ray.init``
-            - "shutdown_ray": bool, default=True; False prevents ``ray`` from shutting
-                down after parallelization.
-            - "logger_name": str, default="ray"; name of the logger to use.
-            - "mute_warnings": bool, default=False; if True, suppresses warnings
-            - "cpus_per_task": int, default=1, sets the number of cpus that get
-                assigned to each task
-
-
-    cv_global:  sklearn splitter, or sktime instance splitter, optional, default=None
-        If ``cv_global`` is passed, then global benchmarking is applied, as follows:
-
-        1. the ``cv_global`` splitter is used to split data at instance level,
-        into a global training set ``y_train``, and a global test set ``y_test_global``.
-        2. The estimator is fitted to the global training set ``y_train``.
-        3. ``cv_splitter`` then splits the global test set ``y_test_global`` temporally,
-        to obtain temporal splits ``y_past``, ``y_true``.
-
-        Overall, with ``y_train``, ``y_past``, ``y_true`` as above,
-        the following evaluation will be applied:
-
-        .. code-block:: python
-
-            forecaster.fit(y=y_train, fh=cv_splitter.fh)
-            y_pred = forecaster.predict(y=y_past)
-            metric(y_true, y_pred)
-
-    error_score : "raise" or numeric, default=np.nan
-        Value to assign to the score if an exception occurs in estimator fitting. If set
-        to "raise", the exception is raised. If a numeric value is given,
-        FitFailedWarning is raised.
-
-    strategy : {"refit", "update", "no-update_params"}, optional, default="refit"
-        defines the ingestion mode when the forecaster sees new data when window expands
-        "refit" = forecaster is refitted to each training window
-        "update" = forecaster is updated with training window data, in sequence provided
-        "no-update_params" = fit to first training window, re-used without fit or update
-
-    Returns
-    -------
-    Dictionary of benchmark results for that forecaster
-    """
-    warn(
-        "The function forecasting_validation is deprecated "
-        "and will be removed in the 0.38.0 release. "
-        "Please use the ForecastingBenchmark class instead "
-        "or the evaluate function directly.",
-    )
-
-    data = _coerce_data_for_evaluate(dataset_loader)
-
-    scores_df = evaluate(
-        forecaster=estimator,
-        cv=cv_splitter,
-        scoring=scorers,
-        backend=backend,
-        backend_params=backend_params,
-        cv_global=cv_global,
-        error_score=error_score,
-        strategy=strategy,
-        **data,  # y and X
-    )
-
-    # collect results by scorer
-    results = {}
-    for scorer in scorers:
-        scorer_name = scorer.name
-        for ix, row in scores_df.iterrows():
-            results[f"{scorer_name}_fold_{ix}_test"] = row[f"test_{scorer_name}"]
-        results[f"{scorer_name}_mean"] = scores_df[f"test_{scorer_name}"].mean()
-        results[f"{scorer_name}_std"] = scores_df[f"test_{scorer_name}"].std()
-    return results
-
-
-=======
->>>>>>> 91497ca9
 @dataclass
 class _BenchmarkingResults:
     """Results of a benchmarking run.
@@ -343,8 +192,6 @@
                 down after parallelization.
             - "logger_name": str, default="ray"; name of the logger to use.
             - "mute_warnings": bool, default=False; if True, suppresses warnings
-            - "cpus_per_task": int, default=1, sets the number of cpus that get
-                assigned to each task
 
     return_data : bool, optional (default=False)
         Whether to return the prediction and the ground truth data in the results.
