--- conflicted
+++ resolved
@@ -29,11 +29,18 @@
 
     Parameters
     ----------
-    dataset_loader : Callable or a tuple
-        If Callable. a function which returns a dataset, like from `sktime.datasets`
-        If Tuple, must be in the format of (Y, X) where Y is the target variable
-        and X is exogenous variabele where both must be sktime pd.DataFrame MTYPE.
-        When tuple is given, task_id argument must be filled.
+    dataset_loader : Callable or a tuple of sktime data objects, or sktime data object
+
+        * if sktime dataset object, must return a tuple of (y, X) upon calling ``load``,
+        where ``y`` is the endogenous data container and
+        ``X`` is the exogenous data container.
+        * If Callable, must be a function which returns an endogenous
+        data container ``y``, or a tuple with endogenous ``y`` and exogenous ``X``,
+        like from ``sktime.datasets``
+        * If Tuple, must be in the format of (y, X) where ``y`` is an endogenous
+        data container and ``X`` is an exogenous data container.
+        * if sktime data object, will be interpreted as endogenous ``y`` data container.
+
     cv_splitter : BaseSplitter object
         Splitter used for generating validation folds.
     scorers : a list of BaseMetric objects
@@ -106,60 +113,20 @@
     -------
     Dictionary of benchmark results for that forecaster
     """
-<<<<<<< HEAD
-    # TODO:
-    # dataset_loader accept sktime dataset object (future plan)
-    if callable(dataset_loader):
-        data = dataset_loader()
-        if isinstance(data, tuple):
-            y, X = data
-        else:
-            y, X = data, None
-    else:
-        y, X = dataset_loader
-
-    results = {}
+    data = _coerce_data_for_evaluate(dataset_loader)
+
     scores_df = evaluate(
         forecaster=estimator,
-        y=y,
-        X=X,
         cv=cv_splitter,
         scoring=scorers,
-    )
-
-    # converting pd.Dataframe to Dict
-=======
-    y = dataset_loader()
-
-    results = {}
-    if isinstance(y, tuple):
-        y, X = y
-        scores_df = evaluate(
-            forecaster=estimator,
-            y=y,
-            X=X,
-            cv=cv_splitter,
-            scoring=scorers,
-            backend=backend,
-            backend_params=backend_params,
-            cv_global=cv_global,
-            error_score=error_score,
-            strategy=strategy,
+        backend=backend,
+        backend_params=backend_params,
+        cv_global=cv_global,
+        error_score=error_score,
+        strategy=strategy,
+        **data,  # y and X
         )
-    else:
-        scores_df = evaluate(
-            forecaster=estimator,
-            y=y,
-            cv=cv_splitter,
-            scoring=scorers,
-            backend=backend,
-            backend_params=backend_params,
-            cv_global=cv_global,
-            error_score=error_score,
-            strategy=strategy,
-        )
-
->>>>>>> aae7d5e8
+
     for scorer in scorers:
         scorer_name = scorer.name
         for ix, row in scores_df.iterrows():
@@ -167,6 +134,24 @@
         results[f"{scorer_name}_mean"] = scores_df[f"test_{scorer_name}"].mean()
         results[f"{scorer_name}_std"] = scores_df[f"test_{scorer_name}"].std()
     return results
+
+
+def _coerce_data_for_evaluate(dataset_loader):
+    """Coerce data input object to a dict to pass to forecasting evaluate."""
+    if callable(dataset_loader) and not hasattr(dataset_loader, "load"):
+        data = dataset_loader()
+    elif callable(dataset_loader) and hasattr(dataset_loader, "load"):
+        data = dataset_loader.load()
+    else:
+        data = dataset_loader
+
+    if isinstance(data, tuple) and len(data) == 2:
+        y, X = data
+        return {"y": y, "X": X}
+    elif isinstance(data, tuple) and len(data) == 1:
+        return {"y": data[0]}
+    else:
+        return {"y": data}
 
 
 def _factory_forecasting_validation(
