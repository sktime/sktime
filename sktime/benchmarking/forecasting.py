--- conflicted
+++ resolved
@@ -14,277 +14,6 @@
 from sktime.performance_metrics.base import BaseMetric
 from sktime.split.base import BaseSplitter
 from sktime.split.singlewindow import SingleWindowSplitter
-<<<<<<< HEAD
-from sktime.utils.unique_str import _make_strings_unique
-from sktime.utils.warnings import warn
-
-
-def _coerce_data_for_evaluate(dataset_loader):
-    """Coerce data input object to a dict to pass to forecasting evaluate."""
-    # TODO: remove in 0.38.0
-    if callable(dataset_loader) and not hasattr(dataset_loader, "load"):
-        data = dataset_loader()
-    elif callable(dataset_loader) and hasattr(dataset_loader, "load"):
-        data = dataset_loader.load()
-    else:
-        data = dataset_loader
-
-    if isinstance(data, tuple) and len(data) == 2:
-        y, X = data
-        return {"y": y, "X": X}
-    elif isinstance(data, tuple) and len(data) == 1:
-        return {"y": data[0]}
-    else:
-        return {"y": data}
-
-
-def forecasting_validation(
-    dataset_loader: Callable,
-    cv_splitter: BaseSplitter,
-    scorers: list[BaseMetric],
-    estimator: BaseForecaster,
-    backend=None,
-    backend_params=None,
-    cv_global=None,
-    strategy="refit",
-    error_score=np.nan,
-    **kwargs,
-) -> dict[str, Union[float, str]]:
-    """Run validation for a forecasting estimator.
-
-    Parameters
-    ----------
-    dataset_loader : Callable or a tuple of sktime data objects, or sktime data object
-
-        * if sktime dataset object, must return a tuple of (y, X) upon calling ``load``,
-        where ``y`` is the endogenous data container and
-        ``X`` is the exogenous data container.
-        * If Callable, must be a function which returns an endogenous
-        data container ``y``, or a tuple with endogenous ``y`` and exogenous ``X``,
-        like from ``sktime.datasets``
-        * If Tuple, must be in the format of (y, X) where ``y`` is an endogenous
-        data container and ``X`` is an exogenous data container.
-        * if sktime data object, will be interpreted as endogenous ``y`` data container.
-
-    cv_splitter : BaseSplitter object
-        Splitter used for generating validation folds.
-
-    scorers : a list of BaseMetric objects
-        Each BaseMetric output will be included in the results.
-
-    estimator : BaseForecaster object
-        Estimator to benchmark.
-
-    backend : string, by default "None".
-        Parallelization backend to use.
-
-        - "None": executes loop sequentally, simple list comprehension
-        - "loky", "multiprocessing" and "threading": uses ``joblib.Parallel`` loops
-        - "joblib": custom and 3rd party ``joblib`` backends, e.g., ``spark``
-        - "dask": uses ``dask``, requires ``dask`` package in environment
-        - "dask_lazy": same as "dask",
-        but changes the return to (lazy) ``dask.dataframe.DataFrame``.
-        - "ray": uses ``ray``, requires ``ray`` package in environment
-
-        Recommendation: Use "dask" or "loky" for parallel evaluate.
-        "threading" is unlikely to see speed ups due to the GIL and the serialization
-        backend (``cloudpickle``) for "dask" and "loky" is generally more robust
-        than the standard ``pickle`` library used in "multiprocessing".
-
-    backend_params : dict, optional
-        additional parameters passed to the backend as config.
-        Directly passed to ``utils.parallel.parallelize``.
-        Valid keys depend on the value of ``backend``:
-
-        - "None": no additional parameters, ``backend_params`` is ignored
-        - "loky", "multiprocessing" and "threading": default ``joblib`` backends
-        any valid keys for ``joblib.Parallel`` can be passed here, e.g., ``n_jobs``,
-        with the exception of ``backend`` which is directly controlled by ``backend``.
-        If ``n_jobs`` is not passed, it will default to ``-1``, other parameters
-        will default to ``joblib`` defaults.
-        - "joblib": custom and 3rd party ``joblib`` backends, e.g., ``spark``.
-        any valid keys for ``joblib.Parallel`` can be passed here, e.g., ``n_jobs``,
-        ``backend`` must be passed as a key of ``backend_params`` in this case.
-        If ``n_jobs`` is not passed, it will default to ``-1``, other parameters
-        will default to ``joblib`` defaults.
-        - "dask": any valid keys for ``dask.compute`` can be passed,
-        e.g., ``scheduler``
-
-        - "ray": The following keys can be passed:
-
-            - "ray_remote_args": dictionary of valid keys for ``ray.init``
-            - "shutdown_ray": bool, default=True; False prevents ``ray`` from shutting
-                down after parallelization.
-            - "logger_name": str, default="ray"; name of the logger to use.
-            - "mute_warnings": bool, default=False; if True, suppresses warnings
-
-
-    cv_global:  sklearn splitter, or sktime instance splitter, optional, default=None
-        If ``cv_global`` is passed, then global benchmarking is applied, as follows:
-
-        1. the ``cv_global`` splitter is used to split data at instance level,
-        into a global training set ``y_train``, and a global test set ``y_test_global``.
-        2. The estimator is fitted to the global training set ``y_train``.
-        3. ``cv_splitter`` then splits the global test set ``y_test_global`` temporally,
-        to obtain temporal splits ``y_past``, ``y_true``.
-
-        Overall, with ``y_train``, ``y_past``, ``y_true`` as above,
-        the following evaluation will be applied:
-
-        .. code-block:: python
-
-            forecaster.fit(y=y_train, fh=cv_splitter.fh)
-            y_pred = forecaster.predict(y=y_past)
-            metric(y_true, y_pred)
-
-    error_score : "raise" or numeric, default=np.nan
-        Value to assign to the score if an exception occurs in estimator fitting. If set
-        to "raise", the exception is raised. If a numeric value is given,
-        FitFailedWarning is raised.
-
-    strategy : {"refit", "update", "no-update_params"}, optional, default="refit"
-        defines the ingestion mode when the forecaster sees new data when window expands
-        "refit" = forecaster is refitted to each training window
-        "update" = forecaster is updated with training window data, in sequence provided
-        "no-update_params" = fit to first training window, re-used without fit or update
-
-    Returns
-    -------
-    Dictionary of benchmark results for that forecaster
-    """
-    warn(
-        "The function forecasting_validation is deprecated "
-        "and will be removed in the 0.38.0 release. "
-        "Please use the ForecastingBenchmark class instead "
-        "or the evaluate function directly.",
-    )
-
-    data = _coerce_data_for_evaluate(dataset_loader)
-
-    scores_df = evaluate(
-        forecaster=estimator,
-        cv=cv_splitter,
-        scoring=scorers,
-        backend=backend,
-        backend_params=backend_params,
-        cv_global=cv_global,
-        error_score=error_score,
-        strategy=strategy,
-        **data,  # y and X
-    )
-
-    # collect results by scorer
-    results = {}
-    for scorer in scorers:
-        scorer_name = scorer.name
-        for ix, row in scores_df.iterrows():
-            results[f"{scorer_name}_fold_{ix}_test"] = row[f"test_{scorer_name}"]
-        results[f"{scorer_name}_mean"] = scores_df[f"test_{scorer_name}"].mean()
-        results[f"{scorer_name}_std"] = scores_df[f"test_{scorer_name}"].std()
-    return results
-
-
-@dataclass
-class _BenchmarkingResults:
-    """Results of a benchmarking run.
-
-    Parameters
-    ----------
-    results : list of ResultObject
-        The results of the benchmarking run.
-    """
-
-    path: str
-    results: list[ResultObject] = field(default_factory=list)
-
-    def __post_init__(self):
-        """Save the results to a file."""
-        self.storage_backend = get_storage_backend(self.path)
-        self.results = self.storage_backend(self.path).load()
-
-    def update(self, new_result):
-        """Update the results with a new result."""
-        self.results.append(new_result)
-        # todo: this should also update the storage backend!
-
-    def save(self):
-        """Save the results to a file."""
-        if self.path is None:
-            return  # if no path is given, do not save
-        self.storage_backend(self.path).save(self.results)
-
-    def contains(self, task_id: str, model_id: str):
-        """
-        Check if the results contain a specific task and model.
-
-        Parameters
-        ----------
-        task_id : str
-            The task ID.
-        model_id : str
-            The model ID.
-        """
-        return any(
-            [
-                result.task_id == task_id and result.model_id == model_id
-                for result in self.results
-            ]
-        )
-
-    def to_dataframe(self):
-        """Convert the results to a pandas DataFrame."""
-        results = []
-        for result in self.results:
-            results.append(result.to_dataframe())
-
-        df = pd.concat(results, axis=0, ignore_index=True)
-        df["runtime_secs"] = df["pred_time_mean"] + df["fit_time_mean"]
-        return df
-
-
-class _SktimeRegistry:
-    """Register an entity by ID.
-
-    IDs should remain stable over time and should be guaranteed to resolve to
-    the same entity dynamics (or be desupported).
-    """
-
-    def __init__(self, entity_id_format: str = ""):
-        self.entity_id_format = entity_id_format
-        self.entities = {}
-
-    def register(self, entity_id, entity: Union[BaseEstimator, TaskObject]):
-        """Register an entity.
-
-        Parameters
-        ----------
-        entity_id: str
-            A unique entity ID.
-        entry_point: Callable or str
-            The python entrypoint of the entity class. Should be one of:
-            - the string path to the python object (e.g.module.name:factory_func, or
-                module.name:Class)
-            - the python object (class or factory) itself
-        deprecated: Bool, optional (default=False)
-            Flag to denote whether this entity should be skipped in validation runs
-            and considered deprecated and replaced by a more recent/better model
-        nondeterministic: Bool, optional (default=False)
-            Whether this entity is non-deterministic even after seeding
-        kwargs: Dict, optional (default=None)
-            kwargs to pass to the entity entry point when instantiating the entity.
-        """
-        entity_id_unique = _make_strings_unique(list(self.entities.keys()), entity_id)
-        _check_id_format(self.entity_id_format, entity_id_unique)
-        if entity_id != entity_id_unique:
-            warnings.warn(
-                message=f"Entity with ID [id={entity_id}] already registered, "
-                + "new id is {entity_id_unique}",
-                category=UserWarning,
-                stacklevel=2,
-            )
-        self.entities[entity_id_unique] = entity
-=======
->>>>>>> c6ecd6c5
 
 
 class ForecastingBenchmark(BaseBenchmark):
@@ -455,82 +184,6 @@
             TaskObject(**task_kwargs),
         )
 
-<<<<<<< HEAD
-    def _run(self, results_path: str, force_rerun: Union[str, list[str]] = "none"):
-        """
-        Run the benchmarking for all tasks and estimators.
-
-        Parameters
-        ----------
-        results_path : str or None
-            Path to save the results to.
-            If None, will not save the results.
-
-        force_rerun : Union[str, list[str]], optional (default="none")
-
-            * If "none", will skip validation if results already exist.
-            * If "all", will run validation for all tasks and models.
-            * If list of str, will run validation for tasks and models in list.
-        """
-        results = self._generate_results(
-            results_path=results_path,
-            force_rerun=force_rerun,
-        )
-        return results.to_dataframe()
-
-    def _generate_results(self, results_path: str, force_rerun: str = "none"):
-        """Generate results for the benchmark.
-
-        Saves a ResultObject
-        """
-        results = _BenchmarkingResults(path=results_path)
-
-        for task_id, estimator_id, task, estimator in self._generate_experiments():
-            if results.contains(task_id, estimator_id) and (
-                force_rerun == "none"
-                or isinstance(force_rerun, list)
-                and estimator_id not in force_rerun
-            ):
-                logging.info(
-                    f"Skipping validation - model: "
-                    f"{task_id} - {estimator_id}"
-                    ", as found prior result in results."
-                )
-                continue
-
-            logging.info(f"Running validation - model: {task_id} - {estimator_id}")
-
-            folds = self._run_validation(task, estimator)
-            results.update(
-                ResultObject(
-                    task_id=task_id,
-                    model_id=estimator_id,
-                    folds=folds,
-                )
-            )
-        results.save()
-        return results
-
-    def _generate_experiments(self):
-        """Generate experiments for the benchmark.
-
-        Returns a list of tuples with:
-
-        * task_id: str
-        * estimator_id: str
-        * task: TaskObject
-        * estimator: estimator object
-        """
-        tasks = self.tasks.entities
-        estimators = self.estimators.entities
-        exps = []
-        for task_id, task in tasks.items():
-            for estimator_id, estimator in estimators.items():
-                exps.append((task_id, estimator_id, task, estimator))
-        return exps
-
-=======
->>>>>>> c6ecd6c5
     def _run_validation(self, task: TaskObject, estimator: BaseForecaster):
         cv_splitter = task.cv_splitter
         scorers = task.scorers
