"""Benchmarking for forecasting estimators."""

import functools
from typing import Callable, Optional, Union

from sktime.benchmarking.benchmarks import BaseBenchmark
from sktime.forecasting.base import BaseForecaster
from sktime.forecasting.model_evaluation import evaluate
from sktime.performance_metrics.base import BaseMetric
from sktime.split.base import BaseSplitter


def forecasting_validation(
    dataset_loader: Callable,
    cv_splitter: BaseSplitter,
    scorers: list[BaseMetric],
    estimator: BaseForecaster,
    backend=None,
    backend_params=None,
    **kwargs,
) -> dict[str, Union[float, str]]:
    """Run validation for a forecasting estimator.

    Parameters
    ----------
    dataset_loader : Callable
        A function which returns a dataset, like from `sktime.datasets`.
    cv_splitter : BaseSplitter object
        Splitter used for generating validation folds.
    scorers : a list of BaseMetric objects
        Each BaseMetric output will be included in the results.
    estimator : BaseForecaster object
        Estimator to benchmark.
    backend : {"dask", "loky", "multiprocessing", "threading"}, by default None.
        Runs parallel evaluate for each task if specified.

        - "None": executes loop sequentally, simple list comprehension
        - "loky", "multiprocessing" and "threading": uses ``joblib.Parallel`` loops
        - "joblib": custom and 3rd party ``joblib`` backends, e.g., ``spark``
        - "dask": uses ``dask``, requires ``dask`` package in environment
        - "dask_lazy": same as "dask",
        but changes the return to (lazy) ``dask.dataframe.DataFrame``.

        Recommendation: Use "dask" or "loky" for parallel evaluate.
        "threading" is unlikely to see speed ups due to the GIL and the serialization
        backend (``cloudpickle``) for "dask" and "loky" is generally more robust
        than the standard ``pickle`` library used in "multiprocessing".

    backend_params : dict, optional
        additional parameters passed to the backend as config.
        Directly passed to ``utils.parallel.parallelize``.
        Valid keys depend on the value of ``backend``:

        - "None": no additional parameters, ``backend_params`` is ignored
        - "loky", "multiprocessing" and "threading": default ``joblib`` backends
        any valid keys for ``joblib.Parallel`` can be passed here, e.g., ``n_jobs``,
        with the exception of ``backend`` which is directly controlled by ``backend``.
        If ``n_jobs`` is not passed, it will default to ``-1``, other parameters
        will default to ``joblib`` defaults.
        - "joblib": custom and 3rd party ``joblib`` backends, e.g., ``spark``.
        any valid keys for ``joblib.Parallel`` can be passed here, e.g., ``n_jobs``,
        ``backend`` must be passed as a key of ``backend_params`` in this case.
        If ``n_jobs`` is not passed, it will default to ``-1``, other parameters
        will default to ``joblib`` defaults.
        - "dask": any valid keys for ``dask.compute`` can be passed,
        e.g., ``scheduler``
    Returns
    -------
    Dictionary of benchmark results for that forecaster
    """
    y = dataset_loader()
    results = {}
    scores_df = evaluate(
        forecaster=estimator,
        y=y,
        cv=cv_splitter,
        scoring=scorers,
        backend=backend,
        backend_params=backend_params,
    )
    for scorer in scorers:
        scorer_name = scorer.name
        for ix, row in scores_df.iterrows():
            results[f"{scorer_name}_fold_{ix}_test"] = row[f"test_{scorer_name}"]
        results[f"{scorer_name}_mean"] = scores_df[f"test_{scorer_name}"].mean()
        results[f"{scorer_name}_std"] = scores_df[f"test_{scorer_name}"].std()
    return results


def _factory_forecasting_validation(
    dataset_loader: Callable,
    cv_splitter: BaseSplitter,
    scorers: list[BaseMetric],
<<<<<<< HEAD
    backend=None,
    backend_params=None,
=======
>>>>>>> 71d24a00
) -> Callable:
    """Build validation func which just takes a forecasting estimator."""
    return functools.partial(
        forecasting_validation,
        dataset_loader,
        cv_splitter,
        scorers,
        backend=backend,
        backend_params=backend_params,
    )


class ForecastingBenchmark(BaseBenchmark):
    """Forecasting benchmark.

    Run a series of forecasters against a series of tasks defined via dataset loaders,
    cross validation splitting strategies and performance metrics, and return results as
    a df (as well as saving to file).

    Parameters
    ----------
    id_format: str, optional (default=None)
        A regex used to enforce task/estimator ID to match a certain format
    backend : {"dask", "loky", "multiprocessing", "threading"}, by default None.
        Runs parallel evaluate for each task if specified.

        - "None": executes loop sequentally, simple list comprehension
        - "loky", "multiprocessing" and "threading": uses ``joblib.Parallel`` loops
        - "joblib": custom and 3rd party ``joblib`` backends, e.g., ``spark``
        - "dask": uses ``dask``, requires ``dask`` package in environment
        - "dask_lazy": same as "dask",
        but changes the return to (lazy) ``dask.dataframe.DataFrame``.

        Recommendation: Use "dask" or "loky" for parallel evaluate.
        "threading" is unlikely to see speed ups due to the GIL and the
        serialization backend (``cloudpickle``) for "dask" and "loky" is
        generally more robust than the standard ``pickle`` library used
        in "multiprocessing".

    backend_params : dict, optional
        additional parameters passed to the backend as config.
        Directly passed to ``utils.parallel.parallelize``.
        Valid keys depend on the value of ``backend``:

        - "None": no additional parameters, ``backend_params`` is ignored
        - "loky", "multiprocessing" and "threading": default ``joblib`` backends
        any valid keys for ``joblib.Parallel`` can be passed here, e.g., ``n_jobs``,
        with the exception of ``backend`` which is directly controlled by
        ``backend``. If ``n_jobs`` is not passed, it will default to ``-1``, other
        parameters will default to ``joblib`` defaults.
        - "joblib": custom and 3rd party ``joblib`` backends, e.g., ``spark``.
        any valid keys for ``joblib.Parallel`` can be passed here, e.g., ``n_jobs``,
        ``backend`` must be passed as a key of ``backend_params`` in this case.
        If ``n_jobs`` is not passed, it will default to ``-1``, other parameters
        will default to ``joblib`` defaults.
        - "dask": any valid keys for ``dask.compute`` can be passed,
        e.g., ``scheduler``
    """

    def __init__(
        self,
        id_format: Optional[str] = None,
        backend=None,
        backend_params=None,
    ):
        super().__init__(id_format)
        self.backend = backend
        self.backend_params = backend_params

    def add_task(
        self,
        dataset_loader: Callable,
        cv_splitter: BaseSplitter,
        scorers: list[BaseMetric],
        task_id: Optional[str] = None,
    ):
        """Register a forecasting task to the benchmark.

        Parameters
        ----------
        dataset_loader : Callable
            A function which returns a dataset, like from `sktime.datasets`.
        cv_splitter : BaseSplitter object
            Splitter used for generating validation folds.
        scorers : a list of BaseMetric objects
            Each BaseMetric output will be included in the results.
        task_id : str, optional (default=None)
            Identifier for the benchmark task. If none given then uses dataset loader
            name combined with cv_splitter class name.

        Returns
        -------
        A dictionary of benchmark results for that forecaster
        """
        task_kwargs = {
            "dataset_loader": dataset_loader,
            "cv_splitter": cv_splitter,
            "scorers": scorers,
        }
        if task_id is None:
            task_id = (
                f"[dataset={dataset_loader.__name__}]"
                f"_[cv_splitter={cv_splitter.__class__.__name__}]"
            )
        self._add_task(
            functools.partial(
                _factory_forecasting_validation,
                backend=self.backend,
                backend_params=self.backend_params,
            ),
            task_kwargs,
            task_id=task_id,
        )<|MERGE_RESOLUTION|>--- conflicted
+++ resolved
@@ -91,11 +91,8 @@
     dataset_loader: Callable,
     cv_splitter: BaseSplitter,
     scorers: list[BaseMetric],
-<<<<<<< HEAD
     backend=None,
     backend_params=None,
-=======
->>>>>>> 71d24a00
 ) -> Callable:
     """Build validation func which just takes a forecasting estimator."""
     return functools.partial(
