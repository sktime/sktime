--- conflicted
+++ resolved
@@ -10,15 +10,11 @@
 from sktime.benchmarking.classification import ClassificationBenchmark
 from sktime.classification.distance_based import KNeighborsTimeSeriesClassifier
 from sktime.classification.dummy import DummyClassifier
-<<<<<<< HEAD
-from sktime.datasets import ArrowHead, UCRUEADataset, load_arrow_head, load_unit_test
-=======
 from sktime.datasets import (
     ArrowHead,
     UCRUEADataset,
     load_unit_test,
 )
->>>>>>> 287dbd12
 from sktime.tests.test_switch import run_test_module_changed
 from sktime.utils._testing.panel import make_classification_problem
 
@@ -189,7 +185,7 @@
     benchmark = ClassificationBenchmark()
     benchmark.add_estimator(DummyClassifier())
 
-    dataset_loaders = [load_arrow_head, ArrowHead, UCRUEADataset("Beef")]
+    dataset_loaders = [ArrowHead, UCRUEADataset("Beef")]
     cv_splitter = KFold(n_splits=3)
     scorers = [accuracy_score]
 
