"""Tests for Classification Benchmark."""

__author__ = ["jgyasu"]

import pandas as pd
import pytest
from sklearn.metrics import accuracy_score, brier_score_loss
from sklearn.model_selection import KFold

from sktime.benchmarking.classification import ClassificationBenchmark
from sktime.classification.distance_based import KNeighborsTimeSeriesClassifier
from sktime.classification.dummy import DummyClassifier
<<<<<<< HEAD
from sktime.datasets import ArrowHead, UCRUEADataset, load_unit_test
=======
from sktime.datasets import load_unit_test
>>>>>>> c6ecd6c5
from sktime.tests.test_switch import run_test_module_changed
from sktime.utils._testing.panel import make_classification_problem


@pytest.mark.skipif(
    not run_test_module_changed("sktime.benchmarking"),
    reason="run test only if benchmarking module has changed",
)
<<<<<<< HEAD
def test_classification_benchmark(tmp_path):
=======
@pytest.mark.parametrize("write_file", [True, False])
def test_classification_benchmark(tmp_path, write_file):
>>>>>>> c6ecd6c5
    """Test classification benchmark with single estimator and task."""
    benchmark = ClassificationBenchmark()
    benchmark.add_estimator(DummyClassifier())
    scorers = [accuracy_score]

    cv_splitter = KFold(n_splits=3)
    benchmark.add_task(make_classification_problem, cv_splitter, scorers)

    if write_file:
        results_file = tmp_path / "results.csv"
    else:
        results_file = None
    results_df = benchmark.run(results_file)

    expected_benchmark_labels = [
        "accuracy_score_fold_0_test",
        "accuracy_score_fold_1_test",
        "accuracy_score_fold_2_test",
        "accuracy_score_mean",
        "accuracy_score_std",
        "fit_time_fold_0_test",
        "fit_time_fold_1_test",
        "fit_time_fold_2_test",
        "fit_time_mean",
        "fit_time_std",
        "pred_time_fold_0_test",
        "pred_time_fold_1_test",
        "pred_time_fold_2_test",
        "pred_time_mean",
        "pred_time_std",
        "runtime_secs",
    ]

    result_rows = results_df.T.index.to_list()
    for metric in expected_benchmark_labels:
        assert metric in result_rows, f"{metric} not found in result rows"


@pytest.mark.skipif(
    not run_test_module_changed("sktime.benchmarking"),
    reason="run test only if benchmarking module has changed",
)
def test_add_list_estimators(tmp_path):
    """Test adding list of estimators."""
    benchmark = ClassificationBenchmark()

    estimators = [DummyClassifier(), KNeighborsTimeSeriesClassifier()]

    benchmark.add_estimator(estimators)
    scorers = [accuracy_score, brier_score_loss]

    cv_splitter = KFold(n_splits=3)
    benchmark.add_task(make_classification_problem, cv_splitter, scorers)

    results_file = tmp_path / "results.csv"
    results_df = benchmark.run(results_file)

    pd.testing.assert_series_equal(
        pd.Series(
            ["DummyClassifier", "KNeighborsTimeSeriesClassifier"], name="model_id"
        ),
        results_df["model_id"],
    )


@pytest.mark.skipif(
    not run_test_module_changed("sktime.benchmarking"),
    reason="run test only if benchmarking module has changed",
)
def test_add_dict_estimators(tmp_path):
    """Test adding dict of estimators."""
    benchmark = ClassificationBenchmark()

    estimators = {"D": DummyClassifier(), "KN": KNeighborsTimeSeriesClassifier()}

    benchmark.add_estimator(estimators)
    scorers = [accuracy_score, brier_score_loss]

    cv_splitter = KFold(n_splits=3)
    benchmark.add_task(make_classification_problem, cv_splitter, scorers)

    results_file = tmp_path / "results.csv"
    results_df = benchmark.run(results_file)

    pd.testing.assert_series_equal(
        pd.Series(["D", "KN"], name="model_id"),
        results_df["model_id"],
    )


@pytest.mark.skipif(
    not run_test_module_changed("sktime.benchmarking"),
    reason="run test only if benchmarking module has changed",
)
def test_add_estimator_twice(tmp_path):
    """Test adding the same estimator twice."""
    benchmark = ClassificationBenchmark()
    benchmark.add_estimator(DummyClassifier())
    benchmark.add_estimator(DummyClassifier())
    scorers = [accuracy_score]

    cv_splitter = KFold(n_splits=3)
    benchmark.add_task(make_classification_problem, cv_splitter, scorers)

    results_file = tmp_path / "results.csv"
    results_df = benchmark.run(results_file)

    pd.testing.assert_series_equal(
        pd.Series(["DummyClassifier", "DummyClassifier_2"], name="model_id"),
        results_df["model_id"],
    )

    msg = "add_estimator does not register all estimators."
    assert len(benchmark.estimators.entities) == 2, msg


@pytest.mark.skipif(
    not run_test_module_changed("sktime.benchmarking"),
    reason="run test only if benchmarking module has changed",
)
def test_add_multiple_task(tmp_path):
    """Test adding multiple tasks for benchmarking."""
    benchmark = ClassificationBenchmark()
    benchmark.add_estimator(DummyClassifier())

    dataset_loaders = [make_classification_problem, load_unit_test]
    cv_splitter = KFold(n_splits=3)
    scorers = [accuracy_score, brier_score_loss]

    for dataset_loader in dataset_loaders:
        benchmark.add_task(
            dataset_loader,
            cv_splitter,
            scorers,
        )

    results_file = tmp_path / "results.csv"
    results_df = benchmark.run(results_file)

    pd.testing.assert_series_equal(
        pd.Series(
            [
                "[dataset=make_classification_problem]_[cv_splitter=KFold]",
                "[dataset=load_unit_test]_[cv_splitter=KFold]",
            ],
            name="validation_id",
        ),
        results_df["validation_id"],
    )


@pytest.mark.skipif(
    not run_test_module_changed("sktime.benchmarking"),
    reason="run test only if benchmarking module has changed",
)
@pytest.mark.datadownload
def test_multiple_dataset_format(tmp_path):
    benchmark = ClassificationBenchmark()
    benchmark.add_estimator(DummyClassifier())

    dataset_loaders = [ArrowHead, UCRUEADataset("Beef")]
    cv_splitter = KFold(n_splits=3)
    scorers = [accuracy_score]

    for dataset_loader in dataset_loaders:
        benchmark.add_task(
            dataset_loader,
            cv_splitter,
            scorers,
        )

    results_file = tmp_path / "results.csv"
    results_df = benchmark.run(results_file)

    pd.testing.assert_series_equal(
        pd.Series(
            [
                "[dataset=ArrowHead]_[cv_splitter=KFold]",
                "_[cv_splitter=KFold]",
            ],
            name="validation_id",
        ),
        results_df["validation_id"],
    )<|MERGE_RESOLUTION|>--- conflicted
+++ resolved
@@ -10,11 +10,11 @@
 from sktime.benchmarking.classification import ClassificationBenchmark
 from sktime.classification.distance_based import KNeighborsTimeSeriesClassifier
 from sktime.classification.dummy import DummyClassifier
-<<<<<<< HEAD
-from sktime.datasets import ArrowHead, UCRUEADataset, load_unit_test
-=======
-from sktime.datasets import load_unit_test
->>>>>>> c6ecd6c5
+from sktime.datasets import (
+    ArrowHead,
+    UCRUEADataset,
+    load_unit_test,
+)
 from sktime.tests.test_switch import run_test_module_changed
 from sktime.utils._testing.panel import make_classification_problem
 
@@ -23,12 +23,8 @@
     not run_test_module_changed("sktime.benchmarking"),
     reason="run test only if benchmarking module has changed",
 )
-<<<<<<< HEAD
-def test_classification_benchmark(tmp_path):
-=======
 @pytest.mark.parametrize("write_file", [True, False])
 def test_classification_benchmark(tmp_path, write_file):
->>>>>>> c6ecd6c5
     """Test classification benchmark with single estimator and task."""
     benchmark = ClassificationBenchmark()
     benchmark.add_estimator(DummyClassifier())
