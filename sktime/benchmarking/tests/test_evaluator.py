# -*- coding: utf-8 -*-
"""Test evaluator."""

import numpy as np
import pandas as pd
import pytest
from sklearn.metrics import accuracy_score

from sktime.benchmarking.evaluation import Evaluator
from sktime.benchmarking.metrics import PairwiseMetric
from sktime.benchmarking.results import RAMResults
from sktime.series_as_features.model_selection import PresplitFilesCV
from sktime.utils.validation._dependencies import _check_soft_dependencies


def dummy_results():
    """Results that are dummy."""
    results = RAMResults()
    results.cv = PresplitFilesCV()
    results.save_predictions(
        strategy_name="alg1",
        dataset_name="dataset1",
        index=np.array([1, 2, 3, 4]),
        y_true=np.array([1, 1, 1, 1]),
        y_pred=np.array([1, 1, 1, 1]),
        y_proba=None,
        cv_fold=0,
        train_or_test="test",
        fit_estimator_start_time=pd.to_datetime(1605268800, unit="ms"),
        fit_estimator_end_time=pd.to_datetime(1605268801, unit="ms"),
        predict_estimator_start_time=pd.to_datetime(1605268800, unit="ms"),
        predict_estimator_end_time=pd.to_datetime(1605268801, unit="ms"),
    )
    results.save_predictions(
        strategy_name="alg1",
        dataset_name="dataset2",
        index=np.array([1, 2, 3, 4]),
        y_true=np.array([0, 0, 0, 0]),
        y_pred=np.array([0, 0, 0, 0]),
        y_proba=None,
        cv_fold=0,
        train_or_test="test",
        fit_estimator_start_time=pd.to_datetime(1605268800, unit="ms"),
        fit_estimator_end_time=pd.to_datetime(1605268801, unit="ms"),
        predict_estimator_start_time=pd.to_datetime(1605268800, unit="ms"),
        predict_estimator_end_time=pd.to_datetime(1605268801, unit="ms"),
    )

    results.save_predictions(
        strategy_name="alg2",
        dataset_name="dataset1",
        index=np.array([1, 2, 3, 4]),
        y_true=np.array([1, 1, 1, 1]),
        y_pred=np.array([0, 0, 0, 0]),
        y_proba=None,
        cv_fold=0,
        train_or_test="test",
        fit_estimator_start_time=pd.to_datetime(1605268800, unit="ms"),
        fit_estimator_end_time=pd.to_datetime(1605268801, unit="ms"),
        predict_estimator_start_time=pd.to_datetime(1605268800, unit="ms"),
        predict_estimator_end_time=pd.to_datetime(1605268801, unit="ms"),
    )
    results.save_predictions(
        strategy_name="alg2",
        dataset_name="dataset2",
        index=np.array([1, 2, 3, 4]),
        y_true=np.array([0, 0, 0, 0]),
        y_pred=np.array([1, 1, 1, 1]),
        y_proba=None,
        cv_fold=0,
        train_or_test="test",
        fit_estimator_start_time=pd.to_datetime(1605268800, unit="ms"),
        fit_estimator_end_time=pd.to_datetime(1605268801, unit="ms"),
        predict_estimator_start_time=pd.to_datetime(1605268800, unit="ms"),
        predict_estimator_end_time=pd.to_datetime(1605268801, unit="ms"),
    )

    results.save_predictions(
        strategy_name="alg3",
        dataset_name="dataset1",
        index=np.array([1, 2, 3, 4]),
        y_true=np.array([1, 1, 1, 1]),
        y_pred=np.array([1, 1, 0, 1]),
        y_proba=None,
        cv_fold=0,
        train_or_test="test",
        fit_estimator_start_time=pd.to_datetime(1605268800, unit="ms"),
        fit_estimator_end_time=pd.to_datetime(1605268801, unit="ms"),
        predict_estimator_start_time=pd.to_datetime(1605268800, unit="ms"),
        predict_estimator_end_time=pd.to_datetime(1605268801, unit="ms"),
    )
    results.save_predictions(
        strategy_name="alg3",
        dataset_name="dataset2",
        index=np.array([1, 2, 3, 4]),
        y_true=np.array([0, 0, 0, 0]),
        y_pred=np.array([0, 0, 1, 0]),
        y_proba=None,
        cv_fold=0,
        train_or_test="test",
        fit_estimator_start_time=pd.to_datetime(1605268800, unit="ms"),
        fit_estimator_end_time=pd.to_datetime(1605268801, unit="ms"),
        predict_estimator_start_time=pd.to_datetime(1605268800, unit="ms"),
        predict_estimator_end_time=pd.to_datetime(1605268801, unit="ms"),
    )
    return results


def evaluator_setup(score_function):
    """Set up the evaluator."""
    evaluator = Evaluator(dummy_results())
    metric = PairwiseMetric(func=score_function, name="score_function")
    metrics_by_strategy = evaluator.evaluate(metric=metric)

    return evaluator, metrics_by_strategy


def test_rank():
    """Test rank."""
    evaluator, metrics_by_strategy = evaluator_setup(score_function=accuracy_score)
    expected_ranks = pd.DataFrame(
        {
            "strategy": ["alg1", "alg2", "alg3"],
            "score_function_mean_rank": [1.0, 3.0, 2.0],
        }
    )
    generated_ranks = evaluator.rank()
    assert expected_ranks.equals(generated_ranks)


def test_accuracy_score():
    """Test accuracy score."""
    evaluator, metrics_by_strategy = evaluator_setup(score_function=accuracy_score)

    expected_accuracy = pd.DataFrame(
        {
            "strategy": ["alg1", "alg2", "alg3"],
            "score_function_mean": [1.00, 0.00, 0.75],
            "score_function_stderr": [0.00, 0.00, 0.25],
        }
    )

    assert metrics_by_strategy.equals(expected_accuracy)


def test_sign_test():
    """Test sign_test."""
    evaluator, metrics_by_strategy = evaluator_setup(score_function=accuracy_score)
    results = evaluator.sign_test()[1].values
    expected = np.full((3, 3), 0.5)
    assert np.array_equal(expected, results)


def test_ranksum_test():
    """Test ranksum_test."""
    evaluator, metrics_by_strategy = evaluator_setup(score_function=accuracy_score)
    expected = np.array(
        [
            [0.0, 1.0, 1.54919334, 0.12133525, 1.54919334, 0.12133525],
            [-1.54919334, 0.12133525, 0.0, 1.0, -1.54919334, 0.12133525],
            [-1.54919334, 0.12133525, 1.54919334, 0.12133525, 0.0, 1.0],
        ]
    )
    expected = np.round(expected, 3)
    results = np.round(evaluator.ranksum_test()[1].values, 3)
    assert np.array_equal(results, expected)


def test_t_test_bonfer():
    """Test t_test_bonfer."""
    evaluator, metrics_by_strategy = evaluator_setup(score_function=accuracy_score)
    expected = np.array([[False, True, True], [True, False, True], [True, True, False]])
    result = evaluator.t_test_with_bonferroni_correction().values
    assert np.array_equal(expected, result)


@pytest.mark.skipif(
    not _check_soft_dependencies("scikit_posthocs", severity="none"),
    reason="skip test if required soft dependency not available",
)
def test_nemenyi():
    """Test nemenyi."""
    evaluator, metrics_by_strategy = evaluator_setup(score_function=accuracy_score)
    expected = np.array(
        [
            [1.0, 0.082085, 0.53526143],
            [0.082085, 1.0, 0.53526143],
            [0.53526143, 0.53526143, 1.0],
        ]
    )
    expected = np.round(expected, 3)
    result = np.round(evaluator.nemenyi().values, 3)

    return np.array_equal(expected, result)


<<<<<<< HEAD
@pytest.mark.skipif(
    not _check_soft_dependencies("matplotlib", severity="none"),
    reason="skip test if required soft dependency not available",
)
=======
@pytest.mark.xfail(reason="known sporadic failure of unknown cause, see #2368")
>>>>>>> a709a4e9
def test_plots():
    """Test plots."""
    evaluator, metrics_by_strategy = evaluator_setup(score_function=accuracy_score)
    evaluator.plot_boxplots()
    evaluator.t_test()


def test_wilcoxon():
    """Test wilcoxon."""
    expected = pd.DataFrame(
        data={"statistic": [0.0, 0.0, 0.0], "p_val": [0.5, 0.5, 0.5]}
    )
    evaluator, metrics_by_strategy = evaluator_setup(score_function=accuracy_score)
    results = evaluator.wilcoxon_test()
    assert results[expected.columns].equals(expected)


def test_run_times():
    """Test run_times."""
    evaluator, metrics_by_strategy = evaluator_setup(score_function=accuracy_score)
    result = evaluator.fit_runtime()
    expected = np.array(
        [
            [0.001, 0.001],
            [0.001, 0.001],
            [0.001, 0.001],
            [0.001, 0.001],
            [0.001, 0.001],
            [0.001, 0.001],
        ]
    )
    assert np.array_equal(expected, result)<|MERGE_RESOLUTION|>--- conflicted
+++ resolved
@@ -194,14 +194,11 @@
     return np.array_equal(expected, result)
 
 
-<<<<<<< HEAD
 @pytest.mark.skipif(
     not _check_soft_dependencies("matplotlib", severity="none"),
     reason="skip test if required soft dependency not available",
 )
-=======
 @pytest.mark.xfail(reason="known sporadic failure of unknown cause, see #2368")
->>>>>>> a709a4e9
 def test_plots():
     """Test plots."""
     evaluator, metrics_by_strategy = evaluator_setup(score_function=accuracy_score)
