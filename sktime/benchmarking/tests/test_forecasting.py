--- conflicted
+++ resolved
@@ -19,22 +19,6 @@
 # Manual test is labor intensive, need to refactor the tests for fast iteration
 EXPECTED_RESULTS_1 = pd.DataFrame(
     data={
-<<<<<<< HEAD
-        "validation_id": [
-            "[dataset=data_loader_simple]_[cv_splitter=ExpandingWindowSplitter]-v1"
-        ],
-        "model_id": ["NaiveForecaster-v1"],
-        "MeanSquaredPercentageError_fold_0_test": [0.0],
-        "y_train_fold_0": [pd.DataFrame([2])],
-        "y_test_fold_0": [pd.DataFrame([2], index=[1])],
-        "y_pred_fold_0": [pd.DataFrame([2.0], index=[1])],
-        "MeanSquaredPercentageError_fold_1_test": [0.111],
-        "y_train_fold_1": [pd.DataFrame([2, 2])],
-        "y_test_fold_1": [pd.DataFrame([3], index=[2])],
-        "y_pred_fold_1": [pd.DataFrame([2.0], index=[2])],
-        "MeanSquaredPercentageError_mean": [0.0555],
-        "MeanSquaredPercentageError_std": [0.0785],
-=======
         "validation_id": "[dataset=data_loader_simple]_"
         + "[cv_splitter=ExpandingWindowSplitter]",
         "model_id": "NaiveForecaster",
@@ -42,33 +26,12 @@
         "MeanSquaredPercentageError_fold_1_test": 0.111,
         "MeanSquaredPercentageError_mean": 0.0555,
         "MeanSquaredPercentageError_std": 0.0785,
->>>>>>> 3860377d
     },
     index=[0],
 )
 
 EXPECTED_RESULTS_2 = pd.DataFrame(
     data={
-<<<<<<< HEAD
-        "validation_id": [
-            "[dataset=data_loader_simple]_[cv_splitter=ExpandingWindowSplitter]-v1"
-        ],
-        "model_id": ["NaiveForecaster-v1"],
-        "MeanAbsolutePercentageError_fold_0_test": [0.0],
-        "y_train_fold_0": [pd.DataFrame([2])],
-        "y_test_fold_0": [pd.DataFrame([2], index=[1])],
-        "y_pred_fold_0": [pd.DataFrame([2.0], index=[1])],
-        "MeanAbsolutePercentageError_fold_1_test": [0.333],
-        "y_train_fold_1": [pd.DataFrame([2, 2])],
-        "y_test_fold_1": [pd.DataFrame([3], index=[2])],
-        "y_pred_fold_1": [pd.DataFrame([2.0], index=[2])],
-        "MeanAbsolutePercentageError_mean": [0.1666],
-        "MeanAbsolutePercentageError_std": [0.2357],
-        "MeanAbsoluteError_fold_0_test": [0.0],
-        "MeanAbsoluteError_fold_1_test": [1.0],
-        "MeanAbsoluteError_mean": [0.5],
-        "MeanAbsoluteError_std": [0.7071],
-=======
         "validation_id": "[dataset=data_loader_simple]_"
         + "[cv_splitter=ExpandingWindowSplitter]",
         "model_id": "NaiveForecaster",
@@ -80,7 +43,6 @@
         "MeanAbsoluteError_fold_1_test": 1.0,
         "MeanAbsoluteError_mean": 0.5,
         "MeanAbsoluteError_std": 0.7071,
->>>>>>> 3860377d
     },
     index=[0],
 )
