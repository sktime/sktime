--- conflicted
+++ resolved
@@ -279,17 +279,10 @@
     # single estimator test is checked in test_forecastingbenchmark
     benchmark = ForecastingBenchmark()
     benchmark.add_estimator(estimators)
-<<<<<<< HEAD
     registered_estimators = benchmark.estimators.entities.keys()
-    assert len(registered_estimators) == len(
-        estimators
-    ), "add_estimator does not register all estimators."
-=======
-    registered_estimators = benchmark.estimators.entity_specs.keys()
     assert len(registered_estimators) == len(estimators), (
         "add_estimator does not register all estimators."
     )
->>>>>>> 493bcba3
 
 
 @pytest.mark.skipif(
