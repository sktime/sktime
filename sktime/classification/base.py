--- conflicted
+++ resolved
@@ -25,23 +25,9 @@
 import time
 
 import numpy as np
-<<<<<<< HEAD
 
 from sktime.base import BasePanelMixin
 from sktime.datatypes import VectorizedDF, check_is_scitype, convert
-=======
-import pandas as pd
-
-from sktime.base import BaseEstimator
-from sktime.datatypes import (
-    MTYPE_LIST_PANEL,
-    MTYPE_LIST_TABLE,
-    VectorizedDF,
-    check_is_error_msg,
-    check_is_scitype,
-    convert,
-)
->>>>>>> 5c6581ea
 from sktime.utils.sklearn import is_sklearn_transformer
 from sktime.utils.validation import check_n_jobs
 from sktime.utils.validation._dependencies import _check_estimator_deps
@@ -214,12 +200,6 @@
         X_metadata = self._check_input(
             X, y, return_metadata=self.METADATA_REQ_IN_CHECKS
         )
-<<<<<<< HEAD
-=======
-        missing = X_metadata["has_nans"]
-        multivariate = not X_metadata["is_univariate"]
-        unequal = not X_metadata["is_equal_length"]
->>>>>>> 5c6581ea
         X_mtype = X_metadata["mtype"]
         self._X_metadata = X_metadata
 
@@ -468,12 +448,6 @@
         X_metadata = self._check_input(
             X, y, return_metadata=self.METADATA_REQ_IN_CHECKS
         )
-<<<<<<< HEAD
-=======
-        missing = X_metadata["has_nans"]
-        multivariate = not X_metadata["is_univariate"]
-        unequal = not X_metadata["is_equal_length"]
->>>>>>> 5c6581ea
         X_mtype = X_metadata["mtype"]
         # Check this classifier can handle characteristics
         self._check_capabilities(X_metadata)
@@ -741,307 +715,4 @@
         for i in range(n_pred):
             dists[i, self._class_dictionary[preds[i]]] = 1
 
-<<<<<<< HEAD
-        return dists
-=======
-        return dists
-
-    def _check_convert_X_for_predict(self, X):
-        """Input checks, capability checks, repeated in all predict/score methods.
-
-        Parameters
-        ----------
-        X : any object (to check/convert)
-            should be of a supported Panel mtype or 2D numpy.ndarray
-
-        Returns
-        -------
-        X: an object of a supported Panel mtype, numpy3D if X was a 2D numpy.ndarray
-
-        Raises
-        ------
-        ValueError if X is of invalid input data type, or there is not enough data
-        ValueError if the capabilities in self._tags do not handle the data.
-        """
-        X = self._internal_convert(X)
-        X_metadata = self._check_classifier_input(
-            X, return_metadata=self.METADATA_REQ_IN_CHECKS
-        )
-        missing = X_metadata["has_nans"]
-        multivariate = not X_metadata["is_univariate"]
-        unequal = not X_metadata["is_equal_length"]
-        X_mtype = X_metadata["mtype"]
-        # Check this classifier can handle characteristics
-        self._check_capabilities(missing, multivariate, unequal)
-        # Convert data as dictated by the classifier tags
-        X = self._convert_X(X, X_mtype=X_mtype)
-
-        return X
-
-    def _check_capabilities(self, missing, multivariate, unequal):
-        """Check whether this classifier can handle the data characteristics.
-
-        Parameters
-        ----------
-        missing : boolean, does the data passed to fit contain missing values?
-        multivariate : boolean, does the data passed to fit contain missing values?
-        unequal : boolea, do the time series passed to fit have variable lengths?
-
-        Raises
-        ------
-        ValueError if the capabilities in self._tags do not handle the data.
-        """
-        allow_multivariate = self.get_tag("capability:multivariate")
-        allow_missing = self.get_tag("capability:missing_values")
-        allow_unequal = self.get_tag("capability:unequal_length")
-
-        self_name = type(self).__name__
-
-        # identify problems, mismatch of capability and inputs
-        problems = []
-        if missing and not allow_missing:
-            problems += ["missing values"]
-        if multivariate and not allow_multivariate:
-            problems += ["multivariate series"]
-        if unequal and not allow_unequal:
-            problems += ["unequal length series"]
-
-        # construct error message
-        problems_and = " and ".join(problems)
-        problems_or = " or ".join(problems)
-        msg = (
-            f"Data seen by {self_name} instance has {problems_and}, "
-            f"but this {self_name} instance cannot handle {problems_or}. "
-            f"Calls with {problems_or} may result in error or unreliable results."
-        )
-
-        # raise exception or warning with message
-        # if self is composite, raise a warning, since passing could be fine
-        #   see discussion in PR 2366 why
-        if len(problems) > 0:
-            if self.is_composite():
-                warn(msg, obj=self)
-            else:
-                raise ValueError(msg)
-
-    def _convert_X(self, X, X_mtype):
-        """Convert equal length series from DataFrame to numpy array or vice versa.
-
-        Parameters
-        ----------
-        X : input data for the classifier
-        X_mtype : str, a Panel mtype string, e.g., "pd_multiindex", "numpy3D"
-
-        Returns
-        -------
-        X : input X converted to type in "X_inner_mtype" tag
-            usually a pd.DataFrame (nested) or 3D np.ndarray
-            Checked and possibly converted input data
-        """
-        inner_type = self.get_tag("X_inner_mtype")
-        # convert pd.DataFrame
-        X = convert(
-            X,
-            from_type=X_mtype,
-            to_type=inner_type,
-            as_scitype="Panel",
-        )
-        return X
-
-    def _check_y(self, y=None):
-        """Check and coerce X/y for fit/transform functions.
-
-        Parameters
-        ----------
-        y : pd.DataFrame, pd.Series or np.ndarray
-
-        Returns
-        -------
-        y : object of sktime compatible time series type
-            can be Series, Panel, Hierarchical
-        y_metadata : dict
-            metadata of y, retured by check_is_scitype
-        """
-        if y is None:
-            return None
-
-        capa_multioutput = self.get_tag("capability:multioutput")
-        y_inner_mtype = self.get_tag("y_inner_mtype")
-
-        y_valid, y_msg, y_metadata = check_is_scitype(
-            y, "Table", return_metadata=["is_univariate"]
-        )
-
-        if not y_valid:
-            allowed_msg = (
-                f"In classification, y must be of a supported type, "
-                f"for instance 1D or 2D numpy arrays, pd.DataFrame, or pd.Series. "
-                f"Allowed compatible mtype format specifications are:"
-                f" {MTYPE_LIST_TABLE} ."
-            )
-            check_is_error_msg(
-                y_msg, var_name="y", allowed_msg=allowed_msg, raise_exception=True
-            )
-
-        y_uni = y_metadata["is_univariate"]
-        y_mtype = y_metadata["mtype"]
-
-        requires_vectorization = not capa_multioutput and not y_uni
-
-        if requires_vectorization:
-            y_df = convert(
-                y,
-                from_type=y_mtype,
-                to_type="pd_DataFrame_Table",
-                as_scitype="Table",
-                store=self._converter_store_y,
-            )
-            y_vec = VectorizedDF([y_df], iterate_cols=True)
-            return y_vec, y_metadata
-
-        y_inner = convert(
-            y,
-            from_type=y_mtype,
-            to_type=y_inner_mtype,
-            as_scitype="Table",
-            store=self._converter_store_y,
-        )
-
-        return y_inner, y_metadata
-
-    def _convert_output_y(self, y):
-        """Convert output y to original format.
-
-        Parameters
-        ----------
-        y : np.ndarray or pd.DataFrame
-
-        Returns
-        -------
-        y : np.ndarray or pd.DataFrame
-        """
-        # for consistency with legacy behaviour:
-        # output is coerced to numpy1D in case of univariate output
-        if not self._y_metadata["is_univariate"]:
-            output_mtype = self._y_metadata["mtype"]
-            converter_store = self._converter_store_y
-        else:
-            output_mtype = "numpy1D"
-            converter_store = None
-
-        y = convert(
-            y,
-            from_type=self.get_tag("y_inner_mtype"),
-            to_type=output_mtype,
-            as_scitype="Table",
-            store=converter_store,
-            store_behaviour="freeze",
-        )
-        return y
-
-    def _check_classifier_input(
-        self, X, y=None, enforce_min_instances=1, return_metadata=True
-    ):
-        """Check whether input X and y are valid formats with minimum data.
-
-        Raises a ValueError if the input is not valid.
-
-        Parameters
-        ----------
-        X : check whether conformant with any sktime Panel mtype specification
-        y : check whether a pd.Series or np.array
-        enforce_min_instances : int, optional (default=1)
-            check there are a minimum number of instances.
-        return_metadata : bool, str, or list of str
-            metadata fields to return with X_metadata, input to check_is_scitype
-
-        Returns
-        -------
-        metadata : dict with metadata for X returned by datatypes.check_is_scitype
-
-        Raises
-        ------
-        ValueError
-            If y or X is invalid input data type, or there is not enough data
-        """
-        # Check X is valid input type and recover the data characteristics
-        X_valid, msg, X_metadata = check_is_scitype(
-            X, scitype="Panel", return_metadata=return_metadata
-        )
-        # raise informative error message if X is in wrong format
-        allowed_msg = (
-            f"Allowed scitypes for classifiers are Panel mtypes, "
-            f"for instance a pandas.DataFrame with MultiIndex and last(-1) "
-            f"level an sktime compatible time index. "
-            f"Allowed compatible mtype format specifications are: {MTYPE_LIST_PANEL} ."
-        )
-        if not X_valid:
-            check_is_error_msg(
-                msg, var_name="X", allowed_msg=allowed_msg, raise_exception=True
-            )
-
-        n_cases = X_metadata["n_instances"]
-        if n_cases < enforce_min_instances:
-            raise ValueError(
-                f"Minimum number of cases required is {enforce_min_instances} but X "
-                f"has : {n_cases}"
-            )
-
-        # Check y if passed
-        if y is not None:
-            # Check y valid input
-            if not isinstance(y, (pd.Series, pd.DataFrame, np.ndarray)):
-                raise ValueError(
-                    "y must be a np.array or a pd.Series or pd.DataFrame, but found ",
-                    f"type: {type(y)}",
-                )
-            # Check matching number of labels
-            n_labels = y.shape[0]
-            if n_cases != n_labels:
-                raise ValueError(
-                    f"Mismatch in number of cases. Number in X = {n_cases} nos in y = "
-                    f"{n_labels}"
-                )
-            if isinstance(y, np.ndarray):
-                if y.ndim > 2:
-                    raise ValueError(
-                        f"np.ndarray y must be 1-dimensional or 2-dimensional, "
-                        f"but found {y.ndim} dimensions"
-                    )
-            # warn if only a single class label is seen
-            # this should not raise exception since this can occur by train subsampling
-            if len(np.unique(y)) == 1:
-                warn(
-                    "only single class label seen in y passed to "
-                    f"fit of classifier {type(self).__name__}",
-                    obj=self,
-                )
-
-        return X_metadata
-
-    def _internal_convert(self, X, y=None):
-        """Convert X and y if necessary as a user convenience.
-
-        Convert X to a 3D numpy array if already a 2D and convert y into an 1D numpy
-        array if passed as a Series.
-
-        Parameters
-        ----------
-        X : an object of a supported Panel mtype, or 2D numpy.ndarray
-        y : np.ndarray or pd.Series
-
-        Returns
-        -------
-        X: an object of a supported Panel mtype, numpy3D if X was a 2D numpy.ndarray
-        y: np.ndarray
-        """
-        if isinstance(X, np.ndarray):
-            # Temporary fix to insist on 3D numpy. For univariate problems,
-            # most classifiers simply convert back to 2D. This squeezing should be
-            # done here, but touches a lot of files, so will get this to work first.
-            if X.ndim == 2:
-                X = X.reshape(X.shape[0], 1, X.shape[1])
-        if y is None:
-            return X
-        return X, y
->>>>>>> 5c6581ea
+        return dists