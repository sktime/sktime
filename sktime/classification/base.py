# -*- coding: utf-8 -*-
# copyright: sktime developers, BSD-3-Clause License (see LICENSE file)
"""
Abstract base class for time series classifiers.

    class name: BaseClassifier

Defining methods:
    fitting         - fit(self, X, y)
    predicting      - predict(self, X)
                    - predict_proba(self, X)

Inherited inspection methods:
    hyper-parameter inspection  - get_params()
    fitted parameter inspection - get_fitted_params()

State:
    fitted model/strategy   - by convention, any attributes ending in "_"
    fitted state flag       - is_fitted (property)
    fitted state inspection - check_is_fitted()
"""

__all__ = [
    "BaseClassifier",
]
__author__ = ["mloning", "fkiraly", "TonyBagnall", "MatthewMiddlehurst"]

import time
from abc import ABC, abstractmethod
from warnings import warn

import numpy as np
import pandas as pd

from sktime.base import BaseEstimator
from sktime.datatypes import check_is_scitype, convert_to
from sktime.utils.sklearn import is_sklearn_transformer
from sktime.utils.validation import check_n_jobs


class BaseClassifier(BaseEstimator, ABC):
    """Abstract base class for time series classifiers.

    The base classifier specifies the methods and method signatures that all
    classifiers have to implement. Attributes with a underscore suffix are set in the
    method fit.

    Parameters
    ----------
    classes_            : ndarray of class labels, possibly strings
    n_classes_          : integer, number of classes (length of classes_)
    fit_time_           : integer, time (in milliseconds) for fit to run.
    _class_dictionary   : dictionary mapping classes_ onto integers 0...n_classes_-1.
    _threads_to_use     : number of threads to use in fit as determined by n_jobs.
    """

    _tags = {
        "X_inner_mtype": "numpy3D",  # which type do _fit/_predict, support for X?
        #    it should be either "numpy3D" or "nested_univ" (nested pd.DataFrame)
        "capability:multivariate": False,
        "capability:unequal_length": False,
        "capability:missing_values": False,
        "capability:train_estimate": False,
        "capability:contractable": False,
        "capability:early_prediction": False,
        "capability:multithreading": False,
    }

    def __init__(self):
        self.classes_ = []
        self.n_classes_ = 0
        self.fit_time_ = 0
        self._class_dictionary = {}
        self._threads_to_use = 1

        # required for compatability with some sklearn interfaces
        # i.e. CalibratedClassifierCV
        self._estimator_type = "classifier"

        super(BaseClassifier, self).__init__()

    def __rmul__(self, other):
        """Magic * method, return concatenated ClassifierPipeline, transformers on left.

        Implemented for `other` being a transformer, otherwise returns `NotImplemented`.

        Parameters
        ----------
        other: `sktime` transformer, must inherit from BaseTransformer
            otherwise, `NotImplemented` is returned

        Returns
        -------
        ClassifierPipeline object, concatenation of `other` (first) with `self` (last).
        """
        from sktime.classification.compose import ClassifierPipeline
        from sktime.transformations.base import BaseTransformer
        from sktime.transformations.compose import TransformerPipeline
        from sktime.transformations.series.adapt import TabularToSeriesAdaptor

        # behaviour is implemented only if other inherits from BaseTransformer
        #  in that case, distinctions arise from whether self or other is a pipeline
        #  todo: this can probably be simplified further with "zero length" pipelines
        if isinstance(other, BaseTransformer):
            # ClassifierPipeline already has the dunder method defined
            if isinstance(self, ClassifierPipeline):
                return other * self
            # if other is a TransformerPipeline but self is not, first unwrap it
            elif isinstance(other, TransformerPipeline):
                return ClassifierPipeline(classifier=self, transformers=other.steps)
            # if neither self nor other are a pipeline, construct a ClassifierPipeline
            else:
                return ClassifierPipeline(classifier=self, transformers=[other])
        elif is_sklearn_transformer(other):
            return TabularToSeriesAdaptor(other) * self
        else:
            return NotImplemented

    def fit(self, X, y):
        """Fit time series classifier to training data.

        Parameters
        ----------
        X : 3D np.array (any number of dimensions, equal length series)
                of shape [n_instances, n_dimensions, series_length]
            or 2D np.array (univariate, equal length series)
                of shape [n_instances, series_length]
            or pd.DataFrame with each column a dimension, each cell a pd.Series
                (any number of dimensions, equal or unequal length series)
            or of any other supported Panel mtype
                for list of mtypes, see datatypes.SCITYPE_REGISTER
                for specifications, see examples/AA_datatypes_and_datasets.ipynb
        y : 1D np.array of int, of shape [n_instances] - class labels for fitting
            indices correspond to instance indices in X

        Returns
        -------
        self : Reference to self.

        Notes
        -----
        Changes state by creating a fitted model that updates attributes
        ending in "_" and sets is_fitted flag to True.
        """
        start = int(round(time.time() * 1000))
        # convenience conversions to allow user flexibility:
        # if X is 2D array, convert to 3D, if y is Series, convert to numpy
        X, y = _internal_convert(X, y)
        X_metadata = _check_classifier_input(X, y)
        missing = X_metadata["has_nans"]
        multivariate = not X_metadata["is_univariate"]
        unequal = not X_metadata["is_equal_length"]
        # Check this classifier can handle characteristics
        self._check_capabilities(missing, multivariate, unequal)
        # Convert data as dictated by the classifier tags
        X = self._convert_X(X)
        multithread = self.get_tag("capability:multithreading")
        if multithread:
            try:
                self._threads_to_use = check_n_jobs(self.n_jobs)
            except NameError:
                raise AttributeError(
                    "self.n_jobs must be set if capability:multithreading is True"
                )

        self.classes_ = np.unique(y)
        self.n_classes_ = self.classes_.shape[0]
        self._class_dictionary = {}
        for index, class_val in enumerate(self.classes_):
            self._class_dictionary[class_val] = index
        self._fit(X, y)
        self.fit_time_ = int(round(time.time() * 1000)) - start
        # this should happen last
        self._is_fitted = True
        return self

    def predict(self, X) -> np.ndarray:
        """Predicts labels for sequences in X.

        Parameters
        ----------
        X : 3D np.array (any number of dimensions, equal length series)
                of shape [n_instances, n_dimensions, series_length]
            or 2D np.array (univariate, equal length series)
                of shape [n_instances, series_length]
            or pd.DataFrame with each column a dimension, each cell a pd.Series
                (any number of dimensions, equal or unequal length series)
            or of any other supported Panel mtype
                for list of mtypes, see datatypes.SCITYPE_REGISTER
                for specifications, see examples/AA_datatypes_and_datasets.ipynb

        Returns
        -------
        y : 1D np.array of int, of shape [n_instances] - predicted class labels
            indices correspond to instance indices in X
        """
        self.check_is_fitted()

        # boilerplate input checks for predict-like methods
        X = self._check_convert_X_for_predict(X)

        return self._predict(X)

    def predict_proba(self, X) -> np.ndarray:
        """Predicts labels probabilities for sequences in X.

        Parameters
        ----------
        X : 3D np.array (any number of dimensions, equal length series)
                of shape [n_instances, n_dimensions, series_length]
            or 2D np.array (univariate, equal length series)
                of shape [n_instances, series_length]
            or pd.DataFrame with each column a dimension, each cell a pd.Series
                (any number of dimensions, equal or unequal length series)
            or of any other supported Panel mtype
                for list of mtypes, see datatypes.SCITYPE_REGISTER
                for specifications, see examples/AA_datatypes_and_datasets.ipynb

        Returns
        -------
        y : 2D array of shape [n_instances, n_classes] - predicted class probabilities
            1st dimension indices correspond to instance indices in X
            2nd dimension indices correspond to possible labels (integers)
            (i, j)-th entry is predictive probability that i-th instance is of class j
        """
        self.check_is_fitted()

        # boilerplate input checks for predict-like methods
        X = self._check_convert_X_for_predict(X)

        return self._predict_proba(X)

    def score(self, X, y) -> float:
        """Scores predicted labels against ground truth labels on X.

        Parameters
        ----------
        X : 3D np.array (any number of dimensions, equal length series)
                of shape [n_instances, n_dimensions, series_length]
            or 2D np.array (univariate, equal length series)
                of shape [n_instances, series_length]
            or pd.DataFrame with each column a dimension, each cell a pd.Series
                (any number of dimensions, equal or unequal length series)
            or of any other supported Panel mtype
                for list of mtypes, see datatypes.SCITYPE_REGISTER
                for specifications, see examples/AA_datatypes_and_datasets.ipynb
        y : 1D np.ndarray of int, of shape [n_instances] - class labels (ground truth)
            indices correspond to instance indices in X

        Returns
        -------
        float, accuracy score of predict(X) vs y
        """
        from sklearn.metrics import accuracy_score

        self.check_is_fitted()

        return accuracy_score(y, self.predict(X), normalize=True)

    def _check_convert_X_for_predict(self, X):
        """Input checks, capability checks, repeated in all predict/score methods.

        Parameters
        ----------
        X : any object (to check/convert)
            should be of a supported Panel mtype or 2D numpy.ndarray

        Returns
        -------
        X: an object of a supported Panel mtype, numpy3D if X was a 2D numpy.ndarray

        Raises
        ------
        ValueError if X is of invalid input data type, or there is not enough data
        ValueError if the capabilities in self._tags do not handle the data.
        """
        X = _internal_convert(X)
        X_metadata = _check_classifier_input(X)
        missing = X_metadata["has_nans"]
        multivariate = not X_metadata["is_univariate"]
        unequal = not X_metadata["is_equal_length"]
        # Check this classifier can handle characteristics
        self._check_capabilities(missing, multivariate, unequal)
        # Convert data as dictated by the classifier tags
        X = self._convert_X(X)

        return X

    @abstractmethod
    def _fit(self, X, y):
        """Fit time series classifier to training data.

        Abstract method, must be implemented.

        Parameters
        ----------
        X : guaranteed to be of a type in self.get_tag("X_inner_mtype")
            if self.get_tag("X_inner_mtype") = "numpy3D":
                3D np.ndarray of shape = [n_instances, n_dimensions, series_length]
            if self.get_tag("X_inner_mtype") = "nested_univ":
                pd.DataFrame with each column a dimension, each cell a pd.Series
            for list of other mtypes, see datatypes.SCITYPE_REGISTER
            for specifications, see examples/AA_datatypes_and_datasets.ipynb
        y : 1D np.array of int, of shape [n_instances] - class labels for fitting
            indices correspond to instance indices in X
        Returns
        -------
        self :
            Reference to self.

        Notes
        -----
        Changes state by creating a fitted model that updates attributes
        ending in "_" and sets is_fitted flag to True.
        """
        ...

    @abstractmethod
    def _predict(self, X) -> np.ndarray:
        """Predicts labels for sequences in X.

        Abstract method, must be implemented.

        Parameters
        ----------
        X : guaranteed to be of a type in self.get_tag("X_inner_mtype")
            if self.get_tag("X_inner_mtype") = "numpy3D":
                3D np.ndarray of shape = [n_instances, n_dimensions, series_length]
            if self.get_tag("X_inner_mtype") = "nested_univ":
                pd.DataFrame with each column a dimension, each cell a pd.Series
            for list of other mtypes, see datatypes.SCITYPE_REGISTER
            for specifications, see examples/AA_datatypes_and_datasets.ipynb

        Returns
        -------
        y : 1D np.array of int, of shape [n_instances] - predicted class labels
            indices correspond to instance indices in X
        """
        ...

    def _predict_proba(self, X) -> np.ndarray:
        """Predicts labels probabilities for sequences in X.

        Default behaviour is to call _predict and set the predicted class probability
        to 1, other class probabilities to 0. Override if better estimates are
        obtainable.

        Parameters
        ----------
        X : guaranteed to be of a type in self.get_tag("X_inner_mtype")
            if self.get_tag("X_inner_mtype") = "numpy3D":
                3D np.ndarray of shape = [n_instances, n_dimensions, series_length]
            if self.get_tag("X_inner_mtype") = "nested_univ":
                pd.DataFrame with each column a dimension, each cell a pd.Series
            for list of other mtypes, see datatypes.SCITYPE_REGISTER
            for specifications, see examples/AA_datatypes_and_datasets.ipynb

        Returns
        -------
        y : 2D array of shape [n_instances, n_classes] - predicted class probabilities
            1st dimension indices correspond to instance indices in X
            2nd dimension indices correspond to possible labels (integers)
            (i, j)-th entry is predictive probability that i-th instance is of class j
        """
        dists = np.zeros((X.shape[0], self.n_classes_))
        preds = self._predict(X)
        for i in range(0, X.shape[0]):
            dists[i, self._class_dictionary[preds[i]]] = 1

        return dists

    def _check_capabilities(self, missing, multivariate, unequal):
        """Check whether this classifier can handle the data characteristics.

        Parameters
        ----------
        missing : boolean, does the data passed to fit contain missing values?
        multivariate : boolean, does the data passed to fit contain missing values?
        unequal : boolea, do the time series passed to fit have variable lengths?

        Raises
        ------
        ValueError if the capabilities in self._tags do not handle the data.
        """
        allow_multivariate = self.get_tag("capability:multivariate")
        allow_missing = self.get_tag("capability:missing_values")
        allow_unequal = self.get_tag("capability:unequal_length")

        self_name = type(self).__name__

        if missing and not allow_missing:
            warn(
<<<<<<< HEAD
                "The data has missing values, this classifier cannot handle missing "
                "values. Calls with missing values may result in error "
                "or unreliable results."
=======
                f"Data seen by {self_name} instance has missing values, "
                f"but this {self_name} instance cannot handle missing values. "
                f"Calls with missing values may result in error or unreliable results."
>>>>>>> 66e2b93b
            )
        if multivariate and not allow_multivariate:
            # this error message could be more informative, but it is for backward
            # compatibility with the testing functions
            raise ValueError(
                "X must be univariate, this classifier cannot deal with "
                "multivariate input."
            )
        if unequal and not allow_unequal:
            warn(
<<<<<<< HEAD
                "The data has unequal length series, this classifier cannot handle "
                "unequal length series. Calls with missing values may result in error "
                "or unreliable results."
=======
                f"Data seen by {self_name} instance unequal length series, "
                f"but this {self_name} instance cannot handle unequal length series. "
                f"Calls with unequal length series may result in error"
                f" or unreliable results."
>>>>>>> 66e2b93b
            )

    def _convert_X(self, X):
        """Convert equal length series from DataFrame to numpy array or vice versa.

        Parameters
        ----------
        self : this classifier
        X : pd.DataFrame or np.ndarray. Input attribute data

        Returns
        -------
        X : input X converted to type in "X_inner_mtype" tag
                usually a pd.DataFrame (nested) or 3D np.ndarray
            Checked and possibly converted input data
        """
        inner_type = self.get_tag("X_inner_mtype")
        # convert pd.DataFrame
        X = convert_to(
            X,
            to_type=inner_type,
            as_scitype="Panel",
        )
        return X


def _check_classifier_input(
    X,
    y=None,
    enforce_min_instances=1,
):
    """Check whether input X and y are valid formats with minimum data.

    Raises a ValueError if the input is not valid.

    Parameters
    ----------
    X : check whether conformant with any sktime Panel mtype specification
    y : check whether a pd.Series or np.array
    enforce_min_instances : int, optional (default=1)
        check there are a minimum number of instances.

    Returns
    -------
    metadata : dict with metadata for X returned by datatypes.check_is_scitype

    Raises
    ------
    ValueError
        If y or X is invalid input data type, or there is not enough data
    """
    # Check X is valid input type and recover the data characteristics
    X_valid, _, X_metadata = check_is_scitype(X, scitype="Panel", return_metadata=True)
    if not X_valid:
        raise TypeError(
            f"X is not of a supported input data type."
            f"X must be in a supported mtype format for Panel, found {type(X)}"
            f"Use datatypes.check_is_mtype to check conformance with specifications."
        )
    n_cases = X_metadata["n_instances"]
    if n_cases < enforce_min_instances:
        raise ValueError(
            f"Minimum number of cases required is {enforce_min_instances} but X "
            f"has : {n_cases}"
        )

    # Check y if passed
    if y is not None:
        # Check y valid input
        if not isinstance(y, (pd.Series, np.ndarray)):
            raise ValueError(
                f"y must be a np.array or a pd.Series, but found type: {type(y)}"
            )
        # Check matching number of labels
        n_labels = y.shape[0]
        if n_cases != n_labels:
            raise ValueError(
                f"Mismatch in number of cases. Number in X = {n_cases} nos in y = "
                f"{n_labels}"
            )
        if isinstance(y, np.ndarray):
            if y.ndim > 1:
                raise ValueError(
                    f"y must be 1-dimensional but is in fact " f"{y.ndim} dimensional"
                )
    return X_metadata


def _internal_convert(X, y=None):
    """Convert X and y if necessary as a user convenience.

    Convert X to a 3D numpy array if already a 2D and convert y into an 1D numpy
    array if passed as a Series.

    Parameters
    ----------
    X : an object of a supported Panel mtype, or 2D numpy.ndarray
    y : np.ndarray or pd.Series

    Returns
    -------
    X: an object of a supported Panel mtype, numpy3D if X was a 2D numpy.ndarray
    y: np.ndarray
    """
    if isinstance(X, np.ndarray):
        # Temporary fix to insist on 3D numpy. For univariate problems,
        # most classifiers simply convert back to 2D. This squeezing should be
        # done here, but touches a lot of files, so will get this to work first.
        if X.ndim == 2:
            X = X.reshape(X.shape[0], 1, X.shape[1])
    if y is not None and isinstance(y, pd.Series):
        # y should be a numpy array, although we allow Series for user convenience
        y = pd.Series.to_numpy(y)
    if y is None:
        return X
    return X, y<|MERGE_RESOLUTION|>--- conflicted
+++ resolved
@@ -390,15 +390,9 @@
 
         if missing and not allow_missing:
             warn(
-<<<<<<< HEAD
-                "The data has missing values, this classifier cannot handle missing "
-                "values. Calls with missing values may result in error "
-                "or unreliable results."
-=======
                 f"Data seen by {self_name} instance has missing values, "
                 f"but this {self_name} instance cannot handle missing values. "
                 f"Calls with missing values may result in error or unreliable results."
->>>>>>> 66e2b93b
             )
         if multivariate and not allow_multivariate:
             # this error message could be more informative, but it is for backward
@@ -409,16 +403,10 @@
             )
         if unequal and not allow_unequal:
             warn(
-<<<<<<< HEAD
-                "The data has unequal length series, this classifier cannot handle "
-                "unequal length series. Calls with missing values may result in error "
-                "or unreliable results."
-=======
                 f"Data seen by {self_name} instance unequal length series, "
                 f"but this {self_name} instance cannot handle unequal length series. "
                 f"Calls with unequal length series may result in error"
                 f" or unreliable results."
->>>>>>> 66e2b93b
             )
 
     def _convert_X(self, X):
