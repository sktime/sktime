--- conflicted
+++ resolved
@@ -9,14 +9,6 @@
     fitting         - fit(self, X, y)
     predicting      - predict(self, X)
                     - predict_proba(self, X)
-<<<<<<< HEAD
-
-State:
-    fitted model/strategy   - by convention, any attributes ending in "_"
-    fitted state flag       - is_fitted (property)
-    fitted state inspection - check_is_fitted()
-=======
->>>>>>> 005152ab
 
 Inspection methods:
     hyper-parameter inspection  - get_params()
@@ -31,11 +23,7 @@
 __all__ = [
     "BaseClassifier",
 ]
-<<<<<<< HEAD
-__author__ = ["mloning", "fkiraly", "TonyBagnall"]
-=======
 __author__ = ["mloning", "fkiraly", "TonyBagnall", "MatthewMiddlehurst"]
->>>>>>> 005152ab
 
 import numpy as np
 
@@ -45,11 +33,7 @@
 
 
 class BaseClassifier(BaseEstimator):
-<<<<<<< HEAD
-    """Base time series classifier template class.
-=======
     """Abstract base class for time series classifiers.
->>>>>>> 005152ab
 
     The base classifier specifies the methods and method signatures that all
     classifiers have to implement.
@@ -78,12 +62,6 @@
 
         Parameters
         ----------
-<<<<<<< HEAD
-        X : 3D np.array, array-like or sparse matrix
-                of shape = [n_instances,n_dimensions,series_length]
-            or pd.DataFrame with each column a dimension, each cell a pd.Series
-        y : array-like, shape =  [n_instances] - the class labels.
-=======
         X : 2D np.array (univariate, equal length series) of shape = [n_instances,
         series_length]
             or 3D np.array (any number of dimensions, equal length series) of shape =
@@ -91,7 +69,6 @@
             or pd.DataFrame with each column a dimension, each cell a pd.Series (any
             number of dimensions, equal or unequal length series)
         y : 1D np.array of shape =  [n_instances] - the class labels.
->>>>>>> 005152ab
 
         Returns
         -------
@@ -140,19 +117,12 @@
 
         Parameters
         ----------
-<<<<<<< HEAD
-        X : 3D np.array, array-like or sparse matrix
-                of shape = [n_instances,n_dimensions,series_length]
-                or shape = [n_instances,series_length]
-            or pd.DataFrame with each column a dimension, each cell a pd.Series
-=======
-        X : 2D np.array (univariate, equal length series) of shape = [n_instances,
-        series_length]
-            or 3D np.array (any number of dimensions, equal length series) of shape =
-            [n_instances,n_dimensions,series_length]
-            or pd.DataFrame with each column a dimension, each cell a pd.Series (any
-            number of dimensions, equal or unequal length series)
->>>>>>> 005152ab
+        X : 2D np.array (univariate, equal length series) of shape = [n_instances,
+        series_length]
+            or 3D np.array (any number of dimensions, equal length series) of shape =
+            [n_instances,n_dimensions,series_length]
+            or pd.DataFrame with each column a dimension, each cell a pd.Series (any
+            number of dimensions, equal or unequal length series)
 
         Returns
         -------
@@ -177,16 +147,6 @@
 
         Parameters
         ----------
-<<<<<<< HEAD
-        X : 3D np.array, array-like or sparse matrix
-                of shape = [n_instances,n_dimensions,series_length]
-                or shape = [n_instances,series_length]
-            or pd.DataFrame with each column a dimension, each cell a pd.Series
-
-        Returns
-        -------
-        y : array-like, shape =  [n_instances, n_classes] - estimated class
-=======
         X : 2D np.array (univariate, equal length series) of shape = [n_instances,
         series_length]
             or 3D np.array (any number of dimensions, equal length series) of shape =
@@ -197,7 +157,6 @@
         Returns
         -------
         y : 2D array of shape =  [n_instances, n_classes] - estimated class
->>>>>>> 005152ab
         probabilities
         """
         self.check_is_fitted()
@@ -219,13 +178,6 @@
 
         Parameters
         ----------
-<<<<<<< HEAD
-        X : 3D np.array, array-like or sparse matrix
-                of shape = [n_instances,n_dimensions,series_length]
-                or shape = [n_instances,series_length]
-            or pd.DataFrame with each column a dimension, each cell a pd.Series
-        y : array-like, shape =  [n_instances] - predicted class labels
-=======
         X : 2D np.array (univariate, equal length series) of shape = [n_instances,
         series_length]
             or 3D np.array (any number of dimensions, equal length series) of shape =
@@ -233,7 +185,6 @@
             or pd.DataFrame with each column a dimension, each cell a pd.Series (any
             number of dimensions, equal or unequal length series)
         y : array-like, shape =  [n_instances] - actual class labels
->>>>>>> 005152ab
 
         Returns
         -------
@@ -246,11 +197,7 @@
     def _fit(self, X, y):
         """Fit time series classifier to training data.
 
-<<<<<<< HEAD
-        Abstract method
-=======
         Abstract method, must be implemented.
->>>>>>> 005152ab
 
         Parameters
         ----------
@@ -277,11 +224,7 @@
     def _predict(self, X):
         """Predicts labels for sequences in X.
 
-<<<<<<< HEAD
-        Abstract class, must be implemented.
-=======
         Abstract method, must be implemented.
->>>>>>> 005152ab
 
         Parameters
         ----------
