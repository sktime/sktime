--- conflicted
+++ resolved
@@ -35,11 +35,7 @@
 from sktime.datatypes import check_is_scitype, convert_to
 from sktime.utils.sklearn import is_sklearn_transformer
 from sktime.utils.validation import check_n_jobs
-<<<<<<< HEAD
 from sktime.utils.validation._dependencies import _check_estimator_deps
-=======
-from sktime.utils.validation._dependencies import _check_python_version
->>>>>>> f2e096f3
 
 
 class BaseClassifier(BaseEstimator, ABC):
@@ -82,8 +78,6 @@
         self._estimator_type = "classifier"
 
         super(BaseClassifier, self).__init__()
-        _check_python_version(self)
-
         _check_estimator_deps(self)
 
     def __rmul__(self, other):
