# -*- coding: utf-8 -*-
"""ColumnEnsembleClassifier: For Multivariate Time Series Classification.

Builds classifiers on each dimension (column) independently.
"""

__author__ = ["Aaron Bostrom"]
__all__ = ["ColumnEnsembleClassifier"]

from itertools import chain

import numpy as np
import pandas as pd
from sklearn.base import clone
from sklearn.preprocessing import LabelEncoder

from sktime.base import _HeterogenousMetaEstimator
from sktime.classification.base import BaseClassifier


class BaseColumnEnsembleClassifier(BaseClassifier, _HeterogenousMetaEstimator):
    """Base Class for column ensemble."""

    _tags = {
        "capability:multivariate": True,
    }

    def __init__(self, estimators, verbose=False):
        self.verbose = verbose
        self.estimators = estimators
        self.remainder = "drop"
        super(BaseColumnEnsembleClassifier, self).__init__()

    @property
    def _estimators(self):
        return [(name, estimator) for name, estimator, _ in self.estimators]

    @_estimators.setter
    def _estimators(self, value):
        self.estimators = [
            (name, estimator, col)
            for ((name, estimator), (_, _, col)) in zip(value, self.estimators)
        ]

    def _validate_estimators(self):
        if not self.estimators:
            return

        names, estimators, _ = zip(*self.estimators)

        self._check_names(names)

        # validate estimators
        for t in estimators:
            if t == "drop":
                continue
            if not (hasattr(t, "fit") or hasattr(t, "predict_proba")):
                raise TypeError(
                    "All estimators should implement fit and predict proba"
                    "or can be 'drop' "
                    "specifiers. '%s' (type %s) doesn't." % (t, type(t))
                )

    # this check whether the column input was a slice object or a tuple.
    def _validate_column_callables(self, X):
        """Convert callable column specifications."""
        columns = []
        for _, _, column in self.estimators:
            if callable(column):
                column = column(X)
            columns.append(column)
        self._columns = columns

    def _validate_remainder(self, X):
        """Validate ``remainder`` and defines ``_remainder``."""
        is_estimator = hasattr(self.remainder, "fit") or hasattr(
            self.remainder, "predict_proba"
        )
        if self.remainder != "drop" and not is_estimator:
            raise ValueError(
                "The remainder keyword needs to be 'drop', '%s' was passed "
                "instead" % self.remainder
            )

        n_columns = X.shape[1]
        cols = []
        for columns in self._columns:
            cols.extend(_get_column_indices(X, columns))
        remaining_idx = sorted(list(set(range(n_columns)) - set(cols))) or None

        self._remainder = ("remainder", self.remainder, remaining_idx)

    def _iter(self, replace_strings=False):
        """Generate (name, estimator, column) tuples.

        If fitted=True, use the fitted transformations, else use the
        user specified transformations updated with converted column names
        and potentially appended with transformer for remainder.
        """
        if self.is_fitted:
            estimators = self.estimators_
        else:
            # interleave the validated column specifiers
            estimators = [
                (name, estimator, column)
                for (name, estimator, _), column in zip(self.estimators, self._columns)
            ]

        # add transformer tuple for remainder
        if self._remainder[2] is not None:
            estimators = chain(estimators, [self._remainder])

        for name, estimator, column in estimators:
            if replace_strings:
                # skip in case of 'drop'
                if estimator == "drop":
                    continue
                elif _is_empty_column_selection(column):
                    continue

            yield name, estimator, column

    def _fit(self, X, y):
        # the data passed in could be an array of dataframes?
        """Fit all estimators, fit the data.

        Parameters
        ----------
        X : array-like or DataFrame of shape [n_samples, n_dimensions,
        n_length]
            Input data, of which specified subsets are used to fit the
            transformations.

        y : array-like, shape (n_samples, ...), optional
            Targets for supervised learning.

        """
        if self.estimators is None or len(self.estimators) == 0:
            raise AttributeError(
                "Invalid `estimators` attribute, `estimators`"
                " should be a list of (string, estimator)"
                " tuples"
            )

        # X = _check_X(X)
        self._validate_estimators()
        self._validate_column_callables(X)
        self._validate_remainder(X)

        self.le_ = LabelEncoder().fit(y)
        self.classes_ = self.le_.classes_
        transformed_y = self.le_.transform(y)

        estimators_ = []
        for name, estimator, column in self._iter(replace_strings=True):
            estimator = clone(estimator)
            estimator.fit(_get_column(X, column), transformed_y)
            estimators_.append((name, estimator, column))

        self.estimators_ = estimators_
        self._is_fitted = True
        return self

    def _collect_probas(self, X):
        return np.asarray(
            [
                estimator.predict_proba(_get_column(X, column))
                for (name, estimator, column) in self._iter(replace_strings=True)
            ]
        )

    def _predict_proba(self, X) -> np.ndarray:
        """Predict class probabilities for X using 'soft' voting."""
        self.check_is_fitted()
        avg = np.average(self._collect_probas(X), axis=0)
        return avg

    def _predict(self, X) -> np.ndarray:
        maj = np.argmax(self.predict_proba(X), axis=1)
        return self.le_.inverse_transform(maj)


class ColumnEnsembleClassifier(BaseColumnEnsembleClassifier):
    """Applies estimators to columns of an array or pandas DataFrame.

    This estimator allows different columns or column subsets of the input
    to be transformed separately and the features generated by each
    transformer
    will be ensembled to form a single output.

    Parameters
    ----------
    estimators : list of tuples
        List of (name, estimator, column(s)) tuples specifying the
        transformer objects to be applied to subsets of the data.

        name : string
            Like in Pipeline and FeatureUnion, this allows the
            transformer and
            its parameters to be set using ``set_params`` and searched
            in grid
            search.
        estimator :  or {'drop'}
            Estimator must support `fit` and `predict_proba`. Special-cased
            strings 'drop' and 'passthrough' are accepted as well, to
            indicate to drop the columns
        column(s) : string or int, array-like of string or int, slice, \
            boolean mask array or callable

    remainder : {'drop', 'passthrough'} or estimator, default 'drop'
        By default, only the specified columns in `transformations` are
        transformed and combined in the output, and the non-specified
        columns are dropped. (default of ``'drop'``).
        By specifying ``remainder='passthrough'``, all remaining columns
        that
        were not specified in `transformations` will be automatically passed
        through. This subset of columns is concatenated with the output of
        the transformations.
        By setting ``remainder`` to be an estimator, the remaining
        non-specified columns will use the ``remainder`` estimator. The
        estimator must support `fit` and `transform`.

    Examples
    --------
    >>> from sktime.classification.interval_based import DrCIF
    >>> from sktime.datasets import load_basic_motions
    >>> X_train, y_train = load_basic_motions(split="train")
    >>> X_test, y_test = load_basic_motions(split="test")
    >>> clf = DrCIF(n_estimators=3)
    >>> estimators = [("DrCIF", clf, [0, 1])]
    >>> col_ens = ColumnEnsembleClassifier(estimators=estimators)
    >>> col_ens.fit(X_train, y_train)
    ColumnEnsembleClassifier(...)
    >>> y_pred = col_ens.predict(X_test)
    """

    _required_parameters = ["estimators"]

    def __init__(self, estimators, remainder="drop", verbose=False):
        self.remainder = remainder
        super(ColumnEnsembleClassifier, self).__init__(estimators, verbose=verbose)

    def get_params(self, deep=True):
        """Get parameters for this estimator.

        Parameters
        ----------
        deep : boolean, optional
            If True, will return the parameters for this estimator and
            contained subobjects that are estimators.

        Returns
        -------
        params : mapping of string to any
            Parameter names mapped to their values.
        """
        return self._get_params("_estimators", deep=deep)

    def set_params(self, **kwargs):
        """Set the parameters of this estimator.

        Valid parameter keys can be listed with ``get_params()``.

        Returns
        -------
        self
        """
        self._set_params("_estimators", **kwargs)
        return self

    @classmethod
    def get_test_params(cls):
        """Return testing parameter settings for the estimator.

        Returns
        -------
<<<<<<< HEAD
        params : dict or list of dict
        """
        from sktime.classification.interval_based import TimeSeriesForestClassifier

        TSCs = [
            ("tsf1", TimeSeriesForestClassifier.create_test_instance()),
            ("tsf2", TimeSeriesForestClassifier.create_test_instance()),
        ]
        params = {"estimators": [(name, estimator, 0) for (name, estimator) in TSCs]}
=======
        params : dict or list of dict, default={}
            Parameters to create testing instances of the class.
            Each dict are parameters to construct an "interesting" test instance, i.e.,
            `MyClass(**params)` or `MyClass(**params[i])` creates a valid test instance.
            `create_test_instance` uses the first (or only) dictionary in `params`.
        """
        from sktime.classification.interval_based import (
            TimeSeriesForestClassifier as TSFC,
        )

        params = {
            "estimators": [
                ("tsf1", TSFC(n_estimators=2), 0),
                ("tsf2", TSFC(n_estimators=2), 0),
            ]
        }
>>>>>>> 84e7ba67
        return params


def _get_column(X, key):
    """
    Get feature column(s) from input data X.

    Supported input types (X): numpy arrays and DataFrames

    Supported key types (key):
    - scalar: output is 1D
    - lists, slices, boolean masks: output is 2D
    - callable that returns any of the above

    Supported key data types:

    - integer or boolean mask (positional):
        - supported for arrays, sparse matrices and dataframes
    - string (key-based):
        - only supported for dataframes
        - So no keys other than strings are allowed (while in principle you
          can use any hashable object as key).

    """
    # check whether we have string column names or integers
    if _check_key_type(key, int):
        column_names = False
    elif _check_key_type(key, str):
        column_names = True
    elif hasattr(key, "dtype") and np.issubdtype(key.dtype, np.bool_):
        # boolean mask
        column_names = True
    else:
        raise ValueError(
            "No valid specification of the columns. Only a "
            "scalar, list or slice of all integers or all "
            "strings, or boolean mask is allowed"
        )

    # ensure that pd.DataFrame is returned rather than
    # pd.Series
    if isinstance(key, (int, str)):
        key = [key]

    if column_names:
        if not isinstance(X, pd.DataFrame):
            raise ValueError(
                f"X must be a pd.DataFrame if column names are "
                f"specified, but found: {type(X)}"
            )
        return X.loc[:, key]
    else:
        if isinstance(X, np.ndarray):
            return X[:, key]
        return X.iloc[:, key]


def _check_key_type(key, superclass):
    """
    Check that scalar, list or slice is of a certain type.

    This is only used in _get_column and _get_column_indices to check
    if the `key` (column specification) is fully integer or fully string-like.

    Parameters
    ----------
    key : scalar, list, slice, array-like
        The column specification to check
    superclass : int or str
        The type for which to check the `key`

    """
    if isinstance(key, superclass):
        return True
    if isinstance(key, slice):
        return isinstance(key.start, (superclass, type(None))) and isinstance(
            key.stop, (superclass, type(None))
        )
    if isinstance(key, list):
        return all(isinstance(x, superclass) for x in key)
    if hasattr(key, "dtype"):
        if superclass is int:
            return key.dtype.kind == "i"
        else:
            # superclass = str
            return key.dtype.kind in ("O", "U", "S")
    return False


def _get_column_indices(X, key):
    """
    Get feature column indices for input data X and key.

    For accepted values of `key`, see the docstring of _get_column

    """
    n_columns = X.shape[1]

    if (
        _check_key_type(key, int)
        or hasattr(key, "dtype")
        and np.issubdtype(key.dtype, np.bool_)
    ):
        # Convert key into positive indexes
        idx = np.arange(n_columns)[key]
        return np.atleast_1d(idx).tolist()
    elif _check_key_type(key, str):
        try:
            all_columns = list(X.columns)
        except AttributeError:
            raise ValueError(
                "Specifying the columns using strings is only "
                "supported for pandas DataFrames"
            )
        if isinstance(key, str):
            columns = [key]
        elif isinstance(key, slice):
            start, stop = key.start, key.stop
            if start is not None:
                start = all_columns.index(start)
            if stop is not None:
                # pandas indexing with strings is endpoint included
                stop = all_columns.index(stop) + 1
            else:
                stop = n_columns + 1
            return list(range(n_columns)[slice(start, stop)])
        else:
            columns = list(key)

        return [all_columns.index(col) for col in columns]
    else:
        raise ValueError(
            "No valid specification of the columns. Only a "
            "scalar, list or slice of all integers or all "
            "strings, or boolean mask is allowed"
        )


def _is_empty_column_selection(column):
    """Check if column selection is empty.

    Both an empty list or all-False boolean array are considered empty.
    """
    if hasattr(column, "dtype") and np.issubdtype(column.dtype, np.bool_):
        return not column.any()
    elif hasattr(column, "__len__"):
        return len(column) == 0
    else:
        return False<|MERGE_RESOLUTION|>--- conflicted
+++ resolved
@@ -274,17 +274,6 @@
 
         Returns
         -------
-<<<<<<< HEAD
-        params : dict or list of dict
-        """
-        from sktime.classification.interval_based import TimeSeriesForestClassifier
-
-        TSCs = [
-            ("tsf1", TimeSeriesForestClassifier.create_test_instance()),
-            ("tsf2", TimeSeriesForestClassifier.create_test_instance()),
-        ]
-        params = {"estimators": [(name, estimator, 0) for (name, estimator) in TSCs]}
-=======
         params : dict or list of dict, default={}
             Parameters to create testing instances of the class.
             Each dict are parameters to construct an "interesting" test instance, i.e.,
@@ -301,7 +290,6 @@
                 ("tsf2", TSFC(n_estimators=2), 0),
             ]
         }
->>>>>>> 84e7ba67
         return params
 
 
