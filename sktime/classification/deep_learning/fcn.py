--- conflicted
+++ resolved
@@ -54,17 +54,10 @@
     --------
     >>> from sktime.classification.deep_learning.fcn import FCNClassifier
     >>> from sktime.datasets import load_unit_test
-<<<<<<< HEAD
     >>> X_train, y_train = load_unit_test(split="train", return_X_y=True)
     >>> X_test, y_test = load_unit_test(split="test", return_X_y=True)
-    >>> fcn = FCNClassifier()  # doctest: +SKIP
+    >>> fcn = FCNClassifier(n_epochs=20,batch_size=4)  # doctest: +SKIP
     >>> fcn.fit(X_train, y_train)  # doctest: +SKIP
-=======
-    >>> X_train, y_train = load_unit_test(split="train")
-    >>> X_test, y_test = load_unit_test(split="test")
-    >>> fcn = FCNClassifier(n_epochs=20,batch_size=4)
-    >>> fcn.fit(X_train, y_train)
->>>>>>> e17dd5aa
     FCNClassifier(...)
     """
 
