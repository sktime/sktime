--- conflicted
+++ resolved
@@ -82,15 +82,10 @@
         "authors": ["gzerveas", "geetu040"],
         # gzerveas for original code in research repository
         "maintainers": ["geetu040"],
-<<<<<<< HEAD
-        "property:randomness": "stochastic",
-        "capability:random_state": True,
-=======
         # estimator type
         # --------------
         "capability:random_state": True,
         "property:randomness": "derandomized",
->>>>>>> 4d86b281
     }
 
     def __init__(
