--- conflicted
+++ resolved
@@ -11,13 +11,6 @@
 import time
 
 import numpy as np
-<<<<<<< HEAD
-import pandas as pd
-
-from sklearn.utils.multiclass import class_distribution
-from sklearn.utils import check_random_state
-=======
->>>>>>> a6f17bd5
 from sklearn.gaussian_process import GaussianProcessRegressor
 from sklearn.utils import check_random_state
 from sklearn.utils.multiclass import class_distribution
@@ -196,14 +189,8 @@
                     rng.choice(np.flatnonzero(preds == preds.max()))
                 )
 
-<<<<<<< HEAD
-            subsample = rng.choice(self.n_instances, size=subsample_size,
-                                   replace=False)
-            X_subsample = X[subsample]  # .iloc[subsample, :]
-=======
             subsample = rng.choice(self.n_instances, size=subsample_size, replace=False)
             X_subsample = X[subsample]
->>>>>>> a6f17bd5
             y_subsample = y[subsample]
 
             tde = IndividualTDE(
@@ -252,12 +239,7 @@
 
     def predict_proba(self, X):
         self.check_is_fitted()
-<<<<<<< HEAD
-        X = check_X(X, enforce_univariate=True)
-        X = tabularize(X, return_array=True)
-=======
         X = check_X(X, enforce_univariate=True, coerce_to_numpy=True)
->>>>>>> a6f17bd5
 
         sums = np.zeros((X.shape[0], self.n_classes))
 
@@ -351,18 +333,6 @@
 
         binning_method = "information-gain" if igb else "equi-depth"
 
-<<<<<<< HEAD
-        self.transformer = SFA(word_length=word_length,
-                               alphabet_size=alphabet_size,
-                               window_size=window_size,
-                               norm=norm,
-                               levels=levels,
-                               binning_method=binning_method,
-                               bigrams=True,
-                               remove_repeat_words=True,
-                               return_pandas_data_series=False,
-                               save_words=False)
-=======
         self.transformer = SFA(
             word_length=word_length,
             alphabet_size=alphabet_size,
@@ -374,7 +344,6 @@
             remove_repeat_words=True,
             save_words=False,
         )
->>>>>>> a6f17bd5
         self.transformed_data = []
         self.accuracy = 0
 
@@ -385,14 +354,7 @@
         super(IndividualTDE, self).__init__()
 
     def fit(self, X, y):
-<<<<<<< HEAD
-
-        if isinstance(X, pd.Series) or isinstance(X, pd.DataFrame):
-            X, y = check_X_y(X, y, enforce_univariate=True)
-            X = tabularize(X, return_array=True)
-=======
         X, y = check_X_y(X, y, enforce_univariate=True, coerce_to_numpy=True)
->>>>>>> a6f17bd5
 
         sfa = self.transformer.fit_transform(X, y)
         self.transformed_data = sfa[0]  # .iloc[:, 0]
@@ -408,14 +370,7 @@
 
     def predict(self, X):
         self.check_is_fitted()
-<<<<<<< HEAD
-
-        if isinstance(X, pd.Series) or isinstance(X, pd.DataFrame):
-            X = check_X(X, enforce_univariate=True)
-            X = tabularize(X, return_array=True)
-=======
         X = check_X(X, enforce_univariate=True, coerce_to_numpy=True)
->>>>>>> a6f17bd5
 
         rng = check_random_state(self.random_state)
 
