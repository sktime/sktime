--- conflicted
+++ resolved
@@ -8,9 +8,6 @@
 
 import math
 import numpy as np
-<<<<<<< HEAD
-import pandas as pd
-=======
 from numba import njit
 from sklearn.feature_extraction import DictVectorizer
 from sklearn.feature_selection import chi2
@@ -18,7 +15,6 @@
 from sklearn.pipeline import make_pipeline
 from sklearn.preprocessing import StandardScaler
 from sklearn.utils import check_random_state
->>>>>>> a6f17bd5
 
 from sktime.classification.base import BaseClassifier
 from sktime.transformers.series_as_features.dictionary_based import SFA
@@ -26,20 +22,7 @@
 from sktime.utils.validation.series_as_features import check_X_y
 from sktime.utils.data_container import tabularize
 
-<<<<<<< HEAD
-from sklearn.utils import check_random_state
-from sklearn.feature_extraction import DictVectorizer
-from sklearn.linear_model import LogisticRegression
-from sklearn.feature_selection import chi2
-from sklearn.preprocessing import StandardScaler
-from sklearn.pipeline import make_pipeline
-
-from numba import njit
-=======
-
 # from sklearn.feature_selection import chi2
-
->>>>>>> a6f17bd5
 # from numba.typed import Dict
 
 
@@ -121,16 +104,6 @@
 
     """
 
-<<<<<<< HEAD
-    def __init__(self,
-                 anova=True,
-                 bigrams=True,
-                 binning_strategy="information-gain",
-                 window_inc=4,
-                 chi2_threshold=-1,  # disabled by default
-                 random_state=None
-                 ):
-=======
     def __init__(
         self,
         anova=True,
@@ -140,7 +113,6 @@
         chi2_threshold=-1,  # disabled by default
         random_state=None,
     ):
->>>>>>> a6f17bd5
 
         # currently other values than 4 are not supported.
         self.alphabet_size = 4
@@ -189,46 +161,18 @@
         X, y = check_X_y(X, y, enforce_univariate=True, coerce_to_numpy=True)
 
         # Window length parameter space dependent on series length
-<<<<<<< HEAD
-        self.n_instances, self.series_length = X.shape[0], len(X.iloc[0, 0])
-        X = tabularize(X, return_array=True)
-=======
         self.n_instances, self.series_length = X.shape[0], X.shape[-1]
->>>>>>> a6f17bd5
 
         win_inc = self.compute_window_inc()
 
         self.max_window = int(min(self.series_length, self.max_window))
-<<<<<<< HEAD
-        self.window_sizes = list(range(self.min_window,
-                                       self.max_window,
-                                       win_inc))
-
-        self.highest_bit = (math.ceil(math.log2(self.max_window)))+1
-=======
         self.window_sizes = list(range(self.min_window, self.max_window, win_inc))
 
         self.highest_bit = (math.ceil(math.log2(self.max_window))) + 1
->>>>>>> a6f17bd5
         rng = check_random_state(self.random_state)
 
         all_words = [dict() for x in range(len(X))]
 
-<<<<<<< HEAD
-        for i, window_size in enumerate(self.window_sizes):
-
-            transformer = SFA(word_length=rng.choice(self.word_lengths),
-                              alphabet_size=self.alphabet_size,
-                              window_size=window_size,
-                              norm=rng.choice(self.norm_options),
-                              anova=self.anova,
-                              # levels=rng.choice([1, 2, 3]),
-                              binning_method=self.binning_strategy,
-                              bigrams=self.bigrams,
-                              remove_repeat_words=False,
-                              lower_bounding=False,
-                              save_words=False)
-=======
         for window_size in self.window_sizes:
 
             transformer = SFA(
@@ -244,7 +188,6 @@
                 lower_bounding=False,
                 save_words=False,
             )
->>>>>>> a6f17bd5
 
             sfa_words = transformer.fit_transform(X, y)
 
@@ -255,17 +198,9 @@
             relevant_features = {}
             apply_chi_squared = self.chi2_threshold > 0
             if apply_chi_squared:
-<<<<<<< HEAD
-                bag_vec \
-                    = DictVectorizer(sparse=False).fit_transform(bag)
-                chi2_statistics, p = chi2(bag_vec, y)
-                relevant_features = np.where(
-                   chi2_statistics >= self.chi2_threshold)[0]
-=======
                 bag_vec = DictVectorizer(sparse=False).fit_transform(bag)
                 chi2_statistics, p = chi2(bag_vec, y)
                 relevant_features = np.where(chi2_statistics >= self.chi2_threshold)[0]
->>>>>>> a6f17bd5
 
             # merging bag-of-patterns of different window_sizes
             # to single bag-of-patterns with prefix indicating
@@ -273,20 +208,7 @@
             for j in range(len(bag)):
                 for (key, value) in bag[j].items():
                     # chi-squared test
-<<<<<<< HEAD
-                    if (not apply_chi_squared) or \
-                            (key in relevant_features):
-                        # append the prefices to the words to
-                        # distinguish between window-sizes
-                        if isinstance(key, tuple):
-                            word = (((key[0] << self.highest_bit)
-                                     | key[1]) << 3) | window_size
-                        else:
-                            # word = ((key << self.highest_bit) << 3) \
-                            #        | window_size
-                            word = WEASEL.shift_left(key, self.highest_bit,
-                                                     window_size)
-=======
+
                     if (not apply_chi_squared) or (key in relevant_features):
                         # append the prefices to the words to
                         # distinguish between window-sizes
@@ -298,22 +220,13 @@
                             # word = ((key << self.highest_bit) << 3) \
                             #        | window_size
                             word = WEASEL.shift_left(key, self.highest_bit, window_size)
->>>>>>> a6f17bd5
 
                         all_words[j][word] = value
 
         self.clf = make_pipeline(
             DictVectorizer(sparse=False),
             StandardScaler(with_mean=True, copy=False),
-<<<<<<< HEAD
-            LogisticRegression(max_iter=5000,
-                               solver="liblinear",
-                               dual=True,
-                               # class_weight="balanced",
-                               penalty="l2",
-                               random_state=self.random_state)
-            )
-=======
+
             LogisticRegression(
                 max_iter=5000,
                 solver="liblinear",
@@ -323,39 +236,27 @@
                 random_state=self.random_state,
             ),
         )
->>>>>>> a6f17bd5
 
         self.clf.fit(all_words, y)
         self._is_fitted = True
         return self
 
     def predict(self, X):
-<<<<<<< HEAD
-=======
         self.check_is_fitted()
         X = check_X(X, enforce_univariate=True, coerce_to_numpy=True)
 
->>>>>>> a6f17bd5
         bag = self._transform_words(X)
         return self.clf.predict(bag)
 
     def predict_proba(self, X):
-<<<<<<< HEAD
-=======
         self.check_is_fitted()
         X = check_X(X, enforce_univariate=True, coerce_to_numpy=True)
->>>>>>> a6f17bd5
         bag = self._transform_words(X)
         return self.clf.predict_proba(bag)
 
     def _transform_words(self, X):
         self.check_is_fitted()
-<<<<<<< HEAD
-        X = check_X(X, enforce_univariate=True)
-        X = tabularize(X, return_array=True)
-=======
         X = check_X(X, enforce_univariate=True, coerce_to_numpy=True)
->>>>>>> a6f17bd5
 
         bag_all_words = [dict() for _ in range(len(X))]
         for i, window_size in enumerate(self.window_sizes):
@@ -372,21 +273,12 @@
                     # append the prefices to the words to distinguish
                     # between window-sizes
                     if isinstance(key, tuple):
-<<<<<<< HEAD
-                        word = (((key[0] << self.highest_bit)
-                                 | key[1]) << 3) | window_size
-                    else:
-                        # word = ((key << self.highest_bit) << 3) | window_size
-                        word = WEASEL.shift_left(key, self.highest_bit,
-                                                 window_size)
-=======
                         word = (
                             ((key[0] << self.highest_bit) | key[1]) << 3
                         ) | window_size
                     else:
                         # word = ((key << self.highest_bit) << 3) | window_size
                         word = WEASEL.shift_left(key, self.highest_bit, window_size)
->>>>>>> a6f17bd5
 
                     bag_all_words[j][word] = value
 
