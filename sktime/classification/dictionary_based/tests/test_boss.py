--- conflicted
+++ resolved
@@ -47,47 +47,6 @@
     boss.fit(X_train, y_train)
 
     score = boss.score(X_test.iloc[indices], y_test[indices])
-<<<<<<< HEAD
-    assert (score >= 0.80)
-
-
-boss_gunpoint_probas = np.array([
-    [0.0, 1.0, ],
-    [0.05263157894736842, 0.9473684210526315, ],
-    [0.8421052631578947, 0.15789473684210525, ],
-    [0.8947368421052632, 0.10526315789473684, ],
-    [0.0, 1.0, ],
-    [0.7368421052631579, 0.2631578947368421, ],
-    [0.0, 1.0, ],
-    [0.8947368421052632, 0.10526315789473684, ],
-    [0.7368421052631579, 0.2631578947368421, ],
-    [0.0, 1.0, ],
-])
-
-individual_boss_gunpoint_probas = np.array([
-    [0.0, 1.0, ],
-    [0.0, 1.0, ],
-    [1.0, 0.0, ],
-    [1.0, 0.0, ],
-    [0.0, 1.0, ],
-    [1.0, 0.0, ],
-    [0.0, 1.0, ],
-    [1.0, 0.0, ],
-    [0.0, 1.0, ],
-    [0.0, 1.0, ],
-])
-
-
-def print_array(array):
-    print('[')
-    for sub_array in array:
-        print('[', end='')
-        for value in sub_array:
-            print(value.astype(str), end='')
-            print(', ', end='')
-        print('],')
-    print(']')
-=======
     assert score >= 0.80
 
 
@@ -191,7 +150,6 @@
 #             print(', ', end='')
 #         print('],')
 #     print(']')
->>>>>>> a6f17bd5
 #
 #
 # if __name__ == "__main__":
