--- conflicted
+++ resolved
@@ -5,11 +5,8 @@
     "ProximityForest",
     "ProximityStump",
     "KNeighborsTimeSeriesClassifier",
-<<<<<<< HEAD
+    "KNeighborsTimeSeriesClassifierPyts",
     "KNeighborsTimeSeriesClassifierTslearn",
-=======
-    "KNeighborsTimeSeriesClassifierPyts",
->>>>>>> 9bb37661
     "ShapeDTW",
 ]
 
@@ -23,11 +20,9 @@
 from sktime.classification.distance_based._time_series_neighbors import (
     KNeighborsTimeSeriesClassifier,
 )
-<<<<<<< HEAD
+from sktime.classification.distance_based._time_series_neighbors_pyts import (
+    KNeighborsTimeSeriesClassifierPyts,
+)
 from sktime.classification.distance_based._time_series_neighbors_tslearn import (
     KNeighborsTimeSeriesClassifierTslearn,
-=======
-from sktime.classification.distance_based._time_series_neighbors_pyts import (
-    KNeighborsTimeSeriesClassifierPyts,
->>>>>>> 9bb37661
 )