"""Proximity Forest time series classifier.

A decision tree forest which uses distance measures to partition data. B. Lucas and A.
Shifaz, C. Pelletier, L. O'Neill, N. Zaidi, B. Goethals, F. Petitjean and G. Webb
Proximity Forest: an effective and scalable distance-based classifier for time series,
Data Mining and Knowledge Discovery, 33(3): 607-635, 2019
"""

__author__ = ["goastler", "moradabaz"]
__all__ = ["ProximityForest", "ProximityStump", "ProximityTree"]

import math

import numpy as np
import pandas as pd
from joblib import Parallel, delayed
from scipy import stats
from sklearn.preprocessing import normalize
from sklearn.utils import check_random_state

from sktime.classification.base import BaseClassifier
from sktime.datatypes import convert
from sktime.distances import (
    dtw_distance,
    erp_distance,
    lcss_distance,
    msm_distance,
    wdtw_distance,
)
from sktime.transformations.base import _PanelToPanelTransformer
from sktime.transformations.panel.summarize import DerivativeSlopeTransformer

# todo unit tests / sort out current unit tests
# todo logging package rather than print to screen
# todo get params avoid func pointer - use name
# todo set params use func name or func pointer
# todo constructor accept str name func / pointer
# todo duck-type functions


class _CachedTransformer(_PanelToPanelTransformer):
    """Transformer container.

    Transforms data and adds the transformed version to a cache. If the
    transformation is called again on already seen data the data is
    fetched from the cache rather than performing the expensive transformation.

    Parameters
    ----------
    transformer: the transformer to transform uncached data

    Attributes
    ----------
    cache       : location to store transforms seen before for fast look up
    """

    def __init__(self, transformer):
        self.cache = {}
        self.transformer = transformer
        super().__init__()

    def clear(self):
        """Clear the cache."""
        self.cache = {}

    def transform(self, X, y=None):
        """Fit transformer, creating a cache for transformation.

        Parameters
        ----------
        X : pandas DataFrame of shape [n_instances, n_features]
            Input data
        y : pandas Series, shape (n_instances), optional
            Targets for supervised learning.

        Returns
        -------
        cached_instances.
        """
        # for each instance, get transformed instance from cache or
        # transform and add to cache
        cached_instances = {}
        uncached_indices = []
        for index in X.index.values:
            try:
                cached_instances[index] = self.cache[index]
            except Exception:
                uncached_indices.append(index)
        if len(uncached_indices) > 0:
            uncached_instances = X.loc[uncached_indices, :]
            transformed_uncached_instances = self.transformer.fit_transform(
                uncached_instances
            )
            transformed_uncached_instances.index = uncached_instances.index
            transformed_uncached_instances = transformed_uncached_instances.to_dict(
                "index"
            )
            self.cache.update(transformed_uncached_instances)
            cached_instances.update(transformed_uncached_instances)
        cached_instances = pd.DataFrame.from_dict(cached_instances, orient="index")
        return cached_instances

    def __str__(self):
        """Return the transformer string."""
        return self.transformer.__str__()


def _derivative_distance(distance_measure, transformer):
    """Take derivative before conducting distance measure.

    Parameters
    ----------
    distance_measure: the distance measure to use
    transformer: the transformer to use

    Return
    ------
    a distance measure function with built in transformation
    """

    def distance(instance_a, instance_b, **params):
        df = pd.DataFrame([instance_a, instance_b])
        df = transformer.transform(X=df)
        instance_a = df.iloc[0, :]
        instance_b = df.iloc[1, :]
        return distance_measure(instance_a, instance_b, **params)

    return distance


def distance_predefined_params(distance_measure, **params):
    """Conduct distance measurement with a predefined set of parameters.

    :param distance_measure: the distance measure to use
    :param params: the parameters to use in the distance measure
    :returns: a distance measure with no parameters
    """

    def distance(instance_a, instance_b):
        return distance_measure(instance_a, instance_b, **params)

    return distance


def numba_wrapper(distance_measure):
    """Wrap a numba distance measure with numpy conversion.

    Converts to 1 column per dimension format. Really would be better if the whole thing
    worked directly with numpy arrays.
    :param distance_measure: distance measure to wrap
    :returns: a distance measure which automatically formats data for numba distance
        measures
    """

    def distance(instance_a, instance_b, **params):
        instance_a = convert(instance_a, "nested_univ", "numpyflat")
        instance_b = convert(instance_b, "nested_univ", "numpyflat")
        return distance_measure(instance_a, instance_b, **params)

    return distance


def pure(y):
    """Test whether a set of class labels are pure (i.e. all the same).

    Parameters
    ----------
    y : 1d array like
        array of class labels

    Returns
    -------
    result : boolean
        whether the set of class labels is pure
    """
    # get unique class labels
    unique_class_labels = np.unique(np.array(y))
    # if more than 1 unique then not pure
    return len(unique_class_labels) <= 1


def gini_gain(y, y_subs):
    """Get gini score of a split, i.e. the gain from parent to children.

    Parameters
    ----------
    y : 1d array like
        array of class labels at parent
    y_subs : list of 1d array like
        list of array of class labels, one array per child

    Returns
    -------
    score : float
        gini score of the split from parent class labels to children. Note a
        higher score means better gain,
        i.e. a better split
    """
    y = np.array(y)
    # find number of instances overall
    parent_n_instances = y.shape[0]
    # if parent has no instances then is pure
    if parent_n_instances == 0:
        for child in y_subs:
            if len(child) > 0:
                raise ValueError("children populated but parent empty")
        return 0.5
    # find gini for parent node
    score = gini(y)
    # sum the children's gini scores
    for index in range(len(y_subs)):
        child_class_labels = y_subs[index]
        # ignore empty children
        if len(child_class_labels) > 0:
            # find gini score for this child
            child_score = gini(child_class_labels)
            # weight score by proportion of instances at child compared to
            # parent
            child_size = len(child_class_labels)
            child_score *= child_size / parent_n_instances
            # add to cumulative sum
            score -= child_score
    return score


def gini(y):
    """Get gini score at a specific node.

    Parameters
    ----------
    y : 1d numpy array
        array of class labels

    Returns
    -------
    score : float
        gini score for the set of class labels (i.e. how pure they are). A
        larger score means more impurity. Zero means
        pure.
    """
    y = np.array(y)
    # get number instances at node
    n_instances = y.shape[0]
    if n_instances > 0:
        # count each class
        unique_class_labels, class_counts = np.unique(y, return_counts=True)
        # subtract class entropy from current score for each class
        class_counts = np.divide(class_counts, n_instances)
        class_counts = np.power(class_counts, 2)
        sum = np.sum(class_counts)
        return 1 - sum
    else:
        # y is empty, therefore considered pure
        raise ValueError(" y empty")


def get_one_exemplar_per_class_proximity(proximity):
    """Unpack proximity object into X, y and random_state for picking exemplars.

    Parameters
    ----------
    proximity : Proximity object
        Proximity like object containing the X, y and random_state variables
        required for picking exemplars.

    Returns
    -------
    result : function
        function choosing one exemplar per class
    """
    return get_one_exemplar_per_class(
        proximity.X, proximity.y, proximity._random_object
    )


def get_one_exemplar_per_class(X, y, random_state):
    """Pick one exemplar instance per class in the dataset.

    Parameters
    ----------
    X : array-like or sparse matrix of shape = [n_instances, n_columns]
            The training input samples.  If a Pandas data frame is passed,
            the column _dim_to_use is extracted
    y : array-like, shape = [n_samples] or [n_samples, n_outputs]
        The class labels.
    random_state : numpy RandomState
        a random state for sampling random numbers

    Returns
    -------
    chosen_instances : list
        list of the chosen exemplar instances.
    chosen_class_labels : array
        list of corresponding class labels for each of the chosen exemplar
        instances.
    """
    # find unique class labels
    unique_class_labels = np.unique(y)
    n_unique_class_labels = len(unique_class_labels)
    chosen_instances = [None] * n_unique_class_labels
    # for each class randomly choose and instance
    for class_label_index in range(n_unique_class_labels):
        class_label = unique_class_labels[class_label_index]
        # filter class labels for desired class and get indices
        indices = np.argwhere(y == class_label)
        # flatten numpy output
        indices = np.ravel(indices)
        # random choice
        index = random_state.choice(indices)
        # record exemplar instance and class label
        instance = X.iloc[index, :]
        chosen_instances[class_label_index] = instance
    # convert lists to numpy arrays
    return chosen_instances, unique_class_labels


def dtw_distance_measure_getter(X):
    """Generate the dtw distance measure.

    :param X: dataset to derive parameter ranges from
    :returns: distance measure and parameter range dictionary
    """
    return {
        "distance_measure": [numba_wrapper(dtw_distance)],
        "window": stats.uniform(0, 0.25),
    }


def msm_distance_measure_getter(X):
    """Generate the msm distance measure.

    :param X: dataset to derive parameter ranges from
    :returns: distance measure and parameter range dictionary
    """
    n_dimensions = 1  # todo use other dimensions
    return {
        "distance_measure": [numba_wrapper(msm_distance)],
        "dim_to_use": stats.randint(low=0, high=n_dimensions),
        "c": [
            0.01,
            0.01375,
            0.0175,
            0.02125,
            0.025,
            0.02875,
            0.0325,
            0.03625,
            0.04,
            0.04375,
            0.0475,
            0.05125,
            0.055,
            0.05875,
            0.0625,
            0.06625,
            0.07,
            0.07375,
            0.0775,
            0.08125,
            0.085,
            0.08875,
            0.0925,
            0.09625,
            0.1,
            0.136,
            0.172,
            0.208,
            0.244,
            0.28,
            0.316,
            0.352,
            0.388,
            0.424,
            0.46,
            0.496,
            0.532,
            0.568,
            0.604,
            0.64,
            0.676,
            0.712,
            0.748,
            0.784,
            0.82,
            0.856,
            0.892,
            0.928,
            0.964,
            1,
            1.36,
            1.72,
            2.08,
            2.44,
            2.8,
            3.16,
            3.52,
            3.88,
            4.24,
            4.6,
            4.96,
            5.32,
            5.68,
            6.04,
            6.4,
            6.76,
            7.12,
            7.48,
            7.84,
            8.2,
            8.56,
            8.92,
            9.28,
            9.64,
            10,
            13.6,
            17.2,
            20.8,
            24.4,
            28,
            31.6,
            35.2,
            38.8,
            42.4,
            46,
            49.6,
            53.2,
            56.8,
            60.4,
            64,
            67.6,
            71.2,
            74.8,
            78.4,
            82,
            85.6,
            89.2,
            92.8,
            96.4,
            100,
        ],
    }


def erp_distance_measure_getter(X):
    """Generate the erp distance measure.

    :param X: dataset to derive parameter ranges from
    :returns: distance measure and parameter range dictionary
    """
    stdp = _stdp(X)
    instance_length = _max_instance_length(X)  # todo should this use the max instance
    # length for unequal length dataset instances?
    max_raw_warping_window = np.floor((instance_length + 1) / 4)
    n_dimensions = 1  # todo use other dimensions
    return {
        "distance_measure": [numba_wrapper(erp_distance)],
        "dim_to_use": stats.randint(low=0, high=n_dimensions),
        "g": stats.uniform(0.2 * stdp, 0.8 * stdp - 0.2 * stdp),
        "band_size": stats.randint(low=0, high=max_raw_warping_window + 1)
        # scipy stats randint is exclusive on the max value, hence + 1
    }


def lcss_distance_measure_getter(X):
    """Generate the lcss distance measure.

    :param X: dataset to derive parameter ranges from
    :returns: distance measure and parameter range dictionary
    """
    stdp = _stdp(X)
    instance_length = _max_instance_length(X)  # todo should this use the max instance
    # length for unequal length dataset instances?
    max_raw_warping_window = np.floor((instance_length + 1) / 4)
    n_dimensions = 1  # todo use other dimensions
    return {
        "distance_measure": [numba_wrapper(lcss_distance)],
        "dim_to_use": stats.randint(low=0, high=n_dimensions),
        "epsilon": stats.uniform(0.2 * stdp, stdp - 0.2 * stdp),
        # scipy stats randint is exclusive on the max value, hence + 1
        "delta": stats.randint(low=0, high=max_raw_warping_window + 1),
    }


# def twe_distance_measure_getter(X):
#     """Generate the twe distance measure.
#
#     :param X: dataset to derive parameter ranges from
#     :returns: distance measure and parameter range dictionary
#     """
#     return {
#         "distance_measure": [cython_wrapper(twe_distance)],
#         "penalty": [
#             0,
#             0.011111111,
#             0.022222222,
#             0.033333333,
#             0.044444444,
#             0.055555556,
#             0.066666667,
#             0.077777778,
#             0.088888889,
#             0.1,
#         ],
#         "stiffness": [0.00001, 0.0001, 0.0005, 0.001, 0.005, 0.01, 0.05, 0.1, 0.5, 1],
#     }


def wdtw_distance_measure_getter(X):
    """Generate the wdtw distance measure.

    :param X: dataset to derive parameter ranges from
    :returns: distance measure and parameter range dictionary
    """
    return {
        "distance_measure": [numba_wrapper(wdtw_distance)],
        "g": stats.uniform(0, 1),
    }


def euclidean_distance_measure_getter(X):
    """Generate the ed distance measure.

    :param X: dataset to derive parameter ranges from
    :returns: distance measure and parameter range dictionary
    """
    return {"distance_measure": [numba_wrapper(dtw_distance)], "w": [0]}


def setup_wddtw_distance_measure_getter(transformer):
    """Generate the wddtw distance measure.

    Bakes the derivative transformer into the dtw distance measure
    :param transformer: the transformer to use
    :returns: a getter to produce the distance measure
    """

    def getter(X):
        return {
            "distance_measure": [
                _derivative_distance(numba_wrapper(wdtw_distance), transformer)
            ],
            "g": stats.uniform(0, 1),
        }

    return getter


def setup_ddtw_distance_measure_getter(transformer):
    """Generate the ddtw distance measure.

    Bakes the derivative transformer into the dtw distance measure
    :param transformer: the transformer to use
    :returns: a getter to produce the distance measure
    """

    def getter(X):
        return {
            "distance_measure": [
                _derivative_distance(numba_wrapper(dtw_distance), transformer)
            ],
            "w": stats.uniform(0, 0.25),
        }

    return getter


def setup_all_distance_measure_getter(proximity):
    """All distance measure getter functions from a proximity object.

    :param proximity: a PT / PF / PS
    :returns: a list of distance measure getters
    """
    transformer = _CachedTransformer(DerivativeSlopeTransformer())
    distance_measure_getters = {
        "euclidean": euclidean_distance_measure_getter,
        "dtw": dtw_distance_measure_getter,
        "ddtw": setup_ddtw_distance_measure_getter(transformer),
        "wdtw": wdtw_distance_measure_getter,
        "wddtw": setup_wddtw_distance_measure_getter(transformer),
        "msm": msm_distance_measure_getter,
        "lcss": lcss_distance_measure_getter,
        "erp": erp_distance_measure_getter,
        #        twe_distance_measure_getter,
    }

    def pick_distance_measure(proximity):
        """Generate a distance measure from a range of parameters.

        :param proximity: proximity object containing distance measures, ranges and
            dataset
        :returns: a distance measure with no parameters
        """
        self = proximity
        distance_measure = self.distance_measure

        random_state = check_random_state(proximity.random_state)
        X = proximity.X
        distance_measure_getter_list = list(distance_measure_getters.values())

        if distance_measure is None:
            distance_measure_getter = random_state.choice(distance_measure_getter_list)
        else:  # is string
            distance_measure_getter = distance_measure_getters[distance_measure]

        distance_measure_perm = distance_measure_getter(X)
        param_perm = pick_rand_param_perm_from_dict(distance_measure_perm, random_state)
        distance_measure = param_perm["distance_measure"]
        del param_perm["distance_measure"]
        return distance_predefined_params(distance_measure, **param_perm)

    return pick_distance_measure


def pick_rand_param_perm_from_dict(param_pool, random_state):
    """Pick a parameter permutation.

    Given a list of dictionaries contain potential values OR a list of values OR a
    distribution of values (a distribution must have the .rvs() function to sample
    values)

    Parameters
    ----------
    param_pool : list of dicts OR list OR distribution
        parameters in the same format as GridSearchCV from scikit-learn.
        example:
        param_grid = [
          {'C': [1, 10, 100, 1000], 'kernel': ['linear']},
          {'C': [1, 10, 100, 1000], 'gamma': [{'C': [1, 10, 100, 1000],
          'kernel': ['linear']}],
          'kernel': ['rbf']},
         ]

    Returns
    -------
    param_perm : dict
        distance measure and corresponding parameters in dictionary format
    """
    # construct empty permutation
    param_perm = {}
    # for each parameter
    for param_name, param_values in param_pool.items():
        # if it is a list
        if isinstance(param_values, list):
            # randomly pick a value
            param_value = param_values[random_state.randint(len(param_values))]
            # if the value is another dict then get a random parameter
            # permutation from that dict (recursive over
            # 2 funcs)
            # if isinstance(param_value, dict): # no longer require
            # recursive param perms
            #     param_value = _pick_param_permutation(param_value,
            #     random_state)
        # else if parameter is a distribution
        elif hasattr(param_values, "rvs"):
            # sample from the distribution
            param_value = param_values.rvs(random_state=random_state)
        else:
            # otherwise we don't know how to obtain a value from the parameter
            raise Exception("unknown type of parameter pool")
        # add parameter name and value to permutation
        param_perm[param_name] = param_value
    return param_perm


def pick_rand_param_perm_from_list(params, random_state):
    """Get a random parameter permutation.

    Permutation providing a distance measure and corresponding parameters.

    Parameters
    ----------
    params : list of dicts
        parameters in the same format as GridSearchCV from scikit-learn.
        example:
        param_grid = [
          {'C': [1, 10, 100, 1000], 'kernel': ['linear']},
          {'C': [1, 10, 100, 1000], 'gamma': [{'C': [1, 10, 100, 1000],
          'kernel': ['linear']}], 'kernel': ['rbf']},
         ]

    Returns
    -------
    permutation : dict
        distance measure and corresponding parameters in dictionary format
    """
    #
    param_pool = random_state.choice(params)
    permutation = pick_rand_param_perm_from_dict(param_pool, random_state)
    return permutation


def best_of_n_stumps(n):
    """Generate the function to pick the best of n stump evaluations.

    Parameters
    ----------
    n : int
        the number of stumps to evaluate before picking the best. Must be 1
        or more.

    Returns
    -------
    find_best_stump : func
        function to find the best of n stumps.
    """
    if n < 1:
        raise ValueError("n cannot be less than 1")

    def find_best_stump(proximity):
        """Pick the best of n stump evaluations.

        Parameters
        ----------
        proximity : Proximity like object
            the proximity object to split data from.

        Returns
        -------
        stump : ProximityStump
            the best stump / split of data of the n attempts.
        """
        stumps = []
        # for n stumps
        for _ in range(n):
            # duplicate tree configuration
            stump = ProximityStump(
                random_state=proximity.random_state,
                get_exemplars=proximity.get_exemplars,
                distance_measure=proximity.distance_measure,
                setup_distance_measure=proximity.setup_distance_measure,
                get_distance_measure=proximity.get_distance_measure,
                get_gain=proximity.get_gain,
                verbosity=proximity.verbosity,
                n_jobs=proximity.n_jobs,
            )
            # grow the stump
            stump.fit(proximity.X, proximity.y)
            stump.grow()
            stumps.append(stump)
        # pick the best stump based upon gain
        stump = _max(stumps, proximity._random_object, lambda stump: stump.entropy)
        return stump

    return find_best_stump


def _check_distance_measure(obj_self):
    """Check the distance measure, return default if distance measure is None."""
    self = obj_self
    distance_measure = self.distance_measure
    if distance_measure is None or isinstance(distance_measure, str):
        if self.get_distance_measure is None:
            if hasattr(self, "setup_distance_measure"):
                self.get_distance_measure = self.setup_distance_measure(self)
            else:
                self.get_distance_measure = self.setup_distance_measure_getter(self)
        return self.get_distance_measure(self)
    else:
        return self.distance_measure


class ProximityStump(BaseClassifier):
    """Proximity Stump class.

    Model a decision stump which uses a distance measure to partition data.

    Parameters
    ----------
    random_state: integer, the random state
    get_exemplars: function
        extract exemplars from a dataframe and class value list
    setup_distance_measure: function
        setup the distance measure getters from dataframe and class value list
    get_distance_measure: distance measure getters
    distance_measure: distance measures
    get_gain: function to score the quality of a split
    verbosity: logging verbosity
    n_jobs: number of jobs to run in parallel *across threads"

    Examples
    --------
    >>> from sktime.classification.distance_based import ProximityStump
    >>> from sktime.datasets import load_unit_test
    >>> X_train, y_train = load_unit_test(split="train")
    >>> X_test, y_test = load_unit_test(split="test")
    >>> clf = ProximityStump()
    >>> clf.fit(X_train, y_train)
    ProximityStump(...)
    >>> y_pred = clf.predict(X_test)
    """

    _tags = {
        "capability:multithreading": True,
        "X_inner_mtype": "nested_univ",  # input in nested dataframe
    }

    def __init__(
        self,
        random_state=None,
        get_exemplars=get_one_exemplar_per_class_proximity,
        setup_distance_measure=setup_all_distance_measure_getter,
        get_distance_measure=None,
        distance_measure=None,
        get_gain=gini_gain,
        verbosity=0,
        n_jobs=1,
    ):
        self.setup_distance_measure = setup_distance_measure
        self.random_state = random_state
        self.get_distance_measure = get_distance_measure
        self.distance_measure = distance_measure
        self.get_exemplars = get_exemplars
        self.get_gain = get_gain
        self.verbosity = verbosity
        self.n_jobs = n_jobs

        # set in fit
        self.label_encoder = None
        self.y_exemplar = None
        self.X_exemplar = None
        self.X_branches = None
        self.y_branches = None
        self.X = None
        self.y = None
        self.entropy = None
        self._random_object = None
        self._get_distance_measure = None
        super().__init__()

    @staticmethod
    def _distance_to_exemplars_inst(exemplars, instance, distance_measure):
        """Find distance between a given instance and the exemplar instances.

        :param exemplars: the exemplars to use
        :param instance: the instance to compare to each exemplar
        :param distance_measure: the distance measure to provide similarity values
        :returns: list of distances to each exemplar
        """
        n_exemplars = len(exemplars)
        distances = np.empty(n_exemplars)
        min_distance = math.inf
        for exemplar_index in range(n_exemplars):
            exemplar = exemplars[exemplar_index]
            if exemplar.name == instance.name:
                distance = 0
            else:
                distance = distance_measure(instance, exemplar)  # , min_distance)
            if distance < min_distance:
                min_distance = distance
            distances[exemplar_index] = distance
        return distances

    def distance_to_exemplars(self, X):
        """Find distance to exemplars.

        Parameters
        ----------
        X: the dataset containing a list of instances

        Returns
        -------
        2d numpy array of distances from each instance to each
        exemplar (instance by exemplar)
        """
        if self._threads_to_use > 1:
            parallel = Parallel(self._threads_to_use)
            distances = parallel(
                delayed(self._distance_to_exemplars_inst)(
                    self.X_exemplar, X.iloc[index, :], self._distance_measure
                )
                for index in range(X.shape[0])
            )
        else:
            distances = [
                self._distance_to_exemplars_inst(
                    self.X_exemplar, X.iloc[index, :], self._distance_measure
                )
                for index in range(X.shape[0])
            ]
        distances = np.vstack(np.array(distances))
        return distances

    def _fit(self, X, y):
        """Build the classifier on the training set (X, y).

        Parameters
        ----------
        X : array-like or sparse matrix of shape = [n_instances, n_columns]
            The training input samples.  If a Pandas data frame is passed,
            column 0 is extracted.
        y : array-like, shape = [n_instances]
            The class labels.

        Returns
        -------
        self : object
        """
        self.X = _positive_dataframe_indices(X)
        self._random_object = check_random_state(self.random_state)
        self.y = y

        self._distance_measure = _check_distance_measure(self)

        self.X_exemplar, self.y_exemplar = self.get_exemplars(self)

        return self

    def find_closest_exemplar_indices(self, X):
        """Find the closest exemplar index for each instance in a dataframe.

        Parameters
        ----------
        X: the dataframe containing instances

        Returns
        -------
        1d numpy array of indices, one for each instance,
        reflecting the index of the closest exemplar
        """
        n_instances = X.shape[0]
        distances = self.distance_to_exemplars(X)
        indices = np.empty(X.shape[0], dtype=int)
        for index in range(n_instances):
            exemplar_distances = distances[index]
            closest_exemplar_index = _arg_min(exemplar_distances, self._random_object)
            indices[index] = closest_exemplar_index
        return indices

    def grow(self):
        """Grow the stump, creating branches for each exemplar."""
        n_exemplars = len(self.y_exemplar)
        indices = self.find_closest_exemplar_indices(self.X)
        self.X_branches = [None] * n_exemplars
        self.y_branches = [None] * n_exemplars
        for index in range(n_exemplars):
            instance_indices = np.argwhere(indices == index)
            instance_indices = np.ravel(instance_indices)
            self.X_branches[index] = self.X.iloc[instance_indices, :]
            y = np.take(self.y, instance_indices)
            self.y_branches[index] = y
        self.entropy = self.get_gain(self.y, self.y_branches)
        return self

    def _predict(self, X) -> np.ndarray:
        """Predicts labels for sequences in X.

        Parameters
        ----------
        X : array-like or sparse matrix of shape = [n_instances, n_columns]
            The training input samples.
            If a Pandas data frame is passed (sktime format)
            If a Pandas data frame is passed, a check is performed that it
            only has one column.
            If not, an exception is thrown, since this classifier does not
            yet have
            multivariate capability.

        Returns
        -------
        y : array-like, shape =  [n_instances] - predicted class labels
        """
        distributions = self._predict_proba(X)
        predictions = []
        for instance_index in range(0, X.shape[0]):
            distribution = distributions[instance_index]
            prediction = np.argmax(distribution)
            predictions.append(prediction)

        return np.array(predictions)

    def _predict_proba(self, X) -> np.ndarray:
        """Find probability estimates for each class for all cases in X.

        Parameters
        ----------
        X : array-like or sparse matrix of shape = [n_instances, n_columns]
            The training input samples.
            If a Pandas data frame is passed (sktime format)
            If a Pandas data frame is passed, a check is performed that it
            only has one column.
            If not, an exception is thrown, since this classifier does not
            yet have
            multivariate capability.

        Returns
        -------
        output : array of shape = [n_instances, n_classes] of probabilities
        """
        X = _negative_dataframe_indices(X)
        distances = self.distance_to_exemplars(X)
        ones = np.ones(distances.shape)
        distances = np.add(distances, ones)
        distributions = np.divide(ones, distances)
        normalize(distributions, copy=False, norm="l1")
        return distributions

    @classmethod
    def get_test_params(cls, parameter_set="default"):
        """Return testing parameter settings for the estimator.

        Returns
        -------
        params : dict or list of dict, default = {}
            Parameters to create testing instances of the class
            Each dict are parameters to construct an "interesting" test instance, i.e.,
            `MyClass(**params)` or `MyClass(**params[i])` creates a valid test instance.
            `create_test_instance` uses the first (or only) dictionary in `params`
        """
        params1 = {
            "random_state": 0,
        }
        params2 = {"random_state": 42, "distance_measure": "dtw"}
        return [params1, params2]


class ProximityTree(BaseClassifier):
    """Proximity Tree class.

    A decision tree which uses distance measures to partition data.

    Parameters
    ----------
    random_state: int or np.RandomState, default=0
        random seed for the random number generator
    get_exemplars: function, default=get_one_exemplar_per_class_proximity
        algorithm to get the exemplars from a given dataframe and list of class labels
    distance_measure: None (default) or str; if str, one of
        "euclidean", "dtw", "ddtw", "wdtw", "wddtw", "msm", "lcss", "erp"
        distance measure to use
        if None, selects distances randomly from the list of available distances
    get_distance_measure: function or None, default=None
        method to get the distance measure
    setup_distance_measure: function, default=setup_all_distance_measure_getter
        method to setup the distance measures based upon the dataset given
    get_gain: function, default=gini_gain
        method to find the gain of a data split
    max_depth: int or math.inf, default=math.inf
        maximum depth of the tree
    is_leaf : function, default=pure
        decide when to mark a node as a leaf node
    verbosity: 0 or 1
        number reflecting the verbosity of logging
        0 = no logging, 1 = verbose logging
    n_jobs: int or None, default=1
        number of parallel threads to use while building
    find_stump: method to find the best split of data / stump at a node
    n_stump_evaluations: number of stump evaluations to do if find_stump method is None
    find_stump: function, default=None
        algorithm to find the best split of data

    Examples
    --------
    >>> from sktime.classification.distance_based import ProximityTree
    >>> from sktime.datasets import load_unit_test
    >>> X_train, y_train = load_unit_test(split="train", return_X_y=True)
    >>> X_test, y_test = load_unit_test(split="test", return_X_y=True) # doctest: +SKIP
    >>> clf = ProximityTree(max_depth=2, n_stump_evaluations=1) # doctest: +SKIP
    >>> clf.fit(X_train, y_train) # doctest: +SKIP
    ProximityTree(...)
    >>> y_pred = clf.predict(X_test) # doctest: +SKIP
    """

    _tags = {
        "capability:multithreading": True,
        "capability:predict_proba": True,
        "X_inner_mtype": "nested_univ",
        "python_dependencies": "numba",
    }

    def __init__(
        self,
        random_state=None,
        get_exemplars=get_one_exemplar_per_class_proximity,
        distance_measure=None,
        get_distance_measure=None,
        setup_distance_measure=setup_all_distance_measure_getter,
        get_gain=gini_gain,
        max_depth=math.inf,
        is_leaf=pure,
        verbosity=0,
        n_jobs=1,
        n_stump_evaluations=5,
        find_stump=None,
    ):
        self.verbosity = verbosity
        self.n_stump_evaluations = n_stump_evaluations
        self.find_stump = find_stump
        self.max_depth = max_depth
        self.get_distance_measure = distance_measure
        self.random_state = random_state
        self.is_leaf = is_leaf
        self.distance_measure = distance_measure
        self.get_distance_measure = get_distance_measure
        self.setup_distance_measure = setup_distance_measure
        self.get_exemplars = get_exemplars
        self.get_gain = get_gain
        self.n_jobs = n_jobs
        self.depth = 0

        # below set in fit method
        self.label_encoder = None
        self.stump = None
        self.branches = None
        self.X = None
        self.y = None
        self._random_object = None

        super().__init__()

    def _fit(self, X, y):
        """Build the classifier on the training set (X, y).

        Parameters
        ----------
        X : array-like or sparse matrix of shape = [n_instances, n_columns]
            The training input samples.  If a Pandas data frame is passed,
            column 0 is extracted.
        y : array-like, shape = [n_instances]
            The class labels.

        Returns
        -------
        self : object
        """
        self.X = _positive_dataframe_indices(X)
        self._random_object = check_random_state(self.random_state)
        if self.find_stump is None:
            self.find_stump = best_of_n_stumps(self.n_stump_evaluations)
        self.y = y

        self._distance_measure = _check_distance_measure(self)

        self.stump = self.find_stump(self)
        n_branches = len(self.stump.y_exemplar)
        self.branches = [None] * n_branches
        if self.depth < self.max_depth:
            for index in range(n_branches):
                sub_y = self.stump.y_branches[index]
                if not self.is_leaf(sub_y):
                    sub_tree = ProximityTree(
                        random_state=self.random_state,
                        get_exemplars=self.get_exemplars,
                        distance_measure=self._distance_measure,
                        setup_distance_measure=self.setup_distance_measure,
                        get_distance_measure=self.get_distance_measure,
                        get_gain=self.get_gain,
                        is_leaf=self.is_leaf,
                        verbosity=self.verbosity,
                        max_depth=self.max_depth,
                        n_jobs=self._threads_to_use,
                    )
                    sub_tree.label_encoder = self.label_encoder
                    sub_tree.depth = self.depth + 1
                    self.branches[index] = sub_tree
                    sub_X = self.stump.X_branches[index]
                    sub_tree.fit(sub_X, sub_y)

        return self

    def _predict(self, X) -> np.ndarray:
        """Predicts labels for sequences in X.

        Parameters
        ----------
        X : array-like or sparse matrix of shape = [n_instances, n_columns]
            The training input samples.
            If a Pandas data frame is passed (sktime format)
            If a Pandas data frame is passed, a check is performed that it
            only has one column.
            If not, an exception is thrown, since this classifier does not
            yet have
            multivariate capability.

        Returns
        -------
        y : array-like, shape =  [n_instances] - predicted class labels
        """
        distributions = self._predict_proba(X)
        predictions = []
        for instance_index in range(0, X.shape[0]):
            distribution = distributions[instance_index]
            prediction = np.argmax(distribution)
            predictions.append(prediction)

        return np.array(predictions)

    def _predict_proba(self, X) -> np.ndarray:
        """Find probability estimates for each class for all cases in X.

        Parameters
        ----------
        X : array-like or sparse matrix of shape = [n_instances, n_columns]
            The training input samples.
            If a Pandas data frame is passed (sktime format)
            If a Pandas data frame is passed, a check is performed that it
            only has one column.
            If not, an exception is thrown, since this classifier does not
            yet have
            multivariate capability.

        Returns
        -------
        output : array of shape = [n_instances, n_classes] of probabilities
        """
        X = _negative_dataframe_indices(X)
        closest_exemplar_indices = self.stump.find_closest_exemplar_indices(X)
        distribution = np.full((X.shape[0], self.n_classes_), 0.0001)
        for index in range(len(self.branches)):
            indices = np.argwhere(closest_exemplar_indices == index)
            if indices.shape[0] > 0:
                indices = np.ravel(indices)
                sub_tree = self.branches[index]
                if sub_tree is None:
                    sub_distribution = np.full(
                        (1, self.n_classes_), np.finfo(float).eps
                    )
                    class_label = self.stump.y_exemplar[index]
                    sub_distribution[0][self._class_dictionary[class_label]] = 1
                else:
                    sub_X = X.iloc[indices, :]
                    sub_distribution = sub_tree.predict_proba(sub_X)
                if sub_distribution.shape[1] != self.n_classes_:
                    sub_distribution = np.zeros((1, self.n_classes_))
                np.add.at(distribution, indices, sub_distribution)
        normalize(distribution, copy=False, norm="l1")
        return distribution

    @classmethod
    def get_test_params(cls, parameter_set="default"):
        """Return testing parameter settings for the estimator.

        Parameters
        ----------
        parameter_set : str, default="default"
            Name of the set of test parameters to return, for use in tests. If no
            special parameters are defined for a value, will return `"default"` set.
            For classifiers, a "default" set of parameters should be provided for
            general testing, and a "results_comparison" set for comparing against
            previously recorded results if the general set does not produce suitable
            probabilities to compare against.

        Returns
        -------
        params : dict or list of dict, default={}
            Parameters to create testing instances of the class.
            Each dict are parameters to construct an "interesting" test instance, i.e.,
            `MyClass(**params)` or `MyClass(**params[i])` creates a valid test instance.
            `create_test_instance` uses the first (or only) dictionary in `params`.
        """
        params1 = {"max_depth": 1, "n_stump_evaluations": 1}
        params2 = {"max_depth": 5, "n_stump_evaluations": 2, "distance_measure": "dtw"}
        return [params1, params2]


class ProximityForest(BaseClassifier):
    """Proximity Forest classifier.

    Forest of decision tree which uses distance measures to partition data [1].
    Uses ProximityTree internally.

    Parameters
    ----------
    random_state: int or np.RandomState, default=None
        random seed for the random number generator
    n_estimators: int, default=100
        The number of trees in the forest.
<<<<<<< HEAD
    distance_measure: None (default) or str; if str, one of
        "euclidean", "dtw", "ddtw", "wdtw", "wddtw", "msm", "lcss", "erp"
        distance measure to use
        if None, selects distances randomly from the list of available distances
    get_exemplars: function, default=get_one_exemplar_per_class_proximity
        algorithm to get the exemplars from a given dataframe and list of class labels
    get_gain: function, default=gini_gain
        method to find the gain of a data split
    verbosity: 0 or 1
        number reflecting the verbosity of logging
        0 = no logging, 1 = verbose logging
    max_depth: int or math.inf, default=math.inf
=======
    distance_measure: default = None
    get_exemplars: default=get_one_exemplar_per_class_proximity
    get_gain: default=gini_gain
        function to score the quality of a split
    verbosity: default=0
    max_depth: default=math.inf
>>>>>>> 1f38f55c
        maximum depth of the tree
    is_leaf: function, default=pure
        function to decide when to mark a node as a leaf node
    n_jobs: int, default=1
        number of jobs to run in parallel *across threads"
    n_stump_evaluations: int, default=5
        number of stump evaluations to do if find_stump method is None
    find_stump: function, default=None
        function to find the best split of data
    setup_distance_measure: function, default=setup_all_distance_measure_getter
        method to setup the distance measures based upon the dataset given

    References
    ----------
    .. [1] Ben Lucas et al., "Proximity Forest: an effective and scalable distance-based
      classifier for time series",vData Mining and Knowledge Discovery, 33(3): 607-635,
      2019 https://arxiv.org/abs/1808.10594
    Java wrapper of authors original
    https://github.com/uea-machine-learning/tsml/blob/master/src/main/java/tsml/
    classifiers/distance_based/ProximityForestWrapper.java
    Java version
    https://github.com/uea-machine-learning/tsml/blob/master/src/main/java/tsml/
    classifiers/distance_based/proximity/ProximityForest.java

    Examples
    --------
    >>> from sktime.classification.distance_based import ProximityForest
    >>> from sktime.datasets import load_unit_test
    >>> X_train, y_train = load_unit_test(split="train", return_X_y=True)
    >>> X_test, y_test = load_unit_test(split="test", return_X_y=True) # doctest: +SKIP
    >>> clf = ProximityForest(
    ...     n_estimators=2, max_depth=2, n_stump_evaluations=1
    ... ) # doctest: +SKIP
    >>> clf.fit(X_train, y_train) # doctest: +SKIP
    ProximityForest(...)
    >>> y_pred = clf.predict(X_test) # doctest: +SKIP
    """

    _tags = {
        "X_inner_mtype": "nested_univ",
        "capability:multithreading": True,
        "capability:predict_proba": True,
        "classifier_type": "distance",
        "python_dependencies": "numba",
    }

    def __init__(
        self,
        random_state=None,
        n_estimators=100,
        distance_measure=None,
        get_distance_measure=None,
        get_exemplars=get_one_exemplar_per_class_proximity,
        get_gain=gini_gain,
        verbosity=0,
        max_depth=math.inf,
        is_leaf=pure,
        n_jobs=1,
        n_stump_evaluations=5,
        find_stump=None,
        setup_distance_measure_getter=setup_all_distance_measure_getter,
    ):
        self.is_leaf = is_leaf
        self.verbosity = verbosity
        self.max_depth = max_depth
        self.get_exemplars = get_exemplars
        self.get_gain = get_gain
        self.random_state = random_state
        self.n_estimators = n_estimators
        self.n_jobs = n_jobs
        self.n_stump_evaluations = n_stump_evaluations
        self.get_distance_measure = get_distance_measure
        self.setup_distance_measure_getter = setup_distance_measure_getter
        self.distance_measure = distance_measure
        self.find_stump = find_stump

        # set in fit method
        self.label_encoder = None
        self.trees = None
        self.X = None
        self.y = None
        self._random_object = None

        super().__init__()

    def _fit_tree(self, X, y, index, random_state):
        """Build the classifierr on the training set (X, y).

        Parameters
        ----------
        X : array-like or sparse matrix of shape = [n_instances,n_columns]
            The training input samples.  If a Pandas data frame is passed,
            column 0 is extracted.
        y : array-like, shape = [n_instances]
            The class labels.
        index : index of the tree to be constructed
        random_state: random_state to send to the tree to be constructed

        Returns
        -------
        self : object
        """
        if self.verbosity > 0:
            print("tree " + str(index) + " building")  # noqa
        tree = ProximityTree(
            random_state=random_state,
            verbosity=self.verbosity,
            get_exemplars=self.get_exemplars,
            get_gain=self.get_gain,
            distance_measure=self._distance_measure,
            setup_distance_measure=self.setup_distance_measure_getter,
            get_distance_measure=self.get_distance_measure,
            max_depth=self.max_depth,
            is_leaf=self.is_leaf,
            n_jobs=1,
            find_stump=self.find_stump,
            n_stump_evaluations=self.n_stump_evaluations,
        )
        tree.fit(X, y)
        return tree

    def _fit(self, X, y):
        """Build the classifier on the training set (X, y).

        Parameters
        ----------
        X : array-like or sparse matrix of shape = [n_instances, n_columns]
            The training input samples.  If a Pandas data frame is passed,
            column 0 is extracted.
        y : array-like, shape = [n_instances]
            The class labels.

        Returns
        -------
        self : object
        """
        self.X = _positive_dataframe_indices(X)
        self._random_object = check_random_state(self.random_state)
        self.y = y

        self._distance_measure = _check_distance_measure(self)

        if self._threads_to_use > 1:
            parallel = Parallel(self._threads_to_use)
            self.trees = parallel(
                delayed(self._fit_tree)(
                    X, y, index, self._random_object.randint(0, self.n_estimators)
                )
                for index in range(self.n_estimators)
            )
        else:
            self.trees = [
                self._fit_tree(
                    X, y, index, self._random_object.randint(0, self.n_estimators)
                )
                for index in range(self.n_estimators)
            ]

        return self

    @staticmethod
    def _predict_proba_tree(X, tree):
        """Find probability estimates for each class for all cases in X.

        Parameters
        ----------
        X : array-like or sparse matrix of shape = [n_instances, n_columns]
            The training input samples.
            If a Pandas data frame is passed (sktime format)
            If a Pandas data frame is passed, a check is performed that it
            only has one column.
            If not, an exception is thrown, since this classifier does not
            yet have
            multivariate capability.
        tree : the tree to collect predictions from

        Returns
        -------
        output : array of shape = [n_instances, n_classes] of probabilities
        """
        return tree.predict_proba(X)

    def _predict(self, X) -> np.ndarray:
        """Predicts labels for sequences in X.

        Parameters
        ----------
        X : array-like or sparse matrix of shape = [n_instances, n_columns]
            The training input samples.
            If a Pandas data frame is passed (sktime format)
            If a Pandas data frame is passed, a check is performed that it
            only has one column.
            If not, an exception is thrown, since this classifier does not
            yet have
            multivariate capability.

        Returns
        -------
        y : array-like, shape =  [n_instances] - predicted class labels
        """
        distributions = self._predict_proba(X)
        predictions = []
        for instance_index in range(0, X.shape[0]):
            distribution = distributions[instance_index]
            prediction = np.argmax(distribution)
            predictions.append(prediction)

        return np.array(predictions)

    def _predict_proba(self, X) -> np.ndarray:
        """Find probability estimates for each class for all cases in X.

        Parameters
        ----------
        X : array-like or sparse matrix of shape = [n_instances, n_columns]
            The training input samples.
            If a Pandas data frame is passed (sktime format)
            If a Pandas data frame is passed, a check is performed that it
            only has one column.
            If not, an exception is thrown, since this classifier does not
            yet have
            multivariate capability.

        Returns
        -------
        output : array of shape = [n_instances, n_classes] of probabilities
        """
        X = _negative_dataframe_indices(X)
        if self._threads_to_use > 1:
            parallel = Parallel(self._threads_to_use)
            distributions = parallel(
                delayed(self._predict_proba_tree)(X, tree) for tree in self.trees
            )
        else:
            distributions = [self._predict_proba_tree(X, tree) for tree in self.trees]
        distributions = np.array(distributions)
        distributions = np.sum(distributions, axis=0)
        normalize(distributions, copy=False, norm="l1")
        return distributions

    @classmethod
    def get_test_params(cls, parameter_set="default"):
        """Return testing parameter settings for the estimator.

        Parameters
        ----------
        parameter_set : str, default="default"
            Name of the set of test parameters to return, for use in tests. If no
            special parameters are defined for a value, will return `"default"` set.
            For classifiers, a "default" set of parameters should be provided for
            general testing, and a "results_comparison" set for comparing against
            previously recorded results if the general set does not produce suitable
            probabilities to compare against.

        Returns
        -------
        params : dict or list of dict, default={}
            Parameters to create testing instances of the class.
            Each dict are parameters to construct an "interesting" test instance, i.e.,
            `MyClass(**params)` or `MyClass(**params[i])` creates a valid test instance.
            `create_test_instance` uses the first (or only) dictionary in `params`.
        """
        if parameter_set == "results_comparison":
            return {"n_estimators": 3, "max_depth": 2, "n_stump_evaluations": 2}
        else:
            param1 = {"n_estimators": 2, "max_depth": 1, "n_stump_evaluations": 1}
            param2 = {
                "n_estimators": 4,
                "max_depth": 2,
                "n_stump_evaluations": 3,
                "distance_measure": "dtw",
            }
            return [param1, param2]


# start of util functions


# find the index of the best value in the array
def arg_bests(array, comparator):
    indices = [0]
    best = array[0]
    for index in range(1, len(array)):
        value = array[index]
        comparison_result = comparator(value, best)
        if comparison_result >= 0:
            if comparison_result > 0:
                indices = []
                best = value
            indices.append(index)
    return indices


# pick values from array at given indices
def _pick_from_indices(array, indices):
    picked = []
    for index in indices:
        picked.append(array[index])
    return picked


# find best values in array
def _bests(array, comparator):
    indices = arg_bests(array, comparator)
    return _pick_from_indices(array, indices)


# find min values in array
def _mins(array, getter=None):
    indices = _arg_mins(array, getter)
    return _pick_from_indices(array, indices)


# find max values in array
def maxs(array, getter=None):
    indices = _arg_maxs(array, getter)
    return _pick_from_indices(array, indices)


# find min value in array, randomly breaking ties
def min(array, rand, getter=None):
    index = _arg_min(array, rand, getter)
    return array[index]


# find index of max value in array, randomly breaking ties
def _arg_max(array, rand, getter=None):
    return rand.choice(_arg_maxs(array, getter))


# find max value in array, randomly breaking ties
def _max(array, rand, getter=None):
    index = _arg_max(array, rand, getter)
    return array[index]


# find best value in array, randomly breaking ties
def _best(array, comparator, rand):
    return rand.choice(_bests(array, comparator))


# find index of best value in array, randomly breaking ties
def _arg_best(array, comparator, rand):
    return rand.choice(arg_bests(array, comparator))


# find index of min value in array, randomly breaking ties
def _arg_min(array, rand, getter=None):
    return rand.choice(_arg_mins(array, getter))


# find indices of best value in array, randomly breaking ties
def _arg_mins(array, getter=None):
    return arg_bests(array, _chain(_less_than, getter))


# find indices of max value in array, randomly breaking ties
def _arg_maxs(array, getter=None):
    return arg_bests(array, _chain(_more_than, getter))


# obtain a value before using in func
def _chain(func, getter=None):
    if getter is None:
        return func
    else:
        return lambda a, b: func(getter(a), getter(b))


# test if a is more than b
def _more_than(a, b):
    if a < b:
        return -1
    elif a > b:
        return 1
    else:
        return 0


# test if a is less than b
def _less_than(a, b):
    if a < b:
        return 1
    elif a > b:
        return -1
    else:
        return 0


def _negative_dataframe_indices(X):
    if np.any(X.index >= 0) or len(np.unique(X.index)) > 1:
        X = X.copy(deep=True)
        X.index = np.arange(-1, -len(X.index) - 1, step=-1)
    return X


def _positive_dataframe_indices(X):
    if np.any(X.index < 0) or len(np.unique(X.index)) > 1:
        X = X.copy(deep=True)
        X.index = np.arange(0, len(X.index))
    return X


def _stdp(X):
    sum = 0
    sum_sq = 0
    num_instances = X.shape[0]
    num_dimensions = X.shape[1]
    num_values = 0
    for instance_index in range(0, num_instances):
        for dimension_index in range(0, num_dimensions):
            instance = X.iloc[instance_index, dimension_index]
            for value in instance:
                num_values += 1
                sum += value
                sum_sq += value**2  # todo missing values NaN messes
                # this up!
    mean = sum / num_values
    stdp_val = math.sqrt(sum_sq / num_values - mean**2)
    return stdp_val


def _bin_instances_by_class(X, class_labels):
    bins = {}
    for class_label in np.unique(class_labels):
        bins[class_label] = []
    num_instances = X.shape[0]
    for instance_index in range(0, num_instances):
        instance = X.iloc[instance_index, :]
        class_label = class_labels[instance_index]
        instances_bin = bins[class_label]
        instances_bin.append(instance)
    return bins


def _max_instance_dimension_length(X, dimension):
    num_instances = X.shape[0]
    max = -1
    for instance_index in range(0, num_instances):
        instance = X.iloc[instance_index, dimension]
        if len(instance) > max:
            max = len(instance)
    return max


def _max_instance_length(X):
    # todo use all dimensions / uneven length dataset
    max_length = len(X.iloc[0, 0])
    # max = -1
    # for dimension in range(0, instances.shape[1]):
    #     length = max_instance_dimension_length(instances, dimension)
    #     if length > max:
    #         max = length
    return max_length<|MERGE_RESOLUTION|>--- conflicted
+++ resolved
@@ -1264,7 +1264,6 @@
         random seed for the random number generator
     n_estimators: int, default=100
         The number of trees in the forest.
-<<<<<<< HEAD
     distance_measure: None (default) or str; if str, one of
         "euclidean", "dtw", "ddtw", "wdtw", "wddtw", "msm", "lcss", "erp"
         distance measure to use
@@ -1277,14 +1276,6 @@
         number reflecting the verbosity of logging
         0 = no logging, 1 = verbose logging
     max_depth: int or math.inf, default=math.inf
-=======
-    distance_measure: default = None
-    get_exemplars: default=get_one_exemplar_per_class_proximity
-    get_gain: default=gini_gain
-        function to score the quality of a split
-    verbosity: default=0
-    max_depth: default=math.inf
->>>>>>> 1f38f55c
         maximum depth of the tree
     is_leaf: function, default=pure
         function to decide when to mark a node as a leaf node
