# -*- coding: utf-8 -*-
"""Proximity Forest time series classifier.

A decision tree forest which uses distance measures to partition data.
"""

__author__ = ["goastler"]
__all__ = ["ProximityForest", "ProximityStump", "ProximityTree"]

import numpy as np
import pandas as pd
from joblib import Parallel, delayed
from scipy import stats
from sklearn.preprocessing import LabelEncoder, normalize
from sklearn.utils import check_random_state

from sktime.classification.base import BaseClassifier
from sktime.datatypes._panel._convert import from_nested_to_2d_array
from sktime.distances import (
    dtw_distance,
    erp_distance,
    lcss_distance,
    msm_distance,
    wdtw_distance,
)
from sktime.transformations.base import _PanelToPanelTransformer
from sktime.transformations.panel.summarize import DerivativeSlopeTransformer
from sktime.utils.validation.panel import check_X, check_X_y

# todo unit tests / sort out current unit tests
# todo logging package rather than print to screen
# todo get params avoid func pointer - use name
# todo set params use func name or func pointer
# todo constructor accept str name func / pointer
# todo duck-type functions


class _CachedTransformer(_PanelToPanelTransformer):
    """Transformer container.

    Transforms data and adds the transformed version to a cache. If the
    transformation is called again on already seen data the data is
    fetched from the cache rather than performing the expensive transformation.

    Parameters
    ----------
    transformer: the transformer to transform uncached data

    Attributes
    ----------
    cache       : location to store transforms seen before for fast look up

    """

    _required_parameters = ["transformer"]

    def __init__(self, transformer):
        self.cache = {}
        self.transformer = transformer
        super(_CachedTransformer, self).__init__()

    def clear(self):
        """Clear the cache."""
        self.cache = {}

    def transform(self, X, y=None):
        """Fit transformer, creating a cache for transformation.

        Parameters
        ----------
        X : pandas DataFrame of shape [n_instances, n_features]
            Input data
        y : pandas Series, shape (n_instances), optional
            Targets for supervised learning.

        Returns
        -------
        cached_instances.
        """
        # for each instance, get transformed instance from cache or
        # transform and add to cache
        cached_instances = {}
        uncached_indices = []
        for index in X.index.values:
            try:
                cached_instances[index] = self.cache[index]
            except Exception:
                uncached_indices.append(index)
        if len(uncached_indices) > 0:
            uncached_instances = X.loc[uncached_indices, :]
            transformed_uncached_instances = self.transformer.fit_transform(
                uncached_instances
            )
            transformed_uncached_instances.index = uncached_instances.index
            transformed_uncached_instances = transformed_uncached_instances.to_dict(
                "index"
            )
            self.cache.update(transformed_uncached_instances)
            cached_instances.update(transformed_uncached_instances)
        cached_instances = pd.DataFrame.from_dict(cached_instances, orient="index")
        return cached_instances

    def __str__(self):
        """Return the transformer string."""
        return self.transformer.__str__()


def _derivative_distance(distance_measure, transformer):
    """Take derivative before conducting distance measure.

    Parameters
    ----------
    distance_measure: the distance measure to use
    transformer: the transformer to use

    Return
    ------
    a distance measure function with built in transformation
    """

    def distance(instance_a, instance_b, **params):
        df = pd.DataFrame([instance_a, instance_b])
        df = transformer.transform(X=df)
        instance_a = df.iloc[0, :]
        instance_b = df.iloc[1, :]
        return distance_measure(instance_a, instance_b, **params)

    return distance


def distance_predefined_params(distance_measure, **params):
    """Conduct distance measurement with a predefined set of parameters.

    :param distance_measure: the distance measure to use
    :param params: the parameters to use in the distance measure
    :returns: a distance measure with no parameters
    """

    def distance(instance_a, instance_b):
        return distance_measure(instance_a, instance_b, **params)

    return distance


def numba_wrapper(distance_measure):
    """Wrap a numba distance measure with numpy conversion.

     Converts to 1 column per dimension format. Really would be better if the whole
     thing worked directly with numpy arrays.
    :param distance_measure: distance measure to wrap
    :returns: a distance measure which automatically formats data for numba
    distance measures
    """

    def distance(instance_a, instance_b, **params):
        instance_a = from_nested_to_2d_array(instance_a, return_numpy=True)
        instance_b = from_nested_to_2d_array(instance_b, return_numpy=True)
        # dimension rather than whole thing?
        instance_a = np.transpose(instance_a)
        instance_b = np.transpose(instance_b)
        return distance_measure(instance_a, instance_b, **params)

    return distance


def pure(y):
    """Test whether a set of class labels are pure (i.e. all the same).

    Parameters
    ----------
    y : 1d array like
        array of class labels

    Returns
    -------
    result : boolean
        whether the set of class labels is pure
    """
    # get unique class labels
    unique_class_labels = np.unique(np.array(y))
    # if more than 1 unique then not pure
    return len(unique_class_labels) <= 1


def gini_gain(y, y_subs):
    """Get gini score of a split, i.e. the gain from parent to children.

    Parameters
    ----------
    y : 1d array like
        array of class labels at parent
    y_subs : list of 1d array like
        list of array of class labels, one array per child

    Returns
    -------
    score : float
        gini score of the split from parent class labels to children. Note a
        higher score means better gain,
        i.e. a better split
    """
    y = np.array(y)
    # find number of instances overall
    parent_n_instances = y.shape[0]
    # if parent has no instances then is pure
    if parent_n_instances == 0:
        for child in y_subs:
            if len(child) > 0:
                raise ValueError("children populated but parent empty")
        return 0.5
    # find gini for parent node
    score = gini(y)
    # sum the children's gini scores
    for index in range(len(y_subs)):
        child_class_labels = y_subs[index]
        # ignore empty children
        if len(child_class_labels) > 0:
            # find gini score for this child
            child_score = gini(child_class_labels)
            # weight score by proportion of instances at child compared to
            # parent
            child_size = len(child_class_labels)
            child_score *= child_size / parent_n_instances
            # add to cumulative sum
            score -= child_score
    return score


def gini(y):
    """Get gini score at a specific node.

    Parameters
    ----------
    y : 1d numpy array
        array of class labels

    Returns
    -------
    score : float
        gini score for the set of class labels (i.e. how pure they are). A
        larger score means more impurity. Zero means
        pure.
    """
    y = np.array(y)
    # get number instances at node
    n_instances = y.shape[0]
    if n_instances > 0:
        # count each class
        unique_class_labels, class_counts = np.unique(y, return_counts=True)
        # subtract class entropy from current score for each class
        class_counts = np.divide(class_counts, n_instances)
        class_counts = np.power(class_counts, 2)
        sum = np.sum(class_counts)
        return 1 - sum
    else:
        # y is empty, therefore considered pure
        raise ValueError(" y empty")


def get_one_exemplar_per_class_proximity(proximity):
    """Unpack proximity object into X, y and random_state for picking exemplars.

    Parameters
    ----------
    proximity : Proximity object
        Proximity like object containing the X, y and random_state variables
        required for picking exemplars.

    Returns
    -------
    result : function
        function choosing one exemplar per class
    """
    return get_one_exemplar_per_class(proximity.X, proximity.y, proximity.random_state)


def get_one_exemplar_per_class(X, y, random_state):
    """Pick one exemplar instance per class in the dataset.

    Parameters
    ----------
    X : array-like or sparse matrix of shape = [n_instances, n_columns]
            The training input samples.  If a Pandas data frame is passed,
            the column _dim_to_use is extracted
    y : array-like, shape = [n_samples] or [n_samples, n_outputs]
        The class labels.
    random_state : numpy RandomState
        a random state for sampling random numbers

    Returns
    -------
    chosen_instances : list
        list of the chosen exemplar instances.
    chosen_class_labels : array
        list of corresponding class labels for each of the chosen exemplar
        instances.
    """
    # find unique class labels
    unique_class_labels = np.unique(y)
    n_unique_class_labels = len(unique_class_labels)
    chosen_instances = [None] * n_unique_class_labels
    # for each class randomly choose and instance
    for class_label_index in range(n_unique_class_labels):
        class_label = unique_class_labels[class_label_index]
        # filter class labels for desired class and get indices
        indices = np.argwhere(y == class_label)
        # flatten numpy output
        indices = np.ravel(indices)
        # random choice
        index = random_state.choice(indices)
        # record exemplar instance and class label
        instance = X.iloc[index, :]
        chosen_instances[class_label_index] = instance
    # convert lists to numpy arrays
    return chosen_instances, unique_class_labels


def dtw_distance_measure_getter(X):
    """Generate the dtw distance measure.

    :param X: dataset to derive parameter ranges from
    :returns: distance measure and parameter range dictionary
    """
    return {
        "distance_measure": [numba_wrapper(dtw_distance)],
        "window": stats.uniform(0, 0.25),
    }


def msm_distance_measure_getter(X):
    """Generate the msm distance measure.

    :param X: dataset to derive parameter ranges from
    :returns: distance measure and parameter range dictionary
    """
    n_dimensions = 1  # todo use other dimensions
    return {
        "distance_measure": [numba_wrapper(msm_distance)],
        "dim_to_use": stats.randint(low=0, high=n_dimensions),
        "c": [
            0.01,
            0.01375,
            0.0175,
            0.02125,
            0.025,
            0.02875,
            0.0325,
            0.03625,
            0.04,
            0.04375,
            0.0475,
            0.05125,
            0.055,
            0.05875,
            0.0625,
            0.06625,
            0.07,
            0.07375,
            0.0775,
            0.08125,
            0.085,
            0.08875,
            0.0925,
            0.09625,
            0.1,
            0.136,
            0.172,
            0.208,
            0.244,
            0.28,
            0.316,
            0.352,
            0.388,
            0.424,
            0.46,
            0.496,
            0.532,
            0.568,
            0.604,
            0.64,
            0.676,
            0.712,
            0.748,
            0.784,
            0.82,
            0.856,
            0.892,
            0.928,
            0.964,
            1,
            1.36,
            1.72,
            2.08,
            2.44,
            2.8,
            3.16,
            3.52,
            3.88,
            4.24,
            4.6,
            4.96,
            5.32,
            5.68,
            6.04,
            6.4,
            6.76,
            7.12,
            7.48,
            7.84,
            8.2,
            8.56,
            8.92,
            9.28,
            9.64,
            10,
            13.6,
            17.2,
            20.8,
            24.4,
            28,
            31.6,
            35.2,
            38.8,
            42.4,
            46,
            49.6,
            53.2,
            56.8,
            60.4,
            64,
            67.6,
            71.2,
            74.8,
            78.4,
            82,
            85.6,
            89.2,
            92.8,
            96.4,
            100,
        ],
    }


def erp_distance_measure_getter(X):
    """Generate the erp distance measure.

    :param X: dataset to derive parameter ranges from
    :returns: distance measure and parameter range dictionary
    """
    stdp = _stdp(X)
    instance_length = _max_instance_length(X)  # todo should this use the max instance
    # length for unequal length dataset instances?
    max_raw_warping_window = np.floor((instance_length + 1) / 4)
    n_dimensions = 1  # todo use other dimensions
    return {
        "distance_measure": [numba_wrapper(erp_distance)],
        "dim_to_use": stats.randint(low=0, high=n_dimensions),
        "g": stats.uniform(0.2 * stdp, 0.8 * stdp - 0.2 * stdp),
        "band_size": stats.randint(low=0, high=max_raw_warping_window + 1)
        # scipy stats randint is exclusive on the max value, hence + 1
    }


def lcss_distance_measure_getter(X):
    """Generate the lcss distance measure.

    :param X: dataset to derive parameter ranges from
    :returns: distance measure and parameter range dictionary
    """
    stdp = _stdp(X)
    instance_length = _max_instance_length(X)  # todo should this use the max instance
    # length for unequal length dataset instances?
    max_raw_warping_window = np.floor((instance_length + 1) / 4)
    n_dimensions = 1  # todo use other dimensions
    return {
        "distance_measure": [numba_wrapper(lcss_distance)],
        "dim_to_use": stats.randint(low=0, high=n_dimensions),
        "epsilon": stats.uniform(0.2 * stdp, stdp - 0.2 * stdp),
        # scipy stats randint is exclusive on the max value, hence + 1
        "delta": stats.randint(low=0, high=max_raw_warping_window + 1),
    }


# def twe_distance_measure_getter(X):
#     """Generate the twe distance measure.
#
#     :param X: dataset to derive parameter ranges from
#     :returns: distance measure and parameter range dictionary
#     """
#     return {
#         "distance_measure": [cython_wrapper(twe_distance)],
#         "penalty": [
#             0,
#             0.011111111,
#             0.022222222,
#             0.033333333,
#             0.044444444,
#             0.055555556,
#             0.066666667,
#             0.077777778,
#             0.088888889,
#             0.1,
#         ],
#         "stiffness": [0.00001, 0.0001, 0.0005, 0.001, 0.005, 0.01, 0.05, 0.1, 0.5, 1],
#     }


def wdtw_distance_measure_getter(X):
    """Generate the wdtw distance measure.

    :param X: dataset to derive parameter ranges from
    :returns: distance measure and parameter range dictionary
    """
    return {
        "distance_measure": [numba_wrapper(wdtw_distance)],
        "g": stats.uniform(0, 1),
    }


def euclidean_distance_measure_getter(X):
    """Generate the ed distance measure.

    :param X: dataset to derive parameter ranges from
    :returns: distance measure and parameter range dictionary
    """
    return {"distance_measure": [numba_wrapper(dtw_distance)], "w": [0]}


def setup_wddtw_distance_measure_getter(transformer):
    """Generate the wddtw distance measure.

    Bakes the derivative transformer into the dtw distance measure
    :param transformer: the transformer to use
    :returns: a getter to produce the distance measure
    """

    def getter(X):
        return {
            "distance_measure": [
                _derivative_distance(numba_wrapper(wdtw_distance), transformer)
            ],
            "g": stats.uniform(0, 1),
        }

    return getter


def setup_ddtw_distance_measure_getter(transformer):
    """Generate the ddtw distance measure.

    Bakes the derivative transformer into the dtw distance measure
    :param transformer: the transformer to use
    :returns: a getter to produce the distance measure
    """

    def getter(X):
        return {
            "distance_measure": [
                _derivative_distance(numba_wrapper(dtw_distance), transformer)
            ],
            "w": stats.uniform(0, 0.25),
        }

    return getter


def setup_all_distance_measure_getter(proximity):
    """All distance measure getter functions from a proximity object.

    :param proximity: a PT / PF / PS
    :returns: a list of distance measure getters
    """
    transformer = _CachedTransformer(DerivativeSlopeTransformer())
    distance_measure_getters = [
        euclidean_distance_measure_getter,
        dtw_distance_measure_getter,
        setup_ddtw_distance_measure_getter(transformer),
        wdtw_distance_measure_getter,
        setup_wddtw_distance_measure_getter(transformer),
        msm_distance_measure_getter,
        lcss_distance_measure_getter,
        erp_distance_measure_getter,
        #        twe_distance_measure_getter,
    ]

    def pick_rand_distance_measure(proximity):
        """Generate a distance measure from a range of parameters.

        :param proximity: proximity object containing distance measures,
        ranges and dataset
        :returns: a distance measure with no parameters
        """
        random_state = proximity.random_state
        X = proximity.X
        distance_measure_getter = random_state.choice(distance_measure_getters)
        distance_measure_perm = distance_measure_getter(X)
        param_perm = pick_rand_param_perm_from_dict(distance_measure_perm, random_state)
        distance_measure = param_perm["distance_measure"]
        del param_perm["distance_measure"]
        return distance_predefined_params(distance_measure, **param_perm)

    return pick_rand_distance_measure


def pick_rand_param_perm_from_dict(param_pool, random_state):
    """Pick a parameter permutation.

    Given a list of dictionaries contain potential values OR a list of values OR a
    distribution of values (a distribution must have the .rvs() function to sample
    values)

    Parameters
    ----------
    param_pool : list of dicts OR list OR distribution
        parameters in the same format as GridSearchCV from scikit-learn.
        example:
        param_grid = [
          {'C': [1, 10, 100, 1000], 'kernel': ['linear']},
          {'C': [1, 10, 100, 1000], 'gamma': [{'C': [1, 10, 100, 1000],
          'kernel': ['linear']}],
          'kernel': ['rbf']},
         ]

    Returns
    -------
    param_perm : dict
        distance measure and corresponding parameters in dictionary format
    """
    # construct empty permutation
    param_perm = {}
    # for each parameter
    for param_name, param_values in param_pool.items():
        # if it is a list
        if isinstance(param_values, list):
            # randomly pick a value
            param_value = param_values[random_state.randint(len(param_values))]
            # if the value is another dict then get a random parameter
            # permutation from that dict (recursive over
            # 2 funcs)
            # if isinstance(param_value, dict): # no longer require
            # recursive param perms
            #     param_value = _pick_param_permutation(param_value,
            #     random_state)
        # else if parameter is a distribution
        elif hasattr(param_values, "rvs"):
            # sample from the distribution
            param_value = param_values.rvs(random_state=random_state)
        else:
            # otherwise we don't know how to obtain a value from the parameter
            raise Exception("unknown type of parameter pool")
        # add parameter name and value to permutation
        param_perm[param_name] = param_value
    return param_perm


def pick_rand_param_perm_from_list(params, random_state):
    """Get a random parameter permutation.

    Permutation providing a distance measure and corresponding parameters.

    Parameters
    ----------
    params : list of dicts
        parameters in the same format as GridSearchCV from scikit-learn.
        example:
        param_grid = [
          {'C': [1, 10, 100, 1000], 'kernel': ['linear']},
          {'C': [1, 10, 100, 1000], 'gamma': [{'C': [1, 10, 100, 1000],
          'kernel': ['linear']}], 'kernel': ['rbf']},
         ]

    Returns
    -------
    permutation : dict
        distance measure and corresponding parameters in dictionary format
    """
    #
    param_pool = random_state.choice(params)
    permutation = pick_rand_param_perm_from_dict(param_pool, random_state)
    return permutation


def best_of_n_stumps(n):
    """Generate the function to pick the best of n stump evaluations.

    Parameters
    ----------
    n : int
        the number of stumps to evaluate before picking the best. Must be 1
        or more.

    Returns
    -------
    find_best_stump : func
        function to find the best of n stumps.
    """
    if n < 1:
        raise ValueError("n cannot be less than 1")

    def find_best_stump(proximity):
        """Pick the best of n stump evaluations.

        Parameters
        ----------
        proximity : Proximity like object
            the proximity object to split data from.

        Returns
        -------
        stump : ProximityStump
            the best stump / split of data of the n attempts.
        """
        stumps = []
        # for n stumps
        for _ in range(n):
            # duplicate tree configuration
            stump = ProximityStump(
                random_state=proximity.random_state,
                get_exemplars=proximity.get_exemplars,
                distance_measure=proximity.distance_measure,
                setup_distance_measure=proximity.setup_distance_measure,
                get_distance_measure=proximity.get_distance_measure,
                get_gain=proximity.get_gain,
                verbosity=proximity.verbosity,
                n_jobs=proximity.n_jobs,
            )
            # grow the stump
            stump.fit(proximity.X, proximity.y)
            stump.grow()
            stumps.append(stump)
        # pick the best stump based upon gain
        stump = _max(stumps, proximity.random_state, lambda stump: stump.entropy)
        return stump

    return find_best_stump


class ProximityStump(BaseClassifier):
    """Proximity Stump class.

    Model a decision stump which uses a distance measure to partition data.

    Attributes
    ----------
        label_encoder: label encoder to change string labels to numeric indices
        y_exemplar: class label list of the exemplar instances
        X_exemplar: dataframe of the exemplar instances
        X_branches: dataframes for each branch, one per exemplar
        y_branches: class label list for each branch, one per exemplar
        classes_: unique list of classes
        entropy: the gain associated with the split of data
        random_state: the random state
        get_exemplars: function to extract exemplars from a dataframe and
        class value list
        setup_distance_measure: function to setup the distance measure
        getters from dataframe and class value list
        get_distance_measure: distance measure getters
        distance_measure: distance measures
        get_gain: function to score the quality of a split
        verbosity: logging verbosity
        n_jobs: number of jobs to run in parallel *across threads"

    Examples
    --------
    >>> from sktime.classification.distance_based import ProximityStump
    >>> from sktime.datasets import load_unit_test
    >>> X_train, y_train = load_unit_test(split="train")
    >>> X_test, y_test = load_unit_test(split="test")
    >>> clf = ProximityStump()
    >>> clf.fit(X_train, y_train)
    ProximityStump(...)
    >>> y_pred = clf.predict(X_test)
    """

    _tags = {
        "capability:multithreading": True,
        "X_inner_mtype": "nested_univ",  # which type do _fit/_predict, support for X?
    }

    __author__ = "George Oastler (linkedin.com/goastler; github.com/goastler)"

    def __init__(
        self,
        random_state=None,
        get_exemplars=get_one_exemplar_per_class_proximity,
        setup_distance_measure=setup_all_distance_measure_getter,
        get_distance_measure=None,
        distance_measure=None,
        get_gain=gini_gain,
        verbosity=0,
        n_jobs=1,
    ):
        """
        Construct a proximity stump.

        :param random_state: the random state
        :param get_exemplars: function to extract exemplars from a dataframe
        and class value list
        :param setup_distance_measure: function to setup the distance
        measure getters from dataframe and class value list
        :param get_distance_measure: distance measure getters
        :param distance_measure: distance measures
        :param get_gain: function to score the quality of a split
        :param verbosity: logging verbosity
        :param n_jobs: number of jobs to run in parallel *across threads"
        """
        self.setup_distance_measure = setup_distance_measure
        self.random_state = random_state
        self.get_distance_measure = get_distance_measure
        self.distance_measure = distance_measure
        self.get_exemplars = get_exemplars
        self.get_gain = get_gain
        self.verbosity = verbosity
        self.n_jobs = n_jobs
        # set in fit
        self.label_encoder = None
        self.y_exemplar = None
        self.X_exemplar = None
        self.X_branches = None
        self.y_branches = None
        self.X = None
        self.y = None
        self.entropy = None

        super(ProximityStump, self).__init__()

    @staticmethod
    def _distance_to_exemplars_inst(exemplars, instance, distance_measure):
        """Find distance between a given instance and the exemplar instances.

        :param exemplars: the exemplars to use
        :param instance: the instance to compare to each exemplar
        :param distance_measure: the distance measure to provide similarity
        values
        :returns: list of distances to each exemplar
        """
        n_exemplars = len(exemplars)
        distances = np.empty(n_exemplars)
        min_distance = np.math.inf
        for exemplar_index in range(n_exemplars):
            exemplar = exemplars[exemplar_index]
            if exemplar.name == instance.name:
                distance = 0
            else:
                distance = distance_measure(instance, exemplar)  # , min_distance)
            if distance < min_distance:
                min_distance = distance
            distances[exemplar_index] = distance
        return distances

    def distance_to_exemplars(self, X):
        """Find distance to exemplars.

        Parameters
        ----------
        X: the dataset containing a list of instances

        Returns
        -------
        2d numpy array of distances from each instance to each
        exemplar (instance by exemplar)
        """
        check_X(X)
        if self._threads_to_use > 1:
            parallel = Parallel(self._threads_to_use)
            distances = parallel(
                delayed(self._distance_to_exemplars_inst)(
                    self.X_exemplar, X.iloc[index, :], self.distance_measure
                )
                for index in range(X.shape[0])
            )
        else:
            distances = [
                self._distance_to_exemplars_inst(
                    self.X_exemplar, X.iloc[index, :], self.distance_measure
                )
                for index in range(X.shape[0])
            ]
        distances = np.vstack(np.array(distances))
        return distances

    def _fit(self, X, y):
        """
        Build the classifier on the training set (X, y).

        Parameters
        ----------
        X : array-like or sparse matrix of shape = [n_instances, n_columns]
            The training input samples.  If a Pandas data frame is passed,
            column 0 is extracted.
        y : array-like, shape = [n_instances]
            The class labels.

        Returns
        -------
        self : object
        """
        self.X = _positive_dataframe_indices(X)
        self.random_state = check_random_state(self.random_state)
        # setup label encoding
        if self.label_encoder is None:
            self.label_encoder = LabelEncoder()
            y = self.label_encoder.fit_transform(y)
        self.y = y
        self.classes_ = self.label_encoder.classes_
        if self.distance_measure is None:
            if self.get_distance_measure is None:
                self.get_distance_measure = self.setup_distance_measure(self)
            self.distance_measure = self.get_distance_measure(self)
        self.X_exemplar, self.y_exemplar = self.get_exemplars(self)

        return self

    def find_closest_exemplar_indices(self, X):
        """Find the closest exemplar index for each instance in a dataframe.

        Parameters
        ----------
        X: the dataframe containing instances

        Returns
        -------
        1d numpy array of indices, one for each instance,
        reflecting the index of the closest exemplar
        """
        check_X(X)  # todo make checks optional and propogate from forest downwards
        n_instances = X.shape[0]
        distances = self.distance_to_exemplars(X)
        indices = np.empty(X.shape[0], dtype=int)
        for index in range(n_instances):
            exemplar_distances = distances[index]
            closest_exemplar_index = _arg_min(exemplar_distances, self.random_state)
            indices[index] = closest_exemplar_index
        return indices

    def grow(self):
        """Grow the stump, creating branches for each exemplar."""
        n_exemplars = len(self.y_exemplar)
        indices = self.find_closest_exemplar_indices(self.X)
        self.X_branches = [None] * n_exemplars
        self.y_branches = [None] * n_exemplars
        for index in range(n_exemplars):
            instance_indices = np.argwhere(indices == index)
            instance_indices = np.ravel(instance_indices)
            self.X_branches[index] = self.X.iloc[instance_indices, :]
            y = np.take(self.y, instance_indices)
            self.y_branches[index] = y
        self.entropy = self.get_gain(self.y, self.y_branches)
        return self

    def _predict(self, X) -> np.ndarray:
        """Predicts labels for sequences in X.

        Parameters
        ----------
        X : array-like or sparse matrix of shape = [n_instances, n_columns]
            The training input samples.
            If a Pandas data frame is passed (sktime format)
            If a Pandas data frame is passed, a check is performed that it
            only has one column.
            If not, an exception is thrown, since this classifier does not
            yet have
            multivariate capability.

        Returns
        -------
        y : array-like, shape =  [n_instances] - predicted class labels
        """
        distributions = self._predict_proba(X)
        predictions = []
        for instance_index in range(0, X.shape[0]):
            distribution = distributions[instance_index]
            prediction = np.argmax(distribution)
            predictions.append(prediction)
        y = self.label_encoder.inverse_transform(predictions)

        return y

    def _predict_proba(self, X) -> np.ndarray:
        """Find probability estimates for each class for all cases in X.

        Parameters
        ----------
        X : array-like or sparse matrix of shape = [n_instances, n_columns]
            The training input samples.
            If a Pandas data frame is passed (sktime format)
            If a Pandas data frame is passed, a check is performed that it
            only has one column.
            If not, an exception is thrown, since this classifier does not
            yet have
            multivariate capability.

        Returns
        -------
        output : array of shape = [n_instances, n_classes] of probabilities
        """
        X = _negative_dataframe_indices(X)
        distances = self.distance_to_exemplars(X)
        ones = np.ones(distances.shape)
        distances = np.add(distances, ones)
        distributions = np.divide(ones, distances)
        normalize(distributions, copy=False, norm="l1")
        return distributions


class ProximityTree(BaseClassifier):
    """Proximity Tree class.

    A decision tree which uses distance measures to partition data.

    Attributes
    ----------
        label_encoder: label encoder to change string labels to numeric indices
        classes_: unique list of classes
        random_state: the random state
        get_exemplars: function to extract exemplars from a dataframe and
        class value list
        setup_distance_measure: function to setup the distance measure
        getters from dataframe and class value list
        get_distance_measure: distance measure getters
        distance_measure: distance measures
        get_gain: function to score the quality of a split
        verbosity: logging verbosity
        n_jobs: number of jobs to run in parallel *across threads"
        find_stump: function to find the best split of data
        max_depth: max tree depth
        depth: current depth of tree, as each node is a tree itself,
        therefore can have a depth of >=0
        X: train data
        y: train data labels
        stump: the stump used to split data at this node
        branches: the partitions of data driven by the stump

    Examples
    --------
    >>> from sktime.classification.distance_based import ProximityTree
    >>> from sktime.datasets import load_unit_test
    >>> X_train, y_train = load_unit_test(split="train", return_X_y=True)
    >>> X_test, y_test = load_unit_test(split="test", return_X_y=True)
    >>> clf = ProximityTree(max_depth=2, n_stump_evaluations=1)
    >>> clf.fit(X_train, y_train)
    ProximityTree(...)
    >>> y_pred = clf.predict(X_test)
    """

    _tags = {
        "capability:multithreading": True,
        "X_inner_mtype": "nested_univ",  # which type do _fit/_predict, support for X?
    }

    def __init__(
        self,
        # note: any changes of these params must be reflected in
        # the fit method for building trees / clones
        random_state=None,
        get_exemplars=get_one_exemplar_per_class_proximity,
        distance_measure=None,
        get_distance_measure=None,
        setup_distance_measure=setup_all_distance_measure_getter,
        get_gain=gini_gain,
        max_depth=np.math.inf,
        is_leaf=pure,
        verbosity=0,
        n_jobs=1,
        n_stump_evaluations=5,
        find_stump=None,
    ):
        """Build a Proximity Tree object.

        :param random_state: the random state
        :param get_exemplars: get the exemplars from a given dataframe and
        list of class labels
        :param distance_measure: distance measure to use
        :param get_distance_measure: method to get the distance measure if
        no already set
        :param setup_distance_measure: method to setup the distance measures
        based upon the dataset given
        :param get_gain: method to find the gain of a data split
        :param max_depth: maximum depth of the tree
        :param is_leaf: function to decide when to mark a node as a leaf node
        :param verbosity: number reflecting the verbosity of logging
        :param n_jobs: number of parallel threads to use while building
        :param find_stump: method to find the best split of data / stump at
        a node
        :param n_stump_evaluations: number of stump evaluations to do if
        find_stump method is None
        """
        self.verbosity = verbosity
        self.n_stump_evaluations = n_stump_evaluations
        self.find_stump = find_stump
        self.max_depth = max_depth
        self.get_distance_measure = distance_measure
        self.random_state = random_state
        self.is_leaf = is_leaf
        self.get_distance_measure = get_distance_measure
        self.setup_distance_measure = setup_distance_measure
        self.get_exemplars = get_exemplars
        self.get_gain = get_gain
        self.n_jobs = n_jobs
        self.depth = 0
        # below set in fit method
        self.label_encoder = None
        self.distance_measure = None
        self.stump = None
        self.branches = None
        self.X = None
        self.y = None

        super(ProximityTree, self).__init__()

    def _fit(self, X, y):
        """Build the classifier on the training set (X, y).

        Parameters
        ----------
        X : array-like or sparse matrix of shape = [n_instances, n_columns]
            The training input samples.  If a Pandas data frame is passed,
            column 0 is extracted.
        y : array-like, shape = [n_instances]
            The class labels.

        Returns
        -------
        self : object
        """
        self.X = _positive_dataframe_indices(X)
        self.random_state = check_random_state(self.random_state)
        if self.find_stump is None:
            self.find_stump = best_of_n_stumps(self.n_stump_evaluations)
        # setup label encoding
        if self.label_encoder is None:
            self.label_encoder = LabelEncoder()
            y = self.label_encoder.fit_transform(y)
        self.y = y
        self.classes_ = self.label_encoder.classes_
        if self.distance_measure is None:
            if self.get_distance_measure is None:
                self.get_distance_measure = self.setup_distance_measure(self)
            self.distance_measure = self.get_distance_measure(self)
        self.stump = self.find_stump(self)
        n_branches = len(self.stump.y_exemplar)
        self.branches = [None] * n_branches
        if self.depth < self.max_depth:
            for index in range(n_branches):
                sub_y = self.stump.y_branches[index]
                if not self.is_leaf(sub_y):
                    sub_tree = ProximityTree(
                        random_state=self.random_state,
                        get_exemplars=self.get_exemplars,
                        distance_measure=self.distance_measure,
                        setup_distance_measure=self.setup_distance_measure,
                        get_distance_measure=self.get_distance_measure,
                        get_gain=self.get_gain,
                        is_leaf=self.is_leaf,
                        verbosity=self.verbosity,
                        max_depth=self.max_depth,
                        n_jobs=self._threads_to_use,
                    )
                    sub_tree.label_encoder = self.label_encoder
                    sub_tree.depth = self.depth + 1
                    self.branches[index] = sub_tree
                    sub_X = self.stump.X_branches[index]
                    sub_tree.fit(sub_X, sub_y)

        return self

    def _predict(self, X) -> np.ndarray:
        """Predicts labels for sequences in X.

        Parameters
        ----------
        X : array-like or sparse matrix of shape = [n_instances, n_columns]
            The training input samples.
            If a Pandas data frame is passed (sktime format)
            If a Pandas data frame is passed, a check is performed that it
            only has one column.
            If not, an exception is thrown, since this classifier does not
            yet have
            multivariate capability.

        Returns
        -------
        y : array-like, shape =  [n_instances] - predicted class labels
        """
        distributions = self._predict_proba(X)
        predictions = []
        for instance_index in range(0, X.shape[0]):
            distribution = distributions[instance_index]
            prediction = np.argmax(distribution)
            predictions.append(prediction)
        y = self.label_encoder.inverse_transform(predictions)

        return y

    def _predict_proba(self, X) -> np.ndarray:
        """Find probability estimates for each class for all cases in X.

        Parameters
        ----------
        X : array-like or sparse matrix of shape = [n_instances, n_columns]
            The training input samples.
            If a Pandas data frame is passed (sktime format)
            If a Pandas data frame is passed, a check is performed that it
            only has one column.
            If not, an exception is thrown, since this classifier does not
            yet have
            multivariate capability.

        Returns
        -------
        output : array of shape = [n_instances, n_classes] of probabilities
        """
        X = _negative_dataframe_indices(X)
        closest_exemplar_indices = self.stump.find_closest_exemplar_indices(X)
        n_classes = len(self.label_encoder.classes_)
        distribution = np.zeros((X.shape[0], n_classes))
        for index in range(len(self.branches)):
            indices = np.argwhere(closest_exemplar_indices == index)
            if indices.shape[0] > 0:
                indices = np.ravel(indices)
                sub_tree = self.branches[index]
                if sub_tree is None:
                    sub_distribution = np.zeros((1, n_classes))
                    class_label = self.stump.y_exemplar[index]
                    sub_distribution[0][class_label] = 1
                else:
                    sub_X = X.iloc[indices, :]
                    sub_distribution = sub_tree.predict_proba(sub_X)
                assert sub_distribution.shape[1] == n_classes
                np.add.at(distribution, indices, sub_distribution)
        normalize(distribution, copy=False, norm="l1")
        return distribution

    @classmethod
    def get_test_params(cls, parameter_set="default"):
        """Return testing parameter settings for the estimator.

        Parameters
        ----------
        parameter_set : str, default="default"
            Name of the set of test parameters to return, for use in tests. If no
            special parameters are defined for a value, will return `"default"` set.
            For classifiers, a "default" set of parameters should be provided for
            general testing, and a "results_comparison" set for comparing against
            previously recorded results if the general set does not produce suitable
            probabilities to compare against.

        Returns
        -------
        params : dict or list of dict, default={}
            Parameters to create testing instances of the class.
            Each dict are parameters to construct an "interesting" test instance, i.e.,
            `MyClass(**params)` or `MyClass(**params[i])` creates a valid test instance.
            `create_test_instance` uses the first (or only) dictionary in `params`.
        """
        return {"max_depth": 2, "n_stump_evaluations": 1}


class ProximityForest(BaseClassifier):
    """Proximity Forest class.

    Models a decision tree forest which uses distance measures to partition data [1].

    Parameters
    ----------
    random_state: random, default = None
        seed for reproducibility
    n_estimators : int, default=100
        The number of trees in the forest.
    distance_measure: default = None
    get_distance_measure: default=None,
        distance measure getters
    get_exemplars: default=get_one_exemplar_per_class_proximity,
    get_gain: default=gini_gain,
            function to score the quality of a split
    verbosity: default=0,
            logging verbosity
    max_depth: default=np.math.inf,
    is_leaf: default=pure,
    n_jobs: default=int, 1,
        number of jobs to run in parallel *across threads"
    n_stump_evaluations: int, default=5,
    find_stump: default=None,
        function to find the best split of data
    setup_distance_measure_getter=setup_all_distance_measure_getter,
    setup_distance_measure_getter: function to setup the distance

    Attributes
    ----------
    label_encoder: label encoder to change string labels to numeric indices
    classes_: unique list of classes
    get_exemplars: function to extract exemplars from a dataframe and
           class value list
    max_depth: max tree depth
    X: train data
    y: train data labels
    trees: list of trees in the forest

    Notes
    -----
    ..[1] Ben Lucas et al., "Proximity Forest: an effective and scalable distance-based
      classifier for time series",Data Mining and Knowledge Discovery, 33(3): 607-635,
      2019 https://arxiv.org/abs/1808.10594
    Java wrapper of authors original
    https://github.com/uea-machine-learning/tsml/blob/master/src/main/java/tsml/
    classifiers/distance_based/ProximityForestWrapper.java
    Java version
    https://github.com/uea-machine-learning/tsml/blob/master/src/main/java/tsml/
    classifiers/distance_based/proximity/ProximityForest.java

    Examples
    --------
    >>> from sktime.classification.distance_based import ProximityForest
    >>> from sktime.datasets import load_unit_test
    >>> X_train, y_train = load_unit_test(split="train", return_X_y=True)
    >>> X_test, y_test = load_unit_test(split="test", return_X_y=True)
    >>> clf = ProximityForest(n_estimators=2, max_depth=2, n_stump_evaluations=1)
    >>> clf.fit(X_train, y_train)
    ProximityForest(...)
    >>> y_pred = clf.predict(X_test)
    """

    _tags = {
        "X_inner_mtype": "nested_univ",  # which type do _fit/_predict, support for X?
        "capability:multithreading": True,
        "classifier_type": "distance",
    }

    def __init__(
        self,
        random_state=None,
        n_estimators=100,
        distance_measure=None,
        get_distance_measure=None,
        get_exemplars=get_one_exemplar_per_class_proximity,
        get_gain=gini_gain,
        verbosity=0,
        max_depth=np.math.inf,
        is_leaf=pure,
        n_jobs=1,
        n_stump_evaluations=5,
        find_stump=None,
        setup_distance_measure_getter=setup_all_distance_measure_getter,
    ):
        """Build a Proximity Forest object.

        Parameters
        ----------
        random_state: the random state
        get_exemplars: get the exemplars from a given dataframe and
        list of class labels
        distance_measure: distance measure to use
        get_distance_measure: method to get the distance measure if
        no already set
        setup_distance_measure_getter: method to setup the distance
        measures based upon the dataset given
        get_gain: method to find the gain of a data split
        :param max_depth: maximum depth of the tree
        :param is_leaf: function to decide when to mark a node as a leaf node
        :param verbosity: number reflecting the verbosity of logging
        :param n_jobs: number of parallel threads to use while building
        :param find_stump: method to find the best split of data / stump at
        a node
        :param n_stump_evaluations: number of stump evaluations to do if
        find_stump method is None
        :param n_estimators: number of trees to construct
        """
        self.is_leaf = is_leaf
        self.verbosity = verbosity
        self.max_depth = max_depth
        self.get_exemplars = get_exemplars
        self.get_gain = get_gain
        self.random_state = random_state
        self.n_estimators = n_estimators
        self.n_jobs = n_jobs
        self.n_stump_evaluations = n_stump_evaluations
        self.get_distance_measure = get_distance_measure
        self.setup_distance_measure_getter = setup_distance_measure_getter
        self.distance_measure = distance_measure
        self.find_stump = find_stump
        # set in fit method
        self.label_encoder = None
        self.trees = None
        self.X = None
        self.y = None

        super(ProximityForest, self).__init__()

    def _fit_tree(self, X, y, index, random_state):
        """Build the classifierr on the training set (X, y).

        Parameters
        ----------
        X : array-like or sparse matrix of shape = [n_instances,n_columns]
            The training input samples.  If a Pandas data frame is passed,
            column 0 is extracted.
        y : array-like, shape = [n_instances]
            The class labels.
        index : index of the tree to be constructed
        random_state: random_state to send to the tree to be constructed

        Returns
        -------
        self : object
        """
        if self.verbosity > 0:
            print("tree " + str(index) + " building")  # noqa
        tree = ProximityTree(
            random_state=random_state,
            verbosity=self.verbosity,
            get_exemplars=self.get_exemplars,
            get_gain=self.get_gain,
            distance_measure=self.distance_measure,
            setup_distance_measure=self.setup_distance_measure_getter,
            get_distance_measure=self.get_distance_measure,
            max_depth=self.max_depth,
            is_leaf=self.is_leaf,
            n_jobs=1,
            find_stump=self.find_stump,
            n_stump_evaluations=self.n_stump_evaluations,
        )
        tree.fit(X, y)
        return tree

    def _fit(self, X, y):
        """Build the classifier on the training set (X, y).

        Parameters
        ----------
        X : array-like or sparse matrix of shape = [n_instances, n_columns]
            The training input samples.  If a Pandas data frame is passed,
            column 0 is extracted.
        y : array-like, shape = [n_instances]
            The class labels.

        Returns
        -------
        self : object
        """
        X, y = check_X_y(X, y, enforce_univariate=True, coerce_to_pandas=True)
        self.X = _positive_dataframe_indices(X)
        self.random_state = check_random_state(self.random_state)
        # setup label encoding
        if self.label_encoder is None:
            self.label_encoder = LabelEncoder()
            y = self.label_encoder.fit_transform(y)
        self.y = y
        self.classes_ = self.label_encoder.classes_
        if self.distance_measure is None:
            if self.get_distance_measure is None:
                self.get_distance_measure = self.setup_distance_measure_getter(self)
            self.distance_measure = self.get_distance_measure(self)
        if self._threads_to_use > 1:
            parallel = Parallel(self._threads_to_use)
            self.trees = parallel(
                delayed(self._fit_tree)(
                    X, y, index, self.random_state.randint(0, self.n_estimators)
                )
                for index in range(self.n_estimators)
            )
        else:
            self.trees = [
                self._fit_tree(
                    X, y, index, self.random_state.randint(0, self.n_estimators)
                )
                for index in range(self.n_estimators)
            ]

        return self

    @staticmethod
    def _predict_proba_tree(X, tree):
        """Find probability estimates for each class for all cases in X.

        Parameters
        ----------
        X : array-like or sparse matrix of shape = [n_instances, n_columns]
            The training input samples.
            If a Pandas data frame is passed (sktime format)
            If a Pandas data frame is passed, a check is performed that it
            only has one column.
            If not, an exception is thrown, since this classifier does not
            yet have
            multivariate capability.
        tree : the tree to collect predictions from

        Returns
        -------
        output : array of shape = [n_instances, n_classes] of probabilities
        """
        return tree.predict_proba(X)

    def _predict(self, X) -> np.ndarray:
        """Predicts labels for sequences in X.

        Parameters
        ----------
        X : array-like or sparse matrix of shape = [n_instances, n_columns]
            The training input samples.
            If a Pandas data frame is passed (sktime format)
            If a Pandas data frame is passed, a check is performed that it
            only has one column.
            If not, an exception is thrown, since this classifier does not
            yet have
            multivariate capability.

        Returns
        -------
        y : array-like, shape =  [n_instances] - predicted class labels
        """
        distributions = self._predict_proba(X)
        predictions = []
        for instance_index in range(0, X.shape[0]):
            distribution = distributions[instance_index]
            prediction = np.argmax(distribution)
            predictions.append(prediction)
        y = self.label_encoder.inverse_transform(predictions)

        return y

    def _predict_proba(self, X) -> np.ndarray:
        """Find probability estimates for each class for all cases in X.

        Parameters
        ----------
        X : array-like or sparse matrix of shape = [n_instances, n_columns]
            The training input samples.
            If a Pandas data frame is passed (sktime format)
            If a Pandas data frame is passed, a check is performed that it
            only has one column.
            If not, an exception is thrown, since this classifier does not
            yet have
            multivariate capability.

        Returns
        -------
        output : array of shape = [n_instances, n_classes] of probabilities
        """
        X = _negative_dataframe_indices(X)
        if self._threads_to_use > 1:
            parallel = Parallel(self._threads_to_use)
            distributions = parallel(
                delayed(self._predict_proba_tree)(X, tree) for tree in self.trees
            )
        else:
            distributions = [self._predict_proba_tree(X, tree) for tree in self.trees]
        distributions = np.array(distributions)
        distributions = np.sum(distributions, axis=0)
        normalize(distributions, copy=False, norm="l1")
        return distributions

    @classmethod
    def get_test_params(cls, parameter_set="default"):
        """Return testing parameter settings for the estimator.

        Parameters
        ----------
        parameter_set : str, default="default"
            Name of the set of test parameters to return, for use in tests. If no
<<<<<<< HEAD
            special parameters are defined for a string, will always return the
            `"default"` set.
            For classifiers, a "default" set of parameters should be provided for
            general testing, and a "results_comparison" set for comparing against
            previously recorded results.
=======
            special parameters are defined for a value, will return `"default"` set.
            For classifiers, a "default" set of parameters should be provided for
            general testing, and a "results_comparison" set for comparing against
            previously recorded results if the general set does not produce suitable
            probabilities to compare against.
>>>>>>> 38f30e57

        Returns
        -------
        params : dict or list of dict, default={}
            Parameters to create testing instances of the class.
            Each dict are parameters to construct an "interesting" test instance, i.e.,
            `MyClass(**params)` or `MyClass(**params[i])` creates a valid test instance.
            `create_test_instance` uses the first (or only) dictionary in `params`.
        """
        if parameter_set == "results_comparison":
<<<<<<< HEAD
            return {"n_estimators": 3}
        else:
            return {"n_estimators": 2}
=======
            return {"n_estimators": 3, "max_depth": 2, "n_stump_evaluations": 2}
        else:
            return {"n_estimators": 2, "max_depth": 2, "n_stump_evaluations": 1}
>>>>>>> 38f30e57


# start of util functions

# find the index of the best value in the array
def arg_bests(array, comparator):
    indices = [0]
    best = array[0]
    for index in range(1, len(array)):
        value = array[index]
        comparison_result = comparator(value, best)
        if comparison_result >= 0:
            if comparison_result > 0:
                indices = []
                best = value
            indices.append(index)
    return indices


# pick values from array at given indices
def _pick_from_indices(array, indices):
    picked = []
    for index in indices:
        picked.append(array[index])
    return picked


# find best values in array
def _bests(array, comparator):
    indices = arg_bests(array, comparator)
    return _pick_from_indices(array, indices)


# find min values in array
def _mins(array, getter=None):
    indices = _arg_mins(array, getter)
    return _pick_from_indices(array, indices)


# find max values in array
def maxs(array, getter=None):
    indices = _arg_maxs(array, getter)
    return _pick_from_indices(array, indices)


# find min value in array, randomly breaking ties
def min(array, rand, getter=None):
    index = _arg_min(array, rand, getter)
    return array[index]


# find index of max value in array, randomly breaking ties
def _arg_max(array, rand, getter=None):
    return rand.choice(_arg_maxs(array, getter))


# find max value in array, randomly breaking ties
def _max(array, rand, getter=None):
    index = _arg_max(array, rand, getter)
    return array[index]


# find best value in array, randomly breaking ties
def _best(array, comparator, rand):
    return rand.choice(_bests(array, comparator))


# find index of best value in array, randomly breaking ties
def _arg_best(array, comparator, rand):
    return rand.choice(arg_bests(array, comparator))


# find index of min value in array, randomly breaking ties
def _arg_min(array, rand, getter=None):
    return rand.choice(_arg_mins(array, getter))


# find indices of best value in array, randomly breaking ties
def _arg_mins(array, getter=None):
    return arg_bests(array, _chain(_less_than, getter))


# find indices of max value in array, randomly breaking ties
def _arg_maxs(array, getter=None):
    return arg_bests(array, _chain(_more_than, getter))


# obtain a value before using in func
def _chain(func, getter=None):
    if getter is None:
        return func
    else:
        return lambda a, b: func(getter(a), getter(b))


# test if a is more than b
def _more_than(a, b):
    if a < b:
        return -1
    elif a > b:
        return 1
    else:
        return 0


# test if a is less than b
def _less_than(a, b):
    if a < b:
        return 1
    elif a > b:
        return -1
    else:
        return 0


def _negative_dataframe_indices(X):
    if np.any(X.index >= 0) or len(np.unique(X.index)) > 1:
        X = X.copy(deep=True)
        X.index = np.arange(-1, -len(X.index) - 1, step=-1)
    return X


def _positive_dataframe_indices(X):
    if np.any(X.index < 0) or len(np.unique(X.index)) > 1:
        X = X.copy(deep=True)
        X.index = np.arange(0, len(X.index))
    return X


def _stdp(X):
    sum = 0
    sum_sq = 0
    num_instances = X.shape[0]
    num_dimensions = X.shape[1]
    num_values = 0
    for instance_index in range(0, num_instances):
        for dimension_index in range(0, num_dimensions):
            instance = X.iloc[instance_index, dimension_index]
            for value in instance:
                num_values += 1
                sum += value
                sum_sq += value ** 2  # todo missing values NaN messes
                # this up!
    mean = sum / num_values
    stdp = np.math.sqrt(sum_sq / num_values - mean ** 2)
    return stdp


def _bin_instances_by_class(X, class_labels):
    bins = {}
    for class_label in np.unique(class_labels):
        bins[class_label] = []
    num_instances = X.shape[0]
    for instance_index in range(0, num_instances):
        instance = X.iloc[instance_index, :]
        class_label = class_labels[instance_index]
        instances_bin = bins[class_label]
        instances_bin.append(instance)
    return bins


def _max_instance_dimension_length(X, dimension):
    num_instances = X.shape[0]
    max = -1
    for instance_index in range(0, num_instances):
        instance = X.iloc[instance_index, dimension]
        if len(instance) > max:
            max = len(instance)
    return max


def _max_instance_length(X):
    # todo use all dimensions / uneven length dataset
    max_length = len(X.iloc[0, 0])
    # max = -1
    # for dimension in range(0, instances.shape[1]):
    #     length = max_instance_dimension_length(instances, dimension)
    #     if length > max:
    #         max = length
    return max_length<|MERGE_RESOLUTION|>--- conflicted
+++ resolved
@@ -1558,19 +1558,11 @@
         ----------
         parameter_set : str, default="default"
             Name of the set of test parameters to return, for use in tests. If no
-<<<<<<< HEAD
-            special parameters are defined for a string, will always return the
-            `"default"` set.
-            For classifiers, a "default" set of parameters should be provided for
-            general testing, and a "results_comparison" set for comparing against
-            previously recorded results.
-=======
             special parameters are defined for a value, will return `"default"` set.
             For classifiers, a "default" set of parameters should be provided for
             general testing, and a "results_comparison" set for comparing against
             previously recorded results if the general set does not produce suitable
             probabilities to compare against.
->>>>>>> 38f30e57
 
         Returns
         -------
@@ -1581,15 +1573,9 @@
             `create_test_instance` uses the first (or only) dictionary in `params`.
         """
         if parameter_set == "results_comparison":
-<<<<<<< HEAD
-            return {"n_estimators": 3}
-        else:
-            return {"n_estimators": 2}
-=======
             return {"n_estimators": 3, "max_depth": 2, "n_stump_evaluations": 2}
         else:
             return {"n_estimators": 2, "max_depth": 2, "n_stump_evaluations": 1}
->>>>>>> 38f30e57
 
 
 # start of util functions
@@ -1731,10 +1717,10 @@
             for value in instance:
                 num_values += 1
                 sum += value
-                sum_sq += value ** 2  # todo missing values NaN messes
+                sum_sq += value**2  # todo missing values NaN messes
                 # this up!
     mean = sum / num_values
-    stdp = np.math.sqrt(sum_sq / num_values - mean ** 2)
+    stdp = np.math.sqrt(sum_sq / num_values - mean**2)
     return stdp
 
 
