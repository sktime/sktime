--- conflicted
+++ resolved
@@ -127,11 +127,8 @@
         leaf_size=30,
         n_jobs=None,
     ):
-<<<<<<< HEAD
-=======
         self.n_neighbors = n_neighbors
         self.weights = _check_weights(weights)
->>>>>>> 1d0ef7a6
         self.distance = distance
         self.distance_params = distance_params
         if isinstance(self.distance, str):
