--- conflicted
+++ resolved
@@ -19,7 +19,6 @@
 from sktime.transformations.panel.signature_based._signature_method import (
     SignatureTransformer,
 )
-from sktime.utils.validation._dependencies import _check_python_version
 
 
 class SignatureClassifier(BaseClassifier):
@@ -94,11 +93,8 @@
     _tags = {
         "capability:multivariate": True,
         "classifier_type": "feature",
-<<<<<<< HEAD
         "python_dependencies": "esig",
-=======
         "python_version": "<3.10",
->>>>>>> f2e096f3
     }
 
     def __init__(
@@ -114,7 +110,6 @@
         depth=4,
         random_state=None,
     ):
-        _check_python_version(self, "esig", severity="error")
         super(SignatureClassifier, self).__init__()
         self.estimator = estimator
         self.augmentation_list = augmentation_list
