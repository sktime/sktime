--- conflicted
+++ resolved
@@ -75,11 +75,7 @@
         classification pipeline.
     n_classes_ : int
         Number of classes. Extracted from the data.
-<<<<<<< HEAD
-    classes_ : ndarray of shape (n_classes)
-=======
     classes_ : ndarray of shape (n_classes_)
->>>>>>> 859a10ab
         Holds the label for each class.
 
     References
