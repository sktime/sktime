--- conflicted
+++ resolved
@@ -134,14 +134,11 @@
         # ---------------------
         "tests:vm": True,
         "tests:libs": ["sktime.libs.momentfm"],
-<<<<<<< HEAD
-=======
         "tests:skip_by_name": [
             # see 8253
             "test_fit_idempotent",
             "test_multiprocessing_idempotent",
         ],
->>>>>>> 6f714728
     }
 
     def __init__(
