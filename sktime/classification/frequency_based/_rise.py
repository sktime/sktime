# -*- coding: utf-8 -*-
""" Random Interval Spectral Forest (RISE).
Implementation of Deng's Time Series Forest, with minor changes
"""
__author__ = ["Tony Bagnall"]
__all__ = ["RandomIntervalSpectralForest", "acf", "matrix_acf", "ps"]

import math

import numpy as np
from sklearn.base import clone
from sklearn.ensemble._forest import ForestClassifier
from sklearn.tree import DecisionTreeClassifier
from sklearn.utils.multiclass import class_distribution
from sklearn.utils.validation import check_random_state
from sktime.classification.base import BaseClassifier
from sktime.utils.validation.panel import check_X
from sktime.utils.validation.panel import check_X_y


class RandomIntervalSpectralForest(ForestClassifier, BaseClassifier):
    """Random Interval Spectral Forest (RISE).

    Random Interval Spectral Forest: stripped down implementation of RISE
<<<<<<< HEAD
    from Lines 2018::
        @article{lines17hive-cote,
            author = {J. Lines, S. Taylor and A. Bagnall},
            title = {Time Series Classification with HIVE-COTE: The Hierarchical
                     Vote Collective of Transformation-Based Ensembles},
            journal = {ACM Transactions on Knowledge and Data Engineering},
            volume = {12},
            number= {5},
            year = {2018}
        }

    Overview:

    .. code-block:: none

        Input: n series length m
        for each tree
            sample a random intervals
            take the ACF and PS over this interval, and concatenate features
            build tree on new features
        ensemble the trees through averaging probabilities.

=======
    from Lines 2018:
    @article
    {lines17hive-cote,
     author = {J. Lines, S. Taylor and A. Bagnall},
     title = {Time Series Classification with HIVE-COTE: The
      Hierarchical Vote Collective of Transformation-Based Ensembles},
     journal = {ACM Transactions on Knowledge and Data Engineering},
     volume = {12},
     number= {5},
     year = {2018}
    }
    https://dl.acm.org/doi/10.1145/3182382

    Overview: Input n series length m
    for each tree
        sample a random intervals
        take the ACF and PS over this interval, and concatenate features
        build tree on new features
    ensemble the trees through averaging probabilities.
>>>>>>> ad94bd87
    Need to have a minimum interval for each tree
    This is from the python github.

    Parameters
    ----------
    n_estimators : int, optional (default=200)
        The number of trees in the forest.
    random_state : int, RandomState instance or None, optional (default=None)
        If int, random_state is the seed used by the random number generator;
        If RandomState instance, random_state is the random number generator;
        If None, the random number generator is the RandomState instance used
        by `np.random`.
    min_interval : int, optional (default=16)
        The minimum width of an interval.
    acf_lag : int, optional (default=100)
        The maximum number of autocorrelation terms to use.
    acf_min_values : int, optional (default=4)
        Never use fewer than this number of terms to find a correlation.

    Attributes
    ----------
    n_classes : int
        The number of classes, extracted from the data.
    classifiers : array of shape = [n_estimators] of DecisionTree classifiers
    intervals : array of shape = [n_estimators][2]
        Stores indexes of start and end points for all classifiers.
    """

    # TO DO: handle missing values, unequal length series and multivariate
    # problems

    def __init__(
        self,
        n_estimators=200,
        random_state=None,
        min_interval=16,
        acf_lag=100,
        acf_min_values=4,
    ):
        super(RandomIntervalSpectralForest, self).__init__(
            base_estimator=DecisionTreeClassifier(random_state=random_state),
            n_estimators=n_estimators,
        )
        self.n_estimators = n_estimators
        self.random_state = random_state
        self.min_interval = min_interval
        self.acf_lag = acf_lag
        self.acf_min_values = acf_min_values

        # We need to add is-fitted state when inheriting from scikit-learn
        self._is_fitted = False

    def fit(self, X, y):
        """Build a forest of trees from the training set (X, y) using random
        intervals and spectral features
        Parameters
        ----------
        X : array-like or sparse matrix of shape = [n_instances,
        series_length] or shape = [n_instances,n_columns]
            The training input samples.  If a Pandas data frame is passed it
            must have a single column (i.e. univariate
            classification. RISE has no bespoke method for multivariate
            classification as yet.
        y : array-like, shape =  [n_instances]    The class labels.

        Returns
        -------
        self : object
        """
        X, y = check_X_y(X, y, enforce_univariate=True, coerce_to_numpy=True)
        X = X.squeeze(1)

        n_instances, self.series_length = X.shape

        rng = check_random_state(self.random_state)

        self.estimators_ = []
        self.n_classes = np.unique(y).shape[0]
        self.classes_ = class_distribution(np.asarray(y).reshape(-1, 1))[0][0]
        self.intervals = np.zeros((self.n_estimators, 2), dtype=int)
        self.intervals[0][0] = 0
        self.intervals[0][1] = self.series_length
        for i in range(1, self.n_estimators):
            self.intervals[i][0] = rng.randint(self.series_length - self.min_interval)
            self.intervals[i][1] = rng.randint(
                self.intervals[i][0] + self.min_interval, self.series_length
            )
        # Check lag against global properties
        self.acf_lag_ = self.acf_lag
        if self.acf_lag > self.series_length - self.acf_min_values:
            self.acf_lag_ = self.series_length - self.acf_min_values
        if self.acf_lag < 0:
            self.acf_lag_ = 1
        self.lags = np.zeros(self.n_estimators, dtype=int)
        for i in range(0, self.n_estimators):
            temp_lag = self.acf_lag_
            if (
                temp_lag
                > self.intervals[i][1] - self.intervals[i][0] - self.acf_min_values
            ):
                temp_lag = (
                    self.intervals[i][1] - self.intervals[i][0] - self.acf_min_values
                )
            if temp_lag < 0:
                temp_lag = 1
            self.lags[i] = int(temp_lag)
            acf_x = np.empty(shape=(n_instances, self.lags[i]))
            ps_len = (self.intervals[i][1] - self.intervals[i][0]) / 2
            ps_x = np.empty(shape=(n_instances, int(ps_len)))
            for j in range(0, n_instances):
                acf_x[j] = acf(
                    X[j, self.intervals[i][0] : self.intervals[i][1]], temp_lag
                )
                ps_x[j] = ps(X[j, self.intervals[i][0] : self.intervals[i][1]])
            transformed_x = np.concatenate((acf_x, ps_x), axis=1)
            #            transformed_x=acf_x
            tree = clone(self.base_estimator)
            # set random state, but not the same, so that estimators vary
            tree.set_params(**{"random_state": rng.randint(np.iinfo(np.int32).max)})
            tree.fit(transformed_x, y)
            self.estimators_.append(tree)

        self._is_fitted = True
        return self

    def predict(self, X):
        """
        Find predictions for all cases in X. Built on top of predict_proba
        Parameters
        ----------
        X : array-like or sparse matrix of shape = [n_instances, n_columns]
        or a data frame.
        If a Pandas data frame is passed,

        Returns
        -------
        output : array of shape = [n_instances]
        """
        proba = self.predict_proba(X)
        return np.asarray([self.classes_[np.argmax(prob)] for prob in proba])

    def predict_proba(self, X):
        """
        Find probability estimates for each class for all cases in X.
        Parameters
        ----------
        X : array-like or sparse matrix of shape = [n_instances, n_columns]
            The training input samples.  If a Pandas data frame is passed,

        Local variables
        ----------
        n_samps     : int, number of cases to classify
        n_columns    : int, number of attributes in X, must match _num_atts
        determined in fit

        Returns
        -------
        output : array of shape = [n_instances, n_classes] of probabilities
        """
        self.check_is_fitted()
        X = check_X(X, enforce_univariate=True, coerce_to_numpy=True)
        X = X.squeeze(1)

        n_instances, n_columns = X.shape
        if n_columns != self.series_length:
            raise TypeError(
                " ERROR number of attributes in the train does not match "
                "that in the test data"
            )
        sums = np.zeros((X.shape[0], self.n_classes), dtype=np.float64)

        for i in range(0, self.n_estimators):
            acf_x = np.empty(shape=(n_instances, self.lags[i]))
            ps_len = (self.intervals[i][1] - self.intervals[i][0]) / 2
            ps_x = np.empty(shape=(n_instances, int(ps_len)))
            for j in range(0, n_instances):
                acf_x[j] = acf(
                    X[j, self.intervals[i][0] : self.intervals[i][1]], self.lags[i]
                )
                ps_x[j] = ps(X[j, self.intervals[i][0] : self.intervals[i][1]])
            transformed_x = np.concatenate((acf_x, ps_x), axis=1)
            sums += self.estimators_[i].predict_proba(transformed_x)

        output = sums / (np.ones(self.n_classes) * self.n_estimators)
        return output


def acf(x, max_lag):
    """autocorrelation function transform, currently calculated using
    standard stats method.
    We could use inverse of power spectrum, especially given we already have
    found it, worth testing for speed and correctness
    HOWEVER, for long series, it may not give much benefit, as we do not use
    that many ACF terms

    Parameters
    ----------
    x : array-like shape = [interval_width]
    max_lag: int, number of ACF terms to find

    Return
    ----------
    y : array-like shape = [max_lag]

    """
    y = np.zeros(max_lag)
    length = len(x)
    for lag in range(1, max_lag + 1):
        # Do it ourselves to avoid zero variance warnings
        s1 = np.sum(x[:-lag])
        ss1 = np.sum(np.square(x[:-lag]))
        s2 = np.sum(x[lag:])
        ss2 = np.sum(np.square(x[lag:]))
        s1 = s1 / (length - lag)
        s2 = s2 / (length - lag)
        y[lag - 1] = np.sum((x[:-lag] - s1) * (x[lag:] - s2))
        y[lag - 1] = y[lag - 1] / (length - lag)
        v1 = ss1 / (length - lag) - s1 * s1
        v2 = ss2 / (length - lag) - s2 * s2
        if v1 <= 0.000000001 and v2 <= 0.000000001:  # Both zero variance,
            # so must be 100% correlated
            y[lag - 1] = 1
        elif v1 <= 0.000000001 or v2 <= 0.000000001:  # One zero variance
            # the other not
            y[lag - 1] = 0
        else:
            y[lag - 1] = y[lag - 1] / (math.sqrt(v1) * math.sqrt(v2))
    return np.array(y)


#        y[lag - 1] = np.corrcoef(x[lag:], x[:-lag])[0][1]
#        if np.isnan(y[lag - 1]) or np.isinf(y[lag-1]):
#            y[lag-1]=0


def matrix_acf(x, num_cases, max_lag):
    """autocorrelation function transform, currently calculated using
    standard stats method.
    We could use inverse of power spectrum, especially given we already have
    found it, worth testing for speed and correctness
    HOWEVER, for long series, it may not give much benefit, as we do not use
    that many ACF terms

     Parameters
    ----------
    x : array-like shape = [num_cases, interval_width]
    max_lag: int, number of ACF terms to find

    Return
    ----------
    y : array-like shape = [num_cases,max_lag]

    """

    y = np.empty(shape=(num_cases, max_lag))
    for lag in range(1, max_lag + 1):
        # Could just do it ourselves ... TO TEST
        #            s1=np.sum(x[:-lag])/x.shape()[0]
        #            ss1=s1*s1
        #            s2=np.sum(x[lag:])
        #            ss2=s2*s2
        #
        y[lag - 1] = np.corrcoef(x[:, lag:], x[:, -lag])[0][1]
        if np.isnan(y[lag - 1]) or np.isinf(y[lag - 1]):
            y[lag - 1] = 0
    return y


def ps(x):
    """power spectrum transform, currently calculated using np function.
    It would be worth looking at ff implementation, see difference in speed
    to java
    Parameters
    ----------
    x : array-like shape = [interval_width]

    Return
    ----------
    y : array-like shape = [len(x)/2]
    """
    fft = np.fft.fft(x)
    fft = fft.real * fft.real + fft.imag * fft.imag
    fft = fft[: int(len(x) / 2)]
    return np.array(fft)<|MERGE_RESOLUTION|>--- conflicted
+++ resolved
@@ -22,33 +22,9 @@
     """Random Interval Spectral Forest (RISE).
 
     Random Interval Spectral Forest: stripped down implementation of RISE
-<<<<<<< HEAD
+
     from Lines 2018::
         @article{lines17hive-cote,
-            author = {J. Lines, S. Taylor and A. Bagnall},
-            title = {Time Series Classification with HIVE-COTE: The Hierarchical
-                     Vote Collective of Transformation-Based Ensembles},
-            journal = {ACM Transactions on Knowledge and Data Engineering},
-            volume = {12},
-            number= {5},
-            year = {2018}
-        }
-
-    Overview:
-
-    .. code-block:: none
-
-        Input: n series length m
-        for each tree
-            sample a random intervals
-            take the ACF and PS over this interval, and concatenate features
-            build tree on new features
-        ensemble the trees through averaging probabilities.
-
-=======
-    from Lines 2018:
-    @article
-    {lines17hive-cote,
      author = {J. Lines, S. Taylor and A. Bagnall},
      title = {Time Series Classification with HIVE-COTE: The
       Hierarchical Vote Collective of Transformation-Based Ensembles},
@@ -59,13 +35,17 @@
     }
     https://dl.acm.org/doi/10.1145/3182382
 
-    Overview: Input n series length m
-    for each tree
-        sample a random intervals
-        take the ACF and PS over this interval, and concatenate features
-        build tree on new features
-    ensemble the trees through averaging probabilities.
->>>>>>> ad94bd87
+    Overview:
+
+    .. code-block:: none
+
+        Input: n series length m
+        for each tree
+            sample a random intervals
+            take the ACF and PS over this interval, and concatenate features
+            build tree on new features
+        ensemble the trees through averaging probabilities.
+
     Need to have a minimum interval for each tree
     This is from the python github.
 
