--- conflicted
+++ resolved
@@ -63,7 +63,6 @@
         "contractable": False,
     }
 
-<<<<<<< HEAD
     def __init__(
         self,
         n_estimators=200,
@@ -71,9 +70,6 @@
         n_jobs=1,
         random_state=None,
     ):
-=======
-    def __init__(self, n_estimators=100, n_jobs=None, random_state=None):
->>>>>>> d606f71d
         self.n_estimators = n_estimators
         self.outlier_norm = outlier_norm
         self.n_jobs = n_jobs
