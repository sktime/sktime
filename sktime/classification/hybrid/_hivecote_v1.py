# -*- coding: utf-8 -*-
"""Hierarchical Vote Collective of Transformation-based Ensembles (HIVE-COTE) V1."""

__author__ = ["Matthew Middlehurst", "RavenRudi"]
__all__ = ["HIVECOTEV1"]

from datetime import datetime

import numpy as np
from sklearn.metrics import accuracy_score
from sklearn.model_selection import cross_val_predict
from sklearn.utils import check_random_state
from sklearn.utils.multiclass import class_distribution

from sktime.classification.base import BaseClassifier
from sktime.classification.dictionary_based import ContractableBOSS
from sktime.classification.interval_based import (
    RandomIntervalSpectralForest,
    TimeSeriesForestClassifier,
)
from sktime.classification.shapelet_based import ShapeletTransformClassifier
<<<<<<< HEAD
=======
from sktime.utils.validation.panel import check_X, check_X_y
>>>>>>> bf5248e5


class HIVECOTEV1(BaseClassifier):
    """Hierarchical Vote Collective of Transformation-based Ensembles (HIVE-COTE) V1.

    An ensemble of the STC, TSF, RISE and cBOSS classifiers from different feature
    representations using the CAWPE structure as described in [1].

    Parameters
    ----------
    verbose                 : int, level of outp"ut printed to
    the console (for information only) (default = 0)
    n_jobs                  : int, optional (default=1)
    The number of jobs to run in parallel for both `fit` and `predict`.
    ``-1`` means using all processors.
    random_state            : int or None, seed for random, integer,
    optional (default to no seed)

    Attributes
    ----------
    n_classes               : extracted from the data

    Notes
    -----
    ..[1] Anthony Bagnall, Michael Flynn, James Large, Jason Lines and
    Matthew Middlehurst.
        "On the usage and performance of the Hierarchical Vote Collective of
            Transformation-based Ensembles version 1.0 (hive-cote v1. 0)"
        International Workshop on Advanced Analytics and Learning on Temporal
            Data 2020

    Java version
    https://github.com/uea-machine-learning/tsml/blob/master/src/main/java/
    tsml/classifiers/hybrids/HIVE_COTE.java

    """

    # Capability tags
    _tags = {
        "capability:multivariate": False,
        "capability:unequal_length": False,
        "capability:missing_values": False,
        "capability:train_estimate": False,
        "capability:contractable": False,
    }

    def __init__(
        self,
        stc_params=None,
        tsf_params=None,
        rise_params=None,
        cboss_params=None,
        verbose=0,
        n_jobs=1,
        random_state=None,
    ):
        if stc_params is None:
            stc_params = {}
        if tsf_params is None:
            tsf_params = {"n_estimators": 500}
        if rise_params is None:
            rise_params = {"n_estimators": 500}
        if cboss_params is None:
            cboss_params = {}

        self.stc_params = stc_params
        self.tsf_params = tsf_params
        self.rise_params = rise_params
        self.cboss_params = cboss_params

        self.verbose = verbose
        self.n_jobs = n_jobs
        self.random_state = random_state

        self.stc = None
        self.tsf = None
        self.rise = None
        self.cboss = None

        self.stc_weight = 0
        self.tsf_weight = 0
        self.rise_weight = 0
        self.cboss_weight = 0

        self.n_classes = 0
        self.classes_ = []

        super(HIVECOTEV1, self).__init__()

    def _fit(self, X, y):
        """Fit a HIVE-COTEv1.0 classifier.

        Parameters
        ----------
        X : nested pandas DataFrame of shape [n_instances, 1]
            Nested dataframe with univariate time-series in cells.
        y : array-like, shape = [n_instances] The class labels.

        Returns
        -------
        self : object
        """
        self.n_classes = np.unique(y).shape[0]
        self.classes_ = class_distribution(np.asarray(y).reshape(-1, 1))[0][0]

        cv_size = 10
        _, counts = np.unique(y, return_counts=True)
        min_class = np.min(counts)
        if min_class < cv_size:
            cv_size = min_class

        self.stc = ShapeletTransformClassifier(
            **self.stc_params,
            random_state=self.random_state,
        )
        self.stc.fit(X, y)

        if self.verbose > 0:
            print("STC ", datetime.now().strftime("%H:%M:%S %d/%m/%Y"))  # noqa

        train_preds = cross_val_predict(
            ShapeletTransformClassifier(
                **self.stc_params,
                random_state=self.random_state,
            ),
            X=X,
            y=y,
            cv=cv_size,
            n_jobs=self.n_jobs,
        )
        self.stc_weight = accuracy_score(y, train_preds) ** 4

        if self.verbose > 0:
            print(  # noqa
                "STC train estimate ",
                datetime.now().strftime("%H:%M:%S %d/%m/%Y"),
            )
            print("STC weight = " + str(self.stc_weight))  # noqa

        self.tsf = TimeSeriesForestClassifier(
            **self.tsf_params,
            random_state=self.random_state,
            n_jobs=self.n_jobs,
        )
        self.tsf.fit(X, y)

        if self.verbose > 0:
            print("TSF ", datetime.now().strftime("%H:%M:%S %d/%m/%Y"))  # noqa

        train_preds = cross_val_predict(
            TimeSeriesForestClassifier(
                **self.tsf_params, random_state=self.random_state
            ),
            X=X,
            y=y,
            cv=cv_size,
            n_jobs=self.n_jobs,
        )
        self.tsf_weight = accuracy_score(y, train_preds) ** 4

        if self.verbose > 0:
            print(  # noqa
                "TSF train estimate ",
                datetime.now().strftime("%H:%M:%S %d/%m/%Y"),
            )
            print("TSF weight = " + str(self.tsf_weight))  # noqa

        self.rise = RandomIntervalSpectralForest(
            **self.rise_params,
            random_state=self.random_state,
            n_jobs=self.n_jobs,
        )
        self.rise.fit(X, y)

        if self.verbose > 0:
            print("RISE ", datetime.now().strftime("%H:%M:%S %d/%m/%Y"))  # noqa

        train_preds = cross_val_predict(
            RandomIntervalSpectralForest(
                **self.rise_params,
                random_state=self.random_state,
            ),
            X=X,
            y=y,
            cv=cv_size,
            n_jobs=self.n_jobs,
        )
        self.rise_weight = accuracy_score(y, train_preds) ** 4

        if self.verbose > 0:
            print(  # noqa
                "RISE train estimate ",
                datetime.now().strftime("%H:%M:%S %d/%m/%Y"),
            )
            print("RISE weight = " + str(self.rise_weight))  # noqa

        self.cboss = ContractableBOSS(
            **self.cboss_params, random_state=self.random_state, n_jobs=self.n_jobs
        )
        self.cboss.fit(X, y)
        train_probs = self.cboss._get_train_probs(X)
        train_preds = self.cboss.classes_[np.argmax(train_probs, axis=1)]
        self.cboss_weight = accuracy_score(y, train_preds) ** 4

        if self.verbose > 0:
            print(  # noqa
                "cBOSS (estimate included) ",
                datetime.now().strftime("%H:%M:%S %d/%m/%Y"),
            )
            print("cBOSS weight = " + str(self.cboss_weight))  # noqa

        self._is_fitted = True
        return self

    def _predict(self, X):
        """Make predictions for all cases in X.

        Parameters
        ----------
        X : The testing input samples of shape [n_instances,1].

        Returns
        -------
        output : numpy array of shape = [n_instances]
        """
        rng = check_random_state(self.random_state)
        return np.array(
            [
                self.classes_[int(rng.choice(np.flatnonzero(prob == prob.max())))]
                for prob in self.predict_proba(X)
            ]
        )

    def _predict_proba(self, X):
        """Make class probability estimates on each case in X.

        Parameters
        ----------
        X - pandas dataframe of testing data of shape [n_instances,1].

        Returns
        -------
        output : numpy array of shape =
                [n_instances, num_classes] of probabilities
        """
        dists = np.zeros((X.shape[0], self.n_classes))

        dists = np.add(
            dists,
            self.stc.predict_proba(X) * (np.ones(self.n_classes) * self.stc_weight),
        )
        dists = np.add(
            dists,
            self.tsf.predict_proba(X) * (np.ones(self.n_classes) * self.tsf_weight),
        )
        dists = np.add(
            dists,
            self.rise.predict_proba(X) * (np.ones(self.n_classes) * self.rise_weight),
        )
        dists = np.add(
            dists,
            self.cboss.predict_proba(X) * (np.ones(self.n_classes) * self.cboss_weight),
        )

        return dists / dists.sum(axis=1, keepdims=True)<|MERGE_RESOLUTION|>--- conflicted
+++ resolved
@@ -19,10 +19,6 @@
     TimeSeriesForestClassifier,
 )
 from sktime.classification.shapelet_based import ShapeletTransformClassifier
-<<<<<<< HEAD
-=======
-from sktime.utils.validation.panel import check_X, check_X_y
->>>>>>> bf5248e5
 
 
 class HIVECOTEV1(BaseClassifier):
@@ -33,7 +29,7 @@
 
     Parameters
     ----------
-    verbose                 : int, level of outp"ut printed to
+    verbose                 : int, level of output printed to
     the console (for information only) (default = 0)
     n_jobs                  : int, optional (default=1)
     The number of jobs to run in parallel for both `fit` and `predict`.
