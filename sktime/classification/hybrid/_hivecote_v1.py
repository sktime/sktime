# -*- coding: utf-8 -*-
"""Hierarchical Vote Collective of Transformation-based Ensembles (HIVE-COTE) V1.

Hybrid ensemble of classifiers from 4 separate time series classification
representations, using the weighted probabilistic CAWPE as an ensemble controller.
"""

__author__ = "Matthew Middlehurst"
__all__ = ["HIVECOTEV1"]

from datetime import datetime

import numpy as np
from sklearn.metrics import accuracy_score
from sklearn.model_selection import cross_val_predict
from sklearn.utils import check_random_state
from sklearn.utils.multiclass import class_distribution

from sktime.classification.base import BaseClassifier
from sktime.classification.dictionary_based import ContractableBOSS
from sktime.classification.interval_based import (
    RandomIntervalSpectralForest,
    TimeSeriesForestClassifier,
)
from sktime.classification.shapelet_based import ShapeletTransformClassifier
from sktime.utils.validation import check_n_jobs


class HIVECOTEV1(BaseClassifier):
    """Hierarchical Vote Collective of Transformation-based Ensembles (HIVE-COTE) V1.

    An ensemble of the STC, TSF, RISE and cBOSS classifiers from different feature
    representations using the CAWPE structure as described in [1]_.

    Parameters
    ----------
    stc_params : dict or None, default=None
        Parameters for the ShapeletTransformClassifier module. If None, uses the
        default parameters with a 2 hour transform contract.
    tsf_params : dict or None, default=None
        Parameters for the TimeSeriesForestClassifier module. If None, uses the default
        parameters with n_estimators set to 500.
    rise_params : dict or None, default=None
        Parameters for the RandomIntervalSpectralForest module. If None, uses the
        default parameters with n_estimators set to 500.
    cboss_params : dict or None, default=None
        Parameters for the ContractableBOSS module. If None, uses the default
        parameters.
    verbose : int, default=0
        Level of output printed to the console (for information only).
    n_jobs : int, default=1
        The number of jobs to run in parallel for both `fit` and `predict`.
        ``-1`` means using all processors.
    random_state : int or None, default=None
        Seed for random number generation.

    Attributes
    ----------
<<<<<<< HEAD
    n_classes : int
        The number of classes.
    classes_ : list
        The classes labels.
=======
    n_classes_ : int
        The number of classes.
    classes_ : list
        The unique class labels.
    n_jobs_ : int
        The number of threads used.
    stc_weight_ : float
        The weight for STC probabilities.
    tsf_weight_ : float
        The weight for TSF probabilities.
    rise_weight_ : float
        The weight for RISE probabilities.
    cboss_weight_ : float
        The weight for cBOSS probabilities.
>>>>>>> c1280429

    See Also
    --------
    HIVECOTEV2, ShapeletTransformClassifier, TimeSeriesForestClassifier,
    RandomIntervalSpectralForest, ContractableBOSS

    Notes
    -----
    For the Java version, see
    `https://github.com/uea-machine-learning/tsml/blob/master/src/main/java/
    tsml/classifiers/hybrids/HIVE_COTE.java`_.

    References
    ----------
    .. [1] Anthony Bagnall, Michael Flynn, James Large, Jason Lines and
       Matthew Middlehurst. "On the usage and performance of the Hierarchical Vote
       Collective of Transformation-based Ensembles version 1.0 (hive-cote v1.0)"
       International Workshop on Advanced Analytics and Learning on Temporal Data 2020

    Examples
    --------
    >>> from sktime.classification.hybrid import HIVECOTEV1
    >>> from sktime.contrib.vector_classifiers._rotation_forest import RotationForest
    >>> from sktime.datasets import load_unit_test
    >>> X_train, y_train = load_unit_test(split="train", return_X_y=True)
    >>> X_test, y_test = load_unit_test(split="test", return_X_y=True)
    >>> clf = HIVECOTEV1(
    ...     stc_params={
    ...         "estimator": RotationForest(n_estimators=3),
    ...         "n_shapelet_samples": 500,
    ...         "max_shapelets": 20,
    ...         "batch_size": 100,
    ...     },
    ...     tsf_params={"n_estimators": 10},
    ...     rise_params={"n_estimators": 10},
    ...     cboss_params={"n_parameter_samples": 25, "max_ensemble_size": 5},
    ... )
    >>> clf.fit(X_train, y_train)
    HIVECOTEV1(...)
    >>> y_pred = clf.predict(X_test)
    """

    _tags = {
        "capability:multivariate": False,
        "capability:unequal_length": False,
        "capability:missing_values": False,
        "capability:train_estimate": False,
        "capability:contractable": False,
    }

    def __init__(
        self,
        stc_params=None,
        tsf_params=None,
        rise_params=None,
        cboss_params=None,
        verbose=0,
        n_jobs=1,
        random_state=None,
    ):
        self.stc_params = stc_params
        self.tsf_params = tsf_params
        self.rise_params = rise_params
        self.cboss_params = cboss_params

        self.verbose = verbose
        self.n_jobs = n_jobs
        self.random_state = random_state

<<<<<<< HEAD
        self.n_classes = 0
=======
        self.n_classes_ = 0
>>>>>>> c1280429
        self.classes_ = []
        self.n_jobs_ = n_jobs
        self.stc_weight_ = 0
        self.tsf_weight_ = 0
        self.rise_weight_ = 0
        self.cboss_weight_ = 0

        self._stc_params = stc_params
        self._tsf_params = tsf_params
        self._rise_params = rise_params
        self._cboss_params = cboss_params
        self._stc = None
        self._tsf = None
        self._rise = None
        self._cboss = None

<<<<<<< HEAD
        self._stc_params = stc_params
        self._tsf_params = tsf_params
        self._rise_params = rise_params
        self._cboss_params = cboss_params
        self._n_jobs = n_jobs
        self._stc = None
        self._tsf = None
        self._rise = None
        self._cboss = None
        self._stc_weight = 0
        self._tsf_weight = 0
        self._rise_weight = 0
        self._cboss_weight = 0

        super(HIVECOTEV1, self).__init__()

    def _fit(self, X, y):
        self._n_jobs = check_n_jobs(self.n_jobs)
=======
        super(HIVECOTEV1, self).__init__()

    def _fit(self, X, y):
        """Fit HIVE-COTE 1.0 to training data.

        Parameters
        ----------
        X : 3D np.array of shape = [n_instances, n_dimensions, series_length]
            The training data.
        y : array-like, shape = [n_instances]
            The class labels.

        Returns
        -------
        self :
            Reference to self.

        Notes
        -----
        Changes state by creating a fitted model that updates attributes
        ending in "_" and sets is_fitted flag to True.
        """
        self.n_jobs_ = check_n_jobs(self.n_jobs)
>>>>>>> c1280429

        self.n_classes_ = np.unique(y).shape[0]
        self.classes_ = class_distribution(np.asarray(y).reshape(-1, 1))[0][0]

<<<<<<< HEAD
=======
        # Default values from HC1 paper
>>>>>>> c1280429
        if self.stc_params is None:
            self._stc_params = {"transform_limit_in_minutes": 120}
        if self.tsf_params is None:
            self._tsf_params = {"n_estimators": 500}
        if self.rise_params is None:
            self._rise_params = {"n_estimators": 500}
        if self.cboss_params is None:
            self._cboss_params = {}

<<<<<<< HEAD
=======
        # Cross-validation size for TSF and RISE
>>>>>>> c1280429
        cv_size = 10
        _, counts = np.unique(y, return_counts=True)
        min_class = np.min(counts)
        if min_class < cv_size:
            cv_size = min_class

<<<<<<< HEAD
=======
        # Build STC
>>>>>>> c1280429
        self._stc = ShapeletTransformClassifier(
            **self._stc_params,
            save_transformed_data=True,
            random_state=self.random_state,
<<<<<<< HEAD
            n_jobs=self._n_jobs,
=======
            n_jobs=self.n_jobs_,
>>>>>>> c1280429
        )
        self._stc.fit(X, y)

        if self.verbose > 0:
            print("STC ", datetime.now().strftime("%H:%M:%S %d/%m/%Y"))  # noqa

<<<<<<< HEAD
        train_probs = self._stc._get_train_probs(X, y)
        train_preds = self._stc.classes_[np.argmax(train_probs, axis=1)]
        self._stc_weight = accuracy_score(y, train_preds) ** 4
=======
        # Find STC weight using train set estimate
        train_probs = self._stc._get_train_probs(X, y)
        train_preds = self._stc.classes_[np.argmax(train_probs, axis=1)]
        self.stc_weight_ = accuracy_score(y, train_preds) ** 4
>>>>>>> c1280429

        if self.verbose > 0:
            print(  # noqa
                "STC train estimate ",
                datetime.now().strftime("%H:%M:%S %d/%m/%Y"),
            )
<<<<<<< HEAD
            print("STC weight = " + str(self._stc_weight))  # noqa

        self._tsf = TimeSeriesForestClassifier(
            **self._tsf_params,
            random_state=self.random_state,
            n_jobs=self._n_jobs,
=======
            print("STC weight = " + str(self.stc_weight_))  # noqa

        # Build TSF
        self._tsf = TimeSeriesForestClassifier(
            **self._tsf_params,
            random_state=self.random_state,
            n_jobs=self.n_jobs_,
>>>>>>> c1280429
        )
        self._tsf.fit(X, y)

        if self.verbose > 0:
            print("TSF ", datetime.now().strftime("%H:%M:%S %d/%m/%Y"))  # noqa

        # Find TSF weight using train set estimate found through CV
        train_preds = cross_val_predict(
            TimeSeriesForestClassifier(
                **self._tsf_params, random_state=self.random_state
            ),
            X=X,
            y=y,
            cv=cv_size,
<<<<<<< HEAD
            n_jobs=self._n_jobs,
        )
        self._tsf_weight = accuracy_score(y, train_preds) ** 4
=======
            n_jobs=self.n_jobs_,
        )
        self.tsf_weight_ = accuracy_score(y, train_preds) ** 4
>>>>>>> c1280429

        if self.verbose > 0:
            print(  # noqa
                "TSF train estimate ",
                datetime.now().strftime("%H:%M:%S %d/%m/%Y"),
            )
<<<<<<< HEAD
            print("TSF weight = " + str(self._tsf_weight))  # noqa

        self._rise = RandomIntervalSpectralForest(
            **self._rise_params,
            random_state=self.random_state,
            n_jobs=self._n_jobs,
=======
            print("TSF weight = " + str(self.tsf_weight_))  # noqa

        # Build RISE
        self._rise = RandomIntervalSpectralForest(
            **self._rise_params,
            random_state=self.random_state,
            n_jobs=self.n_jobs_,
>>>>>>> c1280429
        )
        self._rise.fit(X, y)

        if self.verbose > 0:
            print("RISE ", datetime.now().strftime("%H:%M:%S %d/%m/%Y"))  # noqa

        # Find RISE weight using train set estimate found through CV
        train_preds = cross_val_predict(
            RandomIntervalSpectralForest(
                **self._rise_params,
                random_state=self.random_state,
            ),
            X=X,
            y=y,
            cv=cv_size,
<<<<<<< HEAD
            n_jobs=self._n_jobs,
        )
        self._rise_weight = accuracy_score(y, train_preds) ** 4
=======
            n_jobs=self.n_jobs_,
        )
        self.rise_weight_ = accuracy_score(y, train_preds) ** 4
>>>>>>> c1280429

        if self.verbose > 0:
            print(  # noqa
                "RISE train estimate ",
                datetime.now().strftime("%H:%M:%S %d/%m/%Y"),
            )
<<<<<<< HEAD
            print("RISE weight = " + str(self._rise_weight))  # noqa

        self._cboss = ContractableBOSS(
            **self._cboss_params, random_state=self.random_state, n_jobs=self._n_jobs
        )
        self._cboss.fit(X, y)
        train_probs = self._cboss._get_train_probs(X, y)
        train_preds = self._cboss.classes_[np.argmax(train_probs, axis=1)]
        self._cboss_weight = accuracy_score(y, train_preds) ** 4
=======
            print("RISE weight = " + str(self.rise_weight_))  # noqa

        # Build cBOSS
        self._cboss = ContractableBOSS(
            **self._cboss_params, random_state=self.random_state, n_jobs=self.n_jobs_
        )
        self._cboss.fit(X, y)

        # Find cBOSS weight using train set estimate
        train_probs = self._cboss._get_train_probs(X, y)
        train_preds = self._cboss.classes_[np.argmax(train_probs, axis=1)]
        self.cboss_weight_ = accuracy_score(y, train_preds) ** 4
>>>>>>> c1280429

        if self.verbose > 0:
            print(  # noqa
                "cBOSS (estimate included)",
                datetime.now().strftime("%H:%M:%S %d/%m/%Y"),
            )
<<<<<<< HEAD
            print("cBOSS weight = " + str(self._cboss_weight))  # noqa

    def _predict(self, X):
=======
            print("cBOSS weight = " + str(self.cboss_weight_))  # noqa

    def _predict(self, X):
        """Predicts labels for sequences in X.

        Parameters
        ----------
        X : 3D np.array of shape = [n_instances, n_dimensions, series_length]
            The data to make predictions for.

        Returns
        -------
        y : array-like, shape = [n_instances]
            Predicted class labels.
        """
>>>>>>> c1280429
        rng = check_random_state(self.random_state)
        return np.array(
            [
                self.classes_[int(rng.choice(np.flatnonzero(prob == prob.max())))]
                for prob in self.predict_proba(X)
            ]
        )

    def _predict_proba(self, X):
<<<<<<< HEAD
        dists = np.zeros((X.shape[0], self.n_classes))
=======
        """Predicts labels probabilities for sequences in X.

        Parameters
        ----------
        X : 3D np.array of shape = [n_instances, n_dimensions, series_length]
            The data to make predict probabilities for.

        Returns
        -------
        y : array-like, shape = [n_instances, n_classes_]
            Predicted probabilities using the ordering in classes_.
        """
        dists = np.zeros((X.shape[0], self.n_classes_))
>>>>>>> c1280429

        # Call predict proba on each classifier, multiply the probabilities by the
        # classifiers weight then add them to the current HC1 probabilities
        dists = np.add(
            dists,
<<<<<<< HEAD
            self._stc.predict_proba(X) * (np.ones(self.n_classes) * self._stc_weight),
        )
        dists = np.add(
            dists,
            self._tsf.predict_proba(X) * (np.ones(self.n_classes) * self._tsf_weight),
        )
        dists = np.add(
            dists,
            self._rise.predict_proba(X) * (np.ones(self.n_classes) * self._rise_weight),
=======
            self._stc.predict_proba(X) * (np.ones(self.n_classes_) * self.stc_weight_),
        )
        dists = np.add(
            dists,
            self._tsf.predict_proba(X) * (np.ones(self.n_classes_) * self.tsf_weight_),
        )
        dists = np.add(
            dists,
            self._rise.predict_proba(X)
            * (np.ones(self.n_classes_) * self.rise_weight_),
>>>>>>> c1280429
        )
        dists = np.add(
            dists,
            self._cboss.predict_proba(X)
<<<<<<< HEAD
            * (np.ones(self.n_classes) * self._cboss_weight),
=======
            * (np.ones(self.n_classes_) * self.cboss_weight_),
>>>>>>> c1280429
        )

        # Make each instances probability array sum to 1 and return
        return dists / dists.sum(axis=1, keepdims=True)<|MERGE_RESOLUTION|>--- conflicted
+++ resolved
@@ -56,12 +56,6 @@
 
     Attributes
     ----------
-<<<<<<< HEAD
-    n_classes : int
-        The number of classes.
-    classes_ : list
-        The classes labels.
-=======
     n_classes_ : int
         The number of classes.
     classes_ : list
@@ -76,7 +70,6 @@
         The weight for RISE probabilities.
     cboss_weight_ : float
         The weight for cBOSS probabilities.
->>>>>>> c1280429
 
     See Also
     --------
@@ -146,11 +139,7 @@
         self.n_jobs = n_jobs
         self.random_state = random_state
 
-<<<<<<< HEAD
-        self.n_classes = 0
-=======
         self.n_classes_ = 0
->>>>>>> c1280429
         self.classes_ = []
         self.n_jobs_ = n_jobs
         self.stc_weight_ = 0
@@ -167,26 +156,6 @@
         self._rise = None
         self._cboss = None
 
-<<<<<<< HEAD
-        self._stc_params = stc_params
-        self._tsf_params = tsf_params
-        self._rise_params = rise_params
-        self._cboss_params = cboss_params
-        self._n_jobs = n_jobs
-        self._stc = None
-        self._tsf = None
-        self._rise = None
-        self._cboss = None
-        self._stc_weight = 0
-        self._tsf_weight = 0
-        self._rise_weight = 0
-        self._cboss_weight = 0
-
-        super(HIVECOTEV1, self).__init__()
-
-    def _fit(self, X, y):
-        self._n_jobs = check_n_jobs(self.n_jobs)
-=======
         super(HIVECOTEV1, self).__init__()
 
     def _fit(self, X, y):
@@ -210,15 +179,11 @@
         ending in "_" and sets is_fitted flag to True.
         """
         self.n_jobs_ = check_n_jobs(self.n_jobs)
->>>>>>> c1280429
 
         self.n_classes_ = np.unique(y).shape[0]
         self.classes_ = class_distribution(np.asarray(y).reshape(-1, 1))[0][0]
 
-<<<<<<< HEAD
-=======
         # Default values from HC1 paper
->>>>>>> c1280429
         if self.stc_params is None:
             self._stc_params = {"transform_limit_in_minutes": 120}
         if self.tsf_params is None:
@@ -228,59 +193,35 @@
         if self.cboss_params is None:
             self._cboss_params = {}
 
-<<<<<<< HEAD
-=======
         # Cross-validation size for TSF and RISE
->>>>>>> c1280429
         cv_size = 10
         _, counts = np.unique(y, return_counts=True)
         min_class = np.min(counts)
         if min_class < cv_size:
             cv_size = min_class
 
-<<<<<<< HEAD
-=======
         # Build STC
->>>>>>> c1280429
         self._stc = ShapeletTransformClassifier(
             **self._stc_params,
             save_transformed_data=True,
             random_state=self.random_state,
-<<<<<<< HEAD
-            n_jobs=self._n_jobs,
-=======
-            n_jobs=self.n_jobs_,
->>>>>>> c1280429
+            n_jobs=self.n_jobs_,
         )
         self._stc.fit(X, y)
 
         if self.verbose > 0:
             print("STC ", datetime.now().strftime("%H:%M:%S %d/%m/%Y"))  # noqa
 
-<<<<<<< HEAD
-        train_probs = self._stc._get_train_probs(X, y)
-        train_preds = self._stc.classes_[np.argmax(train_probs, axis=1)]
-        self._stc_weight = accuracy_score(y, train_preds) ** 4
-=======
         # Find STC weight using train set estimate
         train_probs = self._stc._get_train_probs(X, y)
         train_preds = self._stc.classes_[np.argmax(train_probs, axis=1)]
         self.stc_weight_ = accuracy_score(y, train_preds) ** 4
->>>>>>> c1280429
 
         if self.verbose > 0:
             print(  # noqa
                 "STC train estimate ",
                 datetime.now().strftime("%H:%M:%S %d/%m/%Y"),
             )
-<<<<<<< HEAD
-            print("STC weight = " + str(self._stc_weight))  # noqa
-
-        self._tsf = TimeSeriesForestClassifier(
-            **self._tsf_params,
-            random_state=self.random_state,
-            n_jobs=self._n_jobs,
-=======
             print("STC weight = " + str(self.stc_weight_))  # noqa
 
         # Build TSF
@@ -288,7 +229,6 @@
             **self._tsf_params,
             random_state=self.random_state,
             n_jobs=self.n_jobs_,
->>>>>>> c1280429
         )
         self._tsf.fit(X, y)
 
@@ -303,29 +243,15 @@
             X=X,
             y=y,
             cv=cv_size,
-<<<<<<< HEAD
-            n_jobs=self._n_jobs,
-        )
-        self._tsf_weight = accuracy_score(y, train_preds) ** 4
-=======
             n_jobs=self.n_jobs_,
         )
         self.tsf_weight_ = accuracy_score(y, train_preds) ** 4
->>>>>>> c1280429
 
         if self.verbose > 0:
             print(  # noqa
                 "TSF train estimate ",
                 datetime.now().strftime("%H:%M:%S %d/%m/%Y"),
             )
-<<<<<<< HEAD
-            print("TSF weight = " + str(self._tsf_weight))  # noqa
-
-        self._rise = RandomIntervalSpectralForest(
-            **self._rise_params,
-            random_state=self.random_state,
-            n_jobs=self._n_jobs,
-=======
             print("TSF weight = " + str(self.tsf_weight_))  # noqa
 
         # Build RISE
@@ -333,7 +259,6 @@
             **self._rise_params,
             random_state=self.random_state,
             n_jobs=self.n_jobs_,
->>>>>>> c1280429
         )
         self._rise.fit(X, y)
 
@@ -349,32 +274,15 @@
             X=X,
             y=y,
             cv=cv_size,
-<<<<<<< HEAD
-            n_jobs=self._n_jobs,
-        )
-        self._rise_weight = accuracy_score(y, train_preds) ** 4
-=======
             n_jobs=self.n_jobs_,
         )
         self.rise_weight_ = accuracy_score(y, train_preds) ** 4
->>>>>>> c1280429
 
         if self.verbose > 0:
             print(  # noqa
                 "RISE train estimate ",
                 datetime.now().strftime("%H:%M:%S %d/%m/%Y"),
             )
-<<<<<<< HEAD
-            print("RISE weight = " + str(self._rise_weight))  # noqa
-
-        self._cboss = ContractableBOSS(
-            **self._cboss_params, random_state=self.random_state, n_jobs=self._n_jobs
-        )
-        self._cboss.fit(X, y)
-        train_probs = self._cboss._get_train_probs(X, y)
-        train_preds = self._cboss.classes_[np.argmax(train_probs, axis=1)]
-        self._cboss_weight = accuracy_score(y, train_preds) ** 4
-=======
             print("RISE weight = " + str(self.rise_weight_))  # noqa
 
         # Build cBOSS
@@ -387,18 +295,12 @@
         train_probs = self._cboss._get_train_probs(X, y)
         train_preds = self._cboss.classes_[np.argmax(train_probs, axis=1)]
         self.cboss_weight_ = accuracy_score(y, train_preds) ** 4
->>>>>>> c1280429
 
         if self.verbose > 0:
             print(  # noqa
                 "cBOSS (estimate included)",
                 datetime.now().strftime("%H:%M:%S %d/%m/%Y"),
             )
-<<<<<<< HEAD
-            print("cBOSS weight = " + str(self._cboss_weight))  # noqa
-
-    def _predict(self, X):
-=======
             print("cBOSS weight = " + str(self.cboss_weight_))  # noqa
 
     def _predict(self, X):
@@ -414,7 +316,6 @@
         y : array-like, shape = [n_instances]
             Predicted class labels.
         """
->>>>>>> c1280429
         rng = check_random_state(self.random_state)
         return np.array(
             [
@@ -424,9 +325,6 @@
         )
 
     def _predict_proba(self, X):
-<<<<<<< HEAD
-        dists = np.zeros((X.shape[0], self.n_classes))
-=======
         """Predicts labels probabilities for sequences in X.
 
         Parameters
@@ -440,23 +338,11 @@
             Predicted probabilities using the ordering in classes_.
         """
         dists = np.zeros((X.shape[0], self.n_classes_))
->>>>>>> c1280429
 
         # Call predict proba on each classifier, multiply the probabilities by the
         # classifiers weight then add them to the current HC1 probabilities
         dists = np.add(
             dists,
-<<<<<<< HEAD
-            self._stc.predict_proba(X) * (np.ones(self.n_classes) * self._stc_weight),
-        )
-        dists = np.add(
-            dists,
-            self._tsf.predict_proba(X) * (np.ones(self.n_classes) * self._tsf_weight),
-        )
-        dists = np.add(
-            dists,
-            self._rise.predict_proba(X) * (np.ones(self.n_classes) * self._rise_weight),
-=======
             self._stc.predict_proba(X) * (np.ones(self.n_classes_) * self.stc_weight_),
         )
         dists = np.add(
@@ -467,16 +353,11 @@
             dists,
             self._rise.predict_proba(X)
             * (np.ones(self.n_classes_) * self.rise_weight_),
->>>>>>> c1280429
         )
         dists = np.add(
             dists,
             self._cboss.predict_proba(X)
-<<<<<<< HEAD
-            * (np.ones(self.n_classes) * self._cboss_weight),
-=======
             * (np.ones(self.n_classes_) * self.cboss_weight_),
->>>>>>> c1280429
         )
 
         # Make each instances probability array sum to 1 and return
