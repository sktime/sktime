--- conflicted
+++ resolved
@@ -27,11 +27,7 @@
         rise_params={"n_estimators": 10},
         cboss_params={"n_parameter_samples": 25, "max_ensemble_size": 5},
     )
-<<<<<<< HEAD
-    hc1.fit(X_train[indices], y_train[indices])
-=======
     hc1.fit(X_train, y_train)
->>>>>>> f68f92e9
 
     # assert probabilities are the same
     probas = hc1.predict_proba(X_test[indices])
