--- conflicted
+++ resolved
@@ -74,11 +74,7 @@
 
 
 def _select_interval(min_interval, max_interval, series_length, rng, method=3):
-<<<<<<< HEAD
-    """private function used to select an interval for a single tree."""
-=======
     """Private function used to select an interval for a single tree."""
->>>>>>> 7810a09d
     interval = np.empty(2, dtype=int)
     if method == 0:
         interval[0] = rng.randint(series_length - min_interval)
