# -*- coding: utf-8 -*-
"""Random Interval Spectral Forest (RISE).

# TODO move or remove RandomIntervalSpectralForest in v0.10.0
This classifier has been refactored to have the correct name. The incorrectly named
algorithm will be depreciated.
"""

__author__ = ["TonyBagnall", "Yi-Xuan Xu"]
__all__ = [
    "RandomIntervalSpectralEnsemble",
    "RandomIntervalSpectralForest",
    "acf",
    "matrix_acf",
    "ps",
]

<<<<<<< HEAD

import numpy as np
=======
import numpy as np
from deprecated.sphinx import deprecated
>>>>>>> 3a4d2020
from joblib import Parallel, delayed
from numba import int64, jit, prange
from sklearn.base import clone
from sklearn.ensemble._base import _partition_estimators
from sklearn.ensemble._forest import ForestClassifier
from sklearn.tree import DecisionTreeClassifier
from sklearn.utils.multiclass import class_distribution
from sklearn.utils.validation import check_random_state

from sktime.classification.base import BaseClassifier
from sktime.utils.validation.panel import check_X, check_X_y


def _transform(X, interval, lag):
    """Compute the ACF and PS for given intervals of input data X."""
    n_instances, _ = X.shape
    acf_x = np.empty(shape=(n_instances, lag))
    ps_len = _round_to_nearest_power_of_two(interval[1] - interval[0])
    ps_x = np.empty(shape=(n_instances, ps_len))
    for j in range(n_instances):
        interval_x = X[j, interval[0] : interval[1]]
        acf_x[j] = acf(interval_x, lag)
        ps_x[j] = ps(interval_x, n=ps_len * 2)
    # interval_x = X[:, interval[0]: interval[1]]
    # acf_x = matrix_acf(interval_x, n_instances, lag)
    # ps_x = _ps(interval_x, n=ps_len*2)
    transformed_x = np.concatenate((ps_x, acf_x), axis=1)

    return transformed_x


def _parallel_build_trees(X, y, tree, interval, lag, acf_min_values):
    """Private function used to fit a single tree in parallel."""
    temp_lag = lag
    if temp_lag > interval[1] - interval[0] - acf_min_values:
        temp_lag = interval[1] - interval[0] - acf_min_values
    if temp_lag < 0:
        temp_lag = 1
    temp_lag = int(temp_lag)
    transformed_x = _transform(X, interval, temp_lag)
    tree.fit(transformed_x, y)

    return temp_lag, tree


def _predict_proba_for_estimator(X, estimator, interval, lag):
    """Private function used to predict class probabilities in parallel."""
    transformed_x = _transform(X, interval, lag)
    return estimator.predict_proba(transformed_x)


def _make_estimator(base_estimator, random_state=None):
    """Make and configure a copy of the `base_estimator` attribute.

    Warning: This method should be used to properly instantiate new
    sub-estimators.
    """
    estimator = clone(base_estimator)
    estimator.set_params(**{"random_state": random_state})
    return estimator


def _select_interval(min_interval, max_interval, series_length, rng, method=3):
    """Private function used to select an interval for a single tree."""
    interval = np.empty(2, dtype=int)
    if method == 0:
        interval[0] = rng.randint(series_length - min_interval)
        interval[1] = rng.randint(interval[0] + min_interval, series_length)
    else:
        if rng.randint(2):
            interval[0] = rng.randint(series_length - min_interval)
            interval_range = min(series_length - interval[0], max_interval)
            length = rng.randint(min_interval, interval_range)
            interval[1] = interval[0] + length
        else:
            interval[1] = rng.randint(min_interval, series_length)
            interval_range = min(interval[1], max_interval)
            length = (
                3
                if interval_range == min_interval
                else rng.randint(min_interval, interval_range)
            )
            interval[0] = interval[1] - length
    return interval


def _produce_intervals(
    n_estimators, min_interval, max_interval, series_length, rng, method=3
):
    """Private function used to produce intervals for all trees."""
    intervals = np.empty((n_estimators, 2), dtype=int)
    if method == 0:
        # just keep it as a backup, untested
        intervals[:, 0] = rng.randint(series_length - min_interval, size=n_estimators)
        intervals[:, 1] = rng.randint(
            intervals[:, 0] + min_interval, series_length, size=n_estimators
        )
    elif method == 3:
        bools = rng.randint(2, size=n_estimators)
        true = np.where(bools == 1)[0]
        intervals[true, 0] = rng.randint(series_length - min_interval, size=true.size)
        interval_range = np.fmin(series_length - intervals[true, 0], max_interval)
        length = rng.randint(min_interval, interval_range)
        intervals[true, 1] = intervals[true, 0] + length

        false = np.where(bools == 0)[0]
        intervals[false, 1] = rng.randint(min_interval, series_length, size=false.size)
        interval_range = np.fmin(intervals[false, 1], max_interval)
        min_mask = interval_range == min_interval
        length = np.empty(false.size)
        length[min_mask] = 3
        length[~min_mask] = rng.randint(min_interval, interval_range[~min_mask])
        intervals[false, 0] = intervals[false, 1] - length

    return intervals


@deprecated(
    version="0.8.1",
    reason="RandomIntervalSpectralForest will be moved or removed in v0.10.0, "
    "to be replaced by the correctly named RandomIntervalSpectralEnsemble",
    category=FutureWarning,
)
class RandomIntervalSpectralForest(ForestClassifier, BaseClassifier):
    """Random Interval Spectral Forest (RISE).

    Input: n series length m
    for each tree
        sample a random intervals
        take the ACF and PS over this interval, and concatenate features
        build tree on new features
    ensemble the trees through averaging probabilities.

    Parameters
    ----------
    n_estimators : int, optional (default=200)
        The number of trees in the forest.
    min_interval : int, optional (default=16)
        The minimum width of an interval.
    acf_lag : int, optional (default=100)
        The maximum number of autocorrelation terms to use.
    acf_min_values : int, optional (default=4)
        Never use fewer than this number of terms to find a correlation.
    n_jobs : int or None, optional (default=None)
        The number of jobs to run in parallel for both `fit` and `predict`.
        ``None`` means 1 unless in a :obj:`joblib.parallel_backend` context.
        ``-1`` means using all processors.
    random_state : int, RandomState instance or None, optional (default=None)
        If int, random_state is the seed used by the random number generator;
        If RandomState instance, random_state is the random number generator;
        If None, the random number generator is the RandomState instance used
        by `np.random`.

    Attributes
    ----------
    n_classes : int
        The number of classes, extracted from the data.
    n_estimators : array of shape = [n_estimators] of DecisionTree classifiers
    intervals : array of shape = [n_estimators][2]
        Stores indexes of start and end points for all classifiers.

    Notes
    -----
    ..[1] Jason Lines, Sarah Taylor and Anthony Bagnall, "Time Series Classification
    with HIVE-COTE: The Hierarchical Vote Collective of Transformation-Based Ensembles",
      ACM Transactions on Knowledge and Data Engineering, 12(5): 2018
    https://dl.acm.org/doi/10.1145/3182382
    Java implementation
    https://github.com/uea-machine-learning/tsml/blob/master/src/main/java/tsml/
    classifiers/frequency_based/RISE.java
    """

    # Capability tags
    capabilities = {
        "multivariate": False,
        "unequal_length": False,
        "missing_values": False,
        "train_estimate": False,
        "contractable": False,
    }

    # TO DO: handle missing values, unequal length series and multivariate
    # problems

    def __init__(
        self,
        n_estimators=500,
        max_interval=0,
        min_interval=16,
        acf_lag=100,
        acf_min_values=4,
        n_jobs=None,
        random_state=None,
    ):
        super(RandomIntervalSpectralForest, self).__init__(
            base_estimator=DecisionTreeClassifier(random_state=random_state),
            n_estimators=n_estimators,
        )
        self.n_estimators = n_estimators
        self.max_interval = max_interval
        self.min_interval = min_interval
        self.acf_lag = acf_lag
        self.acf_min_values = acf_min_values
        self.n_jobs = n_jobs
        self.random_state = random_state

        # We need to add is-fitted state when inheriting from scikit-learn
        self._is_fitted = False

    @property
    def feature_importances_(self):
        """Feature importance not supported for the RISE classifier."""
        raise NotImplementedError(
            "The impurity-based feature importances of "
            "RandomIntervalSpectralForest is currently not supported."
        )

    def fit(self, X, y):
        """Build a forest of trees from the training set (X, y).

        using random intervals and spectral features.

        Parameters
        ----------
        X : array-like or sparse matrix of shape = [n_instances,
        series_length] or shape = [n_instances,n_columns]
            The training input samples. If a Pandas data frame is passed it
            must have a single column (i.e., univariate classification).
            RISE has no bespoke method for multivariate classification as yet.
        y : array-like, shape = [n_instances]
            The class labels.

        Returns
        -------
        self : object
        """
        X, y = check_X_y(X, y, enforce_univariate=True, coerce_to_numpy=True)
        X = X.squeeze(1)

        n_instances, self.series_length = X.shape
        self.min_interval_, self.max_interval_ = self.min_interval, self.max_interval
        if self.max_interval_ not in range(1, self.series_length):
            self.max_interval_ = self.series_length
        if self.min_interval_ not in range(1, self.series_length + 1):
            self.min_interval_ = self.series_length // 2

        rng = check_random_state(self.random_state)

        self.estimators_ = []
        self.n_classes = np.unique(y).shape[0]
        self.classes_ = class_distribution(np.asarray(y).reshape(-1, 1))[0][0]
        # self.intervals = _produce_intervals(
        #     self.n_estimators,
        #     self.min_interval,
        #     self.max_interval,
        #     self.series_length,
        #     rng
        # )
        self.intervals = np.empty((self.n_estimators, 2), dtype=int)
        self.intervals[:] = [
            _select_interval(
                self.min_interval_, self.max_interval_, self.series_length, rng
            )
            for _ in range(self.n_estimators)
        ]

        # Check lag against global properties
        self.acf_lag_ = self.acf_lag
        if self.acf_lag > self.series_length - self.acf_min_values:
            self.acf_lag_ = self.series_length - self.acf_min_values
        if self.acf_lag < 0:
            self.acf_lag_ = 1
        self.lags = np.zeros(self.n_estimators, dtype=int)

        trees = [
            _make_estimator(
                self.base_estimator, random_state=rng.randint(np.iinfo(np.int32).max)
            )
            for _ in range(self.n_estimators)
        ]

        # Parallel loop
        worker_rets = Parallel(n_jobs=self.n_jobs)(
            delayed(_parallel_build_trees)(
                X,
                y,
                tree,
                self.intervals[i],
                self.acf_lag_,
                self.acf_min_values,
            )
            for i, tree in enumerate(trees)
        )

        # Collect lags and newly grown trees
        for i, (lag, tree) in enumerate(worker_rets):
            self.lags[i] = lag
            self.estimators_.append(tree)

        self._is_fitted = True
        return self

    def predict(self, X):
        """Find predictions for all cases in X.

        Built on top of `predict_proba`.

        Parameters
        ----------
        X : array-like or sparse matrix of shape = [n_instances, n_columns]
            The input samples. If a Pandas data frame is passed it must have a
            single column (i.e., univariate classification). RISE has no
            bespoke method for multivariate classification as yet.

        Returns
        -------
        y : array of shape = [n_instances]
            The predicted classes.
        """
        proba = self.predict_proba(X)
        return np.asarray([self.classes_[np.argmax(prob)] for prob in proba])

    def predict_proba(self, X):
        """Find probability estimates for each class for all cases in X.

        Parameters
        ----------
        X : array-like or sparse matrix of shape = [n_instances, n_columns]
            The input samples. If a Pandas data frame is passed it must have a
            single column (i.e., univariate classification). RISE has no
            bespoke method for multivariate classification as yet.

        Attributes
        ----------
        n_instances : int
            Number of cases to classify.
        n_columns : int
            Number of attributes in X, must match `series_length` determined
            in `fit`.

        Returns
        -------
        output : array of shape = [n_instances, n_classes]
            The class probabilities of all cases.
        """
        # Check data
        self.check_is_fitted()
        X = check_X(X, enforce_univariate=True, coerce_to_numpy=True)
        X = X.squeeze(1)

        n_instances, n_columns = X.shape
        if n_columns != self.series_length:
            raise TypeError(
                "ERROR number of attributes in the train does not match "
                "that in the test data."
            )

        # Assign chunk of trees to jobs
        n_jobs, _, _ = _partition_estimators(self.n_estimators, self.n_jobs)

        # Parallel loop
        all_proba = Parallel(n_jobs=n_jobs)(
            delayed(_predict_proba_for_estimator)(
                X,
                self.estimators_[i],
                self.intervals[i],
                self.lags[i],
            )
            for i in range(self.n_estimators)
        )

        return np.sum(all_proba, axis=0) / self.n_estimators


class RandomIntervalSpectralEnsemble(ForestClassifier, BaseClassifier):
    """Random Interval Spectral Forest (RISE).

    Input: n series length m
    for each tree
        sample a random intervals
        take the ACF and PS over this interval, and concatenate features
        build tree on new features
    ensemble the trees through averaging probabilities.

    Parameters
    ----------
    n_estimators : int, optional (default=200)
        The number of trees in the forest.
    min_interval : int, optional (default=16)
        The minimum width of an interval.
    acf_lag : int, optional (default=100)
        The maximum number of autocorrelation terms to use.
    acf_min_values : int, optional (default=4)
        Never use fewer than this number of terms to find a correlation.
    n_jobs : int or None, optional (default=None)
        The number of jobs to run in parallel for both `fit` and `predict`.
        ``None`` means 1 unless in a :obj:`joblib.parallel_backend` context.
        ``-1`` means using all processors.
    random_state : int, RandomState instance or None, optional (default=None)
        If int, random_state is the seed used by the random number generator;
        If RandomState instance, random_state is the random number generator;
        If None, the random number generator is the RandomState instance used
        by `np.random`.

    Attributes
    ----------
    n_classes : int
        The number of classes, extracted from the data.
    n_estimators : array of shape = [n_estimators] of DecisionTree classifiers
    intervals : array of shape = [n_estimators][2]
        Stores indexes of start and end points for all classifiers.

    Notes
    -----
    ..[1] Jason Lines, Sarah Taylor and Anthony Bagnall, "Time Series Classification
    with HIVE-COTE: The Hierarchical Vote Collective of Transformation-Based Ensembles",
      ACM Transactions on Knowledge and Data Engineering, 12(5): 2018
    https://dl.acm.org/doi/10.1145/3182382
    Java implementation
    https://github.com/uea-machine-learning/tsml/blob/master/src/main/java/tsml/
    classifiers/frequency_based/RISE.java
    """

    # Capability tags
    capabilities = {
        "multivariate": False,
        "unequal_length": False,
        "missing_values": False,
        "train_estimate": False,
        "contractable": False,
    }

    # TO DO: handle missing values, unequal length series and multivariate
    # problems

    def __init__(
        self,
        n_estimators=500,
        max_interval=0,
        min_interval=16,
        acf_lag=100,
        acf_min_values=4,
        n_jobs=None,
        random_state=None,
    ):
        super(RandomIntervalSpectralForest, self).__init__(
            base_estimator=DecisionTreeClassifier(random_state=random_state),
            n_estimators=n_estimators,
        )
        self.n_estimators = n_estimators
        self.max_interval = max_interval
        self.min_interval = min_interval
        self.acf_lag = acf_lag
        self.acf_min_values = acf_min_values
        self.n_jobs = n_jobs
        self.random_state = random_state

        # We need to add is-fitted state when inheriting from scikit-learn
        self._is_fitted = False

    @property
    def feature_importances_(self):
        """Feature importance not supported for the RISE classifier."""
        raise NotImplementedError(
            "The impurity-based feature importances of "
            "RandomIntervalSpectralForest is currently not supported."
        )

    def fit(self, X, y):
        """Build a forest of trees from the training set (X, y).

        using random intervals and spectral features.

        Parameters
        ----------
        X : array-like or sparse matrix of shape = [n_instances,
        series_length] or shape = [n_instances,n_columns]
            The training input samples. If a Pandas data frame is passed it
            must have a single column (i.e., univariate classification).
            RISE has no bespoke method for multivariate classification as yet.
        y : array-like, shape = [n_instances]
            The class labels.

        Returns
        -------
        self : object
        """
        X, y = check_X_y(X, y, enforce_univariate=True, coerce_to_numpy=True)
        X = X.squeeze(1)

        n_instances, self.series_length = X.shape
        self.min_interval_, self.max_interval_ = self.min_interval, self.max_interval
        if self.max_interval_ not in range(1, self.series_length):
            self.max_interval_ = self.series_length
        if self.min_interval_ not in range(1, self.series_length + 1):
            self.min_interval_ = self.series_length // 2

        rng = check_random_state(self.random_state)

        self.estimators_ = []
        self.n_classes = np.unique(y).shape[0]
        self.classes_ = class_distribution(np.asarray(y).reshape(-1, 1))[0][0]
        # self.intervals = _produce_intervals(
        #     self.n_estimators,
        #     self.min_interval,
        #     self.max_interval,
        #     self.series_length,
        #     rng
        # )
        self.intervals = np.empty((self.n_estimators, 2), dtype=int)
        self.intervals[:] = [
            _select_interval(
                self.min_interval_, self.max_interval_, self.series_length, rng
            )
            for _ in range(self.n_estimators)
        ]

        # Check lag against global properties
        self.acf_lag_ = self.acf_lag
        if self.acf_lag > self.series_length - self.acf_min_values:
            self.acf_lag_ = self.series_length - self.acf_min_values
        if self.acf_lag < 0:
            self.acf_lag_ = 1
        self.lags = np.zeros(self.n_estimators, dtype=int)

        trees = [
            _make_estimator(
                self.base_estimator, random_state=rng.randint(np.iinfo(np.int32).max)
            )
            for _ in range(self.n_estimators)
        ]

        # Parallel loop
        worker_rets = Parallel(n_jobs=self.n_jobs)(
            delayed(_parallel_build_trees)(
                X,
                y,
                tree,
                self.intervals[i],
                self.acf_lag_,
                self.acf_min_values,
            )
            for i, tree in enumerate(trees)
        )

        # Collect lags and newly grown trees
        for i, (lag, tree) in enumerate(worker_rets):
            self.lags[i] = lag
            self.estimators_.append(tree)

        self._is_fitted = True
        return self

    def predict(self, X):
        """Find predictions for all cases in X.

        Built on top of `predict_proba`.

        Parameters
        ----------
        X : array-like or sparse matrix of shape = [n_instances, n_columns]
            The input samples. If a Pandas data frame is passed it must have a
            single column (i.e., univariate classification). RISE has no
            bespoke method for multivariate classification as yet.

        Returns
        -------
        y : array of shape = [n_instances]
            The predicted classes.
        """
        proba = self.predict_proba(X)
        return np.asarray([self.classes_[np.argmax(prob)] for prob in proba])

    def predict_proba(self, X):
        """Find probability estimates for each class for all cases in X.

        Parameters
        ----------
        X : array-like or sparse matrix of shape = [n_instances, n_columns]
            The input samples. If a Pandas data frame is passed it must have a
            single column (i.e., univariate classification). RISE has no
            bespoke method for multivariate classification as yet.

        Attributes
        ----------
        n_instances : int
            Number of cases to classify.
        n_columns : int
            Number of attributes in X, must match `series_length` determined
            in `fit`.

        Returns
        -------
        output : array of shape = [n_instances, n_classes]
            The class probabilities of all cases.
        """
        # Check data
        self.check_is_fitted()
        X = check_X(X, enforce_univariate=True, coerce_to_numpy=True)
        X = X.squeeze(1)

        n_instances, n_columns = X.shape
        if n_columns != self.series_length:
            raise TypeError(
                "ERROR number of attributes in the train does not match "
                "that in the test data."
            )

        # Assign chunk of trees to jobs
        n_jobs, _, _ = _partition_estimators(self.n_estimators, self.n_jobs)

        # Parallel loop
        all_proba = Parallel(n_jobs=n_jobs)(
            delayed(_predict_proba_for_estimator)(
                X,
                self.estimators_[i],
                self.intervals[i],
                self.lags[i],
            )
            for i in range(self.n_estimators)
        )

        return np.sum(all_proba, axis=0) / self.n_estimators


@jit(parallel=True, cache=True, nopython=True)
def acf(x, max_lag):
    """Autocorrelation function transform.

    currently calculated using standard stats method. We could use inverse of power
    spectrum, especially given we already have found it, worth testing for speed and
    correctness. HOWEVER, for long series, it may not give much benefit, as we do not
    use that many ACF terms.

    Parameters
    ----------
    x : array-like shape = [interval_width]
    max_lag: int
        The number of ACF terms to find.

    Returns
    -------
    y : array-like shape = [max_lag]
    """
    y = np.empty(max_lag)
    length = len(x)
    for lag in prange(1, max_lag + 1):
        # Do it ourselves to avoid zero variance warnings
        lag_length = length - lag
        x1, x2 = x[:-lag], x[lag:]
        s1 = np.sum(x1)
        s2 = np.sum(x2)
        m1 = s1 / lag_length
        m2 = s2 / lag_length
        ss1 = np.sum(x1 * x1)
        ss2 = np.sum(x2 * x2)
        v1 = ss1 - s1 * m1
        v2 = ss2 - s2 * m2
        v1_is_zero, v2_is_zero = v1 <= 1e-9, v2 <= 1e-9
        if v1_is_zero and v2_is_zero:  # Both zero variance,
            # so must be 100% correlated
            y[lag - 1] = 1
        elif v1_is_zero or v2_is_zero:  # One zero variance
            # the other not
            y[lag - 1] = 0
        else:
            y[lag - 1] = np.sum((x1 - m1) * (x2 - m2)) / np.sqrt(v1 * v2)
        # _x = np.vstack((x[:-lag], x[lag:]))
        # s = np.sum(_x, axis=1)
        # ss = np.sum(_x * _x, axis=1)
        # v = ss - s * s / l
        # zero_variances = v <= 1e-9
        # i = lag - 1
        # if np.all(zero_variances):  # Both zero variance,
        #     # so must be 100% correlated
        #     y[i] = 1
        # elif np.any(zero_variances):  # One zero variance
        #     # the other not
        #     y[i] = 0
        # else:
        #     m = _x - s.reshape(2, 1) / l
        #     y[i] = (m[0] @ m[1]) / np.sqrt(np.prod(v))

    return y


#        y[lag - 1] = np.corrcoef(x[lag:], x[:-lag])[0][1]
#        if np.isnan(y[lag - 1]) or np.isinf(y[lag-1]):
#            y[lag-1]=0

# @jit(parallel=True, cache=True, nopython=True)
# def _acf(x, max_lag):
#     y = np.empty(max_lag)
#     length = len(x)
#     n = length - np.arange(1, max_lag + 1)
#     # _x = np.array([x[:-1], x[:0:-1]])
#     # from_end_to_lag = slice(-1, -max_lag - 1, -1)
#     # cs = np.cumsum(_x, axis=1)[:, from_end_to_lag]
#     # cm = cs / n
#     # css = np.cumsum(_x * _x, axis=1)[:, from_end_to_lag]
#     # cv = css - cs
#
#     a, b = x[:-1], x[:0:-1]
#     from_end_to_lag = slice(-1, -max_lag - 1, -1)
#     cs1 = np.cumsum(a)[from_end_to_lag] / n
#     cs2 = np.cumsum(b)[from_end_to_lag] / n
#     css1 = np.cumsum(a * a)[from_end_to_lag] / n
#     css2 = np.cumsum(b * b)[from_end_to_lag] / n
#     cv1 = css1 - cs1 * cs1
#     cv2 = css2 - cs2 * cs2
#     covar = cv1 * cv2
#
#     for lag in prange(1, max_lag + 1):
#         idx = lag - 1
#         m1, m2, l = cs1[idx], cs2[idx], n[idx]
#         y[idx] = np.sum((x[:-lag] - m1) * (x[lag:] - m2)) / l
#     # both_zero = (cv1 <= 1e-9) & (cv2 <= 1e-9)
#     # one_zero = (cv1 <= 1e-9) ^ (cv2 <= 1e-9)
#     cv1_is_zero, cv2_is_zero = cv1 <= 1e-9, cv2 <= 1e-9
#     non_zero = ~cv1_is_zero & ~cv2_is_zero
#     y[cv1_is_zero & cv2_is_zero] = 1  # Both zero variance,
#     # so must be 100% correlated
#     y[cv1_is_zero ^ cv2_is_zero] = 0  # One zero variance
#     # the other not
#     y[non_zero] /= np.sqrt(covar[non_zero])
#
#     return y

# @jit(parallel=True, cache=True, nopython=True)
def matrix_acf(x, num_cases, max_lag):
    """Autocorrelation function transform.

    Calculated using standard stats method. We could use inverse of power
    spectrum, especially given we already have found it, worth testing for speed and
    correctness. HOWEVER, for long series, it may not give much benefit, as we do not
    use that many ACF terms.

    Parameters
    ----------
    x : array-like shape = [num_cases, interval_width]
    max_lag: int
        The number of ACF terms to find.

    Returns
    -------
    y : array-like shape = [num_cases,max_lag]

    """
    y = np.empty(shape=(num_cases, max_lag))
    length = x.shape[1]
    for lag in prange(1, max_lag + 1):
        # Could just do it ourselves ... TO TEST
        #            s1=np.sum(x[:-lag])/x.shape()[0]
        #            ss1=s1*s1
        #            s2=np.sum(x[lag:])
        #            ss2=s2*s2
        #
        lag_length = length - lag
        x1, x2 = x[:, :-lag], x[:, lag:]
        s1 = np.sum(x1, axis=1)
        s2 = np.sum(x2, axis=1)
        m1 = s1 / lag_length
        m2 = s2 / lag_length
        s12 = np.sum(x1 * x2, axis=1)
        ss1 = np.sum(x1 * x1, axis=1)
        ss2 = np.sum(x2 * x2, axis=1)
        v1 = ss1 - s1 * m1
        v2 = ss2 - s2 * m2
        v12 = s12 - s1 * m2
        v1_is_zero, v2_is_zero = v1 <= 1e-9, v2 <= 1e-9
        non_zero = ~v1_is_zero & ~v2_is_zero
        # y[:, lag - 1] = np.sum((x1 - m1[:, None]) *
        # (x2 - m2[:, None]), axis=1)
        y[v1_is_zero & v2_is_zero, lag - 1] = 1  # Both zero variance,
        # so must be 100% correlated
        y[v1_is_zero ^ v2_is_zero, lag - 1] = 0  # One zero variance
        # the other not
        var = (v1 * v2)[non_zero]
        y[non_zero, lag - 1] = v12[non_zero] / np.sqrt(var)
    #     # y[lag - 1] = np.corrcoef(x[:, lag:], x[:, -lag])[0][1]
    #     # if np.isnan(y[lag - 1]) or np.isinf(y[lag - 1]):
    #     #     y[lag - 1] = 0
    return y


def ps(x, sign=1, n=None, pad="mean"):
    """Power spectrum transformer.

    Power spectrum transform, currently calculated using np function.
    It would be worth looking at ff implementation, see difference in speed
    to java.

    Parameters
    ----------
    x : array-like shape = [interval_width]
    sign : {-1, 1}, default = 1
    n : int, default=None
    pad : str or function, default='mean'
        controls the mode of the pad function
        see numpy.pad for more details
        https://numpy.org/doc/stable/reference/generated/numpy.pad.html

    Returns
    -------
    y : array-like shape = [len(x)/2]
    """
    x_len = x.shape[-1]
    x_is_1d = x.ndim == 1
    # pad or slice series if length is not of power of 2 or n is specified
    if x_len & (x_len - 1) != 0 or n:
        # round n (or the length of x) to next power of 2
        # when n is not specified
        if not n:
            n = _round_to_nearest_power_of_two(x_len)
        # pad series up to n when n is larger otherwise slice series up to n
        if n > x_len:
            pad_length = (0, n - x_len) if x_is_1d else ((0, 0), (0, n - x_len))
            x_in_power_2 = np.pad(x, pad_length, mode=pad)
        else:
            x_in_power_2 = x[:n] if x_is_1d else x[:, :n]
    else:
        x_in_power_2 = x
    # use sign to determine inverse or normal fft
    # using the norm in numpy fft function
    # backward = normal fft, forward = inverse fft (divide by n after fft)
    # note: use the following code when upgrade numpy to 1.20
    # norm = "backward" if sign > 0 else "forward"
    # fft = np.fft.rfft(x_in_power_2, norm=norm)
    if sign < 0:
        x_in_power_2 /= n
    fft = np.fft.rfft(x_in_power_2)
    fft = fft[:-1] if x_is_1d else fft[:, :-1]
    return np.abs(fft)


@jit("int64(int64)", cache=True, nopython=True)
def _round_to_nearest_power_of_two(n):
    return int64(1 << round(np.log2(n)))<|MERGE_RESOLUTION|>--- conflicted
+++ resolved
@@ -15,13 +15,8 @@
     "ps",
 ]
 
-<<<<<<< HEAD
-
-import numpy as np
-=======
 import numpy as np
 from deprecated.sphinx import deprecated
->>>>>>> 3a4d2020
 from joblib import Parallel, delayed
 from numba import int64, jit, prange
 from sklearn.base import clone
