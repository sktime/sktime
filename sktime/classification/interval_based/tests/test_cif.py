--- conflicted
+++ resolved
@@ -23,8 +23,6 @@
     testing.assert_array_equal(probas, cif_unit_test_probas)
 
 
-<<<<<<< HEAD
-=======
 def test_dtc_on_unit_test_data():
     """Test of CanonicalIntervalForest on unit test data."""
     # load unit test data
@@ -39,7 +37,6 @@
     cif.predict_proba(X_test.iloc[indices])
 
 
->>>>>>> f68f92e9
 def test_cif_on_basic_motions():
     """Test of CanonicalIntervalForest on basic motions data."""
     # load basic motions data
