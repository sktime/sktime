"""Arsenal classifier.

kernel based ensemble of ROCKET classifiers.
"""

__author__ = ["MatthewMiddlehurst", "kachayev"]
__all__ = ["Arsenal"]

import time

import numpy as np
from sklearn.linear_model import RidgeClassifierCV
from sklearn.pipeline import make_pipeline
from sklearn.preprocessing import StandardScaler
from sklearn.utils import check_random_state

from sktime.base._base import _clone_estimator
from sktime.classification.base import BaseClassifier
from sktime.transformations.panel.rocket import (
    MiniRocket,
    MiniRocketMultivariate,
    MultiRocket,
    MultiRocketMultivariate,
    Rocket,
)
from sktime.utils.validation.panel import check_X_y


class Arsenal(BaseClassifier):
    """Arsenal ensemble.

    Overview: an ensemble of ROCKET transformers using RidgeClassifierCV base
    classifier. Weights each classifier using the accuracy from the ridge
    cross-validation. Allows for generation of probability estimates at the
    expense of scalability compared to RocketClassifier.

    Parameters
    ----------
    num_kernels : int, default=2,000
        Number of kernels for each ROCKET transform.
    n_estimators : int, default=25
        Number of estimators to build for the ensemble.
    rocket_transform : str, default="rocket"
        The type of Rocket transformer to use.
        Valid inputs = ["rocket","minirocket","multirocket"]
    max_dilations_per_kernel : int, default=32
        MiniRocket and MultiRocket only. The maximum number of dilations per kernel.
    n_features_per_kernel : int, default=4
        MultiRocket only. The number of features per kernel.
    time_limit_in_minutes : int, default=0
        Time contract to limit build time in minutes, overriding n_estimators.
        Default of 0 means n_estimators is used.
    contract_max_n_estimators : int, default=100
        Max number of estimators when time_limit_in_minutes is set.
    save_transformed_data : bool, default=False
        Save the data transformed in fit for use in _get_train_probs.
    n_jobs : int, default=1
        The number of jobs to run in parallel for both ``fit`` and ``predict``.
        ``-1`` means using all processors.
    random_state : int or None, default=None
        Seed for random number generation.

    Attributes
    ----------
    n_classes : int
        The number of classes.
    n_instances_ : int
        The number of train cases.
    n_dims_ : int
        The number of dimensions per case.
    series_length_ : int
        The length of each series.
    classes_ : list
        The classes labels.
    estimators_ : list of shape (n_estimators) of BaseEstimator
        The collections of estimators trained in fit.
    weights_ : list of shape (n_estimators) of float
        Weight of each estimator in the ensemble.
    transformed_data_ : list of shape (n_estimators) of ndarray with shape
    (n_instances,total_intervals * att_subsample_size)
        The transformed dataset for all classifiers. Only saved when
        save_transformed_data is true.

    See Also
    --------
    RocketClassifier

    Notes
    -----
    For the Java version, see
    `TSML <https://github.com/uea-machine-learning/tsml/blob/master/src/main/java
    /tsml/classifiers/kernel_based/Arsenal.java>`_.

    References
    ----------
    .. [1] Middlehurst, Matthew, James Large, Michael Flynn, Jason Lines, Aaron Bostrom,
       and Anthony Bagnall. "HIVE-COTE 2.0: a new meta ensemble for time series
       classification." arXiv preprint arXiv:2104.07551 (2021).

    Examples
    --------
    >>> from sktime.classification.kernel_based import Arsenal
    >>> from sktime.datasets import load_unit_test
    >>> X_train, y_train = load_unit_test(split="train", return_X_y=True)
    >>> X_test, y_test =load_unit_test(split="test", return_X_y=True) # doctest: +SKIP
    >>> clf = Arsenal(num_kernels=100, n_estimators=5) # doctest: +SKIP
    >>> clf.fit(X_train, y_train) # doctest: +SKIP
    Arsenal(...)
    >>> y_pred = clf.predict(X_test) # doctest: +SKIP
    """

    _tags = {
        # packaging info
        # --------------
        "authors": ["MatthewMiddlehurst", "kachayev"],
        "maintainers": ["kachayev"],
        "python_dependencies": ["numba", "joblib"],
        # estimator type
        # --------------
        "capability:multivariate": True,
        "capability:train_estimate": True,
        "capability:contractable": True,
        "capability:multithreading": True,
        "capability:predict_proba": True,
        "classifier_type": "kernel",
    }

    def __init__(
        self,
        num_kernels=2000,
        n_estimators=25,
        rocket_transform="rocket",
        max_dilations_per_kernel=32,
        n_features_per_kernel=4,
        time_limit_in_minutes=0.0,
        contract_max_n_estimators=100,
        save_transformed_data=False,
        n_jobs=1,
        random_state=None,
    ):
        self.num_kernels = num_kernels
        self.n_estimators = n_estimators
        self.rocket_transform = rocket_transform
        self.max_dilations_per_kernel = max_dilations_per_kernel
        self.n_features_per_kernel = n_features_per_kernel

        self.time_limit_in_minutes = time_limit_in_minutes
        self.contract_max_n_estimators = contract_max_n_estimators
        self.save_transformed_data = save_transformed_data

        self.random_state = random_state
        self.n_jobs = n_jobs

        self.n_instances_ = 0
        self.n_dims_ = 0
        self.series_length_ = 0
        self.estimators_ = []
        self.weights_ = []
        self.transformed_data_ = []

        self._weight_sum = 0

        super().__init__()

    def _fit(self, X, y):
        """Fit Arsenal to training data.

        Parameters
        ----------
        X : 3D np.array of shape = [n_instances, n_dimensions, series_length]
            The training data.
        y : array-like, shape = [n_instances]
            The class labels.

        Returns
        -------
        self :
            Reference to self.

        Notes
        -----
        Changes state by creating a fitted model that updates attributes
        ending in "_" and sets is_fitted flag to True.
        """
        from joblib import Parallel, delayed

        self.n_instances_, self.n_dims_, self.series_length_ = X.shape
        time_limit = self.time_limit_in_minutes * 60
        start_time = time.time()
        train_time = 0

        if self.rocket_transform == "rocket":
            base_rocket = Rocket(num_kernels=self.num_kernels)
        elif self.rocket_transform == "minirocket":
            if self.n_dims_ > 1:
                base_rocket = MiniRocketMultivariate(
                    num_kernels=self.num_kernels,
                    max_dilations_per_kernel=self.max_dilations_per_kernel,
                )
            else:
                base_rocket = MiniRocket(
                    num_kernels=self.num_kernels,
                    max_dilations_per_kernel=self.max_dilations_per_kernel,
                )
        elif self.rocket_transform == "multirocket":
            if self.n_dims_ > 1:
                base_rocket = MultiRocketMultivariate(
                    num_kernels=self.num_kernels,
                    max_dilations_per_kernel=self.max_dilations_per_kernel,
                    n_features_per_kernel=self.n_features_per_kernel,
                )
            else:
                base_rocket = MultiRocket(
                    num_kernels=self.num_kernels,
                    max_dilations_per_kernel=self.max_dilations_per_kernel,
                    n_features_per_kernel=self.n_features_per_kernel,
                )
        else:
            raise ValueError(f"Invalid Rocket transformer: {self.rocket_transform}")

        if time_limit > 0:
            self.n_estimators = 0
            self.estimators_ = []
            self.transformed_data_ = []

            while (
                train_time < time_limit
                and self.n_estimators < self.contract_max_n_estimators
            ):
                fit = Parallel(n_jobs=self._threads_to_use)(
                    delayed(self._fit_estimator)(
                        _clone_estimator(
                            base_rocket,
                            (
                                None
                                if self.random_state is None
                                else (
                                    255 if self.random_state == 0 else self.random_state
                                )
                                * 37
                                * (i + 1)
                                % 2**31
                            ),
                        ),
                        X,
                        y,
                    )
                    for i in range(self._threads_to_use)
                )

                estimators, transformed_data = zip(*fit)

                self.estimators_ += estimators
                self.transformed_data_ += transformed_data

                self.n_estimators += self._threads_to_use
                train_time = time.time() - start_time
        else:
            fit = Parallel(n_jobs=self._threads_to_use)(
                delayed(self._fit_estimator)(
                    _clone_estimator(
                        base_rocket,
                        (
                            None
                            if self.random_state is None
                            else (255 if self.random_state == 0 else self.random_state)
                            * 37
                            * (i + 1)
                            % 2**31
                        ),
                    ),
                    X,
                    y,
                )
                for i in range(self.n_estimators)
            )

            self.estimators_, self.transformed_data_ = zip(*fit)

        self.weights_ = []
        self._weight_sum = 0
        for rocket_pipeline in self.estimators_:
            weight = rocket_pipeline.steps[2][1].best_score_
            self.weights_.append(weight)
            self._weight_sum += weight

        return self

    def _predict(self, X) -> np.ndarray:
        """Predicts labels for sequences in X.

        Parameters
        ----------
        X : 3D np.array of shape = [n_instances, n_dimensions, series_length]
            The data to make predictions for.

        Returns
        -------
        y : array-like, shape = [n_instances]
            Predicted class labels.
        """
        rng = check_random_state(self.random_state)
        return np.array(
            [
                self.classes_[int(rng.choice(np.flatnonzero(prob == prob.max())))]
                for prob in self._predict_proba(X)
            ]
        )

    def _predict_proba(self, X) -> np.ndarray:
        """Predicts labels probabilities for sequences in X.

        Parameters
        ----------
        X : 3D np.array of shape = [n_instances, n_dimensions, series_length]
            The data to make predict probabilities for.

        Returns
        -------
        y : array-like, shape = [n_instances, n_classes_]
            Predicted probabilities using the ordering in classes_.
        """
        from joblib import Parallel, delayed

        y_probas = Parallel(n_jobs=self._threads_to_use)(
            delayed(self._predict_proba_for_estimator)(
                X,
                self.estimators_[i],
                i,
            )
            for i in range(self.n_estimators)
        )

        return np.around(
            np.sum(y_probas, axis=0) / (np.ones(self.n_classes_) * self._weight_sum), 8
        )

    def _get_train_probs(self, X, y) -> np.ndarray:
<<<<<<< HEAD
        from joblib import Parallel, delayed
=======
        from sktime.datatypes import convert_to
>>>>>>> 8dbcaf63

        self.check_is_fitted()
        if not isinstance(X, np.ndarray):
            X = convert_to(X, "numpy3D")
        X, y = check_X_y(X, y, coerce_to_numpy=True)

        # handle the single-class-label case
        if len(self._class_dictionary) == 1:
            return self._single_class_y_pred(X, method="predict_proba")

        n_instances, n_dims, series_length = X.shape

        if (
            n_instances != self.n_instances_
            or n_dims != self.n_dims_
            or series_length != self.series_length_
        ):
            raise ValueError(
                "n_instances, n_dims, series_length mismatch. X should be "
                "the same as the training data used in fit for generating train "
                "probabilities."
            )

        if not self.save_transformed_data:
            raise ValueError("Currently only works with saved transform data from fit.")

        p = Parallel(n_jobs=self._threads_to_use)(
            delayed(self._train_probas_for_estimator)(
                y,
                i,
            )
            for i in range(self.n_estimators)
        )
        y_probas, weights, oobs = zip(*p)

        results = np.sum(y_probas, axis=0)
        divisors = np.zeros(n_instances)
        for n, oob in enumerate(oobs):
            for inst in oob:
                divisors[inst] += weights[n]

        for i in range(n_instances):
            results[i] = (
                np.ones(self.n_classes_) * (1 / self.n_classes_)
                if divisors[i] == 0
                else results[i] / (np.ones(self.n_classes_) * divisors[i])
            )

        return results

    def _fit_estimator(self, rocket, X, y):
        transformed_x = rocket.fit_transform(X)
        scaler = StandardScaler(with_mean=False)
        scaler.fit(transformed_x, y)
        ridge = RidgeClassifierCV(alphas=np.logspace(-3, 3, 10))
        ridge.fit(scaler.transform(transformed_x), y)
        return [
            make_pipeline(rocket, scaler, ridge),
            transformed_x if self.save_transformed_data else None,
        ]

    def _predict_proba_for_estimator(self, X, classifier, idx):
        preds = classifier.predict(X)
        weights = np.zeros((X.shape[0], self.n_classes_))
        for i in range(0, X.shape[0]):
            weights[i, self._class_dictionary[preds[i]]] += self.weights_[idx]
        return weights

    def _train_probas_for_estimator(self, y, idx):
        rs = 255 if self.random_state == 0 else self.random_state
        rs = (
            None
            if self.random_state is None
            else (rs * 37 * (idx + 1)) % np.iinfo(np.int32).max
        )
        rng = check_random_state(rs)

        indices = range(self.n_instances_)
        subsample = rng.choice(self.n_instances_, size=self.n_instances_)
        oob = [n for n in indices if n not in subsample]

        results = np.zeros((self.n_instances_, self.n_classes_))
        if len(oob) == 0:
            return results, 1, oob

        clf = make_pipeline(
            StandardScaler(with_mean=False),
            RidgeClassifierCV(alphas=np.logspace(-3, 3, 10)),
        )
        clf.fit(self.transformed_data_[idx].iloc[subsample], y[subsample])
        preds = clf.predict(self.transformed_data_[idx].iloc[oob])

        weight = clf.steps[1][1].best_score_

        for n, pred in enumerate(preds):
            results[oob[n]][self._class_dictionary[pred]] += weight

        return results, weight, oob

    @classmethod
    def get_test_params(cls, parameter_set="default"):
        """Return testing parameter settings for the estimator.

        Parameters
        ----------
        parameter_set : str, default="default"
            Name of the set of test parameters to return, for use in tests. If no
            special parameters are defined for a value, will return ``"default"`` set.
            For classifiers, a "default" set of parameters should be provided for
            general testing, and a "results_comparison" set for comparing against
            previously recorded results if the general set does not produce suitable
            probabilities to compare against.

        Returns
        -------
        params : dict or list of dict, default={}
            Parameters to create testing instances of the class.
            Each dict are parameters to construct an "interesting" test instance, i.e.,
            ``MyClass(**params)`` or ``MyClass(**params[i])`` creates a valid test
            instance.
            ``create_test_instance`` uses the first (or only) dictionary in ``params``.
        """
        if parameter_set == "results_comparison":
            params = {"num_kernels": 20, "n_estimators": 5}
        else:
            params = {
                "num_kernels": 10,
                "n_estimators": 2,
                "save_transformed_data": True,
            }

        return params<|MERGE_RESOLUTION|>--- conflicted
+++ resolved
@@ -336,11 +336,9 @@
         )
 
     def _get_train_probs(self, X, y) -> np.ndarray:
-<<<<<<< HEAD
         from joblib import Parallel, delayed
-=======
+
         from sktime.datatypes import convert_to
->>>>>>> 8dbcaf63
 
         self.check_is_fitted()
         if not isinstance(X, np.ndarray):
