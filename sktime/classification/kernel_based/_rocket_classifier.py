--- conflicted
+++ resolved
@@ -13,15 +13,12 @@
 )
 
 
-<<<<<<< HEAD
+
 class ROCKETClassifier(BaseROCKETEstimator, BaseClassifier):
     """
     Classifier wrapped for the ROCKET transformer using RidgeClassifierCV as the
     base classifier.
-=======
-class ROCKETClassifier(BaseClassifier):
-    """Classifier wrapped for the ROCKET transformer using RidgeClassifierCV.
->>>>>>> 5ddf46cc
+
 
     Parameters
     ----------
@@ -54,115 +51,6 @@
     tsml/classifiers/shapelet_based/ROCKETClassifier.java
     """
 
-<<<<<<< HEAD
     @property
     def base_estimator(self):
-        return RidgeClassifierCV(alphas=np.logspace(-3, 3, 10), normalize=True)
-=======
-    # Capability tags
-    capabilities = {
-        "multivariate": True,
-        "unequal_length": False,
-        "missing_values": False,
-        "train_estimate": False,
-        "contractable": False,
-    }
-
-    def __init__(
-        self,
-        num_kernels=10000,
-        n_jobs=1,
-        random_state=None,
-    ):
-        self.num_kernels = num_kernels
-        self.n_jobs = n_jobs
-        self.random_state = random_state
-
-        self.classifier = None
-
-        self.n_classes = 0
-        self.classes_ = []
-        self.class_dictionary = {}
-
-        super(ROCKETClassifier, self).__init__()
-
-    def fit(self, X, y):
-        """Build a pipeline containing the ROCKET transformer and RidgeClassifierCV.
-
-        Parameters
-        ----------
-        X : nested pandas DataFrame of shape [n_instances, 1]
-            Nested dataframe with univariate time-series in cells.
-        y : array-like, shape = [n_instances] The class labels.
-
-        Returns
-        -------
-        self : object
-        """
-        X, y = check_X_y(X, y)
-
-        self.n_classes = np.unique(y).shape[0]
-        self.classes_ = class_distribution(np.asarray(y).reshape(-1, 1))[0][0]
-        for index, classVal in enumerate(self.classes_):
-            self.class_dictionary[classVal] = index
-
-        self.classifier = rocket_pipeline = make_pipeline(
-            Rocket(
-                num_kernels=self.num_kernels,
-                random_state=self.random_state,
-                n_jobs=self.n_jobs,
-            ),
-            RidgeClassifierCV(alphas=np.logspace(-3, 3, 10), normalize=True),
-        )
-        rocket_pipeline.fit(X, y)
-
-        self._is_fitted = True
-        return self
-
-    def predict(self, X):
-        """Find predictions for all cases in X.
-
-        Parameters
-        ----------
-        X : The training input samples. array-like or pandas data frame.
-        If a Pandas data frame is passed, a check is performed that it only
-        has one column.
-        If not, an exception is thrown, since this classifier does not yet have
-        multivariate capability.
-
-        Returns
-        -------
-        output : array of shape = [n_test_instances]
-        """
-        self.check_is_fitted()
-        X = check_X(X)
-        return self.classifier.predict(X)
-
-    def predict_proba(self, X):
-        """Find probability estimates for each class for all cases in X.
-
-        Parameters
-        ----------
-        X : The training input samples. array-like or sparse matrix of shape
-        = [n_test_instances, series_length]
-            If a Pandas data frame is passed (sktime format) a check is
-            performed that it only has one column.
-            If not, an exception is thrown, since this classifier does not
-            yet have
-            multivariate capability.
-
-        Returns
-        -------
-        output : array of shape = [n_test_instances, num_classes] of
-        probabilities
-        """
-        self.check_is_fitted()
-        X = check_X(X)
-
-        dists = np.zeros((X.shape[0], self.n_classes))
-        preds = self.classifier.predict(X)
-        for i in range(0, X.shape[0]):
-            dists[i, np.where(self.classes_ == preds[i])] = 1
-
-        return dists
->>>>>>> 5ddf46cc
+        return RidgeClassifierCV(alphas=np.logspace(-3, 3, 10), normalize=True)