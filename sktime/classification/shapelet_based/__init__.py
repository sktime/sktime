"""Shapelet based time series classifiers."""
__all__ = [
    "MrSEQL",
    "MrSQM",
<<<<<<< HEAD
    "ShapeletTransformClassifier",
    "ShapeletLearningClassifierPyts",
]

from sktime.classification.shapelet_based._learning_pyts import (
    ShapeletLearningClassifierPyts,
=======
    "ShapeletLearningClassifierTslearn",
    "ShapeletTransformClassifier",
]

from sktime.classification.shapelet_based._learning_tslearn import (
    ShapeletLearningClassifierTslearn,
>>>>>>> 26cc3c55
)
from sktime.classification.shapelet_based._mrseql import MrSEQL
from sktime.classification.shapelet_based._mrsqm import MrSQM
from sktime.classification.shapelet_based._stc import ShapeletTransformClassifier<|MERGE_RESOLUTION|>--- conflicted
+++ resolved
@@ -2,21 +2,16 @@
 __all__ = [
     "MrSEQL",
     "MrSQM",
-<<<<<<< HEAD
+    "ShapeletLearningClassifierPyts",
+    "ShapeletLearningClassifierTslearn",
     "ShapeletTransformClassifier",
-    "ShapeletLearningClassifierPyts",
 ]
 
 from sktime.classification.shapelet_based._learning_pyts import (
     ShapeletLearningClassifierPyts,
-=======
-    "ShapeletLearningClassifierTslearn",
-    "ShapeletTransformClassifier",
-]
-
+)
 from sktime.classification.shapelet_based._learning_tslearn import (
     ShapeletLearningClassifierTslearn,
->>>>>>> 26cc3c55
 )
 from sktime.classification.shapelet_based._mrseql import MrSEQL
 from sktime.classification.shapelet_based._mrsqm import MrSQM
