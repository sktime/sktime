--- conflicted
+++ resolved
@@ -519,7 +519,6 @@
         _reproduce_transform_basic_motions(Catch22()),
     )
     _print_array(
-<<<<<<< HEAD
         "Catch22Wrapper - UnitTest",
         _reproduce_transform_unit_test(Catch22Wrapper(outlier_norm=True)),
     )
@@ -532,8 +531,6 @@
         _reproduce_transform_unit_test(RandomIntervals(random_state=0, n_intervals=3)),
     )
     _print_array(
-=======
->>>>>>> a3d28085
         "RandomIntervals - BasicMotions",
         _reproduce_transform_basic_motions(
             RandomIntervals(random_state=0, n_intervals=3)
