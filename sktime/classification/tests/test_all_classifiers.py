"""Unit tests for classifier/regressor input output."""

__author__ = ["mloning", "TonyBagnall", "fkiraly"]


import numpy as np
import pandas as pd
import pytest

from sktime.classification.tests._expected_outputs import (
    basic_motions_proba,
    unit_test_proba,
)
from sktime.datasets import load_basic_motions, load_unit_test
from sktime.datatypes import check_is_scitype
from sktime.tests.test_all_estimators import BaseFixtureGenerator, QuickTester
from sktime.utils._testing.estimator_checks import _assert_array_almost_equal
from sktime.utils._testing.panel import make_classification_problem
from sktime.utils._testing.scenarios_classification import (
    ClassifierFitPredictMultivariate,
)
from sktime.utils.validation._dependencies import _check_soft_dependencies


class ClassifierFixtureGenerator(BaseFixtureGenerator):
    """Fixture generator for classifier tests.

    Fixtures parameterized
    ----------------------
    estimator_class: estimator inheriting from BaseObject
        ranges over estimator classes not excluded by EXCLUDE_ESTIMATORS, EXCLUDED_TESTS
    estimator_instance: instance of estimator inheriting from BaseObject
        ranges over estimator classes not excluded by EXCLUDE_ESTIMATORS, EXCLUDED_TESTS
        instances are generated by create_test_instance class method
    scenario: instance of TestScenario
        ranges over all scenarios returned by retrieve_scenarios
    """

    # note: this should be separate from TestAllClassifiers
    #   additional fixtures, parameters, etc should be added here
    #   Classifiers should contain the tests only

    estimator_type_filter = "classifier"


class TestAllClassifiers(ClassifierFixtureGenerator, QuickTester):
    """Module level tests for all sktime classifiers."""

    def test_multivariate_input_exception(self, estimator_instance):
        """Test univariate classifiers raise exception on multivariate X."""
        # check if multivariate input raises error for univariate classifiers

        # if handles multivariate, no error is to be raised
        #   that classifier works on multivariate data is tested in test_all_estimators
        if estimator_instance.get_tag("capability:multivariate"):
            return None

        error_msg = "multivariate series"

        scenario = ClassifierFitPredictMultivariate()

        # check if estimator raises appropriate error message
        #   composites will raise a warning, non-composites an exception
        if estimator_instance.is_composite():
            with pytest.warns(UserWarning, match=error_msg):
                scenario.run(estimator_instance, method_sequence=["fit"])
        else:
            with pytest.raises(ValueError, match=error_msg):
                scenario.run(estimator_instance, method_sequence=["fit"])

    def test_classifier_output(self, estimator_instance, scenario):
        """Test classifier outputs the correct data types and values.

        Test predict produces a np.array or pd.Series with only values seen in the train
        data, and that predict_proba probability estimates add up to one.
        """
        n_classes = scenario.get_tag("n_classes")
        X_new = scenario.args["predict"]["X"]
        y_train = scenario.args["fit"]["y"]
        # we use check_is_scitype to get the number instances in X_new
        #   this is more robust against different scitypes in X_new
        _, _, X_new_metadata = check_is_scitype(X_new, "Panel", return_metadata=True)
        X_new_instances = X_new_metadata["n_instances"]

        # run fit and predict
        y_pred = scenario.run(estimator_instance, method_sequence=["fit", "predict"])

        # check predict
        assert isinstance(y_pred, np.ndarray)
        assert y_pred.shape == (X_new_instances,)
        assert np.all(np.isin(np.unique(y_pred), np.unique(y_train)))

        # check predict proba (all classifiers have predict_proba by default)
        y_proba = scenario.run(estimator_instance, method_sequence=["predict_proba"])
        assert isinstance(y_proba, np.ndarray)
        assert y_proba.shape == (X_new_instances, n_classes)
        np.testing.assert_almost_equal(y_proba.sum(axis=1), 1, decimal=4)

        if estimator_instance.get_tag("capability:train_estimate"):
            if not hasattr(estimator_instance, "_get_train_probs"):
                raise ValueError(
                    "Classifier capability:train_estimate tag is set to "
                    "true, but no _get_train_probs method is present."
                )

            X_train = scenario.args["fit"]["X"]
            _, _, X_train_metadata = check_is_scitype(
                X_train, "Panel", return_metadata=True
            )
            X_train_len = X_train_metadata["n_instances"]

            train_proba = estimator_instance._get_train_probs(X_train, y_train)

            assert isinstance(train_proba, np.ndarray)
            assert train_proba.shape == (X_train_len, n_classes)
            np.testing.assert_almost_equal(train_proba.sum(axis=1), 1, decimal=4)

    def test_classifier_on_unit_test_data(self, estimator_class):
        """Test classifier on unit test data."""
        # we only use the first estimator instance for testing
        classname = estimator_class.__name__

        # retrieve expected predict_proba output, and skip test if not available
        if classname in unit_test_proba.keys():
            expected_probas = unit_test_proba[classname]
        else:
            # skip test if no expected probas are registered
            return None

        # if numba is not installed, some estimators may still try to construct
        # numba dependenct estimators in results_comparison
        # if that is the case, we skip the test
        try:
            # we only use the first estimator instance for testing
            estimator_instance = estimator_class.create_test_instance(
                parameter_set="results_comparison"
            )
        except ModuleNotFoundError as e:
            if not _check_soft_dependencies("numba", severity="none"):
                return None
            else:
                raise e

        # set random seed if possible
        if "random_state" in estimator_instance.get_params().keys():
            estimator_instance.set_params(random_state=0)

        # load unit test data
        X_train, y_train = load_unit_test(split="train")
        X_test, _ = load_unit_test(split="test")
        indices = np.random.RandomState(0).choice(len(y_train), 10, replace=False)

        # train classifier and predict probas
        estimator_instance.fit(X_train, y_train)
        y_proba = estimator_instance.predict_proba(X_test.iloc[indices])

        # assert probabilities are the same
        _assert_array_almost_equal(y_proba, expected_probas, decimal=2)

    def test_classifier_on_basic_motions(self, estimator_class):
        """Test classifier on basic motions data."""
        # we only use the first estimator instance for testing
        classname = estimator_class.__name__

        # retrieve expected predict_proba output, and skip test if not available
        if classname in basic_motions_proba.keys():
            expected_probas = basic_motions_proba[classname]
        else:
            # skip test if no expected probas are registered
            return None

        # if numba is not installed, some estimators may still try to construct
        # numba dependenct estimators in results_eomparison
        # if that is the case, we skip the test
        try:
            # we only use the first estimator instance for testing
            estimator_instance = estimator_class.create_test_instance(
                parameter_set="results_comparison"
            )
        except ModuleNotFoundError as e:
            if not _check_soft_dependencies("numba", severity="none"):
                return None
            else:
                raise e

        # set random seed if possible
        if "random_state" in estimator_instance.get_params().keys():
            estimator_instance.set_params(random_state=0)

        # load unit test data
        X_train, y_train = load_basic_motions(split="train")
        X_test, _ = load_basic_motions(split="test")
        indices = np.random.RandomState(4).choice(len(y_train), 10, replace=False)

        # train classifier and predict probas
        estimator_instance.fit(X_train.iloc[indices], y_train[indices])
        y_proba = estimator_instance.predict_proba(X_test.iloc[indices])

        # assert probabilities are the same
        _assert_array_almost_equal(y_proba, expected_probas, decimal=2)

    def test_handles_single_class(self, estimator_instance):
        """Test that estimator handles fit when only single class label is seen.

        This is important for compatibility with ensembles that sub-sample, as sub-
        sampling stochastically produces training sets with single class label.
        """
        X, y = make_classification_problem()
        y[:] = 42

        error_msg = "single label"

        with pytest.warns(UserWarning, match=error_msg):
            estimator_instance.fit(X, y)

    def test_multioutput(self, estimator_instance):
        """Test multioutput classification for all classifiers.

        All classifiers should follow the same interface,
        those that do not genuinely should vectorize/broadcast over y.
        """
        n_instances = 20
        X, y = make_classification_problem(n_instances=n_instances)
        y_mult = pd.DataFrame({"a": y, "b": y})

        estimator_instance.fit(X, y_mult)
        y_pred = estimator_instance.predict(X)

        assert isinstance(y_pred, pd.DataFrame)
        assert y_pred.shape == y_mult.shape

<<<<<<< HEAD
=======
        # the estimator vectorizes iff it does not have the multioutput capability
>>>>>>> 06a7866b
        vectorized = not estimator_instance.get_tag("capability:multioutput")
        if vectorized:
            assert hasattr(estimator_instance, "classifiers_")
            assert isinstance(estimator_instance.classifiers_, pd.DataFrame)
            assert estimator_instance.classifiers_.shape == (1, 2)<|MERGE_RESOLUTION|>--- conflicted
+++ resolved
@@ -229,10 +229,7 @@
         assert isinstance(y_pred, pd.DataFrame)
         assert y_pred.shape == y_mult.shape
 
-<<<<<<< HEAD
-=======
         # the estimator vectorizes iff it does not have the multioutput capability
->>>>>>> 06a7866b
         vectorized = not estimator_instance.get_tag("capability:multioutput")
         if vectorized:
             assert hasattr(estimator_instance, "classifiers_")
