--- conflicted
+++ resolved
@@ -474,14 +474,11 @@
     assert empty_dummy.__dict__ == deserialized_empty.__dict__
 
 
-<<<<<<< HEAD
 @pytest.mark.skipif(
     not _check_soft_dependencies("keras", severity="none"),
     reason="skip test if required soft dependency not available",
 )
-=======
 @pytest.mark.xfail(reason="known failure of unknown cause, see #3816")
->>>>>>> 7780b347
 @pytest.mark.parametrize("optimizer", [None, "adam", "keras-adamax"])
 def test_deep_estimator_full(optimizer):
     """Check if serialization works for full dummy."""
