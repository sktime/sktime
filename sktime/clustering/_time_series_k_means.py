--- conflicted
+++ resolved
@@ -85,13 +85,8 @@
 
     def fit(self, X: Numpy_Or_DF) -> None:
         """
-<<<<<<< HEAD
-        Method that is used to fit the clustering algorithm
-        on the dataset X
-=======
         Method that is used to fit the time series k
         means model on dataset X
->>>>>>> 95449dba
 
         Parameters
         ----------
