# -*- coding: utf-8 -*-
"""Time series kmedoids."""
__author__ = ["chrisholder", "TonyBagnall"]

from typing import Callable, Union

import numpy as np
from numpy.random import RandomState

from sktime.clustering.metrics.medoids import medoids
from sktime.clustering.partitioning import TimeSeriesLloyds
from sktime.distances import pairwise_distance


class TimeSeriesKMedoids(TimeSeriesLloyds):
    """Time series K-medoids implementation.

    Parameters
    ----------
    n_clusters: int, defaults = 8
        The number of clusters to form as well as the number of
        centroids to generate.
    init_algorithm: str, defaults = 'forgy'
        Method for initializing cluster centers. Any of the following are valid:
        ['kmeans++', 'random', 'forgy']
    metric: str or Callable, defaults = 'dtw'
        Distance metric to compute similarity between time series. Any of the following
        are valid: ['dtw', 'euclidean', 'erp', 'edr', 'lcss', 'squared', 'ddtw', 'wdtw',
        'wddtw']
    n_init: int, defaults = 10
        Number of times the k-means algorithm will be run with different
        centroid seeds. The final result will be the best output of n_init
        consecutive runs in terms of inertia.
    max_iter: int, defaults = 30
        Maximum number of iterations of the k-means algorithm for a single
        run.
    tol: float, defaults = 1e-6
        Relative tolerance with regards to Frobenius norm of the difference
        in the cluster centers of two consecutive iterations to declare
        convergence.
    verbose: bool, defaults = False
        Verbosity mode.
    random_state: int or np.random.RandomState instance or None, defaults = None
        Determines random number generation for centroid initialization.
    distance_params: dict, defaults = None
        Dictonary containing kwargs for the distance metric being used.

    Attributes
    ----------
    cluster_centers_: np.ndarray (3d array of shape (n_clusters, n_dimensions,
        series_length))
        Time series that represent each of the cluster centers. If the algorithm stops
        before fully converging these will not be consistent with labels_.
    labels_: np.ndarray (1d array of shape (n_instance,))
        Labels that is the index each time series belongs to.
    inertia_: float
        Sum of squared distances of samples to their closest cluster center, weighted by
        the sample weights if provided.
    n_iter_: int
        Number of iterations run.
    """

    def __init__(
        self,
        n_clusters: int = 8,
        init_algorithm: Union[str, Callable] = "random",
        metric: Union[str, Callable] = "dtw",
        n_init: int = 10,
        max_iter: int = 300,
        tol: float = 1e-6,
        verbose: bool = False,
        random_state: Union[int, RandomState] = None,
        distance_params: dict = None,
    ):
        self._precomputed_pairwise = None

        super(TimeSeriesKMedoids, self).__init__(
            n_clusters,
            init_algorithm,
            metric,
            n_init,
            max_iter,
            tol,
            verbose,
            random_state,
            distance_params,
        )

    def _fit(self, X: np.ndarray, y=None) -> np.ndarray:
        """Fit time series clusterer to training data.

        Parameters
        ----------
        X : np.ndarray (2d or 3d array of shape (n_instances, series_length) or shape
            (n_instances, n_dimensions, series_length))
            Training time series instances to cluster.
        y: ignored, exists for API consistency reasons.

        Returns
        -------
        self:
            Fitted estimator.
        """
        self._check_params(X)
        self._precomputed_pairwise = pairwise_distance(
            X, metric=self.metric, **self._distance_params
        )
        return super()._fit(X, y)

    def _compute_new_cluster_centers(
        self, X: np.ndarray, assignment_indexes: np.ndarray
    ) -> np.ndarray:
        """Compute new centers.

        Parameters
        ----------
        X : np.ndarray (3d array of shape (n_instances, n_dimensions, series_length))
            Time series instances to predict their cluster indexes.
        assignment_indexes: np.ndarray
            Indexes that each time series in X belongs to.

        Returns
        -------
        np.ndarray (3d of shape (n_clusters, n_dimensions, series_length)
            New cluster center values.
        """
        new_centers = np.zeros((self.n_clusters, X.shape[1], X.shape[2]))
        for i in range(self.n_clusters):
            curr_indexes = np.where(assignment_indexes == i)[0]
<<<<<<< HEAD
            curr_size = len(curr_indexes)
            distance_matrix = np.zeros((curr_size, curr_size))
            for j in range(curr_size):
                for k in range(len(curr_indexes)):
                    distance_matrix[j, k] = self._precomputed_pairwise[j, k]
=======
            distance_matrix = np.zeros((len(curr_indexes), len(curr_indexes)))
            for j in range(len(curr_indexes)):
                curr_j = curr_indexes[j]
                for k in range(len(curr_indexes)):
                    distance_matrix[j, k] = self._precomputed_pairwise[
                        curr_j, curr_indexes[k]
                    ]
>>>>>>> c427cd51
            result = medoids(
                X[curr_indexes], precomputed_pairwise_distance=distance_matrix
            )
            if result.shape[0] > 0:
                new_centers[i, :] = result
        return new_centers

    @classmethod
    def get_test_params(cls, parameter_set="default"):
        """Return testing parameter settings for the estimator.

        Parameters
        ----------
        parameter_set : str, default="default"
            Name of the set of test parameters to return, for use in tests. If no
            special parameters are defined for a value, will return `"default"` set.


        Returns
        -------
        params : dict or list of dict, default = {}
            Parameters to create testing instances of the class
            Each dict are parameters to construct an "interesting" test instance, i.e.,
            `MyClass(**params)` or `MyClass(**params[i])` creates a valid test instance.
            `create_test_instance` uses the first (or only) dictionary in `params`
        """
        params = {
            "n_clusters": 2,
            "init_algorithm": "random",
            "metric": "euclidean",
            "n_init": 1,
            "max_iter": 1,
            "tol": 1e-4,
            "verbose": False,
            "random_state": 1,
        }
        return params<|MERGE_RESOLUTION|>--- conflicted
+++ resolved
@@ -127,13 +127,6 @@
         new_centers = np.zeros((self.n_clusters, X.shape[1], X.shape[2]))
         for i in range(self.n_clusters):
             curr_indexes = np.where(assignment_indexes == i)[0]
-<<<<<<< HEAD
-            curr_size = len(curr_indexes)
-            distance_matrix = np.zeros((curr_size, curr_size))
-            for j in range(curr_size):
-                for k in range(len(curr_indexes)):
-                    distance_matrix[j, k] = self._precomputed_pairwise[j, k]
-=======
             distance_matrix = np.zeros((len(curr_indexes), len(curr_indexes)))
             for j in range(len(curr_indexes)):
                 curr_j = curr_indexes[j]
@@ -141,7 +134,6 @@
                     distance_matrix[j, k] = self._precomputed_pairwise[
                         curr_j, curr_indexes[k]
                     ]
->>>>>>> c427cd51
             result = medoids(
                 X[curr_indexes], precomputed_pairwise_distance=distance_matrix
             )
