--- conflicted
+++ resolved
@@ -7,11 +7,7 @@
 import numpy as np
 from sklearn.utils import check_random_state
 
-<<<<<<< HEAD
 from sktime.clustering.base import BaseClusterCenterInitializer
-=======
-from sktime.clustering.base.base import BaseClusterCenterInitializer
->>>>>>> 57fbecd7
 from sktime.clustering.base._typing import (
     NumpyArray,
     NumpyRandomState,
@@ -22,22 +18,14 @@
 class ForgyCenterInitializer(BaseClusterCenterInitializer):
     """Forgy Center Initializer used to create n centers
     from a set of series using Forgys technique
-
     Parameters
     ----------
     data_set: Numpy_Array
         Numpy_Array that is the dataset to calculate the centers from
-
     n_centers: int
         Number of centers to be created
-
-<<<<<<< HEAD
     center_calculator_func: CenterCalculatorFunc, default = None
-=======
-    center_calculator_func: CenterCalculatorFunc
->>>>>>> 57fbecd7
         Function that is used to calculate new centers
-
     random_state: NumpyRandomState, default = None
         Generator used to initialise the centers.
     """
@@ -57,7 +45,6 @@
         """
         Method called to initialize centers using Forgys
         technique
-
         Returns
         -------
         Numpy_Array
@@ -75,22 +62,14 @@
     from randomly assigning each time series in the dataset
     to a random cluster and then taking the approximation
     value
-
     Parameters
     ----------
     data_set: Numpy_Array
         Numpy_Array that is the dataset to calculate the centers from
-
     n_centers: int
         Number of centers to be created
-
-<<<<<<< HEAD
     center_calculator_func: CenterCalculatorFunc, default = None
-=======
-    center_calculator_func: CenterCalculatorFunc
->>>>>>> 57fbecd7
         Function that is used to calculate new centers
-
     random_state: NumpyRandomState, default = None
         Generator used to initialise the centers.
     """
@@ -110,7 +89,6 @@
         """
         Method called to initialize centers using Forgys
         technique
-
         Returns
         -------
         Numpy_Array
@@ -124,38 +102,23 @@
         indexes = self.random_state.choice(
             range(0, self.n_centers), replace=True, size=self.data_set.shape[0]
         )
-<<<<<<< HEAD
         temp = np.zeros((self.n_centers, self.data_set.shape[1]))
         for k in range(self.n_centers):
             cluster_values = np.take(self.data_set, np.where(indexes == k), axis=0)[0]
             temp[k] = self.center_calculator_func(cluster_values)
-=======
-        temp = []
-        for k in range(self.n_centers):
-            cluster_values = np.take(self.data_set, np.where(indexes == k), axis=0)[0]
-            temp.append(self.center_calculator_func(cluster_values))
->>>>>>> 57fbecd7
         return np.array(temp, dtype=self.data_set.dtype)
 
 
 class KMeansPlusPlusCenterInitializer(BaseClusterCenterInitializer):
     """K-means++ center initializer algorithm
-
     Parameters
     ----------
     data_set: Numpy_Array
         Numpy_Array that is the dataset to calculate the centers from
-
     n_centers: int
         Number of centers to be created
-
-<<<<<<< HEAD
     center_calculator_func: CenterCalculatorFunc, default = None
-=======
-    center_calculator_func: CenterCalculatorFunc
->>>>>>> 57fbecd7
         Function that is used to calculate new centers
-
     random_state: NumpyRandomState, default = None
         Generator used to initialise the centers.
     """
@@ -175,7 +138,6 @@
         """
         Method called to initialize centers using Forgys
         technique
-
         Returns
         -------
         Numpy_Array
