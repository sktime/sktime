# -*- coding: utf-8 -*-
__author__ = ["chrisholder", "TonyBagnall"]

from abc import ABC, abstractmethod
from typing import Callable, Tuple, Union

import numpy as np
from numpy.random import RandomState
from sklearn.utils import check_random_state
from sklearn.utils.extmath import stable_cumsum

from sktime.clustering._base import BaseClusterer
from sktime.clustering.metrics.averaging._averaging import mean_average
from sktime.distances import distance_factory, pairwise_distance


def _forgy_center_initializer(
    X: np.ndarray, n_clusters: int, random_state: np.random.RandomState, **kwargs
) -> np.ndarray:
    """Compute the initial centers using forgy method.

    Parameters
    ----------
    X : np.ndarray (3d array of shape (n_instances,n_dimensions,series_length))
        Time series instances to cluster.
    n_clusters: int, defaults = 8
        The number of clusters to form as well as the number of
        centroids to generate.
    random_state: np.random.RandomState
        Determines random number generation for centroid initialization.

    Returns
    -------
    np.ndarray (3d array of shape (n_clusters, n_dimensions, series_length))
        Indexes of the cluster centers.
    """
    return X[random_state.choice(X.shape[0], n_clusters, replace=False)]


def _random_center_initializer(
    X: np.ndarray, n_clusters: int, random_state: np.random.RandomState, **kwargs
) -> np.ndarray:
    """Compute initial centroids using random method.

    This works by assigning each point randomly to a cluster. Then the average of
    the cluster is taken to get the centers.

    Parameters
    ----------
    X : np.ndarray (3d array of shape (n_instances,n_dimensions,series_length))
        Time series instances to cluster.
    n_clusters: int, defaults = 8
        The number of clusters to form as well as the number of
        centroids to generate.
    random_state: np.random.RandomState
        Determines random number generation for centroid initialization.

    Returns
    -------
    np.ndarray (3d array of shape (n_clusters, n_dimensions, series_length))
        Indexes of the cluster centers.
    """
    new_centers = np.zeros((n_clusters, X.shape[1], X.shape[2]))
    selected = random_state.choice(n_clusters, X.shape[0], replace=True)
    for i in range(n_clusters):
        curr_indexes = np.where(selected == i)[0]
        result = mean_average(X[curr_indexes])
        if result.shape[0] > 0:
            new_centers[i, :] = result
    return new_centers


def _kmeans_plus_plus(
    X: np.ndarray,
    n_clusters: int,
    random_state: np.random.RandomState,
    distance_metric: str = "euclidean",
    n_local_trials: int = None,
    distance_params: dict = None,
    **kwargs,
):
    """Compute initial centroids using kmeans++ method.

    This works by choosing one point at random. Next compute the distance between the
    center and each point. Sample these with a probability proportional to the square
    of the distance of the points from its nearest center.

    NOTE: This is adapted from sklearns implementation:
    https://
    github.com/scikit-learn/scikit-learn/blob/7e1e6d09b/sklearn/cluster/_kmeans.py

    Parameters
    ----------
    X : np.ndarray (3d array of shape (n_instances,n_dimensions,series_length))
        Time series instances to cluster.
    n_clusters: int, defaults = 8
        The number of clusters to form as well as the number of
        centroids to generate.
    random_state: np.random.RandomState
        Determines random number generation for centroid initialization.
    distance_metric: str, defaults = 'euclidean'
        String that is the distance metric.
    n_local_trials: integer, optional
        The number of seeding trials for each center (except the first),
        of which the one reducing inertia the most is greedily chosen.
        Set to None to make the number of trials depend logarithmically
        on the number of seeds (2+log(k)); this is the default.
    distance_params: dict, defaults = None
        Dictionary containing distance parameter kwargs.

    Returns
    -------
    np.ndarray (3d array of shape (n_clusters, n_dimensions, series_length))
        Indexes of the cluster centers.
    """
    n_samples, n_timestamps, n_features = X.shape

    centers = np.empty((n_clusters, n_timestamps, n_features), dtype=X.dtype)
    n_samples, n_timestamps, n_features = X.shape

    if n_local_trials is None:
        n_local_trials = 2 + int(np.log(n_clusters))

    if distance_params is None:
        distance_params = {}

    center_id = random_state.randint(n_samples)
    centers[0] = X[center_id]
    closest_dist_sq = (
        pairwise_distance(centers[0, np.newaxis], X, metric=distance_metric) ** 2
    )
    current_pot = closest_dist_sq.sum()

    for c in range(1, n_clusters):
        rand_vals = random_state.random_sample(n_local_trials) * current_pot
        candidate_ids = np.searchsorted(stable_cumsum(closest_dist_sq), rand_vals)
        np.clip(candidate_ids, None, closest_dist_sq.size - 1, out=candidate_ids)

        distance_to_candidates = (
            pairwise_distance(X[candidate_ids], X, metric=distance_metric) ** 2
        )

        np.minimum(closest_dist_sq, distance_to_candidates, out=distance_to_candidates)
        candidates_pot = distance_to_candidates.sum(axis=1)

        best_candidate = np.argmin(candidates_pot)
        current_pot = candidates_pot[best_candidate]
        closest_dist_sq = distance_to_candidates[best_candidate]
        best_candidate = candidate_ids[best_candidate]

        centers[c] = X[best_candidate]

    return centers


class TimeSeriesLloyds(BaseClusterer, ABC):
    """Abstact class that implements time series Lloyds algorithm.

    Parameters
    ----------
    n_clusters: int, defaults = 8
        The number of clusters to form as well as the number of
        centroids to generate.
    init_algorithm: str, defaults = 'forgy'
        Method for initializing cluster centers. Any of the following are valid:
        ['kmeans++', 'random', 'forgy']
    metric: str or Callable, defaults = 'dtw'
        Distance metric to compute similarity between time series. Any of the following
        are valid: ['dtw', 'euclidean', 'erp', 'edr', 'lcss', 'squared', 'ddtw', 'wdtw',
        'wddtw']
    n_init: int, defaults = 10
        Number of times the k-means algorithm will be run with different
        centroid seeds. The final result will be the best output of n_init
        consecutive runs in terms of inertia.
    max_iter: int, defaults = 30
        Maximum number of iterations of the k-means algorithm for a single
        run.
    tol: float, defaults = 1e-6
        Relative tolerance with regards to Frobenius norm of the difference
        in the cluster centers of two consecutive iterations to declare
        convergence.
    verbose: bool, defaults = False
        Verbosity mode.
    random_state: int or np.random.RandomState instance or None, defaults = None
        Determines random number generation for centroid initialization.
    distance_params: dict, defaults = None
        Dictonary containing kwargs for the distance metric being used.

    Attributes
    ----------
    cluster_centers_: np.ndarray (3d array of shape (n_clusters, n_dimensions,
        series_length))
        Time series that represent each of the cluster centers. If the algorithm stops
        before fully converging these will not be consistent with labels_.
    labels_: np.ndarray (1d array of shape (n_instance,))
        Labels that is the index each time series belongs to.
    inertia_: float
        Sum of squared distances of samples to their closest cluster center, weighted by
        the sample weights if provided.
    n_iter_: int
        Number of iterations run.
    """

    _tags = {
        "capability:multivariate": True,
    }

    _init_algorithms = {
        "forgy": _forgy_center_initializer,
        "random": _random_center_initializer,
        "kmeans++": _kmeans_plus_plus,
    }

    def __init__(
        self,
        n_clusters: int = 8,
        init_algorithm: Union[str, Callable] = "random",
        metric: Union[str, Callable] = "euclidean",
        n_init: int = 10,
        max_iter: int = 300,
        tol: float = 1e-6,
        verbose: bool = False,
        random_state: Union[int, RandomState] = None,
        distance_params: dict = None,
    ):
        self.init_algorithm = init_algorithm
        self.metric = metric
        self.n_init = n_init
        self.max_iter = max_iter
        self.tol = tol
        self.verbose = verbose
        self.random_state = random_state
        self.distance_params = distance_params

        self.cluster_centers_ = None
        self.labels_ = None
        self.inertia_ = None
        self.n_iter_ = 0

        self._random_state = None
        self._init_algorithm = None
<<<<<<< HEAD
=======

        self._distance_params = distance_params
        if distance_params is None:
            self._distance_params = {}
>>>>>>> 3cadea4b

        super(TimeSeriesLloyds, self).__init__(n_clusters=n_clusters)

    def _check_params(self, X: np.ndarray) -> None:
        """Check parameters are valid and initialized.

        Parameters
        ----------
        X : np.ndarray (2d or 3d array of shape (n_instances, series_length) or shape
            (n_instances, n_dimensions, series_length))
            Time series instances to cluster.

        Raises
        ------
        ValueError
            If the init_algorithm value is invalid.
        """
        self._random_state = check_random_state(self.random_state)

        self._distance_metric = distance_factory(
            X[0], X[1], metric=self.metric, **self._distance_params
        )

        if isinstance(self.init_algorithm, str):
            self._init_algorithm = self._init_algorithms.get(self.init_algorithm)
        else:
            self._init_algorithm = self.init_algorithm

        if not isinstance(self._init_algorithm, Callable):
            raise ValueError(
                f"The value provided for init_algorim: {self.init_algorithm} is "
                f"invalid. The following are a list of valid init algorithms strings: "
                f"{list(self._init_algorithms.keys())}"
            )

        if self.distance_params is None:
            self._distance_params = {}
        else:
            self._distance_params = self.distance_params

    def _fit(self, X: np.ndarray, y=None):
        """Fit time series clusterer to training data.

        Parameters
        ----------
        X : np.ndarray (2d or 3d array of shape (n_instances, series_length) or shape
            (n_instances, n_dimensions, series_length))
            Training time series instances to cluster.
        y: ignored, exists for API consistency reasons.

        Returns
        -------
        self:
            Fitted estimator.
        """
        self._check_params(X)

        best_centers = None
        best_inertia = np.inf
        best_labels = None
        best_iters = self.max_iter
        for _ in range(self.n_init):
            labels, centers, inertia, n_iters = self._fit_one_init(X)
            if inertia < best_inertia:
                best_centers = centers
                best_labels = labels
                best_inertia = inertia
                best_iters = n_iters

        self.labels_ = best_labels
        self.inertia_ = best_inertia
        self.cluster_centers_ = best_centers
        self.n_iter_ = best_iters
        return self

    def _predict(self, X: np.ndarray, y=None) -> np.ndarray:
        """Predict the closest cluster each sample in X belongs to.

        Parameters
        ----------
        X : np.ndarray (2d or 3d array of shape (n_instances, series_length) or shape
            (n_instances, n_dimensions, series_length))
            Time series instances to predict their cluster indexes.
        y: ignored, exists for API consistency reasons.

        Returns
        -------
        np.ndarray (1d array of shape (n_instances,))
            Index of the cluster each time series in X belongs to.
        """
        return self._assign_clusters(X, self.cluster_centers_)[0]

    def _fit_one_init(self, X) -> Tuple[np.ndarray, np.ndarray, float, int]:
        """Perform one pass of kmeans.

        This is done because the initial center assignment greatly effects the final
        result so we perform multiple passes at kmeans with different initial center
        assignments and keep the best results going froward.

        Parameters
        ----------
        X : np.ndarray (2d or 3d array of shape (n_instances, series_length) or shape
            (n_instances, n_dimensions, series_length))
            Training time series instances to cluster.
        y: ignored, exists for API consistency reasons.

        Returns
        -------
        np.ndarray (1d array of shape (n_instance,))
            Labels that is the index each time series belongs to.
        np.ndarray (3d array of shape (n_clusters, n_dimensions,
            series_length))
            Time series that represent each of the cluster centers. If the algorithm
            stops before fully converging these will not be consistent with labels.
        float
            Sum of squared distances of samples to their closest cluster center,
            weighted by the sample weights if provided.
        """
        cluster_centers = self._init_algorithm(
            X,
            self.n_clusters,
            self._random_state,
            distance_metric=self._distance_metric,
        )

        old_inertia = np.inf
        old_labels = None
        for i in range(self.max_iter):
            labels, inertia = self._assign_clusters(
                X,
                cluster_centers,
            )

            if np.abs(old_inertia - inertia) < self.tol:
                break
            old_inertia = inertia

            if np.array_equal(labels, old_labels):
                if self.verbose:
                    print(  # noqa: T001
                        f"Converged at iteration {i}: strict convergence."
                    )
                break
            elif old_labels is not None:
                # No strict convergence, check for tol based convergence.
                center_shift = pairwise_distance(
                    labels, old_labels, metric=self._distance_metric
                ).sum()
                if center_shift <= self.tol:
                    if self.verbose:
                        print(  # noqa: T001
                            f"Converged at iteration {i}: inertia "
                            f"{inertia} within tolerance {self.tol}."
                        )
                    break
            old_labels = labels

            cluster_centers = self._compute_new_cluster_centers(X, labels)

            if self.verbose is True:
                print(f"Iteration {i}, inertia {inertia}.")  # noqa: T001

        labels, inertia = self._assign_clusters(X, cluster_centers)
        centers = cluster_centers

        return labels, centers, inertia, i + 1

    def _assign_clusters(
        self, X: np.ndarray, cluster_centers: np.ndarray
    ) -> Tuple[np.ndarray, float]:
        """Assign each instance to a cluster.

        This is done by computing the distance between each instance and
        each cluster. For each instance an index is returned that indicates
        which center had the smallest distance to it.

        Parameters
        ----------
        X : np.ndarray (3d array of shape (n_instances, n_dimensions, series_length))
            Time series instances to predict their cluster indexes.
        cluster_centers: np.ndarray (3d array of shape
                                        (n_clusters, n_dimensions, series_length))
            Cluster centers to assign to.

        Returns
        -------
        np.ndarray (1d array of shape (n_instance,))
            Array of indexes of each instance closest cluster.
        float
            Only returned when return_inertia is true. Float representing inertia of
            the assigned clusters.
        """
        pairwise = pairwise_distance(
            X, cluster_centers, metric=self.metric, **self._distance_params
        )
        return pairwise.argmin(axis=1), pairwise.min(axis=1).sum()

    def _score(self, X, y=None):
        return -self.inertia_

    @abstractmethod
    def _compute_new_cluster_centers(
        self, X: np.ndarray, assignment_indexes: np.ndarray
    ) -> np.ndarray:
        """Abstract method to compute new centers.

        Parameters
        ----------
        X : np.ndarray (3d array of shape (n_instances, n_dimensions, series_length))
            Time series instances to predict their cluster indexes.
        assignment_indexes: np.ndarray
            Indexes that each time series in X belongs to.

        Returns
        -------
        np.ndarray (3d of shape (n_clusters, n_dimensions, series_length)
            New cluster center values.
        """
        ...<|MERGE_RESOLUTION|>--- conflicted
+++ resolved
@@ -239,13 +239,10 @@
 
         self._random_state = None
         self._init_algorithm = None
-<<<<<<< HEAD
-=======
 
         self._distance_params = distance_params
         if distance_params is None:
             self._distance_params = {}
->>>>>>> 3cadea4b
 
         super(TimeSeriesLloyds, self).__init__(n_clusters=n_clusters)
 
