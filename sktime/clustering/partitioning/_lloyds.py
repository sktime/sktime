--- conflicted
+++ resolved
@@ -1,10 +1,6 @@
 __author__ = ["chrisholder", "TonyBagnall"]
 
-<<<<<<< HEAD
-from abc import ABC, abstractmethod
-=======
 from abc import abstractmethod
->>>>>>> baa1c203
 from typing import Callable, Union
 
 import numpy as np
