--- conflicted
+++ resolved
@@ -1,10 +1,6 @@
 __author__ = ["chrisholder", "TonyBagnall"]
 
-<<<<<<< HEAD
-from abc import ABC, abstractmethod
-=======
 from abc import abstractmethod
->>>>>>> 71d24a00
 from typing import Callable, Union
 
 import numpy as np
