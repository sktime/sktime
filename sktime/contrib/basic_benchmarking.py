import os

os.environ["MKL_NUM_THREADS"] = "1"  # must be done before numpy import!!
os.environ["NUMEXPR_NUM_THREADS"] = "1"  # must be done before numpy import!!
os.environ["OMP_NUM_THREADS"] = "1"  # must be done before numpy import!!

from sktime.utils.load_data import load_from_tsfile_to_dataframe as load_ts
import numpy as np
from sklearn.preprocessing import FunctionTransformer
from sklearn.tree import DecisionTreeClassifier
from statsmodels.tsa.stattools import acf

from sktime.transformers.compose import RowwiseTransformer
from sktime.transformers.segment import RandomIntervalSegmenter
from sktime.transformers.compose import ColumnTransformer
from sktime.transformers.compose import Tabulariser
from sktime.pipeline import Pipeline
from sktime.pipeline import FeatureUnion
from sktime.classifiers.compose import TimeSeriesForestClassifier
from sktime.utils.time_series import time_series_slope
import sktime.classifiers.interval_based.tsf as ib
import sktime.classifiers.frequency_based.rise as fb
import sktime.classifiers.dictionary_based.boss as db
import sktime.classifiers.distance_based.time_series_neighbors as dist
import sktime.contrib.experiments as exp

#method 1



benchmark_datasets = [
    "ACSF1",
    "Adiac",
    "ArrowHead",
    "Beef",
    "BeetleFly",
    "BirdChicken",
    "BME",
    "Car",
    "CBF",
    "ChlorineConcentration",
    "CinCECGTorso",
    "Coffee",
    "Computers",
    "CricketX",
    "CricketY",
    "CricketZ",
    "DiatomSizeReduction",
    "DistalPhalanxOutlineCorrect",
    "DistalPhalanxOutlineAgeGroup",
    "DistalPhalanxTW",
    "Earthquakes",
    "ECG200",
    "ECG5000",
    "ECGFiveDays",
    "EOGHorizontalSignal",
    "EOGVerticalSignal",
    "EthanolLevel",
    "FaceAll",
    "FaceFour",
    "FacesUCR",
    "FiftyWords",
    "Fish",
    "FreezerRegularTrain",
    "FreezerSmallTrain",
    "Ham",
    "Haptics",
    "Herring",
    "InlineSkate",
    "InsectEPGRegularTrain",
    "InsectEPGSmallTrain",
    "InsectWingbeatSound",
    "ItalyPowerDemand",
    "LargeKitchenAppliances",
    "Lightning2",
    "Lightning7",
    "Mallat",
    "Meat",
    "MedicalImages",
    "MiddlePhalanxOutlineCorrect",
    "MiddlePhalanxOutlineAgeGroup",
    "MiddlePhalanxTW",
    "MixedShapesRegularTrain",
    "MixedShapesSmallTrain",
    "MoteStrain",
    "OliveOil",
    "OSULeaf",
    "PhalangesOutlinesCorrect",
    "Phoneme",
    "PigAirwayPressure",
    "PigArtPressure",
    "PigCVP",
    "Plane",
    "PowerCons",
    "ProximalPhalanxOutlineCorrect",
    "ProximalPhalanxOutlineAgeGroup",
    "ProximalPhalanxTW",
    "RefrigerationDevices",
    "Rock",
    "ScreenType",
    "SemgHandGenderCh2",
    "SemgHandMovementCh2",
    "SemgHandSubjectCh2",
    "ShapeletSim",
    "SmallKitchenAppliances",
    "SmoothSubspace",
    "SonyAIBORobotSurface1",
    "SonyAIBORobotSurface2",
    "Strawberry",
    "SwedishLeaf",
    "Symbols",
    "SyntheticControl",
    "ToeSegmentation1",
    "ToeSegmentation2",
    "Trace",
    "TwoLeadECG",
    "TwoPatterns",
    "UMD",
    "UWaveGestureLibraryX",
    "UWaveGestureLibraryY",
    "UWaveGestureLibraryZ",
    "Wafer",
    "Wine",
    "WordSynonyms",
    "Worms",
    "WormsTwoClass",
    "Yoga"
]

data_dir = "Z:/ArchiveData/Univariate_ts/"
results_dir="Z:/Benchmarking/"

def acf_coefs(x, maxlag=100):
    x = np.asarray(x).ravel()
    nlags = np.minimum(len(x) - 1, maxlag)
    return acf(x, nlags=nlags).ravel()

def powerspectrum(x, **kwargs):
    x = np.asarray(x).ravel()
    fft = np.fft.fft(x)
    ps = fft.real * fft.real + fft.imag * fft.imag
    return ps[:ps.shape[0] // 2].ravel()


def tsf_benchmarking():
    for i in range(0, len(benchmark_datasets)):
        dataset = benchmark_datasets[i]
        print(str(i)+" problem = "+dataset)
        tsf = ib.TimeSeriesForest(n_trees=100)
        exp.run_experiment(overwrite=False, datasets_dir_path=data_dir, results_path=results_dir, cls_name="PythonTSF",
                           classifier=tsf, dataset=dataset, train_file=False)
        steps = [
            ('segment', RandomIntervalSegmenter(n_intervals='sqrt')),
            ('transform', FeatureUnion([
                ('mean', RowwiseTransformer(FunctionTransformer(func=np.mean, validate=False))),
                ('std', RowwiseTransformer(FunctionTransformer(func=np.std, validate=False))),
                ('slope', RowwiseTransformer(FunctionTransformer(func=time_series_slope, validate=False)))
            ])),
            ('clf', DecisionTreeClassifier())
        ]
        base_estimator = Pipeline(steps)
        tsf = TimeSeriesForestClassifier(base_estimator=base_estimator,
                                         n_estimators=100)
        exp.run_experiment(overwrite=False, datasets_dir_path=data_dir, results_path=results_dir, cls_name="PythonTSFComposite",
                           classifier=tsf, dataset=dataset, train_file=False)

def rise_benchmarking():
    for i in range(0, len(benchmark_datasets)):
        dataset = benchmark_datasets[i]
        print(str(i)+" problem = "+dataset)
        rise = fb.RandomIntervalSpectralForest(n_trees=100)
        exp.run_experiment(overwrite=True, datasets_dir_path=data_dir, results_path=results_dir, cls_name="PythonRISE",
                           classifier=rise, dataset=dataset, train_file=False)
        steps = [
            ('segment', RandomIntervalSegmenter(n_intervals=1, min_length=5)),
            ('transform', FeatureUnion([
                ('acf', RowwiseTransformer(FunctionTransformer(func=acf_coefs, validate=False))),
                ('ps', RowwiseTransformer(FunctionTransformer(func=powerspectrum, validate=False)))
            ])),
            ('tabularise', Tabulariser()),
            ('clf', DecisionTreeClassifier())
        ]
        base_estimator = Pipeline(steps)
        rise = TimeSeriesForestClassifier(base_estimator=base_estimator, n_estimators=100)
        exp.run_experiment(overwrite=True, datasets_dir_path=data_dir, results_path=results_dir, cls_name="PythonRISEComposite",
                           classifier=rise, dataset=dataset, train_file=False)

def boss_benchmarking():
    for i in range(0, int(len(benchmark_datasets))):
        dataset = benchmark_datasets[i]
<<<<<<< HEAD
        print(str(i)+" problem = "+dataset+ " writing to "+ results_dir)
        boss = db.BOSSEnsemble(max_ensemble_size=10)
        exp.run_experiment(overwrite=False, datasets_dir_path=data_dir, results_path=results_dir, cls_name="PythonBOSS",
                           classifier=boss, dataset=dataset, train_file=False)
=======
        print(str(i)+" problem = "+dataset+ " writing to "+ results_dir+"/BOSS/")
        boss = db.BOSSEnsemble()
        exp.run_experiment(overwrite=False, problem_path=data_dir, results_path=results_dir+"/BOSS/", cls_name="PythonBOSS",
                           classifier=boss,dataset=dataset, train_file=False)
>>>>>>> fb20d4a9


distance_test = [
    "Chinatown",
    "ItalyPowerDemand",
]




def elastic_distance_benchmarking():
    for i in range(0, int(len(distance_test))):
        dataset = distance_test[i]
        print(str(i)+" problem = "+dataset+ " writing to "+ results_dir+"/DTW/")
        dtw=dist.KNeighborsTimeSeriesClassifier(metric="dtw")
        exp.run_experiment(overwrite=False, problem_path=data_dir, results_path=results_dir+"/DTW/", cls_name="PythonDTW",
                           classifier=dtw,dataset=dataset, train_file=False)
        twe=dist.KNeighborsTimeSeriesClassifier(metric="dtw")
        exp.run_experiment(overwrite=False, problem_path=data_dir, results_path=results_dir+"/DTW/", cls_name="PythonTWE",
                           classifier=twe,dataset=dataset, train_file=False)




if __name__ == "__main__":
#    tsf_benchmarking()
#    rise_benchmarking()
#    boss_benchmarking()
    elastic_distance_benchmarking()<|MERGE_RESOLUTION|>--- conflicted
+++ resolved
@@ -188,17 +188,10 @@
 def boss_benchmarking():
     for i in range(0, int(len(benchmark_datasets))):
         dataset = benchmark_datasets[i]
-<<<<<<< HEAD
         print(str(i)+" problem = "+dataset+ " writing to "+ results_dir)
         boss = db.BOSSEnsemble(max_ensemble_size=10)
         exp.run_experiment(overwrite=False, datasets_dir_path=data_dir, results_path=results_dir, cls_name="PythonBOSS",
                            classifier=boss, dataset=dataset, train_file=False)
-=======
-        print(str(i)+" problem = "+dataset+ " writing to "+ results_dir+"/BOSS/")
-        boss = db.BOSSEnsemble()
-        exp.run_experiment(overwrite=False, problem_path=data_dir, results_path=results_dir+"/BOSS/", cls_name="PythonBOSS",
-                           classifier=boss,dataset=dataset, train_file=False)
->>>>>>> fb20d4a9
 
 
 distance_test = [
