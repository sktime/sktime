--- conflicted
+++ resolved
@@ -19,7 +19,6 @@
     WEASEL,
     MUSE,
 )
-<<<<<<< HEAD
 from sktime.classification.distance_based import (
     ElasticEnsemble,
     ProximityForest,
@@ -33,11 +32,6 @@
     MatrixProfileClassifier,
     SignatureClassifier,
     TSFreshClassifier,
-=======
-from sktime.classification.hybrid import HIVECOTEV1
-from sktime.classification.hybrid._catch22_forest_classifier import (
-    Catch22ForestClassifier,
->>>>>>> c2e421d6
 )
 from sktime.classification.hybrid import HIVECOTEV1
 from sktime.classification.interval_based import (
@@ -127,10 +121,6 @@
     A classifier.
     """
     name = cls.lower()
-<<<<<<< HEAD
-=======
-
->>>>>>> c2e421d6
     # Dictionary based
     if name == "boss" or name == "bossensemble":
         return BOSSEnsemble(random_state=resampleId)
@@ -142,7 +132,6 @@
         return WEASEL(random_state=resampleId)
     elif name == "muse":
         return MUSE(random_state=resampleId)
-<<<<<<< HEAD
     # Distance based
     elif name == "pf" or name == "proximityforest":
         return ProximityForest(random_state=resampleId)
@@ -177,11 +166,15 @@
         return TSFreshClassifier(
             random_state=resampleId, estimator=RandomForestClassifier(n_estimators=500)
         )
+    elif name == "tsfresh-r":
+        return TSFreshClassifier(
+            random_state=resampleId,
+            estimator=RandomForestClassifier(n_estimators=500),
+            relevant_feature_extractor=True,
+        )
     # Hybrid
     elif name == "hivecotev1":
         return HIVECOTEV1(random_state=resampleId)
-=======
->>>>>>> c2e421d6
     # Interval based
     elif name == "rise" or name == "randomintervalspectralforest":
         return RandomIntervalSpectralForest(random_state=resampleId, n_estimators=500)
@@ -750,15 +743,9 @@
         print(" Local Run")
         data_dir = "../datasets/data/"
         results_dir = ""
+        classifier = "CIF"
         dataset = "UnitTest"
-        trainX, trainY = load_ts(data_dir + dataset + "/" + dataset + "_TRAIN.ts")
-        testX, testY = load_ts(data_dir + dataset + "/" + dataset + "_TEST.ts")
-        classifier = "CIF"
         resample = 0
-        #         for i in range(0, len(univariate_datasets)):
-        #             dataset = univariate_datasets[i]
-        # #            print(i)
-        # #            print(" problem = "+dataset)
         tf = False
         run_experiment(
             overwrite=True,
