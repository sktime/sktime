# MCNN
import keras
import numpy as np
import pandas as pd


from sklearn.model_selection import train_test_split

from sktime.contrib.deeplearning_based.basenetwork import BaseDeepLearner
from sktime.contrib.deeplearning_based.basenetwork import networkTests

class MCNN(BaseDeepLearner):

    def __init__(self,
                 output_directory=None,
                 verbose=False,
                 dim_to_use=0,
                 rand_seed=0):
        self.output_directory = output_directory
        self.verbose = verbose
        self.pool_factors = [2,3,5] # used for hyperparameters grid search
        self.filter_sizes = [0.05,0.1,0.2] # used for hyperparameters grid search
        self.window_size = 0.2
        self.n_train_batch = 10
        self.n_epochs = 200
        self.max_train_batch_size = 256
        self.slice_ratio = 0.9

        self.dim_to_use=dim_to_use

        #*******set up the ma and ds********#
        self.ma_base=5
        self.ma_step=6
        self.ma_num =1
        self.ds_base= 2
        self.ds_step= 1
        self.ds_num = 4

        # calced in fit
        self.classes_ = None
        self.nb_classes = -1
        self.input_shape = None
        self.model = None
        self.history = None

        self.rand_seed = rand_seed
        self.random_state = np.random.RandomState(self.rand_seed)



    def slice_data(self, data_x, data_y, slice_ratio): 
        n = data_x.shape[0]
        length = data_x.shape[1]
        n_dim = data_x.shape[2] # for MTS

        length_sliced = int(length * slice_ratio)
       
        increase_num = length - length_sliced + 1 #if increase_num =5, it means one ori becomes 5 new instances.
        n_sliced = n * increase_num

        new_x = np.zeros((n_sliced, length_sliced,n_dim))

        new_y = None
        if data_y is not None:
            nb_classes = data_y.shape[1]
            new_y = np.zeros((n_sliced,nb_classes))
        for i in range(n):
            for j in range(increase_num):
                new_x[i * increase_num + j, :,:] = data_x[i,j : j + length_sliced,:]

                if data_y is not None:
                    new_y[i * increase_num + j] = np.int_(data_y[i].astype(np.float32))

        return new_x, new_y

    def _downsample(self, data_x, sample_rate, offset = 0):
        num = data_x.shape[0]
        length_x = data_x.shape[1]
        num_dim = data_x.shape[2] # for MTS 
        last_one = 0
        if length_x % sample_rate > offset:
            last_one = 1
        new_length = int(np.floor( length_x / sample_rate)) + last_one
        output = np.zeros((num, new_length,num_dim))
        for i in range(new_length):
            output[:,i] = np.array(data_x[:,offset + sample_rate * i])

        return output

    def _movingavrg(self, data_x, window_size):
        num = data_x.shape[0]
        length_x = data_x.shape[1]
        num_dim = data_x.shape[2] # for MTS 
        output_len = length_x - window_size + 1
        output = np.zeros((num, output_len,num_dim))
        for i in range(output_len):
            output[:,i] = np.mean(data_x[:, i : i + window_size], axis = 1)
        return output

    def movingavrg(self, data_x, window_base, step_size, num):
        if num == 0:
            return (None, [])
        out = self._movingavrg(data_x, window_base)
        data_lengths = [out.shape[1]]
        for i in range(1, num):
            window_size = window_base + step_size * i
            if window_size > data_x.shape[1]:
                continue
            new_series = self._movingavrg(data_x, window_size)
            data_lengths.append( new_series.shape[1] )
            out = np.concatenate([out, new_series], axis = 1)
        return (out, data_lengths)

    def downsample(self, data_x, base, step_size, num):
        # the case for dataset JapaneseVowels MTS
        if data_x.shape[1] ==26 :
            return (None,[]) # too short to apply downsampling
        if num == 0:
            return (None, [])
        out = self._downsample(data_x, base,0)
        data_lengths = [out.shape[1]]
        #for offset in range(1,base): #for the base case
        #    new_series = _downsample(data_x, base, offset)
        #    data_lengths.append( new_series.shape[1] )
        #    out = np.concatenate( [out, new_series], axis = 1)
        for i in range(1, num):
            sample_rate = base + step_size * i 
            if sample_rate > data_x.shape[1]:
                continue
            for offset in range(0,1):#sample_rate):
                new_series = self._downsample(data_x, sample_rate, offset)
                data_lengths.append( new_series.shape[1] )
                out = np.concatenate( [out, new_series], axis = 1)
        return (out, data_lengths)

    def train(self, x_train, y_train, pool_factor, filter_size):
        # split train into validation set with validation_size = 0.2 train_size
        x_train,x_val, y_train, y_val = train_test_split(x_train, y_train, test_size=0.2)
        
        ori_len = x_train.shape[1] # original_length of time series  

        kernel_size = int(ori_len * filter_size)

        #restrict slice ratio when data lenght is too large
        current_slice_ratio = self.slice_ratio
        if ori_len > 500:
            current_slice_ratio = self.slice_ratio if self.slice_ratio > 0.98  else 0.98

        increase_num = ori_len - int(ori_len * current_slice_ratio) + 1 #this can be used as the bath size

        train_batch_size = int(x_train.shape[0] * increase_num / self.n_train_batch)
        current_n_train_batch = self.n_train_batch
        if train_batch_size > self.max_train_batch_size :
            # limit the train_batch_size 
            n_train_batch = int(x_train.shape[0] * increase_num / self.max_train_batch_size)
        
        # data augmentation by slicing the length of the series 
        x_train,y_train = self.slice_data(x_train,y_train,current_slice_ratio)
        x_val,y_val = self.slice_data(x_val,y_val,current_slice_ratio)

        train_set_x, train_set_y = x_train,y_train
        valid_set_x, valid_set_y = x_val,y_val

        valid_num = valid_set_x.shape[0]
        
        # print("increase factor is ", increase_num, ', ori len', ori_len)
        valid_num_batch = int(valid_num / increase_num)

        length_train = train_set_x.shape[1] #length after slicing.
        
        current_window_size = int(length_train * self.window_size) if self.window_size < 1 else int(self.window_size)

        ds_num_max = length_train / (pool_factor * current_window_size)
        current_ds_num = int(min(self.ds_num, ds_num_max))

        ma_train, ma_lengths = self.movingavrg(train_set_x, self.ma_base, self.ma_step, self.ma_num)
        ma_valid, ma_lengths = self.movingavrg(valid_set_x, self.ma_base, self.ma_step, self.ma_num)

        ds_train, ds_lengths = self.downsample(train_set_x, self.ds_base, self.ds_step, current_ds_num)
        ds_valid, ds_lengths = self.downsample(valid_set_x, self.ds_base, self.ds_step, current_ds_num)


        #concatenate directly
        data_lengths = [length_train] 
        #downsample part:
        if ds_lengths != []:
            data_lengths +=  ds_lengths
            train_set_x = np.concatenate([train_set_x, ds_train], axis = 1)
            valid_set_x = np.concatenate([valid_set_x, ds_valid], axis = 1)

        #moving average part
        if ma_lengths != []:
            data_lengths += ma_lengths
            train_set_x = np.concatenate([train_set_x, ma_train], axis = 1)
            valid_set_x = np.concatenate([valid_set_x, ma_valid], axis = 1)
        # print("Data length:", data_lengths)

        n_train_size = train_set_x.shape[0]
        n_valid_size = valid_set_x.shape[0]
        batch_size = int(n_train_size / current_n_train_batch)
        n_train_batches = int(n_train_size / batch_size)
        data_dim = train_set_x.shape[1]  
        num_dim = train_set_x.shape[2] # For MTS 
        nb_classes = train_set_y.shape[1]

        self.input_shapes, max_length = self.get_list_of_input_shapes(data_lengths,num_dim)

        model = self.build_sub_model(self.input_shapes, nb_classes, pool_factor, kernel_size)

        if (self.verbose==True) : 
            model.summary()

        # early-stopping parameters
        patience = 10000  # look as this many examples regardless
        patience_increase = 2  # wait this much longer when a new best is
                               # found
        improvement_threshold = 0.995  # a relative improvement of this much is
                                       # considered significant
        validation_frequency = min(n_train_batches, patience / 2)

        max_before_stopping = 500

        best_validation_loss = np.inf
        best_iter = 0
        valid_loss = 0.

        epoch = 0
        done_looping = False
        num_no_update_epoch = 0
        epoch_avg_cost = float('inf')
        epoch_avg_err = float('inf')

        while (epoch < self.n_epochs) and (not done_looping):
            epoch = epoch + 1
            epoch_train_err = 0.
            epoch_cost = 0.

            num_no_update_epoch += 1
            if num_no_update_epoch == max_before_stopping:
                break


            for minibatch_index in range(n_train_batches):

                iteration = (epoch - 1) * n_train_batches + minibatch_index

                x = train_set_x[minibatch_index*batch_size: (minibatch_index+1)*batch_size]
                y = train_set_y[minibatch_index*batch_size: (minibatch_index+1)*batch_size]

                x = self.split_input_for_model(x,self.input_shapes)

                cost_ij, accuracy = model.train_on_batch(x,y)

                train_err = 1 - accuracy

                epoch_train_err = epoch_train_err + train_err
                epoch_cost = epoch_cost + cost_ij


                if (iteration + 1) % validation_frequency == 0:

                    valid_losses = []
                    for i in range(valid_num_batch):
                        x = valid_set_x[i * (increase_num) : (i + 1) * (increase_num)]
                        y_pred = model.predict_on_batch(self.split_input_for_model(x,self.input_shapes))

                        # convert the predicted from binary to integer 
                        y_pred = np.argmax(y_pred , axis=1)
                        label = np.argmax(valid_set_y[i * increase_num])

                        unique_value, sub_ind, correspond_ind, count = np.unique(y_pred, True, True, True)
                        unique_value = unique_value.tolist()

                        curr_err = 1.
                        if label in unique_value:
                            target_ind = unique_value.index(label)
                            count = count.tolist()
                            sorted_count = sorted(count)
                            if count[target_ind] == sorted_count[-1]:
                                if len(sorted_count) > 1 and sorted_count[-1] == sorted_count[-2]:
                                    curr_err = 0.5 #tie
                                else:
                                    curr_err = 0
                        valid_losses.append(curr_err)
                    valid_loss = sum(valid_losses) / float(len(valid_losses)) 

                    # print('...epoch%i,valid err: %.5f |' % (epoch,valid_loss))

                    # if we got the best validation score until now
                    if valid_loss <= best_validation_loss:
                        num_no_update_epoch = 0

                        #improve patience if loss improvement is good enough
                        if valid_loss < best_validation_loss*improvement_threshold:
                            patience = max(patience,iteration*patience_increase)

                        # save best validation score and iteration number
                        best_validation_loss = valid_loss
                        best_iter = iteration

                        # save model in h5 format 
                        #self.model.save(self.output_directory+'best_model.hdf5')
                if patience<= iteration:
                    done_looping=True
                    break 
            epoch_avg_cost = epoch_cost/n_train_batches
            epoch_avg_err = epoch_train_err/n_train_batches

            # print ('train err %.5f, cost %.4f' %(epoch_avg_err,epoch_avg_cost))
            if epoch_avg_cost == 0:
                break



        return best_validation_loss, model


    def split_input_for_model(self, x, input_shapes):
        res = []
        indx = 0 
        for input_shape in input_shapes:
            res.append(x[:,indx:indx+input_shape[0],:])
            indx = indx + input_shape[0]
        return res


    def get_list_of_input_shapes(self, data_lengths, num_dim):
        input_shapes = []
        max_length = 0
        for i in data_lengths:
            input_shapes.append((i,num_dim))
            max_length = max(max_length, i)
        return input_shapes , max_length

    def build_sub_model(self, input_shapes, nb_classes, pool_factor, kernel_size):
        input_layers = []
        stage_1_layers = []

        for input_shape in input_shapes: 

            input_layer = keras.layers.Input(input_shape)
            
            input_layers.append(input_layer)

            conv_layer = keras.layers.Conv1D(filters=256, kernel_size=kernel_size, padding='same', 
                activation='sigmoid', kernel_initializer='glorot_uniform')(input_layer)

            # should all concatenated have the same length
            pool_size = int(int(conv_layer.shape[1])/pool_factor)

            max_layer = keras.layers.MaxPooling1D(pool_size=pool_size)(conv_layer)

            # max_layer = keras.layers.GlobalMaxPooling1D()(conv_layer)

            stage_1_layers.append(max_layer)

        concat_layer = keras.layers.Concatenate(axis=-1)(stage_1_layers)

        kernel_size = int(min(kernel_size, int(concat_layer.shape[1]))) # kernel shouldn't exceed the length  

        full_conv = keras.layers.Conv1D(filters=256, kernel_size=kernel_size, padding='same', 
            activation='sigmoid', kernel_initializer='glorot_uniform')(concat_layer)

        pool_size = int(int(full_conv.shape[1])/pool_factor)

        full_max = keras.layers.MaxPooling1D(pool_size=pool_size)(full_conv)

        full_max = keras.layers.Flatten()(full_max) 

        fully_connected = keras.layers.Dense(units=256, activation='sigmoid', 
            kernel_initializer='glorot_uniform')(full_max)

        output_layer = keras.layers.Dense(units=nb_classes, activation='softmax', 
            kernel_initializer='glorot_uniform')(fully_connected)

        model = keras.models.Model(inputs=input_layers, outputs=output_layer)

        model.compile(loss='categorical_crossentropy', optimizer=keras.optimizers.Adam(lr=0.1),
            metrics=['accuracy'])
        
        return model



    def fit(self, X, y, input_checks = True, **kwargs):
        # check and convert input to a univariate Numpy array
        if isinstance(X, pd.DataFrame):
            if isinstance(X.iloc[0, self.dim_to_use], pd.Series):
                X = np.asarray([a.values for a in X.iloc[:, 0]])
            else:
                raise TypeError(
                    "Input should either be a 2d numpy array, or a pandas dataframe containing Series objects")
        if len(X.shape) == 2:
            # add a dimension to make it multivariate with one dimension
            X = X.reshape((X.shape[0], X.shape[1], 1))

        y = self.convert_y(y)

        best_df_metrics = None
        best_valid_loss = np.inf

        output_directory_root = self.output_directory
        # grid search
        for pool_factor in self.pool_factors:
            for filter_size in self.filter_sizes:
                valid_loss, model = self.train(X, y, pool_factor,filter_size)

                if (valid_loss < best_valid_loss):
                    best_valid_loss = valid_loss
                    self.best_pool_factor = pool_factor
                    self.best_filter_size = filter_size
                    self.model = model

                model = None
                # clear memeory
                keras.backend.clear_session()


    def predict_proba(self, X, input_checks=True, **kwargs):
        ####get predictions out of the model.
        # check and convert input to a univariate Numpy array
        if isinstance(X, pd.DataFrame):
            if isinstance(X.iloc[0, self.dim_to_use], pd.Series):
                X = np.asarray([a.values for a in X.iloc[:, 0]])
            else:
                raise TypeError(
                    "Input should either be a 2d numpy array, or a pandas dataframe containing Series objects")
        if len(X.shape) == 2:
            # add a dimension to make it multivariate with one dimension
            X = X.reshape((X.shape[0], X.shape[1], 1))



        ori_len = X.shape[1] # original_length of time series

        #restrict slice ratio when data lenght is too large
        current_slice_ratio = self.slice_ratio
        if ori_len > 500:
            current_slice_ratio = self.slice_ratio if self.slice_ratio > 0.98  else 0.98

        increase_num = ori_len - int(ori_len * current_slice_ratio) + 1 #this can be used as the bath size

        #will need to slice at some point
        x_test,_ = self.slice_data(X,None,current_slice_ratio)

        length_train = x_test.shape[1]  # length after slicing.

        current_window_size = int(length_train * self.window_size) if self.window_size < 1 else int(self.window_size)

        ds_num_max = length_train / (self.best_pool_factor * current_window_size)
        current_ds_num = int(min(self.ds_num, ds_num_max))

        ##need to batch and downsample the test data.
        ma_test, ma_lengths = self.movingavrg(x_test, self.ma_base, self.ma_step, self.ma_num)
        ds_test, ds_lengths = self.downsample(x_test, self.ds_base, self.ds_step, current_ds_num)


        test_set_x = x_test

        #concatenate directly
        data_lengths = [length_train]
        #downsample part:
        if ds_lengths != []:
            data_lengths +=  ds_lengths
            test_set_x = np.concatenate([test_set_x, ds_test], axis = 1)
        #moving average part
        if ma_lengths != []:
            data_lengths += ma_lengths
            test_set_x = np.concatenate([test_set_x, ma_test], axis = 1)


        test_num = x_test.shape[0]
        test_num_batch = int(test_num / increase_num)

        # get the true predictions of the test set
        y_predicted = []
        for i in range(test_num_batch):
            x = test_set_x[i * (increase_num): (i + 1) * (increase_num)]
            y_pred = self.model.predict_on_batch(self.split_input_for_model(x, self.input_shapes))

            # convert the predicted from binary to integer
            y_pred = np.argmax(y_pred, axis=1)

            unique_value, sub_ind, correspond_ind, count = np.unique(y_pred, True, True, True)

            idx_max = np.argmax(count)
            predicted_label = unique_value[idx_max]

            y_predicted.append(predicted_label)

        y_pred = np.array(y_predicted)


<<<<<<< HEAD
=======
    def score(self, X, y, **kwargs):
        ####TODO: This should be wrapped into a function to check input.
        if isinstance(X, pd.DataFrame):
            if isinstance(X.iloc[0, self.dim_to_use], pd.Series):
                X = np.asarray([a.values for a in X.iloc[:, 0]])
            else:
                raise TypeError(
                    "Input should either be a 2d numpy array, or a pandas dataframe containing Series objects")

        if len(X.shape) == 2:
            # add a dimension to make it multivariate with one dimension
            X = X.reshape((X.shape[0], X.shape[1], 1))


        #One hot encoding.
        y_onehot = self.convert_y(y)


        print("implemented this yet")







>>>>>>> 6a61ac44
if __name__ == "__main__":
    networkTests(MCNN())

<|MERGE_RESOLUTION|>--- conflicted
+++ resolved
@@ -14,8 +14,7 @@
     def __init__(self,
                  output_directory=None,
                  verbose=False,
-                 dim_to_use=0,
-                 rand_seed=0):
+                 dim_to_use=0):
         self.output_directory = output_directory
         self.verbose = verbose
         self.pool_factors = [2,3,5] # used for hyperparameters grid search
@@ -35,16 +34,6 @@
         self.ds_base= 2
         self.ds_step= 1
         self.ds_num = 4
-
-        # calced in fit
-        self.classes_ = None
-        self.nb_classes = -1
-        self.input_shape = None
-        self.model = None
-        self.history = None
-
-        self.rand_seed = rand_seed
-        self.random_state = np.random.RandomState(self.rand_seed)
 
 
 
@@ -491,8 +480,6 @@
         y_pred = np.array(y_predicted)
 
 
-<<<<<<< HEAD
-=======
     def score(self, X, y, **kwargs):
         ####TODO: This should be wrapped into a function to check input.
         if isinstance(X, pd.DataFrame):
@@ -519,7 +506,6 @@
 
 
 
->>>>>>> 6a61ac44
 if __name__ == "__main__":
     networkTests(MCNN())
 
