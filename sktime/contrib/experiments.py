--- conflicted
+++ resolved
@@ -352,20 +352,6 @@
     Example simple usage, with arguments input via script or hard coded for testing
     """
     print('experimenting...')
-<<<<<<< HEAD
-#Input args -dp=${dataDir} -rp=${resultsDir} -cn=${classifier} -dn=${dataset} -f=\$LSB_JOBINDEX
-    if sys.argv.__len__() > 1: #cluster run, this is fragile
-        print(sys.argv)
-        data_dir = sys.argv[1]
-        results_dir = sys.argv[2]
-        classifier =  sys.argv[3]
-        dataset = sys.argv[4]
-        resample = int(sys.argv[5])-1
-        tf=(str(sys.argv[6]) == 'True')
-        run_experiment(problem_path=data_dir, results_path=results_dir, cls_name=classifier, dataset=dataset,
-                       resampleID=resample,train_file=tf)
-    else : #Local run
-=======
     if sys.argv.__len__() > 1:  # cluster run, this is fragile
         parser = argparse.ArgumentParser(description = 'Run experiments locally or on the cluster')
         parser.add_argument('datasets_dir_path', help = "path to dir containing datasets / problems")
@@ -384,7 +370,6 @@
         #     run_experiment(**args)
         run_experiment(**args)
     else:  # Local run
->>>>>>> bbb35b4d
         data_dir = "/scratch/datasets/"
         results_dir = "/scratch/results"
         #        data_dir = "C:/Users/ajb/Dropbox/Turing Project/ExampleDataSets/"
