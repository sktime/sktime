# -*- coding: utf-8 -*-
"""Experiments: code to run experiments as an alternative to orchestration.

This file is configured for runs of the main method with command line arguments, or for
single debugging runs. Results are written in a standard format
todo: Tidy up this file!
"""

import os

import sklearn.preprocessing
import sklearn.utils

# from sktime.classification.dictionary_based import (
#     BOSSEnsemble,
#     ContractableBOSS,
#     TemporalDictionaryEnsemble,
#     WEASEL,
#     MUSE,
# )
# from sktime.classification.distance_based import (
#     ElasticEnsemble,
#     ProximityForest,
#     ProximityTree,
#     ProximityStump,
#     KNeighborsTimeSeriesClassifier,
#     ShapeDTW,
# )
# from sktime.classification.hybrid import HIVECOTEV1
# from sktime.classification.hybrid._catch22_forest_classifier import (
#     Catch22ForestClassifier,
# )
from sktime.classification.interval_based import (
    TimeSeriesForestClassifier,
    RandomIntervalSpectralForest,
)
<<<<<<< HEAD
# from sktime.classification.interval_based._cif import CanonicalIntervalForest
# from sktime.classification.interval_based._drcif import DrCIF
# from sktime.classification.shapelet_based import MrSEQLClassifier, ROCKETClassifier
# from sktime.classification.shapelet_based import ShapeletTransformClassifier
=======
from sktime.classification.interval_based._cif import CanonicalIntervalForest
from sktime.classification.interval_based._drcif import DrCIF
from sktime.classification.kernel_based import ROCKETClassifier, Arsenal
from sktime.classification.shapelet_based import MrSEQLClassifier
from sktime.classification.shapelet_based import ShapeletTransformClassifier
>>>>>>> ad82a279


os.environ["MKL_NUM_THREADS"] = "1"  # must be done before numpy import!!
os.environ["NUMEXPR_NUM_THREADS"] = "1"  # must be done before numpy import!!
os.environ["OMP_NUM_THREADS"] = "1"  # must be done before numpy import!!

import sys
import time
import numpy as np
import pandas as pd


from sklearn import preprocessing
from sklearn.metrics import accuracy_score
from sklearn.model_selection import cross_val_predict
from sktime.utils.data_io import load_from_tsfile_to_dataframe as load_ts
import sktime.datasets.tsc_dataset_names as dataset_lists

__author__ = ["Tony Bagnall"]

"""Prototype mechanism for testing classifiers on the UCR format. This mirrors the
mechanism used in Java,
https://github.com/TonyBagnall/uea-tsc/tree/master/src/main/java/experiments
but is not yet as engineered. However, if you generate results using the method
recommended here, they can be directly and automatically compared to the results
generated in java

"""

classifier_list = [
    # Distance based
    "ProximityForest",
    "KNeighborsTimeSeriesClassifier",
    "ElasticEnsemble",
    "ShapeDTW",
    # Dictionary based
    "BOSS",
    "ContractableBOSS",
    "TemporalDictionaryEnsemble",
    "WEASEL",
    "MUSE",
    # Interval based
    "RandomIntervalSpectralForest",
    "TimeSeriesForestClassifier",
    "CanonicalIntervalForest",
    # Shapelet based
    "ShapeletTransformClassifier",
    "MrSEQLClassifier",
    # Kernel based
    "ROCKET",
    "Arsenal",
]


def set_classifier(cls, resampleId=None):
    """Construct a classifier.

    Basic way of creating the classifier to build using the default settings. This
    set up is to help with batch jobs for multiple problems to facilitate easy
    reproducability. You can set up bespoke classifier in many other ways.

    Parameters
    ----------
    cls: String indicating which classifier you want
    resampleId: classifier random seed

    Return
    ------
    A classifier.
    """
    name = cls.lower()
    # Distance based
    if name == "pf" or name == "proximityforest":
        return ProximityForest(random_state=resampleId)
    elif name == "pt" or name == "proximitytree":
        return ProximityTree(random_state=resampleId)
    elif name == "ps" or name == "proximityStump":
        return ProximityStump(random_state=resampleId)
    elif name == "dtwcv" or name == "kneighborstimeseriesclassifier":
        return KNeighborsTimeSeriesClassifier(distance="dtwcv")
    elif name == "dtw" or name == "1nn-dtw":
        return KNeighborsTimeSeriesClassifier(distance="dtw")
    elif name == "msm" or name == "1nn-msm":
        return KNeighborsTimeSeriesClassifier(distance="msm")
    elif name == "ee" or name == "elasticensemble":
        return ElasticEnsemble()
    elif name == "shapedtw":
        return ShapeDTW()
    # Dictionary based
    elif name == "boss" or name == "bossensemble":
        return BOSSEnsemble(random_state=resampleId)
    elif name == "cboss" or name == "contractableboss":
        return ContractableBOSS(random_state=resampleId)
    elif name == "tde" or name == "temporaldictionaryensemble":
        return TemporalDictionaryEnsemble(random_state=resampleId)
    elif name == "weasel":
        return WEASEL(random_state=resampleId)
    elif name == "muse":
        return MUSE(random_state=resampleId)
    # Interval based
    elif name == "rise" or name == "randomintervalspectralforest":
        return RandomIntervalSpectralForest(random_state=resampleId, n_jobs=-1)
    elif name == "tsf" or name == "timeseriesforestclassifier":
        return TimeSeriesForestClassifier(random_state=resampleId)
    elif name == "cif" or name == "canonicalintervalforest":
        return CanonicalIntervalForest(random_state=resampleId)
    elif name == "drcif":
        return DrCIF(random_state=resampleId)
    # Shapelet based
    elif name == "stc" or name == "shapelettransformclassifier":
        return ShapeletTransformClassifier(
            random_state=resampleId, transform_contract_in_mins=60
        )
    elif name == "mrseql" or name == "mrseqlclassifier":
        return MrSEQLClassifier(seql_mode="fs", symrep=["sax", "sfa"])
    elif name == "rocket":
        return ROCKETClassifier(random_state=resampleId)
    elif name == "arsenal":
        return Arsenal(random_state=resampleId)
    # Hybrid
    elif name == "catch22":
        return Catch22ForestClassifier(random_state=resampleId)
    elif name == "hivecotev1":
        return HIVECOTEV1(random_state=resampleId)
    else:
        raise Exception("UNKNOWN CLASSIFIER")


def stratified_resample(X_train, y_train, X_test, y_test, random_state):
    """Resample data using a random state.

    Reproducable resampling. Combines train and test, resamples to get the same class
    distribution, then returns new trrain and test.

    Parameters
    ----------
    X_train: train data attributes in sktime pandas format.
    y_train: train data class labes as np array.
    X_test: test data attributes in sktime pandas format.
    y_test: test data class labes as np array.

    Returns
    -------
    new train and test attributes and class labels.
    """
    all_labels = np.concatenate((y_train, y_test), axis=None)
    all_data = pd.concat([X_train, X_test])
    random_state = sklearn.utils.check_random_state(random_state)
    # count class occurrences
    unique_train, counts_train = np.unique(y_train, return_counts=True)
    unique_test, counts_test = np.unique(y_test, return_counts=True)
    assert list(unique_train) == list(
        unique_test
    )  # haven't built functionality to deal with classes that exist in
    # test but not in train
    # prepare outputs
    X_train = pd.DataFrame()
    y_train = np.array([])
    X_test = pd.DataFrame()
    y_test = np.array([])
    # for each class
    for label_index in range(0, len(unique_train)):
        # derive how many instances of this class from the counts
        num_instances = counts_train[label_index]
        # get the indices of all instances with this class label
        label = unique_train[label_index]
        indices = np.where(all_labels == label)[0]
        # shuffle them
        random_state.shuffle(indices)
        # take the first lot of instances for train, remainder for test
        train_indices = indices[0:num_instances]
        test_indices = indices[num_instances:]
        del indices  # just to make sure it's not used!
        # extract data from corresponding indices
        train_instances = all_data.iloc[train_indices, :]
        test_instances = all_data.iloc[test_indices, :]
        train_labels = all_labels[train_indices]
        test_labels = all_labels[test_indices]
        # concat onto current data from previous loop iterations
        X_train = pd.concat([X_train, train_instances])
        X_test = pd.concat([X_test, test_instances])
        y_train = np.concatenate([y_train, train_labels], axis=None)
        y_test = np.concatenate([y_test, test_labels], axis=None)
    # get the counts of the new train and test resample
    unique_train_new, counts_train_new = np.unique(y_train, return_counts=True)
    unique_test_new, counts_test_new = np.unique(y_test, return_counts=True)
    # make sure they match the original distribution of data
    assert list(counts_train_new) == list(counts_train)
    assert list(counts_test_new) == list(counts_test)
    return X_train, y_train, X_test, y_test


def run_experiment(
    problem_path,
    results_path,
    cls_name,
    dataset,
    classifier=None,
    resampleID=0,
    overwrite=False,
    format=".ts",
    train_file=False,
):
    """Run a classification experiment.

    Method to run a basic experiment and write the results to files called
    testFold<resampleID>.csv and, if required, trainFold<resampleID>.csv.

    Parameters
    ----------
    problem_path: Location of problem files, full path.
    results_path: Location of where to write results. Any required directories
        will be created
    cls_name: determines which classifier to use, as defined in set_classifier.
        This assumes predict_proba is
    implemented, to avoid predicting twice. May break some classifiers though
    dataset: Name of problem. Files must be  <problem_path>/<dataset>/<dataset>+
                "_TRAIN"+format, same for "_TEST"
    resampleID: Seed for resampling. If set to 0, the default train/test split
                from file is used. Also used in output file name.
    overwrite: if set to False, this will only build results if there is not a
                result file already present. If
    True, it will overwrite anything already there
    format: Valid formats are ".ts", ".arff" and ".long".
    For more info on format, see   examples/Loading%20Data%20Examples.ipynb
    train_file: whether to generate train files or not. If true, it performs a
                10xCV on the train and saves
    """
    build_test = True
    if not overwrite:
        full_path = (
            str(results_path)
            + "/"
            + str(cls_name)
            + "/Predictions/"
            + str(dataset)
            + "/testFold"
            + str(resampleID)
            + ".csv"
        )
        if os.path.exists(full_path):
            print(
                full_path
                + " Already exists and overwrite set to false, not building Test"
            )
            build_test = False
        if train_file:
            full_path = (
                str(results_path)
                + "/"
                + str(cls_name)
                + "/Predictions/"
                + str(dataset)
                + "/trainFold"
                + str(resampleID)
                + ".csv"
            )
            if os.path.exists(full_path):
                print(
                    full_path
                    + " Already exists and overwrite set to false, not building Train"
                )
                train_file = False
        if train_file == False and build_test == False:
            return

    # TO DO: Automatically differentiate between problem types,
    # currently only works with .ts
    trainX, trainY = load_ts(problem_path + dataset + "/" + dataset + "_TRAIN" + format)
    testX, testY = load_ts(problem_path + dataset + "/" + dataset + "_TEST" + format)
    if resampleID != 0:
        # allLabels = np.concatenate((trainY, testY), axis = None)
        # allData = pd.concat([trainX, testX])
        # train_size = len(trainY) / (len(trainY) + len(testY))
        # trainX, testX, trainY, testY = train_test_split(allData, allLabels,
        # train_size=train_size,
        # random_state=resampleID, shuffle=True,
        # stratify=allLabels)
        trainX, trainY, testX, testY = stratified_resample(
            trainX, trainY, testX, testY, resampleID
        )

    le = preprocessing.LabelEncoder()
    le.fit(trainY)
    trainY = le.transform(trainY)
    testY = le.transform(testY)
    if classifier is None:
        classifier = set_classifier(cls_name, resampleID)
    print(cls_name + " on " + dataset + " resample number " + str(resampleID))
    if build_test:
        # TO DO : use sklearn CV
        start = int(round(time.time() * 1000))
        classifier.fit(trainX, trainY)
        build_time = int(round(time.time() * 1000)) - start
        start = int(round(time.time() * 1000))
        probs = classifier.predict_proba(testX)
        preds = classifier.classes_[np.argmax(probs, axis=1)]
        test_time = int(round(time.time() * 1000)) - start
        ac = accuracy_score(testY, preds)
        print(
            cls_name
            + " on "
            + dataset
            + " resample number "
            + str(resampleID)
            + " test acc: "
            + str(ac)
            + " time: "
            + str(test_time)
        )
        #        print(str(classifier.findEnsembleTrainAcc(trainX, trainY)))
        if "Composite" in cls_name:
            second = "Para info too long!"
        else:
            second = str(classifier.get_params())
        second.replace("\n", " ")
        second.replace("\r", " ")

        print(second)
        temp = np.array_repr(classifier.classes_).replace("\n", "")

        third = (
            str(ac)
            + ","
            + str(build_time)
            + ","
            + str(test_time)
            + ",-1,-1,"
            + str(len(classifier.classes_))
        )
        write_results_to_uea_format(
            second_line=second,
            third_line=third,
            output_path=results_path,
            classifier_name=cls_name,
            resample_seed=resampleID,
            predicted_class_vals=preds,
            actual_probas=probs,
            dataset_name=dataset,
            actual_class_vals=testY,
            split="TEST",
        )
    if train_file:
        start = int(round(time.time() * 1000))
        if build_test and hasattr(
            classifier, "_get_train_probs"
        ):  # Normally Can only do this if test has been built
            train_probs = classifier._get_train_probs(trainX)
        else:
            train_probs = cross_val_predict(
                classifier, X=trainX, y=trainY, cv=10, method="predict_proba"
            )
        train_time = int(round(time.time() * 1000)) - start
        train_preds = classifier.classes_[np.argmax(train_probs, axis=1)]
        train_acc = accuracy_score(trainY, train_preds)
        print(
            cls_name
            + " on "
            + dataset
            + " resample number "
            + str(resampleID)
            + " train acc: "
            + str(train_acc)
            + " time: "
            + str(train_time)
        )
        if "Composite" in cls_name:
            second = "Para info too long!"
        else:
            second = str(classifier.get_params())
        second.replace("\n", " ")
        second.replace("\r", " ")
        temp = np.array_repr(classifier.classes_).replace("\n", "")
        third = (
            str(train_acc)
            + ","
            + str(train_time)
            + ",-1,-1,-1,"
            + str(len(classifier.classes_))
        )
        write_results_to_uea_format(
            second_line=second,
            third_line=third,
            output_path=results_path,
            classifier_name=cls_name,
            resample_seed=resampleID,
            predicted_class_vals=train_preds,
            actual_probas=train_probs,
            dataset_name=dataset,
            actual_class_vals=trainY,
            split="TRAIN",
        )


def write_results_to_uea_format(
    output_path,
    classifier_name,
    dataset_name,
    actual_class_vals,
    predicted_class_vals,
    split="TEST",
    resample_seed=0,
    actual_probas=None,
    second_line="No Parameter Info",
    third_line="N/A",
    class_labels=None,
):
    """Write results to file.

    Outputs the classifier results, mirrors that produced by tsml Java package.
    Directories of the form
    <output_path>/<classifier_name>/Predictions/<dataset_name>
    Will automatically be created and results written.

    Parameters
    ----------
    output_path:            string, root path where to put results.
    classifier_name:        string, name of the classifier that made the predictions
    dataset_name:           string, name of the problem the classifier was built on
    actual_class_vals:      array, actual class labels
    predicted_class_vals:   array, predicted class labels
    split:                  string, wither TRAIN or TEST, depending on the results.
    resample_seed:          int, makes resampling deterministic
    actual_probas:          number of cases x number of classes 2d array
    second_line:            unstructured, classifier parameters
    third_line:             summary performance information (see comment below)
    class_labels:           needed to equate to tsml output

    """
    if len(actual_class_vals) != len(predicted_class_vals):
        raise IndexError(
            "The number of predicted class values is not the same as the "
            + "number of actual class values"
        )

    try:
        os.makedirs(
            str(output_path)
            + "/"
            + str(classifier_name)
            + "/Predictions/"
            + str(dataset_name)
            + "/"
        )
    except os.error:
        pass  # raises os.error if path already exists

    if split == "TRAIN" or split == "train":
        train_or_test = "train"
    elif split == "TEST" or split == "test":
        train_or_test = "test"
    else:
        raise ValueError("Unknown 'split' value - should be TRAIN/train or TEST/test")

    file = open(
        str(output_path)
        + "/"
        + str(classifier_name)
        + "/Predictions/"
        + str(dataset_name)
        + "/"
        + str(train_or_test)
        + "Fold"
        + str(resample_seed)
        + ".csv",
        "w",
    )

    # <classifierName>,<datasetName>,<train/test>,<Class Labels>
    file.write(
        str(dataset_name)
        + ","
        + str(classifier_name)
        + ","
        + str(train_or_test)
        + ","
        + str(resample_seed)
        + ",MILLISECONDS,PREDICTIONS, Generated by experiments.py"
    )
    file.write("\n")

    # the second line of the output is free form and classifier-specific;
    # usually this will record info
    # such as parameter options used, any constituent model names for ensembles, etc.
    file.write(str(second_line) + "\n")

    # the third line of the file is the accuracy (should be between 0 and 1 inclusive).
    # If this is a train output file then it will be a training estimate of the
    # classifier on the training data only (e.g. #10-fold cv, leave-one-out cv, etc.).
    # If this is a test output file, it should be the output of the estimator on the
    # test data (likely trained on the training data for a-priori para optimisation)
    file.write(str(third_line))
    file.write("\n")

    # from line 4 onwards each line should include the actual and predicted class labels
    # (comma-separated). If present, for each case, the probabilities of predicting
    # every class value for this case should also be appended to the line (a space is
    # also included between the predicted value and the predict_proba). E.g.:
    # if predict_proba data IS provided for case i:
    #   actual_class_val[i], predicted_class_val[i],,
    #
    # if predict_proba data IS NOT provided for case i:
    #   actual_class_val[i], predicted_class_val[i]
    for i in range(0, len(predicted_class_vals)):
        file.write(str(actual_class_vals[i]) + "," + str(predicted_class_vals[i]))
        if actual_probas is not None:
            file.write(",")
            for j in actual_probas[i]:
                file.write("," + str(j))
            file.write("\n")

    file.close()


def test_loading():
    """Test function to check dataset loading of univariate and multivaria problems."""
    for i in range(0, len(dataset_lists.univariate)):
        data_dir = "E:/tsc_ts/"
        dataset = dataset_lists.univariate[i]
        trainX, trainY = load_ts(data_dir + dataset + "/" + dataset + "_TRAIN.ts")
        testX, testY = load_ts(data_dir + dataset + "/" + dataset + "_TEST.ts")
        print("Loaded " + dataset + " in position " + str(i))
        print("Train X shape :")
        print(trainX.shape)
        print("Train Y shape :")
        print(trainY.shape)
        print("Test X shape :")
        print(testX.shape)
        print("Test Y shape :")
        print(testY.shape)
    for i in range(16, len(dataset_lists.multivariate)):
        data_dir = "E:/mtsc_ts/"
        dataset = dataset_lists.multivariate[i]
        print("Loading " + dataset + " in position " + str(i) + ".......")
        trainX, trainY = load_ts(data_dir + dataset + "/" + dataset + "_TRAIN.ts")
        testX, testY = load_ts(data_dir + dataset + "/" + dataset + "_TEST.ts")
        print("Loaded " + dataset)
        print("Train X shape :")
        print(trainX.shape)
        print("Train Y shape :")
        print(trainY.shape)
        print("Test X shape :")
        print(testX.shape)
        print("Test Y shape :")
        print(testY.shape)


benchmark_datasets = [
    "ACSF1",
    "Adiac",
    "ArrowHead",
    "Beef",
    "BeetleFly",
    "BirdChicken",
    "BME",
    "Car",
    "CBF",
    "ChlorineConcentration",
    "CinCECGTorso",
    "Coffee",
    "Computers",
    "CricketX",
    "CricketY",
    "CricketZ",
    "DiatomSizeReduction",
    "DistalPhalanxOutlineCorrect",
    "DistalPhalanxOutlineAgeGroup",
    "DistalPhalanxTW",
    "Earthquakes",
    "ECG200",
    "ECG5000",
    "ECGFiveDays",
    "EOGHorizontalSignal",
    "EOGVerticalSignal",
    "EthanolLevel",
    "FaceAll",
    "FaceFour",
    "FacesUCR",
    "FiftyWords",
    "Fish",
    "FreezerRegularTrain",
    "FreezerSmallTrain",
    "Ham",
    "Haptics",
    "Herring",
    "InlineSkate",
    "InsectEPGRegularTrain",
    "InsectEPGSmallTrain",
    "InsectWingbeatSound",
    "ItalyPowerDemand",
    "LargeKitchenAppliances",
    "Lightning2",
    "Lightning7",
    "Mallat",
    "Meat",
    "MedicalImages",
    "MiddlePhalanxOutlineCorrect",
    "MiddlePhalanxOutlineAgeGroup",
    "MiddlePhalanxTW",
    "MixedShapesRegularTrain",
    "MixedShapesSmallTrain",
    "MoteStrain",
    "OliveOil",
    "OSULeaf",
    "PhalangesOutlinesCorrect",
    "Phoneme",
    "PigAirwayPressure",
    "PigArtPressure",
    "PigCVP",
    "Plane",
    "PowerCons",
    "ProximalPhalanxOutlineCorrect",
    "ProximalPhalanxOutlineAgeGroup",
    "ProximalPhalanxTW",
    "RefrigerationDevices",
    "Rock",
    "ScreenType",
    "SemgHandGenderCh2",
    "SemgHandMovementCh2",
    "SemgHandSubjectCh2",
    "ShapeletSim",
    "SmallKitchenAppliances",
    "SmoothSubspace",
    "SonyAIBORobotSurface1",
    "SonyAIBORobotSurface2",
    "Strawberry",
    "SwedishLeaf",
    "Symbols",
    "SyntheticControl",
    "ToeSegmentation1",
    "ToeSegmentation2",
    "Trace",
    "TwoLeadECG",
    "TwoPatterns",
    "UMD",
    "UWaveGestureLibraryX",
    "UWaveGestureLibraryY",
    "UWaveGestureLibraryZ",
    "Wafer",
    "Wine",
    "WordSynonyms",
    "Worms",
    "WormsTwoClass",
    "Yoga",
]


if __name__ == "__main__":
    """
    Example simple usage, with arguments input via script or hard coded for testing
    """
    if sys.argv.__len__() > 1:  # cluster run, this is fragile
        print(sys.argv)
        data_dir = sys.argv[1]
        results_dir = sys.argv[2]
        classifier = sys.argv[3]
        dataset = sys.argv[4]
        resample = int(sys.argv[5]) - 1
        tf = str(sys.argv[6]) == "True"
        run_experiment(
            problem_path=data_dir,
            results_path=results_dir,
            cls_name=classifier,
            dataset=dataset,
            resampleID=resample,
            train_file=tf,
        )
    else:  # Local run
        print(" Local Run")
        data_dir = "../datasets/Univariate_ts/"
        results_dir = "C:/Users/valkyrie/OneDrive/桌面/result/"
        dataset = "ArrowHead"
        trainX, trainY = load_ts(data_dir + dataset + "/" + dataset + "_TRAIN.ts")
        testX, testY = load_ts(data_dir + dataset + "/" + dataset + "_TEST.ts")
        classifier = "rise"
        resample = 0
        tf = False
        # for i in range(0, len(benchmark_datasets)):
        #     dataset = benchmark_datasets[i]
        #     run_experiment(
        #         overwrite=True,
        #         problem_path=data_dir,
        #         results_path=results_dir,
        #         cls_name=classifier,
        #         dataset=dataset,
        #         resampleID=resample,
        #         train_file=tf,
        #     )
        for dataset in dataset_lists.univariate_equal_length:
            try:
                run_experiment(
                    overwrite=True,
                    problem_path=data_dir,
                    results_path=results_dir,
                    cls_name=classifier,
                    dataset=dataset,
                    resampleID=resample,
                    train_file=tf,
                )
            except Exception as e:
                print(dataset, 'raised exception: ', str(e))<|MERGE_RESOLUTION|>--- conflicted
+++ resolved
@@ -11,41 +11,34 @@
 import sklearn.preprocessing
 import sklearn.utils
 
-# from sktime.classification.dictionary_based import (
-#     BOSSEnsemble,
-#     ContractableBOSS,
-#     TemporalDictionaryEnsemble,
-#     WEASEL,
-#     MUSE,
-# )
-# from sktime.classification.distance_based import (
-#     ElasticEnsemble,
-#     ProximityForest,
-#     ProximityTree,
-#     ProximityStump,
-#     KNeighborsTimeSeriesClassifier,
-#     ShapeDTW,
-# )
-# from sktime.classification.hybrid import HIVECOTEV1
-# from sktime.classification.hybrid._catch22_forest_classifier import (
-#     Catch22ForestClassifier,
-# )
+from sktime.classification.dictionary_based import (
+    BOSSEnsemble,
+    ContractableBOSS,
+    TemporalDictionaryEnsemble,
+    WEASEL,
+    MUSE,
+)
+from sktime.classification.distance_based import (
+    ElasticEnsemble,
+    ProximityForest,
+    ProximityTree,
+    ProximityStump,
+    KNeighborsTimeSeriesClassifier,
+    ShapeDTW,
+)
+from sktime.classification.hybrid import HIVECOTEV1
+from sktime.classification.hybrid._catch22_forest_classifier import (
+    Catch22ForestClassifier,
+)
 from sktime.classification.interval_based import (
     TimeSeriesForestClassifier,
     RandomIntervalSpectralForest,
 )
-<<<<<<< HEAD
-# from sktime.classification.interval_based._cif import CanonicalIntervalForest
-# from sktime.classification.interval_based._drcif import DrCIF
-# from sktime.classification.shapelet_based import MrSEQLClassifier, ROCKETClassifier
-# from sktime.classification.shapelet_based import ShapeletTransformClassifier
-=======
 from sktime.classification.interval_based._cif import CanonicalIntervalForest
 from sktime.classification.interval_based._drcif import DrCIF
 from sktime.classification.kernel_based import ROCKETClassifier, Arsenal
 from sktime.classification.shapelet_based import MrSEQLClassifier
 from sktime.classification.shapelet_based import ShapeletTransformClassifier
->>>>>>> ad82a279
 
 
 os.environ["MKL_NUM_THREADS"] = "1"  # must be done before numpy import!!
@@ -147,7 +140,7 @@
         return MUSE(random_state=resampleId)
     # Interval based
     elif name == "rise" or name == "randomintervalspectralforest":
-        return RandomIntervalSpectralForest(random_state=resampleId, n_jobs=-1)
+        return RandomIntervalSpectralForest(random_state=resampleId)
     elif name == "tsf" or name == "timeseriesforestclassifier":
         return TimeSeriesForestClassifier(random_state=resampleId)
     elif name == "cif" or name == "canonicalintervalforest":
@@ -715,35 +708,26 @@
         )
     else:  # Local run
         print(" Local Run")
-        data_dir = "../datasets/Univariate_ts/"
-        results_dir = "C:/Users/valkyrie/OneDrive/桌面/result/"
+        data_dir = "Z:/ArchiveData/Univariate_ts/"
+        results_dir = "Z:/Results Working Area/DistanceBased/sktime/"
         dataset = "ArrowHead"
         trainX, trainY = load_ts(data_dir + dataset + "/" + dataset + "_TRAIN.ts")
         testX, testY = load_ts(data_dir + dataset + "/" + dataset + "_TEST.ts")
-        classifier = "rise"
+        classifier = "1NN-MSM"
         resample = 0
+        #         for i in range(0, len(univariate_datasets)):
+        #             dataset = univariate_datasets[i]
+        # #            print(i)
+        # #            print(" problem = "+dataset)
         tf = False
-        # for i in range(0, len(benchmark_datasets)):
-        #     dataset = benchmark_datasets[i]
-        #     run_experiment(
-        #         overwrite=True,
-        #         problem_path=data_dir,
-        #         results_path=results_dir,
-        #         cls_name=classifier,
-        #         dataset=dataset,
-        #         resampleID=resample,
-        #         train_file=tf,
-        #     )
-        for dataset in dataset_lists.univariate_equal_length:
-            try:
-                run_experiment(
-                    overwrite=True,
-                    problem_path=data_dir,
-                    results_path=results_dir,
-                    cls_name=classifier,
-                    dataset=dataset,
-                    resampleID=resample,
-                    train_file=tf,
-                )
-            except Exception as e:
-                print(dataset, 'raised exception: ', str(e))+        for i in range(0, len(benchmark_datasets)):
+            dataset = benchmark_datasets[i]
+            run_experiment(
+                overwrite=True,
+                problem_path=data_dir,
+                results_path=results_dir,
+                cls_name=classifier,
+                dataset=dataset,
+                resampleID=resample,
+                train_file=tf,
+            )