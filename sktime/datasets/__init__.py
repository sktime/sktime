# -*- coding: utf-8 -*-
<<<<<<< HEAD

"""Datasets included in sktime."""
=======
"""Load data functions."""
>>>>>>> 6ee3a7a9

__all__ = [
    "load_airline",
    "load_arrow_head",
    "load_gunpoint",
    "load_basic_motions",
    "load_osuleaf",
    "load_italy_power_demand",
    "load_japanese_vowels",
    "load_longley",
    "load_lynx",
    "load_shampoo_sales",
    "load_UCR_UEA_dataset",
    "load_unit_test",
    "load_uschange",
    "load_PBS_dataset",
    "load_acsf1",
    "load_japanese_vowels",
]

<<<<<<< HEAD
from sktime.datasets.base import load_airline
from sktime.datasets.base import load_gunpoint
from sktime.datasets.base import load_arrow_head
from sktime.datasets.base import load_basic_motions
from sktime.datasets.base import load_osuleaf
from sktime.datasets.base import load_italy_power_demand
from sktime.datasets.base import load_longley
from sktime.datasets.base import load_lynx
from sktime.datasets.base import load_shampoo_sales
from sktime.datasets.base import load_uschange
from sktime.datasets.base import load_UCR_UEA_dataset
from sktime.datasets.base import load_PBS_dataset
from sktime.datasets.base import load_japanese_vowels
from sktime.datasets.base import load_acsf1
=======
from sktime.datasets._data_io import load_airline
from sktime.datasets._data_io import load_gunpoint
from sktime.datasets._data_io import load_arrow_head
from sktime.datasets._data_io import load_basic_motions
from sktime.datasets._data_io import load_osuleaf
from sktime.datasets._data_io import load_italy_power_demand
from sktime.datasets._data_io import load_japanese_vowels
from sktime.datasets._data_io import load_longley
from sktime.datasets._data_io import load_lynx
from sktime.datasets._data_io import load_shampoo_sales
from sktime.datasets._data_io import load_UCR_UEA_dataset
from sktime.datasets._data_io import load_unit_test
from sktime.datasets._data_io import load_uschange
from sktime.datasets._data_io import load_PBS_dataset
>>>>>>> 6ee3a7a9
<|MERGE_RESOLUTION|>--- conflicted
+++ resolved
@@ -1,10 +1,5 @@
 # -*- coding: utf-8 -*-
-<<<<<<< HEAD
-
-"""Datasets included in sktime."""
-=======
-"""Load data functions."""
->>>>>>> 6ee3a7a9
+"""Functions for loading data."""
 
 __all__ = [
     "load_airline",
@@ -21,26 +16,9 @@
     "load_unit_test",
     "load_uschange",
     "load_PBS_dataset",
-    "load_acsf1",
     "load_japanese_vowels",
 ]
 
-<<<<<<< HEAD
-from sktime.datasets.base import load_airline
-from sktime.datasets.base import load_gunpoint
-from sktime.datasets.base import load_arrow_head
-from sktime.datasets.base import load_basic_motions
-from sktime.datasets.base import load_osuleaf
-from sktime.datasets.base import load_italy_power_demand
-from sktime.datasets.base import load_longley
-from sktime.datasets.base import load_lynx
-from sktime.datasets.base import load_shampoo_sales
-from sktime.datasets.base import load_uschange
-from sktime.datasets.base import load_UCR_UEA_dataset
-from sktime.datasets.base import load_PBS_dataset
-from sktime.datasets.base import load_japanese_vowels
-from sktime.datasets.base import load_acsf1
-=======
 from sktime.datasets._data_io import load_airline
 from sktime.datasets._data_io import load_gunpoint
 from sktime.datasets._data_io import load_arrow_head
@@ -54,5 +32,4 @@
 from sktime.datasets._data_io import load_UCR_UEA_dataset
 from sktime.datasets._data_io import load_unit_test
 from sktime.datasets._data_io import load_uschange
-from sktime.datasets._data_io import load_PBS_dataset
->>>>>>> 6ee3a7a9
+from sktime.datasets._data_io import load_PBS_dataset