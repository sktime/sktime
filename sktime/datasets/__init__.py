# -*- coding: utf-8 -*-
"""Functions to load datasets included in sktime."""

__all__ = [
    "load_airline",
    "load_arrow_head",
    "load_gunpoint",
    "load_basic_motions",
    "load_osuleaf",
    "load_italy_power_demand",
    "load_japanese_vowels",
    "load_longley",
    "load_lynx",
    "load_shampoo_sales",
    "load_UCR_UEA_dataset",
    "load_unit_test",
    "load_uschange",
    "load_PBS_dataset",
    "load_japanese_vowels",
    "load_gun_point_segmentation",
    "load_electric_devices_segmentation",
    "load_acsf1",
    "load_macroeconomic",
]

from sktime.datasets._data_io import (
    load_acsf1,
    load_airline,
    load_arrow_head,
    load_basic_motions,
<<<<<<< HEAD
    load_electric_devices_segmentation,
    load_gun_point_segmentation,
=======
>>>>>>> 3375a259
    load_gunpoint,
    load_italy_power_demand,
    load_japanese_vowels,
    load_longley,
    load_lynx,
<<<<<<< HEAD
=======
    load_macroeconomic,
>>>>>>> 3375a259
    load_osuleaf,
    load_PBS_dataset,
    load_shampoo_sales,
    load_UCR_UEA_dataset,
    load_unit_test,
    load_uschange,
)<|MERGE_RESOLUTION|>--- conflicted
+++ resolved
@@ -28,20 +28,14 @@
     load_airline,
     load_arrow_head,
     load_basic_motions,
-<<<<<<< HEAD
     load_electric_devices_segmentation,
     load_gun_point_segmentation,
-=======
->>>>>>> 3375a259
     load_gunpoint,
     load_italy_power_demand,
     load_japanese_vowels,
     load_longley,
     load_lynx,
-<<<<<<< HEAD
-=======
     load_macroeconomic,
->>>>>>> 3375a259
     load_osuleaf,
     load_PBS_dataset,
     load_shampoo_sales,
