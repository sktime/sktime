"""Functions to load and write datasets."""

__all__ = [
    "load_airline",
    "load_arrow_head",
    "load_gunpoint",
    "load_basic_motions",
    "load_osuleaf",
    "load_italy_power_demand",
    "load_japanese_vowels",
    "load_plaid",
    "load_longley",
    "load_lynx",
    "load_shampoo_sales",
    "load_UCR_UEA_dataset",
    "load_unit_test",
    "load_uschange",
    "load_PBS_dataset",
    "load_japanese_vowels",
    "load_gun_point_segmentation",
    "load_electric_devices_segmentation",
    "load_acsf1",
    "load_macroeconomic",
    "load_hierarchical_sales_toydata",
    "generate_example_long_table",
    "load_from_arff_to_dataframe",
    "load_from_long_to_dataframe",
    "load_from_tsfile",
    "load_from_tsfile_to_dataframe",
    "load_from_ucr_tsv_to_dataframe",
    "make_multi_index_dataframe",
    "load_tsf_to_dataframe",
    "load_unit_test_tsf",
    "load_solar",
    "load_covid_3month",
    "load_forecastingdata",
    "load_m5",
    "write_panel_to_tsfile",
    "write_dataframe_to_tsfile",
    "write_ndarray_to_tsfile",
    "write_results_to_uea_format",
    "write_tabular_transformation_to_arff",
    "load_tecator",
    "load_fpp3",
    "_load_fpp3",
    "DATASET_NAMES_FPP3",
    "BaseDataset",
    "Airline",
    "Longley",
    "Lynx",
    "Macroeconomic",
    "ShampooSales",
    "Solar",
    "USChange",
<<<<<<< HEAD
    "ForecastingData",
    "M5Dataset",
=======
    "ArrowHead",
    "BasicMotions",
    "GunPoint",
    "ItalyPowerDemand",
    "JapaneseVowels",
    "OSULeaf",
    "PLAID",
    "UCRUEADataset",
>>>>>>> 0f1c680c
]

from sktime.datasets._data_io import (
    generate_example_long_table,
    make_multi_index_dataframe,
)
from sktime.datasets._fpp3_loaders import DATASET_NAMES_FPP3, _load_fpp3, load_fpp3
from sktime.datasets._hierarchical_demo import load_hierarchical_sales_toydata
from sktime.datasets._readers_writers.arff import (
    load_from_arff_to_dataframe,
    write_tabular_transformation_to_arff,
)
from sktime.datasets._readers_writers.long import load_from_long_to_dataframe
from sktime.datasets._readers_writers.ts import (
    load_from_tsfile,
    load_from_tsfile_to_dataframe,
    write_dataframe_to_tsfile,
    write_ndarray_to_tsfile,
    write_panel_to_tsfile,
)
from sktime.datasets._readers_writers.tsf import load_tsf_to_dataframe
from sktime.datasets._readers_writers.tsv import load_from_ucr_tsv_to_dataframe
from sktime.datasets._readers_writers.utils import write_results_to_uea_format
from sktime.datasets._single_problem_loaders import (
    load_acsf1,
    load_airline,
    load_arrow_head,
    load_basic_motions,
    load_covid_3month,
    load_electric_devices_segmentation,
    load_forecastingdata,
    load_gun_point_segmentation,
    load_gunpoint,
    load_italy_power_demand,
    load_japanese_vowels,
    load_longley,
    load_lynx,
    load_m5,
    load_macroeconomic,
    load_osuleaf,
    load_PBS_dataset,
    load_plaid,
    load_shampoo_sales,
    load_solar,
    load_tecator,
    load_UCR_UEA_dataset,
    load_unit_test,
    load_unit_test_tsf,
    load_uschange,
)
from sktime.datasets.base import BaseDataset
from sktime.datasets.classification import (
    PLAID,
    ArrowHead,
    BasicMotions,
    GunPoint,
    ItalyPowerDemand,
    JapaneseVowels,
    OSULeaf,
    UCRUEADataset,
)
from sktime.datasets.forecasting import (
    Airline,
    ForecastingData,
    Longley,
    Lynx,
    M5Dataset,
    Macroeconomic,
    ShampooSales,
    Solar,
    USChange,
)<|MERGE_RESOLUTION|>--- conflicted
+++ resolved
@@ -52,10 +52,8 @@
     "ShampooSales",
     "Solar",
     "USChange",
-<<<<<<< HEAD
     "ForecastingData",
     "M5Dataset",
-=======
     "ArrowHead",
     "BasicMotions",
     "GunPoint",
@@ -64,7 +62,6 @@
     "OSULeaf",
     "PLAID",
     "UCRUEADataset",
->>>>>>> 0f1c680c
 ]
 
 from sktime.datasets._data_io import (
