__all__ = [
    "load_airline",
    "load_arrow_head",
<<<<<<< HEAD
    "load_basic_motions",
    "load_gunpoint",
    "load_italy_power_demand",
    "load_longley",
    "load_lynx",
    "load_shampoo_sales"
]

from sktime.datasets.base import load_airline
from sktime.datasets.base import load_arrow_head
from sktime.datasets.base import load_basic_motions
from sktime.datasets.base import load_gunpoint
from sktime.datasets.base import load_italy_power_demand
from sktime.datasets.base import load_longley
from sktime.datasets.base import load_lynx
from sktime.datasets.base import load_shampoo_sales
=======
    "load_gunpoint",
    "load_basic_motions",
    "load_osuleaf",
    "load_italy_power_demand",
    "load_longley",
    "load_lynx",
    "load_shampoo_sales",
    "load_uschange",
]

from sktime.datasets.base import load_airline
from sktime.datasets.base import load_gunpoint
from sktime.datasets.base import load_arrow_head
from sktime.datasets.base import load_basic_motions
from sktime.datasets.base import load_osuleaf
from sktime.datasets.base import load_italy_power_demand
from sktime.datasets.base import load_longley
from sktime.datasets.base import load_lynx
from sktime.datasets.base import load_shampoo_sales
from sktime.datasets.base import load_uschange
>>>>>>> f13c9e18
<|MERGE_RESOLUTION|>--- conflicted
+++ resolved
@@ -1,24 +1,6 @@
 __all__ = [
     "load_airline",
     "load_arrow_head",
-<<<<<<< HEAD
-    "load_basic_motions",
-    "load_gunpoint",
-    "load_italy_power_demand",
-    "load_longley",
-    "load_lynx",
-    "load_shampoo_sales"
-]
-
-from sktime.datasets.base import load_airline
-from sktime.datasets.base import load_arrow_head
-from sktime.datasets.base import load_basic_motions
-from sktime.datasets.base import load_gunpoint
-from sktime.datasets.base import load_italy_power_demand
-from sktime.datasets.base import load_longley
-from sktime.datasets.base import load_lynx
-from sktime.datasets.base import load_shampoo_sales
-=======
     "load_gunpoint",
     "load_basic_motions",
     "load_osuleaf",
@@ -38,5 +20,4 @@
 from sktime.datasets.base import load_longley
 from sktime.datasets.base import load_lynx
 from sktime.datasets.base import load_shampoo_sales
-from sktime.datasets.base import load_uschange
->>>>>>> f13c9e18
+from sktime.datasets.base import load_uschange