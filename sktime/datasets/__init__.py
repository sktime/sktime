# -*- coding: utf-8 -*-
<<<<<<< HEAD
"""Functions to load datasets included in sktime."""
=======
"""Functions for loading data."""
>>>>>>> 3a1b6c45

__all__ = [
    "load_airline",
    "load_arrow_head",
    "load_gunpoint",
    "load_basic_motions",
    "load_osuleaf",
    "load_italy_power_demand",
    "load_japanese_vowels",
    "load_longley",
    "load_lynx",
    "load_shampoo_sales",
    "load_UCR_UEA_dataset",
    "load_unit_test",
    "load_uschange",
    "load_PBS_dataset",
    "load_japanese_vowels",
]

from sktime.datasets._data_io import load_airline
from sktime.datasets._data_io import load_gunpoint
from sktime.datasets._data_io import load_arrow_head
from sktime.datasets._data_io import load_basic_motions
from sktime.datasets._data_io import load_osuleaf
from sktime.datasets._data_io import load_italy_power_demand
from sktime.datasets._data_io import load_japanese_vowels
from sktime.datasets._data_io import load_longley
from sktime.datasets._data_io import load_lynx
from sktime.datasets._data_io import load_shampoo_sales
from sktime.datasets._data_io import load_UCR_UEA_dataset
from sktime.datasets._data_io import load_unit_test
from sktime.datasets._data_io import load_uschange
from sktime.datasets._data_io import load_PBS_dataset<|MERGE_RESOLUTION|>--- conflicted
+++ resolved
@@ -1,9 +1,5 @@
 # -*- coding: utf-8 -*-
-<<<<<<< HEAD
 """Functions to load datasets included in sktime."""
-=======
-"""Functions for loading data."""
->>>>>>> 3a1b6c45
 
 __all__ = [
     "load_airline",
