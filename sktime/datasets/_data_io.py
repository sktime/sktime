--- conflicted
+++ resolved
@@ -434,10 +434,6 @@
 
     full_file_path_and_name = ensure_file_has_extension(full_file_path_and_name, ".ts")
 
-<<<<<<< HEAD
-=======
-
->>>>>>> 71fc533c
     # Parse the file
     with open(full_file_path_and_name, "r", encoding="utf-8") as file:
         for line in file:
