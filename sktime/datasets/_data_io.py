--- conflicted
+++ resolved
@@ -31,16 +31,6 @@
 ]
 
 __author__ = [
-<<<<<<< HEAD
-    "Markus Löning",
-    "Sajay Ganesh",
-    "@big-o",
-    "Sebastiaan Koel",
-    "Emilia Rose",
-    "Tony Bagnall",
-    "Arik Ermshaus",
-    "Patrick Schäfer",
-=======
     "mloning",
     "sajaysurya",
     "big-o",
@@ -48,7 +38,7 @@
     "Emiliathewolf",
     "TonyBagnall",
     "yairbeer",
->>>>>>> 2a3c4b65
+    "patrickZIB"
 ]
 
 DIRNAME = "data"
