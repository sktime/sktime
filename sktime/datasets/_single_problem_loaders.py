"""Utilities for loading datasets."""

__author__ = [
    "mloning",
    "sajaysurya",
    "big-o",
    "SebasKoel",
    "Emiliathewolf",
    "TonyBagnall",
    "yairbeer",
    "patrickZIB",
    "aiwalter",
    "jasonlines",
    "achieveordie",
    "ciaran-g",
    "jonathanbechtel",
]

__all__ = [
    "load_airline",
    "load_plaid",
    "load_arrow_head",
    "load_gunpoint",
    "load_osuleaf",
    "load_italy_power_demand",
    "load_basic_motions",
    "load_japanese_vowels",
    "load_solar",
    "load_shampoo_sales",
    "load_longley",
    "load_lynx",
    "load_acsf1",
    "load_unit_test",
    "load_uschange",
    "load_UCR_UEA_dataset",
    "load_PBS_dataset",
    "load_gun_point_segmentation",
    "load_electric_devices_segmentation",
    "load_macroeconomic",
    "load_unit_test_tsf",
    "load_covid_3month",
    "load_tecator",
]

import os
from urllib.error import HTTPError, URLError
from warnings import warn

import numpy as np
import pandas as pd

from sktime.datasets._data_io import (
    _list_available_datasets,
    _load_dataset,
    _load_provided_dataset,
    _reduce_memory_usage,
)
from sktime.datasets._dataset_downloader import DatasetDownloader
from sktime.datasets._readers_writers.tsf import load_tsf_to_dataframe
from sktime.datasets.tsf_dataset_names import tsf_all, tsf_all_datasets
from sktime.utils.dependencies import _check_soft_dependencies

DIRNAME = "data"
MODULE = os.path.dirname(__file__)


def load_UCR_UEA_dataset(
    name,
    split=None,
    return_X_y=True,
    return_type=None,
    extract_path=None,
    y_dtype="str",
):
    """Load dataset from UCR UEA time series archive.

    Downloads and extracts dataset if not already downloaded. Data is assumed to be
    in the standard .ts format: each row is a (possibly multivariate) time series.
    Each dimension is separated by a colon, each value in a series is comma
    separated. For examples see sktime.datasets.data.tsc. ArrowHead is an example of
    a univariate equal length problem, BasicMotions an equal length multivariate
    problem.

    Parameters
    ----------
    name : str
        Name of data set. If a dataset that is listed in tsc_dataset_names is given,
        this function will look in the extract_path first, and if it is not present,
        attempt to download the data from www.timeseriesclassification.com, saving it to
        the extract_path.
    split : None or str{"train", "test"}, optional (default=None)
        Whether to load the train or test partition of the problem. By default it
        loads both into a single dataset, otherwise it looks only for files of the
        format ``<name>_TRAIN.ts`` or ``<name>_TEST.ts``.

    return_X_y : bool, optional (default=False)
        it returns two objects, if False, it appends the class labels to the dataframe.

    return_type: valid Panel mtype str or None, optional (default=None="nested_univ")
        Memory data format specification to return X in, None = "nested_univ" type.
        str can be any supported sktime Panel mtype,

        * for list of mtypes, see ``datatypes.MTYPE_REGISTER``
        * for specifications, see ``examples/AA_datatypes_and_datasets.ipynb``

        commonly used specifications:

        * "numpy3D"/"numpy3d"/"np3D": 3D np.ndarray (instance, variable, time index)
        * "numpy2d"/"np2d"/"numpyflat": 2D np.ndarray (instance, time index)
        * "pd-multiindex": pd.DataFrame with 2-level (instance, time) MultiIndex
        * "nested_univ: nested pd.DataFrame, pd.Series in cells

        Exception is raised if the data cannot be stored in the requested type.

    extract_path : str, optional (default=None)
        the path to look for the data. If no path is provided, the function
        looks in ``sktime/datasets/data/``. If a path is given, it can be absolute,

        e.g. ``C:/Temp`` or relative, e.g. ``Temp`` or ``./Temp``.
    y_dtype: str, optional(default='str')
        This dtype of the target variable.


    Returns
    -------
    X: pd.DataFrame
        The time series data for the problem with n_cases rows and either
        n_dimensions or n_dimensions+1 columns. Columns 1 to n_dimensions are the
        series associated with each case. If return_X_y is False, column
        n_dimensions+1 contains the class labels/target variable.
    y: numpy array, optional
        The class labels for each case in X, returned separately if return_X_y is
        True, or appended to X if False

    Examples
    --------
    >>> from sktime.datasets import load_UCR_UEA_dataset
    >>> X, y = load_UCR_UEA_dataset(name="ArrowHead")
    """
    return _load_dataset(
        name, split, return_X_y, return_type, extract_path, y_dtype=y_dtype
    )


def load_tecator(split=None, return_X_y=True, return_type=None, y_dtype="float"):
    """Load the Tecator time series regression problem and returns X and y.

    Parameters
    ----------
    split: None or one of "TRAIN", "TEST", optional (default=None)
        Whether to load the train or test instances of the problem.
        By default it loads both train and test instances (in a single container).
    return_X_y: bool, optional (default=True)
        If True, returns (features, target) separately instead of a single
        dataframe with columns for features and the target.
    return_type: valid Panel mtype str or None, optional (default=None="nested_univ")
        Memory data format specification to return X in, None = "nested_univ" type.
        str can be any supported sktime Panel mtype,
            for list of mtypes, see datatypes.MTYPE_REGISTER
            for specifications, see examples/AA_datatypes_and_datasets.ipynb
        commonly used specifications:
            "nested_univ: nested pd.DataFrame, pd.Series in cells
            "numpy3D"/"numpy3d"/"np3D": 3D np.ndarray (instance, variable, time index)
            "numpy2d"/"np2d"/"numpyflat": 2D np.ndarray (instance, time index)
            "pd-multiindex": pd.DataFrame with 2-level (instance, time) MultiIndex
        Exception is raised if the data cannot be stored in the requested type.\
    y_dtype: float, optional(default='float')
        This dtype of the target variable.


    Returns
    -------
    X: sktime data container, following mtype specification ``return_type``
        The time series data for the problem, with n instances
    y: 1D numpy array of length n, only returned if return_X_y if True
        The target values for each time series instance in X
        If return_X_y is False, y is appended to X instead.

    Examples
    --------
    >>> from sktime.datasets import load_tecator
    >>> X, y = load_tecator()

    Notes
    -----
    Dimensionality:     univariate
    Series length:      100
    Train cases:        172
    Test cases:         43

    The purpose of this dataset is to measure the fat content of meat based off its near
      infrared absorbance spectrum.
    The absorbance spectrum is measured in the wavelength range of 850 nm to 1050 nm.
    The fat content is measured by standard chemical analysis methods.
    The dataset contains 215 samples of meat, each with 100 spectral measurements.
    For more information see:
    https://www.openml.org/search?type=data&sort=runs&id=505&status=active

    References
    ----------
    [1] C.Borggaard and H.H.Thodberg, "Optimal Minimal Neural Interpretation of Spectra"
    , Analytical Chemistry 64 (1992), p 545-551.
    [2] H.H.Thodberg, "Ace of Bayes: Application of Neural Networks with Pruning"
    Manuscript 1132, Danish Meat Research Institute (1993), p 1-12.
    """
    name = "Tecator"
    return _load_provided_dataset(
        name, split, return_X_y, return_type=return_type, y_dtype=y_dtype
    )


def load_plaid(split=None, return_X_y=True, return_type=None):
    """Load the PLAID time series classification problem and returns X and y.

    Example of a univariate problem with unequal length series.

    Parameters
    ----------
    split: None or one of "TRAIN", "TEST", optional (default=None)
        Whether to load the train or test instances of the problem.
        By default it loads both train and test instances (in a single container).
    return_X_y: bool, optional (default=True)
        If True, returns (features, target) separately instead of a single
        dataframe with columns for features and the target.
    return_type: valid Panel mtype str or None, optional (default=None="nested_univ")
        Memory data format specification to return X in, None = "nested_univ" type.
        str can be any supported sktime Panel mtype,
            for list of mtypes, see datatypes.MTYPE_REGISTER
            for specifications, see examples/AA_datatypes_and_datasets.ipynb
        commonly used specifications:
            "nested_univ: nested pd.DataFrame, pd.Series in cells
            "numpy3D"/"numpy3d"/"np3D": 3D np.ndarray (instance, variable, time index)
            "numpy2d"/"np2d"/"numpyflat": 2D np.ndarray (instance, time index)
            "pd-multiindex": pd.DataFrame with 2-level (instance, time) MultiIndex
        Exception is raised if the data cannot be stored in the requested type.

    Returns
    -------
    X: sktime data container, following mtype specification ``return_type``
        The time series data for the problem, with n instances
    y: 1D numpy array of length n, only returned if return_X_y if True
        The class labels for each time series instance in X
        If return_X_y is False, y is appended to X instead.

    Examples
    --------
    >>> from sktime.datasets import load_plaid
    >>> X, y = load_plaid()
    """
    name = "PLAID"
    return _load_provided_dataset(name, split, return_X_y, return_type=return_type)


def load_gunpoint(split=None, return_X_y=True, return_type=None):
    """Load the GunPoint time series classification problem and returns X and y.

    Parameters
    ----------
    split: None or one of "TRAIN", "TEST", optional (default=None)
        Whether to load the train or test instances of the problem.
        By default it loads both train and test instances (in a single container).
    return_X_y: bool, optional (default=True)
        If True, returns (features, target) separately instead of a single
        dataframe with columns for features and the target.
    return_type: valid Panel mtype str or None, optional (default=None="nested_univ")
        Memory data format specification to return X in, None = "nested_univ" type.
        str can be any supported sktime Panel mtype,
            for list of mtypes, see datatypes.MTYPE_REGISTER
            for specifications, see examples/AA_datatypes_and_datasets.ipynb
        commonly used specifications:
            "nested_univ: nested pd.DataFrame, pd.Series in cells
            "numpy3D"/"numpy3d"/"np3D": 3D np.ndarray (instance, variable, time index)
            "numpy2d"/"np2d"/"numpyflat": 2D np.ndarray (instance, time index)
            "pd-multiindex": pd.DataFrame with 2-level (instance, time) MultiIndex
        Exception is raised if the data cannot be stored in the requested type.

    Returns
    -------
    X: sktime data container, following mtype specification ``return_type``
        The time series data for the problem, with n instances
    y: 1D numpy array of length n, only returned if return_X_y if True
        The class labels for each time series instance in X
        If return_X_y is False, y is appended to X instead.

    Examples
    --------
    >>> from sktime.datasets import load_gunpoint
    >>> X, y = load_gunpoint()

    Notes
    -----
    Dimensionality:     univariate
    Series length:      150
    Train cases:        50
    Test cases:         150
    Number of classes:  2

    This dataset involves one female actor and one male actor making a
    motion with their
    hand. The two classes are: Gun-Draw and Point: For Gun-Draw the actors
    have their
    hands by their sides. They draw a replicate gun from a hip-mounted
    holster, point it
    at a target for approximately one second, then return the gun to the
    holster, and
    their hands to their sides. For Point the actors have their gun by their
    sides.
    They point with their index fingers to a target for approximately one
    second, and
    then return their hands to their sides. For both classes, we tracked the
    centroid
    of the actor's right hands in both X- and Y-axes, which appear to be highly
    correlated. The data in the archive is just the X-axis.

    Dataset details: http://timeseriesclassification.com/description.php
    ?Dataset=GunPoint
    """
    name = "GunPoint"
    return _load_provided_dataset(name, split, return_X_y, return_type=return_type)


def load_osuleaf(split=None, return_X_y=True, return_type=None):
    """Load the OSULeaf time series classification problem and returns X and y.

    Parameters
    ----------
    split: None or one of "TRAIN", "TEST", optional (default=None)
        Whether to load the train or test instances of the problem.
        By default it loads both train and test instances (in a single container).
    return_X_y: bool, optional (default=True)
        If True, returns (features, target) separately instead of a single
        dataframe with columns for features and the target.
    return_type: valid Panel mtype str or None, optional (default=None="nested_univ")
        Memory data format specification to return X in, None = "nested_univ" type.
        str can be any supported sktime Panel mtype,
            for list of mtypes, see datatypes.MTYPE_REGISTER
            for specifications, see examples/AA_datatypes_and_datasets.ipynb
        commonly used specifications:
            "nested_univ: nested pd.DataFrame, pd.Series in cells
            "numpy3D"/"numpy3d"/"np3D": 3D np.ndarray (instance, variable, time index)
            "numpy2d"/"np2d"/"numpyflat": 2D np.ndarray (instance, time index)
            "pd-multiindex": pd.DataFrame with 2-level (instance, time) MultiIndex
        Exception is raised if the data cannot be stored in the requested type.

    Returns
    -------
    X: sktime data container, following mtype specification ``return_type``
        The time series data for the problem, with n instances
    y: 1D numpy array of length n, only returned if return_X_y if True
        The class labels for each time series instance in X
        If return_X_y is False, y is appended to X instead.

    Examples
    --------
    >>> from sktime.datasets import load_osuleaf
    >>> X, y = load_osuleaf()

    Notes
    -----
    Dimensionality:     univariate
    Series length:      427
    Train cases:        200
    Test cases:         242
    Number of classes:  6

    The OSULeaf data set consist of one dimensional outlines of leaves.
    The series were obtained by color image segmentation and boundary
    extraction (in the anti-clockwise direction) from digitized leaf images
    of six classes: Acer Circinatum, Acer Glabrum, Acer Macrophyllum,
    Acer Negundo, Quercus Garryanaand Quercus Kelloggii for the MSc thesis
    "Content-Based Image Retrieval: Plant Species Identification" by A Grandhi.

    Dataset details: http://www.timeseriesclassification.com/description.php
    ?Dataset=OSULeaf
    """
    name = "OSULeaf"
    return _load_provided_dataset(name, split, return_X_y, return_type=return_type)


def load_italy_power_demand(split=None, return_X_y=True, return_type=None):
    """Load ItalyPowerDemand time series classification problem.

    Parameters
    ----------
    split: None or one of "TRAIN", "TEST", optional (default=None)
        Whether to load the train or test instances of the problem.
        By default it loads both train and test instances (in a single container).
    return_X_y: bool, optional (default=True)
        If True, returns (features, target) separately instead of a single
        dataframe with columns for features and the target.
    return_type: valid Panel mtype str or None, optional (default=None="nested_univ")
        Memory data format specification to return X in, None = "nested_univ" type.
        str can be any supported sktime Panel mtype,
            for list of mtypes, see datatypes.MTYPE_REGISTER
            for specifications, see examples/AA_datatypes_and_datasets.ipynb
        commonly used specifications:
            "nested_univ: nested pd.DataFrame, pd.Series in cells
            "numpy3D"/"numpy3d"/"np3D": 3D np.ndarray (instance, variable, time index)
            "numpy2d"/"np2d"/"numpyflat": 2D np.ndarray (instance, time index)
            "pd-multiindex": pd.DataFrame with 2-level (instance, time) MultiIndex
        Exception is raised if the data cannot be stored in the requested type.

    Returns
    -------
    X: sktime data container, following mtype specification ``return_type``
        The time series data for the problem, with n instances
    y: 1D numpy array of length n, only returned if return_X_y if True
        The class labels for each time series instance in X
        If return_X_y is False, y is appended to X instead.

    Examples
    --------
    >>> from sktime.datasets import load_italy_power_demand
    >>> X, y = load_italy_power_demand()

    Notes
    -----
    Dimensionality:     univariate
    Series length:      24
    Train cases:        67
    Test cases:         1029
    Number of classes:  2

    The data was derived from twelve monthly electrical power demand time series from
    Italy and first used in the paper "Intelligent Icons: Integrating Lite-Weight Data
    Mining and Visualization into GUI Operating Systems". The classification task is to
    distinguish days from Oct to March (inclusive) from April to September.
    Dataset details:
    http://timeseriesclassification.com/description.php?Dataset=ItalyPowerDemand
    """
    name = "ItalyPowerDemand"
    return _load_provided_dataset(name, split, return_X_y, return_type=return_type)


def load_unit_test(split=None, return_X_y=True, return_type=None):
    """Load UnitTest data.

    This is an equal length univariate time series classification problem. It is a
    stripped down version of the ChinaTown problem that is used in correctness tests
    for classification. It loads a two class classification problem with number of
    cases, n, where n = 42 (if split is None) or 20/22 (if split is "train"/"test")
    of series length m = 24

    Parameters
    ----------
    split: None or one of "TRAIN", "TEST", optional (default=None)
        Whether to load the train or test instances of the problem.
        By default it loads both train and test instances (in a single container).
    return_X_y: bool, optional (default=True)
        If True, returns (features, target) separately instead of a single
        dataframe with columns for features and the target.
    return_type: valid Panel mtype str or None, optional (default=None="nested_univ")
        Memory data format specification to return X in, None = "nested_univ" type.
        str can be any supported sktime Panel mtype,
            for list of mtypes, see datatypes.MTYPE_REGISTER
            for specifications, see examples/AA_datatypes_and_datasets.ipynb
        commonly used specifications:
            "nested_univ: nested pd.DataFrame, pd.Series in cells
            "numpy3D"/"numpy3d"/"np3D": 3D np.ndarray (instance, variable, time index)
            "numpy2d"/"np2d"/"numpyflat": 2D np.ndarray (instance, time index)
            "pd-multiindex": pd.DataFrame with 2-level (instance, time) MultiIndex
        Exception is raised if the data cannot be stored in the requested type.

    Returns
    -------
    X:  The time series data for the problem. If return_type is either
        "numpy2d"/"numpyflat", it returns 2D numpy array of shape (n,m), if "numpy3d" it
        returns 3D numpy array of shape (n,1,m) and if "nested_univ" or None it returns
        a nested pandas DataFrame of shape (n,1), where each cell is a pd.Series of
        length m.
    y: (optional) numpy array shape (n,1). The class labels for each case in X.
        If return_X_y is False, y is appended to X.

    Examples
    --------
    >>> from sktime.datasets import load_unit_test
    >>> X, y = load_unit_test()

    Details
    -------
    This is the Chinatown problem with a smaller test set, useful for rapid tests.
    Dimensionality:     univariate
    Series length:      24
    Train cases:        20
    Test cases:         22 (full dataset has 345)
    Number of classes:  2

     See
    http://timeseriesclassification.com/description.php?Dataset=Chinatown
    for the full dataset
    """
    name = "UnitTest"
    return _load_provided_dataset(name, split, return_X_y, return_type)


def load_japanese_vowels(split=None, return_X_y=True, return_type=None):
    """Load the JapaneseVowels time series classification problem.

    Example of a multivariate problem with unequal length series.

    Parameters
    ----------
    split: None or one of "TRAIN", "TEST", optional (default=None)
        Whether to load the train or test instances of the problem.
        By default it loads both train and test instances (in a single container).
    return_X_y: bool, optional (default=True)
        If True, returns (features, target) separately instead of a single
        dataframe with columns for features and the target.
    return_type: valid Panel mtype str or None, optional (default=None="nested_univ")
        Memory data format specification to return X in, None = "nested_univ" type.
        str can be any supported sktime Panel mtype,
            for list of mtypes, see datatypes.MTYPE_REGISTER
            for specifications, see examples/AA_datatypes_and_datasets.ipynb
        commonly used specifications:
            "nested_univ: nested pd.DataFrame, pd.Series in cells
            "numpy3D"/"numpy3d"/"np3D": 3D np.ndarray (instance, variable, time index)
            "numpy2d"/"np2d"/"numpyflat": 2D np.ndarray (instance, time index)
            "pd-multiindex": pd.DataFrame with 2-level (instance, time) MultiIndex
        Exception is raised if the data cannot be stored in the requested type.

    Returns
    -------
    X: pd.DataFrame with m rows and c columns
        The time series data for the problem with m cases and c dimensions
    y: numpy array
        The class labels for each case in X

    Examples
    --------
    >>> from sktime.datasets import load_japanese_vowels
    >>> X, y = load_japanese_vowels()

    Notes
    -----
    Dimensionality:     multivariate, 12
    Series length:      7-29
    Train cases:        270
    Test cases:         370
    Number of classes:  9

    A UCI Archive dataset. 9 Japanese-male speakers were recorded saying
    the vowels 'a' and 'e'. A '12-degree
    linear prediction analysis' is applied to the raw recordings to
    obtain time-series with 12 dimensions and series lengths between 7 and 29.
    The classification task is to predict the speaker. Therefore,
    each instance is a transformed utterance,
    12*29 values with a single class label attached, [1...9]. The given
    training set is comprised of 30
    utterances for each speaker, however the test set has a varied
    distribution based on external factors of
    timing and experimental availability, between 24 and 88 instances per
    speaker. Reference: M. Kudo, J. Toyama
    and M. Shimbo. (1999). "Multidimensional Curve Classification Using
    Passing-Through Regions". Pattern
    Recognition Letters, Vol. 20, No. 11--13, pages 1103--1111.
    Dataset details: http://timeseriesclassification.com/description.php
    ?Dataset=JapaneseVowels
    """
    name = "JapaneseVowels"
    return _load_provided_dataset(name, split, return_X_y, return_type=return_type)


def load_arrow_head(split=None, return_X_y=True, return_type=None):
    """Load the ArrowHead time series classification problem and returns X and y.

    Parameters
    ----------
    split: None or one of "TRAIN", "TEST", optional (default=None)
        Whether to load the train or test instances of the problem.
        By default it loads both train and test instances (in a single container).
    return_X_y: bool, optional (default=True)
        If True, returns (features, target) separately instead of a single
        dataframe with columns for features and the target.
    return_type: valid Panel mtype str or None, optional (default=None="nested_univ")
        Memory data format specification to return X in, None = "nested_univ" type.
        str can be any supported sktime Panel mtype,
            for list of mtypes, see datatypes.MTYPE_REGISTER
            for specifications, see examples/AA_datatypes_and_datasets.ipynb
        commonly used specifications:
            "nested_univ: nested pd.DataFrame, pd.Series in cells
            "numpy3D"/"numpy3d"/"np3D": 3D np.ndarray (instance, variable, time index)
            "numpy2d"/"np2d"/"numpyflat": 2D np.ndarray (instance, time index)
            "pd-multiindex": pd.DataFrame with 2-level (instance, time) MultiIndex
        Exception is raised if the data cannot be stored in the requested type.

    Returns
    -------
    X: sktime data container, following mtype specification ``return_type``
        The time series data for the problem, with n instances
    y: 1D numpy array of length n, only returned if return_X_y if True
        The class labels for each time series instance in X
        If return_X_y is False, y is appended to X instead.

    Examples
    --------
    >>> from sktime.datasets import load_arrow_head
    >>> X, y = load_arrow_head()

    Notes
    -----
    Dimensionality:     univariate
    Series length:      251
    Train cases:        36
    Test cases:         175
    Number of classes:  3

    The arrowhead data consists of outlines of the images of arrowheads. The
    shapes of the
    projectile points are converted into a time series using the angle-based
    method. The
    classification of projectile points is an important topic in
    anthropology. The classes
    are based on shape distinctions such as the presence and location of a
    notch in the
    arrow. The problem in the repository is a length normalised version of
    that used in
    Ye09shapelets. The three classes are called "Avonlea", "Clovis" and "Mix"."

    Dataset details: http://timeseriesclassification.com/description.php
    ?Dataset=ArrowHead
    """
    name = "ArrowHead"
    return _load_provided_dataset(
        name=name, split=split, return_X_y=return_X_y, return_type=return_type
    )


def load_acsf1(split=None, return_X_y=True, return_type=None):
    """Load dataset on power consumption of typical appliances.

    Parameters
    ----------
    split: None or one of "TRAIN", "TEST", optional (default=None)
        Whether to load the train or test instances of the problem.
        By default it loads both train and test instances (in a single container).
    return_X_y: bool, optional (default=True)
        If True, returns (features, target) separately instead of a single
        dataframe with columns for features and the target.
    return_type: valid Panel mtype str or None, optional (default=None="nested_univ")
        Memory data format specification to return X in, None = "nested_univ" type.
        str can be any supported sktime Panel mtype,
            for list of mtypes, see datatypes.MTYPE_REGISTER
            for specifications, see examples/AA_datatypes_and_datasets.ipynb
        commonly used specifications:
            "nested_univ: nested pd.DataFrame, pd.Series in cells
            "numpy3D"/"numpy3d"/"np3D": 3D np.ndarray (instance, variable, time index)
            "numpy2d"/"np2d"/"numpyflat": 2D np.ndarray (instance, time index)
            "pd-multiindex": pd.DataFrame with 2-level (instance, time) MultiIndex
        Exception is raised if the data cannot be stored in the requested type.

    Returns
    -------
    X: sktime data container, following mtype specification ``return_type``
        The time series data for the problem, with n instances
    y: 1D numpy array of length n, only returned if return_X_y if True
        The class labels for each time series instance in X
        If return_X_y is False, y is appended to X instead.

    Examples
    --------
    >>> from sktime.datasets import load_acsf1
    >>> X, y = load_acsf1()

    Notes
    -----
    Dimensionality:     univariate
    Series length:      1460
    Train cases:        100
    Test cases:         100
    Number of classes:  10

    The dataset contains the power consumption of typical appliances.
    The recordings are characterized by long idle periods and some high bursts
    of energy consumption when the appliance is active.
    The classes correspond to 10 categories of home appliances;
    mobile phones (via chargers), coffee machines, computer stations
    (including monitor), fridges and freezers, Hi-Fi systems (CD players),
    lamp (CFL), laptops (via chargers), microwave ovens, printers, and
    televisions (LCD or LED)."

    Dataset details: http://www.timeseriesclassification.com/description.php?Dataset
    =ACSF1
    """
    name = "ACSF1"
    return _load_provided_dataset(name, split, return_X_y, return_type=return_type)


def load_basic_motions(split=None, return_X_y=True, return_type=None):
    """Load the BasicMotions time series classification problem and returns X and y.

    This is an equal length multivariate time series classification problem. It loads a
    4 class classification problem with number of cases, n, where n = 80 (if
    split is None) or 40 (if split is "train"/"test") of series length m = 100.

    Parameters
    ----------
    split: None or one of "TRAIN", "TEST", optional (default=None)
        Whether to load the train or test instances of the problem.
        By default it loads both train and test instances (in a single container).
    return_X_y: bool, optional (default=True)
        If True, returns (features, target) separately instead of a single
        dataframe with columns for features and the target.
    return_type: valid Panel mtype str or None, optional (default=None="nested_univ")
        Memory data format specification to return X in, None = "nested_univ" type.
        str can be any supported sktime Panel mtype,
            for list of mtypes, see datatypes.MTYPE_REGISTER
            for specifications, see examples/AA_datatypes_and_datasets.ipynb
        commonly used specifications:
            "nested_univ: nested pd.DataFrame, pd.Series in cells
            "numpy3D"/"numpy3d"/"np3D": 3D np.ndarray (instance, variable, time index)
            "numpy2d"/"np2d"/"numpyflat": 2D np.ndarray (instance, time index)
            "pd-multiindex": pd.DataFrame with 2-level (instance, time) MultiIndex
        Exception is raised if the data cannot be stored in the requested type.

    Returns
    -------
    X: sktime data container, following mtype specification ``return_type``
        The time series data for the problem, with n instances
    y: 1D numpy array of length n, only returned if return_X_y if True
        The class labels for each time series instance in X
        If return_X_y is False, y is appended to X instead.

    Raises
    ------
    ValueError if argument "numpy2d"/"numpyflat" is passed as return_type

    Notes
    -----
    Dimensionality:     multivariate, 6
    Series length:      100
    Train cases:        40
    Test cases:         40
    Number of classes:  4

    The data was generated as part of a student project where four students performed
    four activities whilst wearing a smart watch. The watch collects 3D accelerometer
    and a 3D gyroscope It consists of four classes, which are walking, resting,
    running and badminton. Participants were required to record motion a total of
    five times, and the data is sampled once every tenth of a second, for a ten second
    period.

    Dataset details: http://www.timeseriesclassification.com/description.php?Dataset
    =BasicMotions
    """
    name = "BasicMotions"
    if return_type == "numpy2d" or return_type == "numpyflat":
        raise ValueError(
            f"{name} loader: Error, attempting to load into a numpy2d "
            f"array, but cannot because it is a multivariate problem. Use "
            f"numpy3d instead"
        )
    return _load_provided_dataset(
        name=name, split=split, return_X_y=return_X_y, return_type=return_type
    )


# forecasting data sets
def _coerce_to_monthly_period_index(ix):
    """Coerce a date index to a monthly period index.

    Parameters
    ----------
    ix : pd.Index

    Returns
    -------
    pd.PeriodIndex, with frequency "M", and name "Period"
        coerced index ix
    """
    return pd.PeriodIndex(ix, freq="M", name="Period")


def load_shampoo_sales():
    """Load the shampoo sales univariate time series dataset for forecasting.

    Returns
    -------
    y : pd.Series/DataFrame
        Shampoo sales dataset

    Examples
    --------
    >>> from sktime.datasets import load_shampoo_sales
    >>> y = load_shampoo_sales()

    Notes
    -----
    This dataset describes the monthly number of sales of shampoo over a 3
    year period.
    The units are a sales count.

    Dimensionality:     univariate
    Series length:      36
    Frequency:          Monthly
    Number of cases:    1

    References
    ----------
    .. [1] Makridakis, Wheelwright and Hyndman (1998) Forecasting: methods
    and applications,
        John Wiley & Sons: New York. Chapter 3.
    """
    name = "ShampooSales"
    fname = name + ".csv"
    path = os.path.join(MODULE, DIRNAME, name, fname)
    y = pd.read_csv(path, index_col=0, dtype={1: float}).squeeze("columns")
    y.index = _coerce_to_monthly_period_index(y.index)
    y.name = "Number of shampoo sales"
    return y


def load_longley(y_name="TOTEMP"):
    """Load the Longley dataset for forecasting with exogenous variables.

    Parameters
    ----------
    y_name: str, optional (default="TOTEMP")
        Name of target variable (y)

    Returns
    -------
    y: pd.Series
        The target series to be predicted.
    X: pd.DataFrame
        The exogenous time series data for the problem.

    Examples
    --------
    >>> from sktime.datasets import load_longley
    >>> y, X = load_longley()

    Notes
    -----
    This mulitvariate time series dataset contains various US macroeconomic
    variables from 1947 to 1962 that are known to be highly collinear.

    Dimensionality:     multivariate, 6
    Series length:      16
    Frequency:          Yearly
    Number of cases:    1

    Variable description:

    TOTEMP - Total employment
    GNPDEFL - Gross national product deflator
    GNP - Gross national product
    UNEMP - Number of unemployed
    ARMED - Size of armed forces
    POP - Population

    References
    ----------
    .. [1] Longley, J.W. (1967) "An Appraisal of Least Squares Programs for the
        Electronic Computer from the Point of View of the User."  Journal of
        the American Statistical Association.  62.319, 819-41.
        (https://www.itl.nist.gov/div898/strd/lls/data/LINKS/DATA/Longley.dat)
    """
    name = "Longley"
    fname = name + ".csv"
    path = os.path.join(MODULE, DIRNAME, name, fname)
    data = pd.read_csv(path, index_col=0)
    data = data.set_index("YEAR")
    data.index = pd.PeriodIndex(data.index, freq="Y", name="Period")
    data = data.astype(float)

    # Get target series
    y = data.pop(y_name)
    return y, data


def load_lynx():
    """Load the lynx univariate time series dataset for forecasting.

    Returns
    -------
    y : pd.Series/DataFrame
        Lynx sales dataset

    Examples
    --------
    >>> from sktime.datasets import load_lynx
    >>> y = load_lynx()

    Notes
    -----
    The annual numbers of lynx trappings for 1821-1934 in Canada. This
    time-series records the number of skins of
    predators (lynx) that were collected over several years by the Hudson's
    Bay Company. The dataset was
    taken from Brockwell & Davis (1991) and appears to be the series
    considered by Campbell & Walker (1977).

    Dimensionality:     univariate
    Series length:      114
    Frequency:          Yearly
    Number of cases:    1

    This data shows aperiodic, cyclical patterns, as opposed to periodic,
    seasonal patterns.

    References
    ----------
    .. [1] Becker, R. A., Chambers, J. M. and Wilks, A. R. (1988). The New S
    Language. Wadsworth & Brooks/Cole.

    .. [2] Campbell, M. J. and Walker, A. M. (1977). A Survey of statistical
    work on the Mackenzie River series of
    annual Canadian lynx trappings for the years 1821-1934 and a new
    analysis. Journal of the Royal Statistical Society
    series A, 140, 411-431.
    """
    name = "Lynx"
    fname = name + ".csv"
    path = os.path.join(MODULE, DIRNAME, name, fname)
    y = pd.read_csv(path, index_col=0, dtype={1: float}).squeeze("columns")
    y.index = pd.PeriodIndex(y.index, freq="Y", name="Period")
    y.name = "Number of Lynx trappings"
    return y


def load_airline():
    """Load the airline univariate time series dataset [1].

    Returns
    -------
    y : pd.Series
        Time series

    Examples
    --------
    >>> from sktime.datasets import load_airline
    >>> y = load_airline()

    Notes
    -----
    The classic Box & Jenkins airline data. Monthly totals of international
    airline passengers, 1949 to 1960.

    Dimensionality:     univariate
    Series length:      144
    Frequency:          Monthly
    Number of cases:    1

    This data shows an increasing trend, non-constant (increasing) variance
    and periodic, seasonal patterns.

    References
    ----------
    .. [1] Box, G. E. P., Jenkins, G. M. and Reinsel, G. C. (1976) Time Series
          Analysis, Forecasting and Control. Third Edition. Holden-Day.
          Series G.
    """
    name = "Airline"
    fname = name + ".csv"
    path = os.path.join(MODULE, DIRNAME, name, fname)
    y = pd.read_csv(path, index_col=0, dtype={1: float}).squeeze("columns")

    # make sure time index is properly formatted
    y.index = _coerce_to_monthly_period_index(y.index)
    y.name = "Number of airline passengers"
    return y


def load_uschange(y_name="Consumption"):
    """Load MTS dataset for forecasting Growth rates of personal consumption and income.

    Returns
    -------
    y : pd.Series
        selected column, default consumption
    X : pd.DataFrame
        columns with explanatory variables

    Examples
    --------
    >>> from sktime.datasets import load_uschange
    >>> y, X = load_uschange()

    Notes
    -----
    Percentage changes in quarterly personal consumption expenditure,
    personal disposable income, production, savings and the
    unemployment rate for the US, 1960 to 2016.


    Dimensionality:     multivariate
    Columns:            ['Quarter', 'Consumption', 'Income', 'Production',
                         'Savings', 'Unemployment']
    Series length:      188
    Frequency:          Quarterly
    Number of cases:    1

    This data shows an increasing trend, non-constant (increasing) variance
    and periodic, seasonal patterns.

    References
    ----------
    .. [1] Data for "Forecasting: Principles and Practice" (2nd Edition)
    """
    name = "Uschange"
    fname = name + ".csv"
    path = os.path.join(MODULE, DIRNAME, name, fname)
    data = pd.read_csv(path, index_col=0).squeeze("columns")

    # Sort by Quarter then set simple numeric index
    # TODO add support for period/datetime indexing
    # data.index = pd.PeriodIndex(data.index, freq='Y')
    data = data.sort_values("Quarter")
    data = data.reset_index(drop=True)
    data.index = pd.Index(data.index, dtype=int)
    data.name = name
    y = data[y_name]
    if y_name != "Quarter":
        data = data.drop("Quarter", axis=1)
    X = data.drop(y_name, axis=1)
    return y, X


def load_gun_point_segmentation():
    """Load the GunPoint time series segmentation problem and returns X.

    We group TS of the UCR GunPoint dataset by class label and concatenate
    all TS to create segments with repeating temporal patterns and
    characteristics. The location at which different classes were
    concatenated are marked as change points.

    We resample the resulting TS to control the TS resolution.
    The window sizes for these datasets are hand-selected to capture
    temporal patterns but are approximate and limited to the values
    [10,20,50,100] to avoid over-fitting.

    Returns
    -------
    X : pd.Series
        Single time series for segmentation
    period_length : int
        The annotated period length by a human expert
    change_points : numpy array
        The change points annotated within the dataset

    Examples
    --------
    >>> from sktime.datasets import load_gun_point_segmentation
    >>> X, period_length, change_points = load_gun_point_segmentation()
    """
    dir = "segmentation"
    name = "GunPoint"
    fname = name + ".csv"

    period_length = 10
    change_points = np.int32([900])

    path = os.path.join(MODULE, DIRNAME, dir, fname)
    ts = pd.read_csv(path, index_col=0, header=None).squeeze("columns")

    return ts, period_length, change_points


def load_electric_devices_segmentation():
    """Load the Electric Devices segmentation problem and returns X.

    We group TS of the UCR Electric Devices dataset by class label and concatenate
    all TS to create segments with repeating temporal patterns and
    characteristics. The location at which different classes were
    concatenated are marked as change points.

    We resample the resulting TS to control the TS resolution.
    The window sizes for these datasets are hand-selected to capture
    temporal patterns but are approximate and limited to the values
    [10,20,50,100] to avoid over-fitting.

    Returns
    -------
    X : pd.Series
        Single time series for segmentation
    period_length : int
        The annotated period length by a human expert
    change_points : numpy array
        The change points annotated within the dataset

    Examples
    --------
    >>> from sktime.datasets import load_electric_devices_segmentation
    >>> X, period_length, change_points = load_electric_devices_segmentation()
    """
    dir = "segmentation"
    name = "ElectricDevices"
    fname = name + ".csv"

    period_length = 10
    change_points = np.int32([1090, 4436, 5712, 7923])

    path = os.path.join(MODULE, DIRNAME, dir, fname)
    ts = pd.read_csv(path, index_col=0, header=None).squeeze("columns")

    return ts, period_length, change_points


def load_PBS_dataset():
    """Load the Pharmaceutical Benefit Scheme univariate time series dataset [1]_.

    Returns
    -------
    y : pd.Series
     Time series

    Examples
    --------
    >>> from sktime.datasets import load_PBS_dataset
    >>> y = load_PBS_dataset()

    Notes
    -----
    The Pharmaceutical Benefits Scheme (PBS) is the Australian government drugs
    subsidy scheme.
    Data comprises of the numbers of scripts sold each month for immune sera
    and immunoglobulin products in Australia.


    Dimensionality:     univariate
    Series length:      204
    Frequency:          Monthly
    Number of cases:    1

    The time series is intermittent, i.e contains small counts,
    with many months registering no sales at all,
    and only small numbers of items sold in other months.

    References
    ----------
    .. [1] Data for "Forecasting: Principles and Practice" (3rd Edition)
    """
    name = "PBS_dataset"
    fname = name + ".csv"
    path = os.path.join(MODULE, DIRNAME, name, fname)
    y = pd.read_csv(path, index_col=0, dtype={1: float}).squeeze("columns")

    # make sure time index is properly formatted
    y.index = _coerce_to_monthly_period_index(y.index)
    y.name = "Number of scripts"
    return y


def load_macroeconomic():
    """Load the US Macroeconomic Data [1]_.

    Returns
    -------
    y : pd.DataFrame
     Time series

    Examples
    --------
    >>> from sktime.datasets import load_macroeconomic
    >>> y = load_macroeconomic()  # doctest: +SKIP

    Notes
    -----
    US Macroeconomic Data for 1959Q1 - 2009Q3.

    Dimensionality:     multivariate, 14
    Series length:      203
    Frequency:          Quarterly
    Number of cases:    1

    This data is kindly wrapped via ``statsmodels.datasets.macrodata``.

    References
    ----------
    .. [1] Wrapped via statsmodels:
          https://www.statsmodels.org/dev/datasets/generated/macrodata.html
    .. [2] Data Source: FRED, Federal Reserve Economic Data, Federal Reserve
          Bank of St. Louis; http://research.stlouisfed.org/fred2/;
          accessed December 15, 2009.
    .. [3] Data Source: Bureau of Labor Statistics, U.S. Department of Labor;
          http://www.bls.gov/data/; accessed December 15, 2009.
    """
    _check_soft_dependencies("statsmodels")
    import statsmodels.api as sm

    y = sm.datasets.macrodata.load_pandas().data
    y["year"] = y["year"].astype(int).astype(str)
    y["quarter"] = y["quarter"].astype(int).astype(str).apply(lambda x: "Q" + x)
    y["time"] = y["year"] + "-" + y["quarter"]
    y.index = pd.PeriodIndex(data=y["time"], freq="Q", name="Period")
    y = y.drop(columns=["year", "quarter", "time"])
    y.name = "US Macroeconomic Data"
    return y


def load_unit_test_tsf():
    """Load tsf UnitTest dataset.

    Returns
    -------
    loaded_data: pd.DataFrame
        The converted dataframe containing the time series.
    frequency: str
        The frequency of the dataset.
    forecast_horizon: int
        The expected forecast horizon of the dataset.
    contain_missing_values: bool
        Whether the dataset contains missing values or not.
    contain_equal_length: bool
        Whether the series have equal lengths or not.
    """
    path = os.path.join(MODULE, DIRNAME, "UnitTest", "UnitTest_Tsf_Loader.tsf")
    (
        loaded_data,
        frequency,
        forecast_horizon,
        contain_missing_values,
        contain_equal_length,
    ) = load_tsf_to_dataframe(path)

    return (
        loaded_data,
        frequency,
        forecast_horizon,
        contain_missing_values,
        contain_equal_length,
    )


def load_solar(
    start="2021-05-01",
    end="2021-09-01",
    normalise=True,
    return_full_df=False,
    api_version="v4",
):
    """Get national solar estimates for GB from Sheffield Solar PV_Live API.

    This function calls the Sheffield Solar PV_Live API to extract national solar data
    for the GB electricity network. Note that these are estimates of the true solar
    generation, since the true values are "behind the meter" and essentially
    unknown.

    The returned time series is half hourly. For more information please refer
    to [1, 2]_.

    Parameters
    ----------
    start : string, default="2021-05-01"
        The start date of the time-series in "YYYY-MM-DD" format
    end : string, default="2021-09-01"
        The end date of the time-series in "YYYY-MM-DD" format
    normalise : boolean, default=True
        Normalise the returned time-series by installed capacity?
    return_full_df : boolean, default=False
        Return a pd.DataFrame with power, capacity, and normalised estimates?
    api_version : string or None, default="v4"
        API version to call. If None then a stored sample of the data is loaded.

    Returns
    -------
    y : pd.Series
        The solar generation time-series, as requested by parameters, see above

    References
    ----------
    .. [1] https://www.solar.sheffield.ac.uk/pvlive/
    .. [2] https://www.solar.sheffield.ac.uk/pvlive/api/

    Examples
    --------
    >>> from sktime.datasets import load_solar  # doctest: +SKIP
    >>> y = load_solar()  # doctest: +SKIP
    """
    name = "solar"
    fname = name + ".csv"
    path = os.path.join(MODULE, DIRNAME, name, fname)
    y = pd.read_csv(path, index_col=0, parse_dates=["datetime_gmt"], dtype={1: float})
    y = y.asfreq("30MIN")
    y = y.squeeze("columns")
    if api_version is None:
        return y

    def _load_solar(
        start="2021-05-01",
        end="2021-09-01",
        normalise=True,
        return_full_df=False,
        api_version="v4",
    ):
        """Private loader, for decoration with backoff."""
        url = "https://api0.solar.sheffield.ac.uk/pvlive/api/"
        url = url + api_version + "/gsp/0?"
        url = url + "start=" + start + "T00:00:00&"
        url = url + "end=" + end + "T00:00:00&"
        url = url + "extra_fields=capacity_mwp&"
        url = url + "data_format=csv"

        df = (
            pd.read_csv(
                url, index_col=["gsp_id", "datetime_gmt"], parse_dates=["datetime_gmt"]
            )
            .droplevel(0)
            .sort_index()
        )
        df = df.asfreq("30T")
        df["generation_pu"] = df["generation_mw"] / df["capacity_mwp"]

        if return_full_df:
            df["generation_pu"] = df["generation_mw"] / df["capacity_mwp"]
            return df
        else:
            if normalise:
                return df["generation_pu"].rename("solar_gen")
            else:
                return df["generation_mw"].rename("solar_gen")

    tries = 5
    for i in range(tries):
        try:
            return _load_solar(
                start=start,
                end=end,
                normalise=normalise,
                return_full_df=return_full_df,
                api_version=api_version,
            )
        except (URLError, HTTPError):
            if i < tries - 1:
                continue
            else:
                warn(
                    """
                    Error detected using API. Check connection, input arguments, and
                    API status here https://www.solar.sheffield.ac.uk/pvlive/api/.
                    Loading stored sample data instead.
                    """
                )
                return y


def load_covid_3month(split=None, return_X_y=True, y_dtype="float"):
    """Load dataset of last three months confirmed covid cases.

    Parameters
    ----------
    split: None or str{"train", "test"}, optional (default=None)
        Whether to load the train or test partition of the problem. By
        default, it loads both.
    return_X_y: bool, optional (default=True)
        If True, returns (features, target) separately instead of a single
        dataframe with columns for
        features and the target.
    y_dtype: float, optional(default='float')
        This dtype of the target variable.

    Returns
    -------
    X: pd.DataFrame with m rows and c columns
        The time series data for the problem with m cases and c dimensions
    y: numpy array
        The regression values for each case in X

    Examples
    --------
    >>> from sktime.datasets import load_covid_3month
    >>> X, y = load_covid_3month()

    Notes
    -----
    Dimensionality:     univariate
    Series length:      84
    Train cases:        140
    Test cases:         61
    Number of classes:  -

    The goal of this dataset is to predict COVID-19's death rate on 1st April 2020 for
    each country using daily confirmed cases for the last three months. This dataset
    contains 201 time series with no missing values, where each time series is
    the daily confirmed cases for a country.
    The data was obtained from WHO's COVID-19 database.
    Please refer to https://covid19.who.int/ for more details

    Dataset details: https://zenodo.org/record/3902690#.Yy1z_HZBxEY
    =Covid3Month
    """
    name = "Covid3Month"
    return _load_dataset(name, split, return_X_y, y_dtype=y_dtype)


def load_forecastingdata(
    name,
    replace_missing_vals="NAN",
    value_column_name="series_value",
    return_type="default_tsf",
    extract_path=None,
):
    """Fetch forecasting datasets from Monash Time Series Forecasting Archive.

    Downloads and extracts dataset if not already downloaded. Fetched dataset is
    in the standard .tsf format. See https://forecastingdata.org/ for more details.

    Parameters
    ----------
    name: str
        Name of data set. If a dataset that is listed in tsf_all_dataset is given,
        this function will look in the extract_path first, and if it is not present,
        attempt to download the data from https://forecastingdata.org/, saving it to
        the extract_path.
    replace_missing_vals: str, default="NAN"
        A term to indicate the missing values in series in the returning dataframe.
    value_column_name: str, default="series_value"
        Any name that is preferred to have as the name of the column containing series
        values in the returning dataframe.
    return_type : str - "pd_multiindex_hier", "default_tsf" (default), or valid sktime
        mtype string for in-memory data container format specification of the
        return type:
        - "pd_multiindex_hier" = pd.DataFrame of sktime type ``pd_multiindex_hier``
        - "default_tsf" = container that faithfully mirrors tsf format from the original
            implementation in: https://github.com/rakshitha123/TSForecasting/
            blob/master/utils/data_loader.py.
        - other valid mtype strings are Panel or Hierarchical mtypes in
            datatypes.MTYPE_REGISTER. If Panel or Hierarchical mtype str is given, a
            conversion to that mtype will be attempted
        For tutorials and detailed specifications, see
        examples/AA_datatypes_and_datasets.ipynb
    extract_path : str, optional (default=None)
        the path to look for the data. If no path is provided, the function
        looks in ``sktime/datasets/data/``. If a path is given, it can be absolute,
        e.g. C:/Temp or relative, e.g. Temp or ./Temp.

    Returns
    -------
    loaded_data: pd.DataFrame
        The converted dataframe containing the time series.
    metadata: dict
        The metadata for the forecasting problem. The dictionary keys are:
        "frequency", "forecast_horizon", "contain_missing_values",
        "contain_equal_length"
    """
    # Allow user to have non standard extract path
    if extract_path is not None:
        local_module = os.path.dirname(extract_path)
        local_dirname = extract_path
    else:  # this is the default path for downloaded dataset
        local_module = MODULE
        local_dirname = DIRNAME

    if not os.path.exists(os.path.join(local_module, local_dirname)):
        os.makedirs(os.path.join(local_module, local_dirname))

    path_to_data_dir = os.path.join(local_module, local_dirname)
    # TODO should create a function to check if dataset exists
    if name not in _list_available_datasets(path_to_data_dir, "forecastingorg"):
        # Dataset is not already present in the datasets directory provided.
        # If it is not there, download and install it.

        # TODO: create a registry function to lookup
        # valid dataset names for classification, regression, forecasting datasets repo
        if name not in list(tsf_all_datasets):
            raise ValueError(
                f"Error in load_forecastingdata, Invalid dataset name = {name}."
            )

        url = f"https://zenodo.org/record/{tsf_all[name]}/files/{name}.zip"

        forecastingdata_downloader = DatasetDownloader(
<<<<<<< HEAD
            hf_repo_name="sktime/tsf-datasets", fallback_urls=[url]
        )

        forecastingdata_downloader.download(
            dataset_name=name, download_path=path_to_data_dir
        )
=======
            hf_repo_name="sktime/tsf-datasets", folder_name=name, fallback_urls=[url]
        )

        forecastingdata_downloader.download(download_path=path_to_data_dir)
>>>>>>> 86d0be15

    path_to_file = os.path.join(path_to_data_dir, f"{name}/{name}.tsf")
    return load_tsf_to_dataframe(
        path_to_file, replace_missing_vals, value_column_name, return_type
    )


def load_m5(
    extract_path=None,
    include_events=False,
    merged=True,
    test=False,
):
    r"""Fetch M5 dataset from https://zenodo.org/records/12636070 .

    Downloads and extracts dataset if not already downloaded. Fetched dataset is
    in the standard .csv format and loaded into an sktime-compatible in-memory
    format (pd_multiindex_hier). For additional information on the dataset,
    including its structure and contents, refer to `Notes` section.

    Parameters
    ----------
    extract_path : str, optional (default=None)
        If provided, the path should use the appropriate path separators for the
        operating system.(e.g., forward slashes '/' for Unix-based systems,
        backslashes '\\' for Windows).
        If `extract_path` is provided:
            - Check if the required files are present at the given `extract_path`.
            - If files are not found, check if the directory "m5-forecasting-accuracy"
              exists within the `extract_path`. Useful when the function has already
              run previously with the same path.
            - If the directory does not exist, download and extract the data into
              "m5-forecasting-accuracy" folder in the `extract_path`.
            - If the directory exists, takes the path to the existing directory.

        if `extract_path` is None:
            - Check if the directory "m5-forecasting-accuracy" exists within the module
              level.
            - If the directory exists, takes path to current directory.
              Useful when the function has already run previously without any path.
            - If the directory does not exist, download and extract the data into
              "m5-forecasting-accuracy" folder at the module level.

    include_events : bool, optional (default=False)
        If `True`, the resulting dataset will include additional columns
        related to events. Including these columns allows for a richer
        dataset that can be used to analyze the impact of events on sales.
        If `False`, the dataset will exclude these columns, providing a
        more streamlined version of the data.

    merged : bool, optional (default=True)
        Determines the format of the output:
        - If `True`, the function returns a single merged dataset.
        - If `False`, the function returns three separate datasets
           `sales_train_validation`, `sell_prices`, and `calendar`.

    test : bool, optional (default=False)
        Loads a smaller part of the dataset which doesn't include events
        for testing purposes. This should not be used in standard usage
        but might be useful for developers running tests.

    Returns
    -------
    pd.DataFrame or tuple of pd.DataFrame
        - If `merged_dataset` is `True`
            data : pd.DataFrame of sktime type pd_multiindex_hier
                The preprocessed dataframe containing the time series.

        - If `merged_dataset` is `False`, returns a tuple of three dataframes:
            sales_train_validation : pd.DataFrame of sktime type pd_multiindex_hier
            sell_prices : pd.DataFrame
            calander : pd.DataFrame

    Dataset Description
    -------------------
    - **Number of Rows**: Approximately 58 million rows (for the full dataset).
    - **Number of Columns**: Varies based on `include_events` parameter.
      - Without events: 9 columns.
      - With events: 13 columns.

    Notes
    -----
    The dataset consists of three main files:
    - sales_train_validation.csv: daily sales data for each product and store
    - sell_prices.csv: price data for each product and store
    - calendar.csv: calendar information including events

    The dataframe will have a multi-index with the following levels:
    - state_id
    - store_id
    - cat_id
    - dept_id
    - date

    Examples
    --------
    >>> from sktime.datasets import load_m5  # doctest: +SKIP
    >>> data = load_m5()  # doctest: +SKIP
    >>> data.head()  # doctest: +SKIP
    """
    required_files = ["calendar.csv", "sell_prices.csv", "sales_train_validation.csv"]

    extract_path = extract_path if extract_path is not None else MODULE

    if required_files and all(
        os.path.exists(os.path.join(extract_path, file)) for file in required_files
    ):
        path_to_data_dir = extract_path
    else:
        data_dir = os.path.join(extract_path, "m5-forecasting-accuracy")

        if not os.path.exists(data_dir):
            m5_url = (
                "https://zenodo.org/records/12636070/files/m5-forecasting-accuracy.zip"
            )
            m5_downloader = DatasetDownloader(
<<<<<<< HEAD
                hf_repo_name="sktime/tsf-datasets", fallback_urls=[m5_url]
            )
            m5_downloader.download(
                dataset_name="m5-forecasting-accuracy", download_path=extract_path
            )
=======
                hf_repo_name="sktime/tsf-datasets",
                folder_name="m5-forecasting-accuracy",
                fallback_urls=[m5_url],
            )
            m5_downloader.download(download_path=extract_path)
>>>>>>> 86d0be15

        path_to_data_dir = data_dir

    sales_train_validation = _reduce_memory_usage(
        pd.read_csv(path_to_data_dir + "/sales_train_validation.csv")
    )

    sell_prices = _reduce_memory_usage(
        pd.read_csv(path_to_data_dir + "/sell_prices.csv")
    )

    calendar = _reduce_memory_usage(pd.read_csv(path_to_data_dir + "/calendar.csv"))

    def create_series_data(df, cal, sp, include_events=False, test=False):
        """Create the series data.

        Parameters
        ----------
        df : pd.Dataframe
            takes the sales_train_validation dataframe by default.
        cal : pd.Dataframe
            takes the calendar dataframe by default.
        sp : pd.Dataframe
            takes the sell_prices dataframe by default.
        include_events : bool, optional (default=False)
            Includes the event names and types in the dataset if `True`.
        test : bool, optional (default = False)
            useful when running the tests

        Returns
        -------
        df4 : pd.Dataframe
            the merged dataframe
        """
        if test:
            df = df[:1]
        # melt
        df1 = pd.melt(
            df,
            id_vars=[
                "id",
                "item_id",
                "dept_id",
                "cat_id",
                "store_id",
                "state_id",
            ],
            var_name="day",
            value_name="sales",
        ).dropna()

        # add calender info
        df2 = df1.merge(cal, left_on="day", right_on="d", how="left")

        # select useful columns
        if include_events:
            df3 = df2[
                [
                    "id",
                    "item_id",
                    "dept_id",
                    "cat_id",
                    "store_id",
                    "state_id",
                    "day",
                    "sales",
                    "date",
                    "wm_yr_wk",
                    "wday",
                    "month",
                    "year",
                    "event_name_1",
                    "event_name_2",
                    "event_type_1",
                    "event_type_2",
                ]
            ]
        else:
            df3 = df2[
                [
                    "id",
                    "item_id",
                    "dept_id",
                    "cat_id",
                    "store_id",
                    "state_id",
                    "day",
                    "sales",
                    "date",
                    "wm_yr_wk",
                    "wday",
                    "month",
                    "year",
                ]
            ]

        df4 = df3.merge(sp, on=["store_id", "item_id", "wm_yr_wk"], how="left")

        df4["day"] = df4["day"].apply(lambda x: int(x.split("_")[1]))
        df4["date"] = pd.DatetimeIndex(df4["date"])
        df4["date"] = df4["date"].dt.to_period("D")
        df4.drop(columns=["item_id"], inplace=True)

        return df4

    if merged:
        if test:
            data = create_series_data(
                sales_train_validation,
                calendar,
                sell_prices,
                include_events=False,
                test=True,
            )
            data.set_index(
                ["state_id", "store_id", "cat_id", "dept_id", "date"], inplace=True
            )
            return data

        if include_events:
            data = create_series_data(
                sales_train_validation, calendar, sell_prices, include_events=True
            )

        else:
            data = create_series_data(
                sales_train_validation, calendar, sell_prices, include_events=False
            )

        data.set_index(
            ["state_id", "store_id", "cat_id", "dept_id", "date"], inplace=True
        )

        data = data.sort_index()

        return data

    else:
        start_date = pd.to_datetime("2011-01-29")
        date_range = pd.date_range(start=start_date, periods=1941)
        date_df = pd.DataFrame(date_range, columns=["date"])

        sales_train_validation = sales_train_validation.melt(
            id_vars=["id", "item_id", "dept_id", "cat_id", "store_id", "state_id"],
            var_name="d",
            value_name="sales",
        )

        sales_train_validation["d"] = (
            sales_train_validation["d"].str.extract(r"(\d+)").astype(int)
        )
        date_df["d"] = range(1, 1942)
        sales_train_validation = sales_train_validation.merge(date_df, on="d")

        sales_train_validation = sales_train_validation.drop(columns=["d"])

        sales_train_validation.set_index(
            ["state_id", "store_id", "dept_id", "cat_id", "item_id", "date"],
            inplace=True,
        )
        return sales_train_validation, sell_prices, calendar<|MERGE_RESOLUTION|>--- conflicted
+++ resolved
@@ -1460,19 +1460,10 @@
         url = f"https://zenodo.org/record/{tsf_all[name]}/files/{name}.zip"
 
         forecastingdata_downloader = DatasetDownloader(
-<<<<<<< HEAD
-            hf_repo_name="sktime/tsf-datasets", fallback_urls=[url]
-        )
-
-        forecastingdata_downloader.download(
-            dataset_name=name, download_path=path_to_data_dir
-        )
-=======
             hf_repo_name="sktime/tsf-datasets", folder_name=name, fallback_urls=[url]
         )
 
         forecastingdata_downloader.download(download_path=path_to_data_dir)
->>>>>>> 86d0be15
 
     path_to_file = os.path.join(path_to_data_dir, f"{name}/{name}.tsf")
     return load_tsf_to_dataframe(
@@ -1589,19 +1580,11 @@
                 "https://zenodo.org/records/12636070/files/m5-forecasting-accuracy.zip"
             )
             m5_downloader = DatasetDownloader(
-<<<<<<< HEAD
-                hf_repo_name="sktime/tsf-datasets", fallback_urls=[m5_url]
-            )
-            m5_downloader.download(
-                dataset_name="m5-forecasting-accuracy", download_path=extract_path
-            )
-=======
                 hf_repo_name="sktime/tsf-datasets",
                 folder_name="m5-forecasting-accuracy",
                 fallback_urls=[m5_url],
             )
             m5_downloader.download(download_path=extract_path)
->>>>>>> 86d0be15
 
         path_to_data_dir = data_dir
 
