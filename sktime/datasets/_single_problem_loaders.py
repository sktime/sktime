--- conflicted
+++ resolved
@@ -133,9 +133,6 @@
     )
 
 
-<<<<<<< HEAD
-def load_plaid(split=None, return_X_y=True, return_type=None, y_dtype="str"):
-=======
 def load_tecator(split=None, return_X_y=True, return_type=None):
     """Load the Tecator time series regression problem and returns X and y.
 
@@ -198,8 +195,7 @@
     return _load_dataset(name, split, return_X_y, return_type=return_type)
 
 
-def load_plaid(split=None, return_X_y=True, return_type=None):
->>>>>>> 97fd4ed9
+def load_plaid(split=None, return_X_y=True, return_type=None, y_dtype="str"):
     """Load the PLAID time series classification problem and returns X and y.
 
     Example of a univariate problem with unequal length series.
