--- conflicted
+++ resolved
@@ -21,17 +21,10 @@
     "load_longley",
     "load_lynx",
     "load_acsf1",
-<<<<<<< HEAD
     "load_uschange",
-
 ]
 
 __author__ = ["Markus Löning", "Sajay Ganesh", "@big-o", "Sebastiaan Koel"]
-=======
-]
-
-__author__ = ["Markus Löning", "Sajay Ganesh", "@big-o"]
->>>>>>> 7cecf36b
 
 DIRNAME = "data"
 MODULE = os.path.dirname(__file__)
@@ -612,7 +605,6 @@
 
     name = "Airline"
     fname = name + ".csv"
-<<<<<<< HEAD
     path = os.path.join(MODULE, DIRNAME, name, fname)
     data = pd.read_csv(path, index_col=0, squeeze=True, dtype={1: "float64"})
 
@@ -663,10 +655,8 @@
 
     name = 'Uschange'
     fname = name + '.csv'
-=======
->>>>>>> 7cecf36b
     path = os.path.join(MODULE, DIRNAME, name, fname)
-    data = pd.read_csv(path, index_col=0, squeeze=True, dtype={1: "float64"})
+    data = pd.read_csv(path, index_col=0, squeeze=True)
 
     # Sort by Quarter then set simple numeric index
     # TODO add support for period/datetime indexing
