# -*- coding: utf-8 -*-
"""
Utilities for loading datasets
"""

import os

import pandas as pd

from ..utils.load_data import load_from_tsfile_to_dataframe

__all__ = [
    "load_airline",
    "load_arrow_head",
    "load_gunpoint",
    "load_osuleaf",
    "load_italy_power_demand",
    "load_basic_motions",
    "load_japanese_vowels",
    "load_shampoo_sales",
    "load_longley",
    "load_lynx",
    "load_acsf1",
]

__author__ = ["Markus Löning", "Sajay Ganesh", "@big-o"]

DIRNAME = "data"
MODULE = os.path.dirname(__file__)


# time series classification data sets
def _load_dataset(name, split, return_X_y):
    """
    Helper function to load time series classification datasets.
    """

    if split in ("train", "test"):
        fname = name + "_" + split.upper() + ".ts"
        abspath = os.path.join(MODULE, DIRNAME, name, fname)
        X, y = load_from_tsfile_to_dataframe(abspath)

    # if split is None, load both train and test set
    elif split is None:
        X = pd.DataFrame(dtype="object")
        y = pd.Series(dtype="object")
        for split in ("train", "test"):
            fname = name + "_" + split.upper() + ".ts"
            abspath = os.path.join(MODULE, DIRNAME, name, fname)
            result = load_from_tsfile_to_dataframe(abspath)
            X = pd.concat([X, pd.DataFrame(result[0])])
            y = pd.concat([y, pd.Series(result[1])])
    else:
        raise ValueError("Invalid `split` value")

    # Return appropriately
    if return_X_y:
        return X, y
    else:
        X["class_val"] = pd.Series(y)
        return X


def load_gunpoint(split=None, return_X_y=False):
    """
    Loads the GunPoint time series classification problem and returns X and y
    Parameters
    ----------
    split: None or str{"train", "test"}, optional (default=None)
        Whether to load the train or test partition of the problem. By
        default it loads both.
    return_X_y: bool, optional (default=False)
        If True, returns (features, target) separately instead of a single
        dataframe with columns for
        features and the target.
    Returns
    -------
    X: pandas DataFrame with m rows and c columns
        The time series data for the problem with m cases and c dimensions
    y: numpy array
        The class labels for each case in X
    Details
    -------
    Dimensionality:     univariate
    Series length:      150
    Train cases:        50
    Test cases:         150
    Number of classes:  2
    This dataset involves one female actor and one male actor making a
    motion with their
    hand. The two classes are: Gun-Draw and Point: For Gun-Draw the actors
    have their
    hands by their sides. They draw a replicate gun from a hip-mounted
    holster, point it
    at a target for approximately one second, then return the gun to the
    holster, and
    their hands to their sides. For Point the actors have their gun by their
    sides.
    They point with their index fingers to a target for approximately one
    second, and
    then return their hands to their sides. For both classes, we tracked the
    centroid
    of the actor's right hands in both X- and Y-axes, which appear to be highly
    correlated. The data in the archive is just the X-axis.
    Dataset details: http://timeseriesclassification.com/description.php
    ?Dataset=GunPoint
    """
    name = "GunPoint"
    return _load_dataset(name, split, return_X_y)


def load_osuleaf(split=None, return_X_y=False):
    """
    Loads the OSULeaf time series classification problem and returns X and y

    Parameters
    ----------
    split: None or str{"train", "test"}, optional (default=None)
        Whether to load the train or test partition of the problem. By
        default it loads both.
    return_X_y: bool, optional (default=False)
        If True, returns (features, target) separately instead of a single
        dataframe with columns for
        features and the target.

    Returns
    -------
    X: pandas DataFrame with m rows and c columns
        The time series data for the problem with m cases and c dimensions
    y: numpy array
        The class labels for each case in X

    Details
    -------
    Dimensionality:     univariate
    Series length:      427
    Train cases:        200
    Test cases:         242
    Number of classes:  6

    The OSULeaf data set consist of one dimensional outlines of leaves.
    The series were obtained by color image segmentation and boundary
    extraction (in the anti-clockwise direction) from digitized leaf images
    of six classes: Acer Circinatum, Acer Glabrum, Acer Macrophyllum,
    Acer Negundo, Quercus Garryanaand Quercus Kelloggii for the MSc thesis
    "Content-Based Image Retrieval: Plant Species Identification" by A Grandhi.

    Dataset details: http://www.timeseriesclassification.com/description.php
    ?Dataset=OSULeaf
    """
    name = "OSULeaf"
    return _load_dataset(name, split, return_X_y)


def load_italy_power_demand(split=None, return_X_y=False):
    """
    Loads the ItalyPowerDemand time series classification problem and
    returns X and y

    Parameters
    ----------
    split: None or str{"train", "test"}, optional (default=None)
        Whether to load the train or test partition of the problem. By
        default it loads both.
    return_X_y: bool, optional (default=False)
        If True, returns (features, target) separately instead of a single
        dataframe with columns for
        features and the target.

    Returns
    -------
    X: pandas DataFrame with m rows and c columns
        The time series data for the problem with m cases and c dimensions
    y: numpy array
        The class labels for each case in X

    Details
    -------
    Dimensionality:     univariate
    Series length:      24
    Train cases:        67
    Test cases:         1029
    Number of classes:  2

    The data was derived from twelve monthly electrical power demand time
    series from Italy and
    first used in the paper "Intelligent Icons: Integrating Lite-Weight Data
    Mining and
    Visualization into GUI Operating Systems". The classification task is to
    distinguish days
    from Oct to March (inclusive) from April to September.

    Dataset details: http://timeseriesclassification.com/description.php
    ?Dataset=ItalyPowerDemand
    """

    name = "ItalyPowerDemand"
    return _load_dataset(name, split, return_X_y)


def load_japanese_vowels(split=None, return_X_y=False):
    """
    Loads the JapaneseVowels time series classification problem and
    returns X and y.

    Parameters
    ----------
    split: None or str{"train", "test"}, optional (default=None)
        Whether to load the train or test partition of the problem. By
    default it loads both.
    return_X_y: bool, optional (default=False)
        If True, returns (features, target) separately instead of a
        single dataframe with columns for
        features and the target.

    Returns
    -------
    X: pandas DataFrame with m rows and c columns
        The time series data for the problem with m cases and c dimensions
    y: numpy array
        The class labels for each case in X

    Details
    -------
    Dimensionality:     multivariate, 12
    Series length:      29
    Train cases:        270
    Test cases:         370
    Number of classes:  9

    A UCI Archive dataset. 9 Japanese-male speakers were recorded saying
    the vowels 'a' and 'e'. A '12-degree
    linear prediction analysis' is applied to the raw recordings to
    obtain time-series with 12 dimensions, a
    originally a length between 7 and 29. In this dataset, instances
    have been padded to the longest length,
    29. The classification task is to predict the speaker. Therefore,
    each instance is a transformed utterance,
    12*29 values with a single class label attached, [1...9]. The given
    training set is comprised of 30
    utterances for each speaker, however the test set has a varied
    distribution based on external factors of
    timing and experimental availability, between 24 and 88 instances per
    speaker. Reference: M. Kudo, J. Toyama
    and M. Shimbo. (1999). "Multidimensional Curve Classification Using
    Passing-Through Regions". Pattern
    Recognition Letters, Vol. 20, No. 11--13, pages 1103--1111.

    Dataset details: http://timeseriesclassification.com/description.php
    ?Dataset=JapaneseVowels
    """

    name = "JapaneseVowels"
    return _load_dataset(name, split, return_X_y)


def load_arrow_head(split=None, return_X_y=False):
    """
    Loads the ArrowHead time series classification problem and returns X and y.

    Parameters
    ----------
    split: None or str{"train", "test"}, optional (default=None)
        Whether to load the train or test partition of the problem. By
        default it loads both.
    return_X_y: bool, optional (default=False)
        If True, returns (features, target) separately instead of a single
        dataframe with columns for
        features and the target.

    Returns
    -------
    X: pandas DataFrame with m rows and c columns
        The time series data for the problem with m cases and c dimensions
    y: numpy array
        The class labels for each case in X

    Details
    -------
    Dimensionality:     univariate
    Series length:      251
    Train cases:        36
    Test cases:         175
    Number of classes:  3

    The arrowhead data consists of outlines of the images of arrowheads. The
    shapes of the
    projectile points are converted into a time series using the angle-based
    method. The
    classification of projectile points is an important topic in
    anthropology. The classes
    are based on shape distinctions such as the presence and location of a
    notch in the
    arrow. The problem in the repository is a length normalised version of
    that used in
    Ye09shapelets. The three classes are called "Avonlea", "Clovis" and "Mix"."

    Dataset details: http://timeseriesclassification.com/description.php
    ?Dataset=ArrowHead
    """

    name = "ArrowHead"
    return _load_dataset(name, split, return_X_y)


def load_acsf1(split=None, return_X_y=False):
    """
    Loads the power consumption of typical appliances time series
    classification problem and returns X and y.

    Parameters
    ----------
    split: None or str{"train", "test"}, optional (default=None)
        Whether to load the train or test partition of the problem. By
        default it loads both.
    return_X_y: bool, optional (default=False)
        If True, returns (features, target) separately instead of a single
        dataframe with columns for
        features and the target.

    Returns
    -------
    X: pandas DataFrame with m rows and c columns
        The time series data for the problem with m cases and c dimensions
    y: numpy array
        The class labels for each case in X

    Details
    -------
    Dimensionality:     univariate
    Series length:      1460
    Train cases:        100
    Test cases:         100
    Number of classes:  10

    The dataset contains the power consumption of typical appliances.
    The recordings are characterized by long idle periods and some high bursts
    of energy consumption when the appliance is active.
    The classes correspond to 10 categories of home appliances;
    mobile phones (via chargers), coffee machines, computer stations
    (including monitor), fridges and freezers, Hi-Fi systems (CD players),
    lamp (CFL), laptops (via chargers), microwave ovens, printers, and
    televisions (LCD or LED)."

    Dataset details: http://www.timeseriesclassification.com/description.php
    ?Dataset=ACSF1
    """

    name = "ACSF1"
    return _load_dataset(name, split, return_X_y)


def load_basic_motions(split=None, return_X_y=False):
    """
    Loads the ArrowHead time series classification problem and returns X and y.

    Parameters
    ----------
    split: None or str{"train", "test"}, optional (default=None)
        Whether to load the train or test partition of the problem. By
        default it loads both.
    return_X_y: bool, optional (default=False)
        If True, returns (features, target) separately instead of a single
        dataframe with columns for
        features and the target.

    Returns
    -------
    X: pandas DataFrame with m rows and c columns
        The time series data for the problem with m cases and c dimensions
    y: numpy array
        The class labels for each case in X

    Details
    -------
    Dimensionality:     univariate
    Series length:      251
    Train cases:        36
    Test cases:         175
    Number of classes:  3

    The arrowhead data consists of outlines of the images of arrowheads. The
    shapes of the
    projectile points are converted into a time series using the angle-based
    method. The
    classification of projectile points is an important topic in
    anthropology. The classes
    are based on shape distinctions such as the presence and location of a
    notch in the
    arrow. The problem in the repository is a length normalised version of
    that used in
    Ye09shapelets. The three classes are called "Avonlea", "Clovis" and "Mix"."

    Dataset details: http://timeseriesclassification.com/description.php
    ?Dataset=ArrowHead
    """

    name = "BasicMotions"
    return _load_dataset(name, split, return_X_y)


# forecasting data sets
def load_shampoo_sales():
    """
    Load the shampoo sales univariate time series dataset for forecasting.

    Returns
    -------
    y : pandas Series/DataFrame
        Shampoo sales dataset

    Details
    -------
    This dataset describes the monthly number of sales of shampoo over a 3
    year period.
    The units are a sales count.

    Dimensionality:     univariate
    Series length:      36
    Frequency:          Monthly
    Number of cases:    1


    References
    ----------
    .. [1] Makridakis, Wheelwright and Hyndman (1998) Forecasting: methods
    and applications,
        John Wiley & Sons: New York. Chapter 3.
    """

    name = "ShampooSales"
    fname = name + ".csv"
    path = os.path.join(MODULE, DIRNAME, name, fname)
    y = pd.read_csv(path, index_col=0, squeeze=True)
    y.index = pd.PeriodIndex(y.index, freq="M", name="Period")
    y.name = "Number of shampoo sales"
    return y


def load_longley(y_name="TOTEMP"):
    """
    Load the Longley multivariate time series dataset for forecasting with
    exogenous variables.

    Parameters
    ----------
    y_name: str, optional (default="TOTEMP")
        Name of target variable (y)

    Returns
    -------
    y: pandas.Series
        The target series to be predicted.
    X: pandas.DataFrame
        The exogenous time series data for the problem.

    Details
    -------
    This dataset contains various US macroeconomic variables from 1947 to
    1962 that are known to be highly
    collinear.

    Dimensionality:     multivariate, 6
    Series length:      16
    Frequency:          Yearly
    Number of cases:    1

    Variable description:

    TOTEMP - Total employment
    GNPDEFL - Gross national product deflator
    GNP - Gross national product
    UNEMP - Number of unemployed
    ARMED - Size of armed forces
    POP - Population

    References
    ----------
    .. [1] Longley, J.W. (1967) "An Appraisal of Least Squares Programs for the
        Electronic Computer from the Point of View of the User."  Journal of
        the American Statistical Association.  62.319, 819-41.
        (https://www.itl.nist.gov/div898/strd/lls/data/LINKS/DATA/Longley.dat)
    """
    name = "Longley"
    fname = name + ".csv"
    path = os.path.join(MODULE, DIRNAME, name, fname)
    data = pd.read_csv(path, index_col=0)
    data = data.set_index("YEAR")
<<<<<<< HEAD
    data.index = pd.PeriodIndex(data.index, freq="Y", name="Period")

    # Get target series
    y = data.pop(y_name)
    return y, data
=======

    # change period index to simple numeric index
    # TODO add support for period/datetime indexing
    # data.index = pd.PeriodIndex(data.index, freq='Y')
    data = data.reset_index(drop=True)

    # Get target series
    yname = "TOTEMP"
    y = data.pop(yname)
    y = pd.Series([y], name=yname)

    # Get exogeneous series
    X = pd.DataFrame([pd.Series([data.iloc[:, i]]) for i in range(data.shape[1])]).T
    X.columns = data.columns

    if return_X_y:
        y = y.iloc[0]
        return X, y
    else:
        X[yname] = y
        return X
>>>>>>> c2d173a9


def load_lynx():
    """
    Load the lynx univariate time series dataset for forecasting.

    Returns
    -------
    y : pandas Series/DataFrame
        Lynx sales dataset

    Details
    -------
    The annual numbers of lynx trappings for 1821–1934 in Canada. This
    time-series records the number of skins of
    predators (lynx) that were collected over several years by the Hudson's
    Bay Company. The dataset was
    taken from Brockwell & Davis (1991) and appears to be the series
    considered by Campbell & Walker (1977).

    Dimensionality:     univariate
    Series length:      114
    Frequency:          Yearly
    Number of cases:    1

    Notes
    -----
    This data shows aperiodic, cyclical patterns, as opposed to periodic,
    seasonal patterns.

    References
    ----------
    .. [1] Becker, R. A., Chambers, J. M. and Wilks, A. R. (1988). The New S
    Language. Wadsworth & Brooks/Cole.

    .. [2] Campbell, M. J. and Walker, A. M. (1977). A Survey of statistical
    work on the Mackenzie River series of
    annual Canadian lynx trappings for the years 1821–1934 and a new
    analysis. Journal of the Royal Statistical Society
    series A, 140, 411–431.
    """

    name = "Lynx"
    fname = name + ".csv"
    path = os.path.join(MODULE, DIRNAME, name, fname)
    y = pd.read_csv(path, index_col=0, squeeze=True)
    y.index = pd.PeriodIndex(y.index, freq="Y", name="Period")
    y.name = "Number of Lynx trappings"
    return y


def load_airline():
    """
    Load the airline univariate time series dataset [1].

    Returns
    -------
<<<<<<< HEAD
    y : pd.Series
     Time series
=======
    y : pandas Series
        Airline passenger numbers dataset
>>>>>>> c2d173a9

    Details
    -------
    The classic Box & Jenkins airline data. Monthly totals of international
    airline passengers, 1949 to 1960.

    Dimensionality:     univariate
    Series length:      144
    Frequency:          Monthly
    Number of cases:    1

    Notes
    -----
    This data shows an increasing trend, non-constant (increasing) variance
    and periodic, seasonal patterns.

    References
    ----------
    ..[1] Box, G. E. P., Jenkins, G. M. and Reinsel, G. C. (1976) Time Series
          Analysis, Forecasting and Control. Third Edition. Holden-Day.
          Series G.
    """

    name = "Airline"
    fname = name + ".csv"
    path = os.path.join(MODULE, DIRNAME, name, fname)
<<<<<<< HEAD
    y = pd.read_csv(path, index_col=0, squeeze=True)

    # make sure time index is properly formatted
    y.index = pd.PeriodIndex(y.index, freq="M", name="Period")
    y.name = "Number of airline passengers"
    return y
=======
    data = pd.read_csv(path, index_col=0, squeeze=True, dtype={1: "float64"})

    # change period index to simple numeric index
    # TODO add support for period/datetime indexing
    # data.index = pd.PeriodIndex(data.index, freq='Y')
    data = data.reset_index(drop=True)
    data.index = pd.Int64Index(data.index)
    data.name = name
    return data
>>>>>>> c2d173a9
<|MERGE_RESOLUTION|>--- conflicted
+++ resolved
@@ -5,9 +5,10 @@
 
 import os
 
+import numpy as np
 import pandas as pd
 
-from ..utils.load_data import load_from_tsfile_to_dataframe
+from sktime.utils.load_data import load_from_tsfile_to_dataframe
 
 __all__ = [
     "load_airline",
@@ -431,7 +432,7 @@
     name = "ShampooSales"
     fname = name + ".csv"
     path = os.path.join(MODULE, DIRNAME, name, fname)
-    y = pd.read_csv(path, index_col=0, squeeze=True)
+    y = pd.read_csv(path, index_col=0, squeeze=True, dtype={1: np.float})
     y.index = pd.PeriodIndex(y.index, freq="M", name="Period")
     y.name = "Number of shampoo sales"
     return y
@@ -486,35 +487,12 @@
     path = os.path.join(MODULE, DIRNAME, name, fname)
     data = pd.read_csv(path, index_col=0)
     data = data.set_index("YEAR")
-<<<<<<< HEAD
     data.index = pd.PeriodIndex(data.index, freq="Y", name="Period")
+    data = data.astype(np.float)
 
     # Get target series
     y = data.pop(y_name)
     return y, data
-=======
-
-    # change period index to simple numeric index
-    # TODO add support for period/datetime indexing
-    # data.index = pd.PeriodIndex(data.index, freq='Y')
-    data = data.reset_index(drop=True)
-
-    # Get target series
-    yname = "TOTEMP"
-    y = data.pop(yname)
-    y = pd.Series([y], name=yname)
-
-    # Get exogeneous series
-    X = pd.DataFrame([pd.Series([data.iloc[:, i]]) for i in range(data.shape[1])]).T
-    X.columns = data.columns
-
-    if return_X_y:
-        y = y.iloc[0]
-        return X, y
-    else:
-        X[yname] = y
-        return X
->>>>>>> c2d173a9
 
 
 def load_lynx():
@@ -560,7 +538,7 @@
     name = "Lynx"
     fname = name + ".csv"
     path = os.path.join(MODULE, DIRNAME, name, fname)
-    y = pd.read_csv(path, index_col=0, squeeze=True)
+    y = pd.read_csv(path, index_col=0, squeeze=True, dtype={1: np.float})
     y.index = pd.PeriodIndex(y.index, freq="Y", name="Period")
     y.name = "Number of Lynx trappings"
     return y
@@ -572,13 +550,8 @@
 
     Returns
     -------
-<<<<<<< HEAD
     y : pd.Series
      Time series
-=======
-    y : pandas Series
-        Airline passenger numbers dataset
->>>>>>> c2d173a9
 
     Details
     -------
@@ -605,21 +578,9 @@
     name = "Airline"
     fname = name + ".csv"
     path = os.path.join(MODULE, DIRNAME, name, fname)
-<<<<<<< HEAD
-    y = pd.read_csv(path, index_col=0, squeeze=True)
+    y = pd.read_csv(path, index_col=0, squeeze=True, dtype={1: np.float})
 
     # make sure time index is properly formatted
     y.index = pd.PeriodIndex(y.index, freq="M", name="Period")
     y.name = "Number of airline passengers"
-    return y
-=======
-    data = pd.read_csv(path, index_col=0, squeeze=True, dtype={1: "float64"})
-
-    # change period index to simple numeric index
-    # TODO add support for period/datetime indexing
-    # data.index = pd.PeriodIndex(data.index, freq='Y')
-    data = data.reset_index(drop=True)
-    data.index = pd.Int64Index(data.index)
-    data.name = name
-    return data
->>>>>>> c2d173a9
+    return y