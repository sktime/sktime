"""
Utilities for loading datasets
"""

import os

import pandas as pd

from ..utils.load_data import load_from_tsfile_to_dataframe

__all__ = [
    "load_airline",
<<<<<<< HEAD
<<<<<<< HEAD
    "load_gunpoint",
    "load_arrow_head",
=======
    "load_arrow_head",
    "load_gunpoint",
    "load_osuleaf",
>>>>>>> 67c56be8b1e838f2628df829946f795b7dba9aed
=======
    "load_arrow_head",
    "load_gunpoint",
    "load_osuleaf",
>>>>>>> f29b45e0
    "load_italy_power_demand",
    "load_basic_motions",
    "load_japanese_vowels",
    "load_shampoo_sales",
    "load_longley",
    "load_lynx",
    "load_acsf1"
]

__author__ = ['Markus Löning', 'Sajay Ganesh', '@big-o']

DIRNAME = 'data'
MODULE = os.path.dirname(__file__)


# time series classification data sets
def _load_dataset(name, split, return_X_y):
    """
    Helper function to load time series classification datasets.
    """

    if split in ("train", "test"):
        fname = name + '_' + split.upper() + '.ts'
        abspath = os.path.join(MODULE, DIRNAME, name, fname)
        X, y = load_from_tsfile_to_dataframe(abspath)

    # if split is None, load both train and test set
    elif split is None:
        X = pd.DataFrame(dtype="object")
        y = pd.Series(dtype="object")
        for split in ("train", "test"):
            fname = name + '_' + split.upper() + '.ts'
            abspath = os.path.join(MODULE, DIRNAME, name, fname)
            result = load_from_tsfile_to_dataframe(abspath)
            X = pd.concat([X, pd.DataFrame(result[0])])
            y = pd.concat([y, pd.Series(result[1])])
    else:
        raise ValueError("Invalid `split` value")

    # Return appropriately
    if return_X_y:
        return X, y
    else:
        X['class_val'] = pd.Series(y)
        return X


def load_gunpoint(split=None, return_X_y=False):
    """
    Loads the GunPoint time series classification problem and returns X and y
    Parameters
    ----------
    split: None or str{"train", "test"}, optional (default=None)
        Whether to load the train or test partition of the problem. By
        default it loads both.
    return_X_y: bool, optional (default=False)
        If True, returns (features, target) separately instead of a single
        dataframe with columns for
        features and the target.
    Returns
    -------
    X: pandas DataFrame with m rows and c columns
        The time series data for the problem with m cases and c dimensions
    y: numpy array
        The class labels for each case in X
    Details
    -------
    Dimensionality:     univariate
    Series length:      150
    Train cases:        50
    Test cases:         150
    Number of classes:  2
    This dataset involves one female actor and one male actor making a
    motion with their
    hand. The two classes are: Gun-Draw and Point: For Gun-Draw the actors
    have their
    hands by their sides. They draw a replicate gun from a hip-mounted
    holster, point it
    at a target for approximately one second, then return the gun to the
    holster, and
    their hands to their sides. For Point the actors have their gun by their
    sides.
    They point with their index fingers to a target for approximately one
    second, and
    then return their hands to their sides. For both classes, we tracked the
    centroid
    of the actor's right hands in both X- and Y-axes, which appear to be highly
    correlated. The data in the archive is just the X-axis.
    Dataset details: http://timeseriesclassification.com/description.php
    ?Dataset=GunPoint
    """
    name = 'GunPoint'
    return _load_dataset(name, split, return_X_y)


def load_osuleaf(split=None, return_X_y=False):
    """
    Loads the OSULeaf time series classification problem and returns X and y

    Parameters
    ----------
    split: None or str{"train", "test"}, optional (default=None)
        Whether to load the train or test partition of the problem. By
        default it loads both.
    return_X_y: bool, optional (default=False)
        If True, returns (features, target) separately instead of a single
        dataframe with columns for
        features and the target.

    Returns
    -------
    X: pandas DataFrame with m rows and c columns
        The time series data for the problem with m cases and c dimensions
    y: numpy array
        The class labels for each case in X

    Details
    -------
    Dimensionality:     univariate
    Series length:      427
    Train cases:        200
    Test cases:         242
    Number of classes:  6

    The OSULeaf data set consist of one dimensional outlines of leaves.
    The series were obtained by color image segmentation and boundary
    extraction (in the anti-clockwise direction) from digitized leaf images
    of six classes: Acer Circinatum, Acer Glabrum, Acer Macrophyllum,
    Acer Negundo, Quercus Garryanaand Quercus Kelloggii for the MSc thesis
    "Content-Based Image Retrieval: Plant Species Identification" by A Grandhi.

    Dataset details: http://www.timeseriesclassification.com/description.php
    ?Dataset=OSULeaf
    """
    name = 'OSULeaf'
    return _load_dataset(name, split, return_X_y)


def load_italy_power_demand(split=None, return_X_y=False):
    """
    Loads the ItalyPowerDemand time series classification problem and
    returns X and y

    Parameters
    ----------
    split: None or str{"train", "test"}, optional (default=None)
        Whether to load the train or test partition of the problem. By
        default it loads both.
    return_X_y: bool, optional (default=False)
        If True, returns (features, target) separately instead of a single
        dataframe with columns for
        features and the target.

    Returns
    -------
    X: pandas DataFrame with m rows and c columns
        The time series data for the problem with m cases and c dimensions
    y: numpy array
        The class labels for each case in X

    Details
    -------
    Dimensionality:     univariate
    Series length:      24
    Train cases:        67
    Test cases:         1029
    Number of classes:  2

    The data was derived from twelve monthly electrical power demand time
    series from Italy and
    first used in the paper "Intelligent Icons: Integrating Lite-Weight Data
    Mining and
    Visualization into GUI Operating Systems". The classification task is to
    distinguish days
    from Oct to March (inclusive) from April to September.

    Dataset details: http://timeseriesclassification.com/description.php
    ?Dataset=ItalyPowerDemand
    """

    name = 'ItalyPowerDemand'
    return _load_dataset(name, split, return_X_y)


def load_japanese_vowels(split=None, return_X_y=False):
    """
        Loads the JapaneseVowels time series classification problem and
        returns X and y.

        Parameters
        ----------
        split: None or str{"train", "test"}, optional (default=None)
            Whether to load the train or test partition of the problem. By
        default it loads both.
        return_X_y: bool, optional (default=False)
            If True, returns (features, target) separately instead of a
            single dataframe with columns for
            features and the target.

        Returns
        -------
        X: pandas DataFrame with m rows and c columns
            The time series data for the problem with m cases and c dimensions
        y: numpy array
            The class labels for each case in X

        Details
        -------
        Dimensionality:     multivariate, 12
        Series length:      29
        Train cases:        270
        Test cases:         370
        Number of classes:  9

        A UCI Archive dataset. 9 Japanese-male speakers were recorded saying
        the vowels 'a' and 'e'. A '12-degree
        linear prediction analysis' is applied to the raw recordings to
        obtain time-series with 12 dimensions, a
        originally a length between 7 and 29. In this dataset, instances
        have been padded to the longest length,
        29. The classification task is to predict the speaker. Therefore,
        each instance is a transformed utterance,
        12*29 values with a single class label attached, [1...9]. The given
        training set is comprised of 30
        utterances for each speaker, however the test set has a varied
        distribution based on external factors of
        timing and experimenal availability, between 24 and 88 instances per
        speaker. Reference: M. Kudo, J. Toyama
        and M. Shimbo. (1999). "Multidimensional Curve Classification Using
        Passing-Through Regions". Pattern
        Recognition Letters, Vol. 20, No. 11--13, pages 1103--1111.

        Dataset details: http://timeseriesclassification.com/description.php
        ?Dataset=JapaneseVowels
    """

    name = 'JapaneseVowels'
    return _load_dataset(name, split, return_X_y)


<<<<<<< HEAD
<<<<<<< HEAD
def load_arrow_head(split='TRAIN', return_X_y=False):
=======
def load_arrow_head(split=None, return_X_y=False):
>>>>>>> 67c56be8b1e838f2628df829946f795b7dba9aed
=======
def load_arrow_head(split=None, return_X_y=False):
>>>>>>> f29b45e0
    """
    Loads the ArrowHead time series classification problem and returns X and y.

    Parameters
    ----------
    split: None or str{"train", "test"}, optional (default=None)
        Whether to load the train or test partition of the problem. By
        default it loads both.
    return_X_y: bool, optional (default=False)
        If True, returns (features, target) separately instead of a single
        dataframe with columns for
        features and the target.

    Returns
    -------
    X: pandas DataFrame with m rows and c columns
        The time series data for the problem with m cases and c dimensions
    y: numpy array
        The class labels for each case in X

    Details
    -------
    Dimensionality:     univariate
    Series length:      251
    Train cases:        36
    Test cases:         175
    Number of classes:  3

    The arrowhead data consists of outlines of the images of arrowheads. The
    shapes of the
    projectile points are converted into a time series using the angle-based
    method. The
    classification of projectile points is an important topic in
    anthropology. The classes
    are based on shape distinctions such as the presence and location of a
    notch in the
    arrow. The problem in the repository is a length normalised version of
    that used in
    Ye09shapelets. The three classes are called "Avonlea", "Clovis" and "Mix"."

    Dataset details: http://timeseriesclassification.com/description.php
    ?Dataset=ArrowHead
    """

    name = 'ArrowHead'
    return _load_dataset(name, split, return_X_y)


<<<<<<< HEAD
=======
def load_acsf1(split=None, return_X_y=False):
    """
    Loads the power consumption of typical appliances time series
    classification problem and returns X and y.

    Parameters
    ----------
    split: None or str{"train", "test"}, optional (default=None)
        Whether to load the train or test partition of the problem. By
        default it loads both.
    return_X_y: bool, optional (default=False)
        If True, returns (features, target) separately instead of a single
        dataframe with columns for
        features and the target.

    Returns
    -------
    X: pandas DataFrame with m rows and c columns
        The time series data for the problem with m cases and c dimensions
    y: numpy array
        The class labels for each case in X

    Details
    -------
    Dimensionality:     univariate
    Series length:      1460
    Train cases:        100
    Test cases:         100
    Number of classes:  10

    The dataset contains the power consumption of typical appliances.
    The recordings are characterized by long idle periods and some high bursts
    of enery consumption when the appliance is active.
    The classes correspond to 10 categories of home appliances;
    mobile phones (via chargers), coffee machines, computer stations
    (including monitor), fridges and freezers, Hi-Fi systems (CD players),
    lamp (CFL), laptops (via chargers), microwave ovens, printers, and
    televisions (LCD or LED)."

    Dataset details: http://www.timeseriesclassification.com/description.php
    ?Dataset=ACSF1
    """

    name = 'ACSF1'
    return _load_dataset(name, split, return_X_y)


>>>>>>> f29b45e0
def load_basic_motions(split=None, return_X_y=False):
    """
    Loads the ArrowHead time series classification problem and returns X and y.

    Parameters
    ----------
    split: None or str{"train", "test"}, optional (default=None)
        Whether to load the train or test partition of the problem. By
        default it loads both.
    return_X_y: bool, optional (default=False)
        If True, returns (features, target) separately instead of a single
        dataframe with columns for
        features and the target.

    Returns
    -------
    X: pandas DataFrame with m rows and c columns
        The time series data for the problem with m cases and c dimensions
    y: numpy array
        The class labels for each case in X

    Details
    -------
    Dimensionality:     univariate
    Series length:      251
    Train cases:        36
    Test cases:         175
    Number of classes:  3

    The arrowhead data consists of outlines of the images of arrowheads. The
    shapes of the
    projectile points are converted into a time series using the angle-based
    method. The
    classification of projectile points is an important topic in
    anthropology. The classes
    are based on shape distinctions such as the presence and location of a
    notch in the
    arrow. The problem in the repository is a length normalised version of
    that used in
    Ye09shapelets. The three classes are called "Avonlea", "Clovis" and "Mix"."

    Dataset details: http://timeseriesclassification.com/description.php
    ?Dataset=ArrowHead
    """

    name = 'BasicMotions'
    return _load_dataset(name, split, return_X_y)


# forecasting data sets
def load_shampoo_sales():
    """
    Load the shampoo sales univariate time series dataset for forecasting.

    Returns
    -------
    y : pandas Series/DataFrame
        Shampoo sales dataset

    Details
    -------
    This dataset describes the monthly number of sales of shampoo over a 3
    year period.
    The units are a sales count.

    Dimensionality:     univariate
    Series length:      36
    Frequency:          Monthly
    Number of cases:    1


    References
    ----------
<<<<<<< HEAD
<<<<<<< HEAD
    .. [1] Makridakis, Wheelwright and Hyndman (1998) Forecasting: methods and applications,
=======
    .. [1] Makridakis, Wheelwright and Hyndman (1998) Forecasting: methods
    and applications,
>>>>>>> 67c56be8b1e838f2628df829946f795b7dba9aed
=======
    .. [1] Makridakis, Wheelwright and Hyndman (1998) Forecasting: methods
    and applications,
>>>>>>> f29b45e0
        John Wiley & Sons: New York. Chapter 3.
    """

    name = 'ShampooSales'
    fname = name + '.csv'
    path = os.path.join(MODULE, DIRNAME, name, fname)
    data = pd.read_csv(path, index_col=0, squeeze=True)

    # change period index to simple numeric index
    # TODO add support for period/datetime indexing
    # data.index = pd.PeriodIndex(data.index, freq='M')
    data = data.reset_index(drop=True)
<<<<<<< HEAD
<<<<<<< HEAD
=======
    data.index = pd.Int64Index(data.index)
>>>>>>> 67c56be8b1e838f2628df829946f795b7dba9aed
=======
    data.index = pd.Int64Index(data.index)
>>>>>>> f29b45e0
    data.name = name
    return data


def load_longley(return_X_y=False):
    """
    Load the Longley multivariate time series dataset for forecasting with
    exogenous variables.

    Parameters
    ----------
    return_X_y: bool, optional (default=False)
        If True, returns (features, target) separately instead of a single
        dataframe with columns for
        features and the target.

    Returns
    -------
    X: pandas.DataFrame
        The exogenous time series data for the problem.
    y: pandas.Series
        The target series to be predicted.

    Details
    -------
    This dataset contains various US macroeconomic variables from 1947 to
    1962 that are known to be highly
    collinear.

    Dimensionality:     multivariate, 6
    Series length:      16
    Frequency:          Yearly
    Number of cases:    1

    Variable description:

    TOTEMP - Total employment (y)
    GNPDEFL - Gross national product deflator
    GNP - Gross national product
    UNEMP - Number of unemployed
    ARMED - Size of armed forces
    POP - Population
    YEAR - Calendar year (index)

    References
    ----------
    .. [1] Longley, J.W. (1967) "An Appraisal of Least Squares Programs for the
        Electronic Comptuer from the Point of View of the User."  Journal of
        the American Statistical Association.  62.319, 819-41.
        (https://www.itl.nist.gov/div898/strd/lls/data/LINKS/DATA/Longley.dat)
    """
    name = 'Longley'
    fname = name + '.csv'
    path = os.path.join(MODULE, DIRNAME, name, fname)
    data = pd.read_csv(path, index_col=0)
    data = data.set_index('YEAR')

    # change period index to simple numeric index
    # TODO add support for period/datetime indexing
    # data.index = pd.PeriodIndex(data.index, freq='Y')
    data = data.reset_index(drop=True)

    # Get target series
    yname = 'TOTEMP'
    y = data.pop(yname)
    y = pd.Series([y], name=yname)

    # Get exogeneous series
<<<<<<< HEAD
<<<<<<< HEAD
    X = pd.DataFrame([pd.Series([data.iloc[:, i]]) for i in range(data.shape[1])]).T
=======
    X = pd.DataFrame(
        [pd.Series([data.iloc[:, i]]) for i in range(data.shape[1])]).T
>>>>>>> 67c56be8b1e838f2628df829946f795b7dba9aed
=======
    X = pd.DataFrame(
        [pd.Series([data.iloc[:, i]]) for i in range(data.shape[1])]).T
>>>>>>> f29b45e0
    X.columns = data.columns

    if return_X_y:
        y = y.iloc[0]
        return X, y
    else:
        X[yname] = y
        return X


def load_lynx():
    """
    Load the lynx univariate time series dataset for forecasting.

    Returns
    -------
    y : pandas Series/DataFrame
        Lynx sales dataset

    Details
    -------
<<<<<<< HEAD
<<<<<<< HEAD
    The annual numbers of lynx trappings for 1821–1934 in Canada. This time-series records the number of skins of
    predators (lynx) that were collected over several years by the Hudson's Bay Company. The dataset was
=======
=======
>>>>>>> f29b45e0
    The annual numbers of lynx trappings for 1821–1934 in Canada. This
    time-series records the number of skins of
    predators (lynx) that were collected over several years by the Hudson's
    Bay Company. The dataset was
<<<<<<< HEAD
>>>>>>> 67c56be8b1e838f2628df829946f795b7dba9aed
=======
>>>>>>> f29b45e0
    taken from Brockwell & Davis (1991) and appears to be the series
    considered by Campbell & Walker (1977).

    Dimensionality:     univariate
    Series length:      114
    Frequency:          Yearly
    Number of cases:    1

    Notes
    -----
    This data shows aperiodic, cyclical patterns, as opposed to periodic,
    seasonal patterns.

    References
    ----------
<<<<<<< HEAD
<<<<<<< HEAD
    .. [1] Becker, R. A., Chambers, J. M. and Wilks, A. R. (1988). The New S Language. Wadsworth & Brooks/Cole.

    .. [2] Campbell, M. J. and Walker, A. M. (1977). A Survey of statistical work on the Mackenzie River series of
    annual Canadian lynx trappings for the years 1821–1934 and a new analysis. Journal of the Royal Statistical Society
=======
    .. [1] Becker, R. A., Chambers, J. M. and Wilks, A. R. (1988). The New S
    Language. Wadsworth & Brooks/Cole.

=======
    .. [1] Becker, R. A., Chambers, J. M. and Wilks, A. R. (1988). The New S
    Language. Wadsworth & Brooks/Cole.

>>>>>>> f29b45e0
    .. [2] Campbell, M. J. and Walker, A. M. (1977). A Survey of statistical
    work on the Mackenzie River series of
    annual Canadian lynx trappings for the years 1821–1934 and a new
    analysis. Journal of the Royal Statistical Society
<<<<<<< HEAD
>>>>>>> 67c56be8b1e838f2628df829946f795b7dba9aed
=======
>>>>>>> f29b45e0
    series A, 140, 411–431.
    """

    name = 'Lynx'
    fname = name + '.csv'
    path = os.path.join(MODULE, DIRNAME, name, fname)
    data = pd.read_csv(path, index_col=0, squeeze=True)

    # change period index to simple numeric index
    # TODO add support for period/datetime indexing
    # data.index = pd.PeriodIndex(data.index, freq='Y')
    data = data.reset_index(drop=True)
<<<<<<< HEAD
<<<<<<< HEAD
=======
    data.index = pd.Int64Index(data.index)
>>>>>>> 67c56be8b1e838f2628df829946f795b7dba9aed
=======
    data.index = pd.Int64Index(data.index)
>>>>>>> f29b45e0
    data.name = name
    return data


def load_airline():
    """
    Load the airline univariate time series dataset for forecasting.

    Returns
    -------
    y : pandas Series
        Lynx sales dataset

    Details
    -------
<<<<<<< HEAD
<<<<<<< HEAD
    The classic Box & Jenkins airline data. Monthly totals of international airline passengers, 1949 to 1960.
=======
    The classic Box & Jenkins airline data. Monthly totals of international
    airline passengers, 1949 to 1960.
>>>>>>> 67c56be8b1e838f2628df829946f795b7dba9aed
=======
    The classic Box & Jenkins airline data. Monthly totals of international
    airline passengers, 1949 to 1960.
>>>>>>> f29b45e0

    Dimensionality:     univariate
    Series length:      144
    Frequency:          Monthly
    Number of cases:    1

    Notes
    -----
    This data shows an increasing trend, non-constant (increasing) variance
    and periodic, seasonal patterns.

    References
    ----------
    ..[1] Box, G. E. P., Jenkins, G. M. and Reinsel, G. C. (1976) Time Series
          Analysis, Forecasting and Control. Third Edition. Holden-Day.
          Series G.
    """

    name = 'Airline'
    fname = name + '.csv'
    path = os.path.join(MODULE, DIRNAME, name, fname)
    data = pd.read_csv(path, index_col=0, squeeze=True)

    # change period index to simple numeric index
    # TODO add support for period/datetime indexing
    # data.index = pd.PeriodIndex(data.index, freq='Y')
    data = data.reset_index(drop=True)
<<<<<<< HEAD
<<<<<<< HEAD
=======
    data.index = pd.Int64Index(data.index)
>>>>>>> 67c56be8b1e838f2628df829946f795b7dba9aed
=======
    data.index = pd.Int64Index(data.index)
>>>>>>> f29b45e0
    data.name = name
    return data<|MERGE_RESOLUTION|>--- conflicted
+++ resolved
@@ -10,20 +10,9 @@
 
 __all__ = [
     "load_airline",
-<<<<<<< HEAD
-<<<<<<< HEAD
-    "load_gunpoint",
-    "load_arrow_head",
-=======
     "load_arrow_head",
     "load_gunpoint",
     "load_osuleaf",
->>>>>>> 67c56be8b1e838f2628df829946f795b7dba9aed
-=======
-    "load_arrow_head",
-    "load_gunpoint",
-    "load_osuleaf",
->>>>>>> f29b45e0
     "load_italy_power_demand",
     "load_basic_motions",
     "load_japanese_vowels",
@@ -264,15 +253,7 @@
     return _load_dataset(name, split, return_X_y)
 
 
-<<<<<<< HEAD
-<<<<<<< HEAD
-def load_arrow_head(split='TRAIN', return_X_y=False):
-=======
 def load_arrow_head(split=None, return_X_y=False):
->>>>>>> 67c56be8b1e838f2628df829946f795b7dba9aed
-=======
-def load_arrow_head(split=None, return_X_y=False):
->>>>>>> f29b45e0
     """
     Loads the ArrowHead time series classification problem and returns X and y.
 
@@ -321,8 +302,6 @@
     return _load_dataset(name, split, return_X_y)
 
 
-<<<<<<< HEAD
-=======
 def load_acsf1(split=None, return_X_y=False):
     """
     Loads the power consumption of typical appliances time series
@@ -370,7 +349,6 @@
     return _load_dataset(name, split, return_X_y)
 
 
->>>>>>> f29b45e0
 def load_basic_motions(split=None, return_X_y=False):
     """
     Loads the ArrowHead time series classification problem and returns X and y.
@@ -444,17 +422,8 @@
 
     References
     ----------
-<<<<<<< HEAD
-<<<<<<< HEAD
-    .. [1] Makridakis, Wheelwright and Hyndman (1998) Forecasting: methods and applications,
-=======
     .. [1] Makridakis, Wheelwright and Hyndman (1998) Forecasting: methods
     and applications,
->>>>>>> 67c56be8b1e838f2628df829946f795b7dba9aed
-=======
-    .. [1] Makridakis, Wheelwright and Hyndman (1998) Forecasting: methods
-    and applications,
->>>>>>> f29b45e0
         John Wiley & Sons: New York. Chapter 3.
     """
 
@@ -467,14 +436,7 @@
     # TODO add support for period/datetime indexing
     # data.index = pd.PeriodIndex(data.index, freq='M')
     data = data.reset_index(drop=True)
-<<<<<<< HEAD
-<<<<<<< HEAD
-=======
     data.index = pd.Int64Index(data.index)
->>>>>>> 67c56be8b1e838f2628df829946f795b7dba9aed
-=======
-    data.index = pd.Int64Index(data.index)
->>>>>>> f29b45e0
     data.name = name
     return data
 
@@ -543,17 +505,8 @@
     y = pd.Series([y], name=yname)
 
     # Get exogeneous series
-<<<<<<< HEAD
-<<<<<<< HEAD
-    X = pd.DataFrame([pd.Series([data.iloc[:, i]]) for i in range(data.shape[1])]).T
-=======
     X = pd.DataFrame(
         [pd.Series([data.iloc[:, i]]) for i in range(data.shape[1])]).T
->>>>>>> 67c56be8b1e838f2628df829946f795b7dba9aed
-=======
-    X = pd.DataFrame(
-        [pd.Series([data.iloc[:, i]]) for i in range(data.shape[1])]).T
->>>>>>> f29b45e0
     X.columns = data.columns
 
     if return_X_y:
@@ -575,21 +528,10 @@
 
     Details
     -------
-<<<<<<< HEAD
-<<<<<<< HEAD
-    The annual numbers of lynx trappings for 1821–1934 in Canada. This time-series records the number of skins of
-    predators (lynx) that were collected over several years by the Hudson's Bay Company. The dataset was
-=======
-=======
->>>>>>> f29b45e0
     The annual numbers of lynx trappings for 1821–1934 in Canada. This
     time-series records the number of skins of
     predators (lynx) that were collected over several years by the Hudson's
     Bay Company. The dataset was
-<<<<<<< HEAD
->>>>>>> 67c56be8b1e838f2628df829946f795b7dba9aed
-=======
->>>>>>> f29b45e0
     taken from Brockwell & Davis (1991) and appears to be the series
     considered by Campbell & Walker (1977).
 
@@ -605,29 +547,13 @@
 
     References
     ----------
-<<<<<<< HEAD
-<<<<<<< HEAD
-    .. [1] Becker, R. A., Chambers, J. M. and Wilks, A. R. (1988). The New S Language. Wadsworth & Brooks/Cole.
-
-    .. [2] Campbell, M. J. and Walker, A. M. (1977). A Survey of statistical work on the Mackenzie River series of
-    annual Canadian lynx trappings for the years 1821–1934 and a new analysis. Journal of the Royal Statistical Society
-=======
     .. [1] Becker, R. A., Chambers, J. M. and Wilks, A. R. (1988). The New S
     Language. Wadsworth & Brooks/Cole.
 
-=======
-    .. [1] Becker, R. A., Chambers, J. M. and Wilks, A. R. (1988). The New S
-    Language. Wadsworth & Brooks/Cole.
-
->>>>>>> f29b45e0
     .. [2] Campbell, M. J. and Walker, A. M. (1977). A Survey of statistical
     work on the Mackenzie River series of
     annual Canadian lynx trappings for the years 1821–1934 and a new
     analysis. Journal of the Royal Statistical Society
-<<<<<<< HEAD
->>>>>>> 67c56be8b1e838f2628df829946f795b7dba9aed
-=======
->>>>>>> f29b45e0
     series A, 140, 411–431.
     """
 
@@ -640,14 +566,7 @@
     # TODO add support for period/datetime indexing
     # data.index = pd.PeriodIndex(data.index, freq='Y')
     data = data.reset_index(drop=True)
-<<<<<<< HEAD
-<<<<<<< HEAD
-=======
     data.index = pd.Int64Index(data.index)
->>>>>>> 67c56be8b1e838f2628df829946f795b7dba9aed
-=======
-    data.index = pd.Int64Index(data.index)
->>>>>>> f29b45e0
     data.name = name
     return data
 
@@ -663,17 +582,8 @@
 
     Details
     -------
-<<<<<<< HEAD
-<<<<<<< HEAD
-    The classic Box & Jenkins airline data. Monthly totals of international airline passengers, 1949 to 1960.
-=======
     The classic Box & Jenkins airline data. Monthly totals of international
     airline passengers, 1949 to 1960.
->>>>>>> 67c56be8b1e838f2628df829946f795b7dba9aed
-=======
-    The classic Box & Jenkins airline data. Monthly totals of international
-    airline passengers, 1949 to 1960.
->>>>>>> f29b45e0
 
     Dimensionality:     univariate
     Series length:      144
@@ -701,13 +611,6 @@
     # TODO add support for period/datetime indexing
     # data.index = pd.PeriodIndex(data.index, freq='Y')
     data = data.reset_index(drop=True)
-<<<<<<< HEAD
-<<<<<<< HEAD
-=======
     data.index = pd.Int64Index(data.index)
->>>>>>> 67c56be8b1e838f2628df829946f795b7dba9aed
-=======
-    data.index = pd.Int64Index(data.index)
->>>>>>> f29b45e0
     data.name = name
     return data