--- conflicted
+++ resolved
@@ -6,77 +6,6 @@
 from sktime.utils.load_data import load_from_tsfile_to_dataframe
 
 
-<<<<<<< HEAD
-def read_single_series_data(f):
-    '''reads data from the supplied file
-
-    Parameters
-    ----------
-    file    : pre-opended file object
-        the file to be read from
-
-    Returns
-    -------
-    X       : A pandas DataFrame containing the time-series features
-    y       : A pandas Series containing the targets
-    '''
-    data = f.readlines()
-    rows = [row.strip().split('  ') for row in data]
-    return pd.DataFrame(rows, dtype=np.float)
-
-
-def load_gunpoint(split='TRAIN', return_X_y=False):
-    '''Loads the gunpoint dataset as a pandas DataFrame
-
-    This dataset involves one female actor and one male actor making a
-    motion with their hand. The two classes are: Gun-Draw and Point:
-    For Gun-Draw the actors have their hands by their sides. They draw
-    a replicate gun from a hip-mounted holster, point it at a target
-    for approximately one second, then return the gun to the holster,
-    and their hands to their sides. For Point the actors have their gun
-    by their sides. They point with their index fingers to a target for
-    approximately one second, and then return their hands to their
-    sides. For both classes, we tracked the centroid of the actor's
-    right hands in both X- and Y-axes, which appear to be highly
-    correlated. The data in the archive is just the X-axis.
-
-    Parameters
-    ----------
-    split       : string (either "TRAIN" or "TEST"
-        takes the default value "TRAIN". Used to specify the appropriate
-        part of the dataset to be loaded.
-    return_X_y  : bool
-        If True, returns the features and target separately, each as pd.Series
-        If False, returns both features and target in one DataFrame
-
-    Returns
-    -------
-    X       : A pandas Series containing the time-series features
-        Each entry in the series is a timeseries object
-    y       : A pandas Series containing the targets
-    '''
-    module_path = path.dirname(__file__)
-    dname = 'data'
-    fname = 'GunPoint_'+split+'.txt'
-    abspath = path.join(module_path, dname, fname)
-    with open(abspath) as f:
-        X = read_single_series_data(f)
-    # remove the target before wrapping with series
-    y = X.pop(0)
-    y = y.astype(int)
-    # create series of series
-    X = pd.Series([np.array(row) for row in X.itertuples(index=False)])
-    # set names for both series
-    y.name = 'label'
-    X.name = 'x_axis'
-    # return as per user request
-    if return_X_y:
-        return X, y
-    return pd.concat([X, y], axis=1)
-
-def load_gunpoint_dataframe(split='TRAIN', return_X_y=False):
-
-=======
 def _load_dataset(name, split, return_X_y):
     """
     Helper function to load datasets.
@@ -110,7 +39,6 @@
 
 
 def load_gunpoint(split='ALL', return_X_y=False):
->>>>>>> a8db6cda
     """Loads the GunPoint time series classification problem and returns X and y
 
     Dimensionality:     univariate
@@ -143,26 +71,11 @@
     y: numpy array
         The class labels for each case in X
     """
-<<<<<<< HEAD
-    module_path = path.dirname(__file__)
-    dname = 'data'
-    pname = 'GunPoint'
-    fname = pname+'_'+split+'.ts'
-    abspath = path.join(module_path, dname, pname, fname)
-
-    X, y = load_from_tsfile_to_dataframe(abspath)
-    if return_X_y:
-        X['class_val'] = pd.Series(y)
-        return X
-    else:
-        return X, y
-=======
     name = 'GunPoint'
     return _load_dataset(name, split, return_X_y)
->>>>>>> a8db6cda
 
 
-def load_italy_power_demand_dataframe(split='TRAIN', return_X_y=False):
+def load_italy_power_demand(split='TRAIN', return_X_y=False):
     """Loads the ItalyPowerDemand time series classification problem and returns X and y
 
     Dimensionality:     univariate
@@ -191,26 +104,11 @@
         The class labels for each case in X
     """
 
-<<<<<<< HEAD
-    module_path = path.dirname(__file__)
-    dname = 'data'
-    pname = 'ItalyPowerDemand'
-    fname = pname+'_'+split+'.ts'
-    abspath = path.join(module_path, dname, pname, fname)
-
-    X, y = load_from_tsfile_to_dataframe(abspath)
-    if return_X_y:
-        X['class_val'] = pd.Series(y)
-        return X
-    else:
-        return X, y
-=======
     name = 'ItalyPowerDemand'
     return _load_dataset(name, split, return_X_y)
->>>>>>> a8db6cda
 
 
-def load_arrow_head_dataframe(split='TRAIN', return_X_y=False):
+def load_arrow_head(split='TRAIN', return_X_y=False):
     """Loads the ArrowHead time series classification problem and returns X and y
 
     Dimensionality:     univariate
@@ -241,20 +139,5 @@
         The class labels for each case in X
     """
 
-<<<<<<< HEAD
-    module_path = path.dirname(__file__)
-    dname = 'data'
-    pname = 'ArrowHead'
-    fname = pname+'_'+split+'.ts'
-    abspath = path.join(module_path, dname, pname, fname)
-
-    X, y = load_from_tsfile_to_dataframe(abspath)
-    if return_X_y:
-        X['class_val'] = pd.Series(y)
-        return X
-    else:
-        return X, y
-=======
     name = 'ArrowHead'
     return _load_dataset(name, split, return_X_y)
->>>>>>> a8db6cda
