--- conflicted
+++ resolved
@@ -1,16 +1,9 @@
-<<<<<<< HEAD
-'''Utilities for loading toy datasets for testing
-'''
-from os import path
-import numpy as np
-=======
 """
 Utilities for loading datasets
 """
 
 import os
 
->>>>>>> 523cf14d
 import pandas as pd
 
 from ..utils.load_data import load_from_tsfile_to_dataframe
@@ -106,16 +99,11 @@
 
     Parameters
     ----------
-<<<<<<< HEAD
-    split: string (either "TRAIN" or "TEST", default = 'TRAIN')
-        Whether to load the default train or test partition of the problem
-=======
     split: str{"ALL", "TRAIN", "TEST"}, optional (default="TRAIN")
         Whether to load the train or test partition of the problem. By default it loads the train split.
     return_X_y: bool, optional (default=False)
         If True, returns (features, target) separately instead of a single dataframe with columns for
         features and the target.
->>>>>>> 523cf14d
 
     Returns
     -------
