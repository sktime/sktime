# -*- coding: utf-8 -*-
# copyright: sktime developers, BSD-3-Clause License (see LICENSE file)
"""Converter utilities between dask and pandas, with multiindex convention.

Converts between:
pd.DataFrames with ordinary (single-level) index or pd.Multiindex, and
dask DataFrame

If pd.DataFrame has ordinary index, converts using dask compute/from_pandas

if pd.DataFrame has MultiIndex, converts and back-converts
MultiIndex columns to DataFrame columns with the name:
    __index__[indexname], if level has a name indexname
    __index__[index_iloc], if level has no indexname and is index_iloc-th level
index is replaced by a string index where tuples are replaced with str coerced elements
"""
import pandas as pd


def _is_mi_col(x):
    return isinstance(x, str) and x.startswith("__index__")


def get_mi_cols(obj):
    """Get multiindex cols from a dask object.

    Parameters
    ----------
    obj : dask DataFrame

    Returns
    -------
    list of pandas index elements
        all column index elements of obj that start with __index__
        i.e., columns that are interpreted as multiindex columns  in the correspondence
    """
    return [x for x in obj.columns if _is_mi_col(x)]


def convert_dask_to_pandas(obj):
    """Convert dask DataFrame to pandas DataFrame, preserving MultiIndex.

    Parameters
    ----------
    obj : pandas.DataFrame

    Returns
    -------
    dask DataFrame
        MultiIndex levels 0 .. -1 of X are converted to columns of name
        __index__[indexname], where indexname is name of multiindex level,
        or the integer index if the level has no name
        other columns and column names are identical to those of X
    """
    obj = obj.compute()

    def mi_name(x):
        return x.split("__index__")[1]

    def mi_names(names):
        new_names = [mi_name(x) for x in names]
        for i, name in enumerate(new_names):
            if name == str(i):
                new_names[i] = None
        return new_names

    multi_cols = get_mi_cols(obj)

    # if has multi-index cols, move to pandas MultiIndex
    if len(multi_cols) > 0:
        obj = obj.set_index(multi_cols)

        names = obj.index.names
        new_names = mi_names(names)
        new_names = new_names

        obj.index.names = new_names

    return obj


def convert_pandas_to_dask(obj, npartitions=1, chunksize=None, sort=True):
    """Convert pandas DataFrame to dask DataFrame, preserving MultiIndex.

    Parameters
    ----------
    obj : dask DataFrame
    npartitions : int or None, optional, default = 1
        npartitions passed to dask from_pandas when converting obj to dask
    chunksize : int or None, optional, default = None
        chunksize passed to dask from_pandas when converting obj to dask
    sort : bool, optional, default = True
        sort passed to dask from_pandas when converting obj to dask

    Returns
    -------
    pandas.DataFrame
        MultiIndex levels 0 .. -1 of X are converted to columns of name
        __index__[indexname], where indexname is name of multiindex level,
        or the integer index if the level has no name
        other columns and column names are identical to those of X
    """
    from dask.dataframe import from_pandas

    def dask_mi_names(names):
        res = list(names).copy()
        for i, name in enumerate(names):
            if name is None:
                res[i] = str(i)
        return [f"__index__{x}" for x in res]

    if isinstance(obj.index, pd.MultiIndex):
        names = obj.index.names
        new_names = dask_mi_names(names)
        new_index = [str(x) for x in obj.index]

        obj = obj.copy()
        obj.index.names = new_names
        obj = obj.reset_index()
        obj.index = new_index

    obj = from_pandas(obj, npartitions=npartitions, chunksize=chunksize, sort=sort)

    return obj


def check_dask_frame(
    obj, return_metadata=False, var_name="obj", freq_set_check=False, scitype="Series"
):
    """Check dask frame, generic for sktime check format."""
    import dask

    metadata = {}

    def ret(valid, msg, metadata, return_metadata):
        if return_metadata:
            return valid, msg, metadata
        return valid

    if not isinstance(obj, dask.dataframe.core.DataFrame):
        msg = f"{var_name} must be a dask DataFrame, found {type(obj)}"
        return ret(False, msg, None, return_metadata)

    # we now know obj is a dask DataFrame

    index_cols = get_mi_cols(obj)

    # check right number of cols depending on scitype
    if scitype == "Series":
        cols_msg = (
            f"{var_name} must have exactly one index column, "
            f"found {len(index_cols)}, namely: {index_cols}"
        )
        right_no_index_cols = len(index_cols) <= 1
    elif scitype == "Panel":
        cols_msg = (
            f"{var_name} must have exactly two index columns, "
            f"found {len(index_cols)}, namely: {index_cols}"
        )
        right_no_index_cols = len(index_cols) == 2
    elif scitype == "Hierarchical":
        cols_msg = (
<<<<<<< HEAD
            f"{var_name} must have three or more index columns, "
            f"found {len(index_cols)}, namely: {index_cols}"
        )
        right_no_index_cols = len(index_cols) >= 3
=======
            f"{var_name} must have two or more index columns, "
            f"found {len(index_cols)}, namely: {index_cols}"
        )
        right_no_index_cols = len(index_cols) >= 2
>>>>>>> 4be2c979
    else:
        return RuntimeError(
            'scitype arg of check_dask_frame must be one of strings "Series", '
            f'"Panel", or "Hierarchical", but found {scitype}'
        )

    if not right_no_index_cols:
        # dask series should have at most one __index__ col
        return ret(False, cols_msg, None, return_metadata)

    metadata["is_empty"] = len(obj.index) < 1 or len(obj.columns) < 1
    metadata["is_univariate"] = len(obj.columns) == 1

    # check that columns are unique
    if not obj.columns.is_unique:
        msg = f"{var_name} must have unique column indices, but found {obj.columns}"
        return ret(False, msg, None, return_metadata)

    # check whether the time index is of valid type
    # if not is_in_valid_index_types(index):
    #     msg = (
    #         f"{type(index)} is not supported for {var_name}, use "
    #         f"one of {VALID_INDEX_TYPES} or integer index instead."
    #     )
    #     return ret(False, msg, None, return_metadata)

    # Check time index is ordered in time
    if not obj.index.is_monotonic_increasing.compute():
        msg = (
            f"The (time) index of {var_name} must be sorted "
            f"monotonically increasing, but found: {obj.index}"
        )
        return ret(False, msg, None, return_metadata)

    if freq_set_check and isinstance(obj.index, pd.DatetimeIndex):
        if obj.index.freq is None:
            msg = f"{var_name} has DatetimeIndex, but no freq attribute set."
            return ret(False, msg, None, return_metadata)

    # check whether index is equally spaced or if there are any nans
    #   compute only if needed
    if return_metadata:
        # todo: logic for equal spacing
        metadata["is_equally_spaced"] = True
        metadata["has_nans"] = obj.isnull().values.any().compute()

<<<<<<< HEAD
    if return_metadata and scitype in ["Panel", "Hierarchical"]:
        instance_cols = index_cols[:-1]
        metadata["n_instances"] = len(obj[instance_cols].unique())

    if return_metadata and scitype in ["Hierarchical"]:
        panel_cols = index_cols[:-2]
        metadata["n_panels"] = len(obj[panel_cols].unique())

=======
>>>>>>> 4be2c979
    return ret(True, None, metadata, return_metadata)<|MERGE_RESOLUTION|>--- conflicted
+++ resolved
@@ -160,17 +160,14 @@
         right_no_index_cols = len(index_cols) == 2
     elif scitype == "Hierarchical":
         cols_msg = (
-<<<<<<< HEAD
             f"{var_name} must have three or more index columns, "
             f"found {len(index_cols)}, namely: {index_cols}"
         )
         right_no_index_cols = len(index_cols) >= 3
-=======
             f"{var_name} must have two or more index columns, "
             f"found {len(index_cols)}, namely: {index_cols}"
         )
         right_no_index_cols = len(index_cols) >= 2
->>>>>>> 4be2c979
     else:
         return RuntimeError(
             'scitype arg of check_dask_frame must be one of strings "Series", '
@@ -217,7 +214,6 @@
         metadata["is_equally_spaced"] = True
         metadata["has_nans"] = obj.isnull().values.any().compute()
 
-<<<<<<< HEAD
     if return_metadata and scitype in ["Panel", "Hierarchical"]:
         instance_cols = index_cols[:-1]
         metadata["n_instances"] = len(obj[instance_cols].unique())
@@ -226,6 +222,5 @@
         panel_cols = index_cols[:-2]
         metadata["n_panels"] = len(obj[panel_cols].unique())
 
-=======
->>>>>>> 4be2c979
+
     return ret(True, None, metadata, return_metadata)