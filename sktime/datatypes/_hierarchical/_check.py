"""Machine type checkers for Series scitype.

Exports checkers for Series scitype:

check_dict: dict indexed by pairs of str
  1st element = mtype - str
  2nd element = scitype - str
elements are checker/validation functions for mtype

Function signature of all elements
check_dict[(mtype, scitype)]

Parameters
----------
obj - object to check
return_metadata - bool, optional, default=False
    if False, returns only "valid" return
    if True, returns all three return objects
    if str, list of str, metadata return dict is subset to keys in return_metadata
var_name: str, optional, default="obj" - name of input in error messages

Returns
-------
valid: bool - whether obj is a valid object of mtype/scitype
msg: str - error message if object is not valid, otherwise None
        returned only if return_metadata is True
metadata: dict - metadata about obj if valid, otherwise None
        returned only if return_metadata is True
    fields:
        "is_univariate": bool, True iff all series in hier.panel have one variable
        "is_equally_spaced": bool, True iff all series indices are equally spaced
        "is_equal_length": bool, True iff all series in panel are of equal length
        "is_empty": bool, True iff one or more of the series in the panel are empty
        "is_one_series": bool, True iff there is only one series in the hier.panel
        "is_one_panel": bool, True iff there is only one flat panel in the hier.panel
        "has_nans": bool, True iff the panel contains NaN values
        "n_instances": int, number of instances in the hierarchical panel
        "n_panels": int, number of flat panels in the hierarchical panel
        "n_features": int, number of variables in series
        "feature_names": list of int or object, names of variables in series
"""

import numpy as np

from sktime.datatypes._hierarchical._base import ScitypeHierarchical


def _list_all_equal(obj):
    """Check whether elements of list are all equal.

    Parameters
    ----------
    obj: list - assumed, not checked

    Returns
    -------
    bool, True if elements of obj are all equal
    """
    if len(obj) < 2:
        return True

    return np.all([s == obj[0] for s in obj])


class HierarchicalPdMultiIndex(ScitypeHierarchical):
    """Data type: pandas.DataFrame based specification of hierarchical series.

<<<<<<< HEAD
=======
    Name: ``"pd_multiindex_hier"``

    Short description:
    a ``pandas.DataFrame``, with row multi-index,
    last level interpreted as time, others as hierarchy, cols = variables

    Long description:

    The ``"pd_multiindex_hier"`` :term:`mtype` is a concrete specification
    that implements the ``Hierarchical`` :term:`scitype`, i.e., the abstract
    type of a hierarchically indexed collection of time series.

    An object ``obj: pandas.DataFrame`` follows the specification iff:

    * structure convention: ``obj.index`` must be a 3 or more level multi-index of type
      ``(Index, ..., Index, t)``, where ``t`` is one of ``Int64Index``, ``RangeIndex``,
      ``DatetimeIndex``, ``PeriodIndex`` and monotonic.
      We call the last index the "time-like" index.
    * hierarchy level: rows with the same non-time-like index values correspond to the
      same hierarchy unit; rows with different non-time-like index combination
      correspond to different hierarchy unit.
    * hierarchy: the non-time-like indices in ``obj.index`` are interpreted as a
      hierarchy identifying index.
    * time index: the last element of tuples in ``obj.index`` is interpreted
      as a time index.
    * time points: rows of ``obj`` with the same ``"timepoints"`` index correspond
      to the same time point; rows of ``obj`` with different ``"timepoints"`` index
      correspond to the different time points.
    * variables: columns of ``obj`` correspond to different variables
    * variable names: column names ``obj.columns``

    Capabilities:

    * can represent multivariate hierarchical series
    * can represent unequally spaced hierarchical series
    * can represent unequally supported hierarchical series
    * cannot represent hierarchical series with different sets of variables
    * can represent missing values

>>>>>>> d49b06bf
    Parameters
    ----------
    is_univariate: bool
        True iff table has one variable
    is_equally_spaced : bool
        True iff series index is equally spaced
    is_equal_length: bool
        True iff all series in panel are of equal length
    is_empty: bool
        True iff table has no variables or no instances
    is_one_series: bool
        True iff there is only one series in the hierarchical collection.
    is_one_panel: bool
        True iff there is only one flat panel in the hierarchical collection,
        i.e., the collection has a flat hierarchy, plus additional hierarchy levels
        that have only a single value.
    has_nans: bool
        True iff the table contains NaN values
    n_instances: int
        number of instances in the hierarchical collection
    n_panels: int
        number of flat panels in the hierarchical collection
    n_features: int
        number of variables in table
    feature_names: list of int or object
        names of variables in table
    dtypekind_dfip: list of DtypeKind enum
        list of DtypeKind enum values for each feature in the panel,
        following the data frame interface protocol
    feature_kind: list of str
        list of feature kind strings for each feature in the panel,
        coerced to FLOAT or CATEGORICAL type
    """

    _tags = {
        "scitype": "Hierarchical",
        "name": "pd_multiindex_hier",  # any string
        "name_python": "hier_pd_df",  # lower_snake_case
        "name_aliases": [],
        "python_version": None,
        "python_dependencies": "pandas",
        "capability:multivariate": True,
        "capability:unequally_spaced": True,
        "capability:missing_values": True,
    }

    def _check(self, obj, return_metadata=False, var_name="obj"):
        """Check if obj is of this data type.

        Parameters
        ----------
        obj : any
            Object to check.
        return_metadata : bool, optional (default=False)
            Whether to return metadata.
        var_name : str, optional (default="obj")
            Name of the variable to check, for use in error messages.
<<<<<<< HEAD

        Returns
        -------
        valid : bool
            Whether obj is of this data type.
        msg : str, only returned if return_metadata is True.
            Error message if obj is not of this data type.
        metadata : dict, only returned if return_metadata is True.
            Metadata dictionary.
        """
        from sktime.datatypes._panel._check import _check_pdmultiindex_panel

        ret = _check_pdmultiindex_panel(
            obj, return_metadata=return_metadata, var_name=var_name, panel=False
        )

        return ret
=======
>>>>>>> d49b06bf

        Returns
        -------
        valid : bool
            Whether obj is of this data type.
        msg : str, only returned if return_metadata is True.
            Error message if obj is not of this data type.
        metadata : dict, only returned if return_metadata is True.
            Metadata dictionary.
        """
        from sktime.datatypes._panel._check import _check_pdmultiindex_panel

<<<<<<< HEAD
class HierarchicalDask(ScitypeHierarchical):
    """Data type: dask frame based specification of hierarchical series.

    Parameters
    ----------
    is_univariate: bool
        True iff table has one variable
    is_equally_spaced : bool
        True iff series index is equally spaced
    is_equal_length: bool
        True iff all series in panel are of equal length
    is_empty: bool
        True iff table has no variables or no instances
    is_one_series: bool
        True iff there is only one series in the hierarchical collection.
    is_one_panel: bool
        True iff there is only one flat panel in the hierarchical collection,
        i.e., the collection has a flat hierarchy, plus additional hierarchy levels
        that have only a single value.
    has_nans: bool
        True iff the table contains NaN values
    n_instances: int
        number of instances in the hierarchical collection
    n_panels: int
        number of flat panels in the hierarchical collection
    n_features: int
        number of variables in table
    feature_names: list of int or object
        names of variables in table
    dtypekind_dfip: list of DtypeKind enum
        list of DtypeKind enum values for each feature in the panel,
        following the data frame interface protocol
    feature_kind: list of str
        list of feature kind strings for each feature in the panel,
        coerced to FLOAT or CATEGORICAL type
    """

    _tags = {
        "scitype": "Hierarchical",
        "name": "dask_hierarchical",  # any string
        "name_python": "hier_dask",  # lower_snake_case
        "name_aliases": [],
        "python_version": None,
        "python_dependencies": "dask",
        "capability:multivariate": True,
        "capability:unequally_spaced": True,
        "capability:missing_values": True,
    }

    def _check(self, obj, return_metadata=False, var_name="obj"):
        """Check if obj is of this data type.

        Parameters
        ----------
        obj : any
            Object to check.
        return_metadata : bool, optional (default=False)
            Whether to return metadata.
        var_name : str, optional (default="obj")
            Name of the variable to check, for use in error messages.

=======
        ret = _check_pdmultiindex_panel(
            obj, return_metadata=return_metadata, var_name=var_name, panel=False
        )

        return ret


class HierarchicalDask(ScitypeHierarchical):
    """Data type: dask frame based specification of hierarchical series.

    Parameters
    ----------
    is_univariate: bool
        True iff table has one variable
    is_equally_spaced : bool
        True iff series index is equally spaced
    is_equal_length: bool
        True iff all series in panel are of equal length
    is_empty: bool
        True iff table has no variables or no instances
    is_one_series: bool
        True iff there is only one series in the hierarchical collection.
    is_one_panel: bool
        True iff there is only one flat panel in the hierarchical collection,
        i.e., the collection has a flat hierarchy, plus additional hierarchy levels
        that have only a single value.
    has_nans: bool
        True iff the table contains NaN values
    n_instances: int
        number of instances in the hierarchical collection
    n_panels: int
        number of flat panels in the hierarchical collection
    n_features: int
        number of variables in table
    feature_names: list of int or object
        names of variables in table
    dtypekind_dfip: list of DtypeKind enum
        list of DtypeKind enum values for each feature in the panel,
        following the data frame interface protocol
    feature_kind: list of str
        list of feature kind strings for each feature in the panel,
        coerced to FLOAT or CATEGORICAL type
    """

    _tags = {
        "scitype": "Hierarchical",
        "name": "dask_hierarchical",  # any string
        "name_python": "hier_dask",  # lower_snake_case
        "name_aliases": [],
        "python_version": None,
        "python_dependencies": "dask",
        "capability:multivariate": True,
        "capability:unequally_spaced": True,
        "capability:missing_values": True,
    }

    def _check(self, obj, return_metadata=False, var_name="obj"):
        """Check if obj is of this data type.

        Parameters
        ----------
        obj : any
            Object to check.
        return_metadata : bool, optional (default=False)
            Whether to return metadata.
        var_name : str, optional (default="obj")
            Name of the variable to check, for use in error messages.

>>>>>>> d49b06bf
        Returns
        -------
        valid : bool
            Whether obj is of this data type.
        msg : str, only returned if return_metadata is True.
            Error message if obj is not of this data type.
        metadata : dict, only returned if return_metadata is True.
            Metadata dictionary.
        """
        from sktime.datatypes._adapter.dask_to_pd import check_dask_frame

        return check_dask_frame(
            obj=obj,
            return_metadata=return_metadata,
            var_name=var_name,
            scitype="Hierarchical",
        )


class HierarchicalPolarsEager(ScitypeHierarchical):
    """Data type: polars DataFrame frame based specification of hierarchical series.
<<<<<<< HEAD

    Parameters
    ----------
    is_univariate: bool
        True iff table has one variable
    is_equally_spaced : bool
        True iff series index is equally spaced
    is_equal_length: bool
        True iff all series in panel are of equal length
    is_empty: bool
        True iff table has no variables or no instances
    is_one_series: bool
        True iff there is only one series in the hierarchical collection.
    is_one_panel: bool
        True iff there is only one flat panel in the hierarchical collection,
        i.e., the collection has a flat hierarchy, plus additional hierarchy levels
        that have only a single value.
    has_nans: bool
        True iff the table contains NaN values
    n_instances: int
        number of instances in the hierarchical collection
    n_panels: int
        number of flat panels in the hierarchical collection
    n_features: int
        number of variables in table
    feature_names: list of int or object
        names of variables in table
    dtypekind_dfip: list of DtypeKind enum
        list of DtypeKind enum values for each feature in the panel,
        following the data frame interface protocol
    feature_kind: list of str
        list of feature kind strings for each feature in the panel,
        coerced to FLOAT or CATEGORICAL type
    """

=======

    Parameters
    ----------
    is_univariate: bool
        True iff table has one variable
    is_equally_spaced : bool
        True iff series index is equally spaced
    is_equal_length: bool
        True iff all series in panel are of equal length
    is_empty: bool
        True iff table has no variables or no instances
    is_one_series: bool
        True iff there is only one series in the hierarchical collection.
    is_one_panel: bool
        True iff there is only one flat panel in the hierarchical collection,
        i.e., the collection has a flat hierarchy, plus additional hierarchy levels
        that have only a single value.
    has_nans: bool
        True iff the table contains NaN values
    n_instances: int
        number of instances in the hierarchical collection
    n_panels: int
        number of flat panels in the hierarchical collection
    n_features: int
        number of variables in table
    feature_names: list of int or object
        names of variables in table
    dtypekind_dfip: list of DtypeKind enum
        list of DtypeKind enum values for each feature in the panel,
        following the data frame interface protocol
    feature_kind: list of str
        list of feature kind strings for each feature in the panel,
        coerced to FLOAT or CATEGORICAL type
    """

>>>>>>> d49b06bf
    _tags = {
        "scitype": "Hierarchical",
        "name": "polars_hierarchical",  # any string
        "name_python": "hier_polars_eager",  # lower_snake_case
        "name_aliases": [],
        "python_version": None,
        "python_dependencies": "polars",
        "capability:multivariate": True,
        "capability:unequally_spaced": True,
        "capability:missing_values": True,
    }

    def _check(self, obj, return_metadata=False, var_name="obj"):
        """Check if obj is of this data type.

        Parameters
        ----------
        obj : any
            Object to check.
        return_metadata : bool, optional (default=False)
            Whether to return metadata.
        var_name : str, optional (default="obj")
            Name of the variable to check, for use in error messages.

        Returns
        -------
        valid : bool
            Whether obj is of this data type.
        msg : str, only returned if return_metadata is True.
            Error message if obj is not of this data type.
        metadata : dict, only returned if return_metadata is True.
            Metadata dictionary.
        """
        from sktime.datatypes._panel._check import _check_polars_panel

        return _check_polars_panel(
            obj=obj,
            return_metadata=return_metadata,
            var_name=var_name,
            scitype="Hierarchical",
        )<|MERGE_RESOLUTION|>--- conflicted
+++ resolved
@@ -65,8 +65,6 @@
 class HierarchicalPdMultiIndex(ScitypeHierarchical):
     """Data type: pandas.DataFrame based specification of hierarchical series.
 
-<<<<<<< HEAD
-=======
     Name: ``"pd_multiindex_hier"``
 
     Short description:
@@ -106,7 +104,6 @@
     * cannot represent hierarchical series with different sets of variables
     * can represent missing values
 
->>>>>>> d49b06bf
     Parameters
     ----------
     is_univariate: bool
@@ -164,7 +161,6 @@
             Whether to return metadata.
         var_name : str, optional (default="obj")
             Name of the variable to check, for use in error messages.
-<<<<<<< HEAD
 
         Returns
         -------
@@ -182,21 +178,8 @@
         )
 
         return ret
-=======
->>>>>>> d49b06bf
-
-        Returns
-        -------
-        valid : bool
-            Whether obj is of this data type.
-        msg : str, only returned if return_metadata is True.
-            Error message if obj is not of this data type.
-        metadata : dict, only returned if return_metadata is True.
-            Metadata dictionary.
-        """
-        from sktime.datatypes._panel._check import _check_pdmultiindex_panel
-
-<<<<<<< HEAD
+
+
 class HierarchicalDask(ScitypeHierarchical):
     """Data type: dask frame based specification of hierarchical series.
 
@@ -258,16 +241,27 @@
         var_name : str, optional (default="obj")
             Name of the variable to check, for use in error messages.
 
-=======
-        ret = _check_pdmultiindex_panel(
-            obj, return_metadata=return_metadata, var_name=var_name, panel=False
+        Returns
+        -------
+        valid : bool
+            Whether obj is of this data type.
+        msg : str, only returned if return_metadata is True.
+            Error message if obj is not of this data type.
+        metadata : dict, only returned if return_metadata is True.
+            Metadata dictionary.
+        """
+        from sktime.datatypes._adapter.dask_to_pd import check_dask_frame
+
+        return check_dask_frame(
+            obj=obj,
+            return_metadata=return_metadata,
+            var_name=var_name,
+            scitype="Hierarchical",
         )
 
-        return ret
-
-
-class HierarchicalDask(ScitypeHierarchical):
-    """Data type: dask frame based specification of hierarchical series.
+
+class HierarchicalPolarsEager(ScitypeHierarchical):
+    """Data type: polars DataFrame frame based specification of hierarchical series.
 
     Parameters
     ----------
@@ -305,125 +299,6 @@
 
     _tags = {
         "scitype": "Hierarchical",
-        "name": "dask_hierarchical",  # any string
-        "name_python": "hier_dask",  # lower_snake_case
-        "name_aliases": [],
-        "python_version": None,
-        "python_dependencies": "dask",
-        "capability:multivariate": True,
-        "capability:unequally_spaced": True,
-        "capability:missing_values": True,
-    }
-
-    def _check(self, obj, return_metadata=False, var_name="obj"):
-        """Check if obj is of this data type.
-
-        Parameters
-        ----------
-        obj : any
-            Object to check.
-        return_metadata : bool, optional (default=False)
-            Whether to return metadata.
-        var_name : str, optional (default="obj")
-            Name of the variable to check, for use in error messages.
-
->>>>>>> d49b06bf
-        Returns
-        -------
-        valid : bool
-            Whether obj is of this data type.
-        msg : str, only returned if return_metadata is True.
-            Error message if obj is not of this data type.
-        metadata : dict, only returned if return_metadata is True.
-            Metadata dictionary.
-        """
-        from sktime.datatypes._adapter.dask_to_pd import check_dask_frame
-
-        return check_dask_frame(
-            obj=obj,
-            return_metadata=return_metadata,
-            var_name=var_name,
-            scitype="Hierarchical",
-        )
-
-
-class HierarchicalPolarsEager(ScitypeHierarchical):
-    """Data type: polars DataFrame frame based specification of hierarchical series.
-<<<<<<< HEAD
-
-    Parameters
-    ----------
-    is_univariate: bool
-        True iff table has one variable
-    is_equally_spaced : bool
-        True iff series index is equally spaced
-    is_equal_length: bool
-        True iff all series in panel are of equal length
-    is_empty: bool
-        True iff table has no variables or no instances
-    is_one_series: bool
-        True iff there is only one series in the hierarchical collection.
-    is_one_panel: bool
-        True iff there is only one flat panel in the hierarchical collection,
-        i.e., the collection has a flat hierarchy, plus additional hierarchy levels
-        that have only a single value.
-    has_nans: bool
-        True iff the table contains NaN values
-    n_instances: int
-        number of instances in the hierarchical collection
-    n_panels: int
-        number of flat panels in the hierarchical collection
-    n_features: int
-        number of variables in table
-    feature_names: list of int or object
-        names of variables in table
-    dtypekind_dfip: list of DtypeKind enum
-        list of DtypeKind enum values for each feature in the panel,
-        following the data frame interface protocol
-    feature_kind: list of str
-        list of feature kind strings for each feature in the panel,
-        coerced to FLOAT or CATEGORICAL type
-    """
-
-=======
-
-    Parameters
-    ----------
-    is_univariate: bool
-        True iff table has one variable
-    is_equally_spaced : bool
-        True iff series index is equally spaced
-    is_equal_length: bool
-        True iff all series in panel are of equal length
-    is_empty: bool
-        True iff table has no variables or no instances
-    is_one_series: bool
-        True iff there is only one series in the hierarchical collection.
-    is_one_panel: bool
-        True iff there is only one flat panel in the hierarchical collection,
-        i.e., the collection has a flat hierarchy, plus additional hierarchy levels
-        that have only a single value.
-    has_nans: bool
-        True iff the table contains NaN values
-    n_instances: int
-        number of instances in the hierarchical collection
-    n_panels: int
-        number of flat panels in the hierarchical collection
-    n_features: int
-        number of variables in table
-    feature_names: list of int or object
-        names of variables in table
-    dtypekind_dfip: list of DtypeKind enum
-        list of DtypeKind enum values for each feature in the panel,
-        following the data frame interface protocol
-    feature_kind: list of str
-        list of feature kind strings for each feature in the panel,
-        coerced to FLOAT or CATEGORICAL type
-    """
-
->>>>>>> d49b06bf
-    _tags = {
-        "scitype": "Hierarchical",
         "name": "polars_hierarchical",  # any string
         "name_python": "hier_polars_eager",  # lower_snake_case
         "name_aliases": [],
