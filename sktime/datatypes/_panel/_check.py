--- conflicted
+++ resolved
@@ -627,12 +627,6 @@
 
         return _ret(True, None, metadata, return_metadata)
 
-<<<<<<< HEAD
-    check_dict[("gluonts_PandasDataset_panel", "Panel")] = (
-        check_gluonTS_pandasDataset_panel
-    )
-=======
     check_dict[
         ("gluonts_PandasDataset_panel", "Panel")
-    ] = check_gluonTS_pandasDataset_panel
->>>>>>> 14e312e1
+    ] = check_gluonTS_pandasDataset_panel