"""Machine type checkers for Series scitype.

Exports checkers for Series scitype:

check_dict: dict indexed by pairs of str
  1st element = mtype - str
  2nd element = scitype - str
elements are checker/validation functions for mtype

Function signature of all elements
check_dict[(mtype, scitype)]

Parameters
----------
obj - object to check
return_metadata - bool, optional, default=False
    if False, returns only "valid" return
    if True, returns all three return objects
    if str, list of str, metadata return dict is subset to keys in return_metadata
var_name: str, optional, default="obj" - name of input in error messages

Returns
-------
valid: bool - whether obj is a valid object of mtype/scitype
msg: str - error message if object is not valid, otherwise None
        returned only if return_metadata is True
metadata: dict - metadata about obj if valid, otherwise None
        returned only if return_metadata is True
    fields:
        "is_univariate": bool, True iff all series in panel have one variable
        "is_equally_spaced": bool, True iff all series indices are equally spaced
        "is_equal_length": bool, True iff all series in panel are of equal length
        "is_empty": bool, True iff one or more of the series in the panel are empty
        "is_one_series": bool, True iff there is only one series in the panel
        "has_nans": bool, True iff the panel contains NaN values
        "n_instances": int, number of instances in the panel
        "n_features": int, number of variables in series
        "feature_names": list of int or object, names of variables in series
"""

__author__ = ["fkiraly", "TonyBagnall"]

__all__ = ["check_dict"]

import numpy as np
import pandas as pd
from pandas.core.dtypes.cast import is_nested_object

from sktime.datatypes._common import _req, _ret
from sktime.datatypes._dtypekind import _get_feature_kind, _get_panel_dtypekind
from sktime.datatypes._series._check import (
    _index_equally_spaced,
    check_pddataframe_series,
)
from sktime.utils.dependencies import _check_soft_dependencies
from sktime.utils.validation.series import is_in_valid_index_types, is_integer_index

VALID_MULTIINDEX_TYPES = (pd.RangeIndex, pd.Index)
VALID_INDEX_TYPES = (pd.RangeIndex, pd.PeriodIndex, pd.DatetimeIndex)


def is_in_valid_multiindex_types(x) -> bool:
    """Check that the input type belongs to the valid multiindex types."""
    return isinstance(x, VALID_MULTIINDEX_TYPES) or is_integer_index(x)


def _list_all_equal(obj):
    """Check whether elements of list are all equal.

    Parameters
    ----------
    obj: list - assumed, not checked

    Returns
    -------
    bool, True if elements of obj are all equal
    """
    if len(obj) < 2:
        return True

    return np.all([s == obj[0] for s in obj])


check_dict = dict()


def check_dflist_panel(obj, return_metadata=False, var_name="obj"):
    if not isinstance(obj, list):
        msg = f"{var_name} must be list of pd.DataFrame, found {type(obj)}"
        return _ret(False, msg, None, return_metadata)

    n = len(obj)

    bad_inds = [i for i in range(n) if not isinstance(obj[i], pd.DataFrame)]

    if len(bad_inds) > 0:
        msg = f"{var_name}[i] must pd.DataFrame, but found other types at i={bad_inds}"
        return _ret(False, msg, None, return_metadata)

    check_res = [check_pddataframe_series(s, return_metadata=True) for s in obj]
    bad_inds = [i for i in range(n) if not check_res[i][0]]

    if len(bad_inds) > 0:
        msg = f"{var_name}[i] must be Series of mtype pd.DataFrame, not at i={bad_inds}"
        return _ret(False, msg, None, return_metadata)

    metadata = dict()
    if _req("is_univariate", return_metadata):
        metadata["is_univariate"] = np.all(
            [res[2]["is_univariate"] for res in check_res]
        )
    if _req("is_equally_spaced", return_metadata):
        metadata["is_equally_spaced"] = np.all(
            [res[2]["is_equally_spaced"] for res in check_res]
        )
    if _req("is_equal_length", return_metadata):
        metadata["is_equal_length"] = _list_all_equal([len(s) for s in obj])
    if _req("is_empty", return_metadata):
        metadata["is_empty"] = np.any([res[2]["is_empty"] for res in check_res])
    if _req("has_nans", return_metadata):
        metadata["has_nans"] = np.any([res[2]["has_nans"] for res in check_res])
    if _req("is_one_series", return_metadata):
        metadata["is_one_series"] = n == 1
    if _req("n_panels", return_metadata):
        metadata["n_panels"] = 1
    if _req("is_one_panel", return_metadata):
        metadata["is_one_panel"] = True
    if _req("n_instances", return_metadata):
        metadata["n_instances"] = n
    if _req("n_features", return_metadata):
        metadata["n_features"] = len(obj[0].columns)
    if _req("feature_names", return_metadata):
        metadata["feature_names"] = obj[0].columns.to_list()
    if _req("dtypekind_dfip", return_metadata):
        metadata["dtypekind_dfip"] = _get_panel_dtypekind(obj, "df-list")
    if _req("feature_kind", return_metadata):
        dtype_kind = _get_panel_dtypekind(obj, "df-list")
        metadata["feature_kind"] = _get_feature_kind(dtype_kind)

    return _ret(True, None, metadata, return_metadata)


check_dict[("df-list", "Panel")] = check_dflist_panel


def check_numpy3d_panel(obj, return_metadata=False, var_name="obj"):
    if not isinstance(obj, np.ndarray):
        msg = f"{var_name} must be a numpy.ndarray, found {type(obj)}"
        return _ret(False, msg, None, return_metadata)

    if not len(obj.shape) == 3:
        msg = f"{var_name} must be a 3D numpy.ndarray, but found {len(obj.shape)}D"
        return _ret(False, msg, None, return_metadata)

    # we now know obj is a 3D np.ndarray
    metadata = dict()
    if _req("is_empty", return_metadata):
        metadata["is_empty"] = len(obj) < 1 or obj.shape[1] < 1 or obj.shape[2] < 1
    if _req("is_univariate", return_metadata):
        metadata["is_univariate"] = obj.shape[1] < 2
    # np.arrays are considered equally spaced and equal length by assumption
    if _req("is_equally_spaced", return_metadata):
        metadata["is_equally_spaced"] = True
    if _req("is_equal_length", return_metadata):
        metadata["is_equal_length"] = True

    if _req("n_instances", return_metadata):
        metadata["n_instances"] = obj.shape[0]
    if _req("is_one_series", return_metadata):
        metadata["is_one_series"] = obj.shape[0] == 1
    if _req("n_panels", return_metadata):
        metadata["n_panels"] = 1
    if _req("is_one_panel", return_metadata):
        metadata["is_one_panel"] = True
    if _req("n_features", return_metadata):
        metadata["n_features"] = obj.shape[1]
    if _req("feature_names", return_metadata):
        metadata["feature_names"] = list(range(obj.shape[1]))
    if _req("dtypekind_dfip", return_metadata):
        metadata["dtypekind_dfip"] = _get_panel_dtypekind(obj, "numpy3D")
    if _req("feature_kind", return_metadata):
        dtype_kind = _get_panel_dtypekind(obj, "numpy3D")
        metadata["feature_kind"] = _get_feature_kind(dtype_kind)

    # check whether there any nans; only if requested
    if _req("has_nans", return_metadata):
        metadata["has_nans"] = pd.isnull(obj).any()

    return _ret(True, None, metadata, return_metadata)


check_dict[("numpy3D", "Panel")] = check_numpy3d_panel


def check_pdmultiindex_panel(obj, return_metadata=False, var_name="obj", panel=True):
    if not isinstance(obj, pd.DataFrame):
        msg = f"{var_name} must be a pd.DataFrame, found {type(obj)}"
        return _ret(False, msg, None, return_metadata)

    if not isinstance(obj.index, pd.MultiIndex):
        msg = f"{var_name} must have a MultiIndex, found {type(obj.index)}"
        return _ret(False, msg, None, return_metadata)

    # check to delineate from nested_univ mtype (Hierarchical)
    # pd.DataFrame mtype allows object dtype,
    # but if we allow object dtype with Panel entries,
    # the mtype becomes ambiguous, i.e., non-delineable from nested_univ
    if np.prod(obj.shape) > 0 and isinstance(obj.iloc[0, 0], (pd.Series, pd.DataFrame)):
        msg = f"{var_name} cannot contain nested pd.Series or pd.DataFrame"
        return _ret(False, msg, None, return_metadata)

    index = obj.index

    # check that columns are unique
    col_names = obj.columns
    if not col_names.is_unique:
        msg = f"{var_name} must have unique column indices, but found {col_names}"
        return _ret(False, msg, None, return_metadata)

    # check that there are precisely two index levels
    nlevels = index.nlevels
    if panel is True and not nlevels == 2:
        msg = f"{var_name} must have a MultiIndex with 2 levels, found {nlevels}"
        return _ret(False, msg, None, return_metadata)
    elif panel is False and not nlevels > 2:
        msg = (
            f"{var_name} must have a MultiIndex with 3 or more levels, found {nlevels}"
        )
        return _ret(False, msg, None, return_metadata)

    # check whether the time index is of valid type
    if not is_in_valid_index_types(index.levels[-1]):
        msg = (
            f"{type(index)} is not supported for {var_name}, use "
            f"one of {VALID_INDEX_TYPES} or integer index instead."
        )
        return _ret(False, msg, None, return_metadata)

    # check instance index being integer or range index
    inst_inds = index.levels[0]
    if not is_in_valid_multiindex_types(inst_inds):
        msg = (
            f"instance index (first/highest index) must be {VALID_MULTIINDEX_TYPES}, "
            f"integer index, but found {type(inst_inds)}"
        )
        return _ret(False, msg, None, return_metadata)

    # check if time index is monotonic increasing for each group
    if not index.is_monotonic_increasing:
        index_frame = index.to_frame()
        if (
            not index_frame.groupby(level=list(range(index.nlevels - 1)), sort=False)[
                index_frame.columns[-1]
            ]
            .is_monotonic_increasing.astype(bool)
            .all()
        ):
            msg = (
                f"The (time) index of {var_name} must be sorted monotonically "
                f"increasing. Use {var_name}.sort_index() to sort the index, or "
                f"{var_name}.duplicated() to find duplicates."
            )
            return _ret(False, msg, None, return_metadata)

    metadata = dict()

    if _req("is_univariate", return_metadata):
        metadata["is_univariate"] = len(obj.columns) < 2
    if _req("is_empty", return_metadata):
        metadata["is_empty"] = len(index) < 1 or len(obj.columns) < 1
    if _req("has_nans", return_metadata):
        metadata["has_nans"] = obj.isna().values.any()
    if _req("n_features", return_metadata):
        metadata["n_features"] = len(obj.columns)
    if _req("feature_names", return_metadata):
        metadata["feature_names"] = obj.columns.to_list()
    if _req("dtypekind_dfip", return_metadata):
        metadata["dtypekind_dfip"] = _get_panel_dtypekind(obj, "pd-multiindex")
    if _req("feature_kind", return_metadata):
        dtype_kind = _get_panel_dtypekind(obj, "pd-multiindex")
        metadata["feature_kind"] = _get_feature_kind(dtype_kind)

    # check whether index is equally spaced or if there are any nans
    #   compute only if needed
    requires_series_grps = [
        "n_instances",
        "is_one_series",
        "is_equal_length",
        "is_equally_spaced",
    ]
    if _req(requires_series_grps, return_metadata):
        levels = list(range(index.nlevels - 1))
        if len(levels) == 1:
            levels = levels[0]
        series_groups = obj.groupby(level=levels, sort=False)
        n_series = series_groups.ngroups

        if _req("n_instances", return_metadata):
            metadata["n_instances"] = n_series
        if _req("is_one_series", return_metadata):
            metadata["is_one_series"] = n_series == 1
        if _req("is_equal_length", return_metadata):
            metadata["is_equal_length"] = _list_all_equal(
                series_groups.size().to_numpy()
            )
        if _req("is_equally_spaced", return_metadata):
            metadata["is_equally_spaced"] = all(
                _index_equally_spaced(group.index.get_level_values(-1))
                for _, group in series_groups
            )

    requires_panel_grps = ["n_panels", "is_one_panel"]
    if _req(requires_panel_grps, return_metadata):
        if panel:
            n_panels = 1
        else:
            panel_groups = obj.groupby(level=list(range(index.nlevels - 2)), sort=False)
            n_panels = panel_groups.ngroups

        if _req("n_panels", return_metadata):
            metadata["n_panels"] = n_panels
        if _req("is_one_panel", return_metadata):
            metadata["is_one_panel"] = n_panels == 1

    return _ret(True, None, metadata, return_metadata)


check_dict[("pd-multiindex", "Panel")] = check_pdmultiindex_panel


def are_columns_nested(X):
    """Check whether any cells have nested structure in each DataFrame column.

    Parameters
    ----------
    X : pd.DataFrame
        DataFrame to check for nested data structures.

    Returns
    -------
    any_nested : bool
        If True, at least one column is nested.
        If False, no nested columns.
    """
    any_nested = any(is_nested_object(series) for _, series in X.items())
    return any_nested


def _nested_dataframe_has_unequal(X: pd.DataFrame) -> bool:
    """Check whether an input nested DataFrame of Series has unequal length series.

    Parameters
    ----------
    X : pd.DataFrame where each cell is a pd.Series

    Returns
    -------
    True if x contains any NaNs, False otherwise.
    """
    rows = len(X)
    cols = len(X.columns)
    s = X.iloc[0, 0]
    length = len(s)

    for i in range(0, rows):
        for j in range(0, cols):
            s = X.iloc[i, j]
            temp = len(s)
            if temp != length:
                return True
    return False


def _nested_dataframe_has_nans(X: pd.DataFrame) -> bool:
    """Check whether an input pandas of Series has nans.

    Parameters
    ----------
    X : pd.DataFrame where each cell is a pd.Series

    Returns
    -------
    True if x contains any NaNs, False otherwise.
    """
    cases = len(X)
    dimensions = len(X.columns)
    for i in range(cases):
        for j in range(dimensions):
            s = X.iloc[i, j]
            if hasattr(s, "size"):
                for k in range(s.size):
                    if pd.isna(s.iloc[k]):
                        return True
            elif pd.isna(s):
                return True
    return False


def is_nested_dataframe(obj, return_metadata=False, var_name="obj"):
    """Check whether the input is a nested DataFrame.

    To allow for a mixture of nested and primitive columns types the
    the considers whether any column is a nested np.ndarray or pd.Series.

    Column is consider nested if any cells in column have a nested structure.

    Parameters
    ----------
    X: Input that is checked to determine if it is a nested DataFrame.

    Returns
    -------
    bool: Whether the input is a nested DataFrame
    """
    # If not a DataFrame we know is_nested_dataframe is False
    if not isinstance(obj, pd.DataFrame):
        msg = f"{var_name} must be a pd.DataFrame, found {type(obj)}"
        return _ret(False, msg, None, return_metadata)
    # Otherwise we'll see if any column has a nested structure in first row
    else:
        if not all([i == "object" for i in obj.dtypes]):
            msg = f"{var_name} All columns must be object, found {type(obj)}"
            return _ret(False, msg, None, return_metadata)

        if not are_columns_nested(obj):
            msg = f"{var_name} entries must be pd.Series"
            return _ret(False, msg, None, return_metadata)

    # check that columns are unique
    if not obj.columns.is_unique:
        msg = f"{var_name} must have unique column indices, but found {obj.columns}"
        return _ret(False, msg, None, return_metadata)

    # Check instance index is unique
    if not obj.index.is_unique:
        msg = (
            f"The instance index of {var_name} must be unique, "
            f"but found duplicates. Use {var_name}.duplicated() "
            f"to find the duplicates."
        )
        return _ret(False, msg, None, return_metadata)

    metadata = dict()
    if _req("is_univariate", return_metadata):
        metadata["is_univariate"] = obj.shape[1] < 2
    if _req("n_instances", return_metadata):
        metadata["n_instances"] = len(obj)
    if _req("is_one_series", return_metadata):
        metadata["is_one_series"] = len(obj) == 1
    if _req("n_panels", return_metadata):
        metadata["n_panels"] = 1
    if _req("is_one_panel", return_metadata):
        metadata["is_one_panel"] = True
    if _req("has_nans", return_metadata):
        metadata["has_nans"] = _nested_dataframe_has_nans(obj)
    if _req("is_equal_length", return_metadata):
        metadata["is_equal_length"] = not _nested_dataframe_has_unequal(obj)
    if _req("n_features", return_metadata):
        metadata["n_features"] = len(obj.columns)
    if _req("feature_names", return_metadata):
        metadata["feature_names"] = obj.columns.to_list()
    if _req("dtypekind_dfip", return_metadata):
        metadata["dtypekind_dfip"] = _get_panel_dtypekind(obj, "nested_univ")
    if _req("feature_kind", return_metadata):
        dtype_kind = _get_panel_dtypekind(obj, "nested_univ")
        metadata["feature_kind"] = _get_feature_kind(dtype_kind)

    # todo: this is temporary override, proper is_empty logic needs to be added
    if _req("is_empty", return_metadata):
        metadata["is_empty"] = False
    if _req("is_equally_spaced", return_metadata):
        metadata["is_equally_spaced"] = True
    # end hacks

    return _ret(True, None, metadata, return_metadata)


check_dict[("nested_univ", "Panel")] = is_nested_dataframe


def check_numpyflat_Panel(obj, return_metadata=False, var_name="obj"):
    if not isinstance(obj, np.ndarray):
        msg = f"{var_name} must be a numpy.ndarray, found {type(obj)}"
        return _ret(False, msg, None, return_metadata)

    if not len(obj.shape) == 2:
        msg = f"{var_name} must be a 2D numpy.ndarray, but found {len(obj.shape)}D"
        return _ret(False, msg, None, return_metadata)

    # we now know obj is a 2D np.ndarray
    metadata = dict()
    if _req("is_empty", return_metadata):
        metadata["is_empty"] = len(obj) < 1 or obj.shape[1] < 1
    if _req("is_univariate", return_metadata):
        metadata["is_univariate"] = True
    if _req("n_features", return_metadata):
        metadata["n_features"] = 1
    if _req("feature_names", return_metadata):
        metadata["feature_names"] = [0]
    if _req("dtypekind_dfip", return_metadata):
        metadata["dtypekind_dfip"] = _get_panel_dtypekind(obj, "numpyflat")
    if _req("feature_kind", return_metadata):
        dtype_kind = _get_panel_dtypekind(obj, "numpyflat")
        metadata["feature_kind"] = _get_feature_kind(dtype_kind)
    # np.arrays are considered equally spaced, equal length, by assumption
    if _req("is_equally_spaced", return_metadata):
        metadata["is_equally_spaced"] = True
    if _req("is_equal_length", return_metadata):
        metadata["is_equal_length"] = True
    if _req("n_instances", return_metadata):
        metadata["n_instances"] = obj.shape[0]
    if _req("is_one_series", return_metadata):
        metadata["is_one_series"] = obj.shape[0] == 1
    if _req("n_panels", return_metadata):
        metadata["n_panels"] = 1
    if _req("is_one_panel", return_metadata):
        metadata["is_one_panel"] = True
    if _req("has_nans", return_metadata):
        metadata["has_nans"] = np.isnan(obj).any()

    return _ret(True, None, metadata, return_metadata)


check_dict[("numpyflat", "Panel")] = check_numpyflat_Panel

if _check_soft_dependencies("dask", severity="none"):
    from sktime.datatypes._adapter.dask_to_pd import check_dask_frame

    def check_dask_panel(obj, return_metadata=False, var_name="obj"):
        return check_dask_frame(
            obj=obj,
            return_metadata=return_metadata,
            var_name=var_name,
            scitype="Panel",
        )

    check_dict[("dask_panel", "Panel")] = check_dask_panel

if _check_soft_dependencies("gluonts", severity="none"):

    def check_gluonTS_listDataset_panel(obj, return_metadata=False, var_name="obj"):
        metadata = dict()

        if (
            not isinstance(obj, list)
            or not isinstance(obj[0], dict)
            or "target" not in obj[0]
            or len(obj[0]["target"]) <= 1
        ):
            msg = f"{var_name} must be a gluonts.ListDataset, found {type(obj)}"
            return _ret(False, msg, None, return_metadata)

        # Check if there are no time series in the ListDataset
        if _req("is_empty", return_metadata):
            metadata["is_empty"] = len(obj) < 1

        if _req("is_univariate", return_metadata):
            # Check first if the ListDataset is empty
            if len(obj) < 1:
                metadata["is_univariate"] = True

            # Check the first time-series for total features
            else:
                metadata["is_univariate"] = obj[0]["target"].shape[1] == 1

        if _req("n_features", return_metadata):
            # Check first if the ListDataset is empty
            if len(obj) < 1:
                metadata["n_features"] = 0

            else:
                metadata["n_features"] = obj[0]["target"].shape[1]

        if _req("n_instances", return_metadata):
            metadata["n_instances"] = len(obj)

        if _req("n_panels", return_metadata):
            metadata["n_panels"] = len(obj)

        if _req("feature_names", return_metadata):
            # Check first if the ListDataset is empty
            if len(obj) < 1:
                metadata["feature_names"] = []

            else:
                metadata["feature_names"] = [
                    f"value_{i}" for i in range(obj[0]["target"].shape[1])
                ]

        for series in obj:
            # check that no dtype is object
            if series["target"].dtype == "object":
                msg = f"{var_name} should not have column of 'object' dtype"
                return _ret(False, msg, None, return_metadata)

        # For a GluonTS ListDataset, only a start date and frequency is set
        # so everything should thus be equally spaced
        if _req("is_equally_spaced", return_metadata):
            metadata["is_equally_spaced"] = True

        if _req("has_nans", return_metadata):
            for series in obj:
                metadata["has_nans"] = pd.isnull(series["target"]).any()

                # Break out if at least 1 time series has NaN values
                if metadata["has_nans"]:
                    break

        return _ret(True, None, metadata, return_metadata)

    check_dict[("gluonts_ListDataset_panel", "Panel")] = check_gluonTS_listDataset_panel

    def check_gluonTS_pandasDataset_panel(obj, return_metadata=False, var_name="obj"):
        # Importing required libraries
        from gluonts.dataset.pandas import PandasDataset

        metadata = dict()

        # Check for type correctness
        if not isinstance(obj, PandasDataset):
            msg = f"{var_name} must be a gluonts.PandasDataset, found {type(obj)}"
            return _ret(False, msg, None, return_metadata)

        if not hasattr(obj._data_entries.iterable, "iterable"):
<<<<<<< HEAD
            msg = f"{var_name} must be formed with a multiindex DataFrame "
            +"to be a valid `pandasDataset_panel`"

=======
            msg = f"{var_name} must be formed with a multiindex DataFrame to "
            +"be a valid `pandasDataset_panel`"
>>>>>>> f3119c54
            return _ret(False, msg, None, return_metadata)

        # Convert to a pandas DF for easier checks
        df = pd.DataFrame(obj._data_entries)

        df = df.explode("target")

        # Check if there are no values
        if _req("is_empty", return_metadata):
            metadata["is_empty"] = len(obj._data_entries) == 0

        if _req("is_univariate", return_metadata):
            metadata["is_univariate"] = "item_id" not in df.columns

        if _req("n_features", return_metadata):
            metadata["n_features"] = len(df.columns)

        if _req("n_instances", return_metadata):
            if "item_id" not in df.columns:
                metadata["n_instances"] = 1

            else:
                metadata["n_instances"] = len(df["item_id"].unique())

        if _req("n_panels", return_metadata):
            metadata["n_panels"] = 1

        if _req("feature_names", return_metadata):
            metadata["feature_names"] = df.columns

        if _req("is_equally_spaced", return_metadata):
            metadata["is_equally_spaced"] = True

        if _req("has_nans", return_metadata):
            metadata["has_nans"] = df.isna().any().any()

        return _ret(True, None, metadata, return_metadata)

    check_dict[("gluonts_PandasDataset_panel", "Panel")] = (
        check_gluonTS_pandasDataset_panel
    )<|MERGE_RESOLUTION|>--- conflicted
+++ resolved
@@ -622,14 +622,8 @@
             return _ret(False, msg, None, return_metadata)
 
         if not hasattr(obj._data_entries.iterable, "iterable"):
-<<<<<<< HEAD
-            msg = f"{var_name} must be formed with a multiindex DataFrame "
-            +"to be a valid `pandasDataset_panel`"
-
-=======
             msg = f"{var_name} must be formed with a multiindex DataFrame to "
             +"be a valid `pandasDataset_panel`"
->>>>>>> f3119c54
             return _ret(False, msg, None, return_metadata)
 
         # Convert to a pandas DF for easier checks
