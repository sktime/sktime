--- conflicted
+++ resolved
@@ -311,11 +311,10 @@
             msg = f"{var_name} entries must be pd.Series"
             return _ret(False, msg, None, return_metadata)
 
-<<<<<<< HEAD
     # check that columns are unique
     msg = f"{var_name} must have " f"unique column indices, but found {obj.columns}"
     assert obj.columns.is_unique, msg
-=======
+
     # Check instance index is unique
     if not obj.index.is_unique:
         duplicates = obj.index[obj.index.duplicated()].unique().to_list()
@@ -324,7 +323,6 @@
             f"but found duplicates: {duplicates}"
         )
         return _ret(False, msg, None, return_metadata)
->>>>>>> 0b11ca58
 
     metadata = dict()
     metadata["is_univariate"] = obj.shape[1] < 2
