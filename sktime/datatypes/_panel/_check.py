--- conflicted
+++ resolved
@@ -221,6 +221,11 @@
         msg = f"{var_name} must have unique column indices, but found {col_names}"
         return _ret(False, msg, None, return_metadata)
 
+    # check that no dtype is object
+    if "object" in obj.dtypes.values:
+        msg = f"{var_name} should not have column of 'object' dtype"
+        return _ret(False, msg, None, return_metadata)
+
     # check that there are precisely two index levels
     nlevels = index.nlevels
     if panel is True and not nlevels == 2:
@@ -491,7 +496,7 @@
         msg = f"{var_name} must be a 2D numpy.ndarray, but found {len(obj.shape)}D"
         return _ret(False, msg, None, return_metadata)
 
-    # we now know obj is a 2D np.ndarray
+    # we now know obj is a 3D np.ndarray
     metadata = dict()
     if _req("is_empty", return_metadata):
         metadata["is_empty"] = len(obj) < 1 or obj.shape[1] < 1
@@ -540,7 +545,6 @@
 
     check_dict[("dask_panel", "Panel")] = check_dask_panel
 
-<<<<<<< HEAD
 if _check_soft_dependencies("polars", severity="none"):
     import polars as pl
 
@@ -615,7 +619,7 @@
         return metadict
 
     check_dict[("polars_panel", "Panel")] = check_polars_panel
-=======
+
 if _check_soft_dependencies("gluonts", severity="none"):
 
     def check_gluonTS_listDataset_panel(obj, return_metadata=False, var_name="obj"):
@@ -754,5 +758,4 @@
 
     check_dict[("gluonts_PandasDataset_panel", "Panel")] = (
         check_gluonTS_pandasDataset_panel
-    )
->>>>>>> 40bc1cef
+    )