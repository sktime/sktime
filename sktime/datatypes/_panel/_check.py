"""Machine type checkers for Series scitype.

Exports checkers for Series scitype:

check_dict: dict indexed by pairs of str
  1st element = mtype - str
  2nd element = scitype - str
elements are checker/validation functions for mtype

Function signature of all elements
check_dict[(mtype, scitype)]

Parameters
----------
obj - object to check
return_metadata - bool, optional, default=False
    if False, returns only "valid" return
    if True, returns all three return objects
    if str, list of str, metadata return dict is subset to keys in return_metadata
var_name: str, optional, default="obj" - name of input in error messages

Returns
-------
valid: bool - whether obj is a valid object of mtype/scitype
msg: str - error message if object is not valid, otherwise None
        returned only if return_metadata is True
metadata: dict - metadata about obj if valid, otherwise None
        returned only if return_metadata is True
    fields:
        "is_univariate": bool, True iff all series in panel have one variable
        "is_equally_spaced": bool, True iff all series indices are equally spaced
        "is_equal_length": bool, True iff all series in panel are of equal length
        "is_empty": bool, True iff one or more of the series in the panel are empty
        "is_one_series": bool, True iff there is only one series in the panel
        "has_nans": bool, True iff the panel contains NaN values
        "n_instances": int, number of instances in the panel
        "n_features": int, number of variables in series
        "feature_names": list of int or object, names of variables in series
"""

import numpy as np
import pandas as pd
from pandas.core.dtypes.cast import is_nested_object

from sktime.datatypes._base._common import _req, _ret
from sktime.datatypes._dtypekind import (
    DtypeKind,
    _get_feature_kind,
    _get_panel_dtypekind,
)
from sktime.datatypes._panel._base import ScitypePanel
from sktime.datatypes._series._check import (
    _check_pddataframe_series,
    _index_equally_spaced,
)
from sktime.utils.validation.series import is_in_valid_index_types, is_integer_index

VALID_MULTIINDEX_TYPES = (pd.RangeIndex, pd.Index)
VALID_INDEX_TYPES = (pd.RangeIndex, pd.PeriodIndex, pd.DatetimeIndex)


def is_in_valid_multiindex_types(x) -> bool:
    """Check that the input type belongs to the valid multiindex types."""
    return isinstance(x, VALID_MULTIINDEX_TYPES) or is_integer_index(x)


def _list_all_equal(obj):
    """Check whether elements of list are all equal.

    Parameters
    ----------
    obj: list - assumed, not checked

    Returns
    -------
    bool, True if elements of obj are all equal
    """
    if len(obj) < 2:
        return True

    return np.all([s == obj[0] for s in obj])


class PanelDfList(ScitypePanel):
    """Data type: list-of-pandas.DataFrame based specification of panel of time series.

    Parameters
    ----------
    is_univariate: bool
        True iff table has one variable
    is_equally_spaced : bool
        True iff series index is equally spaced
    is_equal_length: bool
        True iff all series in panel are of equal length
    is_empty: bool
        True iff table has no variables or no instances
    is_one_series: bool
        True iff there is only one series in the panel of time series
    has_nans: bool
        True iff the table contains NaN values
    n_instances: int
        number of instances in the panel of time series
    n_features: int
        number of variables in table
    feature_names: list of int or object
        names of variables in table
    dtypekind_dfip: list of DtypeKind enum
        list of DtypeKind enum values for each feature in the panel,
        following the data frame interface protocol
    feature_kind: list of str
        list of feature kind strings for each feature in the panel,
        coerced to FLOAT or CATEGORICAL type
    """

    _tags = {
        "scitype": "Panel",
        "name": "df-list",  # any string
        "name_python": "panel_df_list",  # lower_snake_case
        "name_aliases": [],
        "python_version": None,
        "python_dependencies": "pandas",
        "capability:multivariate": True,
        "capability:unequally_spaced": True,
        "capability:missing_values": True,
    }

    def _check(self, obj, return_metadata=False, var_name="obj"):
        """Check if obj is of this data type.

        Parameters
        ----------
        obj : any
            Object to check.
        return_metadata : bool, optional (default=False)
            Whether to return metadata.
        var_name : str, optional (default="obj")
            Name of the variable to check, for use in error messages.

        Returns
        -------
        valid : bool
            Whether obj is of this data type.
        msg : str, only returned if return_metadata is True.
            Error message if obj is not of this data type.
        metadata : dict, only returned if return_metadata is True.
            Metadata dictionary.
        """
        return _check_dflist_panel(
            obj, return_metadata=return_metadata, var_name=var_name
        )


def _check_dflist_panel(obj, return_metadata=False, var_name="obj"):
    """Check if obj is a list of pandas.DataFrame according to df-list specification."""
    if not isinstance(obj, list):
        msg = f"{var_name} must be list of pd.DataFrame, found {type(obj)}"
        return _ret(False, msg, None, return_metadata)

    n = len(obj)

    bad_inds = [i for i in range(n) if not isinstance(obj[i], pd.DataFrame)]

    if len(bad_inds) > 0:
        msg = f"{var_name}[i] must pd.DataFrame, but found other types at i={bad_inds}"
        return _ret(False, msg, None, return_metadata)

    check_res = [_check_pddataframe_series(s, return_metadata=True) for s in obj]
    bad_inds = [i for i in range(n) if not check_res[i][0]]

    if len(bad_inds) > 0:
        msg = f"{var_name}[i] must be Series of mtype pd.DataFrame, not at i={bad_inds}"
        return _ret(False, msg, None, return_metadata)

    metadata = dict()
    if _req("is_univariate", return_metadata):
        metadata["is_univariate"] = np.all(
            [res[2]["is_univariate"] for res in check_res]
        )
    if _req("is_equally_spaced", return_metadata):
        metadata["is_equally_spaced"] = np.all(
            [res[2]["is_equally_spaced"] for res in check_res]
        )
    if _req("is_equal_length", return_metadata):
        metadata["is_equal_length"] = _list_all_equal([len(s) for s in obj])
    if _req("is_empty", return_metadata):
        metadata["is_empty"] = np.any([res[2]["is_empty"] for res in check_res])
    if _req("has_nans", return_metadata):
        metadata["has_nans"] = np.any([res[2]["has_nans"] for res in check_res])
    if _req("is_one_series", return_metadata):
        metadata["is_one_series"] = n == 1
    if _req("n_panels", return_metadata):
        metadata["n_panels"] = 1
    if _req("is_one_panel", return_metadata):
        metadata["is_one_panel"] = True
    if _req("n_instances", return_metadata):
        metadata["n_instances"] = n
    if _req("n_features", return_metadata):
        metadata["n_features"] = len(obj[0].columns)
    if _req("feature_names", return_metadata):
        metadata["feature_names"] = obj[0].columns.to_list()
    if _req("dtypekind_dfip", return_metadata):
        metadata["dtypekind_dfip"] = _get_panel_dtypekind(obj, "df-list")
    if _req("feature_kind", return_metadata):
        dtype_kind = _get_panel_dtypekind(obj, "df-list")
        metadata["feature_kind"] = _get_feature_kind(dtype_kind)

    return _ret(True, None, metadata, return_metadata)


class PanelNp3D(ScitypePanel):
    """Data type: 3D np.ndarray based specification of panel of time series.

    Parameters
    ----------
    is_univariate: bool
        True iff table has one variable
    is_equally_spaced : bool
        True iff series index is equally spaced
    is_equal_length: bool
        True iff all series in panel are of equal length
    is_empty: bool
        True iff table has no variables or no instances
    is_one_series: bool
        True iff there is only one series in the panel of time series
    has_nans: bool
        True iff the table contains NaN values
    n_instances: int
        number of instances in the panel of time series
    n_features: int
        number of variables in table
    feature_names: list of int or object
        names of variables in table
    dtypekind_dfip: list of DtypeKind enum
        list of DtypeKind enum values for each feature in the panel,
        following the data frame interface protocol
    feature_kind: list of str
        list of feature kind strings for each feature in the panel,
        coerced to FLOAT or CATEGORICAL type
    """

    _tags = {
        "scitype": "Panel",
        "name": "numpy3D",  # any string
        "name_python": "panel_np_3d",  # lower_snake_case
        "name_aliases": [],
        "python_version": None,
        "python_dependencies": "numpy",
        "capability:multivariate": True,
        "capability:unequally_spaced": False,
        "capability:missing_values": True,
    }

    def _check(self, obj, return_metadata=False, var_name="obj"):
        """Check if obj is of this data type.

        Parameters
        ----------
        obj : any
            Object to check.
        return_metadata : bool, optional (default=False)
            Whether to return metadata.
        var_name : str, optional (default="obj")
            Name of the variable to check, for use in error messages.

        Returns
        -------
        valid : bool
            Whether obj is of this data type.
        msg : str, only returned if return_metadata is True.
            Error message if obj is not of this data type.
        metadata : dict, only returned if return_metadata is True.
            Metadata dictionary.
        """
        return _check_numpy3d_panel(
            obj, return_metadata=return_metadata, var_name=var_name
        )


def _check_numpy3d_panel(obj, return_metadata=False, var_name="obj"):
    """Check if obj is a numpy.ndarray according to numpy3D specification."""
    if not isinstance(obj, np.ndarray):
        msg = f"{var_name} must be a numpy.ndarray, found {type(obj)}"
        return _ret(False, msg, None, return_metadata)

    if not len(obj.shape) == 3:
        msg = f"{var_name} must be a 3D numpy.ndarray, but found {len(obj.shape)}D"
        return _ret(False, msg, None, return_metadata)

    # we now know obj is a 3D np.ndarray
    metadata = dict()
    if _req("is_empty", return_metadata):
        metadata["is_empty"] = len(obj) < 1 or obj.shape[1] < 1 or obj.shape[2] < 1
    if _req("is_univariate", return_metadata):
        metadata["is_univariate"] = obj.shape[1] < 2
    # np.arrays are considered equally spaced and equal length by assumption
    if _req("is_equally_spaced", return_metadata):
        metadata["is_equally_spaced"] = True
    if _req("is_equal_length", return_metadata):
        metadata["is_equal_length"] = True

    if _req("n_instances", return_metadata):
        metadata["n_instances"] = obj.shape[0]
    if _req("is_one_series", return_metadata):
        metadata["is_one_series"] = obj.shape[0] == 1
    if _req("n_panels", return_metadata):
        metadata["n_panels"] = 1
    if _req("is_one_panel", return_metadata):
        metadata["is_one_panel"] = True
    if _req("n_features", return_metadata):
        metadata["n_features"] = obj.shape[1]
    if _req("feature_names", return_metadata):
        metadata["feature_names"] = list(range(obj.shape[1]))
    if _req("dtypekind_dfip", return_metadata):
        metadata["dtypekind_dfip"] = _get_panel_dtypekind(obj, "numpy3D")
    if _req("feature_kind", return_metadata):
        dtype_kind = _get_panel_dtypekind(obj, "numpy3D")
        metadata["feature_kind"] = _get_feature_kind(dtype_kind)

    # check whether there any nans; only if requested
    if _req("has_nans", return_metadata):
        metadata["has_nans"] = pd.isnull(obj).any()

    return _ret(True, None, metadata, return_metadata)


class PanelPdMultiIndex(ScitypePanel):
    """Data type: MultiIndex-ed pd.DataFrame specification of panel of time series.

    Parameters
    ----------
    is_univariate: bool
        True iff table has one variable
    is_equally_spaced : bool
        True iff series index is equally spaced
    is_equal_length: bool
        True iff all series in panel are of equal length
    is_empty: bool
        True iff table has no variables or no instances
    is_one_series: bool
        True iff there is only one series in the panel of time series
    has_nans: bool
        True iff the table contains NaN values
    n_instances: int
        number of instances in the panel of time series
    n_features: int
        number of variables in table
    feature_names: list of int or object
        names of variables in table
    dtypekind_dfip: list of DtypeKind enum
        list of DtypeKind enum values for each feature in the panel,
        following the data frame interface protocol
    feature_kind: list of str
        list of feature kind strings for each feature in the panel,
        coerced to FLOAT or CATEGORICAL type
    """

    _tags = {
        "scitype": "Panel",
        "name": "pd-multiindex",  # any string
        "name_python": "panel_pd_df",  # lower_snake_case
        "name_aliases": [],
        "python_version": None,
        "python_dependencies": "numpy",
        "capability:multivariate": True,
        "capability:unequally_spaced": True,
        "capability:missing_values": True,
    }

    def _check(self, obj, return_metadata=False, var_name="obj"):
        """Check if obj is of this data type.

        Parameters
        ----------
        obj : any
            Object to check.
        return_metadata : bool, optional (default=False)
            Whether to return metadata.
        var_name : str, optional (default="obj")
            Name of the variable to check, for use in error messages.

        Returns
        -------
        valid : bool
            Whether obj is of this data type.
        msg : str, only returned if return_metadata is True.
            Error message if obj is not of this data type.
        metadata : dict, only returned if return_metadata is True.
            Metadata dictionary.
        """
        return _check_pdmultiindex_panel(
            obj, return_metadata=return_metadata, var_name=var_name
        )


def _check_pdmultiindex_panel(obj, return_metadata=False, var_name="obj", panel=True):
    """Check if obj is a pandas.DataFrame according to pd-multiindex specification."""
    if not isinstance(obj, pd.DataFrame):
        msg = f"{var_name} must be a pd.DataFrame, found {type(obj)}"
        return _ret(False, msg, None, return_metadata)

    if not isinstance(obj.index, pd.MultiIndex):
        msg = f"{var_name} must have a MultiIndex, found {type(obj.index)}"
        return _ret(False, msg, None, return_metadata)

    # check to delineate from nested_univ mtype (Hierarchical)
    # pd.DataFrame mtype allows object dtype,
    # but if we allow object dtype with Panel entries,
    # the mtype becomes ambiguous, i.e., non-delineable from nested_univ
    if np.prod(obj.shape) > 0 and isinstance(obj.iloc[0, 0], (pd.Series, pd.DataFrame)):
        msg = f"{var_name} cannot contain nested pd.Series or pd.DataFrame"
        return _ret(False, msg, None, return_metadata)

    index = obj.index

    # check that columns are unique
    col_names = obj.columns
    if not col_names.is_unique:
        msg = f"{var_name} must have unique column indices, but found {col_names}"
        return _ret(False, msg, None, return_metadata)

    # check that there are precisely two index levels
    nlevels = index.nlevels
    if panel is True and not nlevels == 2:
        msg = f"{var_name} must have a MultiIndex with 2 levels, found {nlevels}"
        return _ret(False, msg, None, return_metadata)
    elif panel is False and not nlevels > 2:
        msg = (
            f"{var_name} must have a MultiIndex with 3 or more levels, found {nlevels}"
        )
        return _ret(False, msg, None, return_metadata)

    # check whether the time index is of valid type
    if not is_in_valid_index_types(index.levels[-1]):
        msg = (
            f"{type(index)} is not supported for {var_name}, use "
            f"one of {VALID_INDEX_TYPES} or integer index instead."
        )
        return _ret(False, msg, None, return_metadata)

    # check instance index being integer or range index
    inst_inds = index.levels[0]
    if not is_in_valid_multiindex_types(inst_inds):
        msg = (
            f"instance index (first/highest index) must be {VALID_MULTIINDEX_TYPES}, "
            f"integer index, but found {type(inst_inds)}"
        )
        return _ret(False, msg, None, return_metadata)

    # check if time index is monotonic increasing for each group
    if not index.is_monotonic_increasing:
        index_frame = index.to_frame()
        if (
            not index_frame.groupby(level=list(range(index.nlevels - 1)), sort=False)[
                index_frame.columns[-1]
            ]
            .is_monotonic_increasing.astype(bool)
            .all()
        ):
            msg = (
                f"The (time) index of {var_name} must be sorted monotonically "
                f"increasing. Use {var_name}.sort_index() to sort the index, or "
                f"{var_name}.duplicated() to find duplicates."
            )
            return _ret(False, msg, None, return_metadata)

    metadata = dict()

    if _req("is_univariate", return_metadata):
        metadata["is_univariate"] = len(obj.columns) < 2
    if _req("is_empty", return_metadata):
        metadata["is_empty"] = len(index) < 1 or len(obj.columns) < 1
    if _req("has_nans", return_metadata):
        metadata["has_nans"] = obj.isna().values.any()
    if _req("n_features", return_metadata):
        metadata["n_features"] = len(obj.columns)
    if _req("feature_names", return_metadata):
        metadata["feature_names"] = obj.columns.to_list()
    if _req("dtypekind_dfip", return_metadata):
        metadata["dtypekind_dfip"] = _get_panel_dtypekind(obj, "pd-multiindex")
    if _req("feature_kind", return_metadata):
        dtype_kind = _get_panel_dtypekind(obj, "pd-multiindex")
        metadata["feature_kind"] = _get_feature_kind(dtype_kind)

    # check whether index is equally spaced or if there are any nans
    #   compute only if needed
    requires_series_grps = [
        "n_instances",
        "is_one_series",
        "is_equal_length",
        "is_equally_spaced",
    ]
    if _req(requires_series_grps, return_metadata):
        levels = list(range(index.nlevels - 1))
        if len(levels) == 1:
            levels = levels[0]
        series_groups = obj.groupby(level=levels, sort=False)
        n_series = series_groups.ngroups

        if _req("n_instances", return_metadata):
            metadata["n_instances"] = n_series
        if _req("is_one_series", return_metadata):
            metadata["is_one_series"] = n_series == 1
        if _req("is_equal_length", return_metadata):
            metadata["is_equal_length"] = _list_all_equal(
                series_groups.size().to_numpy()
            )
        if _req("is_equally_spaced", return_metadata):
            metadata["is_equally_spaced"] = all(
                _index_equally_spaced(group.index.get_level_values(-1))
                for _, group in series_groups
            )

    requires_panel_grps = ["n_panels", "is_one_panel"]
    if _req(requires_panel_grps, return_metadata):
        if panel:
            n_panels = 1
        else:
            panel_groups = obj.groupby(level=list(range(index.nlevels - 2)), sort=False)
            n_panels = panel_groups.ngroups

        if _req("n_panels", return_metadata):
            metadata["n_panels"] = n_panels
        if _req("is_one_panel", return_metadata):
            metadata["is_one_panel"] = n_panels == 1

    return _ret(True, None, metadata, return_metadata)


def are_columns_nested(X):
    """Check whether any cells have nested structure in each DataFrame column.

    Parameters
    ----------
    X : pd.DataFrame
        DataFrame to check for nested data structures.

    Returns
    -------
    any_nested : bool
        If True, at least one column is nested.
        If False, no nested columns.
    """
    any_nested = any(is_nested_object(series) for _, series in X.items())
    return any_nested


def _nested_dataframe_has_unequal(X: pd.DataFrame) -> bool:
    """Check whether an input nested DataFrame of Series has unequal length series.

    Parameters
    ----------
    X : pd.DataFrame where each cell is a pd.Series

    Returns
    -------
    True if x contains any NaNs, False otherwise.
    """
    rows = len(X)
    cols = len(X.columns)
    s = X.iloc[0, 0]
    length = len(s)

    for i in range(0, rows):
        for j in range(0, cols):
            s = X.iloc[i, j]
            temp = len(s)
            if temp != length:
                return True
    return False


def _nested_dataframe_has_nans(X: pd.DataFrame) -> bool:
    """Check whether an input pandas of Series has nans.

    Parameters
    ----------
    X : pd.DataFrame where each cell is a pd.Series

    Returns
    -------
    True if x contains any NaNs, False otherwise.
    """
    cases = len(X)
    dimensions = len(X.columns)
    for i in range(cases):
        for j in range(dimensions):
            s = X.iloc[i, j]
            if hasattr(s, "size"):
                for k in range(s.size):
                    if pd.isna(s.iloc[k]):
                        return True
            elif pd.isna(s):
                return True
    return False


class PanelNestedDf(ScitypePanel):
    """Data type: nested pandas.DataFrame based specification of panel of time series.

    Parameters
    ----------
    is_univariate: bool
        True iff table has one variable
    is_equally_spaced : bool
        True iff series index is equally spaced
    is_equal_length: bool
        True iff all series in panel are of equal length
    is_empty: bool
        True iff table has no variables or no instances
    is_one_series: bool
        True iff there is only one series in the panel of time series
    has_nans: bool
        True iff the table contains NaN values
    n_instances: int
        number of instances in the panel of time series
    n_features: int
        number of variables in table
    feature_names: list of int or object
        names of variables in table
    dtypekind_dfip: list of DtypeKind enum
        list of DtypeKind enum values for each feature in the panel,
        following the data frame interface protocol
    feature_kind: list of str
        list of feature kind strings for each feature in the panel,
        coerced to FLOAT or CATEGORICAL type
    """

    _tags = {
        "scitype": "Panel",
        "name": "nested_univ",  # any string
        "name_python": "panel_pd_nested",  # lower_snake_case
        "name_aliases": [],
        "python_version": None,
        "python_dependencies": "pandas",
        "capability:multivariate": True,
        "capability:unequally_spaced": True,
        "capability:missing_values": True,
    }

    def _check(self, obj, return_metadata=False, var_name="obj"):
        """Check if obj is of this data type.

        Parameters
        ----------
        obj : any
            Object to check.
        return_metadata : bool, optional (default=False)
            Whether to return metadata.
        var_name : str, optional (default="obj")
            Name of the variable to check, for use in error messages.

        Returns
        -------
        valid : bool
            Whether obj is of this data type.
        msg : str, only returned if return_metadata is True.
            Error message if obj is not of this data type.
        metadata : dict, only returned if return_metadata is True.
            Metadata dictionary.
        """
        return _is_nested_dataframe(
            obj, return_metadata=return_metadata, var_name=var_name
        )


def _is_nested_dataframe(obj, return_metadata=False, var_name="obj"):
    """Check whether the input is a nested DataFrame.

    To allow for a mixture of nested and primitive columns types the
    the considers whether any column is a nested np.ndarray or pd.Series.

    Column is consider nested if any cells in column have a nested structure.

    Parameters
    ----------
    X: Input that is checked to determine if it is a nested DataFrame.

    Returns
    -------
    bool: Whether the input is a nested DataFrame
    """
    # If not a DataFrame we know is_nested_dataframe is False
    if not isinstance(obj, pd.DataFrame):
        msg = f"{var_name} must be a pd.DataFrame, found {type(obj)}"
        return _ret(False, msg, None, return_metadata)
    # Otherwise we'll see if any column has a nested structure in first row
    else:
        if not all([i == "object" for i in obj.dtypes]):
            msg = f"{var_name} All columns must be object, found {type(obj)}"
            return _ret(False, msg, None, return_metadata)

        if not are_columns_nested(obj):
            msg = f"{var_name} entries must be pd.Series"
            return _ret(False, msg, None, return_metadata)

    # check that columns are unique
    if not obj.columns.is_unique:
        msg = f"{var_name} must have unique column indices, but found {obj.columns}"
        return _ret(False, msg, None, return_metadata)

    # Check instance index is unique
    if not obj.index.is_unique:
        msg = (
            f"The instance index of {var_name} must be unique, "
            f"but found duplicates. Use {var_name}.duplicated() "
            f"to find the duplicates."
        )
        return _ret(False, msg, None, return_metadata)

    metadata = dict()
    if _req("is_univariate", return_metadata):
        metadata["is_univariate"] = obj.shape[1] < 2
    if _req("n_instances", return_metadata):
        metadata["n_instances"] = len(obj)
    if _req("is_one_series", return_metadata):
        metadata["is_one_series"] = len(obj) == 1
    if _req("n_panels", return_metadata):
        metadata["n_panels"] = 1
    if _req("is_one_panel", return_metadata):
        metadata["is_one_panel"] = True
    if _req("has_nans", return_metadata):
        metadata["has_nans"] = _nested_dataframe_has_nans(obj)
    if _req("is_equal_length", return_metadata):
        metadata["is_equal_length"] = not _nested_dataframe_has_unequal(obj)
    if _req("n_features", return_metadata):
        metadata["n_features"] = len(obj.columns)
    if _req("feature_names", return_metadata):
        metadata["feature_names"] = obj.columns.to_list()
    if _req("dtypekind_dfip", return_metadata):
        metadata["dtypekind_dfip"] = _get_panel_dtypekind(obj, "nested_univ")
    if _req("feature_kind", return_metadata):
        dtype_kind = _get_panel_dtypekind(obj, "nested_univ")
        metadata["feature_kind"] = _get_feature_kind(dtype_kind)

    # todo: this is temporary override, proper is_empty logic needs to be added
    if _req("is_empty", return_metadata):
        metadata["is_empty"] = False
    if _req("is_equally_spaced", return_metadata):
        metadata["is_equally_spaced"] = True
    # end hacks

    return _ret(True, None, metadata, return_metadata)


class PanelNumpyFlat(ScitypePanel):
    """Data type: flat 2D np.ndarray based specification of panel of time series.

    Parameters
    ----------
    is_univariate: bool
        True iff table has one variable
    is_equally_spaced : bool
        True iff series index is equally spaced
    is_equal_length: bool
        True iff all series in panel are of equal length
    is_empty: bool
        True iff table has no variables or no instances
    is_one_series: bool
        True iff there is only one series in the panel of time series
    has_nans: bool
        True iff the table contains NaN values
    n_instances: int
        number of instances in the panel of time series
    n_features: int
        number of variables in table
    feature_names: list of int or object
        names of variables in table
    dtypekind_dfip: list of DtypeKind enum
        list of DtypeKind enum values for each feature in the panel,
        following the data frame interface protocol
    feature_kind: list of str
        list of feature kind strings for each feature in the panel,
        coerced to FLOAT or CATEGORICAL type
    """

    _tags = {
        "scitype": "Panel",
        "name": "numpyflat",  # any string
        "name_python": "panel_np_flat",  # lower_snake_case
        "name_aliases": [],
        "python_version": None,
        "python_dependencies": "numpy",
        "capability:multivariate": False,
        "capability:unequally_spaced": False,
        "capability:missing_values": True,
    }

    def _check(self, obj, return_metadata=False, var_name="obj"):
        """Check if obj is of this data type.

        Parameters
        ----------
        obj : any
            Object to check.
        return_metadata : bool, optional (default=False)
            Whether to return metadata.
        var_name : str, optional (default="obj")
            Name of the variable to check, for use in error messages.

        Returns
        -------
        valid : bool
            Whether obj is of this data type.
        msg : str, only returned if return_metadata is True.
            Error message if obj is not of this data type.
        metadata : dict, only returned if return_metadata is True.
            Metadata dictionary.
        """
        return _check_numpyflat_Panel(
            obj, return_metadata=return_metadata, var_name=var_name
        )


def _check_numpyflat_Panel(obj, return_metadata=False, var_name="obj"):
    """Check if obj is a numpy.ndarray according to numpyflat specification."""
    if not isinstance(obj, np.ndarray):
        msg = f"{var_name} must be a numpy.ndarray, found {type(obj)}"
        return _ret(False, msg, None, return_metadata)

    if not len(obj.shape) == 2:
        msg = f"{var_name} must be a 2D numpy.ndarray, but found {len(obj.shape)}D"
        return _ret(False, msg, None, return_metadata)

    # we now know obj is a 2D np.ndarray
    metadata = dict()
    if _req("is_empty", return_metadata):
        metadata["is_empty"] = len(obj) < 1 or obj.shape[1] < 1
    if _req("is_univariate", return_metadata):
        metadata["is_univariate"] = True
    if _req("n_features", return_metadata):
        metadata["n_features"] = 1
    if _req("feature_names", return_metadata):
        metadata["feature_names"] = [0]
    if _req("dtypekind_dfip", return_metadata):
        metadata["dtypekind_dfip"] = _get_panel_dtypekind(obj, "numpyflat")
    if _req("feature_kind", return_metadata):
        dtype_kind = _get_panel_dtypekind(obj, "numpyflat")
        metadata["feature_kind"] = _get_feature_kind(dtype_kind)
    # np.arrays are considered equally spaced, equal length, by assumption
    if _req("is_equally_spaced", return_metadata):
        metadata["is_equally_spaced"] = True
    if _req("is_equal_length", return_metadata):
        metadata["is_equal_length"] = True
    if _req("n_instances", return_metadata):
        metadata["n_instances"] = obj.shape[0]
    if _req("is_one_series", return_metadata):
        metadata["is_one_series"] = obj.shape[0] == 1
    if _req("n_panels", return_metadata):
        metadata["n_panels"] = 1
    if _req("is_one_panel", return_metadata):
        metadata["is_one_panel"] = True
    if _req("has_nans", return_metadata):
        metadata["has_nans"] = np.isnan(obj).any()

    return _ret(True, None, metadata, return_metadata)


class PanelDask(ScitypePanel):
    """Data type: dask data frame based specification of panel of time series.

    Parameters
    ----------
    is_univariate: bool
        True iff table has one variable
    is_equally_spaced : bool
        True iff series index is equally spaced
    is_equal_length: bool
        True iff all series in panel are of equal length
    is_empty: bool
        True iff table has no variables or no instances
    is_one_series: bool
        True iff there is only one series in the panel of time series
    has_nans: bool
        True iff the table contains NaN values
    n_instances: int
        number of instances in the panel of time series
    n_features: int
        number of variables in table
    feature_names: list of int or object
        names of variables in table
    dtypekind_dfip: list of DtypeKind enum
        list of DtypeKind enum values for each feature in the panel,
        following the data frame interface protocol
    feature_kind: list of str
        list of feature kind strings for each feature in the panel,
        coerced to FLOAT or CATEGORICAL type
    """

    _tags = {
        "scitype": "Panel",
        "name": "dask_panel",  # any string
        "name_python": "panel_dask",  # lower_snake_case
        "name_aliases": [],
        "python_version": None,
        "python_dependencies": "dask",
        "capability:multivariate": True,
        "capability:unequally_spaced": True,
        "capability:missing_values": True,
    }

    def _check(self, obj, return_metadata=False, var_name="obj"):
        """Check if obj is of this data type.

        Parameters
        ----------
        obj : any
            Object to check.
        return_metadata : bool, optional (default=False)
            Whether to return metadata.
        var_name : str, optional (default="obj")
            Name of the variable to check, for use in error messages.

        Returns
        -------
        valid : bool
            Whether obj is of this data type.
        msg : str, only returned if return_metadata is True.
            Error message if obj is not of this data type.
        metadata : dict, only returned if return_metadata is True.
            Metadata dictionary.
        """
        from sktime.datatypes._adapter.dask_to_pd import check_dask_frame

        return check_dask_frame(
            obj=obj,
            return_metadata=return_metadata,
            var_name=var_name,
            scitype="Panel",
        )


class PanelPolarsEager(ScitypePanel):
    """Data type: polars.DataFrame based specification of panel of time series.

    Parameters
    ----------
    is_univariate: bool
        True iff table has one variable
    is_equally_spaced : bool
        True iff series index is equally spaced
    is_equal_length: bool
        True iff all series in panel are of equal length
    is_empty: bool
        True iff table has no variables or no instances
    is_one_series: bool
        True iff there is only one series in the panel of time series
    has_nans: bool
        True iff the table contains NaN values
    n_instances: int
        number of instances in the panel of time series
    n_features: int
        number of variables in table
    feature_names: list of int or object
        names of variables in table
    dtypekind_dfip: list of DtypeKind enum
        list of DtypeKind enum values for each feature in the panel,
        following the data frame interface protocol
    feature_kind: list of str
        list of feature kind strings for each feature in the panel,
        coerced to FLOAT or CATEGORICAL type
    """

    _tags = {
        "scitype": "Panel",
        "name": "polars_panel",  # any string
        "name_python": "panel_polars",  # lower_snake_case
        "name_aliases": [],
        "python_version": None,
        "python_dependencies": "polars",
        "capability:multivariate": True,
        "capability:unequally_spaced": True,
        "capability:missing_values": True,
    }

    def _check(self, obj, return_metadata=False, var_name="obj"):
        """Check if obj is of this data type.

        Parameters
        ----------
        obj : any
            Object to check.
        return_metadata : bool, optional (default=False)
            Whether to return metadata.
        var_name : str, optional (default="obj")
            Name of the variable to check, for use in error messages.

        Returns
        -------
        valid : bool
            Whether obj is of this data type.
        msg : str, only returned if return_metadata is True.
            Error message if obj is not of this data type.
        metadata : dict, only returned if return_metadata is True.
            Metadata dictionary.
        """
        return _check_polars_panel(
            obj=obj, return_metadata=return_metadata, var_name=var_name, scitype="Panel"
        )


def _check_polars_panel(obj, return_metadata=False, var_name="obj", scitype="Panel"):
    """Check if obj is a polars.DataFrame according to polars specification."""
    import polars as pl

    from sktime.datatypes._adapter.polars import check_polars_frame, get_mi_cols

    metadict = check_polars_frame(
        obj=obj,
        return_metadata=return_metadata,
        var_name=var_name,
        scitype=scitype,
    )

    if isinstance(metadict, tuple) and metadict[0]:
        requires_series_grps = [
            "n_instances",
            "is_one_series",
            "is_equal_length",
            "is_equally_spaced",
        ]

        if _req(requires_series_grps, return_metadata):
            if isinstance(obj, pl.LazyFrame):
                for key in requires_series_grps:
                    metadict[1][key] = "NA"
            else:
                mi_cols = get_mi_cols(obj)
                levels = mi_cols[:-1]
                if len(mi_cols) == 1:
                    levels = levels[0]
                series_groups = obj.group_by(levels).agg(
                    [
                        pl.col(mi_cols[-1]).alias(
                            "level_values"
                        ),  # index values in each level
                        pl.len().alias("size"),  # Calculate the size of each group
                    ]
                )
                n_series = series_groups.shape[0]

                if _req("n_instances", return_metadata):
                    metadict[2]["n_instances"] = n_series
                if _req("is_one_series", return_metadata):
                    metadict[2]["is_one_series"] = n_series == 1
                if _req("is_equal_length", return_metadata):
                    metadict[2]["is_equal_length"] = _list_all_equal(
                        series_groups["size"].to_numpy()
                    )
                if _req("is_equally_spaced", return_metadata):
                    metadict[2]["is_equally_spaced"] = "NA"

        requires_panel_grps = ["n_panels", "is_one_panel"]
        if _req(requires_panel_grps, return_metadata):
            if isinstance(obj, pl.LazyFrame):
                for key in requires_panel_grps:
                    metadict[1][key] = "NA"
            else:
                if scitype == "Panel":
                    n_panels = 1
                else:
                    mi_cols = get_mi_cols(obj)
                    panel_groups = obj.group_by(mi_cols[:-2]).agg([pl.col(mi_cols[-2])])
                    n_panels = panel_groups.shape[0]

                if _req("n_panels", return_metadata):
                    metadict[2]["n_panels"] = n_panels
                if _req("is_one_panel", return_metadata):
                    metadict[2]["is_one_panel"] = n_panels == 1

    return metadict


<<<<<<< HEAD
if _check_soft_dependencies("gluonts", severity="none"):
=======
class PanelGluontsList(ScitypePanel):
    """Data type: polars.DataFrame based specification of panel of time series.

    Parameters
    ----------
    is_univariate: bool
        True iff table has one variable
    is_equally_spaced : bool
        True iff series index is equally spaced
    is_equal_length: bool
        True iff all series in panel are of equal length
    is_empty: bool
        True iff table has no variables or no instances
    is_one_series: bool
        True iff there is only one series in the panel of time series
    has_nans: bool
        True iff the table contains NaN values
    n_instances: int
        number of instances in the panel of time series
    n_features: int
        number of variables in table
    feature_names: list of int or object
        names of variables in table
    dtypekind_dfip: list of DtypeKind enum
        list of DtypeKind enum values for each feature in the panel,
        following the data frame interface protocol
    feature_kind: list of str
        list of feature kind strings for each feature in the panel,
        coerced to FLOAT or CATEGORICAL type
    """

    _tags = {
        "scitype": "Panel",
        "name": "gluonts_ListDataset_panel",  # any string
        "name_python": "panel_gluonts_list",  # lower_snake_case
        "name_aliases": [],
        "python_version": None,
        "python_dependencies": "gluonts",
        "capability:multivariate": True,
        "capability:unequally_spaced": True,
        "capability:missing_values": True,
    }

    def _check(self, obj, return_metadata=False, var_name="obj"):
        """Check if obj is of this data type.

        Parameters
        ----------
        obj : any
            Object to check.
        return_metadata : bool, optional (default=False)
            Whether to return metadata.
        var_name : str, optional (default="obj")
            Name of the variable to check, for use in error messages.

        Returns
        -------
        valid : bool
            Whether obj is of this data type.
        msg : str, only returned if return_metadata is True.
            Error message if obj is not of this data type.
        metadata : dict, only returned if return_metadata is True.
            Metadata dictionary.
        """
        from sktime.datatypes._dtypekind import DtypeKind
>>>>>>> 3e8ecf84

        metadata = dict()

        if (
            not isinstance(obj, list)
            or not isinstance(obj[0], dict)
            or "target" not in obj[0]
            or len(obj[0]["target"]) <= 1
        ):
            msg = f"{var_name} must be a gluonts.ListDataset, found {type(obj)}"
            return _ret(False, msg, None, return_metadata)

        # Check if there are no time series in the ListDataset
        if _req("is_empty", return_metadata):
            metadata["is_empty"] = len(obj) < 1

        if _req("is_univariate", return_metadata):
            # Check first if the ListDataset is empty
            if len(obj) < 1:
                metadata["is_univariate"] = True

            # Check the first time-series for total features
            else:
                metadata["is_univariate"] = obj[0]["target"].shape[1] == 1

        req_n_feat = ["n_features", "feature_names", "feature_kind", "dtypekind_dfip"]
        if _req(req_n_feat, return_metadata):
            # Check first if the ListDataset is empty
            n_features = len(obj)

        if _req("n_features", return_metadata):
            metadata["n_features"] = n_features

        if _req("feature_kind", return_metadata):
            metadata["feature_kind"] = [DtypeKind.FLOAT] * n_features

        if _req("dtypekind_dfip", return_metadata):
            metadata["dtypekind_dfip"] = [DtypeKind.FLOAT] * n_features

        if _req("n_instances", return_metadata):
            metadata["n_instances"] = len(obj)

        if _req("n_panels", return_metadata):
            metadata["n_panels"] = len(obj)

        if _req("feature_names", return_metadata):
            # Check first if the ListDataset is empty
            if len(obj) < 1:
                metadata["feature_names"] = []
            else:
                metadata["feature_names"] = [f"value_{i}" for i in range(n_features)]

        for series in obj:
            # check that no dtype is object
            if series["target"].dtype == "object":
                msg = f"{var_name} should not have column of 'object' dtype"
                return _ret(False, msg, None, return_metadata)

        # For a GluonTS ListDataset, only a start date and frequency is set
        # so everything should thus be equally spaced
        if _req("is_equally_spaced", return_metadata):
            metadata["is_equally_spaced"] = True

        if _req("has_nans", return_metadata):
            for series in obj:
                metadata["has_nans"] = pd.isnull(series["target"]).any()

                # Break out if at least 1 time series has NaN values
                if metadata["has_nans"]:
                    break

        return _ret(True, None, metadata, return_metadata)


class PanelGluontsPandas(ScitypePanel):
    """Data type: polars.DataFrame based specification of panel of time series.

    Parameters
    ----------
    is_univariate: bool
        True iff table has one variable
    is_equally_spaced : bool
        True iff series index is equally spaced
    is_equal_length: bool
        True iff all series in panel are of equal length
    is_empty: bool
        True iff table has no variables or no instances
    is_one_series: bool
        True iff there is only one series in the panel of time series
    has_nans: bool
        True iff the table contains NaN values
    n_instances: int
        number of instances in the panel of time series
    n_features: int
        number of variables in table
    feature_names: list of int or object
        names of variables in table
    dtypekind_dfip: list of DtypeKind enum
        list of DtypeKind enum values for each feature in the panel,
        following the data frame interface protocol
    feature_kind: list of str
        list of feature kind strings for each feature in the panel,
        coerced to FLOAT or CATEGORICAL type
    """

    _tags = {
        "scitype": "Panel",
        "name": "gluonts_PandasDataset_panel",  # any string
        "name_python": "panel_gluonts_pandas",  # lower_snake_case
        "name_aliases": [],
        "python_version": None,
        "python_dependencies": "gluonts",
        "capability:multivariate": True,
        "capability:unequally_spaced": True,
        "capability:missing_values": True,
    }

    def _check(self, obj, return_metadata=False, var_name="obj"):
        """Check if obj is of this data type.

        Parameters
        ----------
        obj : any
            Object to check.
        return_metadata : bool, optional (default=False)
            Whether to return metadata.
        var_name : str, optional (default="obj")
            Name of the variable to check, for use in error messages.

        Returns
        -------
        valid : bool
            Whether obj is of this data type.
        msg : str, only returned if return_metadata is True.
            Error message if obj is not of this data type.
        metadata : dict, only returned if return_metadata is True.
            Metadata dictionary.
        """
        # Importing required libraries
        from gluonts.dataset.pandas import PandasDataset

        metadata = dict()

        # Check for type correctness
        if not isinstance(obj, PandasDataset):
            msg = f"{var_name} must be a gluonts.PandasDataset, found {type(obj)}"
            return _ret(False, msg, None, return_metadata)

        if not hasattr(obj._data_entries.iterable, "iterable"):
            msg = (
                f"{var_name} must be formed with a multiindex DataFrame to "
                f"be a valid `pandasDataset_panel`"
            )
            return _ret(False, msg, None, return_metadata)

        # Convert to a pandas DF for easier checks
        df = obj._data_entries.iterable.iterable

        # Check if there are no values
        if _req("is_empty", return_metadata):
            metadata["is_empty"] = len(obj._data_entries) == 0

        if _req("is_univariate", return_metadata):
            metadata["is_univariate"] = len(df[0][1].columns) == 1

        req_n_feat = ["n_features", "feature_kind", "dtypekind_dfip"]
        if _req(req_n_feat, return_metadata):
            n_features = len(df[0][1].columns)

        if _req("n_features", return_metadata):
            metadata["n_features"] = n_features

        if _req("feature_kind", return_metadata):
            metadata["feature_kind"] = [DtypeKind.FLOAT] * n_features

        if _req("dtypekind_dfip", return_metadata):
            metadata["dtypekind_dfip"] = [DtypeKind.FLOAT] * n_features

        if _req("n_instances", return_metadata):
            metadata["n_instances"] = len(df)

        if _req("n_panels", return_metadata):
            metadata["n_panels"] = len(df)

        if _req("feature_names", return_metadata):
            metadata["feature_names"] = df[0][1].columns

        if _req("is_equally_spaced", return_metadata):
            metadata["is_equally_spaced"] = True

        if _req("has_nans", return_metadata):
            metadata["has_nans"] = False

        return _ret(True, None, metadata, return_metadata)<|MERGE_RESOLUTION|>--- conflicted
+++ resolved
@@ -44,9 +44,9 @@
 
 from sktime.datatypes._base._common import _req, _ret
 from sktime.datatypes._dtypekind import (
-    DtypeKind,
     _get_feature_kind,
     _get_panel_dtypekind,
+    _pandas_dtype_to_kind,
 )
 from sktime.datatypes._panel._base import ScitypePanel
 from sktime.datatypes._series._check import (
@@ -1070,9 +1070,6 @@
     return metadict
 
 
-<<<<<<< HEAD
-if _check_soft_dependencies("gluonts", severity="none"):
-=======
 class PanelGluontsList(ScitypePanel):
     """Data type: polars.DataFrame based specification of panel of time series.
 
@@ -1138,7 +1135,6 @@
             Metadata dictionary.
         """
         from sktime.datatypes._dtypekind import DtypeKind
->>>>>>> 3e8ecf84
 
         metadata = dict()
 
@@ -1167,16 +1163,27 @@
         req_n_feat = ["n_features", "feature_names", "feature_kind", "dtypekind_dfip"]
         if _req(req_n_feat, return_metadata):
             # Check first if the ListDataset is empty
-            n_features = len(obj)
+            if len(obj) < 1:
+                n_features = 0
+            else:
+                n_features = obj[0]["target"].shape[1]
 
         if _req("n_features", return_metadata):
             metadata["n_features"] = n_features
 
-        if _req("feature_kind", return_metadata):
-            metadata["feature_kind"] = [DtypeKind.FLOAT] * n_features
-
-        if _req("dtypekind_dfip", return_metadata):
-            metadata["dtypekind_dfip"] = [DtypeKind.FLOAT] * n_features
+        if _req(["dtypekind_dfip", "feature_kind"], return_metadata):
+            dtypes = []
+
+            # Each entry in a ListDataset is formed with an ndarray.
+            # Basing off definitions in _dtypekind, assigning values of FLOAT
+
+            dtypes.extend([DtypeKind.FLOAT] * len(obj))
+
+            if _req("dtypekind_dfip", return_metadata):
+                metadata["dtypekind_dfip"] = dtypes
+
+            if _req("feature_kind", return_metadata):
+                metadata["feature_kind"] = _get_feature_kind(dtypes)
 
         if _req("n_instances", return_metadata):
             metadata["n_instances"] = len(obj)
@@ -1288,10 +1295,8 @@
             return _ret(False, msg, None, return_metadata)
 
         if not hasattr(obj._data_entries.iterable, "iterable"):
-            msg = (
-                f"{var_name} must be formed with a multiindex DataFrame to "
-                f"be a valid `pandasDataset_panel`"
-            )
+            msg = f"{var_name} must be formed with a multiindex DataFrame to "
+            +"be a valid `pandasDataset_panel`"
             return _ret(False, msg, None, return_metadata)
 
         # Convert to a pandas DF for easier checks
@@ -1305,17 +1310,25 @@
             metadata["is_univariate"] = len(df[0][1].columns) == 1
 
         req_n_feat = ["n_features", "feature_kind", "dtypekind_dfip"]
+
         if _req(req_n_feat, return_metadata):
             n_features = len(df[0][1].columns)
 
         if _req("n_features", return_metadata):
             metadata["n_features"] = n_features
 
+        if _req("dtypekind_dfip", return_metadata):
+            index_cols_count = len(df[0][1].columns)
+
+            # slicing off additional index columns
+            dtype_list = df[0][1].dtypes.to_list()[index_cols_count:]
+
+            metadata["dtypekind_dfip"] = _pandas_dtype_to_kind(dtype_list)
+
         if _req("feature_kind", return_metadata):
-            metadata["feature_kind"] = [DtypeKind.FLOAT] * n_features
-
-        if _req("dtypekind_dfip", return_metadata):
-            metadata["dtypekind_dfip"] = [DtypeKind.FLOAT] * n_features
+            dtype_list = df[0][1].dtypes.to_list()[index_cols_count:]
+            dtype_kind = _pandas_dtype_to_kind(dtype_list)
+            metadata["feature_kind"] = _get_feature_kind(dtype_kind)
 
         if _req("n_instances", return_metadata):
             metadata["n_instances"] = len(df)
