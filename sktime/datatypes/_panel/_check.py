--- conflicted
+++ resolved
@@ -45,20 +45,14 @@
 
 from sktime.datatypes._series._check import check_pddataframe_series
 
-<<<<<<< HEAD
 VALID_INDEX_TYPES = (pd.RangeIndex, pd.PeriodIndex, pd.DatetimeIndex)
 VALID_MULTIINDEX_TYPES = (pd.RangeIndex,)
-=======
-VALID_INDEX_TYPES = (pd.Int64Index, pd.RangeIndex, pd.PeriodIndex, pd.DatetimeIndex)
-VALID_MULTIINDEX_TYPES = (pd.Int64Index, pd.RangeIndex, pd.Index)
-
 
 def _ret(valid, msg, metadata, return_metadata):
     if return_metadata:
         return valid, msg, metadata
     else:
         return valid
->>>>>>> d8be0b39
 
 
 def _list_all_equal(obj):
