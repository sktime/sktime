# -*- coding: utf-8 -*-
"""Machine type checkers for Series scitype.

Exports checkers for Series scitype:

check_dict: dict indexed by pairs of str
  1st element = mtype - str
  2nd element = scitype - str
elements are checker/validation functions for mtype

Function signature of all elements
check_dict[(mtype, scitype)]

Parameters
----------
obj - object to check
return_metadata - bool, optional, default=False
    if False, returns only "valid" return
    if True, returns all three return objects
var_name: str, optional, default="obj" - name of input in error messages

Returns
-------
valid: bool - whether obj is a valid object of mtype/scitype
msg: str - error message if object is not valid, otherwise None
        returned only if return_metadata is True
metadata: dict - metadata about obj if valid, otherwise None
        returned only if return_metadata is True
    fields:
        "is_univariate": bool, True iff all series in panel have one variable
        "is_equally_spaced": bool, True iff all series indices are equally spaced
        "is_equal_length": bool, True iff all series in panel are of equal length
        "is_empty": bool, True iff one or more of the series in the panel are empty
        "is_one_series": bool, True iff there is only one series in the panel
        "has_nans": bool, True iff the panel contains NaN values
        "n_instances": int, number of instances in the panel
"""

__author__ = ["fkiraly", "tonybagnall"]

__all__ = ["check_dict"]

import numpy as np
import pandas as pd

from sktime.datatypes._series._check import check_pddataframe_series

VALID_INDEX_TYPES = (pd.Int64Index, pd.RangeIndex, pd.PeriodIndex, pd.DatetimeIndex)
VALID_MULTIINDEX_TYPES = (pd.Int64Index, pd.RangeIndex)


def _ret(valid, msg, metadata, return_metadata):
    if return_metadata:
        return valid, msg, metadata
    else:
        return valid


def _list_all_equal(obj):
    """Check whether elements of list are all equal.

    Parameters
    ----------
    obj: list - assumed, not checked

    Returns
    -------
    bool, True if elements of obj are all equal
    """
    if len(obj) < 2:
        return True

    return np.all([s == obj[0] for s in obj])


check_dict = dict()


<<<<<<< HEAD
def check_dflist_Panel(obj, return_metadata=False, var_name="obj"):
=======
def check_dflist_panel(obj, return_metadata=False, var_name="obj"):
    def ret(valid, msg, metadata, return_metadata):
        if return_metadata:
            return valid, msg, metadata
        else:
            return valid
>>>>>>> 93bdc1f8

    if not isinstance(obj, list):
        msg = f"{var_name} must be list of pd.DataFrame, found {type(obj)}"
        return _ret(False, msg, None, return_metadata)

    n = len(obj)

    bad_inds = [i for i in range(n) if not isinstance(obj[i], pd.DataFrame)]

    if len(bad_inds) > 0:
        msg = f"{var_name}[i] must pd.DataFrame, but found other types at i={bad_inds}"
        return _ret(False, msg, None, return_metadata)

    check_res = [check_pddataframe_series(s, return_metadata=True) for s in obj]
    bad_inds = [i for i in range(n) if not check_res[i][0]]

    if len(bad_inds) > 0:
        msg = f"{var_name}[i] must be Series of mtype pd.DataFrame, not at i={bad_inds}"
        return _ret(False, msg, None, return_metadata)

    metadata = dict()
    metadata["is_univariate"] = np.all([res[2]["is_univariate"] for res in check_res])
    metadata["is_equally_spaced"] = np.all(
        [res[2]["is_equally_spaced"] for res in check_res]
    )
    metadata["is_equal_length"] = _list_all_equal([len(s) for s in obj])
    metadata["is_empty"] = np.any([res[2]["is_empty"] for res in check_res])
    metadata["has_nans"] = np.any([res[2]["has_nans"] for res in check_res])
    metadata["is_one_series"] = n == 1
    metadata["n_instances"] = n

    return _ret(True, None, metadata, return_metadata)


check_dict[("df-list", "Panel")] = check_dflist_panel


<<<<<<< HEAD
def check_numpy3D_Panel(obj, return_metadata=False, var_name="obj"):
=======
def check_numpy3d_panel(obj, return_metadata=False, var_name="obj"):
    def ret(valid, msg, metadata, return_metadata):
        if return_metadata:
            return valid, msg, metadata
        else:
            return valid
>>>>>>> 93bdc1f8

    if not isinstance(obj, np.ndarray):
        msg = f"{var_name} must be a numpy.ndarray, found {type(obj)}"
        return _ret(False, msg, None, return_metadata)

    if not len(obj.shape) == 3:
        msg = f"{var_name} must be a 3D numpy.ndarray, but found {len(obj.shape)}D"
        return _ret(False, msg, None, return_metadata)

    # we now know obj is a 3D np.ndarray
    metadata = dict()
    metadata["is_empty"] = len(obj) < 1 or obj.shape[1] < 1 or obj.shape[2] < 1
    metadata["is_univariate"] = obj.shape[1] < 2
    # np.arrays are considered equally spaced and equal length by assumption
    metadata["is_equally_spaced"] = True
    metadata["is_equal_length"] = True

    metadata["n_instances"] = obj.shape[0]
    metadata["is_one_series"] = obj.shape[0] == 1

    # check whether there any nans; only if requested
    if return_metadata:
        metadata["has_nans"] = np.isnan(obj).any()

    return _ret(True, None, metadata, return_metadata)


check_dict[("numpy3D", "Panel")] = check_numpy3d_panel


<<<<<<< HEAD
def check_pdmultiindex_Panel(obj, return_metadata=False, var_name="obj"):
=======
def check_pdmultiindex_panel(obj, return_metadata=False, var_name="obj"):
    def ret(valid, msg, metadata, return_metadata):
        if return_metadata:
            return valid, msg, metadata
        else:
            return valid
>>>>>>> 93bdc1f8

    if not isinstance(obj, pd.DataFrame):
        msg = f"{var_name} must be a pd.DataFrame, found {type(obj)}"
        return _ret(False, msg, None, return_metadata)

    if not isinstance(obj.index, pd.MultiIndex):
        msg = f"{var_name} have a MultiIndex, found {type(obj.index)}"
        return _ret(False, msg, None, return_metadata)

    nlevels = obj.index.nlevels
    if not nlevels == 2:
        msg = f"{var_name} have a MultiIndex with 2 levels, found {nlevels}"
        return _ret(False, msg, None, return_metadata)

    correct_names = ["instances", "timepoints"]
    objnames = obj.index.names
    if not objnames == correct_names:
        msg = (
            f"{var_name}  must have a MultiIndex with names"
            f" {correct_names}, found {objnames}"
        )
        return _ret(False, msg, None, return_metadata)

    # check instance index being integer or range index
    instind = obj.index.droplevel(1)
    if not isinstance(instind, VALID_MULTIINDEX_TYPES):
        msg = f"instance index must be {VALID_MULTIINDEX_TYPES}, found {type(instind)}"
        return _ret(False, msg, None, return_metadata)

    inst_inds = np.unique(obj.index.get_level_values(0))

    check_res = [
        check_pddataframe_series(obj.loc[i], return_metadata=True) for i in inst_inds
    ]
    bad_inds = [i for i in inst_inds if not check_res[i][0]]

    if len(bad_inds) > 0:
        msg = (
            f"{var_name}.loc[i] must be Series of mtype pd.DataFrame,"
            " not at i={bad_inds}"
        )
        return _ret(False, msg, None, return_metadata)

    metadata = dict()
    metadata["is_univariate"] = np.all([res[2]["is_univariate"] for res in check_res])
    metadata["is_equally_spaced"] = np.all(
        [res[2]["is_equally_spaced"] for res in check_res]
    )
    metadata["is_empty"] = np.any([res[2]["is_empty"] for res in check_res])
    metadata["n_instances"] = len(inst_inds)
    metadata["is_one_series"] = len(inst_inds) == 1
    metadata["has_nans"] = obj.isna().values.any()
    metadata["is_equal_length"] = _list_all_equal([len(obj.loc[i]) for i in inst_inds])

    return _ret(True, None, metadata, return_metadata)


check_dict[("pd-multiindex", "Panel")] = check_pdmultiindex_panel


def _cell_is_series_or_array(cell):
    return isinstance(cell, (pd.Series, np.ndarray))


def _nested_cell_mask(X):
    return X.applymap(_cell_is_series_or_array)


def are_columns_nested(X):
    """Check whether any cells have nested structure in each DataFrame column.

    Parameters
    ----------
    X : pd.DataFrame
        DataFrame to check for nested data structures.

    Returns
    -------
    any_nested : bool
        If True, at least one column is nested.
        If False, no nested columns.
    """
    any_nested = _nested_cell_mask(X).any().values
    return any_nested


def _nested_dataframe_has_unequal(X: pd.DataFrame) -> bool:
    """Check whether an input nested DataFrame of Series has unequal length series.

    Parameters
    ----------
    X : pd.DataFrame where each cell is a pd.Series

    Returns
    -------
    True if x contains any NaNs, False otherwise.
    """
    rows = len(X)
    cols = len(X.columns)
    s = X.iloc[0, 0]
    length = len(s)

    for i in range(0, rows):
        for j in range(0, cols):
            s = X.iloc[i, j]
            temp = len(s)
            if temp != length:
                return True
    return False


def _nested_dataframe_has_nans(X: pd.DataFrame) -> bool:
    """Check whether an input pandas of Series has nans.

    Parameters
    ----------
    X : pd.DataFrame where each cell is a pd.Series

    Returns
    -------
    True if x contains any NaNs, False otherwise.
    """
    cases = len(X)
    dimensions = len(X.columns)
    for i in range(0, cases):
        for j in range(0, dimensions):
            s = X.iloc[i, j]
            for k in range(0, s.size):
                if pd.isna(s[k]):
                    return True
    return False


def is_nested_dataframe(obj, return_metadata=False, var_name="obj"):
    """Check whether the input is a nested DataFrame.

    To allow for a mixture of nested and primitive columns types the
    the considers whether any column is a nested np.ndarray or pd.Series.

    Column is consider nested if any cells in column have a nested structure.

    Parameters
    ----------
    X: Input that is checked to determine if it is a nested DataFrame.

    Returns
    -------
    bool: Whether the input is a nested DataFrame
    """
    # If not a DataFrame we know is_nested_dataframe is False
    if not isinstance(obj, pd.DataFrame):
        msg = f"{var_name} must be a pd.DataFrame, found {type(obj)}"
        return _ret(False, msg, None, return_metadata)

    # Otherwise we'll see if any column has a nested structure in first row
    else:
        if not are_columns_nested(obj).any():
            msg = f"{var_name} entries must be pd.Series"
            return _ret(False, msg, None, return_metadata)

    metadata = dict()
    metadata["is_univariate"] = obj.shape[1] < 2
    metadata["n_instances"] = len(obj)
    metadata["is_one_series"] = len(obj) == 1
    if return_metadata:
        metadata["has_nans"] = _nested_dataframe_has_nans(obj)
        metadata["is_equal_length"] = not _nested_dataframe_has_unequal(obj)

    # todo: this is temporary override, proper is_empty logic needs to be added
    metadata["is_empty"] = False
    metadata["is_equally_spaced"] = True
    # end hacks

    return _ret(True, None, metadata, return_metadata)


check_dict[("nested_univ", "Panel")] = is_nested_dataframe


def check_numpyflat_Panel(obj, return_metadata=False, var_name="obj"):

    if not isinstance(obj, np.ndarray):
        msg = f"{var_name} must be a numpy.ndarray, found {type(obj)}"
        return _ret(False, msg, None, return_metadata)

    if not len(obj.shape) == 2:
        msg = f"{var_name} must be a 2D numpy.ndarray, but found {len(obj.shape)}D"
        return _ret(False, msg, None, return_metadata)

    # we now know obj is a 3D np.ndarray
    metadata = dict()
    metadata["is_empty"] = len(obj) < 1 or obj.shape[1] < 1
    metadata["is_univariate"] = True
    # np.arrays are considered equally spaced, equal length, by assumption
    metadata["is_equally_spaced"] = True
    metadata["is_equal_length"] = True
    metadata["n_instances"] = obj.shape[0]
    metadata["is_one_series"] = obj.shape[0] == 1

    # check whether there any nans; only if requested
    if return_metadata:
        metadata["has_nans"] = np.isnan(obj).any()

    return _ret(True, None, metadata, return_metadata)


check_dict[("numpyflat", "Panel")] = check_numpyflat_Panel<|MERGE_RESOLUTION|>--- conflicted
+++ resolved
@@ -76,16 +76,7 @@
 check_dict = dict()
 
 
-<<<<<<< HEAD
-def check_dflist_Panel(obj, return_metadata=False, var_name="obj"):
-=======
 def check_dflist_panel(obj, return_metadata=False, var_name="obj"):
-    def ret(valid, msg, metadata, return_metadata):
-        if return_metadata:
-            return valid, msg, metadata
-        else:
-            return valid
->>>>>>> 93bdc1f8
 
     if not isinstance(obj, list):
         msg = f"{var_name} must be list of pd.DataFrame, found {type(obj)}"
@@ -123,16 +114,7 @@
 check_dict[("df-list", "Panel")] = check_dflist_panel
 
 
-<<<<<<< HEAD
-def check_numpy3D_Panel(obj, return_metadata=False, var_name="obj"):
-=======
 def check_numpy3d_panel(obj, return_metadata=False, var_name="obj"):
-    def ret(valid, msg, metadata, return_metadata):
-        if return_metadata:
-            return valid, msg, metadata
-        else:
-            return valid
->>>>>>> 93bdc1f8
 
     if not isinstance(obj, np.ndarray):
         msg = f"{var_name} must be a numpy.ndarray, found {type(obj)}"
@@ -163,16 +145,7 @@
 check_dict[("numpy3D", "Panel")] = check_numpy3d_panel
 
 
-<<<<<<< HEAD
-def check_pdmultiindex_Panel(obj, return_metadata=False, var_name="obj"):
-=======
 def check_pdmultiindex_panel(obj, return_metadata=False, var_name="obj"):
-    def ret(valid, msg, metadata, return_metadata):
-        if return_metadata:
-            return valid, msg, metadata
-        else:
-            return valid
->>>>>>> 93bdc1f8
 
     if not isinstance(obj, pd.DataFrame):
         msg = f"{var_name} must be a pd.DataFrame, found {type(obj)}"
