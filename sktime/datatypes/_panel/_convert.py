--- conflicted
+++ resolved
@@ -1126,13 +1126,10 @@
 if _check_soft_dependencies("gluonts", severity="none"):
     from sktime.datatypes._adapter.gluonts import (
         convert_listDataset_to_pandas,
-<<<<<<< HEAD
         convert_pandas_multiindex_to_pandasDataset,
         convert_pandas_to_listDataset,
         convert_pandasDataset_to_pandas,
-=======
         convert_pandas_to_listDataset,
->>>>>>> c96f1dca
     )
 
     # Utilizing functions defined in _adapter/gluonts.py
@@ -1140,7 +1137,6 @@
         return convert_listDataset_to_pandas(obj)
 
     def convert_pandas_to_gluonts_listDataset(obj, store=None):
-<<<<<<< HEAD
         return convert_pandas_to_listDataset(obj)
 
     def convert_pandas_multiindex_to_gluonts_pandasDataset(obj, store=None):
@@ -1148,9 +1144,6 @@
 
     def convert_gluonts_pandasDataset_to_pandas_multiindex(obj, store=None):
         return convert_pandasDataset_to_pandas(obj)
-=======
-        return convert_pandas_to_listDataset(obj, is_single=False)
->>>>>>> c96f1dca
 
     # Storing functions in convert_dict
     convert_dict[
@@ -1161,7 +1154,6 @@
         ("gluonts_ListDataset_panel", "pd-multiindex", "Panel")
     ] = convert_gluonts_listDataset_to_pandas
 
-<<<<<<< HEAD
     convert_dict[
         ("pd-multiindex", "gluonts_PandasDataset_panel", "Panel")
     ] = convert_pandas_multiindex_to_gluonts_pandasDataset
@@ -1170,36 +1162,18 @@
         ("gluonts_PandasDataset_panel", "pd-multiindex", "Panel")
     ] = convert_gluonts_pandasDataset_to_pandas_multiindex
 
-=======
->>>>>>> c96f1dca
+
     # Extending conversions
     _extend_conversions(
         "gluonts_ListDataset_panel",
         "pd-multiindex",
         convert_dict,
         mtype_universe=MTYPE_LIST_PANEL,
-<<<<<<< HEAD
     )
-
-    # _extend_conversions(
-    #     "gluonts_PandasDataset_panel",
-    #     "pd-wide",
-    #     convert_dict,
-    #     mtype_universe=MTYPE_LIST_PANEL,
-    # )
-
-    # _extend_conversions(
-    #     "gluonts_PandasDataset_panel",
-    #     "pd-long",
-    #     convert_dict,
-    #     mtype_universe=MTYPE_LIST_PANEL,
-    # )
 
     _extend_conversions(
         "gluonts_PandasDataset_panel",
         "pd-multiindex",
         convert_dict,
         mtype_universe=MTYPE_LIST_PANEL,
-=======
->>>>>>> c96f1dca
     )