"""Machine type converters for Panel scitype.

Exports conversion and mtype dictionary for Panel scitype:

convert_dict: dict indexed by triples of str
  1st element = convert from - str
  2nd element = convert to - str
  3rd element = considered as this scitype - str
elements are conversion functions of machine type (1st) -> 2nd

Function signature of all elements
convert_dict[(from_type, to_type, as_scitype)]

Parameters
----------
obj : from_type - object to convert
store : dictionary - reference of storage for lossy conversions, default=None (no store)

Returns
-------
converted_obj : to_type - object obj converted to to_type

Raises
------
ValueError and TypeError, if requested conversion is not possible
                            (depending on conversion logic)
"""

import numpy as np
import pandas as pd

__all__ = [
    "convert_dict",
]

from sktime.datatypes._convert_utils._coerce import _coerce_df_dtypes
from sktime.datatypes._convert_utils._convert import _extend_conversions
from sktime.datatypes._panel._registry import MTYPE_LIST_PANEL
from sktime.utils.dependencies import _check_soft_dependencies
from sktime.utils.pandas import df_map

# dictionary indexed by triples of types
#  1st element = convert from - type
#  2nd element = convert to - type
#  3rd element = considered as this scitype - string
# elements are conversion functions of machine type (1st) -> 2nd

convert_dict = dict()


def convert_identity(obj, store=None):
    return obj


# assign identity function to type conversion to self
for tp in MTYPE_LIST_PANEL:
    convert_dict[(tp, tp, "Panel")] = convert_identity


def convert_coerce(obj, store=None):
    # coerces pandas nullable dtypes; does nothing if obj is not pandas
    obj = _coerce_df_dtypes(obj)
    return obj


# coercing pd-multiindex nullable columns to non-nullable float
convert_dict[("pd-multiindex", "pd-multiindex", "Panel")] = convert_coerce


def _cell_is_series_or_array(cell):
    return isinstance(cell, (pd.Series, np.ndarray))


def _nested_cell_mask(X):
    return df_map(X)(_cell_is_series_or_array)


def are_columns_nested(X):
    """Check whether any cells have nested structure in each DataFrame column.

    Parameters
    ----------
    X : pd.DataFrame
        DataFrame to check for nested data structures.

    Returns
    -------
    any_nested : bool
        If True, at least one column is nested.
        If False, no nested columns.
    """
    any_nested = _nested_cell_mask(X).any().values
    return any_nested


def _nested_cell_timepoints(cell):
    if _cell_is_series_or_array(cell):
        n_timepoints = cell.shape[0]
    else:
        n_timepoints = 0
    return n_timepoints


def _check_equal_index(X):
    """Check if all time-series in nested pandas DataFrame have the same index.

    Parameters
    ----------
    X : nested pd.DataFrame
        Input dataframe with time-series in cells.

    Returns
    -------
    indexes : list of indixes
        List of indixes with one index for each column
    """
    # TODO handle 1d series, not only 2d dataframes
    # TODO assumes columns are typed (i.e. all rows for a given column have
    #  the same type)
    # TODO only handles series columns, raises error for columns with
    #  primitives

    indexes = []
    # Check index for each column separately.
    for c, col in enumerate(X.columns):
        # Get index from first row, can be either pd.Series or np.array.
        first_index = (
            X.iloc[0, c].index
            if hasattr(X.iloc[0, c], "index")
            else np.arange(X.iloc[c, 0].shape[0])
        )

        # Series must contain at least 2 observations, otherwise should be
        # primitive.
        if len(first_index) < 2:
            raise ValueError(
                f"Time series must contain at least 2 observations, "
                f"but found: "
                f"{len(first_index)} observations in column: {col}"
            )

        # Check index for all rows.
        for i in range(1, X.shape[0]):
            index = (
                X.iloc[i, c].index
                if hasattr(X.iloc[i, c], "index")
                else np.arange(X.iloc[c, 0].shape[0])
            )
            if not np.array_equal(first_index, index):
                raise ValueError(
                    f"Found time series with unequal index in column {col}. "
                    f"Input time-series must have the same index."
                )
        indexes.append(first_index)

    return indexes


def from_3d_numpy_to_2d_array(X):
    """Convert 2D NumPy Panel to 2D numpy Panel.

    Converts 3D numpy array (n_instances, n_columns, n_timepoints) to
    a 2D numpy array with shape (n_instances, n_columns*n_timepoints)

    Parameters
    ----------
    X : np.ndarray
        The input 3d-NumPy array with shape
        (n_instances, n_columns, n_timepoints)

    Returns
    -------
    array_2d : np.ndarray
        A 2d-NumPy array with shape (n_instances, n_columns*n_timepoints)
    """
    array_2d = X.reshape(X.shape[0], -1)
    return array_2d


def from_3d_numpy_to_2d_array_adp(obj, store=None):
    return from_3d_numpy_to_2d_array(obj)


convert_dict[("numpy3D", "numpyflat", "Panel")] = from_3d_numpy_to_2d_array_adp


def from_nested_to_2d_array(X, return_numpy=False):
    """Convert nested Panel to 2D numpy Panel.

    Convert nested pandas DataFrame or Series with NumPy arrays or
    pandas Series in cells into tabular
    pandas DataFrame with primitives in cells, i.e. a data frame with the
    same number of rows as the input data and
    as many columns as there are observations in the nested series. Requires
    series to be have the same index.

    Parameters
    ----------
    X : nested pd.DataFrame or nested pd.Series
    return_numpy : bool, default = False
        - If True, returns a NumPy array of the tabular data.
        - If False, returns a pandas DataFrame with row and column names.

    Returns
    -------
     Xt : pandas DataFrame
        Transformed DataFrame in tabular format
    """
    # TODO does not handle dataframes with nested series columns *and*
    #  standard columns containing only primitives

    # convert nested data into tabular data
    if isinstance(X, pd.Series):
        Xt = np.array(X.tolist())

    elif isinstance(X, pd.DataFrame):
        try:
            Xt = np.hstack([X.iloc[:, i].tolist() for i in range(X.shape[1])])

        # except strange key error for specific case
        except KeyError:
            if (X.shape == (1, 1)) and (X.iloc[0, 0].shape == (1,)):
                # in fact only breaks when an additional condition is met,
                # namely that the index of the time series of a single value
                # does not start with 0, e.g. pd.RangeIndex(9, 10) as is the
                # case in forecasting
                Xt = X.iloc[0, 0].values
            else:
                raise

        if Xt.ndim != 2:
            raise ValueError(
                "Tabularization failed, it's possible that not "
                "all series were of equal length"
            )

    else:
        raise ValueError(
            f"Expected input is pandas Series or pandas DataFrame, "
            f"but found: {type(X)}"
        )

    if return_numpy:
        return Xt

    Xt = pd.DataFrame(Xt)

    # create column names from time index
    if X.ndim == 1:
        time_index = (
            X.iloc[0].index
            if hasattr(X.iloc[0], "index")
            else np.arange(X.iloc[0].shape[0])
        )
        columns = [f"{X.name}__{i}" for i in time_index]

    else:
        columns = []
        for colname, col in X.items():
            time_index = (
                col.iloc[0].index
                if hasattr(col.iloc[0], "index")
                else np.arange(col.iloc[0].shape[0])
            )
            columns.extend([f"{colname}__{i}" for i in time_index])

    Xt.index = X.index
    Xt.columns = columns
    return Xt


def from_nested_to_pdwide(obj, store=None):
    return from_nested_to_2d_array(X=obj, return_numpy=False)


def from_nested_to_2d_np_array(obj, store=None):
    return from_nested_to_2d_array(X=obj, return_numpy=True)


convert_dict[("nested_univ", "pd-wide", "Panel")] = from_nested_to_pdwide

convert_dict[("nested_univ", "numpyflat", "Panel")] = from_nested_to_2d_np_array


def from_2d_array_to_nested(
    X, index=None, columns=None, time_index=None, cells_as_numpy=False
):
    """Convert 2D dataframe to nested dataframe.

    Convert tabular pandas DataFrame with only primitives in cells into
    nested pandas DataFrame with a single column.

    Parameters
    ----------
    X : pd.DataFrame

    cells_as_numpy : bool, default = False
        If True, then nested cells contain NumPy array
        If False, then nested cells contain pandas Series

    index : array-like, shape=[n_samples], optional (default = None)
        Sample (row) index of transformed DataFrame

    time_index : array-like, shape=[n_obs], optional (default = None)
        Time series index of transformed DataFrame

    Returns
    -------
    Xt : pd.DataFrame
        Transformed DataFrame in nested format
    """
    if (time_index is not None) and cells_as_numpy:
        raise ValueError(
            "`Time_index` cannot be specified when `return_arrays` is True, "
            "time index can only be set to "
            "pandas Series"
        )
    if isinstance(X, pd.DataFrame):
        X = X.to_numpy()

    container = np.array if cells_as_numpy else pd.Series

    # for 2d numpy array, rows represent instances, columns represent time points
    n_instances, n_timepoints = X.shape

    if time_index is None:
        time_index = np.arange(n_timepoints)
    kwargs = {"index": time_index}

    Xt = pd.DataFrame(
        pd.Series([container(X[i, :], **kwargs) for i in range(n_instances)])
    )
    if index is not None:
        Xt.index = index
    if columns is not None:
        Xt.columns = columns
    return Xt


def from_pd_wide_to_nested(obj, store=None):
    return from_2d_array_to_nested(X=obj)


convert_dict[("pd-wide", "nested_univ", "Panel")] = from_pd_wide_to_nested


def convert_from_dictionary(ts_dict):
    """Conversion from dictionary to pandas.

    Simple conversion from a dictionary of each series, e.g. univariate
        x = {
            "Series1": [1.0,2.0,3.0,1.0,2.0],
            "Series2": [3.0,2.0,1.0,3.0,2.0],
        }
    or multivariate, e.g.
    to sktime pandas format
    TODO: Adapt for multivariate
    """
    panda = pd.DataFrame(ts_dict)
    panda = panda.transpose()
    return from_2d_array_to_nested(panda)


def _concat_nested_arrays(arrs, cells_as_numpy=False):
    """Nest tabular arrays from nested list.

    Helper function to nest tabular arrays from nested list of arrays.

    Parameters
    ----------
    arrs : list of numpy arrays
        Arrays must have the same number of rows, but can have varying
        number of columns.

    cells_as_numpy : bool, default = False
        If True, then nested cells contain NumPy array
        If False, then nested cells contain pandas Series

    Returns
    -------
    Xt : pandas DataFrame
        Transformed dataframe with nested column for each input array.
    """
    if cells_as_numpy:
        Xt = pd.DataFrame(
            np.column_stack(
                [pd.Series([np.array(vals) for vals in interval]) for interval in arrs]
            )
        )
    else:
        Xt = pd.DataFrame(
            np.column_stack(
                [pd.Series([pd.Series(vals) for vals in interval]) for interval in arrs]
            )
        )
    return Xt


def _get_index(x):
    if hasattr(x, "index"):
        return x.index
    else:
        # select last dimension for time index
        return pd.RangeIndex(x.shape[-1])


def _get_time_index(X):
    """Get index of time series data, helper function.

    Parameters
    ----------
    X : pd.DataFrame

    Returns
    -------
    time_index : pandas Index
        Index of time series
    """
    # assumes that all samples share the same the time index, only looks at
    # first row
    if isinstance(X, pd.DataFrame):
        return _get_index(X.iloc[0, 0])

    elif isinstance(X, pd.Series):
        return _get_index(X.iloc[0])

    elif isinstance(X, np.ndarray):
        return _get_index(X)

    else:
        raise ValueError(
            f"X must be a pandas DataFrame or Series, but found: {type(X)}"
        )


def _make_column_names(column_count):
    return [f"var_{i}" for i in range(column_count)]


def _get_column_names(X):
    if isinstance(X, pd.DataFrame):
        return X.columns
    else:
        return _make_column_names(X.shape[1])


def from_nested_to_long(
    X, instance_column_name=None, time_column_name=None, dimension_column_name=None
):
    """Convert nested DataFrame to long DataFrame.

    Parameters
    ----------
    X : pd.DataFrame
        The nested DataFrame

    instance_column_name : str
        The name of column corresponding to the DataFrame's instances

    time_column_name : str
        The name of the column corresponding to the DataFrame's timepoints.

    dimension_column_name : str
        The name of the column corresponding to the DataFrame's dimensions.

    Returns
    -------
    long_df : pd.DataFrame
        Long pandas DataFrame
    """
    long_df = from_nested_to_multi_index(
        X, instance_index="index", time_index="time_index"
    )
    long_df.reset_index(inplace=True)
    long_df = long_df.melt(id_vars=["index", "time_index"], var_name="column")

    col_rename_dict = {}
    if instance_column_name is not None:
        col_rename_dict["index"] = instance_column_name

    if time_column_name is not None:
        col_rename_dict["time_index"] = time_column_name

    if dimension_column_name is not None:
        col_rename_dict["column"] = dimension_column_name

    if len(col_rename_dict) > 0:
        long_df = long_df.rename(columns=col_rename_dict)

    return long_df


def from_nested_to_long_adp(obj, store=None):
    return from_nested_to_long(
        X=obj,
        instance_column_name="case_id",
        time_column_name="reading_id",
        dimension_column_name="dim_id",
    )


convert_dict[("nested_univ", "pd-long", "Panel")] = from_nested_to_long_adp


def from_long_to_nested(
    X_long,
    instance_column_name="case_id",
    time_column_name="reading_id",
    dimension_column_name="dim_id",
    value_column_name="value",
    column_names=None,
):
    """Convert long DataFrame to a nested DataFrame.

    Parameters
    ----------
    X_long : pd.DataFrame
        The long DataFrame

    instance_column_name : str, default = 'case_id'
        The name of column corresponding to the DataFrame's instances.

    time_column_name : str, default = 'reading_id'
        The name of the column corresponding to the DataFrame's timepoints.

    dimension_column_name : str, default = 'dim_id'
        The name of the column corresponding to the DataFrame's dimensions.

    value_column_name : str, default = 'value'
        The name of the column corresponding to the DataFrame's values.

    column_names : list, optional
        Optional list of column names to use for nested DataFrame columns.

    Returns
    -------
    X_nested : pd.DataFrame
        Nested pandas DataFrame
    """
    X_nested = X_long.pivot(
        index=[instance_column_name, time_column_name],
        columns=dimension_column_name,
        values=value_column_name,
    )
    X_nested = from_multi_index_to_nested(X_nested, instance_index=instance_column_name)

    n_columns = X_nested.shape[1]
    if column_names is None:
        X_nested.columns = _make_column_names(n_columns)

    else:
        X_nested.columns = column_names

    return X_nested


def from_long_to_nested_adp(obj, store=None):
    return from_long_to_nested(X_long=obj)


convert_dict[("pd-long", "nested_univ", "Panel")] = from_nested_to_long_adp


def from_multiindex_to_long(obj, store=None):
    X_long = pd.melt(obj, value_vars=obj.columns, ignore_index=False)
    X_long = X_long.reset_index()

    return X_long


convert_dict[("pd-multiindex", "pd-long", "Panel")] = from_multiindex_to_long


def from_long_to_multiindex(obj, store=None):
    ixcols = obj.columns[[0, 1]]
    Xmi = pd.pivot(obj, columns=obj.columns[2], values=obj.columns[3], index=ixcols)

    Xmi.columns.name = None

    return Xmi


convert_dict[("pd-long", "pd-multiindex", "Panel")] = from_long_to_multiindex


def from_multi_index_to_3d_numpy(X):
    """Convert pandas multi-index Panel to numpy 3D Panel.

    Convert panel data stored as pandas multi-index DataFrame to
    Numpy 3-dimensional NumPy array (n_instances, n_columns, n_timepoints).

    Parameters
    ----------
    X : pd.DataFrame
        The multi-index pandas DataFrame

    Returns
    -------
    X_3d : np.ndarray
        3-dimensional NumPy array (n_instances, n_columns, n_timepoints)
    """
    if X.index.nlevels != 2:
        raise ValueError("Multi-index DataFrame should have 2 levels.")

    n_instances = len(X.index.get_level_values(0).unique())
    n_timepoints = len(X.index.get_level_values(1).unique())
    n_columns = X.shape[1]

    X_coerced = _coerce_df_dtypes(X)
    X_values = X_coerced.values
    X_3d = X_values.reshape(n_instances, n_timepoints, n_columns).swapaxes(1, 2)

    return X_3d


def from_multi_index_to_3d_numpy_adp(obj, store=None):
    obj = _coerce_df_dtypes(obj)

    res = from_multi_index_to_3d_numpy(X=obj)
    if isinstance(store, dict):
        store["columns"] = obj.columns
        store["index_names"] = obj.index.names

    return res


convert_dict[("pd-multiindex", "numpy3D", "Panel")] = from_multi_index_to_3d_numpy_adp


def from_3d_numpy_to_multi_index(
    X, instance_index=None, time_index=None, column_names=None
):
    """Convert 3D numpy Panel to pandas multi-index Panel.

    Convert 3-dimensional NumPy array (n_instances, n_columns, n_timepoints)
    to panel data stored as pandas multi-indexed DataFrame.

    Parameters
    ----------
    X : np.ndarray
        3-dimensional NumPy array (n_instances, n_columns, n_timepoints)

    instance_index : str
        Name of the multi-index level corresponding to the DataFrame's instances

    time_index : str
        Name of multi-index level corresponding to DataFrame's timepoints


    Returns
    -------
    X_mi : pd.DataFrame
        The multi-indexed pandas DataFrame
    """
    if X.ndim != 3:
        msg = " ".join(
            [
                "Input should be 3-dimensional NumPy array with shape",
                "(n_instances, n_columns, n_timepoints).",
            ]
        )
        raise TypeError(msg)

    n_instances, n_columns, n_timepoints = X.shape
    multi_index = pd.MultiIndex.from_product(
        [range(n_instances), range(n_columns), range(n_timepoints)],
        names=["instances", "columns", "timepoints"],
    )

    X_mi = pd.DataFrame({"X": X.flatten()}, index=multi_index)
    X_mi = X_mi.unstack(level="columns")

    # Assign column names
    if column_names is None:
        X_mi.columns = _make_column_names(n_columns)

    else:
        X_mi.columns = column_names

    index_rename_dict = {}
    if instance_index is not None:
        index_rename_dict["instances"] = instance_index

    if time_index is not None:
        index_rename_dict["timepoints"] = time_index

    if len(index_rename_dict) > 0:
        X_mi = X_mi.rename_axis(index=index_rename_dict)

    return X_mi


def from_3d_numpy_to_multi_index_adp(obj, store=None):
    res = from_3d_numpy_to_multi_index(X=obj)
    if (
        isinstance(store, dict)
        and "columns" in store.keys()
        and len(store["columns"]) == obj.shape[1]
    ):
        res.columns = store["columns"]

    if isinstance(store, dict) and "index_names" in store.keys():
        res.index.names = store["index_names"]

    return res


convert_dict[("numpy3D", "pd-multiindex", "Panel")] = from_3d_numpy_to_multi_index_adp


def from_multi_index_to_nested(
    multi_ind_dataframe, instance_index=None, cells_as_numpy=False
):
    """Convert a pandas DataFrame with multi-index to a nested DataFrame.

    Parameters
    ----------
    multi_ind_dataframe : pd.DataFrame
        Input multi-indexed pandas DataFrame

    instance_index_name : int or str, default=0 (first level = 0-th index)
        Index or name of multi-index level corresponding to the DataFrame's instances

    cells_as_numpy : bool, default = False
        If True, then nested cells contain NumPy array
        If False, then nested cells contain pandas Series

    Returns
    -------
    x_nested : pd.DataFrame
        The nested version of the DataFrame
    """
    if instance_index is None:
        instance_index = 0

    # get number of distinct cases (note: a case may have 1 or many dimensions)
    instance_idxs = multi_ind_dataframe.index.get_level_values(instance_index).unique()

    x_nested = pd.DataFrame()

    # Loop the dimensions (columns) of multi-index DataFrame
    for _label, _series in multi_ind_dataframe.items():
        # for _label in multi_ind_dataframe.columns:
        #    _series = multi_ind_dataframe.loc[:, _label]
        # Slice along the instance dimension to return list of series for each case
        # Note: if you omit .rename_axis the returned DataFrame
        #       prints time axis dimension at the start of each cell,
        #       but this doesn't affect the values.
        if cells_as_numpy:
            dim_list = [
                _series.xs(instance_idx, level=instance_index).values
                for instance_idx in instance_idxs
            ]
        else:
            dim_list = [
                _series.xs(instance_idx, level=instance_index).rename_axis(None)
                for instance_idx in instance_idxs
            ]

        x_nested[_label] = pd.Series(dim_list)
    x_nested = pd.DataFrame(x_nested).set_axis(instance_idxs)

    col_msg = "Multi-index and nested DataFrames should have same columns names"
    assert (x_nested.columns == multi_ind_dataframe.columns).all(), col_msg

    return x_nested


def from_multi_index_to_nested_adp(obj, store=None):
    obj = _coerce_df_dtypes(obj)

    if isinstance(store, dict):
        store["index_names"] = obj.index.names

    res = from_multi_index_to_nested(multi_ind_dataframe=obj, instance_index=None)

    if isinstance(store, dict) and "instance_names" in store.keys():
        res.index.names = store["instance_names"]

    return res


convert_dict[("pd-multiindex", "nested_univ", "Panel")] = from_multi_index_to_nested_adp


def from_nested_to_multi_index(X, instance_index=None, time_index=None):
    """Convert nested pandas Panel to multi-index pandas Panel.

    Converts nested pandas DataFrame (with time series as pandas Series
    or NumPy array in cells) into multi-indexed pandas DataFrame.

    Can convert mixed nested and primitive DataFrame to multi-index DataFrame.

    Parameters
    ----------
    X : pd.DataFrame
        The nested DataFrame to convert to a multi-indexed pandas DataFrame

    instance_index : str
        Name of the multi-index level corresponding to the DataFrame's instances

    time_index : str
        Name of multi-index level corresponding to DataFrame's timepoints

    Returns
    -------
    X_mi : pd.DataFrame
        The multi-indexed pandas DataFrame
    """
    # this contains the right values, but does not have the right index
    #   need convert_dtypes or dtypes will always be object
    # explode by column to ensure we deal with unequal length series properly
    X_mi = pd.DataFrame()

    X_cols = X.columns
    nested_cols = [c for c in X_cols if isinstance(X[[c]].iloc[0, 0], pd.Series)]
    non_nested_cols = list(set(X_cols).difference(nested_cols))

    for c in nested_cols:
        X_col = X[[c]].explode(c)
        X_col = X_col.infer_objects()

        # create the right MultiIndex and assign to X_mi
        idx_df = df_map(X[[c]])(lambda x: x.index).explode(c)
        index = pd.MultiIndex.from_arrays([idx_df.index, idx_df[c].values])
        index = index.set_names([instance_index, time_index])
        X_col.index = index

        X_mi[[c]] = X_col

    for c in non_nested_cols:
        for ix in X.index:
            X_mi.loc[ix, c] = X[[c]].loc[ix].iloc[0]
        X_mi[[c]] = X_mi[[c]].convert_dtypes()

    return X_mi


def from_nested_to_multi_index_adp(obj, store=None):
    if isinstance(store, dict):
        store["instance_names"] = obj.index.names

    if isinstance(store, dict) and "index_names" in store.keys():
        instance_index = store["index_names"][0]
        time_index = store["index_names"][1]
    else:
        instance_index = obj.index.names[0]
        time_index = "timepoints"

    res = from_nested_to_multi_index(
        X=obj, instance_index=instance_index, time_index=time_index
    )

    return res


convert_dict[("nested_univ", "pd-multiindex", "Panel")] = from_nested_to_multi_index_adp


def _convert_series_cell_to_numpy(cell):
    if isinstance(cell, pd.Series):
        return cell.to_numpy()
    else:
        return cell


def from_nested_to_3d_numpy(X):
    """Convert nested Panel to 3D numpy Panel.

    Convert nested pandas DataFrame (with time series as pandas Series
    in cells) into NumPy ndarray with shape
    (n_instances, n_columns, n_timepoints).

    Parameters
    ----------
    X : pd.DataFrame
        Nested pandas DataFrame

    Returns
    -------
    X_3d : np.ndarrray
        3-dimensional NumPy array
    """
    # n_columns = X.shape[1]
    nested_col_mask = [*are_columns_nested(X)]

    # If all the columns are nested in structure
    if nested_col_mask.count(True) == len(nested_col_mask):
        X_3d = np.stack(
            df_map(X)(_convert_series_cell_to_numpy)
            .apply(lambda row: np.stack(row), axis=1)
            .to_numpy()
        )

    # If some columns are primitive (non-nested) then first convert to
    # multi-indexed DataFrame where the same value of these columns is
    # repeated for each timepoint
    # Then the multi-indexed DataFrame can be converted to 3d NumPy array
    else:
        X_mi = from_nested_to_multi_index(X)
        X_3d = from_multi_index_to_3d_numpy(X_mi)

    return X_3d


def from_nested_to_3d_numpy_adp(obj, store=None):
    return from_nested_to_3d_numpy(X=obj)


convert_dict[("nested_univ", "numpy3D", "Panel")] = from_nested_to_3d_numpy_adp


def from_3d_numpy_to_nested(X, column_names=None, cells_as_numpy=False):
    """Convert numpy 3D Panel to nested pandas Panel.

    Convert NumPy ndarray with shape (n_instances, n_columns, n_timepoints)
    into nested pandas DataFrame (with time series as pandas Series in cells)

    Parameters
    ----------
    X : np.ndarray
        3-dimensional Numpy array to convert to nested pandas DataFrame format

    column_names: list-like, default = None
        Optional list of names to use for naming nested DataFrame's columns

    cells_as_numpy : bool, default = False
        If True, then nested cells contain NumPy array
        If False, then nested cells contain pandas Series


    Returns
    -------
    df : pd.DataFrame
    """
    n_instances, n_columns, n_timepoints = X.shape
    array_type = X.dtype

    container = np.array if cells_as_numpy else pd.Series

    if column_names is None:
        column_names = _make_column_names(n_columns)

    else:
        if len(column_names) != n_columns:
            msg = " ".join(
                [
                    f"Input 3d Numpy array as {n_columns} columns,",
                    f"but only {len(column_names)} names supplied",
                ]
            )
            raise ValueError(msg)

    column_list = []
    for j, column in enumerate(column_names):
        nested_column = (
            pd.DataFrame(X[:, j, :])
            .apply(lambda x: [container(x, dtype=array_type)], axis=1)
            .str[0]
            .rename(column)
        )
        column_list.append(nested_column)
    df = pd.concat(column_list, axis=1)
    return df


def from_3d_numpy_to_nested_adp(obj, store=None):
    return from_3d_numpy_to_nested(X=obj)


convert_dict[("numpy3D", "nested_univ", "Panel")] = from_3d_numpy_to_nested_adp


def from_dflist_to_multiindex(obj, store=None):
    n = len(obj)

    mi = pd.concat(obj, axis=0, keys=range(n), names=["instances", "timepoints"])

    if isinstance(store, dict) and "index_names" in store.keys():
        mi.index.names = store["index_names"]

    return mi


convert_dict[("df-list", "pd-multiindex", "Panel")] = from_dflist_to_multiindex


def from_multiindex_to_dflist(obj, store=None):
    obj = _coerce_df_dtypes(obj)

    instance_index = obj.index.get_level_values(0).unique()

    Xlist = [obj.loc[i].rename_axis(None) for i in instance_index]

    if isinstance(store, dict):
        store["index_names"] = obj.index.names

    return Xlist


convert_dict[("pd-multiindex", "df-list", "Panel")] = from_multiindex_to_dflist


def from_dflist_to_numpy3D(obj, store=None):
    if not isinstance(obj, list):
        raise TypeError("obj must be a list of pd.DataFrame")

    n = len(obj[0])
    cols = set(obj[0].columns)

    for i in range(len(obj)):
        if not n == len(obj[i]) or not set(obj[i].columns) == cols:
            raise ValueError("elements of obj must have same length and columns")

    nparr = np.array([X.to_numpy().transpose() for X in obj])

    return nparr


convert_dict[("df-list", "numpy3D", "Panel")] = from_dflist_to_numpy3D


def from_numpy3d_to_dflist(obj, store=None):
    if not isinstance(obj, np.ndarray) or len(obj.shape) != 3:
        raise TypeError("obj must be a 3D numpy.ndarray")

    cols = _make_column_names(obj.shape[1])
    Xlist = [pd.DataFrame(obj[i].T, columns=cols) for i in range(len(obj))]

    return Xlist


convert_dict[("numpy3D", "df-list", "Panel")] = from_numpy3d_to_dflist


def from_nested_to_df_list_adp(obj, store=None):
    # this is not already implemented, so chain two conversions
    obj = from_nested_to_multi_index_adp(obj, store=store)
    return from_multiindex_to_dflist(obj, store=store)


convert_dict[("nested_univ", "df-list", "Panel")] = from_nested_to_df_list_adp


def from_df_list_to_nested_adp(obj, store=None):
    # this is not already implemented, so chain two conversions
    obj = from_dflist_to_multiindex(obj, store=store)
    return from_multi_index_to_nested_adp(obj, store=store)


convert_dict[("df-list", "nested_univ", "Panel")] = from_df_list_to_nested_adp


def from_numpy3d_to_numpyflat(obj, store=None):
    if not isinstance(obj, np.ndarray) or len(obj.shape) != 3:
        raise TypeError("obj must be a 3D numpy.ndarray")

    shape = obj.shape

    # store second dimension shape/length if we want to restore
    if isinstance(store, dict):
        store["numpy_second_dim"] = shape[1]

    obj_in_2D = obj.reshape(shape[0], shape[1] * shape[2])

    return obj_in_2D


convert_dict[("numpy3D", "numpyflat", "Panel")] = from_numpy3d_to_numpyflat


def from_numpyflat_to_numpy3d(obj, store=None):
    if not isinstance(obj, np.ndarray) or len(obj.shape) != 2:
        raise TypeError("obj must be a 2D numpy.ndarray")

    shape = obj.shape

    # if store has old 2nd dimension, try to restore, otherwise assume 1
    if (
        isinstance(store, dict)
        and "numpy_second_dim" in store.keys()
        and isinstance(store["numpy_second_dim"], int)
        and shape[1] % store["numpy_second_dim"] == 0
    ):
        shape_1 = store["numpy_second_dim"]
        target_shape = (shape[0], shape_1, shape[1] / shape_1)
    else:
        target_shape = (shape[0], 1, shape[1])

    obj_in_3D = obj.reshape(target_shape)

    return obj_in_3D


convert_dict[("numpyflat", "numpy3D", "Panel")] = from_numpyflat_to_numpy3d

_extend_conversions(
    "numpyflat", "numpy3D", convert_dict, mtype_universe=MTYPE_LIST_PANEL
)

_extend_conversions(
    "pd-long", "pd-multiindex", convert_dict, mtype_universe=MTYPE_LIST_PANEL
)


if _check_soft_dependencies("dask", severity="none"):
    from sktime.datatypes._adapter.dask_to_pd import (
        convert_dask_to_pandas,
        convert_pandas_to_dask,
    )

    def convert_dask_to_pd_as_panel(obj, store=None):
        return convert_dask_to_pandas(obj)

    convert_dict[("dask_panel", "pd-multiindex", "Panel")] = convert_dask_to_pd_as_panel

    def convert_pd_to_dask_as_panel(obj, store=None):
        return convert_pandas_to_dask(obj)

    convert_dict[("pd-multiindex", "dask_panel", "Panel")] = convert_pd_to_dask_as_panel

    _extend_conversions(
        "dask_panel", "pd-multiindex", convert_dict, mtype_universe=MTYPE_LIST_PANEL
    )

<<<<<<< HEAD
if _check_soft_dependencies("polars", severity="none"):
    from sktime.datatypes._adapter.polars import (
        convert_pandas_to_polars,
        convert_polars_to_pandas,
    )

    def convert_polars_to_pd_as_panel(obj, store=None):
        return convert_polars_to_pandas(obj)

    convert_dict[
        ("polars_panel", "pd-multiindex", "Panel")
    ] = convert_polars_to_pd_as_panel

    def convert_pd_to_polars_as_panel(obj, store=None):
        return convert_pandas_to_polars(obj)

    convert_dict[
        ("pd-multiindex", "polars_panel", "Panel")
    ] = convert_pd_to_polars_as_panel

    _extend_conversions(
        "polars_panel", "pd-multiindex", convert_dict, mtype_universe=MTYPE_LIST_PANEL
=======
if _check_soft_dependencies("gluonts", severity="none"):
    from sktime.datatypes._adapter.gluonts import (
        convert_listDataset_to_pandas,
        convert_pandas_multiindex_to_pandasDataset,
        convert_pandas_to_listDataset,
        convert_pandasDataset_to_pandas,
    )

    # Utilizing functions defined in _adapter/gluonts.py
    def convert_gluonts_listDataset_to_pandas(obj, store=None):
        return convert_listDataset_to_pandas(obj)

    def convert_pandas_to_gluonts_listDataset(obj, store=None):
        return convert_pandas_to_listDataset(obj)

    def convert_pandas_multiindex_to_gluonts_pandasDataset(obj, store=None):
        return convert_pandas_multiindex_to_pandasDataset(obj)

    def convert_gluonts_pandasDataset_to_pandas_multiindex(obj, store=None):
        return convert_pandasDataset_to_pandas(obj)

    # Storing functions in convert_dict
    convert_dict[("pd-multiindex", "gluonts_ListDataset_panel", "Panel")] = (
        convert_pandas_to_gluonts_listDataset
    )

    convert_dict[("gluonts_ListDataset_panel", "pd-multiindex", "Panel")] = (
        convert_gluonts_listDataset_to_pandas
    )

    convert_dict[("pd-multiindex", "gluonts_PandasDataset_panel", "Panel")] = (
        convert_pandas_multiindex_to_gluonts_pandasDataset
    )

    convert_dict[("gluonts_PandasDataset_panel", "pd-multiindex", "Panel")] = (
        convert_gluonts_pandasDataset_to_pandas_multiindex
    )

    # Extending conversions
    _extend_conversions(
        "gluonts_ListDataset_panel",
        "pd-multiindex",
        convert_dict,
        mtype_universe=MTYPE_LIST_PANEL,
    )

    _extend_conversions(
        "gluonts_PandasDataset_panel",
        "pd-multiindex",
        convert_dict,
        mtype_universe=MTYPE_LIST_PANEL,
>>>>>>> 40bc1cef
    )<|MERGE_RESOLUTION|>--- conflicted
+++ resolved
@@ -1123,7 +1123,6 @@
         "dask_panel", "pd-multiindex", convert_dict, mtype_universe=MTYPE_LIST_PANEL
     )
 
-<<<<<<< HEAD
 if _check_soft_dependencies("polars", severity="none"):
     from sktime.datatypes._adapter.polars import (
         convert_pandas_to_polars,
@@ -1133,20 +1132,21 @@
     def convert_polars_to_pd_as_panel(obj, store=None):
         return convert_polars_to_pandas(obj)
 
-    convert_dict[
-        ("polars_panel", "pd-multiindex", "Panel")
-    ] = convert_polars_to_pd_as_panel
+    convert_dict[("polars_panel", "pd-multiindex", "Panel")] = (
+        convert_polars_to_pd_as_panel
+    )
 
     def convert_pd_to_polars_as_panel(obj, store=None):
         return convert_pandas_to_polars(obj)
 
-    convert_dict[
-        ("pd-multiindex", "polars_panel", "Panel")
-    ] = convert_pd_to_polars_as_panel
+    convert_dict[("pd-multiindex", "polars_panel", "Panel")] = (
+        convert_pd_to_polars_as_panel
+    )
 
     _extend_conversions(
         "polars_panel", "pd-multiindex", convert_dict, mtype_universe=MTYPE_LIST_PANEL
-=======
+    )
+
 if _check_soft_dependencies("gluonts", severity="none"):
     from sktime.datatypes._adapter.gluonts import (
         convert_listDataset_to_pandas,
@@ -1198,5 +1198,4 @@
         "pd-multiindex",
         convert_dict,
         mtype_universe=MTYPE_LIST_PANEL,
->>>>>>> 40bc1cef
     )