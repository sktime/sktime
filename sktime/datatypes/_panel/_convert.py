# -*- coding: utf-8 -*-

import numpy as np
import pandas as pd

__all__ = [
    "convert_dict",
]

from sktime.datatypes._panel._check import is_nested_dataframe
from sktime.datatypes._panel._registry import MTYPE_LIST_PANEL

# dictionary indexed by triples of types
#  1st element = convert from - type
#  2nd element = convert to - type
#  3rd element = considered as this scitype - string
# elements are conversion functions of machine type (1st) -> 2nd

convert_dict = dict()


def convert_identity(obj, store=None):

    return obj


# assign identity function to type conversion to self
for tp in MTYPE_LIST_PANEL:
    convert_dict[(tp, tp, "Panel")] = convert_identity


def _cell_is_series_or_array(cell):
    return isinstance(cell, (pd.Series, np.ndarray))


def _nested_cell_mask(X):
    return X.applymap(_cell_is_series_or_array)


def are_columns_nested(X):
    """Check whether any cells have nested structure in each DataFrame column.

    Parameters
    ----------
    X : pd.DataFrame
        DataFrame to check for nested data structures.

    Returns
    -------
    any_nested : bool
        If True, at least one column is nested.
        If False, no nested columns.
    """
    any_nested = _nested_cell_mask(X).any().values
    return any_nested


def _nested_cell_timepoints(cell):
    if _cell_is_series_or_array(cell):
        n_timepoints = cell.shape[0]
    else:
        n_timepoints = 0
    return n_timepoints


def _check_equal_index(X):
    """Check if all time-series in nested pandas DataFrame have the same index.

    Parameters
    ----------
    X : nested pd.DataFrame
        Input dataframe with time-series in cells.

    Returns
    -------
    indexes : list of indixes
        List of indixes with one index for each column
    """
    # TODO handle 1d series, not only 2d dataframes
    # TODO assumes columns are typed (i.e. all rows for a given column have
    #  the same type)
    # TODO only handles series columns, raises error for columns with
    #  primitives

    indexes = []
    # Check index for each column separately.
    for c, col in enumerate(X.columns):

        # Get index from first row, can be either pd.Series or np.array.
        first_index = (
            X.iloc[0, c].index
            if hasattr(X.iloc[0, c], "index")
            else np.arange(X.iloc[c, 0].shape[0])
        )

        # Series must contain at least 2 observations, otherwise should be
        # primitive.
        if len(first_index) < 2:
            raise ValueError(
                f"Time series must contain at least 2 observations, "
                f"but found: "
                f"{len(first_index)} observations in column: {col}"
            )

        # Check index for all rows.
        for i in range(1, X.shape[0]):
            index = (
                X.iloc[i, c].index
                if hasattr(X.iloc[i, c], "index")
                else np.arange(X.iloc[c, 0].shape[0])
            )
            if not np.array_equal(first_index, index):
                raise ValueError(
                    f"Found time series with unequal index in column {col}. "
                    f"Input time-series must have the same index."
                )
        indexes.append(first_index)

    return indexes


def from_3d_numpy_to_2d_array(X):
    """Convert 2D NumPy Panel to 2D numpy Panel.

    Converts 3D numpy array (n_instances, n_columns, n_timepoints) to
    a 2D numpy array with shape (n_instances, n_columns*n_timepoints)

    Parameters
    ----------
    X : np.ndarray
        The input 3d-NumPy array with shape
        (n_instances, n_columns, n_timepoints)

    Returns
    -------
    array_2d : np.ndarray
        A 2d-NumPy array with shape (n_instances, n_columns*n_timepoints)
    """
    array_2d = X.reshape(X.shape[0], -1)
    return array_2d


def from_3d_numpy_to_2d_array_adp(obj, store=None):

    return from_3d_numpy_to_2d_array(obj)


convert_dict[("numpy3D", "numpyflat", "Panel")] = from_3d_numpy_to_2d_array_adp


def from_nested_to_2d_array(X, return_numpy=False):
    """Convert nested Panel to 2D numpy Panel.

    Convert nested pandas DataFrame or Series with NumPy arrays or
    pandas Series in cells into tabular
    pandas DataFrame with primitives in cells, i.e. a data frame with the
    same number of rows as the input data and
    as many columns as there are observations in the nested series. Requires
    series to be have the same index.

    Parameters
    ----------
    X : nested pd.DataFrame or nested pd.Series
    return_numpy : bool, default = False
        - If True, returns a NumPy array of the tabular data.
        - If False, returns a pandas DataFrame with row and column names.

    Returns
    -------
     Xt : pandas DataFrame
        Transformed DataFrame in tabular format
    """
    # TODO does not handle dataframes with nested series columns *and*
    #  standard columns containing only primitives

    # convert nested data into tabular data
    if isinstance(X, pd.Series):
        Xt = np.array(X.tolist())

    elif isinstance(X, pd.DataFrame):
        try:
            Xt = np.hstack([X.iloc[:, i].tolist() for i in range(X.shape[1])])

        # except strange key error for specific case
        except KeyError:
            if (X.shape == (1, 1)) and (X.iloc[0, 0].shape == (1,)):
                # in fact only breaks when an additional condition is met,
                # namely that the index of the time series of a single value
                # does not start with 0, e.g. pd.RangeIndex(9, 10) as is the
                # case in forecasting
                Xt = X.iloc[0, 0].values
            else:
                raise

        if Xt.ndim != 2:
            raise ValueError(
                "Tabularization failed, it's possible that not "
                "all series were of equal length"
            )

    else:
        raise ValueError(
            f"Expected input is pandas Series or pandas DataFrame, "
            f"but found: {type(X)}"
        )

    if return_numpy:
        return Xt

    Xt = pd.DataFrame(Xt)

    # create column names from time index
    if X.ndim == 1:
        time_index = (
            X.iloc[0].index
            if hasattr(X.iloc[0], "index")
            else np.arange(X.iloc[0].shape[0])
        )
        columns = [f"{X.name}__{i}" for i in time_index]

    else:
        columns = []
        for colname, col in X.items():
            time_index = (
                col.iloc[0].index
                if hasattr(col.iloc[0], "index")
                else np.arange(col.iloc[0].shape[0])
            )
            columns.extend([f"{colname}__{i}" for i in time_index])

    Xt.index = X.index
    Xt.columns = columns
    return Xt


def from_nested_to_pdwide(obj, store=None):

    return from_nested_to_2d_array(X=obj, return_numpy=False)


def from_nested_to_2d_np_array(obj, store=None):

    return from_nested_to_2d_array(X=obj, return_numpy=True)


convert_dict[("nested_univ", "pd-wide", "Panel")] = from_nested_to_pdwide

convert_dict[("nested_univ", "numpyflat", "Panel")] = from_nested_to_2d_np_array


def from_2d_array_to_nested(
    X, index=None, columns=None, time_index=None, cells_as_numpy=False
):
    """Convert 2D dataframe to nested dataframe.

    Convert tabular pandas DataFrame with only primitives in cells into
    nested pandas DataFrame with a single column.

    Parameters
    ----------
    X : pd.DataFrame

    cells_as_numpy : bool, default = False
        If True, then nested cells contain NumPy array
        If False, then nested cells contain pandas Series

    index : array-like, shape=[n_samples], optional (default = None)
        Sample (row) index of transformed DataFrame

    time_index : array-like, shape=[n_obs], optional (default = None)
        Time series index of transformed DataFrame

    Returns
    -------
    Xt : pd.DataFrame
        Transformed DataFrame in nested format
    """
    if (time_index is not None) and cells_as_numpy:
        raise ValueError(
            "`Time_index` cannot be specified when `return_arrays` is True, "
            "time index can only be set to "
            "pandas Series"
        )
    if isinstance(X, pd.DataFrame):
        X = X.to_numpy()

    container = np.array if cells_as_numpy else pd.Series

    # for 2d numpy array, rows represent instances, columns represent time points
    n_instances, n_timepoints = X.shape

    if time_index is None:
        time_index = np.arange(n_timepoints)
    kwargs = {"index": time_index}

    Xt = pd.DataFrame(
        pd.Series([container(X[i, :], **kwargs) for i in range(n_instances)])
    )
    if index is not None:
        Xt.index = index
    if columns is not None:
        Xt.columns = columns
    return Xt


def from_pd_wide_to_nested(obj, store=None):

    return from_2d_array_to_nested(X=obj)


convert_dict[("pd-wide", "nested_univ", "Panel")] = from_pd_wide_to_nested


def convert_from_dictionary(ts_dict):
    """Conversion from dictionary to pandas.

    Simple conversion from a dictionary of each series, e.g. univariate
        x = {
            "Series1": [1.0,2.0,3.0,1.0,2.0],
            "Series2": [3.0,2.0,1.0,3.0,2.0],
        }
    or multivariate, e.g.
    to sktime pandas format
    TODO: Adapt for multivariate
    """
    panda = pd.DataFrame(ts_dict)
    panda = panda.transpose()
    return from_2d_array_to_nested(panda)


def _concat_nested_arrays(arrs, cells_as_numpy=False):
    """Nest tabular arrays from nested list.

    Helper function to nest tabular arrays from nested list of arrays.

    Parameters
    ----------
    arrs : list of numpy arrays
        Arrays must have the same number of rows, but can have varying
        number of columns.

    cells_as_numpy : bool, default = False
        If True, then nested cells contain NumPy array
        If False, then nested cells contain pandas Series

    Returns
    -------
    Xt : pandas DataFrame
        Transformed dataframe with nested column for each input array.
    """
    if cells_as_numpy:
        Xt = pd.DataFrame(
            np.column_stack(
                [pd.Series([np.array(vals) for vals in interval]) for interval in arrs]
            )
        )
    else:
        Xt = pd.DataFrame(
            np.column_stack(
                [pd.Series([pd.Series(vals) for vals in interval]) for interval in arrs]
            )
        )
    return Xt


def _get_index(x):
    if hasattr(x, "index"):
        return x.index
    else:
        # select last dimension for time index
        return pd.RangeIndex(x.shape[-1])


def _get_time_index(X):
    """Get index of time series data, helper function.

    Parameters
    ----------
    X : pd.DataFrame

    Returns
    -------
    time_index : pandas Index
        Index of time series
    """
    # assumes that all samples share the same the time index, only looks at
    # first row
    if isinstance(X, pd.DataFrame):
        return _get_index(X.iloc[0, 0])

    elif isinstance(X, pd.Series):
        return _get_index(X.iloc[0])

    elif isinstance(X, np.ndarray):
        return _get_index(X)

    else:
        raise ValueError(
            f"X must be a pandas DataFrame or Series, but found: {type(X)}"
        )


def _make_column_names(column_count):
    return [f"var_{i}" for i in range(column_count)]


def _get_column_names(X):
    if isinstance(X, pd.DataFrame):
        return X.columns
    else:
        return _make_column_names(X.shape[1])


def from_nested_to_long(
    X, instance_column_name=None, time_column_name=None, dimension_column_name=None
):
    """Convert nested DataFrame to long DataFrame.

    Parameters
    ----------
    X : pd.DataFrame
        The nested DataFrame

    instance_column_name : str
        The name of column corresponding to the DataFrame's instances

    time_column_name : str
        The name of the column corresponding to the DataFrame's timepoints.

    dimension_column_name : str
        The name of the column corresponding to the DataFrame's dimensions.

    Returns
    -------
    long_df : pd.DataFrame
        Long pandas DataFrame
    """
    long_df = from_nested_to_multi_index(
        X, instance_index="index", time_index="time_index"
    )
    long_df.reset_index(inplace=True)
    long_df = long_df.melt(id_vars=["index", "time_index"], var_name="column")

    col_rename_dict = {}
    if instance_column_name is not None:
        col_rename_dict["index"] = instance_column_name

    if time_column_name is not None:
        col_rename_dict["time_index"] = time_column_name

    if dimension_column_name is not None:
        col_rename_dict["column"] = dimension_column_name

    if len(col_rename_dict) > 0:
        long_df = long_df.rename(columns=col_rename_dict)

    return long_df.convert_dtypes()


def from_nested_to_long_adp(obj, store=None):

    return from_nested_to_long(
        X=obj,
        instance_column_name="case_id",
        time_column_name="reading_id",
        dimension_column_name="dim_id",
    )


convert_dict[("nested_univ", "pd-long", "Panel")] = from_nested_to_long_adp


def from_long_to_nested(
    X_long,
    instance_column_name="case_id",
    time_column_name="reading_id",
    dimension_column_name="dim_id",
    value_column_name="value",
    column_names=None,
):
    """Convert long DataFrame to a nested DataFrame.

    Parameters
    ----------
    X_long : pd.DataFrame
        The long DataFrame

    instance_column_name : str, default = 'case_id'
        The name of column corresponding to the DataFrame's instances.

    time_column_name : str, default = 'reading_id'
        The name of the column corresponding to the DataFrame's timepoints.

    dimension_column_name : str, default = 'dim_id'
        The name of the column corresponding to the DataFrame's dimensions.

    value_column_name : str, default = 'value'
        The name of the column corresponding to the DataFrame's values.

    column_names : list, optional
        Optional list of column names to use for nested DataFrame columns.

    Returns
    -------
    X_nested : pd.DataFrame
        Nested pandas DataFrame
    """
    X_nested = X_long.pivot(
        index=[instance_column_name, time_column_name],
        columns=dimension_column_name,
        values=value_column_name,
    )
    X_nested = from_multi_index_to_nested(X_nested, instance_index=instance_column_name)

    n_columns = X_nested.shape[1]
    if column_names is None:
        X_nested.columns = _make_column_names(n_columns)

    else:
        X_nested.columns = column_names

    return X_nested


def from_long_to_nested_adp(obj, store=None):

    return from_long_to_nested(X_long=obj)


convert_dict[("pd-long", "nested_univ", "Panel")] = from_nested_to_long_adp


def from_multi_index_to_3d_numpy(X, instance_index=None, time_index=None):
    """Convert pandas multi-index Panel to numpy 3D Panel.

    Convert panel data stored as pandas multi-index DataFrame to
    Numpy 3-dimensional NumPy array (n_instances, n_columns, n_timepoints).

    Parameters
    ----------
    X : pd.DataFrame
        The multi-index pandas DataFrame

    instance_index, time_index are deprecated since 0.11.0 and will be removed in 0.12.0
        these are not necessary, since: as of before 0.11.0, the column names are
            guaranteed if the mtype is pd-multiindex, and after 0.12.0 the condition
            on column names is relaxed
    instance_index : str
        Name of the multi-index level corresponding to the DataFrame's instances
    time_index : str
        Name of multi-index level corresponding to DataFrame's timepoints

    Returns
    -------
    X_3d : np.ndarray
        3-dimensional NumPy array (n_instances, n_columns, n_timepoints)
    """
    if X.index.nlevels != 2:
        raise ValueError("Multi-index DataFrame should have 2 levels.")

    n_instances = len(X.index.get_level_values(0).unique())
    n_timepoints = len(X.index.get_level_values(1).unique())
    n_columns = X.shape[1]

    X_3d = X.values.reshape(n_instances, n_timepoints, n_columns).swapaxes(1, 2)

    return X_3d


def from_multi_index_to_3d_numpy_adp(obj, store=None):

    res = from_multi_index_to_3d_numpy(X=obj)
    if isinstance(store, dict):
        store["columns"] = obj.columns

    return res


convert_dict[("pd-multiindex", "numpy3D", "Panel")] = from_multi_index_to_3d_numpy_adp


def from_3d_numpy_to_multi_index(
    X, instance_index=None, time_index=None, column_names=None
):
    """Convert 3D numpy Panel to pandas multi-index Panel.

    Convert 3-dimensional NumPy array (n_instances, n_columns, n_timepoints)
    to panel data stored as pandas multi-indexed DataFrame.

    Parameters
    ----------
    X : np.ndarray
        3-dimensional NumPy array (n_instances, n_columns, n_timepoints)

    instance_index : str
        Name of the multi-index level corresponding to the DataFrame's instances

    time_index : str
        Name of multi-index level corresponding to DataFrame's timepoints


    Returns
    -------
    X_mi : pd.DataFrame
        The multi-indexed pandas DataFrame
    """
    if X.ndim != 3:
        msg = " ".join(
            [
                "Input should be 3-dimensional NumPy array with shape",
                "(n_instances, n_columns, n_timepoints).",
            ]
        )
        raise TypeError(msg)

    n_instances, n_columns, n_timepoints = X.shape
    multi_index = pd.MultiIndex.from_product(
        [range(n_instances), range(n_columns), range(n_timepoints)],
        names=["instances", "columns", "timepoints"],
    )

    X_mi = pd.DataFrame({"X": X.flatten()}, index=multi_index)
    X_mi = X_mi.unstack(level="columns")

    # Assign column names
    if column_names is None:
        X_mi.columns = _make_column_names(n_columns)

    else:
        X_mi.columns = column_names

    index_rename_dict = {}
    if instance_index is not None:
        index_rename_dict["instances"] = instance_index

    if time_index is not None:
        index_rename_dict["timepoints"] = time_index

    if len(index_rename_dict) > 0:
        X_mi = X_mi.rename_axis(index=index_rename_dict)

    return X_mi


def from_3d_numpy_to_multi_index_adp(obj, store=None):
    res = from_3d_numpy_to_multi_index(X=obj)
    if (
        isinstance(store, dict)
        and "columns" in store.keys()
        and len(store["columns"]) == obj.shape[1]
    ):
        res.columns = store["columns"]
    return res


convert_dict[("numpy3D", "pd-multiindex", "Panel")] = from_3d_numpy_to_multi_index_adp


def from_multi_index_to_nested(
    multi_ind_dataframe, instance_index=None, cells_as_numpy=False
):
    """Convert a pandas DataFrame witha multi-index to a nested DataFrame.

    Parameters
    ----------
    multi_ind_dataframe : pd.DataFrame
        Input multi-indexed pandas DataFrame

    instance_index_name : int or str
        Index or name of multi-index level corresponding to the DataFrame's instances

    cells_as_numpy : bool, default = False
        If True, then nested cells contain NumPy array
        If False, then nested cells contain pandas Series

    Returns
    -------
    x_nested : pd.DataFrame
        The nested version of the DataFrame
    """
    if instance_index is None:
        instance_index = 0

    # get number of distinct cases (note: a case may have 1 or many dimensions)
    instance_idxs = multi_ind_dataframe.index.get_level_values(instance_index).unique()

    x_nested = pd.DataFrame()

    # Loop the dimensions (columns) of multi-index DataFrame
    for _label, _series in multi_ind_dataframe.iteritems():  # noqa
        # for _label in multi_ind_dataframe.columns:
        #    _series = multi_ind_dataframe.loc[:, _label]
        # Slice along the instance dimension to return list of series for each case
        # Note: if you omit .rename_axis the returned DataFrame
        #       prints time axis dimension at the start of each cell,
        #       but this doesn't affect the values.
        if cells_as_numpy:
            dim_list = [
                _series.xs(instance_idx, level=instance_index).values
                for instance_idx in instance_idxs
            ]
        else:
            dim_list = [
                _series.xs(instance_idx, level=instance_index).rename_axis(None)
                for instance_idx in instance_idxs
            ]

        x_nested[_label] = pd.Series(dim_list)
    x_nested = pd.DataFrame(x_nested)

    col_msg = "Multi-index and nested DataFrames should have same columns names"
    assert (x_nested.columns == multi_ind_dataframe.columns).all(), col_msg

    return x_nested


def from_multi_index_to_nested_adp(obj, store=None):

    return from_multi_index_to_nested(multi_ind_dataframe=obj, instance_index=0)


convert_dict[("pd-multiindex", "nested_univ", "Panel")] = from_multi_index_to_nested_adp


def from_nested_to_multi_index(X, instance_index=None, time_index=None):
    """Convert nested pandas Panel to multi-index pandas Panel.

    Converts nested pandas DataFrame (with time series as pandas Series
    or NumPy array in cells) into multi-indexed pandas DataFrame.

    Can convert mixed nested and primitive DataFrame to multi-index DataFrame.

    Parameters
    ----------
    X : pd.DataFrame
        The nested DataFrame to convert to a multi-indexed pandas DataFrame

    instance_index : str
        Name of the multi-index level corresponding to the DataFrame's instances

    time_index : str
        Name of multi-index level corresponding to DataFrame's timepoints

    Returns
    -------
    X_mi : pd.DataFrame
        The multi-indexed pandas DataFrame

    """
    if not is_nested_dataframe(X):
        raise ValueError("Input DataFrame is not a nested DataFrame")

    # this contains the right values, but does not have the right index
<<<<<<< HEAD
    X_mi = X.explode(list(X.columns))
=======
    #   need convert_dtypes or dtypes will always be object
    X_mi = X.explode(list(X.columns)).convert_dtypes()
>>>>>>> 4d6267d2

    # create the right MultiIndex and assign to X_mi
    idx_df = X.applymap(lambda x: x.index).explode(list(X.columns))
    idx_df = idx_df.set_index(X.columns[0], append=True)
    X_mi.index = idx_df.index.set_names([instance_index, time_index])

    return X_mi


def from_nested_to_multi_index_adp(obj, store=None):

    return from_nested_to_multi_index(
        X=obj, instance_index="instances", time_index="timepoints"
    )


convert_dict[("nested_univ", "pd-multiindex", "Panel")] = from_nested_to_multi_index_adp


def _convert_series_cell_to_numpy(cell):
    if isinstance(cell, pd.Series):
        return cell.to_numpy()
    else:
        return cell


def from_nested_to_3d_numpy(X):
    """Convert nested Panel to 3D numpy Panel.

    Convert nested pandas DataFrame (with time series as pandas Series
    in cells) into NumPy ndarray with shape
    (n_instances, n_columns, n_timepoints).

    Parameters
    ----------
    X : pd.DataFrame
        Nested pandas DataFrame

    Returns
    -------
    X_3d : np.ndarrray
        3-dimensional NumPy array
    """
    # n_instances, n_columns = X.shape
    # n_timepoints = X.iloc[0, 0].shape[0]
    # array = np.empty((n_instances, n_columns, n_timepoints))
    # for column in range(n_columns):
    #     array[:, column, :] = X.iloc[:, column].tolist()
    # return array
    if not is_nested_dataframe(X):
        raise ValueError("Input DataFrame is not a nested DataFrame")

    # n_columns = X.shape[1]
    nested_col_mask = [*are_columns_nested(X)]

    # If all the columns are nested in structure
    if nested_col_mask.count(True) == len(nested_col_mask):
        X_3d = np.stack(
            X.applymap(_convert_series_cell_to_numpy)
            .apply(lambda row: np.stack(row), axis=1)
            .to_numpy()
        )

    # If some columns are primitive (non-nested) then first convert to
    # multi-indexed DataFrame where the same value of these columns is
    # repeated for each timepoint
    # Then the multi-indexed DataFrame can be converted to 3d NumPy array
    else:
        X_mi = from_nested_to_multi_index(X)
        X_3d = from_multi_index_to_3d_numpy(
            X_mi, instance_index="instance", time_index="timepoints"
        )

    X_3d = X_3d.astype("float")
    return X_3d


def from_nested_to_3d_numpy_adp(obj, store=None):

    return from_nested_to_3d_numpy(X=obj)


convert_dict[("nested_univ", "numpy3D", "Panel")] = from_nested_to_3d_numpy_adp


def from_3d_numpy_to_nested(X, column_names=None, cells_as_numpy=False):
    """Convert numpy 3D Panel to nested pandas Panel.

    Convert NumPy ndarray with shape (n_instances, n_columns, n_timepoints)
    into nested pandas DataFrame (with time series as pandas Series in cells)

    Parameters
    ----------
    X : np.ndarray
        3-dimensional Numpy array to convert to nested pandas DataFrame format

    column_names: list-like, default = None
        Optional list of names to use for naming nested DataFrame's columns

    cells_as_numpy : bool, default = False
        If True, then nested cells contain NumPy array
        If False, then nested cells contain pandas Series


    Returns
    -------
    df : pd.DataFrame
    """
    df = pd.DataFrame()
    # n_instances, n_variables, _ = X.shape
    n_instances, n_columns, n_timepoints = X.shape

    container = np.array if cells_as_numpy else pd.Series

    if column_names is None:
        column_names = _make_column_names(n_columns)

    else:
        if len(column_names) != n_columns:
            msg = " ".join(
                [
                    f"Input 3d Numpy array as {n_columns} columns,",
                    f"but only {len(column_names)} names supplied",
                ]
            )
            raise ValueError(msg)

    for j, column in enumerate(column_names):
        df[column] = [container(X[instance, j, :]) for instance in range(n_instances)]
    return df


def from_3d_numpy_to_nested_adp(obj, store=None):

    return from_3d_numpy_to_nested(X=obj)


convert_dict[("numpy3D", "nested_univ", "Panel")] = from_3d_numpy_to_nested_adp


def from_dflist_to_multiindex(obj, store=None):

    n = len(obj)

    mi = pd.concat(obj, axis=0, keys=range(n), names=["instances", "timepoints"])

    return mi


convert_dict[("df-list", "pd-multiindex", "Panel")] = from_dflist_to_multiindex


def from_multiindex_to_dflist(obj, store=None):

    instance_index = obj.index.levels[0]
    n = len(instance_index)

    Xlist = [obj.loc[i].rename_axis(None) for i in range(n)]

    return Xlist


convert_dict[("pd-multiindex", "df-list", "Panel")] = from_multiindex_to_dflist


def from_dflist_to_numpy3D(obj, store=None):

    if not isinstance(obj, list):
        raise TypeError("obj must be a list of pd.DataFrame")

    n = len(obj[0])
    cols = set(obj[0].columns)

    for i in range(len(obj)):
        if not n == len(obj[i]) or not set(obj[i].columns) == cols:
            raise ValueError("elements of obj must have same length and columns")

    nparr = np.array([X.to_numpy().transpose() for X in obj])

    nparr = nparr.astype("float")
    return nparr


convert_dict[("df-list", "numpy3D", "Panel")] = from_dflist_to_numpy3D


def from_numpy3d_to_dflist(obj, store=None):

    if not isinstance(obj, np.ndarray) or len(obj.shape) != 3:
        raise TypeError("obj must be a 3D numpy.ndarray")

    cols = _make_column_names(obj.shape[1])
    Xlist = [pd.DataFrame(obj[i].T, columns=cols) for i in range(len(obj))]

    return Xlist


convert_dict[("numpy3D", "df-list", "Panel")] = from_numpy3d_to_dflist


def from_nested_to_df_list_adp(obj, store=None):

    # this is not already implemented, so chain two conversions
    obj = from_nested_to_multi_index_adp(obj, store=store)
    return from_multiindex_to_dflist(obj, store=store)


convert_dict[("nested_univ", "df-list", "Panel")] = from_nested_to_df_list_adp


def from_df_list_to_nested_adp(obj, store=None):

    # this is not already implemented, so chain two conversions
    obj = from_dflist_to_multiindex(obj, store=store)
    return from_multi_index_to_nested_adp(obj, store=store)


convert_dict[("df-list", "nested_univ", "Panel")] = from_df_list_to_nested_adp


def from_numpy3d_to_numpyflat(obj, store=None):

    if not isinstance(obj, np.ndarray) or len(obj.shape) != 3:
        raise TypeError("obj must be a 3D numpy.ndarray")

    shape = obj.shape

    # store second dimension shape/length if we want to restore
    if isinstance(store, dict):
        store["numpy_second_dim"] = shape[1]

    obj_in_2D = obj.reshape(shape[0], shape[1] * shape[2])

    return obj_in_2D


convert_dict[("numpy3D", "numpyflat", "Panel")] = from_numpy3d_to_numpyflat


def from_numpyflat_to_numpy3d(obj, store=None):

    if not isinstance(obj, np.ndarray) or len(obj.shape) != 2:
        raise TypeError("obj must be a 2D numpy.ndarray")

    shape = obj.shape

    # if store has old 2nd dimension, try to restore, otherwise assume 1
    if (
        isinstance(store, dict)
        and "numpy_second_dim" in store.keys()
        and isinstance(store["numpy_second_dim"], int)
        and shape[1] % store["numpy_second_dim"] == 0
    ):
        shape_1 = store["numpy_second_dim"]
        target_shape = (shape[0], shape_1, shape[1] / shape_1)
    else:
        target_shape = (shape[0], 1, shape[1])

    obj_in_3D = obj.reshape(target_shape)

    return obj_in_3D


convert_dict[("numpyflat", "numpy3D", "Panel")] = from_numpyflat_to_numpy3d


# obtain other conversions from/to numpyflat via concatenation to numpy3D
def _concat(fun1, fun2):
    def concat_fun(obj, store=None):
        obj1 = fun1(obj, store=store)
        obj2 = fun2(obj1, store=store)
        return obj2

    return concat_fun


for tp in set(MTYPE_LIST_PANEL).difference(["numpyflat", "numpy3D"]):
    if ("numpy3D", tp, "Panel") in convert_dict.keys():
        convert_dict[("numpyflat", tp, "Panel")] = _concat(
            convert_dict[("numpyflat", "numpy3D", "Panel")],
            convert_dict[("numpy3D", tp, "Panel")],
        )
    if (tp, "numpy3D", "Panel") in convert_dict.keys():
        convert_dict[(tp, "numpyflat", "Panel")] = _concat(
            convert_dict[(tp, "numpy3D", "Panel")],
            convert_dict[("numpy3D", "numpyflat", "Panel")],
        )<|MERGE_RESOLUTION|>--- conflicted
+++ resolved
@@ -751,12 +751,8 @@
         raise ValueError("Input DataFrame is not a nested DataFrame")
 
     # this contains the right values, but does not have the right index
-<<<<<<< HEAD
-    X_mi = X.explode(list(X.columns))
-=======
     #   need convert_dtypes or dtypes will always be object
     X_mi = X.explode(list(X.columns)).convert_dtypes()
->>>>>>> 4d6267d2
 
     # create the right MultiIndex and assign to X_mi
     idx_df = X.applymap(lambda x: x.index).explode(list(X.columns))
