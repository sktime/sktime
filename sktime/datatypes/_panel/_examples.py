"""Example generation for testing.

Exports dict of examples, useful for testing as fixtures.

example_dict: dict indexed by triple
  1st element = mtype - str
  2nd element = considered as this scitype - str
  3rd element = int - index of example
elements are data objects, considered examples for the mtype
    all examples with same index are considered "same" on scitype content
    if None, indicates that representation is not possible

example_lossy: dict of bool indexed by pairs of str
  1st element = mtype - str
  2nd element = considered as this scitype - str
  3rd element = int - index of example
elements are bool, indicate whether representation has information removed
    all examples with same index are considered "same" on scitype content

overall, conversions from non-lossy representations to any other ones
    should yield the element exactly, identidally (given same index)
"""

import numpy as np
import pandas as pd

from sktime.datatypes._dtypekind import DtypeKind
from sktime.utils.dependencies import _check_soft_dependencies

example_dict = dict()
example_dict_lossy = dict()
example_dict_metadata = dict()

###
# example 0: multivariate, equally sampled

X = np.array(
    [[[1, 2, 3], [4, 5, 6]], [[1, 2, 3], [4, 55, 6]], [[1, 2, 3], [42, 5, 6]]],
    dtype=np.int64,
)

example_dict[("numpy3D", "Panel", 0)] = X
example_dict_lossy[("numpy3D", "Panel", 0)] = True

example_dict[("numpyflat", "Panel", 0)] = None
example_dict_lossy[("numpyflat", "Panel", 0)] = True

cols = [f"var_{i}" for i in range(2)]
Xlist = [
    pd.DataFrame([[1, 4], [2, 5], [3, 6]], columns=cols),
    pd.DataFrame([[1, 4], [2, 55], [3, 6]], columns=cols),
    pd.DataFrame([[1, 42], [2, 5], [3, 6]], columns=cols),
]

example_dict[("df-list", "Panel", 0)] = Xlist
example_dict_lossy[("df-list", "Panel", 0)] = False

cols = ["instances", "timepoints"] + [f"var_{i}" for i in range(2)]

Xlist = [
    pd.DataFrame([[0, 0, 1, 4], [0, 1, 2, 5], [0, 2, 3, 6]], columns=cols),
    pd.DataFrame([[1, 0, 1, 4], [1, 1, 2, 55], [1, 2, 3, 6]], columns=cols),
    pd.DataFrame([[2, 0, 1, 42], [2, 1, 2, 5], [2, 2, 3, 6]], columns=cols),
]
X = pd.concat(Xlist)
X = X.set_index(["instances", "timepoints"])

example_dict[("pd-multiindex", "Panel", 0)] = X
example_dict_lossy[("pd-multiindex", "Panel", 0)] = False

cols = [f"var_{i}" for i in range(2)]
X = pd.DataFrame(columns=cols, index=pd.RangeIndex(3))
X["var_0"] = pd.Series(
    [pd.Series([1, 2, 3]), pd.Series([1, 2, 3]), pd.Series([1, 2, 3])]
)

X["var_1"] = pd.Series(
    [pd.Series([4, 5, 6]), pd.Series([4, 55, 6]), pd.Series([42, 5, 6])]
)

example_dict[("nested_univ", "Panel", 0)] = X
example_dict_lossy[("nested_univ", "Panel", 0)] = False

if _check_soft_dependencies("dask", severity="none"):
    from sktime.datatypes._adapter.dask_to_pd import convert_pandas_to_dask

    df_dask = convert_pandas_to_dask(
        example_dict[("pd-multiindex", "Panel", 0)], npartitions=1
    )

    example_dict[("dask_panel", "Panel", 0)] = df_dask
    example_dict_lossy[("dask_panel", "Panel", 0)] = False

<<<<<<< HEAD
if _check_soft_dependencies("polars", severity="none"):
    from sktime.datatypes._adapter.polars import convert_pandas_to_polars

    pl_frame = convert_pandas_to_polars(example_dict[("pd-multiindex", "Panel", 0)])

    example_dict[("polars_panel", "Panel", 0)] = pl_frame
    example_dict_lossy[("polars_panel", "Panel", 0)] = False
=======
if _check_soft_dependencies("gluonts", severity="none"):
    from sktime.datatypes._adapter.gluonts import (
        convert_pandas_multiindex_to_pandasDataset,
        convert_pandas_to_listDataset,
    )

    df = example_dict[("pd-multiindex", "Panel", 0)]

    # Updating the DF to have pandas Datetime objects
    list_dataset = convert_pandas_to_listDataset(df)

    example_dict[("gluonts_ListDataset_panel", "Panel", 0)] = list_dataset
    example_dict_lossy[("gluonts_ListDataset_panel", "Panel", 0)] = True

    # Beginning example tests for PandasDataset
    df = example_dict[("pd-multiindex", "Panel", 0)]

    pandas_dataset = convert_pandas_multiindex_to_pandasDataset(
        df, item_id="instances", timepoints="timepoints", target=["var_0", "var_1"]
    )

    example_dict[("gluonts_PandasDataset_panel", "Panel", 0)] = pandas_dataset
    example_dict_lossy[("gluonts_PandasDataset_panel", "Panel", 0)] = False
>>>>>>> 40bc1cef

example_dict_metadata[("Panel", 0)] = {
    "is_univariate": False,
    "is_one_series": False,
    "n_panels": 1,
    "is_one_panel": True,
    "is_equally_spaced": True,
    "is_equal_length": True,
    "is_equal_index": True,
    "is_empty": False,
    "has_nans": False,
    "n_instances": 3,
    "n_features": 2,
    "feature_names": ["var_0", "var_1"],
    "feature_kind": [DtypeKind.FLOAT, DtypeKind.FLOAT],
}

###
# example 1: univariate, equally sampled

X = np.array(
    [[[4, 5, 6]], [[4, 55, 6]], [[42, 5, 6]]],
    dtype=np.int64,
)

example_dict[("numpy3D", "Panel", 1)] = X
example_dict_lossy[("numpy3D", "Panel", 1)] = True

X = np.array([[4, 5, 6], [4, 55, 6], [42, 5, 6]], dtype=np.int64)

example_dict[("numpyflat", "Panel", 1)] = X
example_dict_lossy[("numpyflat", "Panel", 1)] = True

cols = [f"var_{i}" for i in range(1)]
Xlist = [
    pd.DataFrame([[4], [5], [6]], columns=cols),
    pd.DataFrame([[4], [55], [6]], columns=cols),
    pd.DataFrame([[42], [5], [6]], columns=cols),
]

example_dict[("df-list", "Panel", 1)] = Xlist
example_dict_lossy[("df-list", "Panel", 1)] = False

cols = ["instances", "timepoints"] + [f"var_{i}" for i in range(1)]

Xlist = [
    pd.DataFrame([[0, 0, 4], [0, 1, 5], [0, 2, 6]], columns=cols),
    pd.DataFrame([[1, 0, 4], [1, 1, 55], [1, 2, 6]], columns=cols),
    pd.DataFrame([[2, 0, 42], [2, 1, 5], [2, 2, 6]], columns=cols),
]
X = pd.concat(Xlist)
X = X.set_index(["instances", "timepoints"])

example_dict[("pd-multiindex", "Panel", 1)] = X
example_dict_lossy[("pd-multiindex", "Panel", 1)] = False

cols = [f"var_{i}" for i in range(1)]
X = pd.DataFrame(columns=cols, index=pd.RangeIndex(3))
X["var_0"] = pd.Series(
    [pd.Series([4, 5, 6]), pd.Series([4, 55, 6]), pd.Series([42, 5, 6])]
)

example_dict[("nested_univ", "Panel", 1)] = X
example_dict_lossy[("nested_univ", "Panel", 1)] = False

if _check_soft_dependencies("dask", severity="none"):
    from sktime.datatypes._adapter.dask_to_pd import convert_pandas_to_dask

    df_dask = convert_pandas_to_dask(
        example_dict[("pd-multiindex", "Panel", 1)], npartitions=1
    )

    example_dict[("dask_panel", "Panel", 1)] = df_dask
    example_dict_lossy[("dask_panel", "Panel", 1)] = False

<<<<<<< HEAD
if _check_soft_dependencies("polars", severity="none"):
    from sktime.datatypes._adapter.polars import convert_pandas_to_polars

    pl_frame = convert_pandas_to_polars(example_dict[("pd-multiindex", "Panel", 1)])

    example_dict[("polars_panel", "Panel", 1)] = pl_frame
    example_dict_lossy[("polars_panel", "Panel", 1)] = False
=======
if _check_soft_dependencies("gluonts", severity="none"):
    from sktime.datatypes._adapter.gluonts import convert_pandas_to_listDataset

    df = example_dict[("pd-multiindex", "Panel", 1)]

    list_dataset = convert_pandas_to_listDataset(df)

    example_dict[("gluonts_ListDataset_panel", "Panel", 1)] = list_dataset
    example_dict_lossy[("gluonts_ListDataset_panel", "Panel", 1)] = True

    # Beginning example tests for PandasDataset
    df = example_dict[("pd-multiindex", "Panel", 1)]

    pandas_dataset = convert_pandas_multiindex_to_pandasDataset(
        df, item_id="instances", timepoints="timepoints", target=["var_0"]
    )

    example_dict[("gluonts_PandasDataset_panel", "Panel", 1)] = pandas_dataset
    example_dict_lossy[("gluonts_PandasDataset_panel", "Panel", 1)] = False
>>>>>>> 40bc1cef

example_dict_metadata[("Panel", 1)] = {
    "is_univariate": True,
    "is_one_series": False,
    "n_panels": 1,
    "is_one_panel": True,
    "is_equally_spaced": True,
    "is_equal_length": True,
    "is_equal_index": True,
    "is_empty": False,
    "has_nans": False,
    "n_instances": 3,
    "n_features": 1,
    "feature_names": ["var_0"],
    "feature_kind": [DtypeKind.FLOAT],
}

###
# example 2: univariate, equally sampled, one series

X = np.array(
    [[[4, 5, 6]]],
    dtype=np.int64,
)

example_dict[("numpy3D", "Panel", 2)] = X
example_dict_lossy[("numpy3D", "Panel", 2)] = True

X = np.array([[4, 5, 6]], dtype=np.int64)

example_dict[("numpyflat", "Panel", 2)] = X
example_dict_lossy[("numpyflat", "Panel", 2)] = True

cols = [f"var_{i}" for i in range(1)]
Xlist = [
    pd.DataFrame([[4], [5], [6]], columns=cols),
]

example_dict[("df-list", "Panel", 2)] = Xlist
example_dict_lossy[("df-list", "Panel", 2)] = False

cols = ["instances", "timepoints"] + [f"var_{i}" for i in range(1)]

Xlist = [
    pd.DataFrame([[0, 0, 4], [0, 1, 5], [0, 2, 6]], columns=cols),
]
X = pd.concat(Xlist)
X = X.set_index(["instances", "timepoints"])

example_dict[("pd-multiindex", "Panel", 2)] = X
example_dict_lossy[("pd-multiindex", "Panel", 2)] = False

cols = [f"var_{i}" for i in range(1)]
X = pd.DataFrame(columns=cols, index=pd.RangeIndex(1))
X["var_0"] = pd.Series([pd.Series([4, 5, 6])])

example_dict[("nested_univ", "Panel", 2)] = X
example_dict_lossy[("nested_univ", "Panel", 2)] = False

if _check_soft_dependencies("dask", severity="none"):
    from sktime.datatypes._adapter.dask_to_pd import convert_pandas_to_dask

    df_dask = convert_pandas_to_dask(
        example_dict[("pd-multiindex", "Panel", 2)], npartitions=1
    )

    example_dict[("dask_panel", "Panel", 2)] = df_dask
    example_dict_lossy[("dask_panel", "Panel", 2)] = False

<<<<<<< HEAD
if _check_soft_dependencies("polars", severity="none"):
    from sktime.datatypes._adapter.polars import convert_pandas_to_polars

    pl_frame = convert_pandas_to_polars(example_dict[("pd-multiindex", "Panel", 2)])

    example_dict[("polars_panel", "Panel", 2)] = pl_frame
    example_dict_lossy[("polars_panel", "Panel", 2)] = False
=======
if _check_soft_dependencies("gluonts", severity="none"):
    from sktime.datatypes._adapter.gluonts import convert_pandas_to_listDataset

    df = example_dict[("pd-multiindex", "Panel", 2)]

    list_dataset = convert_pandas_to_listDataset(df)

    example_dict[("gluonts_ListDataset_panel", "Panel", 2)] = list_dataset
    example_dict_lossy[("gluonts_ListDataset_panel", "Panel", 2)] = True

    # Beginning example tests for PandasDataset
    df = example_dict[("pd-multiindex", "Panel", 2)]

    pandas_dataset = convert_pandas_multiindex_to_pandasDataset(
        df, item_id="instances", timepoints="timepoints", target=["var_0"]
    )

    example_dict[("gluonts_PandasDataset_panel", "Panel", 2)] = pandas_dataset
    example_dict_lossy[("gluonts_PandasDataset_panel", "Panel", 2)] = True
>>>>>>> 40bc1cef

example_dict_metadata[("Panel", 2)] = {
    "is_univariate": True,
    "is_one_series": True,
    "n_panels": 1,
    "is_one_panel": True,
    "is_equally_spaced": True,
    "is_equal_length": True,
    "is_equal_index": True,
    "is_empty": False,
    "has_nans": False,
    "n_instances": 1,
    "n_features": 1,
    "feature_names": ["var_0"],
    "feature_kind": [DtypeKind.FLOAT],
}

###
# example 3: univariate, equally sampled, lossy,
# targets #4299 pd-multiindex panel incorrect is_equally_spaced

X_instances = [0, 0, 0, 1, 1, 1, 2, 2, 2]
X_timepoints = pd.to_datetime([0, 1, 2, 4, 5, 6, 9, 10, 11], unit="s")
X_multiindex = pd.MultiIndex.from_arrays(
    [X_instances, X_timepoints], names=["instances", "timepoints"]
)

X = pd.DataFrame(index=X_multiindex, data=list(range(0, 9)), columns=["var_0"])

example_dict[("pd-multiindex", "Panel", 3)] = X
example_dict_lossy[("pd-multiindex", "Panel", 3)] = False

example_dict_metadata[("Panel", 3)] = {
    "is_univariate": True,
    "is_one_series": False,
    "n_panels": 1,
    "is_one_panel": True,
    "is_equally_spaced": True,
    "is_equal_length": True,
    "is_equal_index": False,
    "is_empty": False,
    "has_nans": False,
    "n_instances": 3,
    "n_features": 1,
    "feature_names": ["var_0"],
    "feature_kind": [DtypeKind.FLOAT],
}<|MERGE_RESOLUTION|>--- conflicted
+++ resolved
@@ -91,7 +91,6 @@
     example_dict[("dask_panel", "Panel", 0)] = df_dask
     example_dict_lossy[("dask_panel", "Panel", 0)] = False
 
-<<<<<<< HEAD
 if _check_soft_dependencies("polars", severity="none"):
     from sktime.datatypes._adapter.polars import convert_pandas_to_polars
 
@@ -99,7 +98,7 @@
 
     example_dict[("polars_panel", "Panel", 0)] = pl_frame
     example_dict_lossy[("polars_panel", "Panel", 0)] = False
-=======
+
 if _check_soft_dependencies("gluonts", severity="none"):
     from sktime.datatypes._adapter.gluonts import (
         convert_pandas_multiindex_to_pandasDataset,
@@ -123,7 +122,6 @@
 
     example_dict[("gluonts_PandasDataset_panel", "Panel", 0)] = pandas_dataset
     example_dict_lossy[("gluonts_PandasDataset_panel", "Panel", 0)] = False
->>>>>>> 40bc1cef
 
 example_dict_metadata[("Panel", 0)] = {
     "is_univariate": False,
@@ -199,7 +197,6 @@
     example_dict[("dask_panel", "Panel", 1)] = df_dask
     example_dict_lossy[("dask_panel", "Panel", 1)] = False
 
-<<<<<<< HEAD
 if _check_soft_dependencies("polars", severity="none"):
     from sktime.datatypes._adapter.polars import convert_pandas_to_polars
 
@@ -207,7 +204,6 @@
 
     example_dict[("polars_panel", "Panel", 1)] = pl_frame
     example_dict_lossy[("polars_panel", "Panel", 1)] = False
-=======
 if _check_soft_dependencies("gluonts", severity="none"):
     from sktime.datatypes._adapter.gluonts import convert_pandas_to_listDataset
 
@@ -227,7 +223,6 @@
 
     example_dict[("gluonts_PandasDataset_panel", "Panel", 1)] = pandas_dataset
     example_dict_lossy[("gluonts_PandasDataset_panel", "Panel", 1)] = False
->>>>>>> 40bc1cef
 
 example_dict_metadata[("Panel", 1)] = {
     "is_univariate": True,
@@ -297,7 +292,6 @@
     example_dict[("dask_panel", "Panel", 2)] = df_dask
     example_dict_lossy[("dask_panel", "Panel", 2)] = False
 
-<<<<<<< HEAD
 if _check_soft_dependencies("polars", severity="none"):
     from sktime.datatypes._adapter.polars import convert_pandas_to_polars
 
@@ -305,7 +299,7 @@
 
     example_dict[("polars_panel", "Panel", 2)] = pl_frame
     example_dict_lossy[("polars_panel", "Panel", 2)] = False
-=======
+
 if _check_soft_dependencies("gluonts", severity="none"):
     from sktime.datatypes._adapter.gluonts import convert_pandas_to_listDataset
 
@@ -325,7 +319,6 @@
 
     example_dict[("gluonts_PandasDataset_panel", "Panel", 2)] = pandas_dataset
     example_dict_lossy[("gluonts_PandasDataset_panel", "Panel", 2)] = True
->>>>>>> 40bc1cef
 
 example_dict_metadata[("Panel", 2)] = {
     "is_univariate": True,
