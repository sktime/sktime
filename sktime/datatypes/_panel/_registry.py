"""Registry of mtypes for Panel scitype.

See datatypes._registry for API.
"""

__all__ = [
    "MTYPE_REGISTER_PANEL",
    "MTYPE_LIST_PANEL",
    "MTYPE_SOFT_DEPS_PANEL",
]


MTYPE_REGISTER_PANEL = [
    (
        "nested_univ",
        "Panel",
        "pd.DataFrame with one column per variable, pd.Series in cells",
    ),
    (
        "numpy3D",
        "Panel",
        "3D np.array of format (n_instances, n_columns, n_timepoints)",
    ),
    (
        "numpyflat",
        "Panel",
        "WARNING: only for internal use, not a fully supported Panel mtype. "
        "2D np.array of format (n_instances, n_columns*n_timepoints)",
    ),
    ("pd-multiindex", "Panel", "pd.DataFrame with multi-index (instances, timepoints)"),
    ("pd-wide", "Panel", "pd.DataFrame in wide format, cols = (instance*timepoints)"),
    (
        "pd-long",
        "Panel",
        "pd.DataFrame in long format, cols = (index, time_index, column)",
    ),
    ("df-list", "Panel", "list of pd.DataFrame"),
    (
        "gluonts_ListDataset_panel",
        "Panel",
        "gluonTS representation of univariate and multivariate time series",
    ),
    (
        "gluonts_PandasDataset_panel",
        "Panel",
        "gluonTS representation of a pandas DataFrame",
    ),
    (
        "polars_panel",
        "Panel",
        "Polars frame representing a Panel, with one instance and one time index",
    ),
]

MTYPE_SOFT_DEPS_PANEL = {
    "xr.DataArray": "xarray",
    "dask_panel": "dask",
<<<<<<< HEAD
    "polars_panel": "polars",
=======
    "gluonts_ListDataset_panel": "gluonts",
    "gluonts_PandasDataset_panel": "gluonts",
>>>>>>> 40bc1cef
}

MTYPE_LIST_PANEL = [x[0] for x in MTYPE_REGISTER_PANEL]<|MERGE_RESOLUTION|>--- conflicted
+++ resolved
@@ -55,12 +55,9 @@
 MTYPE_SOFT_DEPS_PANEL = {
     "xr.DataArray": "xarray",
     "dask_panel": "dask",
-<<<<<<< HEAD
-    "polars_panel": "polars",
-=======
     "gluonts_ListDataset_panel": "gluonts",
     "gluonts_PandasDataset_panel": "gluonts",
->>>>>>> 40bc1cef
+    "polars_panel": "polars",
 }
 
 MTYPE_LIST_PANEL = [x[0] for x in MTYPE_REGISTER_PANEL]