# -*- coding: utf-8 -*-
"""Machine type checkers for Series scitype.

Exports checkers for Series scitype:

check_dict: dict indexed by pairs of str
  1st element = mtype - str
  2nd element = scitype - str
elements are checker/validation functions for mtype

Function signature of all elements
check_dict[(mtype, scitype)]

Parameters
----------
obj - object to check
return_metadata - bool, optional, default=False
    if False, returns only "valid" return
    if True, returns all three return objects
var_name: str, optional, default="obj" - name of input in error messages

Returns
-------
valid: bool - whether obj is a valid object of mtype/scitype
msg: str - error message if object is not valid, otherwise None
        returned only if return_metadata is True
metadata: dict - metadata about obj if valid, otherwise None
        returned only if return_metadata is True
    fields:
        "is_univariate": bool, True iff series has one variable
        "is_equally_spaced": bool, True iff series index is equally spaced
        "is_empty": bool, True iff series has no variables or no instances
"""

__author__ = ["fkiraly"]

__all__ = ["check_dict"]

import numpy as np
import pandas as pd

VALID_INDEX_TYPES = (pd.Int64Index, pd.RangeIndex, pd.PeriodIndex, pd.DatetimeIndex)

# whether the checks insist on freq attribute is set
FREQ_SET_CHECK = False


check_dict = dict()


def check_pdDataFrame_Series(obj, return_metadata=False, var_name="obj"):

    metadata = dict()

    def ret(valid, msg, metadata, return_metadata):
        if return_metadata:
            return valid, msg, metadata
        else:
            return valid

    if not isinstance(obj, pd.DataFrame):
        msg = f"{var_name} must be a pandas.DataFrame, found {type(obj)}"
        return ret(False, msg, None, return_metadata)

    # we now know obj is a pd.DataFrame
    index = obj.index
    metadata["is_empty"] = len(index) < 1 or len(obj.columns) < 1
    metadata["is_univariate"] = len(obj.columns) < 2

    # check whether the time index is of valid type
    if not type(index) in VALID_INDEX_TYPES:
        msg = (
            f"{type(index)} is not supported for {var_name}, use "
            f"one of {VALID_INDEX_TYPES} instead."
        )
        return ret(False, msg, None, return_metadata)

    # check that no dtype is object
    if "object" in obj.dtypes.values:
        msg = f"{var_name} should not have column of 'object' dtype"
        return ret(False, msg, None, return_metadata)

    # Check time index is ordered in time
    if not index.is_monotonic:
        msg = (
            f"The (time) index of {var_name} must be sorted monotonically increasing, "
            f"but found: {index}"
        )
        return ret(False, msg, None, return_metadata)

    if FREQ_SET_CHECK and isinstance(index, pd.DatetimeIndex):
        if index.freq is None:
            msg = f"{var_name} has DatetimeIndex, but no freq attribute set."
            return ret(False, msg, None, return_metadata)

    # check whether index is equally spaced, compute only if needed
    if return_metadata:
        metadata["is_equally_spaced"] = _index_equally_spaced(index)

    return ret(True, None, metadata, return_metadata)


check_dict[("pd.DataFrame", "Series")] = check_pdDataFrame_Series


def check_pdSeries_Series(obj, return_metadata=False, var_name="obj"):

    metadata = dict()

    def ret(valid, msg, metadata, return_metadata):
        if return_metadata:
            return valid, msg, metadata
        else:
            return valid

    if not isinstance(obj, pd.Series):
        msg = f"{var_name} must be a pandas.Series, found {type(obj)}"
        return ret(False, msg, None, return_metadata)

    # we now know obj is a pd.Series
    index = obj.index
    metadata["is_empty"] = len(index) < 1
    metadata["is_univariate"] = True

    # check that dtype is not object
    if "object" == obj.dtypes:
        msg = f"{var_name} should not be of 'object' dtype"
        return ret(False, msg, None, return_metadata)

    # check whether the time index is of valid type
    if not type(index) in VALID_INDEX_TYPES:
        msg = (
            f"{type(index)} is not supported for {var_name}, use "
            f"one of {VALID_INDEX_TYPES} instead."
        )
        return ret(False, msg, None, return_metadata)

    # Check time index is ordered in time
    if not index.is_monotonic:
        msg = (
            f"The (time) index of {var_name} must be sorted monotonically increasing, "
            f"but found: {index}"
        )
        return ret(False, msg, None, return_metadata)

    if FREQ_SET_CHECK and isinstance(index, pd.DatetimeIndex):
        if index.freq is None:
            msg = f"{var_name} has DatetimeIndex, but no freq attribute set."
            return ret(False, msg, None, return_metadata)

    # check whether index is equally spaced, compute only if needed
    if return_metadata:
        metadata["is_equally_spaced"] = _index_equally_spaced(index)

    return ret(True, None, metadata, return_metadata)


check_dict[("pd.Series", "Series")] = check_pdSeries_Series


def check_numpy_Series(obj, return_metadata=False, var_name="obj"):

    metadata = dict()

    def ret(valid, msg, metadata, return_metadata):
        if return_metadata:
            return valid, msg, metadata
        else:
            return valid

    if not isinstance(obj, np.ndarray):
        msg = f"{var_name} must be a numpy.ndarray, found {type(obj)}"
        return ret(False, msg, None, return_metadata)

<<<<<<< HEAD
    obj_dim = len(obj.shape)

    if not obj_dim == 2 and not obj_dim == 1:
        msg = f"{var_name} must be a 1D/2D numpy.ndarray, but found {obj_dim}D"
        return ret(False, msg, None, return_metadata)

    if obj_dim == 1:
        # if obj is a 1D np.ndarray
        metadata["is_empty"] = len(obj) < 1
        metadata["is_univariate"] = True
    elif obj_dim == 2:
        # if obj is a 2D np.ndarray
        metadata["is_empty"] = len(obj) < 1 or obj.shape[1] < 1
        metadata["is_univariate"] = obj.shape[1] < 2

=======
    if len(obj.shape) == 2:
        # we now know obj is a 2D np.ndarray
        metadata["is_empty"] = len(obj) < 1 or obj.shape[1] < 1
        metadata["is_univariate"] = obj.shape[1] < 2
    elif len(obj.shape) == 1:
        # we now know obj is a 1D np.ndarray
        metadata["is_empty"] = len(obj) < 1
        metadata["is_univariate"] = True
    else:
        msg = f"{var_name} must be 1D or 2D numpy.ndarray, but found {len(obj.shape)}D"
        return ret(False, msg, None, return_metadata)

>>>>>>> 317c5d22
    # np.arrays are considered equally spaced by assumption
    metadata["is_equally_spaced"] = True

    return ret(True, None, metadata, return_metadata)


check_dict[("np.ndarray", "Series")] = check_numpy_Series


def _index_equally_spaced(index):
    """Check whether pandas.index is equally spaced.

    Parameters
    ----------
    index: pandas.Index. Must be one of:
        pd.Int64Index, pd.RangeIndex, pd.PeriodIndex, pd.DatetimeIndex

    Returns
    -------
    equally_spaced: bool - whether index is equally spaced
    """
    if not isinstance(index, VALID_INDEX_TYPES):
        raise TypeError(f"index must be one of {VALID_INDEX_TYPES}")

    # empty and single element indices are equally spaced
    if len(index) < 2:
        return True

    # RangeIndex is always equally spaced
    if isinstance(index, pd.RangeIndex):
        return True

    diffs = np.diff(index)
    all_equal = np.all(diffs == diffs[0])

    return all_equal<|MERGE_RESOLUTION|>--- conflicted
+++ resolved
@@ -172,23 +172,6 @@
         msg = f"{var_name} must be a numpy.ndarray, found {type(obj)}"
         return ret(False, msg, None, return_metadata)
 
-<<<<<<< HEAD
-    obj_dim = len(obj.shape)
-
-    if not obj_dim == 2 and not obj_dim == 1:
-        msg = f"{var_name} must be a 1D/2D numpy.ndarray, but found {obj_dim}D"
-        return ret(False, msg, None, return_metadata)
-
-    if obj_dim == 1:
-        # if obj is a 1D np.ndarray
-        metadata["is_empty"] = len(obj) < 1
-        metadata["is_univariate"] = True
-    elif obj_dim == 2:
-        # if obj is a 2D np.ndarray
-        metadata["is_empty"] = len(obj) < 1 or obj.shape[1] < 1
-        metadata["is_univariate"] = obj.shape[1] < 2
-
-=======
     if len(obj.shape) == 2:
         # we now know obj is a 2D np.ndarray
         metadata["is_empty"] = len(obj) < 1 or obj.shape[1] < 1
@@ -201,7 +184,6 @@
         msg = f"{var_name} must be 1D or 2D numpy.ndarray, but found {len(obj.shape)}D"
         return ret(False, msg, None, return_metadata)
 
->>>>>>> 317c5d22
     # np.arrays are considered equally spaced by assumption
     metadata["is_equally_spaced"] = True
 
