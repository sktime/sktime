--- conflicted
+++ resolved
@@ -259,7 +259,7 @@
         "dask_series", "pd.DataFrame", convert_dict, mtype_universe=MTYPE_LIST_SERIES
     )
 
-<<<<<<< HEAD
+
 if _check_soft_dependencies("polars", severity="none"):
     from sktime.datatypes._adapter.polars import (
         convert_pandas_to_polars,
@@ -308,7 +308,8 @@
     convert_dict[
         ("pd.DataFrame", "pl.LazyFrame", "Series")
     ] = convert_mvs_to_polars_lazy_as_series
-=======
+
+   
 if _check_soft_dependencies("gluonts", severity="none"):
     from sktime.datatypes._adapter.gluonts import (
         convert_listDataset_to_pandas,
@@ -337,5 +338,4 @@
         "pd.DataFrame",
         convert_dict,
         mtype_universe=MTYPE_LIST_SERIES,
-    )
->>>>>>> 66538540
+    )