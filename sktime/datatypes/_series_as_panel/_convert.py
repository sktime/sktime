# -*- coding: utf-8 -*-
"""Machine type converters for Series to Panel.

Exports conversion functions for conversions between Series and Panel:

convert_Series_to_Panel(obj, store=None)
    converts obj of Series mtype to "adjacent" Panel mtype (e.g., numpy to numpy)
convert_Panel_to_Series(obj, store=None)
    converts obj of Panel mtype to "adjacent" Series mtype (e.g., numpy to numpy)
"""

__author__ = ["fkiraly"]

__all__ = ["convert_Series_to_Panel", "convert_Panel_to_Series"]

import numpy as np
import pandas as pd

from sktime.datatypes import convert_to, mtype, mtype_to_scitype


def convert_Series_to_Panel(obj, store=None):
    """Convert series to a single-series panel.

    Adds a dummy dimension to the series.
    For pd.Series or DataFrame, this results in a list of DataFram (dim added is list).
    For numpy array, this results in a third dimension being added.

    Assumes input is conformant with one of the three Series mtypes.
    This method does not perform full mtype checks, use mtype or check_is_mtype for
    checks.

    Parameters
    ----------
    obj: an object of scitype Series, of mtype pd.DataFrame, pd.Series, or np.ndarray.

    Returns
    -------
    if obj was pd.Series or pd.DataFrame, returns a panel of mtype df-list
        this is done by possibly converting to pd.DataFrame, and adding a list nesting
    if obj was np.ndarray, returns a panel of mtype numpy3D, by adding one axis at end
    """
    if isinstance(obj, pd.Series):
        obj = pd.DataFrame(obj)

    if isinstance(obj, pd.DataFrame):
        return [obj]

    if isinstance(obj, np.ndarray):
        if len(obj.shape) == 2:
            obj = np.expand_dims(obj, 2)
        elif len(obj.shape) == 1:
            obj = np.expand_dims(obj, (1, 2))
        else:
            raise ValueError("if obj is np.ndarray, must be of dim 1 or 2")

    return obj


def convert_Panel_to_Series(obj, store=None):
    """Convert single-series panel to a series.

    Removes panel index from the single-series panel to obtain a series.

    Assumes input is conformant with one of three main panel mtypes.
    This method does not perform full mtype checks, use mtype or check_is_mtype for
    checks.

    Parameters
    ----------
    obj: an object of scitype Panel, of mtype pd-multiindex, numpy3d, or df-list.

    Returns
    -------
    if obj df-list or pd-multiindex, returns a series of type pd.DataFrame
    if obj was numpy3D, returns a panel mtype np.ndarray
    """
    if isinstance(obj, list):
        if len(obj) == 1:
            return obj[0]
        else:
            raise ValueError("obj must be of length 1")

    if isinstance(obj, pd.DataFrame):
        obj.index = obj.index.droplevel(level=0)

    if isinstance(obj, np.ndarray):
        if obj.ndim != 3 or obj.shape[0] != 1:
            raise ValueError("if obj is np.ndarray, must be of dim 3, with shape[0]=1")
        obj = np.reshape(obj, (obj.shape[1], obj.shape[2]))

    return obj


def convert_Series_to_Hierarchical(obj, store=None):
    """Convert series to a single-series hierarchical object.

<<<<<<< HEAD
=======
    Adds two dimensions to the series to obtain a 3-level MultiIndex, 2 levels added.

>>>>>>> 89f5d7e4
    Assumes input is conformant with one of the three Series mtypes.
    This method does not perform full mtype checks, use mtype or check_is_mtype for
    checks.

    Parameters
    ----------
    obj: an object of scitype Series, of mtype pd.DataFrame, pd.Series, or np.ndarray.

    Returns
    -------
    returns a data container of mtype pd_multiindex_hier
    """
    obj_df = convert_to(obj, to_type="pd.DataFrame", as_scitype="Series")
    obj_df = obj_df.copy()
    obj_df["__level1"] = 0
    obj_df["__level2"] = 0
    obj_df = obj_df.set_index(["__level1", "__level2"], append=True)
    obj_df = obj_df.reorder_levels([1, 2, 0])
    return obj_df


def convert_Hierarchical_to_Series(obj, store=None):
    """Convert single-series hierarchical object to a series.

<<<<<<< HEAD
=======
    Removes two dimensions to obtain a series, by removing 2 levels from MultiIndex.

>>>>>>> 89f5d7e4
    Assumes input is conformant with Hierarchical mtype.
    This method does not perform full mtype checks, use mtype or check_is_mtype for
    checks.

    Parameters
    ----------
    obj: an object of scitype Hierarchical.

    Returns
    -------
    returns a data container of mtype pd.DataFrame, of scitype Series
    """
    obj_df = convert_to(obj, to_type="pd_multiindex_hier", as_scitype="Hierarchical")
    obj_df = obj_df.copy()
    obj_df.index = obj_df.index.get_level_values(-1)
    return obj_df


def convert_Panel_to_Hierarchical(obj, store=None):
    """Convert panel to a single-panel hierarchical object.

<<<<<<< HEAD
=======
    Adds a dimensions to the panel to obtain a 3-level MultiIndex, 1 level is added.

>>>>>>> 89f5d7e4
    Assumes input is conformant with one of the Panel mtypes.
    This method does not perform full mtype checks, use mtype or check_is_mtype for
    checks.

    Parameters
    ----------
    obj: an object of scitype Panel.

    Returns
    -------
    returns a data container of mtype pd_multiindex_hier
    """
    obj_df = convert_to(obj, to_type="pd-multiindex", as_scitype="Panel")
    obj_df = obj_df.copy()
    obj_df["__level2"] = 0
    obj_df = obj_df.set_index(["__level2"], append=True)
    obj_df = obj_df.reorder_levels([2, 0, 1])
    return obj_df


def convert_Hierarchical_to_Panel(obj, store=None):
    """Convert single-series hierarchical object to a series.

<<<<<<< HEAD
=======
    Removes one dimensions to obtain a panel, by removing 1 level from MultiIndex.

>>>>>>> 89f5d7e4
    Assumes input is conformant with Hierarchical mtype.
    This method does not perform full mtype checks, use mtype or check_is_mtype for
    checks.

    Parameters
    ----------
    obj: an object of scitype Hierarchical.

    Returns
    -------
    returns a data container of mtype pd-multiindex, of scitype Panel
    """
    obj_df = convert_to(obj, to_type="pd_multiindex_hier", as_scitype="Hierarchical")
    obj_df = obj_df.copy()
    obj_df.index = obj_df.index.get_level_values([-2, -1])
    return obj_df


def convert_to_scitype(obj, to_scitype, from_scitype=None, store=None):
    """Convert single-series or single-panel between mtypes.

    Assumes input is conformant with one of the mtypes
        for one of the scitypes Series, Panel, Hierarchical.
    This method does not perform full mtype checks, use mtype or check_is_mtype for
    checks.

    Parameters
    ----------
    obj : an object of scitype Series, Panel, or Hierarchical.
    to_scitype : str, scitype that obj should be converted to
    from_scitype : str, optional. Default = inferred from obj
        scitype that obj is of, and being converted from
        if avoided, function will skip type inference from obj
    store : dict, optional. Converter store for back-conversion.

    Returns
    -------
    obj of scitype to_scitype
        if converted to or from Hierarchical, the mtype will always be one of
            pd.DataFrame (Series), pd-multiindex (Panel), or pd_multiindex_hier
        if converted to or from Panel, mtype will attempt to keep python type
            e.g., np.ndarray (Series) converted to numpy3D (Panel) or back
            if not possible, will be one of the mtypes with pd.DataFrame python type
    """
    if from_scitype is None:
        obj_mtype = mtype(obj, as_scitype=["Series", "Panel", "Hierarchical"])
        from_scitype = mtype_to_scitype(obj_mtype)

    if to_scitype == from_scitype:
        return obj

    func_name = f"convert_{from_scitype}_to_{to_scitype}"
    func = eval(func_name)

    return func(obj, store=store)<|MERGE_RESOLUTION|>--- conflicted
+++ resolved
@@ -95,11 +95,8 @@
 def convert_Series_to_Hierarchical(obj, store=None):
     """Convert series to a single-series hierarchical object.
 
-<<<<<<< HEAD
-=======
     Adds two dimensions to the series to obtain a 3-level MultiIndex, 2 levels added.
 
->>>>>>> 89f5d7e4
     Assumes input is conformant with one of the three Series mtypes.
     This method does not perform full mtype checks, use mtype or check_is_mtype for
     checks.
@@ -124,11 +121,8 @@
 def convert_Hierarchical_to_Series(obj, store=None):
     """Convert single-series hierarchical object to a series.
 
-<<<<<<< HEAD
-=======
     Removes two dimensions to obtain a series, by removing 2 levels from MultiIndex.
 
->>>>>>> 89f5d7e4
     Assumes input is conformant with Hierarchical mtype.
     This method does not perform full mtype checks, use mtype or check_is_mtype for
     checks.
@@ -150,11 +144,8 @@
 def convert_Panel_to_Hierarchical(obj, store=None):
     """Convert panel to a single-panel hierarchical object.
 
-<<<<<<< HEAD
-=======
     Adds a dimensions to the panel to obtain a 3-level MultiIndex, 1 level is added.
 
->>>>>>> 89f5d7e4
     Assumes input is conformant with one of the Panel mtypes.
     This method does not perform full mtype checks, use mtype or check_is_mtype for
     checks.
@@ -178,11 +169,8 @@
 def convert_Hierarchical_to_Panel(obj, store=None):
     """Convert single-series hierarchical object to a series.
 
-<<<<<<< HEAD
-=======
     Removes one dimensions to obtain a panel, by removing 1 level from MultiIndex.
 
->>>>>>> 89f5d7e4
     Assumes input is conformant with Hierarchical mtype.
     This method does not perform full mtype checks, use mtype or check_is_mtype for
     checks.
