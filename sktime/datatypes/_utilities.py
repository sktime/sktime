--- conflicted
+++ resolved
@@ -156,7 +156,6 @@
         return max(idxs)
 
 
-<<<<<<< HEAD
 def update_data(X, X_new=None):
     """Update time series container with another one.
 
@@ -209,7 +208,8 @@
     #  if y is pandas, we use combine_first to update
     elif isinstance(X_new, (pd.Series, pd.DataFrame)) and len(X_new) > 0:
         return X_new.combine_first(X)
-=======
+
+
 GET_LATEST_WINDOW_SUPPORTED_MTYPES = [
     "pd.DataFrame",
     "pd-multiindex",
@@ -289,5 +289,4 @@
 
     raise ValueError(
         "bug in get_latest_window, unreachable condition, ifs should be exhaustive"
-    )
->>>>>>> 4f9570b7
+    )