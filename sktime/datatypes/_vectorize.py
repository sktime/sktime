--- conflicted
+++ resolved
@@ -276,13 +276,9 @@
         col_multiindex : str, one of "none", "flat", "multiindex", default = "none"
             whether column multiindex is introduced, and if yes, what kind of,
             in case of column vectorization being applied
-<<<<<<< HEAD
-            "none" - columns are concatenated, can cause non-unique column names
-=======
             "none" - df_list are simply concatenated, unless:
                 If at least one var is transformed to two or more, "flat" is enforced.
                 If this would cause non-unique column names, "flat" is enforced.
->>>>>>> 4164639e
             "multiindex" - additional level is introduced, by names of X passed to init,
                 if there would be more than one column underneath at least one level
                 this is added as an additional pandas MultiIndex level
@@ -308,10 +304,6 @@
 
         df_list = [coerce_to_df(x) for x in df_list]
 
-<<<<<<< HEAD
-        row_ix, col_ix = self.get_iter_indices()
-        multiout = False
-=======
         # condition where "flat" behaviour is enforced if "none":
         def _force_flat(df_list):
             # transformer produces at least one multivariate output
@@ -324,19 +316,13 @@
 
         row_ix, col_ix = self.get_iter_indices()
         force_flat = False
->>>>>>> 4164639e
         if row_ix is None and col_ix is None:
             X_mi_reconstructed = self.X_multiindex
         elif col_ix is None:
             X_mi_reconstructed = pd.concat(df_list, keys=row_ix, axis=0)
         elif row_ix is None:
-<<<<<<< HEAD
-            multiout = any(len(x.columns) > 1 for x in df_list)
-            if col_multiindex in ["flat", "multiindex"] or multiout:
-=======
             force_flat = _force_flat(df_list)
             if col_multiindex in ["flat", "multiindex"] or force_flat:
->>>>>>> 4164639e
                 col_keys = self.X_multiindex.columns
             else:
                 col_keys = None
@@ -347,13 +333,8 @@
             col_n = len(col_ix)
             for i in range(row_n):
                 ith_col_block = df_list[i * col_n : (i + 1) * col_n]
-<<<<<<< HEAD
-                multiout = any(len(x.columns) > 1 for x in ith_col_block)
-                if col_multiindex in ["flat", "multiindex"] or multiout:
-=======
                 force_flat = force_flat or _force_flat(ith_col_block)
                 if col_multiindex in ["flat", "multiindex"] or force_flat:
->>>>>>> 4164639e
                     col_keys = self.X_multiindex.columns
                 else:
                     col_keys = None
@@ -364,11 +345,7 @@
         X_mi_index = X_mi_reconstructed.index
         X_orig_row_index = self.X_multiindex.index
 
-<<<<<<< HEAD
-        flatten = col_multiindex in ["flat"] or (col_multiindex == "none" and multiout)
-=======
         flatten = col_multiindex == "flat" or (col_multiindex == "none" and force_flat)
->>>>>>> 4164639e
         if flatten and isinstance(X_mi_reconstructed.columns, pd.MultiIndex):
             X_mi_reconstructed.columns = flatten_multiindex(X_mi_reconstructed.columns)
 
