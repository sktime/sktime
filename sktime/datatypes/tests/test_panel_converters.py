--- conflicted
+++ resolved
@@ -242,13 +242,10 @@
     assert (X_long.columns == ["case_id", "reading_id", "dim_id", "value"]).all()
 
 
-<<<<<<< HEAD
 @pytest.mark.skipif(
     not _check_soft_dependencies("gluonts", severity="none"),
     reason="requires gluonts package in the example",
 )
-=======
->>>>>>> 694c4493
 @pytest.mark.parametrize("n_instances", N_INSTANCES)
 @pytest.mark.parametrize("n_columns", N_COLUMNS)
 @pytest.mark.parametrize("n_timepoints", N_TIMEPOINTS)
