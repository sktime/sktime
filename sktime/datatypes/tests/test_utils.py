--- conflicted
+++ resolved
@@ -29,7 +29,6 @@
 ]
 
 
-<<<<<<< HEAD
 @pytest.mark.parametrize("scitype,mtype", SCITYPE_MTYPE_PAIRS)
 def test_get_time_index(scitype, mtype):
     """Tests that conversions for scitype agree with from/to example fixtures.
@@ -71,10 +70,8 @@
             assert (idx == exp_idx).all()
 
 
-=======
 @pytest.mark.parametrize("convert_input", [True, False])
 @pytest.mark.parametrize("reverse_order", [True, False])
->>>>>>> 068adc7f
 @pytest.mark.parametrize("return_index", [True, False])
 @pytest.mark.parametrize("scitype,mtype", SCITYPE_MTYPE_PAIRS)
 def test_get_cutoff(scitype, mtype, return_index, reverse_order, convert_input):
