#!/usr/bin/env python3 -u
# copyright: sktime developers, BSD-3-Clause License (see LICENSE file)
"""Base class template for detector base type for time series streams.

    class name: BaseDetector

Scitype defining methods:
    fitting              - fit(self, X, y=None)
    annotating           - predict(self, X)
    updating (temporal)  - update(self, X, y=None)
    update&annotate      - update_predict(self, X, y=None)

Inspection methods:
    hyper-parameter inspection  - get_params()
    fitted parameter inspection - get_fitted_params()

State:
    fitted model/strategy   - by convention, any attributes ending in "_"
    fitted state flag       - check_is_fitted()
"""

# todo 0.37.0: remove BaseSeriesAnnotator
__author__ = ["fkiraly", "tveten", "alex-jg3", "satya-pattnaik"]
__all__ = ["BaseDetector", "BaseSeriesAnnotator"]

import numpy as np
import pandas as pd

from sktime.base import BaseEstimator
from sktime.datatypes import check_is_error_msg, check_is_scitype, convert
from sktime.utils.validation.series import check_series
from sktime.utils.warnings import warn


class BaseDetector(BaseEstimator):
    """Base class for time series detectors.

    Developers should set the task and learning_type tags in the derived class.

    task : str {"segmentation", "change_point_detection", "anomaly_detection"}
        The main detection task:

        * If ``segmentation``, the detector divides timeseries into discrete chunks
        based on certain criteria. The same label can be applied at multiple
        disconnected regions of the timeseries.
        * If ``change_point_detection``, the detector finds points where the
        statistical properties of the timeseries change significantly.
        * If ``anomaly_detection``, the detector finds points that differ significantly
        from the normal statistical properties of the timeseries.

    learning_type : str {"supervised", "unsupervised", "semi_supervised"}
        Detection learning type:

        * If ``supervised``, the detector learns from labelled data.
        * If ``unsupervised``, the detector learns from unlabelled data.
        * If ``semi_supervised``, the detector learns from a combination of labelled
          and unlabelled data.

    Notes
    -----
    The base series detector specifies the methods and method
    signatures that all detectors have to implement.

    Specific implementations of these methods is deferred to concrete detectors.
    """

    _tags = {
        # packaging info
        # --------------
        "authors": "sktime developers",  # author(s) of the object
        "maintainers": "sktime developers",  # current maintainer(s) of the object
        "python_version": None,  # PEP 440 python version specifier to limit versions
        "python_dependencies": None,  # str or list of str, package soft dependencies
        # estimator tags
        # --------------
        # todo 0.37.0 switch order of series-annotator and detector
        # todo 1.0.0 - remove series-annotator
        "object_type": ["series-annotator", "detector"],  # type of object
        "learning_type": "None",  # supervised, unsupervised
        "task": "None",  # anomaly_detection, change_point_detection, segmentation
        "capability:multivariate": False,
        "capability:missing_values": False,
        "capability:update": False,
        #
        # todo: distribution_type does not seem to be used - refactor or remove
        "distribution_type": "None",
        "X_inner_mtype": "pd.DataFrame",
        "fit_is_empty": False,
    }

    def __init__(self):
        self._is_fitted = False

        self._X = None
        self._Y = None

        task = self.get_tag("task")
        learning_type = self.get_tag("learning_type")

        super().__init__()

        self.set_tags(**{"task": task, "learning_type": learning_type})

    def __rmul__(self, other):
        """Magic * method, return (left) concatenated DetectorPipeline.

        Implemented for ``other`` being a transformer, otherwise returns
        ``NotImplemented``.

        Parameters
        ----------
        other: ``sktime`` transformer, must inherit from BaseTransformer
            otherwise, ``NotImplemented`` is returned

        Returns
        -------
        DetectorPipeline object,
            concatenation of ``other`` (first) with ``self`` (last).
            not nested, contains only non-DetectorPipeline ``sktime`` steps
        """
        from sktime.detection.compose import DetectorPipeline
        from sktime.transformations.base import BaseTransformer
        from sktime.transformations.series.adapt import TabularToSeriesAdaptor
        from sktime.utils.sklearn import is_sklearn_transformer

        # we wrap self in a pipeline, and concatenate with the other
        #   the TransformedTargetForecaster does the rest, e.g., dispatch on other
        if isinstance(other, BaseTransformer):
            self_as_pipeline = DetectorPipeline(steps=[self])
            return other * self_as_pipeline
        elif is_sklearn_transformer(other):
            return TabularToSeriesAdaptor(other) * self
        else:
            return NotImplemented

    # todo 0.37.0: remove the Y parameter and related handling
    def fit(self, X, y=None, Y=None):
        """Fit to training data.

        Parameters
        ----------
        X : pd.DataFrame, pd.Series or np.ndarray
            Training data to fit model to (time series).

        y : pd.DataFrame with RangeIndex, optional.
            Known events for traininmg, in ``X``, if detector is supervised.

            Each row ``y`` is a known event.
            Can have the following columns:

            * ``"ilocs"`` - always. Values encode where/when the event takes place,
              via ``iloc`` references to indices of ``X``,
              or ranges ot indices of ``X``, as below.
            * ``"label"`` - if the task, by tags, is supervised or semi-supervised
              segmentation with labels, or segment clustering.

            The meaning of entries in the ``"ilocs"`` column and ``"labels"``
            column describe the event in a given row as follows:

            * If ``task`` is ``"anomaly_detection"`` or ``"change_point_detection"``,
              ``"ilocs"`` contains the iloc index at which the event takes place.
            * If ``task`` is ``"segmentation"``, ``"ilocs"`` contains left-closed
              intervals of iloc based segments, interpreted as the range
              of indices over which the event takes place.

            Labels (if present) in the ``"labels"`` column indicate the type of event.

        Returns
        -------
        self :
            Reference to self.

        Notes
        -----
        Creates fitted model that updates attributes ending in "_". Sets
        _is_fitted flag to True.
        """
        X_inner = self._check_X(X)

        # skip inner _fit if fit is empty
        # we also do not need to memorize data, since we do same in _update
        # basic checks (above) are still needed
        if self.get_tag("fit_is_empty", False):
            self._is_fitted = True
            return self

        if Y is not None:
            warn(
                "Warning: the Y parameter in detection/annotation algorithms "
                "is deprecated and will be removed in the 0.37.0 release. "
                "Users should use the y parameter instead. "
                "Until the 0.37.0 release, the Y parameter will be used if "
                "no y parameter is provided, ensuring backwards compatibility.",
                stacklevel=2,
            )

        if Y is not None and y is None:
            y = Y

        self._X = X
        self._y = y

        # fkiraly: insert checks/conversions here, after PR #1012 I suggest

        if _method_has_arg(self._fit, "y"):
            self._fit(X=X, y=y)
        elif _method_has_arg(self._fit, "Y"):
            self._fit(X=X, Y=y)
            warn(
                "Warning: the Y parameter in detection/annotation algorithms "
                "is deprecated and will be removed in the 0.37.0 release. "
                "Users should use the y parameter instead. "
                f"The class {self.__class__.__name__} uses the Y parameter "
                "internally in _fit, this should be replaced with y by a maintainer. "
                f"Until the 0.37.0 release, this will raise no exceptions, "
                "ensuring backwards compatibility.",
                stacklevel=2,
            )
        else:
            self._fit(X=X_inner)

        # this should happen last
        self._is_fitted = True

        return self

    def predict(self, X):
        """Create labels on test/deployment data.

        This method returns a list-like type specific to the detection task,
        e.g., segments for segmentation, anomalies for anomaly detection.

        The encoding varies by task and learning_type (tags), see below.

        For returns that are type consistent across tasks, see
        ``predict_points`` and ``predict_segments``.

        Parameters
        ----------
        X : pd.DataFrame, pd.Series or np.ndarray
            Time series subject to detection, which will be assigned labels or scores.

        Returns
        -------
        y : pd.DataFrame with RangeIndex
            Detected or predicted events.

            Each row ``y`` is a detected or predicted event.
            Can have the following columns:

            * ``"ilocs"`` - always. Values encode where/when the event takes place,
              via ``iloc`` references to indices of ``X``,
              or ranges ot indices of ``X``, as below.
            * ``"label"`` - if the task, by tags, is supervised or semi-supervised
              segmentation with labels, or segment clustering.

            The meaning of entries in the ``"ilocs"`` column and ``"labels"``
            column describe the event in a given row as follows:

            * If ``task`` is ``"anomaly_detection"`` or ``"change_point_detection"``,
              ``"ilocs"`` contains the iloc index at which the event takes place.
            * If ``task`` is ``"segmentation"``, ``"ilocs"`` contains left-closed
              intervals of iloc based segments, interpreted as the range
              of indices over which the event takes place.

            Labels (if present) in the ``"labels"`` column indicate the type of event.
        """
        self.check_is_fitted()

        X_inner = self._check_X(X)

        # fkiraly: insert checks/conversions here, after PR #1012 I suggest

        y = self._predict(X=X_inner)

        # deal with legacy return format with intervals in index
        y = self._coerce_to_df(y, columns=["ilocs"])

        return y

    def transform(self, X):
        """Create labels on test/deployment data.

        Parameters
        ----------
        X : pd.DataFrame, pd.Series or np.ndarray
            Time series subject to detection, which will be assigned labels or scores.

        Returns
        -------
        y : pd.DataFrame with same index as X
            Labels for sequence ``X``.

            * If ``task`` is ``"anomaly_detection"``, the values are integer labels.
              A value of 0 indicates that ``X``, at the same time index, has no anomaly.
              Other values indicate an anomaly.
              Most detectors will return 0 or 1, but some may return more values,
              if they can detect different types of anomalies.
              indicating whether ``X``, at the same
              index, is an anomaly, 0 for no, 1 for yes.
            * If ``task`` is ``"changepoint_detection"``, the values are integer labels,
              indicating labels for segments between changepoints.
              Possible labels are integers starting from 0.
            * If ``task`` is "segmentation", the values are integer labels of the
              segments. Possible labels are integers starting from 0.
        """
        y_sparse = self.predict(X)
        y_dense = self.sparse_to_dense(y_sparse, pd.RangeIndex(len(X)))
        y_dense = self._coerce_to_df(y_dense, columns=["labels"])
        return y_dense

    def transform_scores(self, X):
        """Return scores for predicted labels on test/deployment data.

        Parameters
        ----------
        X : pd.DataFrame, pd.Series or np.ndarray
            Data to label (time series).

        Returns
        -------
        scores : pd.DataFrame with same index as X
            Scores for sequence ``X``.
        """
        self.check_is_fitted()

        X_inner = self._check_X(X)

        return self._transform_scores(X_inner)

    def predict_scores(self, X):
        """Return scores for predicted labels on test/deployment data.

        Parameters
        ----------
        X : pd.DataFrame, pd.Series or np.ndarray
            Data to label (time series).

        Returns
        -------
        scores : pd.DataFrame with same index as return of predict
            Scores for prediction of sequence ``X``.
        """
        self.check_is_fitted()

        X_inner = self._check_X(X)
        scores = self._predict_scores(X_inner)

        return pd.DataFrame(scores)

    def update(self, X, y=None, Y=None):
        """Update model with new data and optional ground truth labels.

        Parameters
        ----------
        X : pd.DataFrame, pd.Series or np.ndarray
            Training data to update model with (time series).
        y : pd.Series, optional
            Ground truth labels for training if detector is supervised.

        Returns
        -------
        self :
            Reference to self.

        Notes
        -----
        Updates fitted model that updates attributes ending in "_".
        """
        self.check_is_fitted()

        X_inner = self._check_X(X)

        # no update needed if fit is empty
        if self.get_tag("fit_is_empty", False):
            return self

        if Y is not None:
            warn(
                "Warning: the Y parameter in detection/annotation algorithms "
                "is deprecated and will be removed in the 0.37.0 release. "
                "Users should use the y parameter instead. "
                "Until the 0.37.0 release, the Y parameter will be used if "
                "no y parameter is provided, ensuring backwards compatibility.",
                stacklevel=2,
            )

        if y is None and Y is not None:
            y = Y

        self._X = X_inner.combine_first(self._X)

        if y is not None:
            self._y = y.combine_first(self._y)

        if _method_has_arg(self._update, "y"):
            self._update(X=X_inner, y=y)
        elif _method_has_arg(self._update, "Y"):
            self._update(X=X_inner, Y=y)
        else:
            self._update(X=X_inner)

        return self

    def update_predict(self, X, y=None):
        """Update model with new data and create labels for it.

        Parameters
        ----------
        X : pd.DataFrame, pd.Series or np.ndarray
            Training data to update model with, time series.
        y : pd.DataFrame with RangeIndex, optional.
            Known events for training, in ``X``, if detector is supervised.

            Each row ``y`` is a known event.
            Can have the following columns:

            * ``"ilocs"`` - always. Values encode where/when the event takes place,
              via ``iloc`` references to indices of ``X``,
              or ranges ot indices of ``X``, as below.
            * ``"label"`` - if the task, by tags, is supervised or semi-supervised
              segmentation with labels, or segment clustering.

            The meaning of entries in the ``"ilocs"`` column and ``"labels"``
            column describe the event in a given row as follows:

            * If ``task`` is ``"anomaly_detection"`` or ``"change_point_detection"``,
              ``"ilocs"`` contains the iloc index at which the event takes place.
            * If ``task`` is ``"segmentation"``, ``"ilocs"`` contains left-closed
              intervals of iloc based segments, interpreted as the range
              of indices over which the event takes place.

            Labels (if present) in the ``"labels"`` column indicate the type of event.

        Returns
        -------
        y : pd.DataFrame with RangeIndex
            Detected or predicted events.

            Each row ``y`` is a detected or predicted event.
            Can have the following columns:

            * ``"ilocs"`` - always. Values encode where/when the event takes place,
              via ``iloc`` references to indices of ``X``,
              or ranges ot indices of ``X``, as below.
            * ``"label"`` - if the task, by tags, is supervised or semi-supervised
              segmentation, or segment clustering.

            The meaning of entries in the ``"ilocs"`` column and ``"labels"``
            column describe the event in a given row as follows:

            * If ``task`` is ``"anomaly_detection"`` or ``"change_point_detection"``,
              ``"ilocs"`` contains the iloc index at which the event takes place.
            * If ``task`` is ``"segmentation"``, ``"ilocs"`` contains left-closed
              intervals of iloc based segments, interpreted as the range
              of indices over which the event takes place.

            Labels (if present) in the ``"labels"`` column indicate the type of event.
        """
        X_inner = self._check_X(X)

        self.update(X=X, y=y)
        y = self.predict(X=X_inner)

        return y

    # todo 0.37.0: remove Y argument
    def fit_predict(self, X, y=None, Y=None):
        """Fit to data, then predict it.

        Fits model to X and Y with given detection parameters
        and returns the detection labels produced by the model.

        Parameters
        ----------
        X : pd.DataFrame, pd.Series or np.ndarray
            Data to be transformed

        y : pd.DataFrame with RangeIndex, optional.
            Known events for training, in ``X``, if detector is supervised.

            Each row ``y`` is a known event.
            Can have the following columns:

            * ``"ilocs"`` - always. Values encode where/when the event takes place,
              via ``iloc`` references to indices of ``X``,
              or ranges ot indices of ``X``, as below.
            * ``"label"`` - if the task, by tags, is supervised or semi-supervised
              segmentation with labels, or segment clustering.

            The meaning of entries in the ``"ilocs"`` column and ``"labels"``
            column describe the event in a given row as follows:

            * If ``task`` is ``"anomaly_detection"`` or ``"change_point_detection"``,
              ``"ilocs"`` contains the iloc index at which the event takes place.
            * If ``task`` is ``"segmentation"``, ``"ilocs"`` contains left-closed
              intervals of iloc based segments, interpreted as the range
              of indices over which the event takes place.

            Labels (if present) in the ``"labels"`` column indicate the type of event.

        Returns
        -------
        y : pd.DataFrame with RangeIndex
            Detected or predicted events.

            Each row ``y`` is a detected or predicted event.
            Can have the following columns:

            * ``"ilocs"`` - always. Values encode where/when the event takes place,
              via ``iloc`` references to indices of ``X``,
              or ranges ot indices of ``X``, as below.
            * ``"label"`` - if the task, by tags, is supervised or semi-supervised
              segmentation with labels, or segment clustering.

            The meaning of entries in the ``"ilocs"`` column and ``"labels"``
            column describe the event in a given row as follows:

            * If ``task`` is ``"anomaly_detection"`` or ``"change_point_detection"``,
              ``"ilocs"`` contains the iloc index at which the event takes place.
            * If ``task`` is ``"segmentation"``, ``"ilocs"`` contains left-closed
              intervals of iloc based segments, interpreted as the range
              of indices over which the event takes place.

            Labels (if present) in the ``"labels"`` column indicate the type of event.
        """
        # Non-optimized default implementation; override when a better
        # method is possible for a given algorithm.
        return self.fit(X, y=y, Y=Y).predict(X)

    # todo 0.37.0: remove Y argument
    def fit_transform(self, X, y=None, Y=None):
        """Fit to data, then transform it.

        Fits model to X and Y with given detection parameters
        and returns the detection labels made by the model.

        Parameters
        ----------
        X : pd.DataFrame, pd.Series or np.ndarray
            Data to be transformed
        y : pd.Series or np.ndarray, optional (default=None)
            Target values of data to be predicted.

        Returns
        -------
        y : pd.DataFrame with same index as X
            Labels for sequence ``X``.

            * If ``task`` is ``"anomaly_detection"``, the values are integer labels.
              A value of 0 indicatesthat ``X``, at the same time index, has no anomaly.
              Other values indicate an anomaly.
              Most detectors will return 0 or 1, but some may return more values,
              if they can detect different types of anomalies.
              indicating whether ``X``, at the same
              index, is an anomaly, 0 for no, 1 for yes.
            * If ``task`` is ``"changepoint_detection"``, the values are integer labels,
              indicating labels for segments between changepoints.
              Possible labels are integers starting from 0.
            * If ``task`` is "segmentation", the values are integer labels of the
              segments. Possible labels are integers starting from 0.
        """
        y_sparse = self.fit_predict(X, y=y, Y=Y)
        y_dense = self.sparse_to_dense(y_sparse, index=X.index)
        y_dense = self._coerce_to_df(y_dense, columns=["labels"])
        return y_dense

    def _coerce_to_df(self, y, columns=None):
        """Coerce output to a DataFrame.

        Also deals with the following downwards cases:

        * IntervalIndex containing segments -> DataFrame with "ilocs" column
        """
        if not isinstance(y, (pd.Series, pd.DataFrame)):
            y = pd.DataFrame(y, columns=columns, dtype="int64")
        if isinstance(y.index, pd.IntervalIndex):
            if isinstance(y, pd.Series):
                y = pd.DataFrame(y.index, columns=columns)
            elif isinstance(y, pd.DataFrame):
                y_index = y.index
                y_index = pd.DataFrame(y_index, columns=columns)
                y = y.reset_index(drop=True)
                y = pd.concat([y_index, y], axis=1)

        if not isinstance(y, pd.DataFrame):
            y = pd.DataFrame(y, columns=columns, dtype="int64")

        return y

    def _coerce_intervals_to_values(self, y):
        if not isinstance(y, (pd.Series, pd.DataFrame)):
            y = pd.Series(y, dtype="int64")
        if isinstance(y.index, pd.IntervalIndex):
            if isinstance(y, pd.Series):
                y = pd.Series(y.index)
        return y

    def _check_X(self, X):
        """Check input data.

        Parameters
        ----------
        X : pd.DataFrame, pd.Series or np.ndarray
            Data to be transformed

        Returns
        -------
        X : X_inner_mtype
            Data to be transformed
        """
        ALLOWED_SCITYPES = ["Series", "Panel"]
        X_valid, X_msg, X_metadata = check_is_scitype(
            X, scitype=ALLOWED_SCITYPES, return_metadata=[]
        )
        self._X_metadata = X_metadata
        if not X_valid:
            msg_start = (
                f"Unsupported input data type in {self.__class__.__name__}, input X"
            )
            allowed_msg = (
                "Allowed scitypes for X in detection are "
                f"{', '.join(ALLOWED_SCITYPES)}, "
                "for instance a pandas.DataFrame with sktime compatible time indices."
                " See the detection tutorial examples/07_detection.ipynb, or"
                " the data format tutorial examples/AA_datatypes_and_datasets.ipynb"
            )
            if not X_valid:
                check_is_error_msg(
                    X_msg,
                    var_name=msg_start,
                    allowed_msg=allowed_msg,
                    raise_exception=True,
                )

        X_inner_mtype = self.get_tag("X_inner_mtype")
        X_inner = convert(X, from_type=X_metadata["mtype"], to_type=X_inner_mtype)
        return X_inner

    def _fit(self, X, y=None):
        """Fit to training data.

        private _fit containing the core logic, called from fit

        Writes to self:
            Sets fitted model attributes ending in "_".

        Parameters
        ----------
        X : pd.DataFrame
            Training data to fit model to time series.
        y : pd.Series, optional
            Ground truth labels for training if detector is supervised.

        Returns
        -------
        self :
            Reference to self.
        """
        raise NotImplementedError("abstract method")

    def _predict(self, X):
        """Create labels on test/deployment data.

        private _predict containing the core logic, called from predict

        Parameters
        ----------
        X : pd.DataFrame
            Time series subject to detection, which will be assigned labels or scores.

        Returns
        -------
        y : pd.Series with RangeIndex
            Labels for sequence ``X``, in sparse format.
            Values are ``iloc`` references to indices of ``X``.

            * If ``task`` is ``"anomaly_detection"`` or ``"change_point_detection"``,
              the values are integer indices of the changepoints/anomalies.
            * If ``task`` is "segmentation", the values are ``pd.Interval`` objects.
        """
        raise NotImplementedError("abstract method")

    def _predict_scores(self, X):
        """Return scores for predicted labels on test/deployment data.

        core logic

        Parameters
        ----------
        X : pd.DataFrame
            Time series subject to detection, which will be assigned labels or scores.

        Returns
        -------
        Y : pd.Series
            Labels for sequence X exact format depends on detection type.
        """
        raise NotImplementedError("abstract method")

    def _transform_scores(self, X):
        """Return scores for predicted labels on test/deployment data.

        core logic

        Parameters
        ----------
        X : pd.DataFrame
            Time series subject to detection, which will be assigned labels or scores.

        Returns
        -------
        scores : pd.DataFrame with same index as X
            Scores for sequence ``X``.
        """
        raise NotImplementedError("abstract method")

    def _transform_scores(self, X):
        """Return scores for predicted labels on test/deployment data.

        core logic

        Parameters
        ----------
        X : pd.DataFrame
            Time series subject to detection, which will be assigned labels or scores.

        Returns
        -------
        scores : pd.DataFrame with same index as X
            Scores for sequence ``X``.
        """
        raise NotImplementedError("abstract method")

    def _update(self, X, y=None):
        """Update model with new data and optional ground truth labels.

        core logic

        Parameters
        ----------
        X : pd.DataFrame
            Training data to update model with time series
        y : pd.Series, optional
            Ground truth labels for training if detector is supervised.

        Returns
        -------
        self :
            Reference to self.

        Notes
        -----
        Updates fitted model that updates attributes ending in "_".
        """
        # default/fallback: re-fit to all data
        self._fit(self._X, self._y)

        return self

    def predict_segments(self, X):
        """Predict segments on test/deployment data.

        The main difference to ``predict`` is that this method always returns
        a ``pd.DataFrame`` with segments of interest, even if the task is not
        segmentation.

        Parameters
        ----------
        X : pd.DataFrame
            Time series subject to detection, which will be assigned labels or scores.

        Returns
        -------
        y : pd.DataFrame with RangeIndex

            ``pd.DataFrame`` with the following columns:

            * ``"ilocs"`` - always. Values are left-closed intervals with
              left/right values being ``iloc`` references to indices of ``X``,
              signifying segments.
            * ``"labels"`` - if the task, by tags, is supervised or semi-supervised
              segmentation, or segment clustering.

            The meaning of segments in the ``"ilocs"`` column and ``"labels"``
            column is as follows:

            * If ``task`` is ``"anomaly_detection"`` or ``"change_point_detection"``,
              the intervals are intervals between changepoints/anomalies, and
              potential labels are consecutive integers starting from 0.
            * If ``task`` is ``"segmentation"``, the values are segmentation labels.
        """
        self.check_is_fitted()
        X = check_series(X)

        task = self.get_tag("task")
        if task in ["anomaly_detection", "change_point_detection"]:
            y_pred_pts = self.predict_points(X)
            y_pred = self.change_points_to_segments(y_pred_pts, start=0, end=len(X))
        elif task == "segmentation":
            y_pred = self._predict_segments(X)

        y_pred = self._coerce_to_df(y_pred, columns=["ilocs"])
        return y_pred

    def predict_points(self, X):
        """Predict changepoints/anomalies on test/deployment data.

        The main difference to ``predict`` is that this method always returns
        a ``pd.DataFrame`` with points of interest, even if the task is not
        anomaly or change point detection.

        Parameters
        ----------
        X : pd.DataFrame
            Time series subject to detection, which will be assigned labels or scores.

        Returns
        -------
        y : pd.DataFrame with RangeIndex

            ``pd.DataFrame`` with the following columns:

            * ``"ilocs"`` - always. Values are integers, ``iloc``
              references to indices of ``X``, signifying points of interest.
            * ``"labels"`` - if the task, by tags, is supervised or semi-supervised
              segmentation, or anomaly clustering.

            The meaning of segments in the ``"ilocs"`` column and ``"labels"``
            column is as follows:

            * If ``task`` is ``"anomaly_detection"`` or ``"change_point_detection"``,
              the values are integer indices of the changepoints/anomalies.
            * If ``task`` is ``"segmentation"``, the values are consecutive
              segment boundaries.

            The ``"labels"`` are potential labels for the points of interest.
        """
        self.check_is_fitted()
        X = check_series(X)

        task = self.get_tag("task")
        if task in ["anomaly_detection", "change_point_detection"]:
            y_pred = self._predict_points(X)
        elif task == "segmentation":
            y_pred_seg = pd.DataFrame(self.predict_segments(X))
            y_pred = self.segments_to_change_points(y_pred_seg)

        y_pred = self._coerce_to_df(y_pred, columns=["ilocs"])
        return y_pred

    def _predict_segments(self, X):
        """Predict segments on test/deployment data.

        Parameters
        ----------
        X : pd.DataFrame
            Time series subject to detection, which will be assigned labels or scores.

        Returns
        -------
        Y : pd.Series
            A series with an index of intervals. Each interval is the range of a
            segment and the corresponding value is the label of the segment.
        """
        return self._predict(X)

    def _predict_points(self, X):
        """Predict changepoints/anomalies on test/deployment data.

        Parameters
        ----------
        X : pd.DataFrame
            Time series subject to detection, which will be assigned labels or scores.

        Returns
        -------
        Y : pd.Series
            A series whose values are the changepoints/anomalies in X.
        """
        return self._predict(X)

    @staticmethod
    def sparse_to_dense(y_sparse, index):
        """Convert the sparse output from an detector to a dense format.

        Parameters
        ----------
        y_sparse : pd.Series
            * If ``y_sparse`` is a series with an index of intervals, it should
              represent segments where each value of the series is label of a segment.
              Unclassified intervals should be labelled -1. Segments must never have
              the label 0.
            * If the index of ``y_sparse`` is not a set of intervals, the values of the
              series should represent the indexes of changepoints/anomalies.
        index : array-like
            Larger set of indices which contains event indices in ``y_sparse``,
            to be used as the index of the returned series.

        Returns
        -------
        pd.Series
            A series with an index of ``index`` is returned.
            * If ``y_sparse`` is a series of changepoints/anomalies then the returned
              series is labelled 0 and 1 dependendy on whether the index is associated
              with an anomaly/changepoint. Where 1 means anomaly/changepoint.
            * If ``y_sparse`` is a series of segments then the returned series is
              labelled depending on the segment its indexes fall into. Indexes that
              fall into no segments are labelled -1.

        Examples
        --------
        >>> import pandas as pd
        >>> from sktime.detection.base import BaseDetector
        >>> y_sparse = pd.Series([2, 5, 7])  # Indices of changepoints/anomalies
        >>> index = range(0, 8)
        >>> BaseDetector.sparse_to_dense(y_sparse, index=index)
        0    0
        1    0
        2    1
        3    0
        4    0
        5    1
        6    0
        7    1
        dtype: int64
        >>> y_sparse = pd.Series(
        ...     [1, 2, 1],
        ...     index=pd.IntervalIndex.from_arrays(
        ...         [0, 4, 6], [4, 6, 10], closed="left"
        ...     )
        ... )
        >>> index = range(10)
        >>> BaseDetector.sparse_to_dense(y_sparse, index=index)
        0    1
        1    1
        2    1
        3    1
        4    2
        5    2
        6    1
        7    1
        8    1
        9    1
        dtype: int64
        """
        if not isinstance(y_sparse, pd.DataFrame):
            y_sparse = pd.DataFrame(y_sparse, dtype="int64")
        if not hasattr(y_sparse, "ilocs") or y_sparse.ilocs.dtype != "interval":
            # Anomaly/changepoint detection case
            y_dense = BaseDetector._sparse_points_to_dense(y_sparse, index)
            return y_dense
        else:
            # Segmentation case
            y_dense = BaseDetector._sparse_segments_to_dense(y_sparse, index)
            return y_dense

    @staticmethod
    def _sparse_points_to_dense(y_sparse, index):
        """Label the indexes in ``index`` if they are in ``y_sparse``.

        Parameters
        ----------
        y_sparse: pd.Series
            The values of the series must be the indexes of changepoints/anomalies.
        index: array-like
            Array of indexes that are to be labelled according to ``y_sparse``.

        Returns
        -------
        pd.Series
            A series with an index of ``index``. Its values are 1 if the index is in
            y_sparse and 0 otherwise.
        """
        y_dense = pd.Series(np.zeros(len(index)), index=index, dtype="int64")
        y_dense[y_sparse.values.flatten()] = 1
        return y_dense

    @staticmethod
    def _sparse_segments_to_dense(y_sparse, index):
        """Find the label for each index in ``index`` from sparse segments.

        Parameters
        ----------
        y_sparse : pd.Series
            A sparse representation of segments. The index must be the pandas interval
            datatype and the values must be the integer labels of the segments.
        index : array-like
            List of indexes that are to be labelled according to ``y_sparse``.

        Returns
        -------
        pd.Series
            A series with the same index as ``index`` where each index is labelled
            according to ``y_sparse``. Indexes that do not fall within any index are
            labelled -1.
        """
        if len(y_sparse) == 0:
            return pd.DataFrame(0, index=index, dtype="int64", columns=["labels"])

        seg_index = y_sparse.set_index("ilocs").index
        index_rg = pd.RangeIndex(len(index))

        if seg_index.is_overlapping:
            raise NotImplementedError(
                "Cannot convert overlapping segments to a dense format yet."
            )

        interval_ixs = seg_index.get_indexer(index_rg)

        if "labels" not in y_sparse.columns:
            y_dense = pd.DataFrame({"labels": interval_ixs}, index=index_rg)
            return y_dense
        else:
            y_dense = y_sparse.labels.loc[interval_ixs]
            y_dense = y_dense.reset_index(drop=True)
            return pd.DataFrame({"labels": y_dense}, index=index_rg)

    @staticmethod
    def dense_to_sparse(y_dense):
        """Convert the dense output from an detector to a sparse format.

        Parameters
        ----------
        y_dense : pd.Series
            * If ``y_sparse`` contains only 1's and 0's, the 1's represent change
              points or anomalies.
            * If ``y_sparse`` contains only contains integers greater than 0, it is an
              an array of segments.

        Returns
        -------
        pd.Series

            * If ``y_sparse`` is a series of changepoints/anomalies, a pandas series
              will be returned containing the indexes of the changepoints/anomalies
            * If ``y_sparse`` is a series of segments, a series with an interval
              datatype index will be returned. The values of the series will be the
              labels of segments.
        """
        if isinstance(y_dense, pd.DataFrame):
            y_sparse = y_dense.iloc[:, 0]
        if not isinstance(y_dense, pd.Series):
            y_dense = pd.Series(y_dense, dtype="int64")
        if 0 in y_dense.values:
            # y_dense is a series of change points
            change_points = np.where(y_dense.values != 0)[0]
            return pd.Series(change_points, dtype="int64")
        else:
            segment_start_indexes = np.where(y_dense.diff() != 0)[0]
            segment_end_indexes = np.roll(segment_start_indexes, -1)

            # The final index is always the end of a segment
            segment_end_indexes[-1] = y_dense.index[-1]

            segment_labels = y_dense.iloc[segment_start_indexes].to_numpy()
            interval_index = pd.IntervalIndex.from_arrays(
                segment_start_indexes, segment_end_indexes, closed="left"
            )
            y_sparse = pd.Series(segment_labels, index=interval_index)

            # -1 represents unclassified regions so we remove them
            y_sparse = y_sparse.loc[y_sparse != -1]
            return y_sparse

    @staticmethod
    def _empty_sparse():
        """Return an empty sparse series in indicator format.

        Returns
        -------
        pd.Series
            An empty series with a RangeIndex.
        """
        return pd.DataFrame(index=pd.RangeIndex(0), dtype="int64", columns=["ilocs"])

    @staticmethod
    def _empty_segments():
        """Return an empty sparse series in segmentation format.

        Returns
        -------
        pd.Series
            An empty series with an IntervalIndex.
        """
        empty_segs = pd.DataFrame(
            pd.IntervalIndex([]),
            index=pd.RangeIndex(0),
            dtype="int64",
            columns=["ilocs"],
        )
        return empty_segs

    @staticmethod
    def change_points_to_segments(y_sparse, start=None, end=None):
        """Convert an series of change point indexes to segments.

        Parameters
        ----------
        y_sparse : pd.Series of int, sorted ascendingly
            A series containing the iloc indexes of change points.
        start : optional, default=0
            Starting point of the first segment.
            Must be before the first change point, i.e., < y_sparse[0].
        end : optional, default=y_sparse[-1] + 1
            End point of the last segment.
            Must be after the last change point, i.e., > y_sparse[-1].

        Returns
        -------
        pd.Series
            A series with an interval index indicating the start and end points of the
            segments. The values of the series are the labels of the segments.

        Examples
        --------
        >>> import pandas as pd
        >>> from sktime.detection.base import BaseDetector
        >>> change_points = pd.Series([1, 2, 5])
        >>> BaseDetector.change_points_to_segments(change_points, 0, 7)
        [0, 1)    0
        [1, 2)    1
        [2, 5)    2
        [5, 7)    3
        dtype: int64
        """
        if len(y_sparse) == 0:
            return BaseDetector._empty_segments()

        breaks = y_sparse.values

        if start is not None and start > breaks.min():
            raise ValueError("The start index must be before the first change point.")
        if end is not None and end < breaks.max():
            raise ValueError("The end index must be after the last change point.")

        if start is None:
            start = 0
        if end is None:
            end = breaks[-1] + 1

        breaks = np.insert(breaks, 0, start)
        breaks = np.append(breaks, end)

        index = pd.IntervalIndex.from_breaks(breaks, copy=True, closed="left")
        segments = pd.Series(0, index=index)

        in_range = index.left >= start

        number_of_segments = in_range.sum()
        segments.loc[in_range] = range(0, number_of_segments)

        return segments

    @staticmethod
    def segments_to_change_points(y_sparse):
        """Convert segments to change points.

        Parameters
        ----------
        y_sparse : pd.DataFrame
            A series of segments. The index must be the interval data type and the
            values should be the integer labels of the segments.

        Returns
        -------
        pd.Series
            A series containing the indexes of the start of each segment.
            Index is RangeIndex, and values are iloc references to the start of each
            segment.

        Examples
        --------
        >>> import pandas as pd
        >>> from sktime.detection.base import BaseDetector
        >>> segments = pd.Series(
        ...     [3, -1, 2],
        ...     index=pd.IntervalIndex.from_breaks([2, 5, 7, 9], closed="left")
        ... )
        >>> BaseDetector.segments_to_change_points(segments)
        0    2
        1    5
        2    7
        dtype: int64
        """
        if len(y_sparse) == 0:
            return BaseDetector._empty_sparse()
<<<<<<< HEAD
        change_points = pd.Series(y_sparse.index)
=======
        change_points = y_sparse.set_index("ilocs").index.left
>>>>>>> 34bee196
        return change_points


class BaseSeriesAnnotator(BaseDetector):
    """Base class for time series detectors - DEPRECATED - use BaseDetector instead."""

    def __init__(self):
        super().__init__()
        warn(
            "Warning: BaseSeriesAnnotator is deprecated. "
            "Extension developers should use BaseDetector instead, "
            "from sktime.detection.base, this is a replacement with "
            "equivalent functionality. "
            "The BaseSeriesAnnotator will be removed in the 0.37.0 release.",
            stacklevel=2,
        )


# todo 0.37.0: remove this
def _method_has_arg(method, arg="y"):
    """Return if transformer.method has a parameter, and whether it has a default.

    Parameters
    ----------
    method : callable
        method to check
    arg : str, optional, default="y"
        parameter name to check

    Returns
    -------
    has_param : bool
        whether the method ``method`` has a parameter with name ``arg``
    """
    from inspect import signature

    method_params = list(signature(method).parameters.keys())
    return arg in method_params<|MERGE_RESOLUTION|>--- conflicted
+++ resolved
@@ -1185,11 +1185,7 @@
         """
         if len(y_sparse) == 0:
             return BaseDetector._empty_sparse()
-<<<<<<< HEAD
-        change_points = pd.Series(y_sparse.index)
-=======
         change_points = y_sparse.set_index("ilocs").index.left
->>>>>>> 34bee196
         return change_points
 
 
