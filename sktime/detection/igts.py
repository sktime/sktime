--- conflicted
+++ resolved
@@ -15,12 +15,6 @@
     https://www.sciencedirect.com/science/article/abs/pii/S1574119217300081
 """
 
-<<<<<<< HEAD
-from sktime.annotation.igts import IGTS, InformationGainSegmentation, entropy
-
-__all__ = ["IGTS", "InformationGainSegmentation", "entropy"]
-__author__ = ["lmmentel"]
-=======
 from dataclasses import asdict, dataclass, field
 
 import numpy as np
@@ -522,5 +516,4 @@
         -------
         params : dict or list of dict
         """
-        return {"k_max": 2, "step": 1}
->>>>>>> 5053af27
+        return {"k_max": 2, "step": 1}