--- conflicted
+++ resolved
@@ -694,9 +694,6 @@
     c: float = 0.0,
     **kwargs: Any,
 ) -> float:
-<<<<<<< HEAD
-    """Compute the msm distance.
-=======
     """Compute the move-split-merge distance.
 
     This metric uses as building blocks three fundamental operations: Move, Split,
@@ -706,7 +703,6 @@
     associated cost, and the MSM distance between two time series is defined to be
     the cost of the cheapest sequence of operations that transforms the first time
     series into the second one.
->>>>>>> 019c5648
 
     Parameters
     ----------
@@ -721,6 +717,23 @@
     -------
     float
         Msm distance between x and y.
+
+    Raises
+    ------
+    ValueError
+        If the value of x or y provided is not a numpy array.
+        If the value of x or y has more than 2 dimensions.
+        If a metric string provided, and is not a defined valid string.
+        If a metric object (instance of class) is provided and doesn't inherit from
+        NumbaDistance.
+        If a resolved metric is not no_python compiled.
+        If the metric type cannot be determined
+
+    References
+    ----------
+    .. [1]A.  Stefan,  V.  Athitsos,  and  G.  Das.   The  Move-Split-Merge  metric
+    for time  series. IEEE  Transactions  on  Knowledge  and  Data  Engineering,
+    25(6):1425–1438, 2013.
     """
     format_kwargs = {
         "c": c,
