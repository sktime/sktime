--- conflicted
+++ resolved
@@ -27,17 +27,15 @@
         float
             Distance between x and y.
         """
-        from sktime.distances._numba_utils import to_numba_timeseries
-
         dist_callable = self.distance_factory(x, y, **kwargs)
         return dist_callable(x, y)
 
     def distance_path(
-            self,
-            x: np.ndarray,
-            y: np.ndarray,
-            return_cost_matrix: bool = False,
-            **kwargs: dict
+        self,
+        x: np.ndarray,
+        y: np.ndarray,
+        return_cost_matrix: bool = False,
+        **kwargs: dict,
     ) -> float:
         """Compute the distance path between two time series.
 
@@ -59,18 +57,13 @@
         float
             Distance between x and y.
         """
-        from sktime.distances._numba_utils import to_numba_timeseries
-
         dist_callable = self.distance_path_factory(
             x, y, return_cost_matrix=return_cost_matrix, **kwargs
         )
         return dist_callable(x, y)
 
     def distance_factory(
-            self,
-            x: np.ndarray,
-            y: np.ndarray,
-            **kwargs: dict
+        self, x: np.ndarray, y: np.ndarray, **kwargs: dict
     ) -> DistanceCallable:
         """Create a no_python distance.
 
@@ -107,22 +100,19 @@
         RuntimeError
             If the distance metric could not be compiled to no_python.
         """
-        from sktime.distances._numba_utils import to_numba_timeseries
-
         NumbaDistance._validate_factory_timeseries(x)
         NumbaDistance._validate_factory_timeseries(y)
 
         no_python_callable = self._distance_factory(x, y, **kwargs)
 
-<<<<<<< HEAD
         return no_python_callable
 
     def distance_path_factory(
-            self,
-            x: np.ndarray,
-            y: np.ndarray,
-            return_cost_matrix: bool = False,
-            **kwargs: dict
+        self,
+        x: np.ndarray,
+        y: np.ndarray,
+        return_cost_matrix: bool = False,
+        **kwargs: dict,
     ) -> DistanceCallable:
         """Create a no_python distance path.
 
@@ -155,8 +145,6 @@
         RuntimeError
             If the distance metric could not be compiled to no_python.
         """
-        from sktime.distances._numba_utils import to_numba_timeseries
-
         NumbaDistance._validate_factory_timeseries(x)
         NumbaDistance._validate_factory_timeseries(y)
 
@@ -164,10 +152,7 @@
             x, y, return_cost_matrix=return_cost_matrix, **kwargs
         )
 
-=======
->>>>>>> 9b4e1548
         return no_python_callable
-
 
     @staticmethod
     def _validate_factory_timeseries(x: np.ndarray) -> None:
@@ -226,11 +211,11 @@
         ...
 
     def _distance_path_factory(
-            self,
-            x: np.ndarray,
-            y: np.ndarray,
-            return_cost_matrix: bool = False,
-            **kwargs: dict
+        self,
+        x: np.ndarray,
+        y: np.ndarray,
+        return_cost_matrix: bool = False,
+        **kwargs: dict,
     ) -> DistancePathCallable:
         """Abstract method to create a no_python compiled distance path computation.
 
