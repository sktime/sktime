--- conflicted
+++ resolved
@@ -74,17 +74,10 @@
     uni_multi = "uni" -> UnitTest: univariate, equal length.
     uni_multi = "multi" -> BasicMotions: multivariate, equal length.
     """
-<<<<<<< HEAD
-=======
-    # skip test if distance function/class have not changed
-    if not run_test_for_class([dist.dist_func, dist.dist_instance.__class__]):
-        return None
-
     # msm distance is not implemented for multivariate
     if uni_multi == "multi" and dist.canonical_name in ["msm"]:
         return None
 
->>>>>>> 0b73d9e4
     dist_str = dist.canonical_name
     dist = dist.dist_func
 
