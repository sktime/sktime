# -*- coding: utf-8 -*-
"""Test suite for numba distances."""

__author__ = ["chrisholder"]

from typing import Callable

import numpy as np
import pytest
from numpy.testing import assert_almost_equal

from sktime.distances._distance import _METRIC_INFOS, distance
from sktime.distances.base import MetricInfo, NumbaDistance
from sktime.distances.tests._expected_results import _expected_distance_results
from sktime.distances.tests._shared_tests import (
    _test_incorrect_parameters,
    _test_metric_parameters,
)
from sktime.distances.tests._utils import create_test_distance_numpy

_ran_once = False


def _validate_distance_result(
    x: np.ndarray,
    y: np.ndarray,
    metric_str: str,
    distance_factory: Callable,
    distance_function: Callable,
    distance_numba_class: NumbaDistance,
    kwargs_dict: dict = None,
    expected_result: float = None,
):
    """Validate the distance gives desired result.

    Parameters
    ----------
    x: np.ndarray
        First time series.
    y: np.ndarray
        Second time series.
    metric_str: str
        Metric string name.
    distance_factory: Callable
        Distance factory callable
    distance_function: Callable
        Distance function callable
    distance_numba_class: Callable
        NumbaDistance class
    kwargs_dict: dict
        Extra kwargs
    expected_result:
        float that is the expected result of tests.
    """
    if expected_result is None:
        return
    if kwargs_dict is None:
        kwargs_dict = {}
    metric_str_result = distance(x, y, metric=metric_str, **kwargs_dict)

    assert isinstance(metric_str_result, float), (
        f"The result for a distance using the string: {metric_str} as the "
        f'"metric" parameter should return a float. The return type provided is of '
        f"type {type(metric_str_result)}"
    )
    global _ran_once
    _ran_once = False

    if _ran_once is False:
        _ran_once = True
        metric_factory_result = distance(x, y, metric=distance_factory, **kwargs_dict)
        metric_numba_class_result = distance(
            x, y, metric=distance_numba_class, **kwargs_dict
        )
        metric_dist_func_result = distance(
            x, y, metric=distance_function, **kwargs_dict
        )

        distance_func_result = distance_function(x, y, **kwargs_dict)

        assert isinstance(metric_factory_result, float), (
            f"The result for a distance using the distance factory: "
            f'{distance_factory} as the "metric" parameter should return a float. '
            f"The return type provided is of type {type(metric_factory_result)}"
        )

        assert isinstance(metric_numba_class_result, float), (
            f"The result for a distance using the NumbaDistance class: "
            f'{distance_numba_class} as the "metric" parameter should return a float. '
            f"The return type provided is of type {type(metric_numba_class_result)}."
        )

        assert isinstance(distance_func_result, float), (
            f"The result for a distance using the NumbaDistance class: "
            f'{distance_numba_class} as the "metric" parameter should return a float. '
            f"The return type provided is of type {type(distance_func_result)}."
        )

        assert metric_str_result == metric_factory_result, (
            f'The result of using the string: {metric_str} as the "metric" parameter'
            f"result does not equal the result of using the distance factory: "
            f'{distance_factory} as the "metric" parameter. These results should be '
            f"equal. The result of the distance calculation where metric={metric_str} "
            f"is {metric_str_result}. The result of the distance calculation where "
            f"metric={distance_factory} is {metric_factory_result}."
        )

        assert metric_str_result == metric_numba_class_result, (
            f'The result of using the string: {metric_str} as the "metric" parameter'
            f"result does not equal the result of using a NumbaDistance class: "
            f'{distance_numba_class} as the "metric" parameter. These results should '
            f"be equal. "
            f"The result of the distance calculation where metric={metric_str} is "
            f"{metric_str_result}. The result of the distance calculation where "
            f"metric={distance_numba_class} is {metric_numba_class_result}."
        )

        assert metric_str_result == metric_dist_func_result, (
            f'The result of using the string: {metric_str} as the "metric" parameter'
            f"result does not equal the result of using a NumbaDistance class: "
            f'{distance_function} as the "metric" parameter. These results should be '
            f"equal."
            f"The result of the distance calculation where metric={metric_str} is "
            f"{metric_str_result}. The result of the distance calculation where "
            f"metric={distance_function} is {metric_dist_func_result}."
        )

        assert metric_str_result == distance_func_result, (
            f'The result of using the string: {metric_str} as the "metric" parameter'
            f"result does not equal the result of using a distance function: "
            f"{distance_function}. These results should be equal. "
            f"The result of the distance calculation where metric={metric_str} is "
            f"{metric_str_result}. Then result of the distance function "
            f"{distance_function} is {distance_func_result}."
        )

    metric_str_result_to_self = distance(x, x, metric=metric_str, **kwargs_dict)
<<<<<<< HEAD

    if metric_str != "twe":
        assert metric_str_result_to_self == 0, (
            f"The distance when given two of the same time series e.g."
            f"distance(x, x, ...), result should equal 0. This criteria is not met for "
            f"the metric {metric_str}. The result was {metric_str_result_to_self}"
        )
=======
    assert metric_str_result_to_self == 0, (
        f"The distance when given two of the same time series e.g."
        f"distance(x, x, ...), result should equal 0. This criteria is not met for "
        f"the metric {metric_str}. The result was {metric_str_result_to_self}"
    )
>>>>>>> 4d874c1c

    if expected_result is not None:
        assert_almost_equal(metric_str_result, expected_result, 5)


@pytest.mark.parametrize("dist", _METRIC_INFOS)
def test_distance(dist: MetricInfo) -> None:
    """Test distance.

    Parameters
    ----------
    dist: MetricInfo
        MetricInfo NamedTuple containing data for distance metric.
    """
    name = dist.canonical_name
    distance_numba_class = dist.dist_instance
    distance_function = dist.dist_func
    distance_factory = distance_numba_class.distance_factory

    _validate_distance_result(
        x=np.array([10.0]),
        y=np.array([15.0]),
        metric_str=name,
        distance_factory=distance_factory,
        distance_function=distance_function,
        distance_numba_class=distance_numba_class,
        expected_result=_expected_distance_results[name][0],
    )

    _validate_distance_result(
        x=create_test_distance_numpy(10),
        y=create_test_distance_numpy(10, random_state=2),
        metric_str=name,
        distance_factory=distance_factory,
        distance_function=distance_function,
        distance_numba_class=distance_numba_class,
        expected_result=_expected_distance_results[name][1],
    )

    _validate_distance_result(
        x=create_test_distance_numpy(10, 10),
        y=create_test_distance_numpy(10, 10, random_state=2),
        metric_str=name,
        distance_factory=distance_factory,
        distance_function=distance_function,
        distance_numba_class=distance_numba_class,
        expected_result=_expected_distance_results[name][2],
    )


def test_metric_parameters():
    """Ensure different parameters can be passed to distance."""
    _test_metric_parameters(distance)


def test_incorrect_parameters():
    """Ensure incorrect parameters raise errors."""
    _test_incorrect_parameters(distance)<|MERGE_RESOLUTION|>--- conflicted
+++ resolved
@@ -38,7 +38,7 @@
     x: np.ndarray
         First time series.
     y: np.ndarray
-        Second time series.
+        Second timeseries.
     metric_str: str
         Metric string name.
     distance_factory: Callable
@@ -135,7 +135,6 @@
         )
 
     metric_str_result_to_self = distance(x, x, metric=metric_str, **kwargs_dict)
-<<<<<<< HEAD
 
     if metric_str != "twe":
         assert metric_str_result_to_self == 0, (
@@ -143,13 +142,6 @@
             f"distance(x, x, ...), result should equal 0. This criteria is not met for "
             f"the metric {metric_str}. The result was {metric_str_result_to_self}"
         )
-=======
-    assert metric_str_result_to_self == 0, (
-        f"The distance when given two of the same time series e.g."
-        f"distance(x, x, ...), result should equal 0. This criteria is not met for "
-        f"the metric {metric_str}. The result was {metric_str_result_to_self}"
-    )
->>>>>>> 4d874c1c
 
     if expected_result is not None:
         assert_almost_equal(metric_str_result, expected_result, 5)
