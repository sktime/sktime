--- conflicted
+++ resolved
@@ -187,11 +187,7 @@
         "fit_is_empty": True,  # is "fit" empty? Yes, for all pairwise transforms
         "capability:missing_values": True,  # can estimator handle missing data?
         "capability:multivariate": True,  # can estimator handle multivariate data?
-<<<<<<< HEAD
         "capability:unequal_length": True,  # can dist handle unequal length panels?
-=======
-        "capability:unequal_length": False,  # can dist handle unequal length panels?
->>>>>>> 828e3924
     }
 
     def __init__(self):
