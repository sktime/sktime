--- conflicted
+++ resolved
@@ -1,13 +1,9 @@
 # -*- coding: utf-8 -*-
-<<<<<<< HEAD
 # !/usr/bin/env python3 -u
 # copyright: sktime developers, BSD-3-Clause License (see LICENSE file)
 """Import all time series forecasting functionality available in sktime."""
-=======
-"""Module exports for forecasting module."""
->>>>>>> 6ee3a7a9
 
-__author__ = ["Markus Löning"]
+__author__ = ["mloning"]
 __all__ = [
     "ForecastingHorizon",
     "load_lynx",
