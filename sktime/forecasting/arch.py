--- conflicted
+++ resolved
@@ -137,10 +137,5 @@
             `MyClass(**params)` or `MyClass(**params[i])` creates a valid test instance.
             `create_test_instance` uses the first (or only) dictionary in `params`
         """
-<<<<<<< HEAD
-        params = [{}, {"p": 1, "q": 1}]
-        return params
-=======
-        params = [{}, {"approximation": True, "p": 1}]
-        return params
->>>>>>> 849287dd
+        params = [{}, {"p": 1}]
+        return params