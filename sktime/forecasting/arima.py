--- conflicted
+++ resolved
@@ -316,51 +316,7 @@
         hamilton_representation=False,
         concentrate_scale=False,
     ):
-<<<<<<< HEAD
         self._set_params_from(locals())
-=======
-        self.start_p = start_p
-        self.d = d
-        self.start_q = start_q
-        self.max_p = max_p
-        self.max_d = max_d
-        self.max_q = max_q
-        self.start_P = start_P
-        self.D = D
-        self.start_Q = start_Q
-        self.max_P = max_P
-        self.max_D = max_D
-        self.max_Q = max_Q
-        self.max_order = max_order
-        self.sp = sp
-        self.seasonal = seasonal
-        self.stationary = stationary
-        self.information_criterion = information_criterion
-        self.alpha = alpha
-        self.test = test
-        self.seasonal_test = seasonal_test
-        self.stepwise = stepwise
-        self.n_jobs = n_jobs
-        self.start_params = start_params
-        self.trend = trend
-        self.method = method
-        self.maxiter = maxiter
-        self.offset_test_args = offset_test_args
-        self.seasonal_test_args = seasonal_test_args
-        self.suppress_warnings = suppress_warnings
-        self.error_action = error_action
-        self.trace = trace
-        self.random = random
-        self.random_state = random_state
-        self.n_fits = n_fits
-        self.out_of_sample_size = out_of_sample_size
-        self.scoring = scoring
-        self.scoring_args = scoring_args
-        self.with_intercept = with_intercept
-        self.update_pdq = update_pdq
-        for key in self.SARIMAX_KWARGS_KEYS:
-            setattr(self, key, eval(key))
->>>>>>> 3c7b3696
 
         super().__init__()
 
@@ -639,23 +595,7 @@
         hamilton_representation=False,
         concentrate_scale=False,
     ):
-<<<<<<< HEAD
         self._set_params_from(locals())
-=======
-        self.order = order
-        self.seasonal_order = seasonal_order
-        self.start_params = start_params
-        self.method = method
-        self.maxiter = maxiter
-        self.suppress_warnings = suppress_warnings
-        self.out_of_sample_size = out_of_sample_size
-        self.scoring = scoring
-        self.scoring_args = scoring_args
-        self.trend = trend
-        self.with_intercept = with_intercept
-        for key in self.SARIMAX_KWARGS_KEYS:
-            setattr(self, key, eval(key))
->>>>>>> 3c7b3696
 
         super().__init__()
 
