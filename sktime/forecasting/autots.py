# copyright: sktime developers, BSD-3-Clause License (see LICENSE file)
"""Implements and interface to the AutoTS library main entry point."""

__author__ = ["MBristle"]

import logging
from typing import Union

import pandas as pd
from pandas.api.types import is_integer_dtype

from sktime.forecasting.base import BaseForecaster, ForecastingHorizon


class AutoTS(BaseForecaster):
    """Auto-ensemble from autots library by winedarksea.

    Direct interface to ``autots.AutoTS``.

    Parameters
    ----------
    model_name : str, optional (default="fast")
        The name of the model. NOTE: Overwrites the model_list parameter.
        For using only one model oder a default model_list.
    model_list : str
        The list of models to use.
        str alias or list of names of model objects to use now can be a dictionary
        of {"model": prob} but only affects starting random templates.
        Genetic algorithm takes from there.
    frequency : str
        'infer' or a specific pandas datetime offset. Can be used to force rollup of
        data (ie daily input, but frequency 'M' will rollup to monthly).
    prediction_interval: float
        0-1, uncertainty range for upper and lower forecasts.
        Adjust range, but rarely matches actual containment.
    max_generations: int
        The maximum number of generations for the genetic algorithm.
        number of genetic algorithms generations to run. More runs = longer runtime,
        generally better accuracy. It's called max because someday there will be an
        auto early stopping option, but for now this is just the exact number of
        generations to run.
    no_negatives (bool):
        Whether negative values are allowed in the forecast.
        if True, all negative predictions are rounded up to 0.
    constraint (float):
        The constraint on the forecast values.
        when not None, use this float value * data st dev above max or below min for
        constraining forecast values. now also instead accepts a
        dictionary containing the following key/values:
        constraint_method (str): one of

        * stdev_min - threshold is min and max of historic data +/- constraint
        * st dev of data stdev - threshold is the mean of historic data +/-
            constraint
        * st dev of data absolute - input is array of length series containing
            the threshold's final value for each quantile - constraint is the
            quantile of historic data to use as threshold

    constraint_regularization (float): 0 to 1
        where 0 means no constraint, 1 is hard threshold cutoff, and in between is
        penalty term
        upper_constraint (float): or array, depending on method, None if unused
        lower_constraint (float): or array, depending on method, None if unused
        bounds (bool): if True, apply to upper/lower forecast, otherwise
        False applies only to forecast
    ensemble: str
        The ensemble method to use.
        None or list or comma-separated string containing:
        'auto', 'simple', 'distance', 'horizontal', 'horizontal-min',
        'horizontal-max', "mosaic", "subsample"
    initial_template (str):
        The initial template to use for the forecast.
        'Random' - randomly generates starting template, 'General' uses template
        included in package, 'General+Random' - both of previous.
        Also can be overridden with import_template()
    random_seed (int):
        The random seed for reproducibility.
        Random seed allows (slightly) more consistent results.
    holiday_country (str):
        The country for holiday effects.
        Can be passed through to Holidays package for some models.
    subset (int):
        Maximum number of series to evaluate at once. Useful to speed evaluation
        when many series are input. takes a new subset of columns on each
        validation, unless mosaic ensembling, in which case columns are the
        same in each validation
    aggfunc (str):
        The aggregation function to use.
        If data is to be rolled up to a higher frequency (daily -> monthly) or
        duplicate timestamps are included. Default 'first' removes duplicates,
        for rollup try 'mean' or np.sum. Beware numeric aggregations like 'mean'
        will not work with non-numeric inputs. Numeric aggregations like 'sum'
        will also change nan values to 0
    na_tolerance (float):
        The tolerance for missing values.
        0 to 1. Series are dropped if they have more than this percent NaN.
        0.95 here would allow series containing up to 95% NaN values.
    metric_weighting (dict):
        The weights for different forecast evaluation metrics.
        Weights to assign to metrics, effecting how the ranking score is generated.
    drop_most_recent (int):
        Option to drop n most recent data points. Useful, say, for monthly sales
        data where the current (unfinished) month is included. occurs after any
        aggregation is applied, so will be whatever is specified by frequency,
        will drop n frequencies
    drop_data_older_than_periods (int):
        The threshold for dropping old data points.
        Will take only the n most recent timestamps.
    transformer_list (dict):
        List of transformers to use, or dict of transformer:probability.
        Note this does not apply to initial templates. can accept string aliases:
        "all", "fast", "superfast", 'scalable' (scalable is a subset of fast that
        should have fewer memory issues at scale)
    transformer_max_depth (int):
        maximum number of sequential transformers to generate for new Random
        Transformers. Fewer will be faster.
    models_mode (str):
        The mode for selecting models.
        option to adjust parameter options for newly generated models.
        Only sporadically utilized. Currently includes: 'default'/'random',
        'deep' (searches more params, likely slower), and 'regressor'
        (forces 'User' regressor mode in regressor capable models),
        'gradient_boosting', 'neuralnets' (~Regression class models only)
    num_validations (int):
        The number of validations to perform.
        0 for just train/test on best
        split. Possible confusion: num_validations is the number of
        validations to perform after the first eval segment, so totally
        eval/validations will be this + 1. Also "auto" and "max"
        aliases available. Max maxes out at 50.
    models_to_validate (float):
        The fraction of models to validate.
        Top n models to pass through to cross validation.
        Or float in 0 to 1 as % of tried. 0.99 is forced to 100% validation.
        1 evaluates just 1 model. If horizontal or mosaic ensemble, then
        additional min per_series models above the number here are added to
        validation.
    max_per_model_class (int):
        The maximum number of models per class. of the models_to_validate what is
        the maximum to pass from any one model class/family.
    validation_method (str):
        The method for validation.  'even', 'backwards', or 'seasonal n' where n is
        an integer of seasonal 'backwards' is better for recency and for shorter
        training sets 'even' splits the data into equally-sized slices best for
        more consistent data, a poetic but less effective strategy than others here
        'seasonal' most similar indexes 'seasonal n' for example 'seasonal 364'
        would test all data on each previous year of the forecast_length that would
        immediately follow the training data. 'similarity' automatically finds the
        data sections most similar to the most recent data that will be used for
        prediction 'custom' - if used, .fit() needs validation_indexes passed - a
        list of pd.DatetimeIndex's, tail of each is used as test
    min_allowed_train_percent (float):
        The minimum percentage of data allowed for training.
        percent of forecast length to allow as min training, else raises error.
        0.5 with a forecast length of 10 would mean 5 training points are mandated,
        for a total of 15 points. Useful in (unrecommended) cases where forecast_
        length > training length.
    remove_leading_zeroes (bool):
        Whether to remove leading zeroes from the data.
        replace leading zeroes with NaN. Useful in data where initial
        zeroes mean data collection hasn't started yet.
    prefill_na (str):
        The method for prefilling missing values.
        The value to input to fill all NaNs with. Leaving as None and allowing model
        interpolation is recommended. None, 0, 'mean', or 'median'. 0 may be useful
        in for examples sales cases where all NaN can be assumed equal to zero.
    introduce_na (bool):
        Whether to introduce missing values to the data.
        whether to force last values in one training validation to be NaN.
        Helps make more robust models. defaults to None, which introduces NaN in
        last rows of validations if any NaN in tail of training data. Will not
        introduce NaN to all series if subset is used. if True, will also randomly
        change 20% of all rows to NaN in the validations
    preclean (dict):
        The parameters for data pre-cleaning.
        if not None, a dictionary of Transformer params to be applied to input data
        {"fillna": "median", "transformations": {}, "transformation_params": {}}
        This will change data used in model inputs for fit and predict, and for
        accuracy evaluation in cross validation!
    model_interrupt (bool):
        Whether the model can be interrupted.
        If False, KeyboardInterrupts quit entire program.
        if True, KeyboardInterrupts attempt to only quit current model.
        if True, recommend use in conjunction with verbose > 0 and result_file in
        the event of accidental complete termination. if "end_generation", as True
        and also ends entire generation of run. Note skipped models will not be
        tried again.
    generation_timeout (int):
        The timeout for each generation. if not None, this is the number of minutes
        from start at which the generational search ends, then proceeding to
        validation This is only checked after the end of each generation, so
        only offers an 'approximate' timeout for searching. It is an overall
        cap for total generation search time, not per generation.
    current_model_file (str):
        The file containing the current model.
        file path to write to disk of current model params
        (for debugging if computer crashes). .json is appended
    verbose (int):
        The verbosity level.
        setting to 0 or lower should reduce most output.
        Higher numbers give more output.
    n_jobs (int):
        The number of jobs to run in parallel.
        Number of cores available to pass to parallel processing.
        A joblib context manager can be used instead (pass None in this case).
        Also 'auto'.
    """

    _tags = {
<<<<<<< HEAD
        # packaging info
        # --------------
=======
        "scitype:y": "both",
>>>>>>> c755c9d7
        "authors": ["winedarksea", "MBristle"],  # winedarksea for autots library
        "maintainers": ["MBristle"],
        "python_dependencies": ["autots", "pandas", "statsmodels", "scipy"],
        "python_version": ">=3.6",
        # estimator type
        # --------------
        "scitype:y": "univariate",
        "y_inner_mtype": "pd.DataFrame",
        "X_inner_mtype": "pd.DataFrame",
        "ignores-exogeneous-X": True,  # TODO: add capability
        "capability:insample": False,
        "capability:pred_int:insample": False,
        "capability:pred_int": False,  # TODO: add capability
        "requires-fh-in-fit": True,
    }

    def __init__(
        self,
        model_name: str = "",
        model_list: list = "superfast",
        frequency: str = "infer",
        prediction_interval: float = 0.9,
        max_generations: int = 10,
        no_negatives: bool = False,
        constraint: float = None,
        ensemble: str = "auto",
        initial_template: str = "General+Random",
        random_seed: int = 2022,
        holiday_country: str = "US",
        subset: int = None,
        aggfunc: str = "first",
        na_tolerance: float = 1,
        metric_weighting: dict = None,
        drop_most_recent: int = 0,
        drop_data_older_than_periods: int = 100000,
        transformer_list: dict = "auto",
        transformer_max_depth: int = 6,
        models_mode: str = "random",
        num_validations: int = "auto",
        models_to_validate: float = 0.15,
        max_per_model_class: int = None,
        validation_method: str = "backwards",
        min_allowed_train_percent: float = 0.5,
        remove_leading_zeroes: bool = False,
        prefill_na: str = None,
        introduce_na: bool = None,
        preclean: dict = None,
        model_interrupt: bool = True,
        generation_timeout: int = None,
        current_model_file: str = None,
        verbose: int = 1,
        n_jobs: int = -2,
    ):
        self.model_name = model_name
        self.model_list = model_list
        self.frequency = frequency
        self.prediction_interval = prediction_interval
        self.max_generations = max_generations
        self.no_negatives = no_negatives
        self.constraint = constraint
        self.ensemble = ensemble
        self.initial_template = initial_template
        self.random_seed = random_seed
        self.holiday_country = holiday_country
        self.subset = subset
        self.aggfunc = aggfunc
        self.na_tolerance = na_tolerance
        self.metric_weighting = metric_weighting
        self.drop_most_recent = drop_most_recent
        self.drop_data_older_than_periods = drop_data_older_than_periods
        self.num_validations = num_validations
        self.models_to_validate = models_to_validate
        self.validation_method = validation_method
        self.min_allowed_train_percent = min_allowed_train_percent
        self.remove_leading_zeroes = remove_leading_zeroes
        self.transformer_list = transformer_list
        self.transformer_max_depth = transformer_max_depth
        self.models_mode = models_mode
        self.max_per_model_class = max_per_model_class
        self.prefill_na = prefill_na
        self.introduce_na = introduce_na
        self.preclean = preclean
        self.model_interrupt = model_interrupt
        self.generation_timeout = generation_timeout
        self.current_model_file = current_model_file
        self.verbose = verbose
        self.n_jobs = n_jobs

        # leave this as is
        super().__init__()

        # import inside method to avoid hard dependency
        from autots import AutoTS as _autots

        self._ModelClass = _autots

    def _fit(
        self,
        y: pd.DataFrame,
        fh: Union[ForecastingHorizon, None] = None,
        X: Union[pd.DataFrame, None] = None,  # noqa: F841
    ):
        """Fits the model to the provided data.

        Writes to self:
            Sets fitted model attributes ending in "_".

        Parameters
        ----------
        y : pd.DataFrame
            if self.get_tag("scitype:y")=="univariate":
                guaranteed to have a single column
            if self.get_tag("scitype:y")=="both": no restrictions apply
        fh : guaranteed to be ForecastingHorizon or None, optional (default=None)
            The forecasting horizon with the steps ahead  to predict.
            Required (non-optional) here.
        X : pd.DataFrame, optional (default=None)
            Exogeneous time series to fit to.

        Returns
        -------
        self : reference to self
        """
        # various type input indices are converted to datetime
        # since AutoTS can only deal with dates
        y = self._convert_input_to_date(y)
        self._y = y

        self._fh = fh
        self._instantiate_model()
        try:
            self.forecaster_.fit(df=self._y)
        except Exception as e:
            raise e
        return self

    def _predict(
        self,
        fh: Union[ForecastingHorizon, None] = None,
        X: [pd.DataFrame, None] = None,  # noqa: F841
    ):
        """Provide forecast at future horizon using fitted forecaster.

        State required:
            Requires state to be "fitted".

        Accesses in self:
            Fitted model attributes ending in "_"

        Parameters
        ----------
        fh : guaranteed to be ForecastingHorizon or None, optional (default=None)
            The forecasting horizon with the steps ahead to predict.
        X : pd.DataFrame, optional (default=None)
            Exogenous time series

        Returns
        -------
        y_pred : pd.DataFrame
            Point predictions
        """
        if fh is not None:
            self._fh = fh

        values = self.forecaster_.predict(
            forecast_length=self._get_forecast_length()
        ).forecast.values

        cutoff = self._fh_cutoff_transformation(self._y)
        values = values[self._fh.to_relative(cutoff)._values - 1]

        # convert back to original index
        row_idx: pd.Index = self._fh.to_absolute_index(self.cutoff)
        col_idx = self._y.columns
        y_pred = pd.DataFrame(values, index=row_idx, columns=col_idx)

        return y_pred

    @classmethod
    def get_test_params(cls, parameter_set="default"):
        """Return testing parameter settings for the estimator.

        Parameters
        ----------
        parameter_set : str, default="default"
            Name of the set of test parameters to return, for use in tests. If no
            special parameters are defined for a value, will return `"default"` set.
            There are currently no reserved values for forecasters.

        Returns
        -------
        params : dict or list of dict, default = {}
            Parameters to create testing instances of the class
            Each dict are parameters to construct an "interesting" test instance, i.e.,
            `MyClass(**params)` or `MyClass(**params[i])` creates a valid test instance.
            `create_test_instance` uses the first (or only) dictionary in `params`
        """
        params = [
            {
                "model_name": None,
                "model_list": "superfast",
                "frequency": "infer",
                "prediction_interval": 0.9,
                "max_generations": 1,
                "no_negatives": False,
                "constraint": None,
                "ensemble": "auto",
                "initial_template": "General+Random",
                "random_seed": 2022,
                "holiday_country": "US",
                "subset": None,
                "aggfunc": "first",
                "na_tolerance": 1,
                "metric_weighting": {
                    "smape_weighting": 5,
                    "mae_weighting": 2,
                    "rmse_weighting": 2,
                    "made_weighting": 0.5,
                    "mage_weighting": 0,
                    "mle_weighting": 0,
                    "imle_weighting": 0,
                    "spl_weighting": 3,
                    "containment_weighting": 0,
                    "contour_weighting": 1,
                    "runtime_weighting": 0.05,
                    "oda_weighting": 0.001,
                },
                "drop_most_recent": 0,
                "drop_data_older_than_periods": 100000,
                "transformer_list": "auto",
                "transformer_max_depth": 6,
                "models_mode": "random",
                "num_validations": "auto",
                "models_to_validate": 1,
                "max_per_model_class": None,
                "validation_method": "seasonal 1",
                "min_allowed_train_percent": 0.5,
                "remove_leading_zeroes": False,
                "prefill_na": None,
                "introduce_na": None,
                "preclean": None,
                "model_interrupt": True,
                "generation_timeout": None,
                "current_model_file": None,
                "verbose": -2,
                "n_jobs": -2,
            },
            {
                "model_list": None,
                "frequency": "infer",
                "prediction_interval": 0.9,
                "max_generations": 1,
                "no_negatives": False,
                "constraint": None,
                "ensemble": "auto",
                "initial_template": "General+Random",
                "random_seed": 2022,
                "holiday_country": "US",
                "subset": None,
                "aggfunc": "first",
                "na_tolerance": 1,
                "metric_weighting": {
                    "smape_weighting": 5,
                    "mae_weighting": 2,
                    "rmse_weighting": 2,
                    "made_weighting": 0.5,
                    "mage_weighting": 0,
                    "mle_weighting": 0,
                    "imle_weighting": 0,
                    "spl_weighting": 3,
                    "containment_weighting": 0,
                    "contour_weighting": 1,
                    "runtime_weighting": 0.05,
                    "oda_weighting": 0.001,
                },
                "drop_most_recent": 0,
                "drop_data_older_than_periods": 100000,
                "transformer_list": "auto",
                "transformer_max_depth": 6,
                "models_mode": "random",
                "num_validations": "auto",
                "models_to_validate": 1,
                "max_per_model_class": None,
                "validation_method": "seasonal 1",
                "min_allowed_train_percent": 0.5,
                "remove_leading_zeroes": False,
                "prefill_na": None,
                "introduce_na": None,
                "preclean": None,
                "model_interrupt": True,
                "generation_timeout": None,
                "current_model_file": None,
                "verbose": -1,
                "n_jobs": -2,
                "model_name": "GLS",
            },
        ]
        return params

    def _instantiate_model(self):
        """Instantiate the autoTS model.

        Returns
        -------
            self: This function returns a reference to the instantiated model object.
        """
        if not isinstance(self.ensemble, list):
            ensemble = [
                self.ensemble,
            ]
        else:
            ensemble = self.ensemble

        if not isinstance(self.model_interrupt, tuple):
            model_interrupt = (self.model_interrupt,)
        else:
            model_interrupt = self.model_interrupt

        if self.model_name is not None and self.model_name != "":
            logging.warning(
                "The parameter model_name overwrites the model_list parameter."
            )
            model_list = [self.model_name]
        else:
            model_list = self.model_list

        if not self.metric_weighting:
            metric_weighting = {
                "smape_weighting": 5,
                "mae_weighting": 2,
                "rmse_weighting": 2,
                "made_weighting": 0.5,
                "mage_weighting": 0,
                "mle_weighting": 0,
                "imle_weighting": 0,
                "spl_weighting": 3,
                "containment_weighting": 0,
                "contour_weighting": 1,
                "runtime_weighting": 0.05,
                "oda_weighting": 0.001,
            }
        else:
            metric_weighting = self.metric_weighting

        self.forecaster_ = self._ModelClass(
            model_list=model_list,
            forecast_length=self._get_forecast_length(),
            frequency=self.frequency,
            prediction_interval=self.prediction_interval,
            max_generations=self.max_generations,
            no_negatives=self.no_negatives,
            constraint=self.constraint,
            ensemble=ensemble,
            initial_template=self.initial_template,
            random_seed=self.random_seed,
            holiday_country=self.holiday_country,
            subset=self.subset,
            aggfunc=self.aggfunc,
            na_tolerance=self.na_tolerance,
            metric_weighting=metric_weighting,
            drop_most_recent=self.drop_most_recent,
            drop_data_older_than_periods=self.drop_data_older_than_periods,
            num_validations=self.num_validations,
            models_to_validate=self.models_to_validate,
            validation_method=self.validation_method,
            min_allowed_train_percent=self.min_allowed_train_percent,
            remove_leading_zeroes=self.remove_leading_zeroes,
            transformer_list=self.transformer_list,
            transformer_max_depth=self.transformer_max_depth,
            models_mode=self.models_mode,
            max_per_model_class=self.max_per_model_class,
            prefill_na=self.prefill_na,
            introduce_na=self.introduce_na,
            preclean=self.preclean,
            model_interrupt=model_interrupt,
            generation_timeout=self.generation_timeout,
            current_model_file=self.current_model_file,
            verbose=self.verbose,
            n_jobs=self.n_jobs,
        )
        return self

    def _convert_input_to_date(self, y):
        """
        Coerce y.index to pd.DatetimeIndex, for use by AutoAF.

        Parameters
        ----------
            y (pd.DataFrame or None): The input data.

        Returns
        -------
            pd.DataFrame or None: The input data with y.index coerced to
            pd.DatetimeIndex, or None if y is None.
        """
        if y is None:
            return None
        elif isinstance(y.index, pd.PeriodIndex):
            y = y.copy()
            y.index = y.index.to_timestamp()
        elif is_integer_dtype(y.index):
            y = self._convert_int_to_date(y)
        # else y is pd.DatetimeIndex as AutoAF expects, and needs no conversion
        return y

    def _convert_int_to_date(self, y):
        """
        Convert int to date, for use by AutoAF.

        Parameters
        ----------
            y (pandas.Series): The input series containing integer values.

        Returns
        -------
            pandas.Series: The input series with the index converted to dates.
        """
        y = y.copy()
        idx_max = y.index[-1] + 1
        int_idx = pd.date_range(start="2000-01-01", periods=idx_max, freq="D")
        int_idx = int_idx[y.index]
        y.index = int_idx
        return y

    def _get_forecast_length(self):
        cutoff = self._fh_cutoff_transformation(self._y)
        fh_length = max(self._fh.to_relative(cutoff)._values)
        if fh_length <= 0:
            raise ValueError(
                "The relative length to the training data of "
                "the forecasting horizon must be bigger than 0."
            )
        return fh_length

    def _fh_cutoff_transformation(self, cutoff):
        if isinstance(self._fh._values, (pd.Period, pd.PeriodIndex)):
            transformed_fh_cutoff = cutoff.index.to_period()[-1]
        elif isinstance(self._fh._values, pd.DatetimeIndex):
            transformed_fh_cutoff = cutoff.index[-1]

        else:
            transformed_fh_cutoff = len(cutoff.index)
        return transformed_fh_cutoff<|MERGE_RESOLUTION|>--- conflicted
+++ resolved
@@ -207,19 +207,15 @@
     """
 
     _tags = {
-<<<<<<< HEAD
         # packaging info
         # --------------
-=======
-        "scitype:y": "both",
->>>>>>> c755c9d7
         "authors": ["winedarksea", "MBristle"],  # winedarksea for autots library
         "maintainers": ["MBristle"],
         "python_dependencies": ["autots", "pandas", "statsmodels", "scipy"],
         "python_version": ">=3.6",
         # estimator type
         # --------------
-        "scitype:y": "univariate",
+        "scitype:y": "both",
         "y_inner_mtype": "pd.DataFrame",
         "X_inner_mtype": "pd.DataFrame",
         "ignores-exogeneous-X": True,  # TODO: add capability
