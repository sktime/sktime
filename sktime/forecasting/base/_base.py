# -*- coding: utf-8 -*-
# copyright: sktime developers, BSD-3-Clause License (see LICENSE file)
"""
Base class template for forecaster scitype.

    class name: BaseForecaster

Scitype defining methods:
    fitting         - fit(self, y, X=None, fh=None)
    forecasting     - predict(self, fh=None, X=None, return_pred_int=False,
                              alpha=DEFAULT_ALPHA)
    fit&forecast    - fit_predict(self, y, X=None, fh=None,
                              return_pred_int=False, alpha=DEFAULT_ALPHA)
    updating        - update(self, y, X=None, update_params=True)
    update&forecast - update_predict(y, cv=None, X=None, update_params=True,
                        return_pred_int=False, alpha=DEFAULT_ALPHA)

Inspection methods:
    hyper-parameter inspection  - get_params()
    fitted parameter inspection - get_fitted_params()

State:
    fitted model/strategy   - by convention, any attributes ending in "_"
    fitted state flag       - is_fitted (property)
    fitted state inspection - check_is_fitted()
"""


__author__ = ["Markus Löning", "@big-o", "fkiraly"]
__all__ = ["BaseForecaster"]

from sktime.base import BaseEstimator

from contextlib import contextmanager
from warnings import warn

import numpy as np
import pandas as pd

from sktime.utils.datetime import _shift
from sktime.utils.validation.forecasting import check_X
from sktime.utils.validation.forecasting import check_alpha
from sktime.utils.validation.forecasting import check_cv
from sktime.utils.validation.forecasting import check_fh
from sktime.utils.validation.forecasting import check_y_X
from sktime.utils.validation.series import check_series, check_equal_time_index

from sktime.datatypes import convert_to, mtype


DEFAULT_ALPHA = 0.05


class BaseForecaster(BaseEstimator):
    """Base forecaster template class.

    The base forecaster specifies the methods and method
    signatures that all forecasters have to implement.

    Specific implementations of these methods is deferred to concrete
    forecasters.
    """

    # default tag values - these typically make the "safest" assumption
    _tags = {
        "scitype:y": "univariate",  # which y are fine? univariate/multivariate/both
<<<<<<< HEAD
        "ignores-exogeneous-X": True,  # does estimator ignore the exogeneous X?
=======
        "univariate_only": True,  # does estimator use the exogeneous X?
>>>>>>> 16246e12
        "capability:pred_int": False,  # can the estimator produce prediction intervals?
        "handles_missing_data": False,  # can estimator handle missing data?
        "y_inner_mtype": "pd.Series",  # which types do _fit/_predict, support for y?
        "X_inner_mtype": "pd.DataFrame",  # which types do _fit/_predict, support for X?
<<<<<<< HEAD
        "requires-fh-in-fit": True,  # is forecasting horizon already required in fit?
        "X-y-must-have-same-index": True,  # can estimator handle different X/y index?
=======
        "requires_fh_in_fit": True,  # is forecasting horizon already required in fit?
        "X_y_must_have_same_index": True,  # can estimator handle different X/y index?
>>>>>>> 16246e12
        "enforce_index_type": None,  # index type that needs to be enforced in X/y
    }

    def __init__(self):
        self._is_fitted = False

        self._y = None
        self._X = None

        # forecasting horizon
        self._fh = None
        self._cutoff = None  # reference point for relative fh

        self._converter_store_y = dict()  # storage dictionary for in/output conversion

        super(BaseForecaster, self).__init__()

    def fit(self, y, X=None, fh=None):
        """Fit forecaster to training data.

        State change:
            Changes state to "fitted".

        Writes to self:
            Sets self._is_fitted flag to True.
            Writes self._y and self._X with `y` and `X`, respectively.
            Sets self.cutoff and self._cutoff to last index seen in `y`.
            Sets fitted model attributes ending in "_".
            Stores fh to self.fh if fh is passed.

        Parameters
        ----------
        y : pd.Series, pd.DataFrame, or np.ndarray (1D or 2D)
            Time series to which to fit the forecaster.
            if self.get_tag("scitype:y")=="univariate":
                must have a single column/variable
            if self.get_tag("scitype:y")=="multivariate":
                must have 2 or more columns
            if self.get_tag("scitype:y")=="both": no restrictions apply
        fh : int, list, np.array or ForecastingHorizon, optional (default=None)
            The forecasters horizon with the steps ahead to to predict.
            if self.get_tag("requires-fh-in-fit"), must be passed, not optional
        X : pd.DataFrame, or 2D np.array, optional (default=None)
            Exogeneous time series to fit to
            if self.get_tag("X-y-must-have-same-index"), X.index must contain y.index

        Returns
        -------
        self : Reference to self.
        """
        # if fit is called, fitted state is re-set
        self._is_fitted = False

        self._set_fh(fh)

        # check and convert X/y
        X_inner, y_inner = self._check_X_y(X=X, y=y)

<<<<<<< HEAD
        # set internal X/y to the new X/y
        # this also updates cutoff from y
        self._update_y_X(y_inner, X_inner)
=======
        check_y_args = {
            "enforce_univariate": enforce_univariate,
            "enforce_multivariate": enforce_multivariate,
            "enforce_index_type": enforce_index_type,
            "allow_None": False,
        }

        y = check_series(y, **check_y_args, var_name="y")
        # end checking y

        # checking X
        X = check_series(X, enforce_index_type=enforce_index_type, var_name="X")
        if self.get_tag("X_y_must_have_same_index"):
            check_equal_time_index(X, y)
        # end checking X

        self._X = X
        self._y = y

        self._set_cutoff_from_y(y)

        # convert y to supported inner type, if necessary
        ##################################################

        # retrieve supported mtypes for _fit
        y_inner_mtype = self.get_tag("y_inner_mtype")
        X_inner_mtype = self.get_tag("X_inner_mtype")

        # convert y and X to a supported internal type
        #  it y/X type is already supported, no conversion takes place
        y_inner = convert_to(
            y,
            to_type=y_inner_mtype,
            as_scitype="Series",  # we are dealing with series
            store=self.converter_store_y,
        )

        X_inner = convert_to(
            X,
            to_type=X_inner_mtype,
            as_scitype="Series",  # we are dealing with series
        )
>>>>>>> 16246e12

        # checks and conversions complete, pass to inner fit
        #####################################################

        self._fit(y=y_inner, X=X_inner, fh=fh)

        # this should happen last
        self._is_fitted = True

        return self

    def predict(self, fh=None, X=None, return_pred_int=False, alpha=DEFAULT_ALPHA):
        """Forecast time series at future horizon.

        State required:
            Requires state to be "fitted".

        Accesses in self:
            Fitted model attributes ending in "_".
            self.cutoff, self._is_fitted

        Writes to self:
            Stores fh to self.fh if fh is passed and has not been passed in _fit.

        Parameters
        ----------
        fh : int, list, np.ndarray or ForecastingHorizon
            Forecasting horizon
        X : pd.DataFrame, or 2D np.ndarray, optional (default=None)
            Exogeneous time series to predict from
            if self.get_tag("X-y-must-have-same-index"), X.index must contain fh.index
        return_pred_int : bool, optional (default=False)
            If True, returns prediction intervals for given alpha values.
        alpha : float or list, optional (default=0.95)

        Returns
        -------
        y_pred : pd.Series, pd.DataFrame, or np.ndarray (1D or 2D)
            Point forecasts at fh, with same index as fh
            y_pred has same type as y passed in fit (most recently)
        y_pred_int : pd.DataFrame - only if return_pred_int=True
            in this case, return is 2-tuple (otherwise a single y_pred)
            Prediction intervals
        """
        # handle inputs
        self.check_is_fitted()
        self._set_fh(fh)

        if return_pred_int and not self.get_tag("capability:pred_int"):
            raise NotImplementedError(
                f"{self.__class__.__name__} does not have the capability to return "
                "prediction intervals. Please set return_pred_int=False. If you "
                "think this estimator should have the capability, please open "
                "an issue on sktime."
            )

        # input check and conversion for X
        X_inner = self._check_X(X=X)

        # this should be here, but it breaks the ARIMA forecasters
        #  that is because check_alpha converts to list, but ARIMA forecaster
        #  doesn't do the check, and needs it as a float or it breaks
        # todo: needs fixing in ARIMA and AutoARIMA
        # alpha = check_alpha(alpha)

        y_pred = self._predict(
            self.fh,
            X=X_inner,
            return_pred_int=return_pred_int,
            alpha=alpha,
        )

        # todo: clean this up, predictive intervals should be returned by other method
        if return_pred_int:
            pred_int = y_pred[1]
            y_pred = y_pred[0]

        # convert to output mtype, identical with last y mtype seen
        y_out = convert_to(
            y_pred,
            self._y_mtype_last_seen,
            as_scitype="Series",
            store=self._converter_store_y,
        )

        if return_pred_int:
            return (y_out, pred_int)
        else:
            return y_out

    def fit_predict(
        self, y, X=None, fh=None, return_pred_int=False, alpha=DEFAULT_ALPHA
    ):
        """Fit and forecast time series at future horizon.

        State change:
            Changes state to "fitted".

        Writes to self:
            Sets is_fitted flag to True.
            Writes self._y and self._X with `y` and `X`, respectively.
            Sets self.cutoff and self._cutoff to last index seen in `y`.
            Sets fitted model attributes ending in "_".
            Stores fh to self.fh.

        Parameters
        ----------
        y : pd.Series, pd.DataFrame, or np.ndarray (1D or 2D)
            Time series to which to fit the forecaster.
            if self.get_tag("scitype:y")=="univariate":
                must have a single column/variable
            if self.get_tag("scitype:y")=="multivariate":
                must have 2 or more columns
            if self.get_tag("scitype:y")=="both": no restrictions apply
        fh : int, list, np.array or ForecastingHorizon (not optional)
            The forecasters horizon with the steps ahead to to predict.
        X : pd.DataFrame, or 2D np.array, optional (default=None)
            Exogeneous time series to fit to and to predict from
            if self.get_tag("X-y-must-have-same-index"),
            X.index must contain y.index and fh.index
        return_pred_int : bool, optional (default=False)
            If True, returns prediction intervals for given alpha values.
        alpha : float or list, optional (default=0.95)

        Returns
        -------
        y_pred : pd.Series, pd.DataFrame, or np.ndarray (1D or 2D)
            Point forecasts at fh, with same index as fh
            y_pred has same type as y
        y_pred_int : pd.DataFrame - only if return_pred_int=True
            in this case, return is 2-tuple (otherwise a single y_pred)
            Prediction intervals
        """
        # if fit is called, fitted state is re-set
        self._is_fitted = False

        self._set_fh(fh)

        # check and convert X/y
        X_inner, y_inner = self._check_X_y(X=X, y=y)

        # set internal X/y to the new X/y
        # this also updates cutoff from y
        self._update_y_X(y_inner, X_inner)

        # apply fit and then predict
        self._fit(y=y_inner, X=X_inner, fh=fh)
        self._is_fitted = True
        # call the public predict to avoid duplicating output conversions
        #  input conversions are skipped since we are using X_inner
        return self.predict(
            fh=fh, X=X_inner, return_pred_int=return_pred_int, alpha=alpha
        )

    def compute_pred_int(self, y_pred, alpha=DEFAULT_ALPHA):
        """
        Compute/return prediction intervals for a forecast.

        Must be run *after* the forecaster has been fitted.

        If alpha is iterable, multiple intervals will be calculated.

        public method including checks & utility
        dispatches to core logic in _compute_pred_int

        Parameters
        ----------
        y_pred : pd.Series
            Point predictions.
        alpha : float or list, optional (default=0.95)
            A significance level or list of significance levels.

        Returns
        -------
        intervals : pd.DataFrame
            A table of upper and lower bounds for each point prediction in
            ``y_pred``. If ``alpha`` was iterable, then ``intervals`` will be a
            list of such tables.
        """
        self.check_is_fitted()
        alphas = check_alpha(alpha)
        errors = self._compute_pred_int(alphas)

        # compute prediction intervals
        pred_int = [
            pd.DataFrame({"lower": y_pred - error, "upper": y_pred + error})
            for error in errors
        ]

        # for a single alpha, return single pd.DataFrame
        if isinstance(alpha, float):
            return pred_int[0]

        # otherwise return list of pd.DataFrames
        return pred_int

    def update(self, y, X=None, update_params=True):
        """Update cutoff value and, optionally, fitted parameters.

        If no estimator-specific update method has been implemented,
        default fall-back is as follows:
            update_params=True: fitting to all observed data so far
            update_params=False: updates cutoff and remembers data only

        State required:
            Requires state to be "fitted".

        Accesses in self:
            Fitted model attributes ending in "_".
            Pointers to seen data, self._y and self.X
            self.cutoff, self._is_fitted
            If update_params=True, model attributes ending in "_".

        Writes to self:
            Update self._y and self._X with `y` and `X`, by appending rows.
            Updates self. cutoff and self._cutoff to last index seen in `y`.
            If update_params=True,
                updates fitted model attributes ending in "_".

        Parameters
        ----------
        y : pd.Series, pd.DataFrame, or np.ndarray (1D or 2D)
            Time series to which to fit the forecaster.
            if self.get_tag("scitype:y")=="univariate":
                must have a single column/variable
            if self.get_tag("scitype:y")=="multivariate":
                must have 2 or more columns
            if self.get_tag("scitype:y")=="both": no restrictions apply
        X : pd.DataFrame, or 2D np.ndarray optional (default=None)
            Exogeneous time series to fit to
            if self.get_tag("X-y-must-have-same-index"), X.index must contain y.index
        update_params : bool, optional (default=True)
            whether model parameters should be updated

        Returns
        -------
        self : reference to self
        """
        self.check_is_fitted()

        # input checks and minor coercions on X, y
        X_inner, y_inner = self._check_X_y(X=X, y=y)

<<<<<<< HEAD
        # update internal X/y with the new X/y
        # this also updates cutoff from y
        self._update_y_X(y_inner, X_inner)
=======
        # checking y
        enforce_univariate = self.get_tag("scitype:y") == "univariate"
        enforce_multivariate = self.get_tag("scitype:y") == "multivariate"
        enforce_index_type = self.get_tag("enforce_index_type")

        check_y_args = {
            "enforce_univariate": enforce_univariate,
            "enforce_multivariate": enforce_multivariate,
            "enforce_index_type": enforce_index_type,
        }

        # update only for non-empty data
        y = check_series(y, allow_empty=True, **check_y_args, var_name="y")
        # end checking y

        # checking X
        X = check_series(X, enforce_index_type=enforce_index_type, var_name="X")
        if self.get_tag("X_y_must_have_same_index"):
            check_equal_time_index(X, y)
        # end checking X

        self._update_y_X(y, X)

        # convert y to supported inner type, if necessary
        ##################################################

        # retrieve supported mtypes for _fit
        y_inner_mtype = self.get_tag("y_inner_mtype")
        X_inner_mtype = self.get_tag("X_inner_mtype")

        # convert y and X to a supported internal type
        #  it y/X type is already supported, no conversion takes place
        y_inner = convert_to(
            y,
            to_type=y_inner_mtype,
            as_scitype="Series",  # we are dealing with series
            store=self.converter_store_y,
        )

        X_inner = convert_to(
            X,
            to_type=X_inner_mtype,
            as_scitype="Series",  # we are dealing with series
        )
>>>>>>> 16246e12

        # checks and conversions complete, pass to inner fit
        self._update(y=y_inner, X=X_inner, update_params=update_params)

        return self

    def update_predict(
        self,
        y,
        cv=None,
        X=None,
        update_params=True,
        return_pred_int=False,
        alpha=DEFAULT_ALPHA,
    ):
        """Make predictions and update model iteratively over the test set.

        State required:
            Requires state to be "fitted".

        Accesses in self:
            Fitted model attributes ending in "_".
            Pointers to seen data, self._y and self.X
            self.cutoff, self._is_fitted
            If update_params=True, model attributes ending in "_".

        Writes to self:
            Update self._y and self._X with `y` and `X`, by appending rows.
            Updates self. cutoff and self._cutoff to last index seen in `y`.
            If update_params=True,
                updates fitted model attributes ending in "_".

        Parameters
        ----------
        y : pd.Series, pd.DataFrame, or np.ndarray (1D or 2D)
            Time series to which to fit the forecaster.
            if self.get_tag("scitype:y")=="univariate":
                must have a single column/variable
            if self.get_tag("scitype:y")=="multivariate":
                must have 2 or more columns
            if self.get_tag("scitype:y")=="both": no restrictions apply
        cv : temporal cross-validation generator, optional (default=None)
        X : pd.DataFrame, or 2D np.ndarray optional (default=None)
            Exogeneous time series to fit to and predict from
            if self.get_tag("X-y-must-have-same-index"),
            X.index must contain y.index and fh.index
        update_params : bool, optional (default=True)
        return_pred_int : bool, optional (default=False)
        alpha : int or list of ints, optional (default=None)

        Returns
        -------
        y_pred : pd.Series, pd.DataFrame, or np.ndarray (1D or 2D)
            Point forecasts at fh, with same index as fh
            y_pred has same type as y
        y_pred_int : pd.DataFrame - only if return_pred_int=True
            in this case, return is 2-tuple (otherwise a single y_pred)
            Prediction intervals
        """
        self.check_is_fitted()

        if return_pred_int and not self.get_tag("capability:pred_int"):
            raise NotImplementedError(
                f"{self.__class__.__name__} does not have the capability to return "
                "prediction intervals. Please set return_pred_int=False. If you "
                "think this estimator should have the capability, please open "
                "an issue on sktime."
            )

        # input checks and minor coercions on X, y
        X_inner, y_inner = self._check_X_y(X=X, y=y)

        cv = check_cv(cv)

        return self._predict_moving_cutoff(
            y=y_inner,
            cv=cv,
            X=X_inner,
            update_params=update_params,
            return_pred_int=return_pred_int,
            alpha=alpha,
        )

    def update_predict_single(
        self,
        y=None,
        y_new=None,
        fh=None,
        X=None,
        update_params=True,
        return_pred_int=False,
        alpha=DEFAULT_ALPHA,
    ):
        """Update model with new data and make forecasts.

        This method is useful for updating and making forecasts in a single step.

        If no estimator-specific update method has been implemented,
        default fall-back is first update, then predict.

        State required:
            Requires state to be "fitted".

        Accesses in self:
            Fitted model attributes ending in "_".
            Pointers to seen data, self._y and self.X
            self.cutoff, self._is_fitted
            If update_params=True, model attributes ending in "_".

        Writes to self:
            Update self._y and self._X with `y` and `X`, by appending rows.
            Updates self. cutoff and self._cutoff to last index seen in `y`.
            If update_params=True,
                updates fitted model attributes ending in "_".

        Parameters
        ----------
        y : pd.Series, pd.DataFrame, or np.ndarray (1D or 2D)
            Target time series to which to fit the forecaster.
            if self.get_tag("scitype:y")=="univariate":
                must have a single column/variable
            if self.get_tag("scitype:y")=="multivariate":
                must have 2 or more columns
            if self.get_tag("scitype:y")=="both": no restrictions apply
        y_new : alias for y for downwards compatibility, pass only one of y, y_new
            to be deprecated in version 0.10.0
        fh : int, list, np.array or ForecastingHorizon, optional (default=None)
            The forecasters horizon with the steps ahead to to predict.
        X : pd.DataFrame, or 2D np.array, optional (default=None)
            Exogeneous time series to fit to and to predict from
            if self.get_tag("X-y-must-have-same-index"),
                X.index must contain y.index and fh.index
        update_params : bool, optional (default=False)
        return_pred_int : bool, optional (default=False)
            If True, prediction intervals are returned in addition to point
            predictions.
        alpha : float or list of floats

        Returns
        -------
        y_pred : pd.Series, pd.DataFrame, or np.ndarray (1D or 2D)
            Point forecasts at fh, with same index as fh
            y_pred has same type as y
        pred_ints : pd.DataFrame
            Prediction intervals
        """
        # handle input alias, deprecate in v 0.10.1
        if y is None:
            y = y_new
        if y is None:
            raise ValueError("y must be of Series type and cannot be None")

        self.check_is_fitted()
        self._set_fh(fh)

        # input checks and minor coercions on X, y
        X_inner, y_inner = self._check_X_y(X=X, y=y)

        # update internal _X/_y with the new X/y
        # this also updates cutoff from y
        self._update_y_X(y_inner, X_inner)

        return self._update_predict_single(
            y=y_inner,
            fh=self.fh,
            X=X_inner,
            update_params=update_params,
            return_pred_int=return_pred_int,
            alpha=alpha,
        )

    def score(self, y, X=None, fh=None):
        """Scores forecast against ground truth, using MAPE.

        Parameters
        ----------
        y : pd.Series, pd.DataFrame, or np.ndarray (1D or 2D)
            Time series to score
            if self.get_tag("scitype:y")=="univariate":
                must have a single column/variable
            if self.get_tag("scitype:y")=="multivariate":
                must have 2 or more columns
            if self.get_tag("scitype:y")=="both": no restrictions apply
        fh : int, list, array-like or ForecastingHorizon, optional (default=None)
            The forecasters horizon with the steps ahead to to predict.
        X : pd.DataFrame, or 2D np.array, optional (default=None)
            Exogeneous time series to score
            if self.get_tag("X-y-must-have-same-index"), X.index must contain y.index

        Returns
        -------
        score : float
            sMAPE loss of self.predict(fh, X) with respect to y_test.

        See Also
        --------
        :meth:`sktime.performance_metrics.forecasting.mean_absolute_percentage_error`
        """
        # no input checks needed here, they will be performed
        # in predict and loss function
        # symmetric=True is default for mean_absolute_percentage_error
        from sktime.performance_metrics.forecasting import (
            mean_absolute_percentage_error,
        )

        return mean_absolute_percentage_error(y, self.predict(fh, X))

    def get_fitted_params(self):
        """Get fitted parameters.

        State required:
            Requires state to be "fitted".

        Returns
        -------
        fitted_params : dict
        """
        raise NotImplementedError("abstract method")

    def _set_y_X(self, y, X=None, enforce_index_type=None):
        """Set training data.

        Parameters
        ----------
        y : pd.Series
            Endogenous time series
        X : pd.DataFrame, optional (default=None)
            Exogenous time series
        """
        # set initial training data
        self._y, self._X = check_y_X(
            y, X, allow_empty=False, enforce_index_type=enforce_index_type
        )

        # set initial cutoff to the end of the training data
        self._set_cutoff_from_y(y)

    def _check_X_y(self, X=None, y=None):
        """Check and coerce X/y for fit/predict/update functions.

        Parameters
        ----------
        y : pd.Series, pd.DataFrame, or np.ndarray (1D or 2D), optional (default=None)
            Time series to check.
        X : pd.DataFrame, or 2D np.array, optional (default=None)
            Exogeneous time series.

        Returns
        -------
        y_inner : Series compatible with self.get_tag("y_inner_mtype") format
            converted/coerced version of y, mtype determined by "y_inner_mtype" tag
            None if y was None
        X_inner : Series compatible with self.get_tag("X_inner_mtype") format
            converted/coerced version of y, mtype determined by "X_inner_mtype" tag
            None if X was None

        Raises
        ------
        TypeError if y or X is not one of the permissible Series mtypes
        TypeError if y is not compatible with self.get_tag("scitype:y")
            if tag value is "univariate", y must be univariate
            if tag value is "multivariate", y must be bi- or higher-variate
            if tag vaule is "both", y can be either
        TypeError if self.get_tag("X-y-must-have-same-index") is True
            and the index set of X is not a super-set of the index set of y

        Writes to self
        --------------
        _y_mtype_last_seen : str, mtype of y
        _converter_store_y : dict, metadata from conversion for back-conversion
        """
        # input checks and minor coercions on X, y
        ###########################################

        enforce_univariate = self.get_tag("scitype:y") == "univariate"
        enforce_multivariate = self.get_tag("scitype:y") == "multivariate"
        enforce_index_type = self.get_tag("enforce_index_type")

        # checking y
        if y is not None:
            check_y_args = {
                "enforce_univariate": enforce_univariate,
                "enforce_multivariate": enforce_multivariate,
                "enforce_index_type": enforce_index_type,
                "allow_None": False,
                "allow_empty": True,
            }

            y = check_series(y, **check_y_args, var_name="y")

            self._y_mtype_last_seen = mtype(y)
        # end checking y

        # checking X
        if X is not None:
            X = check_series(X, enforce_index_type=enforce_index_type, var_name="X")
            if self.get_tag("X-y-must-have-same-index"):
                check_equal_time_index(X, y)
        # end checking X

        # convert X & y to supported inner type, if necessary
        #####################################################

        # retrieve supported mtypes

        # convert X and y to a supported internal mtype
        #  it X/y mtype is already supported, no conversion takes place
        #  if X/y is None, then no conversion takes place (returns None)
        y_inner_mtype = self.get_tag("y_inner_mtype")
        y_inner = convert_to(
            y,
            to_type=y_inner_mtype,
            as_scitype="Series",  # we are dealing with series
            store=self._converter_store_y,
        )

        X_inner_mtype = self.get_tag("X_inner_mtype")
        X_inner = convert_to(
            X,
            to_type=X_inner_mtype,
            as_scitype="Series",  # we are dealing with series
        )

        return X_inner, y_inner

    def _check_X(self, X=None):
        """Shorthand for _check_X_y with one argument X, see _check_X_y."""
        return self._check_X_y(X=X)[0]

    def _update_X(self, X, enforce_index_type=None):
        if X is not None:
            X = check_X(X, enforce_index_type=enforce_index_type)
            if X is len(X) > 0:
                self._X = X.combine_first(self._X)

    def _update_y_X(self, y, X=None, enforce_index_type=None):
        """Update internal memory of seen training data.

        Accesses in self:
        _y : only if exists, then assumed same type as y and same cols
        _X : only if exists, then assumed same type as X and same cols
            these assumptions should be guaranteed by calls

        Writes to self:
        _y : same type as y - new rows from y are added to current _y
            if _y does not exist, stores y as _y
        _X : same type as X - new rows from X are added to current _X
            if _X does not exist, stores X as _X
            this is only done if X is not None
        cutoff : is set to latest index seen in y

        Parameters
        ----------
        y : pd.Series, pd.DataFrame, or nd.nparray (1D or 2D)
            Endogenous time series
        X : pd.DataFrame or 2D np.ndarray, optional (default=None)
            Exogeneous time series
        """
        # we only need to modify _y if y is not None
        if y is not None:
            # if _y does not exist yet, initialize it with y
            if not hasattr(self, "_y") or self._y is None:
                self._y = y
            # otherwise, update _y with the new rows in y
            #  if y is np.ndarray, we assume all rows are new
            elif isinstance(y, np.ndarray):
                self._y = np.concatenate(self._y, y)
            #  if y is pandas, we use combine_first to update
            elif isinstance(y, (pd.Series, pd.DataFrame)) and len(y) > 0:
                self._y = y.combine_first(self._y)

            # set cutoff to the end of the observation horizon
            self._set_cutoff_from_y(y)

        # we only need to modify _X if X is not None
        if X is not None:
            # if _X does not exist yet, initialize it with X
            if not hasattr(self, "_X") or self._X is None:
                self._X = X
            # otherwise, update _X with the new rows in X
            #  if X is np.ndarray, we assume all rows are new
            elif isinstance(X, np.ndarray):
                self._X = np.concatenate(self._X, X)
            #  if X is pandas, we use combine_first to update
            elif isinstance(X, (pd.Series, pd.DataFrame)) and len(X) > 0:
                self._X = X.combine_first(self._X)

    def _get_y_pred(self, y_in_sample, y_out_sample):
        """Combine in- & out-sample prediction, slices given fh.

        Parameters
        ----------
        y_in_sample : pd.Series
            In-sample prediction
        y_out_sample : pd.Series
            Out-sample prediction

        Returns
        -------
        pd.Series
            y_pred, sliced by fh
        """
        y_pred = y_in_sample.append(y_out_sample, ignore_index=True).rename("y_pred")
        y_pred = pd.DataFrame(y_pred)
        # Workaround for slicing with negative index
        y_pred["idx"] = [x for x in range(-len(y_in_sample), len(y_out_sample))]
        y_pred = y_pred.loc[y_pred["idx"].isin(self.fh.to_indexer(self.cutoff).values)]
        y_pred.index = self.fh.to_absolute(self.cutoff)
        y_pred = y_pred["y_pred"].rename(None)
        return y_pred

    def _get_pred_int(self, lower, upper):
        """Combine lower/upper bounds of pred.intervals, slice on fh.

        Parameters
        ----------
        lower : pd.Series
            Lower bound (can contain also in-sample bound)
        upper : pd.Series
            Upper bound (can contain also in-sample bound)

        Returns
        -------
        pd.DataFrame
            pred_int, predicion intervalls (out-sample, sliced by fh)
        """
        pred_int = pd.DataFrame({"lower": lower, "upper": upper})
        # Out-sample fh
        fh_out = self.fh.to_out_of_sample(cutoff=self.cutoff)
        # If pred_int contains in-sample prediction intervals
        if len(pred_int) > len(self._y):
            len_out = len(pred_int) - len(self._y)
            # Workaround for slicing with negative index
            pred_int["idx"] = [x for x in range(-len(self._y), len_out)]
        # If pred_int does not contain in-sample prediction intervals
        else:
            pred_int["idx"] = [x for x in range(len(pred_int))]
        pred_int = pred_int.loc[
            pred_int["idx"].isin(fh_out.to_indexer(self.cutoff).values)
        ]
        pred_int.index = fh_out.to_absolute(self.cutoff)
        pred_int = pred_int.drop(columns=["idx"])
        return pred_int

    @property
    def cutoff(self):
        """Cut-off = "present time" state of forecaster.

        Returns
        -------
        cutoff : int
        """
        return self._cutoff

    def _set_cutoff(self, cutoff):
        """Set and update cutoff.

        Parameters
        ----------
        cutoff: pandas compatible index element

        Notes
        -----
        Set self._cutoff is to `cutoff`.
        """
        self._cutoff = cutoff

    def _set_cutoff_from_y(self, y):
        """Set and update cutoff from series y.

        Parameters
        ----------
        y: pd.Series, pd.DataFrame, or np.array
            Time series from which to infer the cutoff.

        Notes
        -----
        Set self._cutoff to last index seen in `y`.
        """
        y_mtype = mtype(y, as_scitype="Series")

        if len(y) > 0:
            if y_mtype in ["pd.Series", "pd.DataFrame"]:
                self._cutoff = y.index[-1]
            elif y_mtype == "np.ndarray":
                self._cutoff = len(y)
            else:
                raise TypeError("y does not have a supported type")

    @contextmanager
    def _detached_cutoff(self):
        """Detached cutoff mode.

        When in detached cutoff mode, the cutoff can be updated but will
        be reset to the initial value after leaving the detached cutoff mode.

        This is useful during rolling-cutoff forecasts when the cutoff needs
        to be repeatedly reset, but afterwards should be restored to the
        original value.
        """
        cutoff = self.cutoff  # keep initial cutoff
        try:
            yield
        finally:
            # re-set cutoff to initial value
            self._set_cutoff(cutoff)

    @property
    def fh(self):
        """Forecasting horizon that was passed."""
        # raise error if some method tries to accessed it before it has been set
        if self._fh is None:
            raise ValueError(
                "No `fh` has been set yet, please specify `fh` " "in `fit` or `predict`"
            )

        return self._fh

    def _set_fh(self, fh):
        """Check, set and update the forecasting horizon.

        Parameters
        ----------
        fh : None, int, list, np.ndarray or ForecastingHorizon
        """
        requires_fh = self.get_tag("requires_fh_in_fit")

        msg = (
            f"This is because fitting of the `"
            f"{self.__class__.__name__}` "
            f"depends on `fh`. "
        )

        # below loop treats four cases from three conditions:
        #  A. forecaster is fitted yes/no - self.is_fitted
        #  B. no fh is passed yes/no - fh is None
        #  C. fh is optional in fit yes/no - optfh

        # B. no fh is passed
        if fh is None:
            # A. strategy fitted (call of predict or similar)
            if self._is_fitted:
                # in case C. fh is optional in fit:
                # if there is none from before, there is none overall - raise error
                if not requires_fh and self._fh is None:
                    raise ValueError(
                        "The forecasting horizon `fh` must be passed "
                        "either to `fit` or `predict`, "
                        "but was found in neither."
                    )
                # in case C. fh is not optional in fit: this is fine
                # any error would have already been caught in fit

            # A. strategy not fitted (call of fit)
            elif requires_fh:
                # in case fh is not optional in fit:
                # fh must be passed in fit
                raise ValueError(
                    "The forecasting horizon `fh` must be passed to "
                    "`fit`, but none was found. " + msg
                )
                # in case C. fh is optional in fit:
                # this is fine, nothing to check/raise

        # B. fh is passed
        else:
            # If fh is passed, validate (no matter the situation)
            fh = check_fh(fh)

            # fh is written to self if one of the following is true
            # - estimator has not been fitted yet (for safety from side effects)
            # - fh has not been seen yet
            # - fh has been seen, but was optional in fit,
            #     this means fh needs not be same and can be overwritten
            if not requires_fh or not self._fh or not self._is_fitted:
                self._fh = fh
            # there is one error condition:
            # - fh is mandatory in fit, i.e., fh in predict must be same if passed
            # - fh already passed, and estimator is fitted
            # - fh that was passed in fit is not the same as seen in predict
            # note that elif means: optfh == False, and self._is_fitted == True
            elif self._fh and not np.array_equal(fh, self._fh):
                # raise error if existing fh and new one don't match
                raise ValueError(
                    "A different forecasting horizon `fh` has been "
                    "provided from "
                    "the one seen in `fit`. If you want to change the "
                    "forecasting "
                    "horizon, please re-fit the forecaster. " + msg
                )
            # if existing one and new match, ignore new one

    def _fit(self, y, X=None, fh=None):
        """Fit forecaster to training data.

            core logic

        Writes to self:
            Sets fitted model attributes ending in "_".

        Parameters
        ----------
        y : guaranteed to be of a type in self.get_tag("y_inner_mtype")
            Time series to which to fit the forecaster.
            if self.get_tag("scitype:y")=="univariate":
                guaranteed to have a single column/variable
            if self.get_tag("scitype:y")=="multivariate":
                guaranteed to have 2 or more columns
            if self.get_tag("scitype:y")=="both": no restrictions apply
        fh : int, list, np.array or ForecastingHorizon, optional (default=None)
            The forecasters horizon with the steps ahead to to predict.
        X : optional (default=None)
            guaranteed to be of a type in self.get_tag("X_inner_mtype")
            Exogeneous time series to fit to.

        Returns
        -------
        self : returns an instance of self.
        """
        raise NotImplementedError("abstract method")

    def _predict(self, fh, X=None, return_pred_int=False, alpha=DEFAULT_ALPHA):
        """Forecast time series at future horizon.

            core logic

        State required:
            Requires state to be "fitted".

        Parameters
        ----------
        fh : int, list, np.array or ForecastingHorizon
            Forecasting horizon
        X : optional (default=None)
            guaranteed to be of a type in self.get_tag("X_inner_mtype")
            Exogeneous time series to predict from.
        return_pred_int : bool, optional (default=False)
            If True, returns prediction intervals for given alpha values.
        alpha : float or list, optional (default=0.95)

        Returns
        -------
        y_pred : series of a type in self.get_tag("y_inner_mtype")
            Point forecasts at fh, with same index as fh
        y_pred_int : pd.DataFrame - only if return_pred_int=True
            Prediction intervals
        """
        raise NotImplementedError("abstract method")

    def _update(self, y, X=None, update_params=True):
        """Update time series to incremental training data.

        Writes to self:
            If update_params=True,
                updates fitted model attributes ending in "_".

        Parameters
        ----------
        y : guaranteed to be of a type in self.get_tag("y_inner_mtype")
            Time series to which to fit the forecaster.
            if self.get_tag("scitype:y")=="univariate":
                guaranteed to have a single column/variable
            if self.get_tag("scitype:y")=="multivariate":
                guaranteed to have 2 or more columns
            if self.get_tag("scitype:y")=="both": no restrictions apply
        fh : int, list, np.array or ForecastingHorizon
            Forecasting horizon
        X : optional (default=None)
            guaranteed to be of a type in self.get_tag("X_inner_mtype")
            Exogeneous time series to predict from.
        return_pred_int : bool, optional (default=False)
            If True, returns prediction intervals for given alpha values.
        alpha : float or list, optional (default=0.95)

        Returns
        -------
        y_pred : series of a type in self.get_tag("y_inner_mtype")
            Point forecasts at fh, with same index as fh
        y_pred_int : pd.DataFrame - only if return_pred_int=True
            Prediction intervals
        """
        if update_params:
            # default to re-fitting if update is not implemented
            warn(
                f"NotImplementedWarning: {self.__class__.__name__} "
                f"does not have a custom `update` method implemented. "
                f"{self.__class__.__name__} will be refit each time "
                f"`update` is called."
            )
            # refit with updated data, not only passed data
            self.fit(self._y, self._X, self.fh)
            # todo: should probably be self._fit, not self.fit
            # but looping to self.fit for now to avoid interface break

        return self

    def _update_predict_single(
        self,
        y,
        fh,
        X=None,
        update_params=True,
        return_pred_int=False,
        alpha=DEFAULT_ALPHA,
    ):
        """Update forecaster and then make forecasts.

        Implements default behaviour of calling update and predict
        sequentially, but can be overwritten by subclasses
        to implement more efficient updating algorithms when available.
        """
        self.update(y, X, update_params=update_params)
        return self.predict(fh, X, return_pred_int=return_pred_int, alpha=alpha)

    def _compute_pred_int(self, alphas):
        """Calculate the prediction errors for each point.

        Parameters
        ----------
        alpha : float or list, optional (default=0.95)
            A significance level or list of significance levels.

        Returns
        -------
        errors : list of pd.Series
            Each series in the list will contain the errors for each point in
            the forecast for the corresponding alpha.
        """
        # this should be the NotImplementedError
        # but current interface assumes private method
        # _compute_pred_err(alphas), not _compute_pred_int
        # so looping this through in order for existing classes to work
        return self._compute_pred_err(alphas)

        # todo: fix this in descendants, and change to
        # raise NotImplementedError("abstract method")

    def _compute_pred_err(self, alphas):
        """Temporary loopthrough for _compute_pred_err."""
        raise NotImplementedError("abstract method")

    def _predict_moving_cutoff(
        self,
        y,
        cv,
        X=None,
        update_params=True,
        return_pred_int=False,
        alpha=DEFAULT_ALPHA,
    ):
        """Make single-step or multi-step moving cutoff predictions.

        Parameters
        ----------
        y : pd.Series
        cv : temporal cross-validation generator
        X : pd.DataFrame
        update_params : bool
        return_pred_int : bool
        alpha : float or array-like

        Returns
        -------
        y_pred = pd.Series
        """
        if return_pred_int:
            raise NotImplementedError()

        fh = cv.get_fh()
        y_preds = []
        cutoffs = []

        # enter into a detached cutoff mode
        with self._detached_cutoff():
            # set cutoff to time point before data
            self._set_cutoff(_shift(y.index[0], by=-1))
            # iterate over data
            for new_window, _ in cv.split(y):
                y_new = y.iloc[new_window]

                # we use `update_predict_single` here
                #  this updates the forecasting horizon
                y_pred = self._update_predict_single(
                    y_new,
                    fh,
                    X,
                    update_params=update_params,
                    return_pred_int=return_pred_int,
                    alpha=alpha,
                )
                y_preds.append(y_pred)
                cutoffs.append(self.cutoff)
        return _format_moving_cutoff_predictions(y_preds, cutoffs)


def _format_moving_cutoff_predictions(y_preds, cutoffs):
    """Format moving-cutoff predictions.

    Parameters
    ----------
    y_preds: list of pd.Series or pd.DataFrames, of length n
            must have equal index and equal columns
    cutoffs: iterable of cutoffs, of length n

    Returns
    -------
    y_pred: pd.DataFrame, composed of entries of y_preds
        if length of elements in y_preds is 2 or larger:
            row-index = index common to the y_preds elements
            col-index = (cutoff[i], y_pred.column)
            entry is forecast at horizon given by row, from cutoff/variable at column
        if length of elements in y_preds is 1:
            row-index = forecasting horizon
            col-index = y_pred.column
    """
    # check that input format is correct
    if not isinstance(y_preds, list):
        raise ValueError(f"`y_preds` must be a list, but found: {type(y_preds)}")
    if len(y_preds) == 0:
        return pd.DataFrame(columns=cutoffs)
    if not isinstance(y_preds[0], (pd.DataFrame, pd.Series)):
        raise ValueError("y_preds must be a list of pd.Series or pd.DataFrame")
    ylen = len(y_preds[0])
    ytype = type(y_preds[0])
    if isinstance(y_preds[0], pd.DataFrame):
        ycols = y_preds[0].columns
    for y_pred in y_preds:
        if not isinstance(y_pred, ytype):
            raise ValueError("all elements of y_preds must be of the same type")
        if not len(y_pred) == ylen:
            raise ValueError("all elements of y_preds must be of the same length")
    if isinstance(y_preds[0], pd.DataFrame):
        for y_pred in y_preds:
            if not y_pred.columns.equals(ycols):
                raise ValueError("all elements of y_preds must have the same columns")

    if len(y_preds[0]) == 1:
        # return series for single step ahead predictions
        y_pred = pd.concat(y_preds)
    else:
        y_pred = pd.concat(y_preds, axis=1, keys=cutoffs)

    return y_pred<|MERGE_RESOLUTION|>--- conflicted
+++ resolved
@@ -29,24 +29,23 @@
 __author__ = ["Markus Löning", "@big-o", "fkiraly"]
 __all__ = ["BaseForecaster"]
 
-from sktime.base import BaseEstimator
-
 from contextlib import contextmanager
 from warnings import warn
 
 import numpy as np
 import pandas as pd
 
+from sktime.base import BaseEstimator
+from sktime.datatypes import convert_to, mtype
 from sktime.utils.datetime import _shift
-from sktime.utils.validation.forecasting import check_X
-from sktime.utils.validation.forecasting import check_alpha
-from sktime.utils.validation.forecasting import check_cv
-from sktime.utils.validation.forecasting import check_fh
-from sktime.utils.validation.forecasting import check_y_X
-from sktime.utils.validation.series import check_series, check_equal_time_index
-
-from sktime.datatypes import convert_to, mtype
-
+from sktime.utils.validation.forecasting import (
+    check_alpha,
+    check_cv,
+    check_fh,
+    check_X,
+    check_y_X,
+)
+from sktime.utils.validation.series import check_equal_time_index, check_series
 
 DEFAULT_ALPHA = 0.05
 
@@ -64,22 +63,13 @@
     # default tag values - these typically make the "safest" assumption
     _tags = {
         "scitype:y": "univariate",  # which y are fine? univariate/multivariate/both
-<<<<<<< HEAD
         "ignores-exogeneous-X": True,  # does estimator ignore the exogeneous X?
-=======
-        "univariate_only": True,  # does estimator use the exogeneous X?
->>>>>>> 16246e12
         "capability:pred_int": False,  # can the estimator produce prediction intervals?
         "handles_missing_data": False,  # can estimator handle missing data?
         "y_inner_mtype": "pd.Series",  # which types do _fit/_predict, support for y?
         "X_inner_mtype": "pd.DataFrame",  # which types do _fit/_predict, support for X?
-<<<<<<< HEAD
         "requires-fh-in-fit": True,  # is forecasting horizon already required in fit?
         "X-y-must-have-same-index": True,  # can estimator handle different X/y index?
-=======
-        "requires_fh_in_fit": True,  # is forecasting horizon already required in fit?
-        "X_y_must_have_same_index": True,  # can estimator handle different X/y index?
->>>>>>> 16246e12
         "enforce_index_type": None,  # index type that needs to be enforced in X/y
     }
 
@@ -138,54 +128,9 @@
         # check and convert X/y
         X_inner, y_inner = self._check_X_y(X=X, y=y)
 
-<<<<<<< HEAD
         # set internal X/y to the new X/y
         # this also updates cutoff from y
         self._update_y_X(y_inner, X_inner)
-=======
-        check_y_args = {
-            "enforce_univariate": enforce_univariate,
-            "enforce_multivariate": enforce_multivariate,
-            "enforce_index_type": enforce_index_type,
-            "allow_None": False,
-        }
-
-        y = check_series(y, **check_y_args, var_name="y")
-        # end checking y
-
-        # checking X
-        X = check_series(X, enforce_index_type=enforce_index_type, var_name="X")
-        if self.get_tag("X_y_must_have_same_index"):
-            check_equal_time_index(X, y)
-        # end checking X
-
-        self._X = X
-        self._y = y
-
-        self._set_cutoff_from_y(y)
-
-        # convert y to supported inner type, if necessary
-        ##################################################
-
-        # retrieve supported mtypes for _fit
-        y_inner_mtype = self.get_tag("y_inner_mtype")
-        X_inner_mtype = self.get_tag("X_inner_mtype")
-
-        # convert y and X to a supported internal type
-        #  it y/X type is already supported, no conversion takes place
-        y_inner = convert_to(
-            y,
-            to_type=y_inner_mtype,
-            as_scitype="Series",  # we are dealing with series
-            store=self.converter_store_y,
-        )
-
-        X_inner = convert_to(
-            X,
-            to_type=X_inner_mtype,
-            as_scitype="Series",  # we are dealing with series
-        )
->>>>>>> 16246e12
 
         # checks and conversions complete, pass to inner fit
         #####################################################
@@ -429,56 +374,9 @@
         # input checks and minor coercions on X, y
         X_inner, y_inner = self._check_X_y(X=X, y=y)
 
-<<<<<<< HEAD
         # update internal X/y with the new X/y
         # this also updates cutoff from y
         self._update_y_X(y_inner, X_inner)
-=======
-        # checking y
-        enforce_univariate = self.get_tag("scitype:y") == "univariate"
-        enforce_multivariate = self.get_tag("scitype:y") == "multivariate"
-        enforce_index_type = self.get_tag("enforce_index_type")
-
-        check_y_args = {
-            "enforce_univariate": enforce_univariate,
-            "enforce_multivariate": enforce_multivariate,
-            "enforce_index_type": enforce_index_type,
-        }
-
-        # update only for non-empty data
-        y = check_series(y, allow_empty=True, **check_y_args, var_name="y")
-        # end checking y
-
-        # checking X
-        X = check_series(X, enforce_index_type=enforce_index_type, var_name="X")
-        if self.get_tag("X_y_must_have_same_index"):
-            check_equal_time_index(X, y)
-        # end checking X
-
-        self._update_y_X(y, X)
-
-        # convert y to supported inner type, if necessary
-        ##################################################
-
-        # retrieve supported mtypes for _fit
-        y_inner_mtype = self.get_tag("y_inner_mtype")
-        X_inner_mtype = self.get_tag("X_inner_mtype")
-
-        # convert y and X to a supported internal type
-        #  it y/X type is already supported, no conversion takes place
-        y_inner = convert_to(
-            y,
-            to_type=y_inner_mtype,
-            as_scitype="Series",  # we are dealing with series
-            store=self.converter_store_y,
-        )
-
-        X_inner = convert_to(
-            X,
-            to_type=X_inner_mtype,
-            as_scitype="Series",  # we are dealing with series
-        )
->>>>>>> 16246e12
 
         # checks and conversions complete, pass to inner fit
         self._update(y=y_inner, X=X_inner, update_params=update_params)
