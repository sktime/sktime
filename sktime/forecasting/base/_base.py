# -*- coding: utf-8 -*-
# copyright: sktime developers, BSD-3-Clause License (see LICENSE file)
"""
Base class template for forecaster scitype.

    class name: BaseForecaster

Scitype defining methods:
    fitting            - fit(y, X=None, fh=None)
    forecasting        - predict(fh=None, X=None)
    updating           - update(y, X=None, update_params=True)

Convenience methods:
    fit&forecast       - fit_predict(y, X=None, fh=None)
    update&forecast    - update_predict(cv=None, X=None, update_params=True)
    forecast residuals - predict_residuals(y, X=None, fh=None)
    forecast scores    - score(y, X=None, fh=None)

Optional, special capability methods (check capability tags if available):
    forecast intervals    - predict_interval(fh=None, X=None, coverage=0.90)
    forecast quantiles    - predict_quantiles(fh=None, X=None, alpha=[0.05, 0.95])
    forecast variance     - predict_var(fh=None, X=None, cov=False)
    distribution forecast - predict_proba(fh=None, X=None, marginal=True)

Inspection methods:
    hyper-parameter inspection  - get_params()
    fitted parameter inspection - get_fitted_params()
    current ForecastingHorizon  - fh

State:
    fitted model/strategy   - by convention, any attributes ending in "_"
    fitted state flag       - is_fitted (property)
    fitted state inspection - check_is_fitted()
"""

__author__ = ["mloning", "big-o", "fkiraly", "sveameyer13"]

__all__ = ["BaseForecaster"]

from contextlib import contextmanager
from warnings import warn

import numpy as np
import pandas as pd
from sklearn import clone

from sktime.base import BaseEstimator
from sktime.datatypes import (
    VectorizedDF,
    check_is_scitype,
    convert_to,
    get_cutoff,
    mtype_to_scitype,
    scitype_to_mtype,
)
from sktime.forecasting.base import ForecastingHorizon
from sktime.utils.datetime import _shift
from sktime.utils.validation._dependencies import _check_dl_dependencies
from sktime.utils.validation.forecasting import check_alpha, check_cv, check_fh, check_X
from sktime.utils.validation.series import check_equal_time_index

DEFAULT_ALPHA = 0.05


def _coerce_to_list(obj):
    """Return [obj] if obj is not a list, otherwise obj."""
    if not isinstance(obj, list):
        return [obj]
    else:
        return obj


class BaseForecaster(BaseEstimator):
    """Base forecaster template class.

    The base forecaster specifies the methods and method
    signatures that all forecasters have to implement.

    Specific implementations of these methods is deferred to concrete
    forecasters.
    """

    # default tag values - these typically make the "safest" assumption
    _tags = {
        "scitype:y": "univariate",  # which y are fine? univariate/multivariate/both
        "ignores-exogeneous-X": True,  # does estimator ignore the exogeneous X?
        "capability:pred_int": False,  # can the estimator produce prediction intervals?
        "handles-missing-data": False,  # can estimator handle missing data?
        "y_inner_mtype": "pd.Series",  # which types do _fit/_predict, support for y?
        "X_inner_mtype": "pd.DataFrame",  # which types do _fit/_predict, support for X?
        "requires-fh-in-fit": True,  # is forecasting horizon already required in fit?
        "X-y-must-have-same-index": True,  # can estimator handle different X/y index?
        "enforce_index_type": None,  # index type that needs to be enforced in X/y
    }

    def __init__(self):
        self._is_fitted = False

        self._y = None
        self._X = None

        # forecasting horizon
        self._fh = None
        self._cutoff = None  # reference point for relative fh

        self._converter_store_y = dict()  # storage dictionary for in/output conversion

        super(BaseForecaster, self).__init__()

    def fit(self, y, X=None, fh=None):
        """Fit forecaster to training data.

        State change:
            Changes state to "fitted".

        Writes to self:
            Sets self._is_fitted flag to True.
            Writes self._y and self._X with `y` and `X`, respectively.
            Sets self.cutoff and self._cutoff to last index seen in `y`.
            Sets fitted model attributes ending in "_".
            Stores fh to self.fh if fh is passed.

        Parameters
        ----------
        y : time series in sktime compatible data container format
                Time series to which to fit the forecaster.
            y can be in one of the following formats:
            Series scitype: pd.Series, pd.DataFrame, or np.ndarray (1D or 2D)
                for vanilla forecasting, one time series
            Panel scitype: pd.DataFrame with 2-level row MultiIndex
                3D np.ndarray, list of Series pd.DataFrame, nested pd.DataFrame
                for global or panel forecasting
            Hierarchical scitype: pd.DataFrame with 3 or more level row MultiIndex
                for hierarchical forecasting
            Number of columns admissible depend on the "scitype:y" tag:
                if self.get_tag("scitype:y")=="univariate":
                    y must have a single column/variable
                if self.get_tag("scitype:y")=="multivariate":
                    y must have 2 or more columns
                if self.get_tag("scitype:y")=="both": no restrictions on columns apply
            For further details:
                on usage, see forecasting tutorial examples/01_forecasting.ipynb
                on specification of formats, examples/AA_datatypes_and_datasets.ipynb
        fh : int, list, np.array or ForecastingHorizon, optional (default=None)
            The forecasting horizon encoding the time stamps to forecast at.
            if self.get_tag("requires-fh-in-fit"), must be passed, not optional
        X : time series in sktime compatible format, optional (default=None)
                Exogeneous time series to fit to
            Should be of same scitype (Series, Panel, or Hierarchical) as y
            if self.get_tag("X-y-must-have-same-index"), X.index must contain y.index
            there are no restrictions on number of columns (unlike for y)

        Returns
        -------
        self : Reference to self.
        """
        # check y is not None
        assert y is not None, "y cannot be None, but found None"

        # if fit is called, fitted state is re-set
        self._is_fitted = False

        fh = self._check_fh(fh)

        # check and convert X/y
        X_inner, y_inner = self._check_X_y(X=X, y=y)

        # set internal X/y to the new X/y
        # this also updates cutoff from y
        self._update_y_X(y_inner, X_inner)

        # checks and conversions complete, pass to inner fit
        #####################################################
        vectorization_needed = isinstance(y_inner, VectorizedDF)
        self._is_vectorized = vectorization_needed
        # we call the ordinary _fit if no looping/vectorization needed
        if not vectorization_needed:
            self._fit(y=y_inner, X=X_inner, fh=fh)
        else:
            # otherwise we call the vectorized version of fit
            self._vectorize("fit", y=y_inner, X=X_inner, fh=fh)

        # this should happen last
        self._is_fitted = True

        return self

    def predict(
        self,
        fh=None,
        X=None,
    ):
        """Forecast time series at future horizon.

        State required:
            Requires state to be "fitted".

        Accesses in self:
            Fitted model attributes ending in "_".
            self.cutoff, self._is_fitted

        Writes to self:
            Stores fh to self.fh if fh is passed and has not been passed previously.

        Parameters
        ----------
        fh : int, list, np.array or ForecastingHorizon, optional (default=None)
            The forecasting horizon encoding the time stamps to forecast at.
            if has not been passed in fit, must be passed, not optional
        X : time series in sktime compatible format, optional (default=None)
                Exogeneous time series to fit to
            Should be of same scitype (Series, Panel, or Hierarchical) as y in fit
            if self.get_tag("X-y-must-have-same-index"), X.index must contain fh.index
            there are no restrictions on number of columns (unlike for y)

        Returns
        -------
        y_pred : time series in sktime compatible data container format
            Point forecasts at fh, with same index as fh
            y_pred has same type as the y that has been passed most recently:
                Series, Panel, Hierarchical scitype, same format (see above)
        """
        # handle inputs

        self.check_is_fitted()
        fh = self._check_fh(fh)

        # input check and conversion for X
        X_inner = self._check_X(X=X)

        # we call the ordinary _predict if no looping/vectorization needed
        if not self._is_vectorized:
            y_pred = self._predict(fh=fh, X=X_inner)
        else:
            # otherwise we call the vectorized version of predict
            y_pred = self._vectorize("predict", X=X_inner, fh=fh)

        # convert to output mtype, identical with last y mtype seen
        y_out = convert_to(
            y_pred,
            self._y_mtype_last_seen,
            store=self._converter_store_y,
            store_behaviour="freeze",
        )

        return y_out

    def fit_predict(self, y, X=None, fh=None):
        """Fit and forecast time series at future horizon.

        State change:
            Changes state to "fitted".

        Writes to self:
            Sets is_fitted flag to True.
            Writes self._y and self._X with `y` and `X`, respectively.
            Sets self.cutoff and self._cutoff to last index seen in `y`.
            Sets fitted model attributes ending in "_".
            Stores fh to self.fh.

        Parameters
        ----------
        y : time series in sktime compatible data container format
                Time series to which to fit the forecaster.
            y can be in one of the following formats:
            Series scitype: pd.Series, pd.DataFrame, or np.ndarray (1D or 2D)
                for vanilla forecasting, one time series
            Panel scitype: pd.DataFrame with 2-level row MultiIndex
                3D np.ndarray, list of Series pd.DataFrame, nested pd.DataFrame
                for global or panel forecasting
            Hierarchical scitype: pd.DataFrame with 3 or more level row MultiIndex
                for hierarchical forecasting
            Number of columns admissible depend on the "scitype:y" tag:
                if self.get_tag("scitype:y")=="univariate":
                    y must have a single column/variable
                if self.get_tag("scitype:y")=="multivariate":
                    y must have 2 or more columns
                if self.get_tag("scitype:y")=="both": no restrictions on columns apply
            For further details:
                on usage, see forecasting tutorial examples/01_forecasting.ipynb
                on specification of formats, examples/AA_datatypes_and_datasets.ipynb
        fh : int, list, np.array or ForecastingHorizon (not optional)
            The forecasting horizon encoding the time stamps to forecast at.
            if has not been passed in fit, must be passed, not optional
        X : time series in sktime compatible format, optional (default=None)
                Exogeneous time series to fit to
            Should be of same scitype (Series, Panel, or Hierarchical) as y in fit
            if self.get_tag("X-y-must-have-same-index"),
                X.index must contain fh.index and y.index both

        Returns
        -------
        y_pred : time series in sktime compatible data container format
            Point forecasts at fh, with same index as fh
            y_pred has same type as the y that has been passed most recently:
                Series, Panel, Hierarchical scitype, same format (see above)
        """
        # if fit is called, fitted state is re-set
        self._is_fitted = False

        fh = self._check_fh(fh)

        # check and convert X/y
        X_inner, y_inner = self._check_X_y(X=X, y=y)

        # set internal X/y to the new X/y
        # this also updates cutoff from y
        self._update_y_X(y_inner, X_inner)

        # apply fit and then predict
        vectorization_needed = isinstance(y_inner, VectorizedDF)
        self._is_vectorized = vectorization_needed
        # we call the ordinary _fit if no looping/vectorization needed
        if not vectorization_needed:
            self._fit(y=y_inner, X=X_inner, fh=fh)
        else:
            # otherwise we call the vectorized version of fit
            self._vectorize("fit", y=y_inner, X=X_inner, fh=fh)

        self._is_fitted = True
        # call the public predict to avoid duplicating output conversions
        #  input conversions are skipped since we are using X_inner
        return self.predict(fh=fh, X=X_inner)

    def predict_quantiles(self, fh=None, X=None, alpha=None):
        """Compute/return quantile forecasts.

        If alpha is iterable, multiple quantiles will be calculated.

        State required:
            Requires state to be "fitted".

        Accesses in self:
            Fitted model attributes ending in "_".
            self.cutoff, self._is_fitted

        Writes to self:
            Stores fh to self.fh if fh is passed and has not been passed previously.

        Parameters
        ----------
<<<<<<< HEAD
        fh : int, list, np.array or ForecastingHorizon (not optional)
            The forecasting horizon encoding the time stamps to forecast at.
            if has not been passed in fit, must be passed, not optional
        X : time series in sktime compatible format, optional (default=None)
                Exogeneous time series to fit to
            Should be of same scitype (Series, Panel, or Hierarchical) as y in fit
            if self.get_tag("X-y-must-have-same-index"), must contain fh.index
        alpha : float or list of float, optional (default=[0.05, 0.95])
=======
        fh : int, list, np.array or ForecastingHorizon
            Forecasting horizon, default = y.index (in-sample forecast)
        X : pd.DataFrame, optional (default=None)
            Exogenous time series
        alpha : float or list of float of unique values, optional (default=[0.05, 0.95])
>>>>>>> a79e0006
            A probability or list of, at which quantile forecasts are computed.

        Returns
        -------
        quantiles : pd.DataFrame
            Column has multi-index: first level is variable name from y in fit,
                second level being the values of alpha passed to the function.
            Row index is fh, with additional (upper) levels equal to instance levels,
                    from y seen in fit, if y seen in fit was Panel or Hierarchical.
            Entries are quantile forecasts, for var in col index,
                at quantile probability in second col index, for the row index.
        """
        if not self.get_tag("capability:pred_int"):
            raise NotImplementedError(
                f"{self.__class__.__name__} does not have the capability to return "
                "quantile predictions. If you "
                "think this estimator should have the capability, please open "
                "an issue on sktime."
            )
        self.check_is_fitted()

        # input checks and conversions

        # check fh and coerce to ForecastingHorizon
        fh = self._check_fh(fh)

        # default alpha
        if alpha is None:
            alpha = [0.05, 0.95]
        # check alpha and coerce to list
        alpha = check_alpha(alpha, name="alpha")

        # input check and conversion for X
        X_inner = self._check_X(X=X)

        quantiles = self._predict_quantiles(fh=fh, X=X_inner, alpha=alpha)
        return quantiles

    def predict_interval(
        self,
        fh=None,
        X=None,
        coverage=0.90,
    ):
        """Compute/return prediction interval forecasts.

        If coverage is iterable, multiple intervals will be calculated.

        State required:
            Requires state to be "fitted".

        Accesses in self:
            Fitted model attributes ending in "_".
            self.cutoff, self._is_fitted

        Writes to self:
            Stores fh to self.fh if fh is passed and has not been passed previously.

        Parameters
        ----------
<<<<<<< HEAD
        fh : int, list, np.array or ForecastingHorizon (not optional)
            The forecasting horizon encoding the time stamps to forecast at.
            if has not been passed in fit, must be passed, not optional
        X : time series in sktime compatible format, optional (default=None)
                Exogeneous time series to fit to
            Should be of same scitype (Series, Panel, or Hierarchical) as y in fit
            if self.get_tag("X-y-must-have-same-index"), must contain fh.index
        coverage : float or list of float, optional (default=0.90)
           nominal coverage(s) of predictive interval(s)
=======
        fh : int, list, np.array or ForecastingHorizon
            Forecasting horizon, default = y.index (in-sample forecast)
        X : pd.DataFrame, optional (default=None)
            Exogenous time series
        coverage : float or list of float of unique values, optional (default=0.90)
            nominal coverage(s) of predictive interval(s)
>>>>>>> a79e0006

        Returns
        -------
        pred_int : pd.DataFrame
            Column has multi-index: first level is variable name from y in fit,
                second level coverage fractions for which intervals were computed.
                    in the same order as in input `coverage`.
                Third level is string "lower" or "upper", for lower/upper interval end.
            Row index is fh, with additional (upper) levels equal to instance levels,
                from y seen in fit, if y seen in fit was Panel or Hierarchical.
            Entries are forecasts of lower/upper interval end,
                for var in col index, at nominal coverage in second col index,
                lower/upper depending on third col index, for the row index.
                Upper/lower interval end forecasts are equivalent to
                quantile forecasts at alpha = 0.5 - c/2, 0.5 + c/2 for c in coverage.
        """
        if not self.get_tag("capability:pred_int"):
            raise NotImplementedError(
                f"{self.__class__.__name__} does not have the capability to return "
                "prediction intervals. If you "
                "think this estimator should have the capability, please open "
                "an issue on sktime."
            )
        self.check_is_fitted()

        # input checks and conversions

        # check fh and coerce to ForecastingHorizon
        fh = self._check_fh(fh)
        # check alpha and coerce to list
        coverage = check_alpha(coverage, name="coverage")

        # check and convert X
        X_inner = self._check_X(X=X)

        pred_int = self._predict_interval(fh=fh, X=X_inner, coverage=coverage)

        # todo: remove if changing pred_interval format
        # if pred_int.columns.nlevels == 3:
        #     pred_int = _convert_pred_interval_to_quantiles(pred_int)

        return pred_int

    def predict_var(self, fh=None, X=None, cov=False):
        """Compute/return variance forecasts.

        State required:
            Requires state to be "fitted".

        Accesses in self:
            Fitted model attributes ending in "_".
            self.cutoff, self._is_fitted

        Writes to self:
            Stores fh to self.fh if fh is passed and has not been passed previously.

        Parameters
        ----------
        fh : int, list, np.array or ForecastingHorizon (not optional)
            The forecasting horizon encoding the time stamps to forecast at.
            if has not been passed in fit, must be passed, not optional
        X : time series in sktime compatible format, optional (default=None)
                Exogeneous time series to fit to
            Should be of same scitype (Series, Panel, or Hierarchical) as y in fit
            if self.get_tag("X-y-must-have-same-index"),
                X.index must contain fh.index and y.index both
        cov : bool, optional (default=False)
            if True, computes covariance matrix forecast.
            if False, computes marginal variance forecasts.

        Returns
        -------
        pred_var : pd.DataFrame, format dependent on `cov` variable
            If cov=False:
                Column names are exactly those of `y` passed in `fit`/`update`.
                    For nameless formats, column index will be a RangeIndex.
                Row index is fh, with additional levels equal to instance levels,
                    from y seen in fit, if y seen in fit was Panel or Hierarchical.
                Entries are variance forecasts, for var in col index.
                A variance forecast for given variable and fh index is a predicted
                    variance for that variable and index, given observed data.
            If cov=True:
                Column index is a multiindex: 1st level is variable names (as above)
                    2nd level is fh.
                Row index is fh, with additional levels equal to instance levels,
                    from y seen in fit, if y seen in fit was Panel or Hierarchical.
                Entries are (co-)variance forecasts, for var in col index, and
                    covariance between time index in row and col.
                Note: no covariance forecasts are returned between different variables.
        """
        if not self.get_tag("capability:pred_int"):
            raise NotImplementedError(
                f"{self.__class__.__name__} does not have the capability to return "
                "variance predictions. If you "
                "think this estimator should have the capability, please open "
                "an issue on sktime."
            )
        self.check_is_fitted()
        # input checks
        fh = self._check_fh(fh)

        # check and convert X
        X_inner = self._check_X(X=X)

        pred_var = self._predict_var(fh=fh, X=X_inner)

        return pred_var

    def predict_proba(
        self,
        fh=None,
        X=None,
    ):
        """Compute/return fully probabilistic forecasts.

        Note: currently only implemented for Series (non-panel, non-hierarchical) y.

        State required:
            Requires state to be "fitted".

        Accesses in self:
            Fitted model attributes ending in "_".
            self.cutoff, self._is_fitted

        Writes to self:
            Stores fh to self.fh if fh is passed and has not been passed previously.

        Parameters
        ----------
        fh : int, list, np.array or ForecastingHorizon (not optional)
            The forecasting horizon encoding the time stamps to forecast at.
            if has not been passed in fit, must be passed, not optional
        X : time series in sktime compatible format, optional (default=None)
                Exogeneous time series to fit to
            Should be of same scitype (Series, Panel, or Hierarchical) as y in fit
            if self.get_tag("X-y-must-have-same-index"), must contain fh.index
        marginal : bool, optional (default=True)
            whether returned distribution is marginal by time index

        Returns
        -------
        pred_dist : tfp Distribution object
            if marginal=True:
                batch shape is 1D and same length as fh
                event shape is 1D, with length equal number of variables being forecast
                i-th (batch) distribution is forecast for i-th entry of fh
                j-th (event) index is j-th variable, order as y in `fit`/`update`
            if marginal=False:
                there is a single batch
                event shape is 2D, of shape (len(fh), no. variables)
                i-th (event dim 1) distribution is forecast for i-th entry of fh
                j-th (event dim 1) index is j-th variable, order as y in `fit`/`update`
        """
        msg = (
            "tensorflow-probability must be installed for fully probabilistic forecasts"
            "install `sktime` deep learning dependencies by `pip install sktime[dl]`"
        )
        _check_dl_dependencies(msg)

        if not self.get_tag("capability:pred_int"):
            raise NotImplementedError(
                f"{self.__class__.__name__} does not have the capability to return "
                "fully probabilistic predictions. If you "
                "think this estimator should have the capability, please open "
                "an issue on sktime."
            )
        self.check_is_fitted()
        # input checks
        fh = self._check_fh(fh)

        # check and convert X
        X_inner = self._check_X(X=X)

        pred_dist = self._predict_proba(fh=fh, X=X_inner)

        return pred_dist

    def update(self, y, X=None, update_params=True):
        """Update cutoff value and, optionally, fitted parameters.

        If no estimator-specific update method has been implemented,
        default fall-back is as follows:
            update_params=True: fitting to all observed data so far
            update_params=False: updates cutoff and remembers data only

        State required:
            Requires state to be "fitted".

        Accesses in self:
            Fitted model attributes ending in "_".
            Pointers to seen data, self._y and self.X
            self.cutoff, self._is_fitted
            If update_params=True, model attributes ending in "_".

        Writes to self:
            Update self._y and self._X with `y` and `X`, by appending rows.
            Updates self. cutoff and self._cutoff to last index seen in `y`.
            If update_params=True,
                updates fitted model attributes ending in "_".

        Parameters
        ----------
        y : time series in sktime compatible data container format
                Time series to which to fit the forecaster in the update.
            y can be in one of the following formats, must be same scitype as in fit:
            Series scitype: pd.Series, pd.DataFrame, or np.ndarray (1D or 2D)
                for vanilla forecasting, one time series
            Panel scitype: pd.DataFrame with 2-level row MultiIndex
                3D np.ndarray, list of Series pd.DataFrame, nested pd.DataFrame
                for global or panel forecasting
            Hierarchical scitype: pd.DataFrame with 3 or more level row MultiIndex
                for hierarchical forecasting
            Number of columns admissible depend on the "scitype:y" tag:
                if self.get_tag("scitype:y")=="univariate":
                    y must have a single column/variable
                if self.get_tag("scitype:y")=="multivariate":
                    y must have 2 or more columns
                if self.get_tag("scitype:y")=="both": no restrictions on columns apply
            For further details:
                on usage, see forecasting tutorial examples/01_forecasting.ipynb
                on specification of formats, examples/AA_datatypes_and_datasets.ipynb
        X : time series in sktime compatible format, optional (default=None)
                Exogeneous time series to fit to
            Should be of same scitype (Series, Panel, or Hierarchical) as y
            if self.get_tag("X-y-must-have-same-index"), X.index must contain y.index
            there are no restrictions on number of columns (unlike for y)
        update_params : bool, optional (default=True)
            whether model parameters should be updated

        Returns
        -------
        self : reference to self
        """
        self.check_is_fitted()

        if y is None or (hasattr(y, "__len__") and len(y) == 0):
            warn("empty y passed to update, no update was carried out")
            return self

        # input checks and minor coercions on X, y
        X_inner, y_inner = self._check_X_y(X=X, y=y)

        # update internal X/y with the new X/y
        # this also updates cutoff from y
        self._update_y_X(y_inner, X_inner)

        # checks and conversions complete, pass to inner fit
        self._update(y=y_inner, X=X_inner, update_params=update_params)

        return self

    def update_predict(
        self,
        y,
        cv=None,
        X=None,
        update_params=True,
    ):
        """Make predictions and update model iteratively over the test set.

        State required:
            Requires state to be "fitted".

        Accesses in self:
            Fitted model attributes ending in "_".
            Pointers to seen data, self._y and self.X
            self.cutoff, self._is_fitted
            If update_params=True, model attributes ending in "_".

        Writes to self:
            Update self._y and self._X with `y` and `X`, by appending rows.
            Updates self.cutoff and self._cutoff to last index seen in `y`.
            If update_params=True,
                updates fitted model attributes ending in "_".

        Parameters
        ----------
        y : time series in sktime compatible data container format
                Time series to which to fit the forecaster in the update.
            y can be in one of the following formats, must be same scitype as in fit:
            Series scitype: pd.Series, pd.DataFrame, or np.ndarray (1D or 2D)
                for vanilla forecasting, one time series
            Panel scitype: pd.DataFrame with 2-level row MultiIndex
                3D np.ndarray, list of Series pd.DataFrame, nested pd.DataFrame
                for global or panel forecasting
            Hierarchical scitype: pd.DataFrame with 3 or more level row MultiIndex
                for hierarchical forecasting
            Number of columns admissible depend on the "scitype:y" tag:
                if self.get_tag("scitype:y")=="univariate":
                    y must have a single column/variable
                if self.get_tag("scitype:y")=="multivariate":
                    y must have 2 or more columns
                if self.get_tag("scitype:y")=="both": no restrictions on columns apply
            For further details:
                on usage, see forecasting tutorial examples/01_forecasting.ipynb
                on specification of formats, examples/AA_datatypes_and_datasets.ipynb
        cv : temporal cross-validation generator, optional (default=None)
        X : time series in sktime compatible format, optional (default=None)
                Exogeneous time series for updating and forecasting
            Should be of same scitype (Series, Panel, or Hierarchical) as y
            if self.get_tag("X-y-must-have-same-index"),
                X.index must contain y.index and fh.index both
            there are no restrictions on number of columns (unlike for y)
        update_params : bool, optional (default=True)

        Returns
        -------
        y_pred : time series in sktime compatible data container format
            Point forecasts at fh, with same index as fh
            y_pred has same type as the y that has been passed most recently:
                Series, Panel, Hierarchical scitype, same format (see above)
        """
        self.check_is_fitted()

        # input checks and minor coercions on X, y
        X_inner, y_inner = self._check_X_y(X=X, y=y)

        cv = check_cv(cv)

        return self._predict_moving_cutoff(
            y=y_inner,
            cv=cv,
            X=X_inner,
            update_params=update_params,
        )

    def update_predict_single(
        self,
        y=None,
        fh=None,
        X=None,
        update_params=True,
    ):
        """Update model with new data and make forecasts.

        This method is useful for updating and making forecasts in a single step.

        If no estimator-specific update method has been implemented,
        default fall-back is first update, then predict.

        State required:
            Requires state to be "fitted".

        Accesses in self:
            Fitted model attributes ending in "_".
            Pointers to seen data, self._y and self.X
            self.cutoff, self._is_fitted
            If update_params=True, model attributes ending in "_".

        Writes to self:
            Update self._y and self._X with `y` and `X`, by appending rows.
            Updates self. cutoff and self._cutoff to last index seen in `y`.
            If update_params=True,
                updates fitted model attributes ending in "_".

        Parameters
        ----------
        y : time series in sktime compatible data container format
                Time series to which to fit the forecaster in the update.
            y can be in one of the following formats, must be same scitype as in fit:
            Series scitype: pd.Series, pd.DataFrame, or np.ndarray (1D or 2D)
                for vanilla forecasting, one time series
            Panel scitype: pd.DataFrame with 2-level row MultiIndex
                3D np.ndarray, list of Series pd.DataFrame, nested pd.DataFrame
                for global or panel forecasting
            Hierarchical scitype: pd.DataFrame with 3 or more level row MultiIndex
                for hierarchical forecasting
            Number of columns admissible depend on the "scitype:y" tag:
                if self.get_tag("scitype:y")=="univariate":
                    y must have a single column/variable
                if self.get_tag("scitype:y")=="multivariate":
                    y must have 2 or more columns
                if self.get_tag("scitype:y")=="both": no restrictions on columns apply
            For further details:
                on usage, see forecasting tutorial examples/01_forecasting.ipynb
                on specification of formats, examples/AA_datatypes_and_datasets.ipynb
        fh : int, list, np.array or ForecastingHorizon, optional (default=None)
            The forecasting horizon encoding the time stamps to forecast at.
            if has not been passed in fit, must be passed, not optional
        X : time series in sktime compatible format, optional (default=None)
                Exogeneous time series for updating and forecasting
            Should be of same scitype (Series, Panel, or Hierarchical) as y
            if self.get_tag("X-y-must-have-same-index"),
                X.index must contain y.index and fh.index both
        update_params : bool, optional (default=False)

        Returns
        -------
        y_pred : time series in sktime compatible data container format
            Point forecasts at fh, with same index as fh
            y_pred has same type as the y that has been passed most recently:
                Series, Panel, Hierarchical scitype, same format (see above)
        """
        if y is None or (hasattr(y, "__len__") and len(y) == 0):
            warn("empty y passed to update_predict, no update was carried out")
            return self.predict(fh=fh, X=X)

        self.check_is_fitted()
        fh = self._check_fh(fh)

        # input checks and minor coercions on X, y
        X_inner, y_inner = self._check_X_y(X=X, y=y)

        # update internal _X/_y with the new X/y
        # this also updates cutoff from y
        self._update_y_X(y_inner, X_inner)

        return self._update_predict_single(
            y=y_inner,
            fh=fh,
            X=X_inner,
            update_params=update_params,
        )

    def predict_residuals(self, y=None, X=None):
        """Return residuals of time series forecasts.

        Residuals will be computed for forecasts at y.index.

        If fh must be passed in fit, must agree with y.index.
        If y is an np.ndarray, and no fh has been passed in fit,
        the residuals will be computed at a fh of range(len(y.shape[0]))

        State required:
            Requires state to be "fitted".
            If fh has been set, must correspond to index of y (pandas or integer)

        Accesses in self:
            Fitted model attributes ending in "_".
            self.cutoff, self._is_fitted

        Writes to self:
            Stores y.index to self.fh if has not been passed previously.

        Parameters
        ----------
        y : time series in sktime compatible data container format
            Time series with ground truth observations, to compute residuals to.
            Must have same type, dimension, and indices as expected return of predict.
            if None, the y seen so far (self._y) are used, in particular:
                if preceded by a single fit call, then in-sample residuals are produced
                if fit requires fh, it must have pointed to index of y in fit
        X : pd.DataFrame, or 2D np.ndarray, optional (default=None)
            Exogeneous time series to predict from
            if self.get_tag("X-y-must-have-same-index"),
                X.index must contain fh.index and y.index both

        Returns
        -------
        y_res : time series in sktime compatible data container format
            Forecast residuals at fh, with same index as fh
            y_res has same type as the y that has been passed most recently:
                Series, Panel, Hierarchical scitype, same format (see above)
        """
        # if no y is passed, the so far observed y is used
        if y is None:
            y = self._y

        # we want residuals, so fh must be the index of y
        # if data frame: take directly from y
        # to avoid issues with _set_fh, we convert to relative if self.fh is
        if isinstance(y, (pd.DataFrame, pd.Series)):
            fh = ForecastingHorizon(y.index, is_relative=False)
            if self._fh is not None and self.fh.is_relative:
                fh = fh.to_relative(self.cutoff)
            fh = self._check_fh(fh)
        # if np.ndarray, rows are not indexed
        # so will be interpreted as range(len), or existing fh if it is stored
        elif isinstance(y, np.ndarray):
            if self._fh is None:
                fh = range(y.shape[0])
            else:
                fh = self.fh
        else:
            raise TypeError("y must be a supported Series mtype")

        y_pred = self.predict(fh=fh, X=X)

        if not type(y_pred) == type(y):
            raise TypeError(
                "y must have same type, dims, index as expected predict return. "
                f"expected type {type(y_pred)}, but found {type(y)}"
            )

        y_res = y - y_pred

        return y_res

    def score(self, y, X=None, fh=None):
        """Scores forecast against ground truth, using MAPE.

        Parameters
        ----------
        y : pd.Series, pd.DataFrame, or np.ndarray (1D or 2D)
            Time series to score
            if self.get_tag("scitype:y")=="univariate":
                must have a single column/variable
            if self.get_tag("scitype:y")=="multivariate":
                must have 2 or more columns
            if self.get_tag("scitype:y")=="both": no restrictions apply
        fh : int, list, array-like or ForecastingHorizon, optional (default=None)
            The forecasters horizon with the steps ahead to to predict.
        X : pd.DataFrame, or 2D np.array, optional (default=None)
            Exogeneous time series to score
            if self.get_tag("X-y-must-have-same-index"), X.index must contain y.index

        Returns
        -------
        score : float
            sMAPE loss of self.predict(fh, X) with respect to y_test.

        See Also
        --------
        :meth:`sktime.performance_metrics.forecasting.mean_absolute_percentage_error`
        """
        # no input checks needed here, they will be performed
        # in predict and loss function
        # symmetric=True is default for mean_absolute_percentage_error
        from sktime.performance_metrics.forecasting import (
            mean_absolute_percentage_error,
        )

        return mean_absolute_percentage_error(y, self.predict(fh, X))

    def get_fitted_params(self):
        """Get fitted parameters.

        State required:
            Requires state to be "fitted".

        Returns
        -------
        fitted_params : dict
        """
        raise NotImplementedError("abstract method")

    def _check_X_y(self, X=None, y=None):
        """Check and coerce X/y for fit/predict/update functions.

        Parameters
        ----------
        y : pd.Series, pd.DataFrame, or np.ndarray (1D or 2D), optional (default=None)
            Time series to check.
        X : pd.DataFrame, or 2D np.array, optional (default=None)
            Exogeneous time series.

        Returns
        -------
        y_inner : Series, Panel, or Hierarchical object, or VectorizedDF
                compatible with self.get_tag("y_inner_mtype") format
            Case 1: self.get_tag("y_inner_mtype") supports scitype of y, then
                converted/coerced version of y, mtype determined by "y_inner_mtype" tag
            Case 2: self.get_tag("y_inner_mtype") does not support scitype of y, then
                VectorizedDF of y, iterated as the most complex supported scitype
                    (complexity order: Hierarchical > Panel > Series)
            Case 3: None if y was None
        X_inner : Series, Panel, or Hierarchical object, or VectorizedDF
                compatible with self.get_tag("X_inner_mtype") format
            Case 1: self.get_tag("X_inner_mtype") supports scitype of X, then
                converted/coerced version of X, mtype determined by "X_inner_mtype" tag
            Case 2: self.get_tag("X_inner_mtype") does not support scitype of X, then
                VectorizedDF of X, iterated as the most complex supported scitype
            Case 3: None if X was None

        Raises
        ------
        TypeError if y or X is not one of the permissible Series mtypes
        TypeError if y is not compatible with self.get_tag("scitype:y")
            if tag value is "univariate", y must be univariate
            if tag value is "multivariate", y must be bi- or higher-variate
            if tag value is "both", y can be either
        TypeError if self.get_tag("X-y-must-have-same-index") is True
            and the index set of X is not a super-set of the index set of y

        Writes to self
        --------------
        _y_mtype_last_seen : str, mtype of y
        _converter_store_y : dict, metadata from conversion for back-conversion
        """
        if X is None and y is None:
            return None, None

        def _most_complex_scitype(scitypes):
            """Return most complex scitype in a list of str."""
            if "Hierarchical" in scitypes:
                return "Hierarchical"
            elif "Panel" in scitypes:
                return "Panel"
            elif "Series" in scitypes:
                return "Series"
            else:
                raise ValueError("no series scitypes supported, bug in estimator")

        # retrieve supported mtypes
        y_inner_mtype = _coerce_to_list(self.get_tag("y_inner_mtype"))
        X_inner_mtype = _coerce_to_list(self.get_tag("X_inner_mtype"))
        y_inner_scitype = mtype_to_scitype(y_inner_mtype, return_unique=True)
        X_inner_scitype = mtype_to_scitype(X_inner_mtype, return_unique=True)

        ALLOWED_SCITYPES = ["Series", "Panel", "Hierarchical"]
        FORBIDDEN_MTYPES = ["numpyflat", "pd-wide"]

        # checking y
        if y is not None:
            y_valid, _, y_metadata = check_is_scitype(
                y, scitype=ALLOWED_SCITYPES, return_metadata=True, var_name="y"
            )
            msg = (
                "y must be in an sktime compatible format, "
                "of scitype Series, Panel or Hierarchical, "
                "for instance a pandas.DataFrame with sktime compatible time indices, "
                "or with MultiIndex and lowest level a sktime compatible time index. "
                "See the forecasting tutorial examples/01_forecasting.ipynb, or"
                " the data format tutorial examples/AA_datatypes_and_datasets.ipynb"
            )
            if not y_valid:
                raise TypeError(msg)

            y_scitype = y_metadata["scitype"]
            self._y_mtype_last_seen = y_metadata["mtype"]

            requires_vectorization = y_scitype not in y_inner_scitype

            if (
                self.get_tag("scitype:y") == "univariate"
                and not y_metadata["is_univariate"]
            ):
                raise ValueError(
                    "y must be univariate, but found more than one variable"
                )
            if (
                self.get_tag("scitype:y") == "multivariate"
                and y_metadata["is_univariate"]
            ):
                raise ValueError(
                    "y must have two or more variables, but found only one"
                )
        else:
            # y_scitype is used below - set to None if y is None
            y_scitype = None
        # end checking y

        # checking X
        if X is not None:
            X_valid, _, X_metadata = check_is_scitype(
                X, scitype=ALLOWED_SCITYPES, return_metadata=True, var_name="X"
            )

            msg = (
                "X must be either None, or in an sktime compatible format, "
                "of scitype Series, Panel or Hierarchical, "
                "for instance a pandas.DataFrame with sktime compatible time indices, "
                "or with MultiIndex and lowest level a sktime compatible time index. "
                "See the forecasting tutorial examples/01_forecasting.ipynb, or"
                " the data format tutorial examples/AA_datatypes_and_datasets.ipynb"
                "If you think X is already in an sktime supported input format, "
                "run sktime.datatypes.check_raise(X, mtype) to diagnose the error, "
                "where mtype is the string of the type specification you want for X. "
                "Possible mtype specification strings are as follows. "
            )
            for scitype in ALLOWED_SCITYPES:
                mtypes = set(scitype_to_mtype(scitype))
                mtypes = list(mtypes.difference(FORBIDDEN_MTYPES))
                msg += f'"For {scitype} scitype: {mtypes}. '
            if not X_valid:
                raise TypeError(msg)

            X_scitype = X_metadata["scitype"]
            requires_vectorization = X_scitype not in X_inner_scitype
        else:
            # X_scitype is used below - set to None if X is None
            X_scitype = None
        # end checking X

        # compatibility checks between X and y
        if X is not None and y is not None:
            if self.get_tag("X-y-must-have-same-index"):
                check_equal_time_index(X, y, mode="contains")

            if y_scitype != X_scitype:
                raise TypeError("X and y must have the same scitype")
        # end compatibility checking X and y

        # todo: add tests that :
        #   y_inner_scitype are same as X_inner_scitype
        #   y_inner_scitype always includes "less index" scitypes

        # convert X & y to supported inner type, if necessary
        #####################################################

        # convert X and y to a supported internal mtype
        #  it X/y mtype is already supported, no conversion takes place
        #  if X/y is None, then no conversion takes place (returns None)
        #  if vectorization is required, we wrap in Vect

        if not requires_vectorization:
            # converts y, skips conversion if already of right type
            y_inner = convert_to(
                y,
                to_type=y_inner_mtype,
                as_scitype=y_scitype,  # we are dealing with series
                store=self._converter_store_y,
                store_behaviour="reset",
            )

            # converts X, converts None to None if X is None
            X_inner = convert_to(
                X,
                to_type=X_inner_mtype,
                as_scitype=X_scitype,  # we are dealing with series
            )
        else:
            iterate_as = _most_complex_scitype(y_inner_scitype)
            if y is not None:
                y_inner = VectorizedDF(X=y, iterate_as=iterate_as, is_scitype=y_scitype)
            else:
                y_inner = None
            if X is not None:
                X_inner = VectorizedDF(X=X, iterate_as=iterate_as, is_scitype=X_scitype)
            else:
                X_inner = None

        return X_inner, y_inner

    def _check_X(self, X=None):
        """Shorthand for _check_X_y with one argument X, see _check_X_y."""
        return self._check_X_y(X=X)[0]

    def _update_X(self, X, enforce_index_type=None):
        if X is not None:
            X = check_X(X, enforce_index_type=enforce_index_type)
            if X is len(X) > 0:
                self._X = X.combine_first(self._X)

    def _update_y_X(self, y, X=None, enforce_index_type=None):
        """Update internal memory of seen training data.

        Accesses in self:
        _y : only if exists, then assumed same type as y and same cols
        _X : only if exists, then assumed same type as X and same cols
            these assumptions should be guaranteed by calls

        Writes to self:
        _y : same type as y - new rows from y are added to current _y
            if _y does not exist, stores y as _y
        _X : same type as X - new rows from X are added to current _X
            if _X does not exist, stores X as _X
            this is only done if X is not None
        cutoff : is set to latest index seen in y

        Parameters
        ----------
        y : pd.Series, pd.DataFrame, or np.ndarray (1D or 2D)
            Endogenous time series
        X : pd.DataFrame or 2D np.ndarray, optional (default=None)
            Exogeneous time series
        """
        # we only need to modify _y if y is not None
        if y is not None:
            # if y is vectorized, unwrap it first
            if isinstance(y, VectorizedDF):
                y = y.X
            # we want to ensure that y is either numpy (1D, 2D, 3D)
            # or in one of the long pandas formats
            y = convert_to(
                y,
                to_type=[
                    "pd.DataFrame",
                    "pd.Series",
                    "np.ndarray",
                    "pd-multiindex",
                    "numpy3D",
                    "pd_multiindex_hier",
                ],
            )
            # if _y does not exist yet, initialize it with y
            if not hasattr(self, "_y") or self._y is None or not self.is_fitted:
                self._y = y
            # otherwise, update _y with the new rows in y
            #  if y is np.ndarray, we assume all rows are new
            elif isinstance(y, np.ndarray):
                # if 1D or 2D, axis 0 is "time"
                if y.ndim in [1, 2]:
                    self._y = np.concatenate(self._y, y, axis=0)
                # if 3D, axis 2 is "time"
                elif y.ndim == 3:
                    self._y = np.concatenate(self._y, y, axis=2)
            #  if y is pandas, we use combine_first to update
            elif isinstance(y, (pd.Series, pd.DataFrame)) and len(y) > 0:
                self._y = y.combine_first(self._y)

            # set cutoff to the end of the observation horizon
            self._set_cutoff_from_y(y)

        # we only need to modify _X if X is not None
        if X is not None:
            # if X is vectorized, unwrap it first
            if isinstance(X, VectorizedDF):
                X = X.X
            # we want to ensure that X is either numpy (1D, 2D, 3D)
            # or in one of the long pandas formats
            X = convert_to(
                X,
                to_type=[
                    "pd.DataFrame",
                    "np.ndarray",
                    "pd-multiindex",
                    "numpy3D",
                    "pd_multiindex_hier",
                ],
            )
            # if _X does not exist yet, initialize it with X
            if not hasattr(self, "_X") or self._X is None or not self.is_fitted:
                self._X = X
            # otherwise, update _X with the new rows in X
            #  if X is np.ndarray, we assume all rows are new
            elif isinstance(X, np.ndarray):
                # if 1D or 2D, axis 0 is "time"
                if X.ndim in [1, 2]:
                    self._X = np.concatenate(self._X, X, axis=0)
                # if 3D, axis 2 is "time"
                elif X.ndim == 3:
                    self._X = np.concatenate(self._X, X, axis=2)
            #  if X is pandas, we use combine_first to update
            elif isinstance(X, pd.DataFrame) and len(X) > 0:
                self._X = X.combine_first(self._X)

    def _get_y_pred(self, y_in_sample, y_out_sample):
        """Combine in- & out-sample prediction, slices given fh.

        Parameters
        ----------
        y_in_sample : pd.Series
            In-sample prediction
        y_out_sample : pd.Series
            Out-sample prediction

        Returns
        -------
        pd.Series
            y_pred, sliced by fh
        """
        y_pred = y_in_sample.append(y_out_sample, ignore_index=True).rename("y_pred")
        y_pred = pd.DataFrame(y_pred)
        # Workaround for slicing with negative index
        y_pred["idx"] = [x for x in range(-len(y_in_sample), len(y_out_sample))]
        y_pred = y_pred.loc[y_pred["idx"].isin(self.fh.to_indexer(self.cutoff).values)]
        y_pred.index = self.fh.to_absolute(self.cutoff)
        y_pred = y_pred["y_pred"].rename(None)
        return y_pred

    @property
    def cutoff(self):
        """Cut-off = "present time" state of forecaster.

        Returns
        -------
        cutoff : pandas compatible index element
        """
        return self._cutoff

    def _set_cutoff(self, cutoff):
        """Set and update cutoff.

        Parameters
        ----------
        cutoff: pandas compatible index element

        Notes
        -----
        Set self._cutoff is to `cutoff`.
        """
        self._cutoff = cutoff

    def _set_cutoff_from_y(self, y):
        """Set and update cutoff from series y.

        Parameters
        ----------
        y : sktime compatible time series data container
            must be of one of the following mtypes:
                pd.Series, pd.DataFrame, np.ndarray, of Series scitype
                pd.multiindex, numpy3D, nested_univ, df-list, of Panel scitype
                pd_multiindex_hier, of Hierarchical scitype
        Notes
        -----
        Set self._cutoff to latest index seen in `y`.
        """
        cutoff_idx = get_cutoff(y, self.cutoff)
        self._cutoff = cutoff_idx

    @contextmanager
    def _detached_cutoff(self):
        """Detached cutoff mode.

        When in detached cutoff mode, the cutoff can be updated but will
        be reset to the initial value after leaving the detached cutoff mode.

        This is useful during rolling-cutoff forecasts when the cutoff needs
        to be repeatedly reset, but afterwards should be restored to the
        original value.
        """
        cutoff = self.cutoff  # keep initial cutoff
        try:
            yield
        finally:
            # re-set cutoff to initial value
            self._set_cutoff(cutoff)

    @property
    def fh(self):
        """Forecasting horizon that was passed."""
        # raise error if some method tries to accessed it before it has been set
        if self._fh is None:
            raise ValueError(
                "No `fh` has been set yet, please specify `fh` " "in `fit` or `predict`"
            )

        return self._fh

    def _check_fh(self, fh):
        """Check, set and update the forecasting horizon.

        Called from all methods where fh can be passed:
            fit, predict-like, update-like

        Reads and writes to self._fh
        Writes fh to self._fh if does not exist
        Checks equality of fh with self._fh if exists, raises error if not equal

        Parameters
        ----------
        fh : None, int, list, np.ndarray or ForecastingHorizon

        Returns
        -------
        self._fh : ForecastingHorizon or None
            if ForecastingHorizon, last passed fh coerced to ForecastingHorizon

        Raises
        ------
        ValueError if self._fh exists and is inconsistent with fh
        ValueError if fh is not passed (None) in a case where it must be:
            - in fit, if self has the tag "requires-fh-in-fit" (value True)
            - in predict, if it has not been passed in fit
        """
        requires_fh = self.get_tag("requires-fh-in-fit")

        msg = (
            f"This is because fitting of the `"
            f"{self.__class__.__name__}` "
            f"depends on `fh`. "
        )

        # below loop treats four cases from three conditions:
        #  A. forecaster is fitted yes/no - self.is_fitted
        #  B. no fh is passed yes/no - fh is None
        #  C. fh is optional in fit yes/no - optfh

        # B. no fh is passed
        if fh is None:
            # A. strategy fitted (call of predict or similar)
            if self._is_fitted:
                # in case C. fh is optional in fit:
                # if there is none from before, there is none overall - raise error
                if not requires_fh and self._fh is None:
                    raise ValueError(
                        "The forecasting horizon `fh` must be passed "
                        "either to `fit` or `predict`, "
                        "but was found in neither."
                    )
                # in case C. fh is not optional in fit: this is fine
                # any error would have already been caught in fit

            # A. strategy not fitted (call of fit)
            elif requires_fh:
                # in case fh is not optional in fit:
                # fh must be passed in fit
                raise ValueError(
                    "The forecasting horizon `fh` must be passed to "
                    "`fit`, but none was found. " + msg
                )
                # in case C. fh is optional in fit:
                # this is fine, nothing to check/raise

        # B. fh is passed
        else:
            # If fh is passed, validate (no matter the situation)
            fh = check_fh(fh)

            # fh is written to self if one of the following is true
            # - estimator has not been fitted yet (for safety from side effects)
            # - fh has not been seen yet
            # - fh has been seen, but was optional in fit,
            #     this means fh needs not be same and can be overwritten
            if not requires_fh or not self._fh or not self._is_fitted:
                self._fh = fh
            # there is one error condition:
            # - fh is mandatory in fit, i.e., fh in predict must be same if passed
            # - fh already passed, and estimator is fitted
            # - fh that was passed in fit is not the same as seen in predict
            # note that elif means: optfh == False, and self._is_fitted == True
            elif self._fh and not np.array_equal(fh, self._fh):
                # raise error if existing fh and new one don't match
                raise ValueError(
                    "A different forecasting horizon `fh` has been "
                    "provided from "
                    "the one seen in `fit`. If you want to change the "
                    "forecasting "
                    "horizon, please re-fit the forecaster. " + msg
                )
            # if existing one and new match, ignore new one

        return self._fh

    def _vectorize(self, methodname, **kwargs):
        """Vectorized/iterated loop over method of BaseForecaster.

        Uses forecasters_ attribute to store one forecaster per loop index.
        """
        PREDICT_METHODS = ["predict", "predict_quantiles"]

        if methodname == "fit":
            # create container for clones
            y = kwargs.pop("y")
            X = kwargs.pop("X", None)

            self._yvec = y

            idx = y.get_iter_indices()
            ys = y.as_list()

            if X is None:
                Xs = [None] * len(ys)
            else:
                Xs = X.as_list()

            self.forecasters_ = pd.DataFrame(index=idx, columns=["forecasters"])
            for i in range(len(idx)):
                self.forecasters_.iloc[i, 0] = clone(self)
                self.forecasters_.iloc[i, 0].fit(y=ys[i], X=Xs[i], **kwargs)

            return self
        elif methodname in PREDICT_METHODS:
            n = len(self.forecasters_.index)
            X = kwargs.pop("X", None)
            if X is None:
                Xs = [None] * n
            else:
                Xs = X.as_list()
            y_preds = []
            for i in range(n):
                method = getattr(self.forecasters_.iloc[i, 0], methodname)
                y_preds += [method(X=Xs[i], **kwargs)]
            y_pred = self._yvec.reconstruct(y_preds, overwrite_index=False)
            return y_pred

    def _fit(self, y, X=None, fh=None):
        """Fit forecaster to training data.

        private _fit containing the core logic, called from fit

        Writes to self:
            Sets fitted model attributes ending in "_".

        Parameters
        ----------
        y : guaranteed to be of a type in self.get_tag("y_inner_mtype")
            Time series to which to fit the forecaster.
            if self.get_tag("scitype:y")=="univariate":
                guaranteed to have a single column/variable
            if self.get_tag("scitype:y")=="multivariate":
                guaranteed to have 2 or more columns
            if self.get_tag("scitype:y")=="both": no restrictions apply
        fh : guaranteed to be ForecastingHorizon or None, optional (default=None)
            The forecasting horizon with the steps ahead to to predict.
            Required (non-optional) here if self.get_tag("requires-fh-in-fit")==True
            Otherwise, if not passed in _fit, guaranteed to be passed in _predict
        X : optional (default=None)
            guaranteed to be of a type in self.get_tag("X_inner_mtype")
            Exogeneous time series to fit to.

        Returns
        -------
        self : reference to self
        """
        raise NotImplementedError("abstract method")

    def _predict(self, fh, X=None):
        """Forecast time series at future horizon.

        private _predict containing the core logic, called from predict

        State required:
            Requires state to be "fitted".

        Accesses in self:
            Fitted model attributes ending in "_"
            self.cutoff

        Parameters
        ----------
        fh : guaranteed to be ForecastingHorizon or None, optional (default=None)
            The forecasting horizon with the steps ahead to to predict.
            If not passed in _fit, guaranteed to be passed here
        X : optional (default=None)
            guaranteed to be of a type in self.get_tag("X_inner_mtype")
            Exogeneous time series for the forecast

        Returns
        -------
        y_pred : pd.Series
            Point predictions
        """
        raise NotImplementedError("abstract method")

    def _update(self, y, X=None, update_params=True):
        """Update time series to incremental training data.

        private _update containing the core logic, called from update

        State required:
            Requires state to be "fitted".

        Accesses in self:
            Fitted model attributes ending in "_"
            self.cutoff

        Writes to self:
            Sets fitted model attributes ending in "_", if update_params=True.
            Does not write to self if update_params=False.

        Parameters
        ----------
        y : guaranteed to be of a type in self.get_tag("y_inner_mtype")
            Time series with which to update the forecaster.
            if self.get_tag("scitype:y")=="univariate":
                guaranteed to have a single column/variable
            if self.get_tag("scitype:y")=="multivariate":
                guaranteed to have 2 or more columns
            if self.get_tag("scitype:y")=="both": no restrictions apply
        X : optional (default=None)
            guaranteed to be of a type in self.get_tag("X_inner_mtype")
            Exogeneous time series for the forecast
        update_params : bool, optional (default=True)
            whether model parameters should be updated

        Returns
        -------
        self : reference to self
        """
        if update_params:
            # default to re-fitting if update is not implemented
            warn(
                f"NotImplementedWarning: {self.__class__.__name__} "
                f"does not have a custom `update` method implemented. "
                f"{self.__class__.__name__} will be refit each time "
                f"`update` is called."
            )
            # we need to overwrite the mtype last seen, since the _y
            #    may have been converted
            mtype_last_seen = self._y_mtype_last_seen
            # refit with updated data, not only passed data
            self.fit(self._y, self._X, self.fh)
            # todo: should probably be self._fit, not self.fit
            # but looping to self.fit for now to avoid interface break
            self._y_mtype_last_seen = mtype_last_seen

        return self

    def _update_predict_single(
        self,
        y,
        fh,
        X=None,
        update_params=True,
    ):
        """Update forecaster and then make forecasts.

        Implements default behaviour of calling update and predict
        sequentially, but can be overwritten by subclasses
        to implement more efficient updating algorithms when available.
        """
        self.update(y=y, X=X, update_params=update_params)
        return self.predict(fh=fh, X=X)

    def _predict_interval(self, fh, X=None, coverage=0.90):
        """Compute/return prediction interval forecasts.

        private _predict_interval containing the core logic,
            called from predict_interval and default _predict_quantiles

        Parameters
        ----------
        fh : guaranteed to be ForecastingHorizon
            The forecasting horizon with the steps ahead to to predict.
        X : optional (default=None)
            guaranteed to be of a type in self.get_tag("X_inner_mtype")
            Exogeneous time series to predict from.
        coverage : float or list, optional (default=0.95)
           nominal coverage(s) of predictive interval(s)

        Returns
        -------
        pred_int : pd.DataFrame
            Column has multi-index: first level is variable name from y in fit,
                second level coverage fractions for which intervals were computed.
                    in the same order as in input `coverage`.
                Third level is string "lower" or "upper", for lower/upper interval end.
            Row index is fh, with additional (upper) levels equal to instance levels,
                from y seen in fit, if y_inner_mtype is Panel or Hierarchical.
            Entries are forecasts of lower/upper interval end,
                for var in col index, at nominal coverage in second col index,
                lower/upper depending on third col index, for the row index.
                Upper/lower interval end forecasts are equivalent to
                quantile forecasts at alpha = 0.5 - c/2, 0.5 + c/2 for c in coverage.
        """
        implements_interval = self._has_implementation_of("_predict_interval")
        implements_quantiles = self._has_implementation_of("_predict_quantiles")
        implements_proba = self._has_implementation_of("_predict_proba")
        can_do_proba = implements_interval or implements_quantiles or implements_proba

        if not can_do_proba:
            raise RuntimeError(
                f"{self.__class__.__name__} does not implement "
                "probabilistic forecasting, "
                'but "capability:pred_int" flag has been set to True incorrectly. '
                "This is likely a bug, please report, and/or set the flag to False."
            )

        if implements_quantiles:
            alphas = []
            for c in coverage:
                # compute quantiles corresponding to prediction interval coverage
                #  this uses symmetric predictive intervals
                alphas.extend([0.5 - 0.5 * float(c), 0.5 + 0.5 * float(c)])

            # compute quantile forecasts corresponding to upper/lower
            pred_int = self._predict_quantiles(fh=fh, X=X, alpha=alphas)

            # change the column labels (multiindex) to the format for intervals
            # idx returned by _predict_quantiles is
            #   2-level MultiIndex with variable names, alpha
            idx = pred_int.columns
            # variable names (unique, in same order)
            var_names = idx.get_level_values(0).unique()
            # if was univariate & unnamed variable, replace default
            if var_names == ["Quantiles"]:
                var_names = ["Coverage"]
            # idx returned by _predict_interval should be
            #   3-level MultiIndex with variable names, coverage, lower/upper
            int_idx = pd.MultiIndex.from_product(
                [var_names, coverage, ["lower", "upper"]]
            )

            pred_int.columns = int_idx

        return pred_int

    def _predict_quantiles(self, fh, X, alpha):
        """Compute/return prediction quantiles for a forecast.

        private _predict_quantiles containing the core logic,
            called from predict_quantiles and default _predict_interval

        Parameters
        ----------
        fh : guaranteed to be ForecastingHorizon
            The forecasting horizon with the steps ahead to to predict.
        X : optional (default=None)
            guaranteed to be of a type in self.get_tag("X_inner_mtype")
            Exogeneous time series to predict from.
        alpha : list of float, optional (default=[0.5])
            A list of probabilities at which quantile forecasts are computed.

        Returns
        -------
        quantiles : pd.DataFrame
            Column has multi-index: first level is variable name from y in fit,
                second level being the values of alpha passed to the function.
            Row index is fh, with additional (upper) levels equal to instance levels,
                    from y seen in fit, if y_inner_mtype is Panel or Hierarchical.
            Entries are quantile forecasts, for var in col index,
                at quantile probability in second col index, for the row index.
        """
        implements_interval = self._has_implementation_of("_predict_interval")
        implements_quantiles = self._has_implementation_of("_predict_quantiles")
        implements_proba = self._has_implementation_of("_predict_proba")
        can_do_proba = implements_interval or implements_quantiles or implements_proba

        if not can_do_proba:
            raise RuntimeError(
                f"{self.__class__.__name__} does not implement "
                "probabilistic forecasting, "
                'but "capability:pred_int" flag has been set to True incorrectly. '
                "This is likely a bug, please report, and/or set the flag to False."
            )

        if implements_interval:

            pred_int = pd.DataFrame()
            for a in alpha:
                # compute quantiles corresponding to prediction interval coverage
                #  this uses symmetric predictive intervals:
                coverage = abs(1 - 2 * a)

                # compute quantile forecasts corresponding to upper/lower
                pred_a = self._predict_interval(fh=fh, X=X, coverage=[coverage])
                pred_int = pd.concat([pred_int, pred_a], axis=1)

            # now we need to subset to lower/upper depending
            #   on whether alpha was < 0.5 or >= 0.5
            #   this formula gives the integer column indices giving lower/upper
            col_selector = (np.array(alpha) >= 0.5) + 2 * np.arange(len(alpha))
            pred_int = pred_int.iloc[:, col_selector]

            # change the column labels (multiindex) to the format for intervals
            # idx returned by _predict_interval is
            #   3-level MultiIndex with variable names, coverage, lower/upper
            idx = pred_int.columns
            # variable names (unique, in same order)
            var_names = idx.get_level_values(0).unique()
            # if was univariate & unnamed variable, replace default
            if var_names == ["Coverage"]:
                var_names = ["Quantiles"]
            # idx returned by _predict_quantiles should be
            #   is 2-level MultiIndex with variable names, alpha
            int_idx = pd.MultiIndex.from_product([var_names, alpha])

            pred_int.columns = int_idx

        return pred_int

    def _predict_var(self, fh=None, X=None, cov=False):
        """Compute/return variance forecasts.

        private _predict_var containing the core logic, called from predict_var

        Parameters
        ----------
        fh : guaranteed to be ForecastingHorizon
            The forecasting horizon with the steps ahead to to predict.
        X : optional (default=None)
            guaranteed to be of a type in self.get_tag("X_inner_mtype")
            Exogeneous time series to predict from.
        cov : bool, optional (default=False)
            if True, computes covariance matrix forecast.
            if False, computes marginal variance forecasts.

        Returns
        -------
        pred_var : pd.DataFrame, format dependent on `cov` variable
            If cov=False:
                Column names are exactly those of `y` passed in `fit`/`update`.
                    For nameless formats, column index will be a RangeIndex.
                Row index is fh, with additional levels equal to instance levels,
                    from y seen in fit, if y_inner_mtype is Panel or Hierarchical.
                Entries are variance forecasts, for var in col index.
                A variance forecast for given variable and fh index is a predicted
                    variance for that variable and index, given observed data.
            If cov=True:
                Column index is a multiindex: 1st level is variable names (as above)
                    2nd level is fh.
                Row index is fh, with additional levels equal to instance levels,
                    from y seen in fit, if y_inner_mtype is Panel or Hierarchical.
                Entries are (co-)variance forecasts, for var in col index, and
                    covariance between time index in row and col.
                Note: no covariance forecasts are returned between different variables.
        """
        from scipy.stats import norm

        # default behaviour is implemented if one of the following three is implemented
        implements_interval = self._has_implementation_of("_predict_interval")
        implements_quantiles = self._has_implementation_of("_predict_quantiles")
        implements_proba = self._has_implementation_of("_predict_proba")
        can_do_proba = implements_interval or implements_quantiles or implements_proba

        if not can_do_proba:
            raise RuntimeError(
                f"{self.__class__.__name__} does not implement "
                "probabilistic forecasting, "
                'but "capability:pred_int" flag has been set to True incorrectly. '
                "This is likely a bug, please report, and/or set the flag to False."
            )

        if implements_proba:
            # todo: this works only univariate now, need to implement multivariate
            pred_var = self._predict_proba(fh=fh, X=X)
            pred_var = pd.DataFrame(pred_var)

            # ensure index and columns are as expected
            if fh.is_relative:
                fh = fh.to_absolute(self.cutoff)
            pred_var.index = fh.to_pandas()
            if isinstance(self._y, pd.DataFrame):
                pred_var.columns = self._y.columns

            return pred_var

        # if has one of interval/quantile predictions implemented:
        #   we get quantile forecasts for first and third quartile
        #   return variance of normal distribution with that first and third quartile
        if implements_interval or implements_quantiles:
            pred_int = self._predict_interval(fh=fh, X=X, coverage=[0.5])
            var_names = pred_int.columns.get_level_values(0).unique()
            vars_dict = {}
            for i in var_names:
                pred_int_i = pred_int[i].copy()
                # compute inter-quartile range (IQR), as pd.Series
                iqr_i = pred_int_i.iloc[:, 1] - pred_int_i.iloc[:, 0]
                # dividing by IQR of normal gives std of normal with same IQR
                std_i = iqr_i / (2 * norm.ppf(0.75))
                # and squaring gives variance (pd.Series)
                var_i = std_i ** 2
                vars_dict[i] = var_i

            # put together to pd.DataFrame
            #   the indices and column names are already correct
            pred_var = pd.DataFrame(vars_dict)

            # check whether column format was "nameless", set it to RangeIndex then
            if pred_var.columns == "Coverage":
                pred_var.columns = pd.RangeIndex(1)

        return pred_var

    # todo: does not work properly for multivariate or hierarchical
    #   still need to implement this - once interface is consolidated
    def _predict_proba(self, fh, X):
        """Compute/return fully probabilistic forecasts.

        private _predict_proba containing the core logic, called from predict_proba

        Parameters
        ----------
        fh : guaranteed to be ForecastingHorizon
            The forecasting horizon with the steps ahead to to predict.
        X : optional (default=None)
            guaranteed to be of a type in self.get_tag("X_inner_mtype")
            Exogeneous time series to predict from.
        marginal : bool, optional (default=True)
            whether returned distribution is marginal by time index

        Returns
        -------
        pred_dist : tfp Distribution object
            if marginal=True:
                batch shape is 1D and same length as fh
                event shape is 1D, with length equal number of variables being forecast
                i-th (batch) distribution is forecast for i-th entry of fh
                j-th (event) index is j-th variable, order as y in `fit`/`update`
            if marginal=False:
                there is a single batch
                event shape is 2D, of shape (len(fh), no. variables)
                i-th (event dim 1) distribution is forecast for i-th entry of fh
                j-th (event dim 1) index is j-th variable, order as y in `fit`/`update`
        """
        import tensorflow_probability as tfp

        # default behaviour is implemented if one of the following three is implemented
        implements_interval = self._has_implementation_of("_predict_interval")
        implements_quantiles = self._has_implementation_of("_predict_quantiles")
        implements_var = self._has_implementation_of("_predict_var")
        can_do_proba = implements_interval or implements_quantiles or implements_var

        if not can_do_proba:
            raise RuntimeError(
                f"{self.__class__.__name__} does not implement "
                "probabilistic forecasting, "
                'but "capability:pred_int" flag has been set to True incorrectly. '
                "This is likely a bug, please report, and/or set the flag to False."
            )

        # if any of the above are implemented, predict_var will have a default
        #   we use predict_var to get scale, and predict to get location
        pred_var = self._predict_var(fh=fh, X=X)
        pred_std = np.sqrt(pred_var)
        pred_mean = self.predict(fh=fh, X=X)
        # ensure that pred_mean is a pd.DataFrame
        df_types = ["pd.DataFrame", "pd-multiindex", "pd_multiindex_hier"]
        pred_mean = convert_to(pred_mean, to_type=df_types)
        # pred_mean and pred_var now have the same format

        d = tfp.distributions.Normal
        pred_dist = d(loc=pred_mean, scale=pred_std)

        return pred_dist

    def _predict_moving_cutoff(
        self,
        y,
        cv,
        X=None,
        update_params=True,
        return_pred_int=False,
        alpha=DEFAULT_ALPHA,
    ):
        """Make single-step or multi-step moving cutoff predictions.

        Parameters
        ----------
        y : pd.Series
        cv : temporal cross-validation generator
        X : pd.DataFrame
        update_params : bool
        return_pred_int : bool
        alpha : float or array-like

        Returns
        -------
        y_pred = pd.Series
        """
        if return_pred_int:
            raise NotImplementedError()

        fh = cv.get_fh()
        y_preds = []
        cutoffs = []

        # enter into a detached cutoff mode
        with self._detached_cutoff():
            # set cutoff to time point before data
            self._set_cutoff(_shift(y.index[0], by=-1))
            # iterate over data
            for new_window, _ in cv.split(y):
                y_new = y.iloc[new_window]

                # we use `update_predict_single` here
                #  this updates the forecasting horizon
                y_pred = self._update_predict_single(
                    y_new,
                    fh,
                    X,
                    update_params=update_params,
                )
                if return_pred_int:
                    y_pred_int = self.predict_interval(fh, X, alpha=alpha)
                    y_pred_int = self._convert_new_to_old_pred_int(y_pred_int)
                    y_pred = (y_pred, y_pred_int)
                y_preds.append(y_pred)
                cutoffs.append(self.cutoff)

                for i in range(len(y_preds)):
                    if not return_pred_int:
                        y_preds[i] = convert_to(
                            y_preds[i],
                            self._y_mtype_last_seen,
                            store=self._converter_store_y,
                            store_behaviour="freeze",
                        )
                    else:
                        y_preds[i][0] = convert_to(
                            y_preds[i][0],
                            self._y_mtype_last_seen,
                            store=self._converter_store_y,
                            store_behaviour="freeze",
                        )
        return _format_moving_cutoff_predictions(y_preds, cutoffs)

    # TODO: remove in v0.11.0
    def _convert_new_to_old_pred_int(self, pred_int_new, alpha):
        name = pred_int_new.columns.get_level_values(0).unique()[0]
        alpha = check_alpha(alpha, name="alpha")
        alphas = [alpha] if isinstance(alpha, (float, int)) else alpha
        pred_int_old_format = [
            pd.DataFrame(
                {
                    "lower": pred_int_new[(name, a, "lower")],
                    "upper": pred_int_new[(name, a, "upper")],
                }
            )
            for a in alphas
        ]

        # for a single alpha, return single pd.DataFrame
        if len(alphas) == 1:
            return pred_int_old_format[0]

        # otherwise return list of pd.DataFrames
        return pred_int_old_format


def _format_moving_cutoff_predictions(y_preds, cutoffs):
    """Format moving-cutoff predictions.

    Parameters
    ----------
    y_preds: list of pd.Series or pd.DataFrames, of length n
            must have equal index and equal columns
    cutoffs: iterable of cutoffs, of length n

    Returns
    -------
    y_pred: pd.DataFrame, composed of entries of y_preds
        if length of elements in y_preds is 2 or larger:
            row-index = index common to the y_preds elements
            col-index = (cutoff[i], y_pred.column)
            entry is forecast at horizon given by row, from cutoff/variable at column
        if length of elements in y_preds is 1:
            row-index = forecasting horizon
            col-index = y_pred.column
    """
    # check that input format is correct
    if not isinstance(y_preds, list):
        raise ValueError(f"`y_preds` must be a list, but found: {type(y_preds)}")
    if len(y_preds) == 0:
        return pd.DataFrame(columns=cutoffs)
    if not isinstance(y_preds[0], (pd.DataFrame, pd.Series)):
        raise ValueError("y_preds must be a list of pd.Series or pd.DataFrame")
    ylen = len(y_preds[0])
    ytype = type(y_preds[0])
    if isinstance(y_preds[0], pd.DataFrame):
        ycols = y_preds[0].columns
    for i, y_pred in enumerate(y_preds):
        if not isinstance(y_pred, ytype):
            raise ValueError(
                "all elements of y_preds must be of the same type, "
                f"but y_pred[0] is {ytype} and y_pred[{i}] is {type(y_pred)}"
            )
        if not len(y_pred) == ylen:
            raise ValueError("all elements of y_preds must be of the same length")
    if isinstance(y_preds[0], pd.DataFrame):
        for y_pred in y_preds:
            if not y_pred.columns.equals(ycols):
                raise ValueError("all elements of y_preds must have the same columns")

    if len(y_preds[0]) == 1:
        # return series for single step ahead predictions
        y_pred = pd.concat(y_preds)
    else:
        y_pred = pd.concat(y_preds, axis=1, keys=cutoffs)

    return y_pred<|MERGE_RESOLUTION|>--- conflicted
+++ resolved
@@ -339,7 +339,6 @@
 
         Parameters
         ----------
-<<<<<<< HEAD
         fh : int, list, np.array or ForecastingHorizon (not optional)
             The forecasting horizon encoding the time stamps to forecast at.
             if has not been passed in fit, must be passed, not optional
@@ -347,14 +346,7 @@
                 Exogeneous time series to fit to
             Should be of same scitype (Series, Panel, or Hierarchical) as y in fit
             if self.get_tag("X-y-must-have-same-index"), must contain fh.index
-        alpha : float or list of float, optional (default=[0.05, 0.95])
-=======
-        fh : int, list, np.array or ForecastingHorizon
-            Forecasting horizon, default = y.index (in-sample forecast)
-        X : pd.DataFrame, optional (default=None)
-            Exogenous time series
         alpha : float or list of float of unique values, optional (default=[0.05, 0.95])
->>>>>>> a79e0006
             A probability or list of, at which quantile forecasts are computed.
 
         Returns
@@ -415,7 +407,6 @@
 
         Parameters
         ----------
-<<<<<<< HEAD
         fh : int, list, np.array or ForecastingHorizon (not optional)
             The forecasting horizon encoding the time stamps to forecast at.
             if has not been passed in fit, must be passed, not optional
@@ -423,16 +414,8 @@
                 Exogeneous time series to fit to
             Should be of same scitype (Series, Panel, or Hierarchical) as y in fit
             if self.get_tag("X-y-must-have-same-index"), must contain fh.index
-        coverage : float or list of float, optional (default=0.90)
+        coverage : float or list of float of unique values, optional (default=0.90)
            nominal coverage(s) of predictive interval(s)
-=======
-        fh : int, list, np.array or ForecastingHorizon
-            Forecasting horizon, default = y.index (in-sample forecast)
-        X : pd.DataFrame, optional (default=None)
-            Exogenous time series
-        coverage : float or list of float of unique values, optional (default=0.90)
-            nominal coverage(s) of predictive interval(s)
->>>>>>> a79e0006
 
         Returns
         -------
