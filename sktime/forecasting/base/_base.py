--- conflicted
+++ resolved
@@ -107,8 +107,6 @@
         #  "loky", "multiprocessing" and "threading": uses `joblib` Parallel loops
         #  "dask": uses `dask`, requires `dask` package in environment
         "backend:parallel:params": None,  # params for parallelization backend
-<<<<<<< HEAD
-=======
     }
 
     _config_doc = {
@@ -133,7 +131,6 @@
             - "dask": any valid keys for ``dask.compute``
               can be passed, e.g., ``scheduler``
         """,
->>>>>>> b57aaf49
     }
 
     def __init__(self):
