# -*- coding: utf-8 -*-
# copyright: sktime developers, BSD-3-Clause License (see LICENSE file)
"""
Base class template for forecaster scitype.

    class name: BaseForecaster

Scitype defining methods:
    fitting         - fit(self, y, X=None, fh=None)
    forecasting     - predict(self, fh=None, X=None, return_pred_int=False,
                              alpha=DEFAULT_ALPHA)
    fit&forecast    - fit_predict(self, y, X=None, fh=None,
                              return_pred_int=False, alpha=DEFAULT_ALPHA)
    updating        - update(self, y, X=None, update_params=True)
    update&forecast - update_predict(y, cv=None, X=None, update_params=True,
                        return_pred_int=False, alpha=DEFAULT_ALPHA)

Inspection methods:
    hyper-parameter inspection  - get_params()
    fitted parameter inspection - get_fitted_params()

State:
    fitted model/strategy   - by convention, any attributes ending in "_"
    fitted state flag       - is_fitted (property)
    fitted state inspection - check_is_fitted()
"""


__author__ = ["Markus Löning", "@big-o", "fkiraly"]
__all__ = ["BaseForecaster"]

from sktime.base import BaseEstimator

from contextlib import contextmanager
from warnings import warn

import numpy as np
import pandas as pd

from sktime.utils.datetime import _shift
from sktime.utils.validation.forecasting import check_X
from sktime.utils.validation.forecasting import check_alpha
from sktime.utils.validation.forecasting import check_cv
from sktime.utils.validation.forecasting import check_fh
from sktime.utils.validation.series import check_series, check_equal_time_index

from sktime.datatypes import convert_to, mtype


DEFAULT_ALPHA = 0.05


class BaseForecaster(BaseEstimator):
    """Base forecaster template class.

    The base forecaster specifies the methods and method
    signatures that all forecasters have to implement.

    Specific implementations of these methods is deferred to concrete
    forecasters.
    """

    # default tag values - these typically make the "safest" assumption
    _tags = {
        "scitype:y": "univariate",  # which y are fine? univariate/multivariate/both
        "ignores-exogeneous-X": True,  # does estimator ignore the exogeneous X?
        "capability:pred_int": False,  # can the estimator produce prediction intervals?
        "handles-missing-data": False,  # can estimator handle missing data?
        "y_inner_mtype": "pd.Series",  # which types do _fit/_predict, support for y?
        "X_inner_mtype": "pd.DataFrame",  # which types do _fit/_predict, support for X?
        "requires-fh-in-fit": True,  # is forecasting horizon already required in fit?
        "X-y-must-have-same-index": True,  # can estimator handle different X/y index?
        "enforce_index_type": None,  # index type that needs to be enforced in X/y
    }

    def __init__(self):
        self._is_fitted = False

        self._y = None
        self._X = None

        # forecasting horizon
        self._fh = None
        self._cutoff = None  # reference point for relative fh

        self._converter_store_y = dict()  # storage dictionary for in/output conversion

        super(BaseForecaster, self).__init__()

    def fit(self, y, X=None, fh=None):
        """Fit forecaster to training data.

        State change:
            Changes state to "fitted".

        Writes to self:
            Sets self._is_fitted flag to True.
            Writes self._y and self._X with `y` and `X`, respectively.
            Sets self.cutoff and self._cutoff to last index seen in `y`.
            Sets fitted model attributes ending in "_".
            Stores fh to self.fh if fh is passed.

        Parameters
        ----------
        y : pd.Series, pd.DataFrame, or np.ndarray (1D or 2D)
            Time series to which to fit the forecaster.
            if self.get_tag("scitype:y")=="univariate":
                must have a single column/variable
            if self.get_tag("scitype:y")=="multivariate":
                must have 2 or more columns
            if self.get_tag("scitype:y")=="both": no restrictions apply
        fh : int, list, np.array or ForecastingHorizon, optional (default=None)
            The forecasters horizon with the steps ahead to to predict.
            if self.get_tag("requires-fh-in-fit"), must be passed, not optional
        X : pd.DataFrame, or 2D np.array, optional (default=None)
            Exogeneous time series to fit to
            if self.get_tag("X-y-must-have-same-index"), X.index must contain y.index

        Returns
        -------
        self : Reference to self.
        """
        # if fit is called, fitted state is re-set
        self._is_fitted = False

        self._set_fh(fh)

        # check and convert X/y
        X_inner, y_inner = self._check_X_y(X=X, y=y)

        # set internal X/y to the new X/y
        # this also updates cutoff from y
        self._update_y_X(y_inner, X_inner)

        # checks and conversions complete, pass to inner fit
        #####################################################

        self._fit(y=y_inner, X=X_inner, fh=fh)

        # this should happen last
        self._is_fitted = True

        return self

    def predict(self, fh=None, X=None, return_pred_int=False, alpha=DEFAULT_ALPHA):
        """Forecast time series at future horizon.

        State required:
            Requires state to be "fitted".

        Accesses in self:
            Fitted model attributes ending in "_".
            self.cutoff, self._is_fitted

        Writes to self:
            Stores fh to self.fh if fh is passed and has not been passed in _fit.

        Parameters
        ----------
        fh : int, list, np.ndarray or ForecastingHorizon
            Forecasting horizon
        X : pd.DataFrame, or 2D np.ndarray, optional (default=None)
            Exogeneous time series to predict from
            if self.get_tag("X-y-must-have-same-index"), X.index must contain fh.index
        return_pred_int : bool, optional (default=False)
            If True, returns prediction intervals for given alpha values.
        alpha : float or list, optional (default=0.95)

        Returns
        -------
        y_pred : pd.Series, pd.DataFrame, or np.ndarray (1D or 2D)
            Point forecasts at fh, with same index as fh
            y_pred has same type as y passed in fit (most recently)
        y_pred_int : pd.DataFrame - only if return_pred_int=True
            in this case, return is 2-tuple (otherwise a single y_pred)
            Prediction intervals
        """
        # handle inputs
        self.check_is_fitted()
        self._set_fh(fh)

        if return_pred_int and not self.get_tag("capability:pred_int"):
            raise NotImplementedError(
                f"{self.__class__.__name__} does not have the capability to return "
                "prediction intervals. Please set return_pred_int=False. If you "
                "think this estimator should have the capability, please open "
                "an issue on sktime."
            )

        # input check and conversion for X
        X_inner = self._check_X(X=X)

        # this should be here, but it breaks the ARIMA forecasters
        #  that is because check_alpha converts to list, but ARIMA forecaster
        #  doesn't do the check, and needs it as a float or it breaks
        # todo: needs fixing in ARIMA and AutoARIMA
        # alpha = check_alpha(alpha)

        y_pred = self._predict(
            self.fh,
            X=X_inner,
            return_pred_int=return_pred_int,
            alpha=alpha,
        )

        # todo: clean this up, predictive intervals should be returned by other method
        if return_pred_int:
            pred_int = y_pred[1]
            y_pred = y_pred[0]

        # convert to output mtype, identical with last y mtype seen
        y_out = convert_to(
            y_pred,
            self._y_mtype_last_seen,
            as_scitype="Series",
            store=self._converter_store_y,
        )

        if return_pred_int:
            return (y_out, pred_int)
        else:
            return y_out

    def fit_predict(
        self, y, X=None, fh=None, return_pred_int=False, alpha=DEFAULT_ALPHA
    ):
        """Fit and forecast time series at future horizon.

        State change:
            Changes state to "fitted".

        Writes to self:
            Sets is_fitted flag to True.
            Writes self._y and self._X with `y` and `X`, respectively.
            Sets self.cutoff and self._cutoff to last index seen in `y`.
            Sets fitted model attributes ending in "_".
            Stores fh to self.fh.

        Parameters
        ----------
        y : pd.Series, pd.DataFrame, or np.ndarray (1D or 2D)
            Time series to which to fit the forecaster.
            if self.get_tag("scitype:y")=="univariate":
                must have a single column/variable
            if self.get_tag("scitype:y")=="multivariate":
                must have 2 or more columns
            if self.get_tag("scitype:y")=="both": no restrictions apply
        fh : int, list, np.array or ForecastingHorizon (not optional)
            The forecasters horizon with the steps ahead to to predict.
        X : pd.DataFrame, or 2D np.array, optional (default=None)
            Exogeneous time series to fit to and to predict from
            if self.get_tag("X-y-must-have-same-index"),
            X.index must contain y.index and fh.index
        return_pred_int : bool, optional (default=False)
            If True, returns prediction intervals for given alpha values.
        alpha : float or list, optional (default=0.95)

        Returns
        -------
        y_pred : pd.Series, pd.DataFrame, or np.ndarray (1D or 2D)
            Point forecasts at fh, with same index as fh
            y_pred has same type as y
        y_pred_int : pd.DataFrame - only if return_pred_int=True
            in this case, return is 2-tuple (otherwise a single y_pred)
            Prediction intervals
        """
        # if fit is called, fitted state is re-set
        self._is_fitted = False

        self._set_fh(fh)

        # check and convert X/y
        X_inner, y_inner = self._check_X_y(X=X, y=y)

        # set internal X/y to the new X/y
        # this also updates cutoff from y
        self._update_y_X(y_inner, X_inner)

        # apply fit and then predict
        self._fit(y=y_inner, X=X_inner, fh=fh)
        self._is_fitted = True
        # call the public predict to avoid duplicating output conversions
        #  input conversions are skipped since we are using X_inner
        return self.predict(
            fh=fh, X=X_inner, return_pred_int=return_pred_int, alpha=alpha
        )

    def compute_pred_int(self, y_pred, alpha=DEFAULT_ALPHA):
        """
        Compute/return prediction intervals for a forecast.

        Must be run *after* the forecaster has been fitted.

        If alpha is iterable, multiple intervals will be calculated.

        public method including checks & utility
        dispatches to core logic in _compute_pred_int

        Parameters
        ----------
        y_pred : pd.Series
            Point predictions.
        alpha : float or list, optional (default=0.95)
            A significance level or list of significance levels.

        Returns
        -------
        intervals : pd.DataFrame
            A table of upper and lower bounds for each point prediction in
            ``y_pred``. If ``alpha`` was iterable, then ``intervals`` will be a
            list of such tables.
        """
        self.check_is_fitted()
        alphas = check_alpha(alpha)
        errors = self._compute_pred_int(alphas)

        # compute prediction intervals
        pred_int = [
            pd.DataFrame({"lower": y_pred - error, "upper": y_pred + error})
            for error in errors
        ]

        # for a single alpha, return single pd.DataFrame
        if isinstance(alpha, float):
            return pred_int[0]

        # otherwise return list of pd.DataFrames
        return pred_int

    def update(self, y, X=None, update_params=True):
        """Update cutoff value and, optionally, fitted parameters.

        If no estimator-specific update method has been implemented,
        default fall-back is as follows:
            update_params=True: fitting to all observed data so far
            update_params=False: updates cutoff and remembers data only

        State required:
            Requires state to be "fitted".

        Accesses in self:
            Fitted model attributes ending in "_".
            Pointers to seen data, self._y and self.X
            self.cutoff, self._is_fitted
            If update_params=True, model attributes ending in "_".

        Writes to self:
            Update self._y and self._X with `y` and `X`, by appending rows.
            Updates self. cutoff and self._cutoff to last index seen in `y`.
            If update_params=True,
                updates fitted model attributes ending in "_".

        Parameters
        ----------
        y : pd.Series, pd.DataFrame, or np.ndarray (1D or 2D)
            Time series to which to fit the forecaster.
            if self.get_tag("scitype:y")=="univariate":
                must have a single column/variable
            if self.get_tag("scitype:y")=="multivariate":
                must have 2 or more columns
            if self.get_tag("scitype:y")=="both": no restrictions apply
        X : pd.DataFrame, or 2D np.ndarray optional (default=None)
            Exogeneous time series to fit to
            if self.get_tag("X-y-must-have-same-index"), X.index must contain y.index
        update_params : bool, optional (default=True)
            whether model parameters should be updated

        Returns
        -------
        self : reference to self
        """
        self.check_is_fitted()

        # input checks and minor coercions on X, y
        X_inner, y_inner = self._check_X_y(X=X, y=y)

        # update internal X/y with the new X/y
        # this also updates cutoff from y
        self._update_y_X(y_inner, X_inner)

        # checks and conversions complete, pass to inner fit
        self._update(y=y_inner, X=X_inner, update_params=update_params)

        return self

    def update_predict(
        self,
        y,
        cv=None,
        X=None,
        update_params=True,
        return_pred_int=False,
        alpha=DEFAULT_ALPHA,
    ):
        """Make predictions and update model iteratively over the test set.

        State required:
            Requires state to be "fitted".

        Accesses in self:
            Fitted model attributes ending in "_".
            Pointers to seen data, self._y and self.X
            self.cutoff, self._is_fitted
            If update_params=True, model attributes ending in "_".

        Writes to self:
            Update self._y and self._X with `y` and `X`, by appending rows.
            Updates self. cutoff and self._cutoff to last index seen in `y`.
            If update_params=True,
                updates fitted model attributes ending in "_".

        Parameters
        ----------
        y : pd.Series, pd.DataFrame, or np.ndarray (1D or 2D)
            Time series to which to fit the forecaster.
            if self.get_tag("scitype:y")=="univariate":
                must have a single column/variable
            if self.get_tag("scitype:y")=="multivariate":
                must have 2 or more columns
            if self.get_tag("scitype:y")=="both": no restrictions apply
        cv : temporal cross-validation generator, optional (default=None)
        X : pd.DataFrame, or 2D np.ndarray optional (default=None)
            Exogeneous time series to fit to and predict from
            if self.get_tag("X-y-must-have-same-index"),
            X.index must contain y.index and fh.index
        update_params : bool, optional (default=True)
        return_pred_int : bool, optional (default=False)
        alpha : int or list of ints, optional (default=None)

        Returns
        -------
        y_pred : pd.Series, pd.DataFrame, or np.ndarray (1D or 2D)
            Point forecasts at fh, with same index as fh
            y_pred has same type as y
        y_pred_int : pd.DataFrame - only if return_pred_int=True
            in this case, return is 2-tuple (otherwise a single y_pred)
            Prediction intervals
        """
        self.check_is_fitted()

        if return_pred_int and not self.get_tag("capability:pred_int"):
            raise NotImplementedError(
                f"{self.__class__.__name__} does not have the capability to return "
                "prediction intervals. Please set return_pred_int=False. If you "
                "think this estimator should have the capability, please open "
                "an issue on sktime."
            )

        # input checks and minor coercions on X, y
        X_inner, y_inner = self._check_X_y(X=X, y=y)

        cv = check_cv(cv)

        return self._predict_moving_cutoff(
            y=y_inner,
            cv=cv,
            X=X_inner,
            update_params=update_params,
            return_pred_int=return_pred_int,
            alpha=alpha,
        )

    def update_predict_single(
        self,
        y=None,
        y_new=None,
        fh=None,
        X=None,
        update_params=True,
        return_pred_int=False,
        alpha=DEFAULT_ALPHA,
    ):
        """Update model with new data and make forecasts.

        This method is useful for updating and making forecasts in a single step.

        If no estimator-specific update method has been implemented,
        default fall-back is first update, then predict.

        State required:
            Requires state to be "fitted".

        Accesses in self:
            Fitted model attributes ending in "_".
            Pointers to seen data, self._y and self.X
            self.cutoff, self._is_fitted
            If update_params=True, model attributes ending in "_".

        Writes to self:
            Update self._y and self._X with `y` and `X`, by appending rows.
            Updates self. cutoff and self._cutoff to last index seen in `y`.
            If update_params=True,
                updates fitted model attributes ending in "_".

        Parameters
        ----------
        y : pd.Series, pd.DataFrame, or np.ndarray (1D or 2D)
            Target time series to which to fit the forecaster.
            if self.get_tag("scitype:y")=="univariate":
                must have a single column/variable
            if self.get_tag("scitype:y")=="multivariate":
                must have 2 or more columns
            if self.get_tag("scitype:y")=="both": no restrictions apply
        y_new : alias for y for downwards compatibility, pass only one of y, y_new
            to be deprecated in version 0.10.0
        fh : int, list, np.array or ForecastingHorizon, optional (default=None)
            The forecasters horizon with the steps ahead to to predict.
        X : pd.DataFrame, or 2D np.array, optional (default=None)
            Exogeneous time series to fit to and to predict from
            if self.get_tag("X-y-must-have-same-index"),
                X.index must contain y.index and fh.index
        update_params : bool, optional (default=False)
        return_pred_int : bool, optional (default=False)
            If True, prediction intervals are returned in addition to point
            predictions.
        alpha : float or list of floats

        Returns
        -------
        y_pred : pd.Series, pd.DataFrame, or np.ndarray (1D or 2D)
            Point forecasts at fh, with same index as fh
            y_pred has same type as y
        pred_ints : pd.DataFrame
            Prediction intervals
        """
        # handle input alias, deprecate in v 0.10.1
        if y is None:
            y = y_new
        if y is None:
            raise ValueError("y must be of Series type and cannot be None")

        self.check_is_fitted()
        self._set_fh(fh)

        # input checks and minor coercions on X, y
        X_inner, y_inner = self._check_X_y(X=X, y=y)

        # update internal _X/_y with the new X/y
        # this also updates cutoff from y
        self._update_y_X(y_inner, X_inner)

        return self._update_predict_single(
            y=y_inner,
            fh=self.fh,
            X=X_inner,
            update_params=update_params,
            return_pred_int=return_pred_int,
            alpha=alpha,
        )

    def score(self, y, X=None, fh=None):
        """Scores forecast against ground truth, using MAPE.

        Parameters
        ----------
        y : pd.Series, pd.DataFrame, or np.ndarray (1D or 2D)
            Time series to score
            if self.get_tag("scitype:y")=="univariate":
                must have a single column/variable
            if self.get_tag("scitype:y")=="multivariate":
                must have 2 or more columns
            if self.get_tag("scitype:y")=="both": no restrictions apply
        fh : int, list, array-like or ForecastingHorizon, optional (default=None)
            The forecasters horizon with the steps ahead to to predict.
        X : pd.DataFrame, or 2D np.array, optional (default=None)
            Exogeneous time series to score
            if self.get_tag("X-y-must-have-same-index"), X.index must contain y.index

        Returns
        -------
        score : float
            sMAPE loss of self.predict(fh, X) with respect to y_test.

        See Also
        --------
        :meth:`sktime.performance_metrics.forecasting.mean_absolute_percentage_error`
        """
        # no input checks needed here, they will be performed
        # in predict and loss function
        # symmetric=True is default for mean_absolute_percentage_error
        from sktime.performance_metrics.forecasting import (
            mean_absolute_percentage_error,
        )

        return mean_absolute_percentage_error(y, self.predict(fh, X))

    def get_fitted_params(self):
        """Get fitted parameters.

        State required:
            Requires state to be "fitted".

        Returns
        -------
        fitted_params : dict
        """
        raise NotImplementedError("abstract method")

<<<<<<< HEAD
=======
    def _set_y_X(self, y, X=None, enforce_index_type=None):
        """Set training data.

        Parameters
        ----------
        y : pd.Series
            Endogenous time series
        X : pd.DataFrame, optional (default=None)
            Exogenous time series
        """
        # set initial training data
        self._y, self._X = check_y_X(
            y, X, allow_empty=False, enforce_index_type=enforce_index_type
        )

        # set initial cutoff to the end of the training data
        self._set_cutoff_from_y(y)

    def _check_X_y(self, X=None, y=None):
        """Check and coerce X/y for fit/predict/update functions.

        Parameters
        ----------
        y : pd.Series, pd.DataFrame, or np.ndarray (1D or 2D), optional (default=None)
            Time series to check.
        X : pd.DataFrame, or 2D np.array, optional (default=None)
            Exogeneous time series.

        Returns
        -------
        y_inner : Series compatible with self.get_tag("y_inner_mtype") format
            converted/coerced version of y, mtype determined by "y_inner_mtype" tag
            None if y was None
        X_inner : Series compatible with self.get_tag("X_inner_mtype") format
            converted/coerced version of y, mtype determined by "X_inner_mtype" tag
            None if X was None

        Raises
        ------
        TypeError if y or X is not one of the permissible Series mtypes
        TypeError if y is not compatible with self.get_tag("scitype:y")
            if tag value is "univariate", y must be univariate
            if tag value is "multivariate", y must be bi- or higher-variate
            if tag vaule is "both", y can be either
        TypeError if self.get_tag("X-y-must-have-same-index") is True
            and the index set of X is not a super-set of the index set of y

        Writes to self
        --------------
        _y_mtype_last_seen : str, mtype of y
        _converter_store_y : dict, metadata from conversion for back-conversion
        """
        # input checks and minor coercions on X, y
        ###########################################

        enforce_univariate = self.get_tag("scitype:y") == "univariate"
        enforce_multivariate = self.get_tag("scitype:y") == "multivariate"
        enforce_index_type = self.get_tag("enforce_index_type")

        # checking y
        if y is not None:
            check_y_args = {
                "enforce_univariate": enforce_univariate,
                "enforce_multivariate": enforce_multivariate,
                "enforce_index_type": enforce_index_type,
                "allow_None": False,
                "allow_empty": True,
            }

            y = check_series(y, **check_y_args, var_name="y")

            self._y_mtype_last_seen = mtype(y)
        # end checking y

        # checking X
        if X is not None:
            X = check_series(X, enforce_index_type=enforce_index_type, var_name="X")
            if self.get_tag("X-y-must-have-same-index"):
                check_equal_time_index(X, y)
        # end checking X

        # convert X & y to supported inner type, if necessary
        #####################################################

        # retrieve supported mtypes

        # convert X and y to a supported internal mtype
        #  it X/y mtype is already supported, no conversion takes place
        #  if X/y is None, then no conversion takes place (returns None)
        y_inner_mtype = self.get_tag("y_inner_mtype")
        y_inner = convert_to(
            y,
            to_type=y_inner_mtype,
            as_scitype="Series",  # we are dealing with series
            store=self._converter_store_y,
        )

        X_inner_mtype = self.get_tag("X_inner_mtype")
        X_inner = convert_to(
            X,
            to_type=X_inner_mtype,
            as_scitype="Series",  # we are dealing with series
        )

        return X_inner, y_inner

    def _check_X(self, X=None):
        """Shorthand for _check_X_y with one argument X, see _check_X_y."""
        return self._check_X_y(X=X)[0]

>>>>>>> d718d557
    def _update_X(self, X, enforce_index_type=None):
        if X is not None:
            X = check_X(X, enforce_index_type=enforce_index_type)
            if X is len(X) > 0:
                self._X = X.combine_first(self._X)

    def _update_y_X(self, y, X=None, enforce_index_type=None):
        """Update internal memory of seen training data.

        Accesses in self:
        _y : only if exists, then assumed same type as y and same cols
        _X : only if exists, then assumed same type as X and same cols
            these assumptions should be guaranteed by calls

        Writes to self:
        _y : same type as y - new rows from y are added to current _y
            if _y does not exist, stores y as _y
        _X : same type as X - new rows from X are added to current _X
            if _X does not exist, stores X as _X
            this is only done if X is not None
        cutoff : is set to latest index seen in y

        Parameters
        ----------
        y : pd.Series, pd.DataFrame, or nd.nparray (1D or 2D)
            Endogenous time series
        X : pd.DataFrame or 2D np.ndarray, optional (default=None)
            Exogeneous time series
        """
        # we only need to modify _y if y is not None
        if y is not None:
            # if _y does not exist yet, initialize it with y
            if not hasattr(self, "_y") or self._y is None:
                self._y = y
            # otherwise, update _y with the new rows in y
            #  if y is np.ndarray, we assume all rows are new
            elif isinstance(y, np.ndarray):
                self._y = np.concatenate(self._y, y)
            #  if y is pandas, we use combine_first to update
            elif isinstance(y, (pd.Series, pd.DataFrame)) and len(y) > 0:
                self._y = y.combine_first(self._y)

            # set cutoff to the end of the observation horizon
            self._set_cutoff_from_y(y)

        # we only need to modify _X if X is not None
        if X is not None:
            # if _X does not exist yet, initialize it with X
            if not hasattr(self, "_X") or self._X is None:
                self._X = X
            # otherwise, update _X with the new rows in X
            #  if X is np.ndarray, we assume all rows are new
            elif isinstance(X, np.ndarray):
                self._X = np.concatenate(self._X, X)
            #  if X is pandas, we use combine_first to update
            elif isinstance(X, (pd.Series, pd.DataFrame)) and len(X) > 0:
                self._X = X.combine_first(self._X)

    def _get_y_pred(self, y_in_sample, y_out_sample):
        """Combine in- & out-sample prediction, slices given fh.

        Parameters
        ----------
        y_in_sample : pd.Series
            In-sample prediction
        y_out_sample : pd.Series
            Out-sample prediction

        Returns
        -------
        pd.Series
            y_pred, sliced by fh
        """
        y_pred = y_in_sample.append(y_out_sample, ignore_index=True).rename("y_pred")
        y_pred = pd.DataFrame(y_pred)
        # Workaround for slicing with negative index
        y_pred["idx"] = [x for x in range(-len(y_in_sample), len(y_out_sample))]
        y_pred = y_pred.loc[y_pred["idx"].isin(self.fh.to_indexer(self.cutoff).values)]
        y_pred.index = self.fh.to_absolute(self.cutoff)
        y_pred = y_pred["y_pred"].rename(None)
        return y_pred

    def _get_pred_int(self, lower, upper):
        """Combine lower/upper bounds of pred.intervals, slice on fh.

        Parameters
        ----------
        lower : pd.Series
            Lower bound (can contain also in-sample bound)
        upper : pd.Series
            Upper bound (can contain also in-sample bound)

        Returns
        -------
        pd.DataFrame
            pred_int, predicion intervalls (out-sample, sliced by fh)
        """
        pred_int = pd.DataFrame({"lower": lower, "upper": upper})
        # Out-sample fh
        fh_out = self.fh.to_out_of_sample(cutoff=self.cutoff)
        # If pred_int contains in-sample prediction intervals
        if len(pred_int) > len(self._y):
            len_out = len(pred_int) - len(self._y)
            # Workaround for slicing with negative index
            pred_int["idx"] = [x for x in range(-len(self._y), len_out)]
        # If pred_int does not contain in-sample prediction intervals
        else:
            pred_int["idx"] = [x for x in range(len(pred_int))]
        pred_int = pred_int.loc[
            pred_int["idx"].isin(fh_out.to_indexer(self.cutoff).values)
        ]
        pred_int.index = fh_out.to_absolute(self.cutoff)
        pred_int = pred_int.drop(columns=["idx"])
        return pred_int

    @property
    def cutoff(self):
        """Cut-off = "present time" state of forecaster.

        Returns
        -------
        cutoff : int
        """
        return self._cutoff

    def _set_cutoff(self, cutoff):
        """Set and update cutoff.

        Parameters
        ----------
        cutoff: pandas compatible index element

        Notes
        -----
        Set self._cutoff is to `cutoff`.
        """
        self._cutoff = cutoff

    def _set_cutoff_from_y(self, y):
        """Set and update cutoff from series y.

        Parameters
        ----------
        y: pd.Series, pd.DataFrame, or np.array
            Time series from which to infer the cutoff.

        Notes
        -----
        Set self._cutoff to last index seen in `y`.
        """
        y_mtype = mtype(y, as_scitype="Series")

        if len(y) > 0:
            if y_mtype in ["pd.Series", "pd.DataFrame"]:
                self._cutoff = y.index[-1]
            elif y_mtype == "np.ndarray":
                self._cutoff = len(y)
            else:
                raise TypeError("y does not have a supported type")

    @contextmanager
    def _detached_cutoff(self):
        """Detached cutoff mode.

        When in detached cutoff mode, the cutoff can be updated but will
        be reset to the initial value after leaving the detached cutoff mode.

        This is useful during rolling-cutoff forecasts when the cutoff needs
        to be repeatedly reset, but afterwards should be restored to the
        original value.
        """
        cutoff = self.cutoff  # keep initial cutoff
        try:
            yield
        finally:
            # re-set cutoff to initial value
            self._set_cutoff(cutoff)

    @property
    def fh(self):
        """Forecasting horizon that was passed."""
        # raise error if some method tries to accessed it before it has been set
        if self._fh is None:
            raise ValueError(
                "No `fh` has been set yet, please specify `fh` " "in `fit` or `predict`"
            )

        return self._fh

    def _set_fh(self, fh):
        """Check, set and update the forecasting horizon.

        Parameters
        ----------
        fh : None, int, list, np.ndarray or ForecastingHorizon
        """
        requires_fh = self.get_tag("requires-fh-in-fit")

        msg = (
            f"This is because fitting of the `"
            f"{self.__class__.__name__}` "
            f"depends on `fh`. "
        )

        # below loop treats four cases from three conditions:
        #  A. forecaster is fitted yes/no - self.is_fitted
        #  B. no fh is passed yes/no - fh is None
        #  C. fh is optional in fit yes/no - optfh

        # B. no fh is passed
        if fh is None:
            # A. strategy fitted (call of predict or similar)
            if self._is_fitted:
                # in case C. fh is optional in fit:
                # if there is none from before, there is none overall - raise error
                if not requires_fh and self._fh is None:
                    raise ValueError(
                        "The forecasting horizon `fh` must be passed "
                        "either to `fit` or `predict`, "
                        "but was found in neither."
                    )
                # in case C. fh is not optional in fit: this is fine
                # any error would have already been caught in fit

            # A. strategy not fitted (call of fit)
            elif requires_fh:
                # in case fh is not optional in fit:
                # fh must be passed in fit
                raise ValueError(
                    "The forecasting horizon `fh` must be passed to "
                    "`fit`, but none was found. " + msg
                )
                # in case C. fh is optional in fit:
                # this is fine, nothing to check/raise

        # B. fh is passed
        else:
            # If fh is passed, validate (no matter the situation)
            fh = check_fh(fh)

            # fh is written to self if one of the following is true
            # - estimator has not been fitted yet (for safety from side effects)
            # - fh has not been seen yet
            # - fh has been seen, but was optional in fit,
            #     this means fh needs not be same and can be overwritten
            if not requires_fh or not self._fh or not self._is_fitted:
                self._fh = fh
            # there is one error condition:
            # - fh is mandatory in fit, i.e., fh in predict must be same if passed
            # - fh already passed, and estimator is fitted
            # - fh that was passed in fit is not the same as seen in predict
            # note that elif means: optfh == False, and self._is_fitted == True
            elif self._fh and not np.array_equal(fh, self._fh):
                # raise error if existing fh and new one don't match
                raise ValueError(
                    "A different forecasting horizon `fh` has been "
                    "provided from "
                    "the one seen in `fit`. If you want to change the "
                    "forecasting "
                    "horizon, please re-fit the forecaster. " + msg
                )
            # if existing one and new match, ignore new one

    def _fit(self, y, X=None, fh=None):
        """Fit forecaster to training data.

            core logic

        Writes to self:
            Sets fitted model attributes ending in "_".

        Parameters
        ----------
        y : guaranteed to be of a type in self.get_tag("y_inner_mtype")
            Time series to which to fit the forecaster.
            if self.get_tag("scitype:y")=="univariate":
                guaranteed to have a single column/variable
            if self.get_tag("scitype:y")=="multivariate":
                guaranteed to have 2 or more columns
            if self.get_tag("scitype:y")=="both": no restrictions apply
        fh : int, list, np.array or ForecastingHorizon, optional (default=None)
            The forecasters horizon with the steps ahead to to predict.
        X : optional (default=None)
            guaranteed to be of a type in self.get_tag("X_inner_mtype")
            Exogeneous time series to fit to.

        Returns
        -------
        self : returns an instance of self.
        """
        raise NotImplementedError("abstract method")

    def _predict(self, fh, X=None, return_pred_int=False, alpha=DEFAULT_ALPHA):
        """Forecast time series at future horizon.

            core logic

        State required:
            Requires state to be "fitted".

        Parameters
        ----------
        fh : int, list, np.array or ForecastingHorizon
            Forecasting horizon
        X : optional (default=None)
            guaranteed to be of a type in self.get_tag("X_inner_mtype")
            Exogeneous time series to predict from.
        return_pred_int : bool, optional (default=False)
            If True, returns prediction intervals for given alpha values.
        alpha : float or list, optional (default=0.95)

        Returns
        -------
        y_pred : series of a type in self.get_tag("y_inner_mtype")
            Point forecasts at fh, with same index as fh
        y_pred_int : pd.DataFrame - only if return_pred_int=True
            Prediction intervals
        """
        raise NotImplementedError("abstract method")

    def _update(self, y, X=None, update_params=True):
        """Update time series to incremental training data.

        Writes to self:
            If update_params=True,
                updates fitted model attributes ending in "_".

        Parameters
        ----------
        y : guaranteed to be of a type in self.get_tag("y_inner_mtype")
            Time series to which to fit the forecaster.
            if self.get_tag("scitype:y")=="univariate":
                guaranteed to have a single column/variable
            if self.get_tag("scitype:y")=="multivariate":
                guaranteed to have 2 or more columns
            if self.get_tag("scitype:y")=="both": no restrictions apply
        fh : int, list, np.array or ForecastingHorizon
            Forecasting horizon
        X : optional (default=None)
            guaranteed to be of a type in self.get_tag("X_inner_mtype")
            Exogeneous time series to predict from.
        return_pred_int : bool, optional (default=False)
            If True, returns prediction intervals for given alpha values.
        alpha : float or list, optional (default=0.95)

        Returns
        -------
        y_pred : series of a type in self.get_tag("y_inner_mtype")
            Point forecasts at fh, with same index as fh
        y_pred_int : pd.DataFrame - only if return_pred_int=True
            Prediction intervals
        """
        if update_params:
            # default to re-fitting if update is not implemented
            warn(
                f"NotImplementedWarning: {self.__class__.__name__} "
                f"does not have a custom `update` method implemented. "
                f"{self.__class__.__name__} will be refit each time "
                f"`update` is called."
            )
            # refit with updated data, not only passed data
            self.fit(self._y, self._X, self.fh)
            # todo: should probably be self._fit, not self.fit
            # but looping to self.fit for now to avoid interface break

        return self

    def _update_predict_single(
        self,
        y,
        fh,
        X=None,
        update_params=True,
        return_pred_int=False,
        alpha=DEFAULT_ALPHA,
    ):
        """Update forecaster and then make forecasts.

        Implements default behaviour of calling update and predict
        sequentially, but can be overwritten by subclasses
        to implement more efficient updating algorithms when available.
        """
        self.update(y, X, update_params=update_params)
        return self.predict(fh, X, return_pred_int=return_pred_int, alpha=alpha)

    def _compute_pred_int(self, alphas):
        """Calculate the prediction errors for each point.

        Parameters
        ----------
        alpha : float or list, optional (default=0.95)
            A significance level or list of significance levels.

        Returns
        -------
        errors : list of pd.Series
            Each series in the list will contain the errors for each point in
            the forecast for the corresponding alpha.
        """
        # this should be the NotImplementedError
        # but current interface assumes private method
        # _compute_pred_err(alphas), not _compute_pred_int
        # so looping this through in order for existing classes to work
        return self._compute_pred_err(alphas)

        # todo: fix this in descendants, and change to
        # raise NotImplementedError("abstract method")

    def _compute_pred_err(self, alphas):
        """Temporary loopthrough for _compute_pred_err."""
        raise NotImplementedError("abstract method")

    def _predict_moving_cutoff(
        self,
        y,
        cv,
        X=None,
        update_params=True,
        return_pred_int=False,
        alpha=DEFAULT_ALPHA,
    ):
        """Make single-step or multi-step moving cutoff predictions.

        Parameters
        ----------
        y : pd.Series
        cv : temporal cross-validation generator
        X : pd.DataFrame
        update_params : bool
        return_pred_int : bool
        alpha : float or array-like

        Returns
        -------
        y_pred = pd.Series
        """
        if return_pred_int:
            raise NotImplementedError()

        fh = cv.get_fh()
        y_preds = []
        cutoffs = []

        # enter into a detached cutoff mode
        with self._detached_cutoff():
            # set cutoff to time point before data
            self._set_cutoff(_shift(y.index[0], by=-1))
            # iterate over data
            for new_window, _ in cv.split(y):
                y_new = y.iloc[new_window]

                # we use `update_predict_single` here
                #  this updates the forecasting horizon
                y_pred = self._update_predict_single(
                    y_new,
                    fh,
                    X,
                    update_params=update_params,
                    return_pred_int=return_pred_int,
                    alpha=alpha,
                )
                y_preds.append(y_pred)
                cutoffs.append(self.cutoff)
        return _format_moving_cutoff_predictions(y_preds, cutoffs)


def _format_moving_cutoff_predictions(y_preds, cutoffs):
    """Format moving-cutoff predictions.

    Parameters
    ----------
    y_preds: list of pd.Series or pd.DataFrames, of length n
            must have equal index and equal columns
    cutoffs: iterable of cutoffs, of length n

    Returns
    -------
    y_pred: pd.DataFrame, composed of entries of y_preds
        if length of elements in y_preds is 2 or larger:
            row-index = index common to the y_preds elements
            col-index = (cutoff[i], y_pred.column)
            entry is forecast at horizon given by row, from cutoff/variable at column
        if length of elements in y_preds is 1:
            row-index = forecasting horizon
            col-index = y_pred.column
    """
    # check that input format is correct
    if not isinstance(y_preds, list):
        raise ValueError(f"`y_preds` must be a list, but found: {type(y_preds)}")
    if len(y_preds) == 0:
        return pd.DataFrame(columns=cutoffs)
    if not isinstance(y_preds[0], (pd.DataFrame, pd.Series)):
        raise ValueError("y_preds must be a list of pd.Series or pd.DataFrame")
    ylen = len(y_preds[0])
    ytype = type(y_preds[0])
    if isinstance(y_preds[0], pd.DataFrame):
        ycols = y_preds[0].columns
    for y_pred in y_preds:
        if not isinstance(y_pred, ytype):
            raise ValueError("all elements of y_preds must be of the same type")
        if not len(y_pred) == ylen:
            raise ValueError("all elements of y_preds must be of the same length")
    if isinstance(y_preds[0], pd.DataFrame):
        for y_pred in y_preds:
            if not y_pred.columns.equals(ycols):
                raise ValueError("all elements of y_preds must have the same columns")

    if len(y_preds[0]) == 1:
        # return series for single step ahead predictions
        y_pred = pd.concat(y_preds)
    else:
        y_pred = pd.concat(y_preds, axis=1, keys=cutoffs)

    return y_pred<|MERGE_RESOLUTION|>--- conflicted
+++ resolved
@@ -29,23 +29,16 @@
 __author__ = ["Markus Löning", "@big-o", "fkiraly"]
 __all__ = ["BaseForecaster"]
 
-from sktime.base import BaseEstimator
-
 from contextlib import contextmanager
 from warnings import warn
 
 import numpy as np
 import pandas as pd
 
+from sktime.base import BaseEstimator
+from sktime.datatypes import convert_to, mtype
 from sktime.utils.datetime import _shift
-from sktime.utils.validation.forecasting import check_X
-from sktime.utils.validation.forecasting import check_alpha
-from sktime.utils.validation.forecasting import check_cv
-from sktime.utils.validation.forecasting import check_fh
-from sktime.utils.validation.series import check_series, check_equal_time_index
-
-from sktime.datatypes import convert_to, mtype
-
+from sktime.utils.validation.forecasting import check_alpha, check_cv, check_fh, check_X
 
 DEFAULT_ALPHA = 0.05
 
@@ -596,119 +589,6 @@
         """
         raise NotImplementedError("abstract method")
 
-<<<<<<< HEAD
-=======
-    def _set_y_X(self, y, X=None, enforce_index_type=None):
-        """Set training data.
-
-        Parameters
-        ----------
-        y : pd.Series
-            Endogenous time series
-        X : pd.DataFrame, optional (default=None)
-            Exogenous time series
-        """
-        # set initial training data
-        self._y, self._X = check_y_X(
-            y, X, allow_empty=False, enforce_index_type=enforce_index_type
-        )
-
-        # set initial cutoff to the end of the training data
-        self._set_cutoff_from_y(y)
-
-    def _check_X_y(self, X=None, y=None):
-        """Check and coerce X/y for fit/predict/update functions.
-
-        Parameters
-        ----------
-        y : pd.Series, pd.DataFrame, or np.ndarray (1D or 2D), optional (default=None)
-            Time series to check.
-        X : pd.DataFrame, or 2D np.array, optional (default=None)
-            Exogeneous time series.
-
-        Returns
-        -------
-        y_inner : Series compatible with self.get_tag("y_inner_mtype") format
-            converted/coerced version of y, mtype determined by "y_inner_mtype" tag
-            None if y was None
-        X_inner : Series compatible with self.get_tag("X_inner_mtype") format
-            converted/coerced version of y, mtype determined by "X_inner_mtype" tag
-            None if X was None
-
-        Raises
-        ------
-        TypeError if y or X is not one of the permissible Series mtypes
-        TypeError if y is not compatible with self.get_tag("scitype:y")
-            if tag value is "univariate", y must be univariate
-            if tag value is "multivariate", y must be bi- or higher-variate
-            if tag vaule is "both", y can be either
-        TypeError if self.get_tag("X-y-must-have-same-index") is True
-            and the index set of X is not a super-set of the index set of y
-
-        Writes to self
-        --------------
-        _y_mtype_last_seen : str, mtype of y
-        _converter_store_y : dict, metadata from conversion for back-conversion
-        """
-        # input checks and minor coercions on X, y
-        ###########################################
-
-        enforce_univariate = self.get_tag("scitype:y") == "univariate"
-        enforce_multivariate = self.get_tag("scitype:y") == "multivariate"
-        enforce_index_type = self.get_tag("enforce_index_type")
-
-        # checking y
-        if y is not None:
-            check_y_args = {
-                "enforce_univariate": enforce_univariate,
-                "enforce_multivariate": enforce_multivariate,
-                "enforce_index_type": enforce_index_type,
-                "allow_None": False,
-                "allow_empty": True,
-            }
-
-            y = check_series(y, **check_y_args, var_name="y")
-
-            self._y_mtype_last_seen = mtype(y)
-        # end checking y
-
-        # checking X
-        if X is not None:
-            X = check_series(X, enforce_index_type=enforce_index_type, var_name="X")
-            if self.get_tag("X-y-must-have-same-index"):
-                check_equal_time_index(X, y)
-        # end checking X
-
-        # convert X & y to supported inner type, if necessary
-        #####################################################
-
-        # retrieve supported mtypes
-
-        # convert X and y to a supported internal mtype
-        #  it X/y mtype is already supported, no conversion takes place
-        #  if X/y is None, then no conversion takes place (returns None)
-        y_inner_mtype = self.get_tag("y_inner_mtype")
-        y_inner = convert_to(
-            y,
-            to_type=y_inner_mtype,
-            as_scitype="Series",  # we are dealing with series
-            store=self._converter_store_y,
-        )
-
-        X_inner_mtype = self.get_tag("X_inner_mtype")
-        X_inner = convert_to(
-            X,
-            to_type=X_inner_mtype,
-            as_scitype="Series",  # we are dealing with series
-        )
-
-        return X_inner, y_inner
-
-    def _check_X(self, X=None):
-        """Shorthand for _check_X_y with one argument X, see _check_X_y."""
-        return self._check_X_y(X=X)[0]
-
->>>>>>> d718d557
     def _update_X(self, X, enforce_index_type=None):
         if X is not None:
             X = check_X(X, enforce_index_type=enforce_index_type)
