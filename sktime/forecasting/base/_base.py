# -*- coding: utf-8 -*-
# copyright: sktime developers, BSD-3-Clause License (see LICENSE file)
"""
Base class template for forecaster scitype.

    class name: BaseForecaster

Scitype defining methods:
    fitting            - fit(y, X=None, fh=None)
    forecasting        - predict(fh=None, X=None)
    updating           - update(y, X=None, update_params=True)

Convenience methods:
    fit&forecast       - fit_predict(y, X=None, fh=None)
    update&forecast    - update_predict(cv=None, X=None, update_params=True)
    forecast residuals - predict_residuals(y, X=None, fh=None)
    forecast scores    - score(y, X=None, fh=None)

Optional, special capability methods (check capability tags if available):
    forecast intervals    - predict_interval(fh=None, X=None, coverage=0.90)
    forecast quantiles    - predict_quantiles(fh=None, X=None, alpha=[0.05, 0.95])
    forecast variance     - predict_var(fh=None, X=None, cov=False)
    distribution forecast - predict_proba(fh=None, X=None, marginal=True)

Inspection methods:
    hyper-parameter inspection  - get_params()
    fitted parameter inspection - get_fitted_params()
    current ForecastingHorizon  - fh

State:
    fitted model/strategy   - by convention, any attributes ending in "_"
    fitted state flag       - is_fitted (property)
    fitted state inspection - check_is_fitted()
"""

__author__ = ["mloning", "big-o", "fkiraly", "sveameyer13", "miraep8"]

__all__ = ["BaseForecaster"]

from copy import deepcopy
from itertools import product
from warnings import warn

import numpy as np
import pandas as pd

from sktime.base import BaseEstimator
from sktime.datatypes import (
    VectorizedDF,
    check_is_scitype,
    convert_to,
    get_cutoff,
    mtype_to_scitype,
    scitype_to_mtype,
    update_data,
)
from sktime.forecasting.base import ForecastingHorizon
from sktime.utils.datetime import _shift
from sktime.utils.validation._dependencies import _check_dl_dependencies
from sktime.utils.validation.forecasting import check_alpha, check_cv, check_fh, check_X
from sktime.utils.validation.series import check_equal_time_index

DEFAULT_ALPHA = 0.05


def _coerce_to_list(obj):
    """Return [obj] if obj is not a list, otherwise obj."""
    if not isinstance(obj, list):
        return [obj]
    else:
        return obj


class BaseForecaster(BaseEstimator):
    """Base forecaster template class.

    The base forecaster specifies the methods and method
    signatures that all forecasters have to implement.

    Specific implementations of these methods is deferred to concrete
    forecasters.
    """

    # default tag values - these typically make the "safest" assumption
    _tags = {
        "scitype:y": "univariate",  # which y are fine? univariate/multivariate/both
        "ignores-exogeneous-X": True,  # does estimator ignore the exogeneous X?
        "capability:pred_int": False,  # can the estimator produce prediction intervals?
        "handles-missing-data": False,  # can estimator handle missing data?
        "y_inner_mtype": "pd.Series",  # which types do _fit/_predict, support for y?
        "X_inner_mtype": "pd.DataFrame",  # which types do _fit/_predict, support for X?
        "requires-fh-in-fit": True,  # is forecasting horizon already required in fit?
        "X-y-must-have-same-index": True,  # can estimator handle different X/y index?
        "enforce_index_type": None,  # index type that needs to be enforced in X/y
        "fit_is_empty": False,  # is fit empty and can be skipped?
    }

    def __init__(self):
        self._is_fitted = False

        self._y = None
        self._X = None

        # forecasting horizon
        self._fh = None
        self._cutoff = None  # reference point for relative fh

        self._converter_store_y = dict()  # storage dictionary for in/output conversion

        super(BaseForecaster, self).__init__()

    def __mul__(self, other):
        """Magic * method, return (right) concatenated TransformedTargetForecaster.

        Implemented for `other` being a transformer, otherwise returns `NotImplemented`.

        Parameters
        ----------
        other: `sktime` transformer, must inherit from BaseTransformer
            otherwise, `NotImplemented` is returned

        Returns
        -------
        TransformedTargetForecaster object,
            concatenation of `self` (first) with `other` (last).
            not nested, contains only non-TransformerPipeline `sktime` transformers
        """
        from sktime.forecasting.compose import TransformedTargetForecaster
        from sktime.transformations.base import BaseTransformer
        from sktime.transformations.series.adapt import TabularToSeriesAdaptor
        from sktime.utils.sklearn import is_sklearn_transformer

        # we wrap self in a pipeline, and concatenate with the other
        #   the TransformedTargetForecaster does the rest, e.g., dispatch on other
        if isinstance(other, BaseTransformer):
            self_as_pipeline = TransformedTargetForecaster(steps=[self])
            return self_as_pipeline * other
        elif is_sklearn_transformer(other):
            return self * TabularToSeriesAdaptor(other)
        else:
            return NotImplemented

    def __rmul__(self, other):
        """Magic * method, return (left) concatenated TransformerPipeline.

        Implemented for `other` being a transformer, otherwise returns `NotImplemented`.

        Parameters
        ----------
        other: `sktime` transformer, must inherit from BaseTransformer
            otherwise, `NotImplemented` is returned

        Returns
        -------
        TransformedTargetForecaster object,
            concatenation of `other` (first) with `self` (last).
            not nested, contains only non-TransformerPipeline `sktime` steps
        """
        from sktime.forecasting.compose import TransformedTargetForecaster
        from sktime.transformations.base import BaseTransformer
        from sktime.transformations.series.adapt import TabularToSeriesAdaptor
        from sktime.utils.sklearn import is_sklearn_transformer

        # we wrap self in a pipeline, and concatenate with the other
        #   the TransformedTargetForecaster does the rest, e.g., dispatch on other
        if isinstance(other, BaseTransformer):
            self_as_pipeline = TransformedTargetForecaster(steps=[self])
            return other * self_as_pipeline
        elif is_sklearn_transformer(other):
            return TabularToSeriesAdaptor(other) * self
        else:
            return NotImplemented

    def __or__(self, other):
        """Magic | method, return MultiplexForecaster.

        Implemented for `other` being either a MultiplexForecaster or a forecaster.

        Parameters
        ----------
        other: `sktime` forecaster or sktime MultiplexForecaster

        Returns
        -------
        MultiplexForecaster object
        """
        from sktime.forecasting.compose import MultiplexForecaster

        if isinstance(other, MultiplexForecaster) or isinstance(other, BaseForecaster):
            multiplex_self = MultiplexForecaster([self])
            return multiplex_self | other
        else:
            return NotImplemented

    def fit(self, y, X=None, fh=None):
        """Fit forecaster to training data.

        State change:
            Changes state to "fitted".

        Writes to self:
            Sets self._is_fitted flag to True.
            Writes self._y and self._X with `y` and `X`, respectively.
            Sets self.cutoff and self._cutoff to last index seen in `y`.
            Sets fitted model attributes ending in "_".
            Stores fh to self.fh if fh is passed.

        Parameters
        ----------
        y : time series in sktime compatible data container format
                Time series to which to fit the forecaster.
            y can be in one of the following formats:
            Series scitype: pd.Series, pd.DataFrame, or np.ndarray (1D or 2D)
                for vanilla forecasting, one time series
            Panel scitype: pd.DataFrame with 2-level row MultiIndex,
                3D np.ndarray, list of Series pd.DataFrame, or nested pd.DataFrame
                for global or panel forecasting
            Hierarchical scitype: pd.DataFrame with 3 or more level row MultiIndex
                for hierarchical forecasting
            Number of columns admissible depend on the "scitype:y" tag:
                if self.get_tag("scitype:y")=="univariate":
                    y must have a single column/variable
                if self.get_tag("scitype:y")=="multivariate":
                    y must have 2 or more columns
                if self.get_tag("scitype:y")=="both": no restrictions on columns apply
            For further details:
                on usage, see forecasting tutorial examples/01_forecasting.ipynb
                on specification of formats, examples/AA_datatypes_and_datasets.ipynb
        fh : int, list, np.array or ForecastingHorizon, optional (default=None)
            The forecasting horizon encoding the time stamps to forecast at.
            if self.get_tag("requires-fh-in-fit"), must be passed, not optional
        X : time series in sktime compatible format, optional (default=None)
                Exogeneous time series to fit to
            Should be of same scitype (Series, Panel, or Hierarchical) as y
            if self.get_tag("X-y-must-have-same-index"), X.index must contain y.index
            there are no restrictions on number of columns (unlike for y)

        Returns
        -------
        self : Reference to self.
        """
        # check y is not None
        assert y is not None, "y cannot be None, but found None"

        # if fit is called, estimator is reset, including fitted state
        self.reset()

        # check forecasting horizon and coerce to ForecastingHorizon object
        fh = self._check_fh(fh)

        # check and convert X/y
        X_inner, y_inner = self._check_X_y(X=X, y=y)

        # set internal X/y to the new X/y
        # this also updates cutoff from y
        self._update_y_X(y_inner, X_inner)

        # checks and conversions complete, pass to inner fit
        #####################################################
        vectorization_needed = isinstance(y_inner, VectorizedDF)
        self._is_vectorized = vectorization_needed
        # we call the ordinary _fit if no looping/vectorization needed
        if not vectorization_needed:
            self._fit(y=y_inner, X=X_inner, fh=fh)
        else:
            # otherwise we call the vectorized version of fit
            self._vectorize("fit", y=y_inner, X=X_inner, fh=fh)

        # this should happen last
        self._is_fitted = True

        return self

    def predict(
        self,
        fh=None,
        X=None,
    ):
        """Forecast time series at future horizon.

        State required:
            Requires state to be "fitted".

        Accesses in self:
            Fitted model attributes ending in "_".
            self.cutoff, self._is_fitted

        Writes to self:
            Stores fh to self.fh if fh is passed and has not been passed previously.

        Parameters
        ----------
        fh : int, list, np.array or ForecastingHorizon, optional (default=None)
            The forecasting horizon encoding the time stamps to forecast at.
            if has not been passed in fit, must be passed, not optional
        X : time series in sktime compatible format, optional (default=None)
                Exogeneous time series to fit to
            Should be of same scitype (Series, Panel, or Hierarchical) as y in fit
            if self.get_tag("X-y-must-have-same-index"), X.index must contain fh.index
            there are no restrictions on number of columns (unlike for y)

        Returns
        -------
        y_pred : time series in sktime compatible data container format
            Point forecasts at fh, with same index as fh
            y_pred has same type as the y that has been passed most recently:
                Series, Panel, Hierarchical scitype, same format (see above)
        """
        # handle inputs

        self.check_is_fitted()
        fh = self._check_fh(fh)

        # input check and conversion for X
        X_inner = self._check_X(X=X)

        # we call the ordinary _predict if no looping/vectorization needed
        if not self._is_vectorized:
            y_pred = self._predict(fh=fh, X=X_inner)
        else:
            # otherwise we call the vectorized version of predict
            y_pred = self._vectorize("predict", X=X_inner, fh=fh)

        # convert to output mtype, identical with last y mtype seen
        y_out = convert_to(
            y_pred,
            self._y_mtype_last_seen,
            store=self._converter_store_y,
            store_behaviour="freeze",
        )

        return y_out

    def fit_predict(self, y, X=None, fh=None):
        """Fit and forecast time series at future horizon.

        State change:
            Changes state to "fitted".

        Writes to self:
            Sets is_fitted flag to True.
            Writes self._y and self._X with `y` and `X`, respectively.
            Sets self.cutoff and self._cutoff to last index seen in `y`.
            Sets fitted model attributes ending in "_".
            Stores fh to self.fh.

        Parameters
        ----------
        y : time series in sktime compatible data container format
                Time series to which to fit the forecaster.
            y can be in one of the following formats:
            Series scitype: pd.Series, pd.DataFrame, or np.ndarray (1D or 2D)
                for vanilla forecasting, one time series
            Panel scitype: pd.DataFrame with 2-level row MultiIndex,
                3D np.ndarray, list of Series pd.DataFrame, or nested pd.DataFrame
                for global or panel forecasting
            Hierarchical scitype: pd.DataFrame with 3 or more level row MultiIndex
                for hierarchical forecasting
            Number of columns admissible depend on the "scitype:y" tag:
                if self.get_tag("scitype:y")=="univariate":
                    y must have a single column/variable
                if self.get_tag("scitype:y")=="multivariate":
                    y must have 2 or more columns
                if self.get_tag("scitype:y")=="both": no restrictions on columns apply
            For further details:
                on usage, see forecasting tutorial examples/01_forecasting.ipynb
                on specification of formats, examples/AA_datatypes_and_datasets.ipynb
        fh : int, list, np.array or ForecastingHorizon (not optional)
            The forecasting horizon encoding the time stamps to forecast at.
            if has not been passed in fit, must be passed, not optional
        X : time series in sktime compatible format, optional (default=None)
                Exogeneous time series to fit to
            Should be of same scitype (Series, Panel, or Hierarchical) as y in fit
            if self.get_tag("X-y-must-have-same-index"),
                X.index must contain fh.index and y.index both

        Returns
        -------
        y_pred : time series in sktime compatible data container format
            Point forecasts at fh, with same index as fh
            y_pred has same type as the y that has been passed most recently:
                Series, Panel, Hierarchical scitype, same format (see above)
        """
        # if fit is called, fitted state is re-set
        self._is_fitted = False

        fh = self._check_fh(fh)

        # check and convert X/y
        X_inner, y_inner = self._check_X_y(X=X, y=y)

        # set internal X/y to the new X/y
        # this also updates cutoff from y
        self._update_y_X(y_inner, X_inner)

        # apply fit and then predict
        vectorization_needed = isinstance(y_inner, VectorizedDF)
        self._is_vectorized = vectorization_needed
        # we call the ordinary _fit if no looping/vectorization needed
        if not vectorization_needed:
            self._fit(y=y_inner, X=X_inner, fh=fh)
        else:
            # otherwise we call the vectorized version of fit
            self._vectorize("fit", y=y_inner, X=X_inner, fh=fh)

        self._is_fitted = True
        # call the public predict to avoid duplicating output conversions
        #  input conversions are skipped since we are using X_inner
        return self.predict(fh=fh, X=X_inner)

    def predict_quantiles(self, fh=None, X=None, alpha=None):
        """Compute/return quantile forecasts.

        If alpha is iterable, multiple quantiles will be calculated.

        State required:
            Requires state to be "fitted".

        Accesses in self:
            Fitted model attributes ending in "_".
            self.cutoff, self._is_fitted

        Writes to self:
            Stores fh to self.fh if fh is passed and has not been passed previously.

        Parameters
        ----------
        fh : int, list, np.array or ForecastingHorizon (not optional)
            The forecasting horizon encoding the time stamps to forecast at.
            if has not been passed in fit, must be passed, not optional
        X : time series in sktime compatible format, optional (default=None)
                Exogeneous time series to fit to
            Should be of same scitype (Series, Panel, or Hierarchical) as y in fit
            if self.get_tag("X-y-must-have-same-index"), must contain fh.index
        alpha : float or list of float of unique values, optional (default=[0.05, 0.95])
            A probability or list of, at which quantile forecasts are computed.

        Returns
        -------
        quantiles : pd.DataFrame
            Column has multi-index: first level is variable name from y in fit,
                second level being the values of alpha passed to the function.
            Row index is fh, with additional (upper) levels equal to instance levels,
                    from y seen in fit, if y seen in fit was Panel or Hierarchical.
            Entries are quantile forecasts, for var in col index,
                at quantile probability in second col index, for the row index.
        """
        if not self.get_tag("capability:pred_int"):
            raise NotImplementedError(
                f"{self.__class__.__name__} does not have the capability to return "
                "quantile predictions. If you "
                "think this estimator should have the capability, please open "
                "an issue on sktime."
            )
        self.check_is_fitted()

        # input checks and conversions

        # check fh and coerce to ForecastingHorizon
        fh = self._check_fh(fh)

        # default alpha
        if alpha is None:
            alpha = [0.05, 0.95]
        # check alpha and coerce to list
        alpha = check_alpha(alpha, name="alpha")

        # input check and conversion for X
        X_inner = self._check_X(X=X)

        # we call the ordinary _predict_quantiles if no looping/vectorization needed
        if not self._is_vectorized:
            quantiles = self._predict_quantiles(fh=fh, X=X_inner, alpha=alpha)
        else:
            # otherwise we call the vectorized version of predict_quantiles
            quantiles = self._vectorize(
                "predict_quantiles", fh=fh, X=X_inner, alpha=alpha
            )

        return quantiles

    def predict_interval(
        self,
        fh=None,
        X=None,
        coverage=0.90,
    ):
        """Compute/return prediction interval forecasts.

        If coverage is iterable, multiple intervals will be calculated.

        State required:
            Requires state to be "fitted".

        Accesses in self:
            Fitted model attributes ending in "_".
            self.cutoff, self._is_fitted

        Writes to self:
            Stores fh to self.fh if fh is passed and has not been passed previously.

        Parameters
        ----------
        fh : int, list, np.array or ForecastingHorizon (not optional)
            The forecasting horizon encoding the time stamps to forecast at.
            if has not been passed in fit, must be passed, not optional
        X : time series in sktime compatible format, optional (default=None)
                Exogeneous time series to fit to
            Should be of same scitype (Series, Panel, or Hierarchical) as y in fit
            if self.get_tag("X-y-must-have-same-index"), must contain fh.index
        coverage : float or list of float of unique values, optional (default=0.90)
           nominal coverage(s) of predictive interval(s)

        Returns
        -------
        pred_int : pd.DataFrame
            Column has multi-index: first level is variable name from y in fit,
                second level coverage fractions for which intervals were computed.
                    in the same order as in input `coverage`.
                Third level is string "lower" or "upper", for lower/upper interval end.
            Row index is fh, with additional (upper) levels equal to instance levels,
                from y seen in fit, if y seen in fit was Panel or Hierarchical.
            Entries are forecasts of lower/upper interval end,
                for var in col index, at nominal coverage in second col index,
                lower/upper depending on third col index, for the row index.
                Upper/lower interval end forecasts are equivalent to
                quantile forecasts at alpha = 0.5 - c/2, 0.5 + c/2 for c in coverage.
        """
        if not self.get_tag("capability:pred_int"):
            raise NotImplementedError(
                f"{self.__class__.__name__} does not have the capability to return "
                "prediction intervals. If you "
                "think this estimator should have the capability, please open "
                "an issue on sktime."
            )
        self.check_is_fitted()

        # input checks and conversions

        # check fh and coerce to ForecastingHorizon
        fh = self._check_fh(fh)
        # check alpha and coerce to list
        coverage = check_alpha(coverage, name="coverage")

        # check and convert X
        X_inner = self._check_X(X=X)

        # we call the ordinary _predict_interval if no looping/vectorization needed
        if not self._is_vectorized:
            pred_int = self._predict_interval(fh=fh, X=X_inner, coverage=coverage)
        else:
            # otherwise we call the vectorized version of predict_interval
            pred_int = self._vectorize(
                "predict_interval", fh=fh, X=X_inner, coverage=coverage
            )

        return pred_int

    def predict_var(self, fh=None, X=None, cov=False):
        """Compute/return variance forecasts.

        State required:
            Requires state to be "fitted".

        Accesses in self:
            Fitted model attributes ending in "_".
            self.cutoff, self._is_fitted

        Writes to self:
            Stores fh to self.fh if fh is passed and has not been passed previously.

        Parameters
        ----------
        fh : int, list, np.array or ForecastingHorizon (not optional)
            The forecasting horizon encoding the time stamps to forecast at.
            if has not been passed in fit, must be passed, not optional
        X : time series in sktime compatible format, optional (default=None)
                Exogeneous time series to fit to
            Should be of same scitype (Series, Panel, or Hierarchical) as y in fit
            if self.get_tag("X-y-must-have-same-index"),
                X.index must contain fh.index and y.index both
        cov : bool, optional (default=False)
            if True, computes covariance matrix forecast.
            if False, computes marginal variance forecasts.

        Returns
        -------
        pred_var : pd.DataFrame, format dependent on `cov` variable
            If cov=False:
                Column names are exactly those of `y` passed in `fit`/`update`.
                    For nameless formats, column index will be a RangeIndex.
                Row index is fh, with additional levels equal to instance levels,
                    from y seen in fit, if y seen in fit was Panel or Hierarchical.
                Entries are variance forecasts, for var in col index.
                A variance forecast for given variable and fh index is a predicted
                    variance for that variable and index, given observed data.
            If cov=True:
                Column index is a multiindex: 1st level is variable names (as above)
                    2nd level is fh.
                Row index is fh, with additional levels equal to instance levels,
                    from y seen in fit, if y seen in fit was Panel or Hierarchical.
                Entries are (co-)variance forecasts, for var in col index, and
                    covariance between time index in row and col.
                Note: no covariance forecasts are returned between different variables.
        """
        if not self.get_tag("capability:pred_int"):
            raise NotImplementedError(
                f"{self.__class__.__name__} does not have the capability to return "
                "variance predictions. If you "
                "think this estimator should have the capability, please open "
                "an issue on sktime."
            )
        self.check_is_fitted()
        # input checks
        fh = self._check_fh(fh)

        # check and convert X
        X_inner = self._check_X(X=X)

        # we call the ordinary _predict_interval if no looping/vectorization needed
        if not self._is_vectorized:
            pred_var = self._predict_var(fh=fh, X=X_inner, cov=cov)
        else:
            # otherwise we call the vectorized version of predict_interval
            pred_var = self._vectorize("predict_var", fh=fh, X=X_inner, cov=cov)

        return pred_var

    def predict_proba(self, fh=None, X=None, marginal=True):
        """Compute/return fully probabilistic forecasts.

        Note: currently only implemented for Series (non-panel, non-hierarchical) y.

        State required:
            Requires state to be "fitted".

        Accesses in self:
            Fitted model attributes ending in "_".
            self.cutoff, self._is_fitted

        Writes to self:
            Stores fh to self.fh if fh is passed and has not been passed previously.

        Parameters
        ----------
        fh : int, list, np.array or ForecastingHorizon (not optional)
            The forecasting horizon encoding the time stamps to forecast at.
            if has not been passed in fit, must be passed, not optional
        X : time series in sktime compatible format, optional (default=None)
                Exogeneous time series to fit to
            Should be of same scitype (Series, Panel, or Hierarchical) as y in fit
            if self.get_tag("X-y-must-have-same-index"), must contain fh.index
        marginal : bool, optional (default=True)
            whether returned distribution is marginal by time index

        Returns
        -------
        pred_dist : tfp Distribution object
            if marginal=True:
                batch shape is 1D and same length as fh
                event shape is 1D, with length equal number of variables being forecast
                i-th (batch) distribution is forecast for i-th entry of fh
                j-th (event) index is j-th variable, order as y in `fit`/`update`
            if marginal=False:
                there is a single batch
                event shape is 2D, of shape (len(fh), no. variables)
                i-th (event dim 1) distribution is forecast for i-th entry of fh
                j-th (event dim 1) index is j-th variable, order as y in `fit`/`update`
        """
        if not self.get_tag("capability:pred_int"):
            raise NotImplementedError(
                f"{self.__class__.__name__} does not have the capability to return "
                "fully probabilistic predictions. If you "
                "think this estimator should have the capability, please open "
                "an issue on sktime."
            )

        if hasattr(self, "_is_vectorized") and self._is_vectorized:
            raise NotImplementedError(
                "automated vectorization for predict_proba is not implemented"
            )

        msg = (
            "tensorflow-probability must be installed for fully probabilistic forecasts"
            "install `sktime` deep learning dependencies by `pip install sktime[dl]`"
        )
        _check_dl_dependencies(msg)

        self.check_is_fitted()
        # input checks
        fh = self._check_fh(fh)

        # check and convert X
        X_inner = self._check_X(X=X)

        pred_dist = self._predict_proba(fh=fh, X=X_inner, marginal=marginal)

        return pred_dist

    def update(self, y, X=None, update_params=True):
        """Update cutoff value and, optionally, fitted parameters.

        If no estimator-specific update method has been implemented,
        default fall-back is as follows:
            update_params=True: fitting to all observed data so far
            update_params=False: updates cutoff and remembers data only

        State required:
            Requires state to be "fitted".

        Accesses in self:
            Fitted model attributes ending in "_".
            Pointers to seen data, self._y and self.X
            self.cutoff, self._is_fitted
            If update_params=True, model attributes ending in "_".

        Writes to self:
            Update self._y and self._X with `y` and `X`, by appending rows.
            Updates self. cutoff and self._cutoff to last index seen in `y`.
            If update_params=True,
                updates fitted model attributes ending in "_".

        Parameters
        ----------
        y : time series in sktime compatible data container format
                Time series to which to fit the forecaster in the update.
            y can be in one of the following formats, must be same scitype as in fit:
            Series scitype: pd.Series, pd.DataFrame, or np.ndarray (1D or 2D)
                for vanilla forecasting, one time series
            Panel scitype: pd.DataFrame with 2-level row MultiIndex,
                3D np.ndarray, list of Series pd.DataFrame, or nested pd.DataFrame
                for global or panel forecasting
            Hierarchical scitype: pd.DataFrame with 3 or more level row MultiIndex
                for hierarchical forecasting
            Number of columns admissible depend on the "scitype:y" tag:
                if self.get_tag("scitype:y")=="univariate":
                    y must have a single column/variable
                if self.get_tag("scitype:y")=="multivariate":
                    y must have 2 or more columns
                if self.get_tag("scitype:y")=="both": no restrictions on columns apply
            For further details:
                on usage, see forecasting tutorial examples/01_forecasting.ipynb
                on specification of formats, examples/AA_datatypes_and_datasets.ipynb
        X : time series in sktime compatible format, optional (default=None)
                Exogeneous time series to fit to
            Should be of same scitype (Series, Panel, or Hierarchical) as y
            if self.get_tag("X-y-must-have-same-index"), X.index must contain y.index
            there are no restrictions on number of columns (unlike for y)
        update_params : bool, optional (default=True)
            whether model parameters should be updated

        Returns
        -------
        self : reference to self
        """
        self.check_is_fitted()

        if y is None or (hasattr(y, "__len__") and len(y) == 0):
            warn("empty y passed to update, no update was carried out")
            return self

        # input checks and minor coercions on X, y
        X_inner, y_inner = self._check_X_y(X=X, y=y)

        # update internal X/y with the new X/y
        # this also updates cutoff from y
        self._update_y_X(y_inner, X_inner)

        # checks and conversions complete, pass to inner fit
        self._update(y=y_inner, X=X_inner, update_params=update_params)

        return self

    def update_predict(
        self,
        y,
        cv=None,
        X=None,
        update_params=True,
        reset_forecaster=True,
    ):
        """Make predictions and update model iteratively over the test set.

        State required:
            Requires state to be "fitted".

        Accesses in self:
            Fitted model attributes ending in "_".
            Pointers to seen data, self._y and self.X
            self.cutoff, self._is_fitted
            If update_params=True, model attributes ending in "_".

        Writes to self, if reset_forecaster=False:
            Update self._y and self._X with `y` and `X`, by appending rows.
            Updates self.cutoff and self._cutoff to last index seen in `y`.
            If update_params=True,
                updates fitted model attributes ending in "_".

        Does not update state if reset_forecaster=True.

        Parameters
        ----------
        y : time series in sktime compatible data container format
                Time series to which to fit the forecaster in the update.
            y can be in one of the following formats, must be same scitype as in fit:
            Series scitype: pd.Series, pd.DataFrame, or np.ndarray (1D or 2D)
                for vanilla forecasting, one time series
            Panel scitype: pd.DataFrame with 2-level row MultiIndex,
                3D np.ndarray, list of Series pd.DataFrame, or nested pd.DataFrame
                for global or panel forecasting
            Hierarchical scitype: pd.DataFrame with 3 or more level row MultiIndex
                for hierarchical forecasting
            Number of columns admissible depend on the "scitype:y" tag:
                if self.get_tag("scitype:y")=="univariate":
                    y must have a single column/variable
                if self.get_tag("scitype:y")=="multivariate":
                    y must have 2 or more columns
                if self.get_tag("scitype:y")=="both": no restrictions on columns apply
            For further details:
                on usage, see forecasting tutorial examples/01_forecasting.ipynb
                on specification of formats, examples/AA_datatypes_and_datasets.ipynb
        cv : temporal cross-validation generator inheriting from BaseSplitter, optional
            for example, SlidingWindowSplitter or ExpandingWindowSplitter
            default = ExpandingWindowSplitter with `initial_window=1` and defaults
                = individual data points in y/X are added and forecast one-by-one,
                `initial_window = 1`, `step_length = 1` and `fh = 1`
        X : time series in sktime compatible format, optional (default=None)
            Exogeneous time series for updating and forecasting
            Should be of same scitype (Series, Panel, or Hierarchical) as y
            if self.get_tag("X-y-must-have-same-index"),
                X.index must contain y.index and fh.index both
            there are no restrictions on number of columns (unlike for y)
        update_params : bool, optional (default=True)
            whether model parameters should be updated in each update step
        reset_forecaster : bool, optional (default=True)
            if True, will not change the state of the forecaster,
                i.e., update/predict sequence is run with a copy,
                and cutoff, model parameters, data memory of self do not change
            if False, will update self when the update/predict sequence is run
                as if update/predict were called directly

        Returns
        -------
        y_pred : object that tabulates point forecasts from multiple split batches
            format depends on pairs (cutoff, absolute horizon) forecast overall
            if collection of absolute horizon points is unique:
                type is time series in sktime compatible data container format
                cutoff is suppressed in output
                has same type as the y that has been passed most recently:
                Series, Panel, Hierarchical scitype, same format (see above)
            if collection of absolute horizon points is not unique:
                type is a pandas DataFrame, with row and col index being time stamps
                row index corresponds to cutoffs that are predicted from
                column index corresponds to absolut horizons that are predicted
                entry is the point prediction of col index predicted from row index
                entry is nan if no prediction is made at that (cutoff, horizon) pair
        """
        from sktime.forecasting.model_selection import ExpandingWindowSplitter

        if cv is None:
            cv = ExpandingWindowSplitter(initial_window=1)

        self.check_is_fitted()

        # input checks and minor coercions on X, y
        X_inner, y_inner = self._check_X_y(X=X, y=y)

        cv = check_cv(cv)

        return self._predict_moving_cutoff(
            y=y_inner,
            cv=cv,
            X=X_inner,
            update_params=update_params,
            reset_forecaster=reset_forecaster,
        )

    def update_predict_single(
        self,
        y=None,
        fh=None,
        X=None,
        update_params=True,
    ):
        """Update model with new data and make forecasts.

        This method is useful for updating and making forecasts in a single step.

        If no estimator-specific update method has been implemented,
        default fall-back is first update, then predict.

        State required:
            Requires state to be "fitted".

        Accesses in self:
            Fitted model attributes ending in "_".
            Pointers to seen data, self._y and self.X
            self.cutoff, self._is_fitted
            If update_params=True, model attributes ending in "_".

        Writes to self:
            Update self._y and self._X with `y` and `X`, by appending rows.
            Updates self. cutoff and self._cutoff to last index seen in `y`.
            If update_params=True,
                updates fitted model attributes ending in "_".

        Parameters
        ----------
        y : time series in sktime compatible data container format
                Time series to which to fit the forecaster in the update.
            y can be in one of the following formats, must be same scitype as in fit:
            Series scitype: pd.Series, pd.DataFrame, or np.ndarray (1D or 2D)
                for vanilla forecasting, one time series
            Panel scitype: pd.DataFrame with 2-level row MultiIndex,
                3D np.ndarray, list of Series pd.DataFrame, or nested pd.DataFrame
                for global or panel forecasting
            Hierarchical scitype: pd.DataFrame with 3 or more level row MultiIndex
                for hierarchical forecasting
            Number of columns admissible depend on the "scitype:y" tag:
                if self.get_tag("scitype:y")=="univariate":
                    y must have a single column/variable
                if self.get_tag("scitype:y")=="multivariate":
                    y must have 2 or more columns
                if self.get_tag("scitype:y")=="both": no restrictions on columns apply
            For further details:
                on usage, see forecasting tutorial examples/01_forecasting.ipynb
                on specification of formats, examples/AA_datatypes_and_datasets.ipynb
        fh : int, list, np.array or ForecastingHorizon, optional (default=None)
            The forecasting horizon encoding the time stamps to forecast at.
            if has not been passed in fit, must be passed, not optional
        X : time series in sktime compatible format, optional (default=None)
                Exogeneous time series for updating and forecasting
            Should be of same scitype (Series, Panel, or Hierarchical) as y
            if self.get_tag("X-y-must-have-same-index"),
                X.index must contain y.index and fh.index both
        update_params : bool, optional (default=False)

        Returns
        -------
        y_pred : time series in sktime compatible data container format
            Point forecasts at fh, with same index as fh
            if fh was relative, index is relative to cutoff after update with y
            y_pred has same type as the y that has been passed most recently:
                Series, Panel, Hierarchical scitype, same format (see above)
        """
        if y is None or (hasattr(y, "__len__") and len(y) == 0):
            warn("empty y passed to update_predict, no update was carried out")
            return self.predict(fh=fh, X=X)

        self.check_is_fitted()
        fh = self._check_fh(fh)

        # input checks and minor coercions on X, y
        X_inner, y_inner = self._check_X_y(X=X, y=y)

        # update internal _X/_y with the new X/y
        # this also updates cutoff from y
        self._update_y_X(y_inner, X_inner)

        return self._update_predict_single(
            y=y_inner,
            fh=fh,
            X=X_inner,
            update_params=update_params,
        )

    def predict_residuals(self, y=None, X=None):
        """Return residuals of time series forecasts.

        Residuals will be computed for forecasts at y.index.

        If fh must be passed in fit, must agree with y.index.
        If y is an np.ndarray, and no fh has been passed in fit,
        the residuals will be computed at a fh of range(len(y.shape[0]))

        State required:
            Requires state to be "fitted".
            If fh has been set, must correspond to index of y (pandas or integer)

        Accesses in self:
            Fitted model attributes ending in "_".
            self.cutoff, self._is_fitted

        Writes to self:
            Stores y.index to self.fh if has not been passed previously.

        Parameters
        ----------
        y : time series in sktime compatible data container format
            Time series with ground truth observations, to compute residuals to.
            Must have same type, dimension, and indices as expected return of predict.
            if None, the y seen so far (self._y) are used, in particular:
                if preceded by a single fit call, then in-sample residuals are produced
                if fit requires fh, it must have pointed to index of y in fit
        X : pd.DataFrame, or 2D np.ndarray, optional (default=None)
            Exogeneous time series to predict from
            if self.get_tag("X-y-must-have-same-index"),
                X.index must contain fh.index and y.index both

        Returns
        -------
        y_res : time series in sktime compatible data container format
            Forecast residuals at fh, with same index as fh
            y_res has same type as the y that has been passed most recently:
                Series, Panel, Hierarchical scitype, same format (see above)
        """
        # if no y is passed, the so far observed y is used
        if y is None:
            y = self._y

        # we want residuals, so fh must be the index of y
        # if data frame: take directly from y
        # to avoid issues with _set_fh, we convert to relative if self.fh is
        if isinstance(y, (pd.DataFrame, pd.Series)):
            fh = ForecastingHorizon(y.index, is_relative=False)
            if self._fh is not None and self.fh.is_relative:
                fh = fh.to_relative(self.cutoff)
            fh = self._check_fh(fh)
        # if np.ndarray, rows are not indexed
        # so will be interpreted as range(len), or existing fh if it is stored
        elif isinstance(y, np.ndarray):
            if self._fh is None:
                fh = range(y.shape[0])
            else:
                fh = self.fh
        else:
            raise TypeError("y must be a supported Series mtype")

        y_pred = self.predict(fh=fh, X=X)

        if not type(y_pred) == type(y):
            raise TypeError(
                "y must have same type, dims, index as expected predict return. "
                f"expected type {type(y_pred)}, but found {type(y)}"
            )

        y_res = y - y_pred

        return y_res

    def score(self, y, X=None, fh=None):
        """Scores forecast against ground truth, using MAPE.

        Parameters
        ----------
        y : pd.Series, pd.DataFrame, or np.ndarray (1D or 2D)
            Time series to score
            if self.get_tag("scitype:y")=="univariate":
                must have a single column/variable
            if self.get_tag("scitype:y")=="multivariate":
                must have 2 or more columns
            if self.get_tag("scitype:y")=="both": no restrictions apply
        fh : int, list, array-like or ForecastingHorizon, optional (default=None)
            The forecasters horizon with the steps ahead to to predict.
        X : pd.DataFrame, or 2D np.array, optional (default=None)
            Exogeneous time series to score
            if self.get_tag("X-y-must-have-same-index"), X.index must contain y.index

        Returns
        -------
        score : float
            sMAPE loss of self.predict(fh, X) with respect to y_test.

        See Also
        --------
        :meth:`sktime.performance_metrics.forecasting.mean_absolute_percentage_error`
        """
        # no input checks needed here, they will be performed
        # in predict and loss function
        # symmetric=True is default for mean_absolute_percentage_error
        from sktime.performance_metrics.forecasting import (
            mean_absolute_percentage_error,
        )

        return mean_absolute_percentage_error(y, self.predict(fh, X))

    def get_fitted_params(self):
        """Get fitted parameters.

        State required:
            Requires state to be "fitted".

        Returns
        -------
        fitted_params : dict
        """
        raise NotImplementedError("abstract method")

    def _check_X_y(self, X=None, y=None):
        """Check and coerce X/y for fit/predict/update functions.

        Parameters
        ----------
        y : pd.Series, pd.DataFrame, or np.ndarray (1D or 2D), optional (default=None)
            Time series to check.
        X : pd.DataFrame, or 2D np.array, optional (default=None)
            Exogeneous time series.

        Returns
        -------
        y_inner : Series, Panel, or Hierarchical object, or VectorizedDF
                compatible with self.get_tag("y_inner_mtype") format
            Case 1: self.get_tag("y_inner_mtype") supports scitype of y, then
                converted/coerced version of y, mtype determined by "y_inner_mtype" tag
            Case 2: self.get_tag("y_inner_mtype") does not support scitype of y, then
                VectorizedDF of y, iterated as the most complex supported scitype
                    (complexity order: Hierarchical > Panel > Series)
            Case 3: None if y was None
        X_inner : Series, Panel, or Hierarchical object, or VectorizedDF
                compatible with self.get_tag("X_inner_mtype") format
            Case 1: self.get_tag("X_inner_mtype") supports scitype of X, then
                converted/coerced version of X, mtype determined by "X_inner_mtype" tag
            Case 2: self.get_tag("X_inner_mtype") does not support scitype of X, then
                VectorizedDF of X, iterated as the most complex supported scitype
            Case 3: None if X was None

        Raises
        ------
        TypeError if y or X is not one of the permissible Series mtypes
        TypeError if y is not compatible with self.get_tag("scitype:y")
            if tag value is "univariate", y must be univariate
            if tag value is "multivariate", y must be bi- or higher-variate
            if tag value is "both", y can be either
        TypeError if self.get_tag("X-y-must-have-same-index") is True
            and the index set of X is not a super-set of the index set of y

        Writes to self
        --------------
        _y_mtype_last_seen : str, mtype of y
        _converter_store_y : dict, metadata from conversion for back-conversion
        """
        if X is None and y is None:
            return None, None

        def _most_complex_scitype(scitypes, smaller_equal_than=None):
            """Return most complex scitype in a list of str."""
            if "Hierarchical" in scitypes and smaller_equal_than == "Hierarchical":
                return "Hierarchical"
            elif "Panel" in scitypes and smaller_equal_than != "Series":
                return "Panel"
            elif "Series" in scitypes:
                return "Series"
            else:
                raise ValueError("no series scitypes supported, bug in estimator")

        # retrieve supported mtypes
        y_inner_mtype = _coerce_to_list(self.get_tag("y_inner_mtype"))
        X_inner_mtype = _coerce_to_list(self.get_tag("X_inner_mtype"))
        y_inner_scitype = mtype_to_scitype(y_inner_mtype, return_unique=True)
        X_inner_scitype = mtype_to_scitype(X_inner_mtype, return_unique=True)

        ALLOWED_SCITYPES = ["Series", "Panel", "Hierarchical"]
        FORBIDDEN_MTYPES = ["numpyflat", "pd-wide"]

        for scitype in ALLOWED_SCITYPES:
            mtypes = set(scitype_to_mtype(scitype))
            mtypes = list(mtypes.difference(FORBIDDEN_MTYPES))
            mtypes_msg = f'"For {scitype} scitype: {mtypes}. '

        # checking y
        if y is not None:
            y_valid, _, y_metadata = check_is_scitype(
                y, scitype=ALLOWED_SCITYPES, return_metadata=True, var_name="y"
            )
            msg = (
                "y must be in an sktime compatible format, "
                "of scitype Series, Panel or Hierarchical, "
                "for instance a pandas.DataFrame with sktime compatible time indices, "
                "or with MultiIndex and last(-1) level an sktime compatible time index."
                " See the forecasting tutorial examples/01_forecasting.ipynb, or"
                " the data format tutorial examples/AA_datatypes_and_datasets.ipynb,"
                "If you think y is already in an sktime supported input format, "
                "run sktime.datatypes.check_raise(y, mtype) to diagnose the error, "
                "where mtype is the string of the type specification you want for y. "
                "Possible mtype specification strings are as follows. "
            )
            if not y_valid:
                raise TypeError(msg + mtypes_msg)

            y_scitype = y_metadata["scitype"]
            self._y_mtype_last_seen = y_metadata["mtype"]

            req_vec_because_rows = y_scitype not in y_inner_scitype
            req_vec_because_cols = (
                self.get_tag("scitype:y") == "univariate"
                and not y_metadata["is_univariate"]
            )
            requires_vectorization = req_vec_because_rows or req_vec_because_cols

            if (
                self.get_tag("scitype:y") == "multivariate"
                and y_metadata["is_univariate"]
            ):
                raise ValueError(
                    "y must have two or more variables, but found only one"
                )
        else:
            # y_scitype is used below - set to None if y is None
            y_scitype = None
            requires_vectorization = False
        # end checking y

        # checking X
        if X is not None:
            X_valid, _, X_metadata = check_is_scitype(
                X, scitype=ALLOWED_SCITYPES, return_metadata=True, var_name="X"
            )

            msg = (
                "X must be either None, or in an sktime compatible format, "
                "of scitype Series, Panel or Hierarchical, "
                "for instance a pandas.DataFrame with sktime compatible time indices, "
                "or with MultiIndex and last(-1) level an sktime compatible time index."
                " See the forecasting tutorial examples/01_forecasting.ipynb, or"
                " the data format tutorial examples/AA_datatypes_and_datasets.ipynb"
                "If you think X is already in an sktime supported input format, "
                "run sktime.datatypes.check_raise(X, mtype) to diagnose the error, "
                "where mtype is the string of the type specification you want for X. "
                "Possible mtype specification strings are as follows. "
            )
            if not X_valid:
                raise TypeError(msg + mtypes_msg)

            X_scitype = X_metadata["scitype"]
            requires_vectorization = X_scitype not in X_inner_scitype
        else:
            # X_scitype is used below - set to None if X is None
            X_scitype = None

        # extra check: if X is ignored by inner methods, pass None to them
        if self.get_tag("ignores-exogeneous-X"):
            X = None
            X_scitype = None
        # end checking X

        # compatibility checks between X and y
        if X is not None and y is not None:
            if self.get_tag("X-y-must-have-same-index"):
                if not self.get_tag("ignores-exogeneous-X"):
                    check_equal_time_index(X, y, mode="contains")

            if y_scitype != X_scitype:
                raise TypeError("X and y must have the same scitype")
        # end compatibility checking X and y

        # todo: add tests that :
        #   y_inner_scitype are same as X_inner_scitype
        #   y_inner_scitype always includes "less index" scitypes

        # convert X & y to supported inner type, if necessary
        #####################################################

        # convert X and y to a supported internal mtype
        #  it X/y mtype is already supported, no conversion takes place
        #  if X/y is None, then no conversion takes place (returns None)
        #  if vectorization is required, we wrap in Vect

        if not requires_vectorization:
            # converts y, skips conversion if already of right type
            y_inner = convert_to(
                y,
                to_type=y_inner_mtype,
                as_scitype=y_scitype,  # we are dealing with series
                store=self._converter_store_y,
                store_behaviour="reset",
            )

            # converts X, converts None to None if X is None
            X_inner = convert_to(
                X,
                to_type=X_inner_mtype,
                as_scitype=X_scitype,  # we are dealing with series
            )
        else:
            iterate_as = _most_complex_scitype(
                y_inner_scitype, smaller_equal_than=y_scitype
            )
            if y is not None:
                y_inner = VectorizedDF(
                    X=y,
                    iterate_as=iterate_as,
                    is_scitype=y_scitype,
                    iterate_cols=req_vec_because_cols,
                )
            else:
                y_inner = None
            if X is not None:
                X_inner = VectorizedDF(X=X, iterate_as=iterate_as, is_scitype=X_scitype)
            else:
                X_inner = None

        return X_inner, y_inner

    def _check_X(self, X=None):
        """Shorthand for _check_X_y with one argument X, see _check_X_y."""
        return self._check_X_y(X=X)[0]

    def _update_X(self, X, enforce_index_type=None):
        if X is not None:
            X = check_X(X, enforce_index_type=enforce_index_type)
            if X is len(X) > 0:
                self._X = X.combine_first(self._X)

    def _update_y_X(self, y, X=None, enforce_index_type=None):
        """Update internal memory of seen training data.

        Accesses in self:
        _y : only if exists, then assumed same type as y and same cols
        _X : only if exists, then assumed same type as X and same cols
            these assumptions should be guaranteed by calls

        Writes to self:
        _y : same type as y - new rows from y are added to current _y
            if _y does not exist, stores y as _y
        _X : same type as X - new rows from X are added to current _X
            if _X does not exist, stores X as _X
            this is only done if X is not None
        cutoff : is set to latest index seen in y

        Parameters
        ----------
        y : pd.Series, pd.DataFrame, or np.ndarray (1D or 2D)
            Endogenous time series
        X : pd.DataFrame or 2D np.ndarray, optional (default=None)
            Exogeneous time series
        """
        if y is not None:
            # if _y does not exist yet, initialize it with y
            if not hasattr(self, "_y") or self._y is None or not self.is_fitted:
                self._y = y
            else:
                self._y = update_data(self._y, y)

            # set cutoff to the end of the observation horizon
            self._set_cutoff_from_y(y)

        if X is not None:
            # if _X does not exist yet, initialize it with X
            if not hasattr(self, "_X") or self._X is None or not self.is_fitted:
                self._X = X
            else:
                self._X = update_data(self._X, X)

    def _get_y_pred(self, y_in_sample, y_out_sample):
        """Combine in- & out-sample prediction, slices given fh.

        Parameters
        ----------
        y_in_sample : pd.Series
            In-sample prediction
        y_out_sample : pd.Series
            Out-sample prediction

        Returns
        -------
        pd.Series
            y_pred, sliced by fh
        """
        y_pred = pd.concat([y_in_sample, y_out_sample], ignore_index=True).rename(
            "y_pred"
        )
        y_pred = pd.DataFrame(y_pred)
        # Workaround for slicing with negative index
        y_pred["idx"] = [x for x in range(-len(y_in_sample), len(y_out_sample))]
        y_pred = y_pred.loc[y_pred["idx"].isin(self.fh.to_indexer(self.cutoff).values)]
        y_pred.index = self.fh.to_absolute(self.cutoff)
        y_pred = y_pred["y_pred"].rename(None)
        return y_pred

    @property
    def cutoff(self):
        """Cut-off = "present time" state of forecaster.

        Returns
        -------
        cutoff : pandas compatible index element
        """
        return self._cutoff

    def _set_cutoff(self, cutoff):
        """Set and update cutoff.

        Parameters
        ----------
        cutoff: pandas compatible index element

        Notes
        -----
        Set self._cutoff is to `cutoff`.
        """
        self._cutoff = cutoff

    def _set_cutoff_from_y(self, y):
        """Set and update cutoff from series y.

        Parameters
        ----------
        y : sktime compatible time series data container
            must be of one of the following mtypes:
                pd.Series, pd.DataFrame, np.ndarray, of Series scitype
                pd.multiindex, numpy3D, nested_univ, df-list, of Panel scitype
                pd_multiindex_hier, of Hierarchical scitype
        Notes
        -----
        Set self._cutoff to latest index seen in `y`.
        """
        cutoff_idx = get_cutoff(y, self.cutoff)
        self._cutoff = cutoff_idx

    @property
    def fh(self):
        """Forecasting horizon that was passed."""
        # raise error if some method tries to accessed it before it has been set
        if self._fh is None:
            raise ValueError(
                "No `fh` has been set yet, please specify `fh` " "in `fit` or `predict`"
            )

        return self._fh

    def _check_fh(self, fh):
        """Check, set and update the forecasting horizon.

        Called from all methods where fh can be passed:
            fit, predict-like, update-like

        Reads and writes to self._fh
        Writes fh to self._fh if does not exist
        Checks equality of fh with self._fh if exists, raises error if not equal

        Parameters
        ----------
        fh : None, int, list, np.ndarray or ForecastingHorizon

        Returns
        -------
        self._fh : ForecastingHorizon or None
            if ForecastingHorizon, last passed fh coerced to ForecastingHorizon

        Raises
        ------
        ValueError if self._fh exists and is inconsistent with fh
        ValueError if fh is not passed (None) in a case where it must be:
            - in fit, if self has the tag "requires-fh-in-fit" (value True)
            - in predict, if it has not been passed in fit
        """
        requires_fh = self.get_tag("requires-fh-in-fit")

        msg = (
            f"This is because fitting of the `"
            f"{self.__class__.__name__}` "
            f"depends on `fh`. "
        )

        # below loop treats four cases from three conditions:
        #  A. forecaster is fitted yes/no - self.is_fitted
        #  B. no fh is passed yes/no - fh is None
        #  C. fh is optional in fit yes/no - optfh

        # B. no fh is passed
        if fh is None:
            # A. strategy fitted (call of predict or similar)
            if self._is_fitted:
                # in case C. fh is optional in fit:
                # if there is none from before, there is none overall - raise error
                if not requires_fh and self._fh is None:
                    raise ValueError(
                        "The forecasting horizon `fh` must be passed "
                        "either to `fit` or `predict`, "
                        "but was found in neither."
                    )
                # in case C. fh is not optional in fit: this is fine
                # any error would have already been caught in fit

            # A. strategy not fitted (call of fit)
            elif requires_fh:
                # in case fh is not optional in fit:
                # fh must be passed in fit
                raise ValueError(
                    "The forecasting horizon `fh` must be passed to "
                    "`fit`, but none was found. " + msg
                )
                # in case C. fh is optional in fit:
                # this is fine, nothing to check/raise

        # B. fh is passed
        else:
            # If fh is passed, validate (no matter the situation)
            fh = check_fh(fh)

            # fh is written to self if one of the following is true
            # - estimator has not been fitted yet (for safety from side effects)
            # - fh has not been seen yet
            # - fh has been seen, but was optional in fit,
            #     this means fh needs not be same and can be overwritten
            if not requires_fh or not self._fh or not self._is_fitted:
                self._fh = fh
            # there is one error condition:
            # - fh is mandatory in fit, i.e., fh in predict must be same if passed
            # - fh already passed, and estimator is fitted
            # - fh that was passed in fit is not the same as seen in predict
            # note that elif means: optfh == False, and self._is_fitted == True
            elif self._fh and not np.array_equal(fh, self._fh):
                # raise error if existing fh and new one don't match
                raise ValueError(
                    "A different forecasting horizon `fh` has been "
                    "provided from "
                    "the one seen in `fit`. If you want to change the "
                    "forecasting "
                    "horizon, please re-fit the forecaster. " + msg
                )
            # if existing one and new match, ignore new one

        return self._fh

    def _vectorize(self, methodname, **kwargs):
        """Vectorized/iterated loop over method of BaseForecaster.

        Uses forecasters_ attribute to store one forecaster per loop index.
        """
        PREDICT_METHODS = [
            "predict",
            "predict_quantiles",
            "predict_interval",
            "predict_var",
        ]

        if methodname == "fit":
            # create container for clones
            y = kwargs.pop("y")
            X = kwargs.pop("X", None)

            self._yvec = y

            row_idx, col_idx = y.get_iter_indices()
            ys = y.as_list()

            if X is None:
                Xs = [None] * len(ys)
            else:
                Xs = X.as_list()

            if row_idx is None:
                row_idx = ["forecasters"]
            if col_idx is None:
                col_idx = ["forecasters"]

            self.forecasters_ = pd.DataFrame(index=row_idx, columns=col_idx)
            for ix in range(len(ys)):
                i, j = y.get_iloc_indexer(ix)
                self.forecasters_.iloc[i].iloc[j] = self.clone()
<<<<<<< HEAD
                self.forecasters_.iloc[i].iloc[j].fit(y=ys[ix], X=Xs[i], **kwargs)
=======
                self.forecasters_.iloc[i].iloc[j].fit(y=ys[ix], X=Xs[ix], **kwargs)
>>>>>>> 0ac21dd5

            return self
        elif methodname in PREDICT_METHODS:
            n = len(self.forecasters_.index)
            m = len(self.forecasters_.columns)
            X = kwargs.pop("X", None)
            if X is None:
                Xs = [None] * n * m
            else:
                Xs = X.as_list()
            y_preds = []
            ix = -1
            for i, j in product(range(n), range(m)):
                ix += 1
                method = getattr(self.forecasters_.iloc[i].iloc[j], methodname)
<<<<<<< HEAD
                y_preds += [method(X=Xs[i], **kwargs)]
=======
                y_preds += [method(X=Xs[ix], **kwargs)]
>>>>>>> 0ac21dd5
            y_pred = self._yvec.reconstruct(y_preds, overwrite_index=True)
            return y_pred

    def _fit(self, y, X=None, fh=None):
        """Fit forecaster to training data.

        private _fit containing the core logic, called from fit

        Writes to self:
            Sets fitted model attributes ending in "_".

        Parameters
        ----------
        y : guaranteed to be of a type in self.get_tag("y_inner_mtype")
            Time series to which to fit the forecaster.
            if self.get_tag("scitype:y")=="univariate":
                guaranteed to have a single column/variable
            if self.get_tag("scitype:y")=="multivariate":
                guaranteed to have 2 or more columns
            if self.get_tag("scitype:y")=="both": no restrictions apply
        fh : guaranteed to be ForecastingHorizon or None, optional (default=None)
            The forecasting horizon with the steps ahead to to predict.
            Required (non-optional) here if self.get_tag("requires-fh-in-fit")==True
            Otherwise, if not passed in _fit, guaranteed to be passed in _predict
        X : optional (default=None)
            guaranteed to be of a type in self.get_tag("X_inner_mtype")
            Exogeneous time series to fit to.

        Returns
        -------
        self : reference to self
        """
        raise NotImplementedError("abstract method")

    def _predict(self, fh, X=None):
        """Forecast time series at future horizon.

        private _predict containing the core logic, called from predict

        State required:
            Requires state to be "fitted".

        Accesses in self:
            Fitted model attributes ending in "_"
            self.cutoff

        Parameters
        ----------
        fh : guaranteed to be ForecastingHorizon or None, optional (default=None)
            The forecasting horizon with the steps ahead to to predict.
            If not passed in _fit, guaranteed to be passed here
        X : optional (default=None)
            guaranteed to be of a type in self.get_tag("X_inner_mtype")
            Exogeneous time series for the forecast

        Returns
        -------
        y_pred : pd.Series
            Point predictions
        """
        raise NotImplementedError("abstract method")

    def _update(self, y, X=None, update_params=True):
        """Update time series to incremental training data.

        private _update containing the core logic, called from update

        State required:
            Requires state to be "fitted".

        Accesses in self:
            Fitted model attributes ending in "_"
            self.cutoff

        Writes to self:
            Sets fitted model attributes ending in "_", if update_params=True.
            Does not write to self if update_params=False.

        Parameters
        ----------
        y : guaranteed to be of a type in self.get_tag("y_inner_mtype")
            Time series with which to update the forecaster.
            if self.get_tag("scitype:y")=="univariate":
                guaranteed to have a single column/variable
            if self.get_tag("scitype:y")=="multivariate":
                guaranteed to have 2 or more columns
            if self.get_tag("scitype:y")=="both": no restrictions apply
        X : optional (default=None)
            guaranteed to be of a type in self.get_tag("X_inner_mtype")
            Exogeneous time series for the forecast
        update_params : bool, optional (default=True)
            whether model parameters should be updated

        Returns
        -------
        self : reference to self
        """
        if update_params:
            # default to re-fitting if update is not implemented
            warn(
                f"NotImplementedWarning: {self.__class__.__name__} "
                f"does not have a custom `update` method implemented. "
                f"{self.__class__.__name__} will be refit each time "
                f"`update` is called with update_params=True."
            )
            # we need to overwrite the mtype last seen, since the _y
            #    may have been converted
            mtype_last_seen = self._y_mtype_last_seen
            # refit with updated data, not only passed data
            self.fit(y=self._y, X=self._X, fh=self._fh)
            # todo: should probably be self._fit, not self.fit
            # but looping to self.fit for now to avoid interface break
            self._y_mtype_last_seen = mtype_last_seen

        # if update_params=False, and there are no components, do nothing
        # if update_params=False, and there are components, we update cutoffs
        elif self.is_composite():
            # default to calling component _updates if update is not implemented
            warn(
                f"NotImplementedWarning: {self.__class__.__name__} "
                f"does not have a custom `update` method implemented. "
                f"{self.__class__.__name__} will update all component cutoffs each time"
                f" `update` is called with update_params=False."
            )
            comp_forecasters = self._components(base_class=BaseForecaster)
            for comp in comp_forecasters.values():
                comp.update(y=y, X=X, update_params=False)

        return self

    def _update_predict_single(
        self,
        y,
        fh,
        X=None,
        update_params=True,
    ):
        """Update forecaster and then make forecasts.

        Implements default behaviour of calling update and predict
        sequentially, but can be overwritten by subclasses
        to implement more efficient updating algorithms when available.
        """
        self.update(y=y, X=X, update_params=update_params)
        return self.predict(fh=fh, X=X)

    def _predict_interval(self, fh, X=None, coverage=0.90):
        """Compute/return prediction interval forecasts.

        private _predict_interval containing the core logic,
            called from predict_interval and default _predict_quantiles

        Parameters
        ----------
        fh : guaranteed to be ForecastingHorizon
            The forecasting horizon with the steps ahead to to predict.
        X : optional (default=None)
            guaranteed to be of a type in self.get_tag("X_inner_mtype")
            Exogeneous time series to predict from.
        coverage : float or list, optional (default=0.95)
           nominal coverage(s) of predictive interval(s)

        Returns
        -------
        pred_int : pd.DataFrame
            Column has multi-index: first level is variable name from y in fit,
                second level coverage fractions for which intervals were computed.
                    in the same order as in input `coverage`.
                Third level is string "lower" or "upper", for lower/upper interval end.
            Row index is fh, with additional (upper) levels equal to instance levels,
                from y seen in fit, if y_inner_mtype is Panel or Hierarchical.
            Entries are forecasts of lower/upper interval end,
                for var in col index, at nominal coverage in second col index,
                lower/upper depending on third col index, for the row index.
                Upper/lower interval end forecasts are equivalent to
                quantile forecasts at alpha = 0.5 - c/2, 0.5 + c/2 for c in coverage.
        """
        implements_interval = self._has_implementation_of("_predict_interval")
        implements_quantiles = self._has_implementation_of("_predict_quantiles")
        implements_proba = self._has_implementation_of("_predict_proba")
        can_do_proba = implements_interval or implements_quantiles or implements_proba

        if not can_do_proba:
            raise RuntimeError(
                f"{self.__class__.__name__} does not implement "
                "probabilistic forecasting, "
                'but "capability:pred_int" flag has been set to True incorrectly. '
                "This is likely a bug, please report, and/or set the flag to False."
            )

        if implements_quantiles:
            alphas = []
            for c in coverage:
                # compute quantiles corresponding to prediction interval coverage
                #  this uses symmetric predictive intervals
                alphas.extend([0.5 - 0.5 * float(c), 0.5 + 0.5 * float(c)])

            # compute quantile forecasts corresponding to upper/lower
            pred_int = self._predict_quantiles(fh=fh, X=X, alpha=alphas)

            # change the column labels (multiindex) to the format for intervals
            # idx returned by _predict_quantiles is
            #   2-level MultiIndex with variable names, alpha
            idx = pred_int.columns
            # variable names (unique, in same order)
            var_names = idx.get_level_values(0).unique()
            # if was univariate & unnamed variable, replace default
            if len(var_names) == 1 and var_names == ["Quantiles"]:
                var_names = ["Coverage"]
            # idx returned by _predict_interval should be
            #   3-level MultiIndex with variable names, coverage, lower/upper
            int_idx = pd.MultiIndex.from_product(
                [var_names, coverage, ["lower", "upper"]]
            )

            pred_int.columns = int_idx

        return pred_int

    def _predict_quantiles(self, fh, X, alpha):
        """Compute/return prediction quantiles for a forecast.

        private _predict_quantiles containing the core logic,
            called from predict_quantiles and default _predict_interval

        Parameters
        ----------
        fh : guaranteed to be ForecastingHorizon
            The forecasting horizon with the steps ahead to to predict.
        X : optional (default=None)
            guaranteed to be of a type in self.get_tag("X_inner_mtype")
            Exogeneous time series to predict from.
        alpha : list of float, optional (default=[0.5])
            A list of probabilities at which quantile forecasts are computed.

        Returns
        -------
        quantiles : pd.DataFrame
            Column has multi-index: first level is variable name from y in fit,
                second level being the values of alpha passed to the function.
            Row index is fh, with additional (upper) levels equal to instance levels,
                    from y seen in fit, if y_inner_mtype is Panel or Hierarchical.
            Entries are quantile forecasts, for var in col index,
                at quantile probability in second col index, for the row index.
        """
        implements_interval = self._has_implementation_of("_predict_interval")
        implements_quantiles = self._has_implementation_of("_predict_quantiles")
        implements_proba = self._has_implementation_of("_predict_proba")
        can_do_proba = implements_interval or implements_quantiles or implements_proba

        if not can_do_proba:
            raise RuntimeError(
                f"{self.__class__.__name__} does not implement "
                "probabilistic forecasting, "
                'but "capability:pred_int" flag has been set to True incorrectly. '
                "This is likely a bug, please report, and/or set the flag to False."
            )

        if implements_interval:

            pred_int = pd.DataFrame()
            for a in alpha:
                # compute quantiles corresponding to prediction interval coverage
                #  this uses symmetric predictive intervals:
                coverage = abs(1 - 2 * a)

                # compute quantile forecasts corresponding to upper/lower
                pred_a = self._predict_interval(fh=fh, X=X, coverage=[coverage])
                pred_int = pd.concat([pred_int, pred_a], axis=1)

            # now we need to subset to lower/upper depending
            #   on whether alpha was < 0.5 or >= 0.5
            #   this formula gives the integer column indices giving lower/upper
            col_selector = (np.array(alpha) >= 0.5) + 2 * np.arange(len(alpha))
            pred_int = pred_int.iloc[:, col_selector]

            # change the column labels (multiindex) to the format for intervals
            # idx returned by _predict_interval is
            #   3-level MultiIndex with variable names, coverage, lower/upper
            idx = pred_int.columns
            # variable names (unique, in same order)
            var_names = idx.get_level_values(0).unique()
            # if was univariate & unnamed variable, replace default
            if len(var_names) == 1 and var_names == ["Coverage"]:
                var_names = ["Quantiles"]
            # idx returned by _predict_quantiles should be
            #   is 2-level MultiIndex with variable names, alpha
            int_idx = pd.MultiIndex.from_product([var_names, alpha])

            pred_int.columns = int_idx

        return pred_int

    def _predict_var(self, fh=None, X=None, cov=False):
        """Compute/return variance forecasts.

        private _predict_var containing the core logic, called from predict_var

        Parameters
        ----------
        fh : guaranteed to be ForecastingHorizon
            The forecasting horizon with the steps ahead to to predict.
        X : optional (default=None)
            guaranteed to be of a type in self.get_tag("X_inner_mtype")
            Exogeneous time series to predict from.
        cov : bool, optional (default=False)
            if True, computes covariance matrix forecast.
            if False, computes marginal variance forecasts.

        Returns
        -------
        pred_var : pd.DataFrame, format dependent on `cov` variable
            If cov=False:
                Column names are exactly those of `y` passed in `fit`/`update`.
                    For nameless formats, column index will be a RangeIndex.
                Row index is fh, with additional levels equal to instance levels,
                    from y seen in fit, if y_inner_mtype is Panel or Hierarchical.
                Entries are variance forecasts, for var in col index.
                A variance forecast for given variable and fh index is a predicted
                    variance for that variable and index, given observed data.
            If cov=True:
                Column index is a multiindex: 1st level is variable names (as above)
                    2nd level is fh.
                Row index is fh, with additional levels equal to instance levels,
                    from y seen in fit, if y_inner_mtype is Panel or Hierarchical.
                Entries are (co-)variance forecasts, for var in col index, and
                    covariance between time index in row and col.
                Note: no covariance forecasts are returned between different variables.
        """
        from scipy.stats import norm

        # default behaviour is implemented if one of the following three is implemented
        implements_interval = self._has_implementation_of("_predict_interval")
        implements_quantiles = self._has_implementation_of("_predict_quantiles")
        implements_proba = self._has_implementation_of("_predict_proba")
        can_do_proba = implements_interval or implements_quantiles or implements_proba

        if not can_do_proba:
            raise RuntimeError(
                f"{self.__class__.__name__} does not implement "
                "probabilistic forecasting, "
                'but "capability:pred_int" flag has been set to True incorrectly. '
                "This is likely a bug, please report, and/or set the flag to False."
            )

        if implements_proba:
            # todo: this works only univariate now, need to implement multivariate
            pred_var = self._predict_proba(fh=fh, X=X)
            pred_var = pd.DataFrame(pred_var)

            # ensure index and columns are as expected
            if fh.is_relative:
                fh = fh.to_absolute(self.cutoff)
            pred_var.index = fh.to_pandas()
            if isinstance(self._y, pd.DataFrame):
                pred_var.columns = self._y.columns

            return pred_var

        # if has one of interval/quantile predictions implemented:
        #   we get quantile forecasts for first and third quartile
        #   return variance of normal distribution with that first and third quartile
        if implements_interval or implements_quantiles:
            pred_int = self._predict_interval(fh=fh, X=X, coverage=[0.5])
            var_names = pred_int.columns.get_level_values(0).unique()
            vars_dict = {}
            for i in var_names:
                pred_int_i = pred_int[i].copy()
                # compute inter-quartile range (IQR), as pd.Series
                iqr_i = pred_int_i.iloc[:, 1] - pred_int_i.iloc[:, 0]
                # dividing by IQR of normal gives std of normal with same IQR
                std_i = iqr_i / (2 * norm.ppf(0.75))
                # and squaring gives variance (pd.Series)
                var_i = std_i**2
                vars_dict[i] = var_i

            # put together to pd.DataFrame
            #   the indices and column names are already correct
            pred_var = pd.DataFrame(vars_dict)

            # check whether column format was "nameless", set it to RangeIndex then
            if len(pred_var.columns) == 1 and pred_var.columns == ["Coverage"]:
                pred_var.columns = pd.RangeIndex(1)

        return pred_var

    # todo: does not work properly for multivariate or hierarchical
    #   still need to implement this - once interface is consolidated
    def _predict_proba(self, fh, X, marginal=True):
        """Compute/return fully probabilistic forecasts.

        private _predict_proba containing the core logic, called from predict_proba

        Parameters
        ----------
        fh : guaranteed to be ForecastingHorizon
            The forecasting horizon with the steps ahead to to predict.
        X : optional (default=None)
            guaranteed to be of a type in self.get_tag("X_inner_mtype")
            Exogeneous time series to predict from.
        marginal : bool, optional (default=True)
            whether returned distribution is marginal by time index

        Returns
        -------
        pred_dist : tfp Distribution object
            if marginal=True:
                batch shape is 1D and same length as fh
                event shape is 1D, with length equal number of variables being forecast
                i-th (batch) distribution is forecast for i-th entry of fh
                j-th (event) index is j-th variable, order as y in `fit`/`update`
            if marginal=False:
                there is a single batch
                event shape is 2D, of shape (len(fh), no. variables)
                i-th (event dim 1) distribution is forecast for i-th entry of fh
                j-th (event dim 1) index is j-th variable, order as y in `fit`/`update`
        """
        import tensorflow_probability as tfp

        # default behaviour is implemented if one of the following three is implemented
        implements_interval = self._has_implementation_of("_predict_interval")
        implements_quantiles = self._has_implementation_of("_predict_quantiles")
        implements_var = self._has_implementation_of("_predict_var")
        can_do_proba = implements_interval or implements_quantiles or implements_var

        if not can_do_proba:
            raise RuntimeError(
                f"{self.__class__.__name__} does not implement "
                "probabilistic forecasting, "
                'but "capability:pred_int" flag has been set to True incorrectly. '
                "This is likely a bug, please report, and/or set the flag to False."
            )

        # if any of the above are implemented, predict_var will have a default
        #   we use predict_var to get scale, and predict to get location
        pred_var = self._predict_var(fh=fh, X=X)
        pred_std = np.sqrt(pred_var)
        pred_mean = self.predict(fh=fh, X=X)
        # ensure that pred_mean is a pd.DataFrame
        df_types = ["pd.DataFrame", "pd-multiindex", "pd_multiindex_hier"]
        pred_mean = convert_to(pred_mean, to_type=df_types)
        # pred_mean and pred_var now have the same format

        d = tfp.distributions.Normal
        pred_dist = d(loc=pred_mean, scale=pred_std)

        return pred_dist

    def _predict_moving_cutoff(
        self, y, cv, X=None, update_params=True, reset_forecaster=True
    ):
        """Make single-step or multi-step moving cutoff predictions.

        Parameters
        ----------
        y : time series in sktime compatible data container format
                Time series to which to fit the forecaster in the update.
            y can be in one of the following formats, must be same scitype as in fit:
            Series scitype: pd.Series, pd.DataFrame, or np.ndarray (1D or 2D)
                for vanilla forecasting, one time series
            Panel scitype: pd.DataFrame with 2-level row MultiIndex,
                3D np.ndarray, list of Series pd.DataFrame, or nested pd.DataFrame
                for global or panel forecasting
            Hierarchical scitype: pd.DataFrame with 3 or more level row MultiIndex
                for hierarchical forecasting
            Number of columns admissible depend on the "scitype:y" tag:
                if self.get_tag("scitype:y")=="univariate":
                    y must have a single column/variable
                if self.get_tag("scitype:y")=="multivariate":
                    y must have 2 or more columns
                if self.get_tag("scitype:y")=="both": no restrictions on columns apply
            For further details:
                on usage, see forecasting tutorial examples/01_forecasting.ipynb
                on specification of formats, examples/AA_datatypes_and_datasets.ipynb
        cv : temporal cross-validation generator, optional (default=None)
        X : time series in sktime compatible format, optional (default=None)
                Exogeneous time series for updating and forecasting
            Should be of same scitype (Series, Panel, or Hierarchical) as y
            if self.get_tag("X-y-must-have-same-index"),
                X.index must contain y.index and fh.index both
            there are no restrictions on number of columns (unlike for y)
        update_params : bool, optional (default=True)
            whether model parameters should be updated in each update step
        reset_forecaster : bool, optional (default=True)
            if True, will not change the state of the forecaster,
                i.e., update/predict sequence is run with a copy,
                and cutoff, model parameters, data memory of self do not change
            if False, will update self when the update/predict sequence is run
                as if update/predict were called directly

        Returns
        -------
        y_pred = pd.Series
        """
        fh = cv.get_fh()
        y_preds = []
        cutoffs = []

        # enter into a detached cutoff mode, if reset_forecaster is True
        if reset_forecaster:
            self_copy = deepcopy(self)
        # otherwise just work with a reference to self
        else:
            self_copy = self

        # set cutoff to time point before data
        self_copy._set_cutoff(_shift(y.index[0], by=-1))
        # iterate over data
        for new_window, _ in cv.split(y):
            y_new = y.iloc[new_window]

            # we use `update_predict_single` here
            #  this updates the forecasting horizon
            y_pred = self_copy.update_predict_single(
                y=y_new,
                fh=fh,
                X=X,
                update_params=update_params,
            )
            y_preds.append(y_pred)
            cutoffs.append(self_copy.cutoff)

            for i in range(len(y_preds)):
                y_preds[i] = convert_to(
                    y_preds[i],
                    self._y_mtype_last_seen,
                    store=self._converter_store_y,
                    store_behaviour="freeze",
                )
        return _format_moving_cutoff_predictions(y_preds, cutoffs)


def _format_moving_cutoff_predictions(y_preds, cutoffs):
    """Format moving-cutoff predictions.

    Parameters
    ----------
    y_preds: list of pd.Series or pd.DataFrames, of length n
            must have equal index and equal columns
    cutoffs: iterable of cutoffs, of length n

    Returns
    -------
    y_pred: pd.DataFrame, composed of entries of y_preds
        if length of elements in y_preds is 2 or larger:
            row-index = index common to the y_preds elements
            col-index = (cutoff[i], y_pred.column)
            entry is forecast at horizon given by row, from cutoff/variable at column
        if length of elements in y_preds is 1:
            row-index = forecasting horizon
            col-index = y_pred.column
    """
    # check that input format is correct
    if not isinstance(y_preds, list):
        raise ValueError(f"`y_preds` must be a list, but found: {type(y_preds)}")
    if len(y_preds) == 0:
        return pd.DataFrame(columns=cutoffs)
    if not isinstance(y_preds[0], (pd.DataFrame, pd.Series)):
        raise ValueError("y_preds must be a list of pd.Series or pd.DataFrame")
    ylen = len(y_preds[0])
    ytype = type(y_preds[0])
    if isinstance(y_preds[0], pd.DataFrame):
        ycols = y_preds[0].columns
    for i, y_pred in enumerate(y_preds):
        if not isinstance(y_pred, ytype):
            raise ValueError(
                "all elements of y_preds must be of the same type, "
                f"but y_pred[0] is {ytype} and y_pred[{i}] is {type(y_pred)}"
            )
        if not len(y_pred) == ylen:
            raise ValueError("all elements of y_preds must be of the same length")
    if isinstance(y_preds[0], pd.DataFrame):
        for y_pred in y_preds:
            if not y_pred.columns.equals(ycols):
                raise ValueError("all elements of y_preds must have the same columns")

    if len(y_preds[0]) == 1:
        # return series for single step ahead predictions
        y_pred = pd.concat(y_preds)
    else:
        y_pred = pd.concat(y_preds, axis=1, keys=cutoffs)

    return y_pred<|MERGE_RESOLUTION|>--- conflicted
+++ resolved
@@ -1549,11 +1549,7 @@
             for ix in range(len(ys)):
                 i, j = y.get_iloc_indexer(ix)
                 self.forecasters_.iloc[i].iloc[j] = self.clone()
-<<<<<<< HEAD
                 self.forecasters_.iloc[i].iloc[j].fit(y=ys[ix], X=Xs[i], **kwargs)
-=======
-                self.forecasters_.iloc[i].iloc[j].fit(y=ys[ix], X=Xs[ix], **kwargs)
->>>>>>> 0ac21dd5
 
             return self
         elif methodname in PREDICT_METHODS:
@@ -1569,11 +1565,7 @@
             for i, j in product(range(n), range(m)):
                 ix += 1
                 method = getattr(self.forecasters_.iloc[i].iloc[j], methodname)
-<<<<<<< HEAD
                 y_preds += [method(X=Xs[i], **kwargs)]
-=======
-                y_preds += [method(X=Xs[ix], **kwargs)]
->>>>>>> 0ac21dd5
             y_pred = self._yvec.reconstruct(y_preds, overwrite_index=True)
             return y_pred
 
