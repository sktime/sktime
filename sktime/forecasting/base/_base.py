--- conflicted
+++ resolved
@@ -250,28 +250,12 @@
                 as_scitype="Series",
                 store=self.converter_store_y,
             )
-
-<<<<<<< HEAD
             return y_out
-=======
-        # todo: clean this up, predictive intervals should be returned by other method
-        if return_pred_int:
-            pred_int = y_pred[1]
-            y_pred = y_pred[0]
-
-        # convert to output mtype, identical with last y mtype seen
-        y_out = convert_to(
-            y_pred,
-            self._y_mtype_last_seen,
-            as_scitype="Series",
-            store=self.converter_store_y,
-        )
->>>>>>> a7cf7890
 
         # keep following code for downward compatibility,
         # todo: can be deleted once refactor is completed and effective
         else:
-            if not self.get_tag("old_predict_inteval_logic"):
+            if not self.get_tag("old_predict_interval_logic"):
                 warn(
                     "return_pred_int in predict() is deprecated;"
                     "use predict_interval().",
