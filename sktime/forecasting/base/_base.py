--- conflicted
+++ resolved
@@ -38,17 +38,7 @@
 from sktime.base import BaseEstimator
 from sktime.datatypes import convert_to, mtype
 from sktime.utils.datetime import _shift
-<<<<<<< HEAD
 from sktime.utils.validation.forecasting import check_alpha, check_cv, check_fh, check_X
-=======
-from sktime.utils.validation.forecasting import (
-    check_alpha,
-    check_cv,
-    check_fh,
-    check_X,
-    check_y_X,
-)
->>>>>>> 005152ab
 from sktime.utils.validation.series import check_equal_time_index, check_series
 
 DEFAULT_ALPHA = 0.05
