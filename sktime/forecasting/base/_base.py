--- conflicted
+++ resolved
@@ -154,11 +154,7 @@
 
         # checks and conversions complete, pass to inner fit
         #####################################################
-<<<<<<< HEAD
-        vectorization_needed = isinstance(X_inner, VectorizedDF)
-=======
         vectorization_needed = isinstance(y_inner, VectorizedDF)
->>>>>>> 58cbd9a9
         self._is_vectorized = vectorization_needed
         # we call the ordinary _fit if no looping/vectorization needed
         if not vectorization_needed:
@@ -236,11 +232,7 @@
                 y_pred = self._predict(fh=fh, X=X_inner)
             else:
                 # otherwise we call the vectorized version of predict
-<<<<<<< HEAD
-                self._vectorize("predict", X=X_inner, fh=fh)
-=======
                 y_pred = self._vectorize("predict", X=X_inner, fh=fh)
->>>>>>> 58cbd9a9
 
             # convert to output mtype, identical with last y mtype seen
             y_out = convert_to(
@@ -358,11 +350,7 @@
         self._update_y_X(y_inner, X_inner)
 
         # apply fit and then predict
-<<<<<<< HEAD
-        vectorization_needed = isinstance(X_inner, VectorizedDF)
-=======
         vectorization_needed = isinstance(y_inner, VectorizedDF)
->>>>>>> 58cbd9a9
         self._is_vectorized = vectorization_needed
         # we call the ordinary _fit if no looping/vectorization needed
         if not vectorization_needed:
@@ -1027,7 +1015,6 @@
                 return "Series"
             else:
                 raise ValueError("no series scitypes supported, bug in estimator")
-<<<<<<< HEAD
 
         # retrieve supported mtypes
         y_inner_mtype = _coerce_to_list(self.get_tag("y_inner_mtype"))
@@ -1035,15 +1022,6 @@
         y_inner_scitype = mtype_to_scitype(y_inner_mtype, return_unique=True)
         X_inner_scitype = mtype_to_scitype(X_inner_mtype, return_unique=True)
 
-=======
-
-        # retrieve supported mtypes
-        y_inner_mtype = _coerce_to_list(self.get_tag("y_inner_mtype"))
-        X_inner_mtype = _coerce_to_list(self.get_tag("X_inner_mtype"))
-        y_inner_scitype = mtype_to_scitype(y_inner_mtype, return_unique=True)
-        X_inner_scitype = mtype_to_scitype(X_inner_mtype, return_unique=True)
-
->>>>>>> 58cbd9a9
         ALLOWED_SCITYPES = ["Series", "Panel", "Hierarchical"]
 
         # checking y
@@ -1061,21 +1039,12 @@
             )
             if not y_valid:
                 raise TypeError(msg)
-<<<<<<< HEAD
 
             y_scitype = y_metadata["scitype"]
             self._y_mtype_last_seen = y_metadata["mtype"]
 
             requires_vectorization = y_scitype not in y_inner_scitype
 
-=======
-
-            y_scitype = y_metadata["scitype"]
-            self._y_mtype_last_seen = y_metadata["mtype"]
-
-            requires_vectorization = y_scitype not in y_inner_scitype
-
->>>>>>> 58cbd9a9
             if (
                 self.get_tag("scitype:y") == "univariate"
                 and not y_metadata["is_univariate"]
@@ -1204,30 +1173,19 @@
         """
         # we only need to modify _y if y is not None
         if y is not None:
-<<<<<<< HEAD
-=======
             # if y is vectorized, unwrap it first
             if isinstance(y, VectorizedDF):
                 y = y.X
->>>>>>> 58cbd9a9
             # we want to ensure that y is either numpy (1D, 2D, 3D)
             # or in one of the long pandas formats
             y = convert_to(
                 y,
                 to_type=[
-<<<<<<< HEAD
-                    "np.ndarray",
-                    "numpy3D",
-                    "pd.Series",
-                    "pd.DataFrame",
-                    "pd-multiindex",
-=======
                     "pd.DataFrame",
                     "pd.Series",
                     "np.ndarray",
                     "pd-multiindex",
                     "numpy3D",
->>>>>>> 58cbd9a9
                     "pd_multiindex_hier",
                 ],
             )
@@ -1252,28 +1210,18 @@
 
         # we only need to modify _X if X is not None
         if X is not None:
-<<<<<<< HEAD
-=======
             # if X is vectorized, unwrap it first
             if isinstance(X, VectorizedDF):
                 X = X.X
->>>>>>> 58cbd9a9
             # we want to ensure that X is either numpy (1D, 2D, 3D)
             # or in one of the long pandas formats
             X = convert_to(
                 X,
                 to_type=[
-<<<<<<< HEAD
-                    "np.ndarray",
-                    "numpy3D",
-                    "pd.DataFrame",
-                    "pd-multiindex",
-=======
                     "pd.DataFrame",
                     "np.ndarray",
                     "pd-multiindex",
                     "numpy3D",
->>>>>>> 58cbd9a9
                     "pd_multiindex_hier",
                 ],
             )
@@ -1493,16 +1441,11 @@
             y = kwargs.pop("y")
             X = kwargs.pop("X", None)
 
-<<<<<<< HEAD
+            self._yvec = y
+
             idx = y.get_iter_indices()
             ys = y.as_list()
-=======
-            self._yvec = y
-
-            idx = y.get_iter_indices()
-            ys = y.as_list()
-
->>>>>>> 58cbd9a9
+
             if X is None:
                 Xs = [None] * len(ys)
             else:
@@ -1525,11 +1468,7 @@
             for i in range(n):
                 method = getattr(self.forecasters_.iloc[i, 0], methodname)
                 y_preds += [method(X=Xs[i], **kwargs)]
-<<<<<<< HEAD
-            y_pred = self._ys.reconstruct(y_preds, overwrite_index=False)
-=======
             y_pred = self._yvec.reconstruct(y_preds, overwrite_index=False)
->>>>>>> 58cbd9a9
             return y_pred
 
     def _fit(self, y, X=None, fh=None):
