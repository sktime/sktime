# -*- coding: utf-8 -*-
"""
Base class template for forecaster scitype.

    class name: BaseForecaster

Scitype defining methods:
    fitting         - fit(self, y, X=None, fh=None)
    forecasting     - predict(self, fh=None, X=None, return_pred_int=False,
                              alpha=DEFAULT_ALPHA)
    updating        - update(self, y, X=None, update_params=True):
    update&predict  - update_predict(y, cv=None, X=None, update_params=True,
                        return_pred_int=False, alpha=DEFAULT_ALPHA):

Inspection methods:
    hyper-parameter inspection  - get_params()
    fitted parameter inspection - get_fitted_params()

State:
    fitted model/strategy   - by convention, any attributes ending in "_"
    fitted state flag       - check_is_fitted()

copyright: sktime developers, BSD-3-Clause License (see LICENSE file)
"""


__author__ = ["Markus Löning", "@big-o", "fkiraly"]
__all__ = ["BaseForecaster"]

from sktime.base import BaseEstimator

from contextlib import contextmanager
from warnings import warn

import numpy as np
import pandas as pd

from sktime.utils import _has_tag
from sktime.utils.datetime import _shift
from sktime.utils.validation.forecasting import check_X
from sktime.utils.validation.forecasting import check_alpha
from sktime.utils.validation.forecasting import check_cv
from sktime.utils.validation.forecasting import check_fh
from sktime.utils.validation.forecasting import check_y
from sktime.utils.validation.forecasting import check_y_X


DEFAULT_ALPHA = 0.05


class BaseForecaster(BaseEstimator):
    """Base forecaster template class.

    The base forecaster specifies the methods and method
    signatures that all forecasters have to implement.

    Specific implementations of these methods is deferred to concrete
    forecasters.
    """

    def __init__(self):
        self._is_fitted = False

        self._y = None
        self._X = None

        # forecasting horizon
        self._fh = None
        self._cutoff = None  # reference point for relative fh

        super(BaseForecaster, self).__init__()

    def fit(self, y, X=None, fh=None):
        """Fit forecaster to training data.

        public method including checks & utility
        dispatches to core logic in _fit

        Parameters
        ----------
        y : pd.Series
            Target time series to which to fit the forecaster.
        fh : int, list, np.array or ForecastingHorizon, optional (default=None)
            The forecasters horizon with the steps ahead to to predict.
        X : pd.DataFrame, optional (default=None)
            Exogeneous data
        Returns
        -------
        self : reference to self.

        State change
        ------------
        stores data in self._X and self._y
        stores fh, if passed
        updates self.cutoff to most recent time in y
        creates fitted model (attributes ending in "_")
        sets is_fitted flag to true
        """
        # if fit is called, fitted state is re-set
        self._is_fitted = False

        self._set_fh(fh)
        y, X = check_y_X(y, X)

        self._X = X
        self._y = y

        self._set_cutoff(y.index[-1])
<<<<<<< HEAD
=======

>>>>>>> 45e26bc5
        self._fit(y=y, X=X, fh=fh)

        # this should happen last
        self._is_fitted = True

        return self

    def predict(self, fh=None, X=None, return_pred_int=False, alpha=DEFAULT_ALPHA):
        """Forecast time series at future horizon.

            public method including checks & utility
            dispatches to core logic in _predict

        Parameters
        ----------
        fh : int, list, np.array or ForecastingHorizon
            Forecasting horizon
        X : pd.DataFrame, optional (default=None)
            Exogenous time series
        return_pred_int : bool, optional (default=False)
            If True, returns prediction intervals for given alpha values.
        alpha : float or list, optional (default=0.95)

        Returns
        -------
        y_pred : pd.Series
            Point predictions
        y_pred_int : pd.DataFrame - only if return_pred_int=True
            Prediction intervals
        """
        self.check_is_fitted()
        self._set_fh(fh)

        # todo: check_X should let a None argument pass here, but it doesn't
        if X is not None:
            X = check_X(X)

        # this should be here, but it breaks the ARIMA forecasters
        #  that is because check_alpha converts to list, but ARIMA forecaster
        #  doesn't do the check, and needs it as a float or it breaks
        # todo: needs fixing in ARIMA and AutoARIMA
        # alpha = check_alpha(alpha)

        return self._predict(self.fh, X, return_pred_int=return_pred_int, alpha=alpha)

    def compute_pred_int(self, y_pred, alpha=DEFAULT_ALPHA):
        """
        Compute/return prediction intervals for a forecast.

        Must be run *after* the forecaster has been fitted.

        If alpha is iterable, multiple intervals will be calculated.

        public method including checks & utility
        dispatches to core logic in _compute_pred_int

        Parameters
        ----------
        y_pred : pd.Series
            Point predictions.
        alpha : float or list, optional (default=0.95)
            A significance level or list of significance levels.

        Returns
        -------
        intervals : pd.DataFrame
            A table of upper and lower bounds for each point prediction in
            ``y_pred``. If ``alpha`` was iterable, then ``intervals`` will be a
            list of such tables.
        """
        self.check_is_fitted()
        alphas = check_alpha(alpha)
        errors = self._compute_pred_int(alphas)

        # compute prediction intervals
        pred_int = [
            pd.DataFrame({"lower": y_pred - error, "upper": y_pred + error})
            for error in errors
        ]

        # for a single alpha, return single pd.DataFrame
        if isinstance(alpha, float):
            return pred_int[0]

        # otherwise return list of pd.DataFrames
        return pred_int

    def update(self, y, X=None, update_params=True):
        """Update cutoff value and, optionally, fitted parameters.

        This is useful in an online learning setting where new data is observed as
        time moves on. Updating the cutoff value allows to generate new predictions
        from the most recent time point that was observed. Updating the fitted
        parameters allows to incrementally update the parameters without having to
        completely refit. However, note that if no estimator-specific update method
        has been implemented for updating parameters refitting is the default fall-back
        option.

        Parameters
        ----------
        y : pd.Series
            Target time series to which to fit the forecaster.
        X : pd.DataFrame, optional (default=None)
            Exogeneous data
        update_params : bool, optional (default=True)
            whether model parameters should be updated

        Returns
        -------
        self : reference to self

        State change
        ------------
        updates self._X and self._y with new data
        updates self.cutoff to most recent time in y
        if update_params=True, updates model (attributes ending in "_")
        """
        self.check_is_fitted()
        self._update_y_X(y, X)

        self._update(y=y, X=X, update_params=update_params)

        return self

    def update_predict(
        self,
        y,
        cv=None,
        X=None,
        update_params=True,
        return_pred_int=False,
        alpha=DEFAULT_ALPHA,
    ):
        """Make and update predictions iteratively over the test set.

        Parameters
        ----------
        y : pd.Series
        cv : temporal cross-validation generator, optional (default=None)
        X : pd.DataFrame, optional (default=None)
        update_params : bool, optional (default=True)
        return_pred_int : bool, optional (default=False)
        alpha : int or list of ints, optional (default=None)

        Returns
        -------
        y_pred : pd.Series
            Point predictions
        y_pred_int : pd.DataFrame
            Prediction intervals
        """
        if return_pred_int:
            raise NotImplementedError()
        y = check_y(y)
        cv = check_cv(cv)

        return self._predict_moving_cutoff(
            y,
            cv,
            X,
            update_params=update_params,
            return_pred_int=return_pred_int,
            alpha=alpha,
        )

    def update_predict_single(
        self,
        y_new,
        fh=None,
        X=None,
        update_params=True,
        return_pred_int=False,
        alpha=DEFAULT_ALPHA,
    ):
        """Update and make forecasts.

        This method is useful for updating forecasts in a single step,
        allowing to make use of more efficient
        updating algorithms than calling update and predict sequentially.

        Parameters
        ----------
        y_new : pd.Series
        fh : int, list, np.array or ForecastingHorizon
        X : pd.DataFrame
        update_params : bool, optional (default=False)
        return_pred_int : bool, optional (default=False)
            If True, prediction intervals are returned in addition to point
            predictions.
        alpha : float or list of floats

        Returns
        -------
        y_pred : pd.Series
            Point predictions
        pred_ints : pd.DataFrame
            Prediction intervals
        """
        self.check_is_fitted()
        self._set_fh(fh)
        return self._update_predict_single(
            y_new,
            self.fh,
            X,
            update_params=update_params,
            return_pred_int=return_pred_int,
            alpha=alpha,
        )

    def score(self, y, X=None, fh=None):
        """Scores forecast against ground truth, using MAPE.

        Parameters
        ----------
        y : pd.Series
            Target time series to which to compare the forecasts.
        fh : int, list, array-like or ForecastingHorizon, optional (default=None)
            The forecasters horizon with the steps ahead to to predict.
        X : pd.DataFrame, shape=[n_obs, n_vars], optional (default=None)
            An optional 2-d dataframe of exogenous variables.

        Returns
        -------
        score : float
            sMAPE loss of self.predict(fh, X) with respect to y_test.

        See Also
        --------
        :meth:`sktime.performance_metrics.forecasting.mean_absolute_percentage_error`
        """
        # no input checks needed here, they will be performed
        # in predict and loss function
        # symmetric=True is default for mean_absolute_percentage_error
        from sktime.performance_metrics.forecasting import (
            mean_absolute_percentage_error,
        )

        return mean_absolute_percentage_error(y, self.predict(fh, X))

    def get_fitted_params(self):
        """Get fitted parameters.

        Returns
        -------
        fitted_params : dict
        """
        raise NotImplementedError("abstract method")

    def _set_y_X(self, y, X=None, enforce_index_type=None):
        """Set training data.

        Parameters
        ----------
        y : pd.Series
            Endogenous time series
        X : pd.DataFrame, optional (default=None)
            Exogenous time series
        """
        # set initial training data
        self._y, self._X = check_y_X(
            y, X, allow_empty=False, enforce_index_type=enforce_index_type
        )

        # set initial cutoff to the end of the training data
        self._set_cutoff(y.index[-1])

    def _update_X(self, X, enforce_index_type=None):
        if X is not None:
            X = check_X(X, enforce_index_type=enforce_index_type)
            if X is len(X) > 0:
                self._X = X.combine_first(self._X)

    def _update_y_X(self, y, X=None, enforce_index_type=None):
        """Update training data.

        Parameters
        ----------
        y : pd.Series
            Endogenous time series
        X : pd.DataFrame, optional (default=None)
            Exogenous time series
        """
        # update only for non-empty data
        y, X = check_y_X(y, X, allow_empty=True, enforce_index_type=enforce_index_type)

        if len(y) > 0:
            self._y = y.combine_first(self._y)

            # set cutoff to the end of the observation horizon
            self._set_cutoff(y.index[-1])

            # update X if given
            if X is not None:
                self._X = X.combine_first(self._X)

    def _get_y_pred(self, y_in_sample, y_out_sample):
        """Combine in- & out-sample prediction, slices given fh.

        Parameters
        ----------
        y_in_sample : pd.Series
            In-sample prediction
        y_out_sample : pd.Series
            Out-sample prediction

        Returns
        -------
        pd.Series
            y_pred, sliced by fh
        """
        y_pred = y_in_sample.append(y_out_sample, ignore_index=True).rename("y_pred")
        y_pred = pd.DataFrame(y_pred)
        # Workaround for slicing with negative index
        y_pred["idx"] = [x for x in range(-len(y_in_sample), len(y_out_sample))]
        y_pred = y_pred.loc[y_pred["idx"].isin(self.fh.to_indexer(self.cutoff).values)]
        y_pred.index = self.fh.to_absolute(self.cutoff)
        y_pred = y_pred["y_pred"].rename(None)
        return y_pred

    def _get_pred_int(self, lower, upper):
        """Combine lower/upper bounds of pred.intervals, slice on fh.

        Parameters
        ----------
        lower : pd.Series
            Lower bound (can contain also in-sample bound)
        upper : pd.Series
            Upper bound (can contain also in-sample bound)

        Returns
        -------
        pd.DataFrame
            pred_int, predicion intervalls (out-sample, sliced by fh)
        """
        pred_int = pd.DataFrame({"lower": lower, "upper": upper})
        # Out-sample fh
        fh_out = self.fh.to_out_of_sample(cutoff=self.cutoff)
        # If pred_int contains in-sample prediction intervals
        if len(pred_int) > len(self._y):
            len_out = len(pred_int) - len(self._y)
            # Workaround for slicing with negative index
            pred_int["idx"] = [x for x in range(-len(self._y), len_out)]
        # If pred_int does not contain in-sample prediction intervals
        else:
            pred_int["idx"] = [x for x in range(len(pred_int))]
        pred_int = pred_int.loc[
            pred_int["idx"].isin(fh_out.to_indexer(self.cutoff).values)
        ]
        pred_int.index = fh_out.to_absolute(self.cutoff)
        pred_int = pred_int.drop(columns=["idx"])
        return pred_int

    @property
    def cutoff(self):
        """Cut-off = "present time" state of forecaster.

        Returns
        -------
        cutoff : int
        """
        return self._cutoff

    def _set_cutoff(self, cutoff):
        """Set and update cutoff.

        Parameters
        ----------
        cutoff : int
        """
        self._cutoff = cutoff

    @contextmanager
    def _detached_cutoff(self):
        """Detached cutoff mode.

        When in detached cutoff mode, the cutoff can be updated but will
        be reset to the initial value after leaving the detached cutoff mode.

        This is useful during rolling-cutoff forecasts when the cutoff needs
        to be repeatedly reset, but afterwards should be restored to the
        original value.
        """
        cutoff = self.cutoff  # keep initial cutoff
        try:
            yield
        finally:
            # re-set cutoff to initial value
            self._set_cutoff(cutoff)

    @property
    def fh(self):
        """Forecasting horizon that was passed."""
        # raise error if some method tries to accessed it before it has been set
        if self._fh is None:
            raise ValueError(
                "No `fh` has been set yet, please specify `fh` " "in `fit` or `predict`"
            )

        return self._fh

    def _set_fh(self, fh):
        """Check, set and update the forecasting horizon.

        Parameters
        ----------
        fh : None, int, list, np.ndarray or ForecastingHorizon
        """
        requires_fh = _has_tag(self, "requires-fh-in-fit")

        msg = (
            f"This is because fitting of the `"
            f"{self.__class__.__name__}` "
            f"depends on `fh`. "
        )

        # below loop treats four cases from three conditions:
        #  A. forecaster is fitted yes/no - self.is_fitted
        #  B. no fh is passed yes/no - fh is None
        #  C. fh is optional in fit yes/no - optfh

        # B. no fh is passed
        if fh is None:
            # A. strategy fitted (call of predict or similar)
            if self._is_fitted:
                # in case C. fh is optional in fit:
                # if there is none from before, there is none overall - raise error
                if not requires_fh and self._fh is None:
                    raise ValueError(
                        "The forecasting horizon `fh` must be passed "
                        "either to `fit` or `predict`, "
                        "but was found in neither."
                    )
                # in case C. fh is not optional in fit: this is fine
                # any error would have already been caught in fit

            # A. strategy not fitted (call of fit)
            elif requires_fh:
                # in case fh is not optional in fit:
                # fh must be passed in fit
                raise ValueError(
                    "The forecasting horizon `fh` must be passed to "
                    "`fit`, but none was found. " + msg
                )
                # in case C. fh is optional in fit:
                # this is fine, nothing to check/raise

        # B. fh is passed
        else:
            # If fh is passed, validate (no matter the situation)
            fh = check_fh(fh)

            # fh is written to self if one of the following is true
            # - estimator has not been fitted yet (for safety from side effects)
            # - fh has not been seen yet
            # - fh has been seen, but was optional in fit,
            #     this means fh needs not be same and can be overwritten
            if not requires_fh or not self._fh or not self._is_fitted:
                self._fh = fh
            # there is one error condition:
            # - fh is mandatory in fit, i.e., fh in predict must be same if passed
            # - fh already passed, and estimator is fitted
            # - fh that was passed in fit is not the same as seen in predict
            # note that elif means: optfh == False, and self._is_fitted == True
            elif self._fh and not np.array_equal(fh, self._fh):
                # raise error if existing fh and new one don't match
                raise ValueError(
                    "A different forecasting horizon `fh` has been "
                    "provided from "
                    "the one seen in `fit`. If you want to change the "
                    "forecasting "
                    "horizon, please re-fit the forecaster. " + msg
                )
            # if existing one and new match, ignore new one

    def _fit(self, y, X=None, fh=None):
        """Fit forecaster to training data.

            core logic

        Parameters
        ----------
        y : pd.Series
            Target time series to which to fit the forecaster.
        fh : int, list, np.array or ForecastingHorizon, optional (default=None)
            The forecasters horizon with the steps ahead to to predict.
        X : pd.DataFrame, optional (default=None)

        Returns
        -------
        self : returns an instance of self.
        """
        raise NotImplementedError("abstract method")

    def _predict(self, fh, X=None, return_pred_int=False, alpha=DEFAULT_ALPHA):
        """Forecast time series at future horizon.

            core logic

        Parameters
        ----------
        fh : int, list, np.array or ForecastingHorizon
            Forecasting horizon
        X : pd.DataFrame, optional (default=None)
            Exogenous time series
        return_pred_int : bool, optional (default=False)
            If True, returns prediction intervals for given alpha values.
        alpha : float or list, optional (default=0.95)

        Returns
        -------
        y_pred : pd.Series
            Point predictions
        y_pred_int : pd.DataFrame - only if return_pred_int=True
            Prediction intervals
        """
        raise NotImplementedError("abstract method")

    def _update(self, y, X=None, update_params=True):
        """Update time series to incremental training data.

            core logic

        Parameters
        ----------
        fh : int, list, np.array or ForecastingHorizon
            Forecasting horizon
        X : pd.DataFrame, optional (default=None)
            Exogenous time series
        return_pred_int : bool, optional (default=False)
            If True, returns prediction intervals for given alpha values.
        alpha : float or list, optional (default=0.95)

        Returns
        -------
        y_pred : pd.Series
            Point predictions
        y_pred_int : pd.DataFrame - only if return_pred_int=True
            Prediction intervals

        State change
        ------------
        updates self._X and self._y with new data
        updates self.cutoff to most recent time in y
        if update_params=True, updates model (attributes ending in "_")
        """
        if update_params:
            # default to re-fitting if update is not implemented
            warn(
                f"NotImplementedWarning: {self.__class__.__name__} "
                f"does not have a custom `update` method implemented. "
                f"{self.__class__.__name__} will be refit each time "
                f"`update` is called."
            )
            # refit with updated data, not only passed data
            self.fit(self._y, self._X, self.fh)
            # todo: should probably be self._fit, not self.fit
            # but looping to self.fit for now to avoid interface break

        return self

    def _update_predict_single(
        self,
        y,
        fh,
        X=None,
        update_params=True,
        return_pred_int=False,
        alpha=DEFAULT_ALPHA,
    ):
        """Update forecaster and then make forecasts.

        Implements default behaviour of calling update and predict
        sequentially, but can be overwritten by subclasses
        to implement more efficient updating algorithms when available.
        """
        self.update(y, X, update_params=update_params)
        return self.predict(fh, X, return_pred_int=return_pred_int, alpha=alpha)

    def _compute_pred_int(self, alphas):
        """Calculate the prediction errors for each point.

        Parameters
        ----------
        alpha : float or list, optional (default=0.95)
            A significance level or list of significance levels.

        Returns
        -------
        errors : list of pd.Series
            Each series in the list will contain the errors for each point in
            the forecast for the corresponding alpha.
        """

        # this should be the NotImplementedError
        # but current interface assumes private method
        # _compute_pred_err(alphas), not _compute_pred_int
        # so looping this through in order for existing classes to work
        return self._compute_pred_err(alphas)

        # todo: fix this in descendants, and change to
        # raise NotImplementedError("abstract method")

    def _compute_pred_err(self, alphas):
        """ temporary loopthrough for _compute_pred_err"""
        raise NotImplementedError("abstract method")

    def _predict_moving_cutoff(
        self,
        y,
        cv,
        X=None,
        update_params=True,
        return_pred_int=False,
        alpha=DEFAULT_ALPHA,
    ):
        """Make single-step or multi-step moving cutoff predictions.

        Parameters
        ----------
        y : pd.Series
        cv : temporal cross-validation generator
        X : pd.DataFrame
        update_params : bool
        return_pred_int : bool
        alpha : float or array-like

        Returns
        -------
        y_pred = pd.Series
        """
        if return_pred_int:
            raise NotImplementedError()

        fh = cv.get_fh()
        y_preds = []
        cutoffs = []

        # enter into a detached cutoff mode
        with self._detached_cutoff():
            # set cutoff to time point before data
            self._set_cutoff(_shift(y.index[0], by=-1))
            # iterate over data
            for new_window, _ in cv.split(y):
                y_new = y.iloc[new_window]

                # we cannot use `update_predict_single` here, as this would
                # re-set the forecasting horizon, instead we use
                # the internal `_update_predict_single` method
                y_pred = self._update_predict_single(
                    y_new,
                    fh,
                    X,
                    update_params=update_params,
                    return_pred_int=return_pred_int,
                    alpha=alpha,
                )
                y_preds.append(y_pred)
                cutoffs.append(self.cutoff)
        return _format_moving_cutoff_predictions(y_preds, cutoffs)


def _format_moving_cutoff_predictions(y_preds, cutoffs):
    """Format moving-cutoff predictions."""
    if not isinstance(y_preds, list):
        raise ValueError(f"`y_preds` must be a list, but found: {type(y_preds)}")

    if len(y_preds[0]) == 1:
        # return series for single step ahead predictions
        return pd.concat(y_preds)

    else:
        # return data frame when we predict multiple steps ahead
        y_pred = pd.DataFrame(y_preds).T
        y_pred.columns = cutoffs
        if y_pred.shape[1] == 1:
            return y_pred.iloc[:, 0]
        return y_pred<|MERGE_RESOLUTION|>--- conflicted
+++ resolved
@@ -106,10 +106,7 @@
         self._y = y
 
         self._set_cutoff(y.index[-1])
-<<<<<<< HEAD
-=======
-
->>>>>>> 45e26bc5
+
         self._fit(y=y, X=X, fh=fh)
 
         # this should happen last
