# copyright: sktime developers, BSD-3-Clause License (see LICENSE file)
"""Base class template for forecaster scitype.

    class name: BaseForecaster

Scitype defining methods:
    fitting            - fit(y, X=None, fh=None)
    forecasting        - predict(fh=None, X=None)
    updating           - update(y, X=None, update_params=True)

Convenience methods:
    fit&forecast       - fit_predict(y, X=None, fh=None)
    update&forecast    - update_predict(cv=None, X=None, update_params=True)
    forecast residuals - predict_residuals(y, X=None, fh=None)
    forecast scores    - score(y, X=None, fh=None)

Optional, special capability methods (check capability tags if available):
    forecast intervals    - predict_interval(fh=None, X=None, coverage=0.90)
    forecast quantiles    - predict_quantiles(fh=None, X=None, alpha=[0.05, 0.95])
    forecast variance     - predict_var(fh=None, X=None, cov=False)
    distribution forecast - predict_proba(fh=None, X=None, marginal=True)

Inspection methods:
    hyper-parameter inspection  - get_params()
    fitted parameter inspection - get_fitted_params()
    current ForecastingHorizon  - fh
    current cutoff              - cutoff

State:
    fitted model/strategy   - by convention, any attributes ending in "_"
    fitted state flag       - is_fitted (property)
    fitted state inspection - check_is_fitted()
"""

__author__ = ["mloning", "big-o", "fkiraly", "sveameyer13", "miraep8", "ciaran-g"]

__all__ = ["BaseForecaster", "_BaseGlobalForecaster"]

import inspect
from copy import deepcopy
from itertools import product

import numpy as np
import pandas as pd

from sktime.base import BaseEstimator
from sktime.base._proba import _PredictProbaMixin
from sktime.datatypes import (
    VectorizedDF,
    check_is_error_msg,
    check_is_scitype,
    convert_to,
    get_cutoff,
    mtype_to_scitype,
    scitype_to_mtype,
    update_data,
)
from sktime.datatypes._dtypekind import DtypeKind
from sktime.forecasting.base._fh import ForecastingHorizon
from sktime.utils.datetime import _shift
from sktime.utils.dependencies import _check_estimator_deps, _check_soft_dependencies
from sktime.utils.validation.forecasting import check_alpha, check_cv, check_fh, check_X
from sktime.utils.validation.series import check_equal_time_index
from sktime.utils.warnings import warn

DEFAULT_ALPHA = 0.05


def _coerce_to_list(obj):
    """Return [obj] if obj is not a list, otherwise obj."""
    if not isinstance(obj, list):
        return [obj]
    else:
        return obj


class BaseForecaster(_PredictProbaMixin, BaseEstimator):
    """Base forecaster template class.

    The base forecaster specifies the methods and method signatures that all forecasters
    have to implement.

    Specific implementations of these methods is deferred to concrete forecasters.
    """

    # default tag values - these typically make the "safest" assumption
    # for more extensive documentation, see extension_templates/forecasting.py
    _tags = {
        # packaging info
        # --------------
        "authors": "sktime developers",  # author(s) of the object
        "maintainers": "sktime developers",  # current maintainer(s) of the object
        "python_version": None,  # PEP 440 python version specifier to limit versions
        "python_dependencies": None,  # str or list of str, package soft dependencies
        # estimator type
        # --------------
        "object_type": "forecaster",  # type of object
        "scitype:y": "univariate",  # which y are fine? univariate/multivariate/both
        "ignores-exogeneous-X": False,  # does estimator ignore the exogeneous X?
        "capability:insample": True,  # can the estimator make in-sample predictions?
        "capability:pred_int": False,  # can the estimator produce prediction intervals?
        "capability:pred_int:insample": True,  # if yes, also for in-sample horizons?
        "handles-missing-data": False,  # can estimator handle missing data?
        "y_inner_mtype": "pd.Series",  # which types do _fit/_predict, support for y?
        "X_inner_mtype": "pd.DataFrame",  # which types do _fit/_predict, support for X?
        "requires-fh-in-fit": True,  # is forecasting horizon already required in fit?
        "X-y-must-have-same-index": True,  # can estimator handle different X/y index?
        "enforce_index_type": None,  # index type that needs to be enforced in X/y
        "fit_is_empty": False,  # is fit empty and can be skipped?
        "capability:categorical_in_X": False,
        # does the forecaster natively support categorical in exogeneous X?
    }

    # configs and default config values
    # see set_config documentation for details
    _config = {
        "backend:parallel": None,  # parallelization backend for broadcasting
        #  {None, "dask", "loky", "multiprocessing", "threading"}
        #  None: no parallelization
        #  "loky", "multiprocessing" and "threading": uses `joblib` Parallel loops
        #  "joblib": uses custom joblib backend, set via `joblib_backend` tag
        #  "dask": uses `dask`, requires `dask` package in environment
        "backend:parallel:params": None,  # params for parallelization backend
        "remember_data": True,  # whether to remember data in fit - self._X, self._y
    }

    _config_doc = {
        "remember_data": """
        remember_data : bool, default=True
            whether self._X and self._y are stored in fit, and updated
            in update. If True, self._X and self._y are stored and updated.
            If False, self._X and self._y are not stored and updated.
            This reduces serialization size when using save,
            but the update will default to "do nothing" rather than
            "refit to all data seen".
        """,
    }

    def __init__(self):
        self._is_fitted = False

        self._y = None
        self._X = None

        # forecasting horizon
        self._fh = None
        self._cutoff = None  # reference point for relative fh

        self._converter_store_y = dict()  # storage dictionary for in/output conversion

        super().__init__()
        _check_estimator_deps(self)

    def __mul__(self, other):
        """Magic * method, return (right) concatenated TransformedTargetForecaster.

        Implemented for ``other`` being a transformer, otherwise returns
        ``NotImplemented``.

        Parameters
        ----------
        other: ``sktime`` transformer, must inherit from BaseTransformer
            otherwise, ``NotImplemented`` is returned

        Returns
        -------
        TransformedTargetForecaster object,
            concatenation of ``self`` (first) with ``other`` (last).
            not nested, contains only non-TransformerPipeline ``sktime`` transformers
        """
        from sktime.forecasting.compose import TransformedTargetForecaster
        from sktime.transformations.base import BaseTransformer
        from sktime.transformations.series.adapt import TabularToSeriesAdaptor
        from sktime.utils.sklearn import is_sklearn_transformer

        # we wrap self in a pipeline, and concatenate with the other
        #   the TransformedTargetForecaster does the rest, e.g., dispatch on other
        if isinstance(other, BaseTransformer):
            self_as_pipeline = TransformedTargetForecaster(steps=[self])
            return self_as_pipeline * other
        elif is_sklearn_transformer(other):
            return self * TabularToSeriesAdaptor(other)
        else:
            return NotImplemented

    def __rmul__(self, other):
        """Magic * method, return (left) concatenated TransformedTargetForecaster.

        Implemented for ``other`` being a transformer, otherwise returns
        ``NotImplemented``.

        Parameters
        ----------
        other: ``sktime`` transformer, must inherit from BaseTransformer
            otherwise, ``NotImplemented`` is returned

        Returns
        -------
        TransformedTargetForecaster object,
            concatenation of ``other`` (first) with ``self`` (last).
            not nested, contains only non-TransformerPipeline ``sktime`` steps
        """
        from sktime.forecasting.compose import TransformedTargetForecaster
        from sktime.transformations.base import BaseTransformer
        from sktime.transformations.series.adapt import TabularToSeriesAdaptor
        from sktime.utils.sklearn import is_sklearn_transformer

        # we wrap self in a pipeline, and concatenate with the other
        #   the TransformedTargetForecaster does the rest, e.g., dispatch on other
        if isinstance(other, BaseTransformer):
            self_as_pipeline = TransformedTargetForecaster(steps=[self])
            return other * self_as_pipeline
        elif is_sklearn_transformer(other):
            return TabularToSeriesAdaptor(other) * self
        else:
            return NotImplemented

    def __rpow__(self, other):
        """Magic ** method, return (left) concatenated ForecastingPipeline.

        Implemented for ``other`` being a transformer, otherwise returns
        ``NotImplemented``.

        Parameters
        ----------
        other: ``sktime`` transformer, must inherit from BaseTransformer
            otherwise, ``NotImplemented`` is returned

        Returns
        -------
        TransformedTargetForecaster object,
            concatenation of ``other`` (first) with ``self`` (last).
            not nested, contains only non-TransformerPipeline ``sktime`` steps
        """
        from sktime.forecasting.compose import ForecastingPipeline
        from sktime.transformations.base import BaseTransformer
        from sktime.transformations.series.adapt import TabularToSeriesAdaptor
        from sktime.utils.sklearn import is_sklearn_transformer

        # we wrap self in a pipeline, and concatenate with the other
        #   the ForecastingPipeline does the rest, e.g., dispatch on other
        if isinstance(other, BaseTransformer):
            self_as_pipeline = ForecastingPipeline(steps=[self])
            return other**self_as_pipeline
        elif is_sklearn_transformer(other):
            return TabularToSeriesAdaptor(other) ** self
        else:
            return NotImplemented

    def __or__(self, other):
        """Magic | method, return MultiplexForecaster.

        Implemented for ``other`` being either a MultiplexForecaster or a forecaster.

        Parameters
        ----------
        other: ``sktime`` forecaster or sktime MultiplexForecaster

        Returns
        -------
        MultiplexForecaster object
        """
        from sktime.forecasting.compose import MultiplexForecaster

        if isinstance(other, MultiplexForecaster) or isinstance(other, BaseForecaster):
            multiplex_self = MultiplexForecaster([self])
            return multiplex_self | other
        else:
            return NotImplemented

    def __getitem__(self, key):
        """Magic [...] method, return forecaster with subsetted data.

        First index does subsetting of exogeneous input data.
        Second index does subsetting of the forecast (but not of endogeneous data).

        Keys must be valid inputs for ``columns`` in ``ColumnSelect``.

        Parameters
        ----------
        key: valid input for ``columns`` in ``ColumnSelect``, or pair thereof
            keys can also be a :-slice, in which case it is considered as not passed

        Returns
        -------
        the following composite pipeline object:
            ColumnSelect(columns1) ** self * ColumnSelect(columns2)
            where ``columns1`` is first or only item in ``key``, and ``columns2`` is the
            last
            if only one item is passed in ``key``, only ``columns1`` is applied to input
        """
        from sktime.transformations.series.subset import ColumnSelect

        def is_noneslice(obj):
            res = isinstance(obj, slice)
            res = res and obj.start is None and obj.stop is None and obj.step is None
            return res

        if isinstance(key, tuple):
            if not len(key) == 2:
                raise ValueError(
                    "there should be one or two keys when calling [] or getitem, "
                    "of a forecaster, "
                    "e.g., mytrafo[key], or mytrafo[key1, key2]. "
                    f"But {self.__class__.__name__} instance got tuple"
                    f" with {len(key)} keys."
                )
            columns1 = key[0]
            columns2 = key[1]
            if is_noneslice(columns1) and is_noneslice(columns2):
                return self
            elif is_noneslice(columns2):
                return ColumnSelect(columns1) ** self
            elif is_noneslice(columns1):
                return self * ColumnSelect(columns2)
            else:
                return ColumnSelect(columns1) ** self * ColumnSelect(columns2)
        else:
            return ColumnSelect(key) ** self

    def fit(self, y, X=None, fh=None):
        """Fit forecaster to training data.

        State change:
            Changes state to "fitted".

        Writes to self:

            * Sets fitted model attributes ending in "_", fitted attributes are
              inspectable via ``get_fitted_params``.
            * Sets ``self.is_fitted`` flag to ``True``.
            * Sets ``self.cutoff`` to last index seen in ``y``.
            * Stores ``fh`` to ``self.fh`` if ``fh`` is passed.

        Parameters
        ----------
        y : time series in ``sktime`` compatible data container format.
            Time series to which to fit the forecaster.

            Individual data formats in ``sktime`` are so-called :term:`mtype`
            specifications, each mtype implements an abstract :term:`scitype`.

            * ``Series`` scitype = individual time series, vanilla forecasting.
              ``pd.DataFrame``, ``pd.Series``, or ``np.ndarray`` (1D or 2D)

            * ``Panel`` scitype = collection of time series, global/panel forecasting.
              ``pd.DataFrame`` with 2-level row ``MultiIndex`` ``(instance, time)``,
              ``3D np.ndarray`` ``(instance, variable, time)``,
              ``list`` of ``Series`` typed ``pd.DataFrame``

            * ``Hierarchical`` scitype = hierarchical collection, for
              hierarchical forecasting. ``pd.DataFrame`` with 3 or more level row
              ``MultiIndex`` ``(hierarchy_1, ..., hierarchy_n, time)``

            For further details on data format, see glossary on :term:`mtype`.
            For usage, see forecasting tutorial ``examples/01_forecasting.ipynb``

        fh : int, list, np.array or ForecastingHorizon, optional (default=None)
            The forecasting horizon encoding the time stamps to forecast at.
            If ``self.get_tag("requires-fh-in-fit")`` is ``True``,
            must be passed in ``fit``, not optional

        X : time series in ``sktime`` compatible format, optional (default=None).
            Exogeneous time series to fit the model to.
            Should be of same :term:`scitype` (``Series``, ``Panel``,
            or ``Hierarchical``) as ``y``.
            If ``self.get_tag("X-y-must-have-same-index")``,
            ``X.index`` must contain ``y.index``.

        Returns
        -------
        self : Reference to self.
        """
        # check y is not None
        assert y is not None, "y cannot be None, but found None"

        # if fit is called, estimator is reset, including fitted state
        self.reset()

        # check and convert X/y
        X_inner, y_inner = self._check_X_y(X=X, y=y)

        # set internal X/y to the new X/y
        # this also updates cutoff from y
        self._update_y_X(y_inner, X_inner)

        # check forecasting horizon and coerce to ForecastingHorizon object
        fh = self._check_fh(fh)

        # checks and conversions complete, pass to inner fit
        #####################################################
        vectorization_needed = isinstance(y_inner, VectorizedDF)
        self._is_vectorized = vectorization_needed
        # we call the ordinary _fit if no looping/vectorization needed
        if not vectorization_needed:
            self._fit(y=y_inner, X=X_inner, fh=fh)
        else:
            # otherwise we call the vectorized version of fit
            self._vectorize("fit", y=y_inner, X=X_inner, fh=fh)

        # this should happen last
        self._is_fitted = True

        return self

    def predict(self, fh=None, X=None):
        """Forecast time series at future horizon.

        State required:
            Requires state to be "fitted", i.e., ``self.is_fitted=True``.

        Accesses in self:

            * Fitted model attributes ending in "_".
            * ``self.cutoff``, ``self.is_fitted``

        Writes to self:
            Stores ``fh`` to ``self.fh`` if ``fh`` is passed and has not been passed
            previously.

        Parameters
        ----------
        fh : int, list, np.array or ``ForecastingHorizon``, optional (default=None)
            The forecasting horizon encoding the time stamps to forecast at.
            Should not be passed if has already been passed in ``fit``.
            If has not been passed in fit, must be passed, not optional

        X : time series in ``sktime`` compatible format, optional (default=None)
            Exogeneous time series to use in prediction.
            Should be of same scitype (``Series``, ``Panel``, or ``Hierarchical``)
            as ``y`` in ``fit``.
            If ``self.get_tag("X-y-must-have-same-index")``,
            ``X.index`` must contain ``fh`` index reference.

        Returns
        -------
        y_pred : time series in sktime compatible data container format
            Point forecasts at ``fh``, with same index as ``fh``.
            ``y_pred`` has same type as the ``y`` that has been passed most recently:
            ``Series``, ``Panel``, ``Hierarchical`` scitype, same format (see above)
        """
        # handle inputs
        self.check_is_fitted()

        # input check and conversion for X
        X_inner = self._check_X(X=X)

        # check fh and coerce to ForecastingHorizon, if not already passed in fit
        fh = self._check_fh(fh)

        # we call the ordinary _predict if no looping/vectorization needed
        if not self._is_vectorized:
            y_pred = self._predict(fh=fh, X=X_inner)
        else:
            # otherwise we call the vectorized version of predict
            y_pred = self._vectorize("predict", X=X_inner, fh=fh)

        # convert to output mtype, identical with last y mtype seen
        y_out = convert_to(
            y_pred,
            self._y_metadata["mtype"],
            store=self._converter_store_y,
            store_behaviour="freeze",
        )

        return y_out

    def fit_predict(self, y, X=None, fh=None, X_pred=None):
        """Fit and forecast time series at future horizon.

        Same as ``fit(y, X, fh).predict(X_pred)``.
        If ``X_pred`` is not passed, same as
        ``fit(y, fh, X).predict(X)``.

        State change:
            Changes state to "fitted".

        Writes to self:

            * Sets fitted model attributes ending in "_", fitted attributes are
              inspectable via ``get_fitted_params``.
            * Sets ``self.is_fitted`` flag to ``True``.
            * Sets ``self.cutoff`` to last index seen in ``y``.
            * Stores ``fh`` to ``self.fh``.

        Parameters
        ----------
        y : time series in sktime compatible data container format
            Time series to which to fit the forecaster.

            Individual data formats in ``sktime`` are so-called :term:`mtype`
            specifications, each mtype implements an abstract :term:`scitype`.

            * ``Series`` scitype = individual time series, vanilla forecasting.
              ``pd.DataFrame``, ``pd.Series``, or ``np.ndarray`` (1D or 2D)

            * ``Panel`` scitype = collection of time series, global/panel forecasting.
              ``pd.DataFrame`` with 2-level row ``MultiIndex`` ``(instance, time)``,
              ``3D np.ndarray`` ``(instance, variable, time)``,
              ``list`` of ``Series`` typed ``pd.DataFrame``

            * ``Hierarchical`` scitype = hierarchical collection, for
              hierarchical forecasting. ``pd.DataFrame`` with 3 or more level row
              ``MultiIndex`` ``(hierarchy_1, ..., hierarchy_n, time)``

            For further details on data format, see glossary on :term:`mtype`.
            For usage, see forecasting tutorial ``examples/01_forecasting.ipynb``

        fh : int, list, np.array or ``ForecastingHorizon`` (not optional)
            The forecasting horizon encoding the time stamps to forecast at.

        X : time series in ``sktime`` compatible format, optional (default=None).
            Exogeneous time series to fit the model to.
            Should be of same :term:`scitype` (``Series``, ``Panel``,
            or ``Hierarchical``) as ``y``.
            If ``self.get_tag("X-y-must-have-same-index")``,
            ``X.index`` must contain ``y.index``.

        X_pred : time series in sktime compatible format, optional (default=None)
            Exogeneous time series to use in prediction.
            If passed, will be used in predict instead of X.
            Should be of same scitype (``Series``, ``Panel``, or ``Hierarchical``)
            as ``y`` in ``fit``.
            If ``self.get_tag("X-y-must-have-same-index")``,
            ``X.index`` must contain ``fh`` index reference.

        Returns
        -------
        y_pred : time series in sktime compatible data container format
            Point forecasts at ``fh``, with same index as ``fh``.
            ``y_pred`` has same type as the ``y`` that has been passed most recently:
            ``Series``, ``Panel``, ``Hierarchical`` scitype, same format (see above)
        """
        # if X_pred is passed, run fit/predict with different X
        if X_pred is not None:
            return self.fit(y=y, X=X, fh=fh).predict(X=X_pred)
        # otherwise, we use the same X for fit and predict
        # below code carries out conversion and checks for X only once

        # if fit is called, fitted state is re-set
        self._is_fitted = False

        # check and convert X/y
        X_inner, y_inner = self._check_X_y(X=X, y=y)

        # set internal X/y to the new X/y
        # this also updates cutoff from y
        self._update_y_X(y_inner, X_inner)

        # check fh and coerce to ForecastingHorizon
        fh = self._check_fh(fh)

        # apply fit and then predict
        vectorization_needed = isinstance(y_inner, VectorizedDF)
        self._is_vectorized = vectorization_needed
        # we call the ordinary _fit if no looping/vectorization needed
        if not vectorization_needed:
            self._fit(y=y_inner, X=X_inner, fh=fh)
        else:
            # otherwise we call the vectorized version of fit
            self._vectorize("fit", y=y_inner, X=X_inner, fh=fh)

        self._is_fitted = True
        # call the public predict to avoid duplicating output conversions
        #  input conversions are skipped since we are using X_inner
        return self.predict(fh=fh, X=X_inner)

    def predict_quantiles(self, fh=None, X=None, alpha=None):
        """Compute/return quantile forecasts.

        If ``alpha`` is iterable, multiple quantiles will be calculated.

        State required:
            Requires state to be "fitted", i.e., ``self.is_fitted=True``.

        Accesses in self:

            * Fitted model attributes ending in "_".
            * ``self.cutoff``, ``self.is_fitted``

        Writes to self:
            Stores ``fh`` to ``self.fh`` if ``fh`` is passed and has not been passed
            previously.

        Parameters
        ----------
        fh : int, list, np.array or ``ForecastingHorizon``, optional (default=None)
            The forecasting horizon encoding the time stamps to forecast at.
            Should not be passed if has already been passed in ``fit``.
            If has not been passed in fit, must be passed, not optional

        X : time series in ``sktime`` compatible format, optional (default=None)
            Exogeneous time series to use in prediction.
            Should be of same scitype (``Series``, ``Panel``, or ``Hierarchical``)
            as ``y`` in ``fit``.
            If ``self.get_tag("X-y-must-have-same-index")``,
            ``X.index`` must contain ``fh`` index reference.

        alpha : float or list of float of unique values, optional (default=[0.05, 0.95])
            A probability or list of, at which quantile forecasts are computed.

        Returns
        -------
        quantiles : pd.DataFrame
            Column has multi-index: first level is variable name from y in fit,
                second level being the values of alpha passed to the function.
            Row index is fh, with additional (upper) levels equal to instance levels,
                    from y seen in fit, if y seen in fit was Panel or Hierarchical.
            Entries are quantile forecasts, for var in col index,
                at quantile probability in second col index, for the row index.
        """
        if not self.get_tag("capability:pred_int"):
            raise NotImplementedError(
                f"{self.__class__.__name__} does not have the capability to return "
                "quantile predictions. If you "
                "think this estimator should have the capability, please open "
                "an issue on sktime."
            )
        self.check_is_fitted()

        # input checks and conversions

        # check fh and coerce to ForecastingHorizon, if not already passed in fit
        fh = self._check_fh(fh, pred_int=True)

        # default alpha
        if alpha is None:
            alpha = [0.05, 0.95]
        # check alpha and coerce to list
        alpha = check_alpha(alpha, name="alpha")

        # input check and conversion for X
        X_inner = self._check_X(X=X)

        # we call the ordinary _predict_quantiles if no looping/vectorization needed
        if not self._is_vectorized:
            quantiles = self._predict_quantiles(fh=fh, X=X_inner, alpha=alpha)
        else:
            # otherwise we call the vectorized version of predict_quantiles
            quantiles = self._vectorize(
                "predict_quantiles",
                fh=fh,
                X=X_inner,
                alpha=alpha,
            )

        return quantiles

    def predict_interval(self, fh=None, X=None, coverage=0.90):
        """Compute/return prediction interval forecasts.

        If ``coverage`` is iterable, multiple intervals will be calculated.

        State required:
            Requires state to be "fitted", i.e., ``self.is_fitted=True``.

        Accesses in self:

            * Fitted model attributes ending in "_".
            * ``self.cutoff``, ``self.is_fitted``

        Writes to self:
            Stores ``fh`` to ``self.fh`` if ``fh`` is passed and has not been passed
            previously.

        Parameters
        ----------
        fh : int, list, np.array or ``ForecastingHorizon``, optional (default=None)
            The forecasting horizon encoding the time stamps to forecast at.
            Should not be passed if has already been passed in ``fit``.
            If has not been passed in fit, must be passed, not optional

        X : time series in ``sktime`` compatible format, optional (default=None)
            Exogeneous time series to use in prediction.
            Should be of same scitype (``Series``, ``Panel``, or ``Hierarchical``)
            as ``y`` in ``fit``.
            If ``self.get_tag("X-y-must-have-same-index")``,
            ``X.index`` must contain ``fh`` index reference.

        coverage : float or list of float of unique values, optional (default=0.90)
           nominal coverage(s) of predictive interval(s)

        Returns
        -------
        pred_int : pd.DataFrame
            Column has multi-index: first level is variable name from y in fit,
                second level coverage fractions for which intervals were computed.
                    in the same order as in input ``coverage``.
                Third level is string "lower" or "upper", for lower/upper interval end.
            Row index is fh, with additional (upper) levels equal to instance levels,
                from y seen in fit, if y seen in fit was Panel or Hierarchical.
            Entries are forecasts of lower/upper interval end,
                for var in col index, at nominal coverage in second col index,
                lower/upper depending on third col index, for the row index.
                Upper/lower interval end forecasts are equivalent to
                quantile forecasts at alpha = 0.5 - c/2, 0.5 + c/2 for c in coverage.
        """
        if not self.get_tag("capability:pred_int"):
            raise NotImplementedError(
                f"{self.__class__.__name__} does not have the capability to return "
                "prediction intervals. If you "
                "think this estimator should have the capability, please open "
                "an issue on sktime."
            )
        self.check_is_fitted()

        # input checks and conversions

        # check fh and coerce to ForecastingHorizon, if not already passed in fit
        fh = self._check_fh(fh, pred_int=True)

        # check alpha and coerce to list
        coverage = check_alpha(coverage, name="coverage")

        # check and convert X
        X_inner = self._check_X(X=X)

        # we call the ordinary _predict_interval if no looping/vectorization needed
        if not self._is_vectorized:
            pred_int = self._predict_interval(fh=fh, X=X_inner, coverage=coverage)
        else:
            # otherwise we call the vectorized version of predict_interval
            pred_int = self._vectorize(
                "predict_interval",
                fh=fh,
                X=X_inner,
                coverage=coverage,
            )

        return pred_int

    def predict_var(self, fh=None, X=None, cov=False):
        """Compute/return variance forecasts.

        State required:
            Requires state to be "fitted", i.e., ``self.is_fitted=True``.

        Accesses in self:

            * Fitted model attributes ending in "_".
            * ``self.cutoff``, ``self.is_fitted``

        Writes to self:
            Stores ``fh`` to ``self.fh`` if ``fh`` is passed and has not been passed
            previously.

        Parameters
        ----------
        fh : int, list, np.array or ``ForecastingHorizon``, optional (default=None)
            The forecasting horizon encoding the time stamps to forecast at.
            Should not be passed if has already been passed in ``fit``.
            If has not been passed in fit, must be passed, not optional

        X : time series in ``sktime`` compatible format, optional (default=None)
            Exogeneous time series to use in prediction.
            Should be of same scitype (``Series``, ``Panel``, or ``Hierarchical``)
            as ``y`` in ``fit``.
            If ``self.get_tag("X-y-must-have-same-index")``,
            ``X.index`` must contain ``fh`` index reference.

        cov : bool, optional (default=False)
            if True, computes covariance matrix forecast.
            if False, computes marginal variance forecasts.

        Returns
        -------
        pred_var : pd.DataFrame, format dependent on ``cov`` variable
            If cov=False:
                Column names are exactly those of ``y`` passed in ``fit``/``update``.
                    For nameless formats, column index will be a RangeIndex.
                Row index is fh, with additional levels equal to instance levels,
                    from y seen in fit, if y seen in fit was Panel or Hierarchical.
                Entries are variance forecasts, for var in col index.
                A variance forecast for given variable and fh index is a predicted
                    variance for that variable and index, given observed data.
            If cov=True:
                Column index is a multiindex: 1st level is variable names (as above)
                    2nd level is fh.
                Row index is fh, with additional levels equal to instance levels,
                    from y seen in fit, if y seen in fit was Panel or Hierarchical.
                Entries are (co-)variance forecasts, for var in col index, and
                    covariance between time index in row and col.
                Note: no covariance forecasts are returned between different variables.
        """
        if not self.get_tag("capability:pred_int"):
            raise NotImplementedError(
                f"{self.__class__.__name__} does not have the capability to return "
                "variance predictions. If you "
                "think this estimator should have the capability, please open "
                "an issue on sktime."
            )
        self.check_is_fitted()

        # input checks and conversions

        # check fh and coerce to ForecastingHorizon, if not already passed in fit
        fh = self._check_fh(fh, pred_int=True)

        # check and convert X
        X_inner = self._check_X(X=X)

        # we call the ordinary _predict_interval if no looping/vectorization needed
        if not self._is_vectorized:
            pred_var = self._predict_var(fh=fh, X=X_inner, cov=cov)
        else:
            # otherwise we call the vectorized version of predict_interval
            pred_var = self._vectorize("predict_var", fh=fh, X=X_inner, cov=cov)

        return pred_var

    def predict_proba(self, fh=None, X=None, marginal=True):
        """Compute/return fully probabilistic forecasts.

        Note: currently only implemented for Series (non-panel, non-hierarchical) y.

        State required:
            Requires state to be "fitted", i.e., ``self.is_fitted=True``.

        Accesses in self:

            * Fitted model attributes ending in "_".
            * ``self.cutoff``, ``self.is_fitted``

        Writes to self:
            Stores ``fh`` to ``self.fh`` if ``fh`` is passed and has not been passed
            previously.

        Parameters
        ----------
        fh : int, list, np.array or ``ForecastingHorizon``, optional (default=None)
            The forecasting horizon encoding the time stamps to forecast at.
            Should not be passed if has already been passed in ``fit``.
            If has not been passed in fit, must be passed, not optional

        X : time series in ``sktime`` compatible format, optional (default=None)
            Exogeneous time series to use in prediction.
            Should be of same scitype (``Series``, ``Panel``, or ``Hierarchical``)
            as ``y`` in ``fit``.
            If ``self.get_tag("X-y-must-have-same-index")``,
            ``X.index`` must contain ``fh`` index reference.

        marginal : bool, optional (default=True)
            whether returned distribution is marginal by time index

        Returns
        -------
        pred_dist : sktime BaseDistribution
            predictive distribution
            if marginal=True, will be marginal distribution by time point
            if marginal=False and implemented by method, will be joint
        """
        if not self.get_tag("capability:pred_int"):
            raise NotImplementedError(
                f"{self.__class__.__name__} does not have the capability to return "
                "fully probabilistic predictions. If you "
                "think this estimator should have the capability, please open "
                "an issue on sktime."
            )

        if hasattr(self, "_is_vectorized") and self._is_vectorized:
            raise NotImplementedError(
                "automated vectorization for predict_proba is not implemented"
            )

        # todo 0.35.0: replace warning by soft dependency exception
        if not _check_soft_dependencies("skpro", severity="none"):
            warn(
                "From sktime version 0.38.0, forecasters' predict_proba will "
                "require skpro to be present in the python environment, "
                "for distribution objects to represent distributional forecasts. "
                "Until 0.35.0, predict_proba will continue working without skpro, "
                "defaulting to return objects in sktime.proba if skpro is not present. "
                "From 0.35.0, an error will be raised if skpro is not present "
                "in the environment. "
                "To silence this message, ensure skpro is installed in the environment "
                "when calling forecasters' predict_proba. ",
                obj=self,
                stacklevel=2,
            )

        self.check_is_fitted()

        # input checks and conversions

        # check fh and coerce to ForecastingHorizon, if not already passed in fit
        fh = self._check_fh(fh, pred_int=True)

        # check and convert X
        X_inner = self._check_X(X=X)

        # pass to inner _predict_proba
        pred_dist = self._predict_proba(fh=fh, X=X_inner, marginal=marginal)

        return pred_dist

    def update(self, y, X=None, update_params=True):
        """Update cutoff value and, optionally, fitted parameters.

        If no estimator-specific update method has been implemented,
        default fall-back is as follows:

            * ``update_params=True``: fitting to all observed data so far
            * ``update_params=False``: updates cutoff and remembers data only

        State required:
            Requires state to be "fitted", i.e., ``self.is_fitted=True``.

        Accesses in self:

            * Fitted model attributes ending in "_".
            * ``self.cutoff``, ``self.is_fitted``

        Writes to self:

            * Updates ``self.cutoff`` to latest index seen in ``y``.
            * If ``update_params=True``, updates fitted model attributes ending in "_".

        Parameters
        ----------
        y : time series in ``sktime`` compatible data container format.
            Time series with which to update the forecaster.

            Individual data formats in ``sktime`` are so-called :term:`mtype`
            specifications, each mtype implements an abstract :term:`scitype`.

            * ``Series`` scitype = individual time series, vanilla forecasting.
              ``pd.DataFrame``, ``pd.Series``, or ``np.ndarray`` (1D or 2D)

            * ``Panel`` scitype = collection of time series, global/panel forecasting.
              ``pd.DataFrame`` with 2-level row ``MultiIndex`` ``(instance, time)``,
              ``3D np.ndarray`` ``(instance, variable, time)``,
              ``list`` of ``Series`` typed ``pd.DataFrame``

            * ``Hierarchical`` scitype = hierarchical collection, for
              hierarchical forecasting. ``pd.DataFrame`` with 3 or more level row
              ``MultiIndex`` ``(hierarchy_1, ..., hierarchy_n, time)``

            For further details on data format, see glossary on :term:`mtype`.
            For usage, see forecasting tutorial ``examples/01_forecasting.ipynb``

        X : time series in ``sktime`` compatible format, optional (default=None).
            Exogeneous time series to update the model fit with
            Should be of same :term:`scitype` (``Series``, ``Panel``,
            or ``Hierarchical``) as ``y``.
            If ``self.get_tag("X-y-must-have-same-index")``,
            ``X.index`` must contain ``y.index``.

        update_params : bool, optional (default=True)
            whether model parameters should be updated.
            If ``False``, only the cutoff is updated, model parameters
            (e.g., coefficients) are not updated.

        Returns
        -------
        self : reference to self
        """
        self.check_is_fitted()

        if y is None or (hasattr(y, "__len__") and len(y) == 0):
            warn(
                f"empty y passed to update of {self}, no update was carried out",
                obj=self,
            )
            return self

        # input checks and minor coercions on X, y
        X_inner, y_inner = self._check_X_y(X=X, y=y)

        # update internal X/y with the new X/y
        # this also updates cutoff from y
        self._update_y_X(y_inner, X_inner)

        # checks and conversions complete, pass to inner fit
        if not self._is_vectorized:
            self._update(y=y_inner, X=X_inner, update_params=update_params)
        else:
            self._vectorize("update", y=y_inner, X=X_inner, update_params=update_params)

        return self

    def update_predict(
        self,
        y,
        cv=None,
        X=None,
        update_params=True,
        reset_forecaster=True,
    ):
        """Make predictions and update model iteratively over the test set.

        Shorthand to carry out chain of multiple ``update`` / ``predict``
        executions, with data playback based on temporal splitter ``cv``.

        Same as the following (if only ``y``, ``cv`` are non-default):

        1. ``self.update(y=cv.split_series(y)[0][0])``
        2. remember ``self.predict()`` (return later in single batch)
        3. ``self.update(y=cv.split_series(y)[1][0])``
        4. remember ``self.predict()`` (return later in single batch)
        5. etc
        6. return all remembered predictions

        If no estimator-specific update method has been implemented,
        default fall-back is as follows:

            * ``update_params=True``: fitting to all observed data so far
            * ``update_params=False``: updates cutoff and remembers data only

        State required:
            Requires state to be "fitted", i.e., ``self.is_fitted=True``.

        Accesses in self:

            * Fitted model attributes ending in "_".
            * ``self.cutoff``, ``self.is_fitted``

        Writes to self (unless ``reset_forecaster=True``):
            * Updates ``self.cutoff`` to latest index seen in ``y``.
            * If ``update_params=True``, updates fitted model attributes ending in "_".

        Does not update state if ``reset_forecaster=True``.

        Parameters
        ----------
        y : time series in ``sktime`` compatible data container format.
            Time series with which to update the forecaster.

            Individual data formats in ``sktime`` are so-called :term:`mtype`
            specifications, each mtype implements an abstract :term:`scitype`.

            * ``Series`` scitype = individual time series, vanilla forecasting.
              ``pd.DataFrame``, ``pd.Series``, or ``np.ndarray`` (1D or 2D)

            * ``Panel`` scitype = collection of time series, global/panel forecasting.
              ``pd.DataFrame`` with 2-level row ``MultiIndex`` ``(instance, time)``,
              ``3D np.ndarray`` ``(instance, variable, time)``,
              ``list`` of ``Series`` typed ``pd.DataFrame``

            * ``Hierarchical`` scitype = hierarchical collection, for
              hierarchical forecasting. ``pd.DataFrame`` with 3 or more level row
              ``MultiIndex`` ``(hierarchy_1, ..., hierarchy_n, time)``

            For further details on data format, see glossary on :term:`mtype`.
            For usage, see forecasting tutorial ``examples/01_forecasting.ipynb``

        cv : temporal cross-validation generator inheriting from BaseSplitter, optional
            for example, ``SlidingWindowSplitter`` or ``ExpandingWindowSplitter``;
            default = ExpandingWindowSplitter with ``initial_window=1`` and defaults
            = individual data points in y/X are added and forecast one-by-one,
            ``initial_window = 1``, ``step_length = 1`` and ``fh = 1``

        X : time series in sktime compatible format, optional (default=None)
            Exogeneous time series for updating and forecasting
            Should be of same scitype (``Series``, ``Panel``, or ``Hierarchical``)
            as ``y`` in ``fit``.
            If ``self.get_tag("X-y-must-have-same-index")``,
            ``X.index`` must contain ``fh`` index reference.

        update_params : bool, optional (default=True)
            whether model parameters should be updated.
            If ``False``, only the cutoff is updated, model parameters
            (e.g., coefficients) are not updated.

        reset_forecaster : bool, optional (default=True)

            * if True, will not change the state of the forecaster,
              i.e., update/predict sequence is run with a copy,
              and cutoff, model parameters, data memory of self do not change

            * if False, will update self when the update/predict sequence is run
              as if update/predict were called directly

        Returns
        -------
        y_pred : object that tabulates point forecasts from multiple split batches
            format depends on pairs (cutoff, absolute horizon) forecast overall

            * if collection of absolute horizon points is unique:
              type is time series in sktime compatible data container format
              cutoff is suppressed in output
              has same type as the y that has been passed most recently:
              Series, Panel, Hierarchical scitype, same format (see above)

            * if collection of absolute horizon points is not unique:
              type is a pandas DataFrame, with row and col index being time stamps
              row index corresponds to cutoffs that are predicted from
              column index corresponds to absolute horizons that are predicted
              entry is the point prediction of col index predicted from row index
              entry is nan if no prediction is made at that (cutoff, horizon) pair
        """
        from sktime.split import ExpandingWindowSplitter

        if cv is None:
            cv = ExpandingWindowSplitter(initial_window=1)

        self.check_is_fitted()

        # input checks and minor coercions on X, y
        X_inner, y_inner = self._check_X_y(X=X, y=y)

        cv = check_cv(cv)

        return self._predict_moving_cutoff(
            y=y_inner,
            cv=cv,
            X=X_inner,
            update_params=update_params,
            reset_forecaster=reset_forecaster,
        )

    def update_predict_single(
        self,
        y=None,
        fh=None,
        X=None,
        update_params=True,
    ):
        """Update model with new data and make forecasts.

        This method is useful for updating and making forecasts in a single step.

        If no estimator-specific update method has been implemented,
        default fall-back is first update, then predict.

        State required:
            Requires state to be "fitted".

        Accesses in self:
            Fitted model attributes ending in "_".
            Pointers to seen data, self._y and self.X
            self.cutoff, self._is_fitted
            If update_params=True, model attributes ending in "_".

        Writes to self:
            Update self._y and self._X with ``y`` and ``X``, by appending rows.
            Updates self.cutoff and self._cutoff to last index seen in ``y``.
            If update_params=True,
                updates fitted model attributes ending in "_".

        Parameters
        ----------
        y : time series in ``sktime`` compatible data container format.
            Time series with which to update the forecaster.

            Individual data formats in ``sktime`` are so-called :term:`mtype`
            specifications, each mtype implements an abstract :term:`scitype`.

            * ``Series`` scitype = individual time series, vanilla forecasting.
              ``pd.DataFrame``, ``pd.Series``, or ``np.ndarray`` (1D or 2D)

            * ``Panel`` scitype = collection of time series, global/panel forecasting.
              ``pd.DataFrame`` with 2-level row ``MultiIndex`` ``(instance, time)``,
              ``3D np.ndarray`` ``(instance, variable, time)``,
              ``list`` of ``Series`` typed ``pd.DataFrame``

            * ``Hierarchical`` scitype = hierarchical collection, for
              hierarchical forecasting. ``pd.DataFrame`` with 3 or more level row
              ``MultiIndex`` ``(hierarchy_1, ..., hierarchy_n, time)``

            For further details on data format, see glossary on :term:`mtype`.
            For usage, see forecasting tutorial ``examples/01_forecasting.ipynb``

        fh : int, list, np.array or ``ForecastingHorizon``, optional (default=None)
            The forecasting horizon encoding the time stamps to forecast at.
            Should not be passed if has already been passed in ``fit``.
            If has not been passed in fit, must be passed, not optional

        X : time series in sktime compatible format, optional (default=None)
            Exogeneous time series for updating and forecasting
            Should be of same scitype (``Series``, ``Panel``, or ``Hierarchical``)
            as ``y`` in ``fit``.
            If ``self.get_tag("X-y-must-have-same-index")``,
            ``X.index`` must contain ``fh`` index reference.

        update_params : bool, optional (default=True)
            whether model parameters should be updated.
            If ``False``, only the cutoff is updated, model parameters
            (e.g., coefficients) are not updated.

        Returns
        -------
        y_pred : time series in sktime compatible data container format
            Point forecasts at ``fh``, with same index as ``fh``.
            ``y_pred`` has same type as the ``y`` that has been passed most recently:
            ``Series``, ``Panel``, ``Hierarchical`` scitype, same format (see above)
        """
        if y is None or (hasattr(y, "__len__") and len(y) == 0):
            warn(
                f"empty y passed to update_predict of {self}, "
                "no update was carried out",
                obj=self,
            )
            return self.predict(fh=fh, X=X)

        self.check_is_fitted()

        # input checks and minor coercions on X, y
        X_inner, y_inner = self._check_X_y(X=X, y=y)

        # update internal _X/_y with the new X/y
        # this also updates cutoff from y
        self._update_y_X(y_inner, X_inner)

        # check fh and coerce to ForecastingHorizon, if not already passed in fit
        fh = self._check_fh(fh)

        # checks and conversions complete, pass to inner update_predict_single
        if not self._is_vectorized:
            y_pred = self._update_predict_single(
                y=y_inner, X=X_inner, fh=fh, update_params=update_params
            )
        else:
            y_pred = self._vectorize(
                "update_predict_single",
                y=y_inner,
                X=X_inner,
                fh=fh,
                update_params=update_params,
            )

        # convert to output mtype, identical with last y mtype seen
        y_pred = convert_to(
            y_pred,
            self._y_metadata["mtype"],
            store=self._converter_store_y,
            store_behaviour="freeze",
        )

        return y_pred

    def predict_residuals(self, y=None, X=None):
        """Return residuals of time series forecasts.

        Residuals will be computed for forecasts at y.index.

        If fh must be passed in fit, must agree with y.index.
        If y is an np.ndarray, and no fh has been passed in fit,
        the residuals will be computed at a fh of range(len(y.shape[0]))

        State required:
            Requires state to be "fitted".
            If fh has been set, must correspond to index of y (pandas or integer)

        Accesses in self:
            Fitted model attributes ending in "_".
            self.cutoff, self._is_fitted

        Writes to self:
            Nothing.

        Parameters
        ----------
        y : time series in sktime compatible data container format
            Time series with ground truth observations, to compute residuals to.
            Must have same type, dimension, and indices as expected return of predict.

            If None, the y seen so far (self._y) are used, in particular:

            * if preceded by a single fit call, then in-sample residuals are produced
            * if fit requires ``fh``, it must have pointed to index of y in fit

        X : time series in sktime compatible format, optional (default=None)
            Exogeneous time series for updating and forecasting
            Should be of same scitype (``Series``, ``Panel``, or ``Hierarchical``)
            as ``y`` in ``fit``.
            If ``self.get_tag("X-y-must-have-same-index")``,
            ``X.index`` must contain both ``fh`` index reference and ``y.index``.

        Returns
        -------
        y_res : time series in ``sktime`` compatible data container format
            Forecast residuals at ``fh`, with same index as ``fh``.
            ``y_res`` has same type as the ``y`` that has been passed most recently:
            ``Series``, ``Panel``, ``Hierarchical`` scitype, same format (see above)
        """
        self.check_is_fitted()

        # clone self._fh to avoid any side-effects to self due to calling _check_fh
        # and predict()
        if self._fh is not None:
            fh_orig = deepcopy(self._fh)
        else:
            fh_orig = None

        # if no y is passed, the so far observed y is used
        if y is None and self.get_config()["remember_data"]:
            y = self._y

        # we want residuals, so fh must be the index of y
        # if data frame: take directly from y
        # to avoid issues with _set_fh, we convert to relative if self.fh is
        if isinstance(y, (pd.DataFrame, pd.Series)):
            fh = ForecastingHorizon(y.index, is_relative=False, freq=self._cutoff)
            if self._fh is not None and self.fh.is_relative:
                fh = fh.to_relative(self._cutoff)
            fh = self._check_fh(fh)
        # if np.ndarray, rows are not indexed
        # so will be interpreted as range(len), or existing fh if it is stored
        elif isinstance(y, np.ndarray):
            if self._fh is None:
                fh = range(y.shape[0])
            else:
                fh = self.fh
        else:
            raise TypeError("y must be a supported Series mtype")

        y_pred = self.predict(fh=fh, X=X)

        if type(y_pred) is not type(y):
            y = convert_to(y, self._y_metadata["mtype"])

        y_res = y - y_pred

        # write fh back to self that was given before calling predict_residuals to
        # avoid side-effects
        self._fh = fh_orig

        return y_res

    def score(self, y, X=None, fh=None):
        """Scores forecast against ground truth, using MAPE (non-symmetric).

        Parameters
        ----------
        y : pd.Series, pd.DataFrame, or np.ndarray (1D or 2D)
            Time series to score

        fh : int, list, array-like or ForecastingHorizon, optional (default=None)
            The forecasters horizon with the steps ahead to to predict.
        X : pd.DataFrame, or 2D np.array, optional (default=None)
            Exogeneous time series to score
            if self.get_tag("X-y-must-have-same-index"), X.index must contain y.index

        Returns
        -------
        score : float
            MAPE loss of self.predict(fh, X) with respect to y_test.

        See Also
        --------
        :meth:`sktime.performance_metrics.forecasting.mean_absolute_percentage_error`
        """
        # no input checks needed here, they will be performed
        # in predict and loss function
        from sktime.performance_metrics.forecasting import (
            mean_absolute_percentage_error,
        )

        # specify non-symmetric explicitly as it changed in the past
        return mean_absolute_percentage_error(y, self.predict(fh, X), symmetric=False)

    def get_fitted_params(self, deep=True):
        """Get fitted parameters.

        State required:
            Requires state to be "fitted".

        Parameters
        ----------
        deep : bool, default=True
            Whether to return fitted parameters of components.

            * If True, will return a dict of parameter name : value for this object,
              including fitted parameters of fittable components
              (= BaseEstimator-valued parameters).
            * If False, will return a dict of parameter name : value for this object,
              but not include fitted parameters of components.

        Returns
        -------
        fitted_params : dict with str-valued keys
            Dictionary of fitted parameters, paramname : paramvalue
            keys-value pairs include:

            * always: all fitted parameters of this object, as via ``get_param_names``
              values are fitted parameter value for that key, of this object
            * if ``deep=True``, also contains keys/value pairs of component parameters
              parameters of components are indexed as ``[componentname]__[paramname]``
              all parameters of ``componentname`` appear as ``paramname`` with its value
            * if ``deep=True``, also contains arbitrary levels of component recursion,
              e.g., ``[componentname]__[componentcomponentname]__[paramname]``, etc
        """
        # if self is not vectorized, run the default get_fitted_params
        if not getattr(self, "_is_vectorized", False):
            return super().get_fitted_params(deep=deep)

        # otherwise, we delegate to the instances' get_fitted_params
        # instances' parameters are returned at dataframe-slice-like keys
        fitted_params = {}

        # forecasters contains a pd.DataFrame with the individual forecasters
        forecasters = self.forecasters_

        # return forecasters in the "forecasters" param
        fitted_params["forecasters"] = forecasters

        def _to_str(x):
            if isinstance(x, str):
                x = f"'{x}'"
            return str(x)

        # populate fitted_params with forecasters and their parameters
        for ix, col in product(forecasters.index, forecasters.columns):
            fcst = forecasters.loc[ix, col]
            fcst_key = f"forecasters.loc[{_to_str(ix)},{_to_str(col)}]"
            fitted_params[fcst_key] = fcst
            fcst_params = fcst.get_fitted_params(deep=deep)
            for key, val in fcst_params.items():
                fitted_params[f"{fcst_key}__{key}"] = val

        return fitted_params

    def _check_X_y(self, X=None, y=None):
        """Check and coerce X/y for fit/predict/update functions.

        Parameters
        ----------
        y : pd.Series, pd.DataFrame, or np.ndarray (1D or 2D), optional (default=None)
            Time series to check.
        X : pd.DataFrame, or 2D np.array, optional (default=None)
            Exogeneous time series.

        Returns
        -------
        y_inner : Series, Panel, or Hierarchical object, or VectorizedDF
                compatible with self.get_tag("y_inner_mtype") format
            Case 1: self.get_tag("y_inner_mtype") supports scitype of y, then
                converted/coerced version of y, mtype determined by "y_inner_mtype" tag
            Case 2: self.get_tag("y_inner_mtype") does not support scitype of y, then
                VectorizedDF of y, iterated as the most complex supported scitype
                    (complexity order: Hierarchical > Panel > Series)
            Case 3: None if y was None
        X_inner : Series, Panel, or Hierarchical object, or VectorizedDF
                compatible with self.get_tag("X_inner_mtype") format
            Case 1: self.get_tag("X_inner_mtype") supports scitype of X, then
                converted/coerced version of X, mtype determined by "X_inner_mtype" tag
            Case 2: self.get_tag("X_inner_mtype") does not support scitype of X, then
                VectorizedDF of X, iterated as the most complex supported scitype
            Case 3: None if X was None

        Raises
        ------
        TypeError if y or X is not one of the permissible Series mtypes
        TypeError if y is not compatible with self.get_tag("scitype:y")
            if tag value is "univariate", y must be univariate
            if tag value is "multivariate", y must be bi- or higher-variate
            if tag value is "both", y can be either
        TypeError if self.get_tag("X-y-must-have-same-index") is True
            and the index set of X is not a super-set of the index set of y

        Writes to self
        --------------
        _y_metadata : dict with str keys, metadata from checking y
        _converter_store_y : dict, metadata from conversion for back-conversion
        """
        if X is None and y is None:
            return None, None

        def _most_complex_scitype(scitypes, smaller_equal_than=None):
            """Return most complex scitype in a list of str."""
            if "Hierarchical" in scitypes and smaller_equal_than == "Hierarchical":
                return "Hierarchical"
            elif "Panel" in scitypes and smaller_equal_than != "Series":
                return "Panel"
            elif "Series" in scitypes:
                return "Series"
            else:
                raise ValueError(
                    f"Error in {type(self).__name__}, no series scitypes supported, "
                    "likely a bug in estimator: scitypes arg passed to "
                    f"_most_complex_scitype are {scitypes}"
                )

        def _check_missing(metadata, obj_name):
            """Check input metadata against self's missing capability tag."""
            if not self.get_tag("handles-missing-data"):
                msg = (
                    f"{type(self).__name__} cannot handle missing data (nans), "
                    f"but {obj_name} passed contained missing data."
                )
                if self.get_class_tag("handles-missing-data"):
                    msg = msg + (
                        f" Whether instances of {type(self).__name__} can handle "
                        "missing data depends on parameters of the instance, "
                        "e.g., estimator components."
                    )
                if metadata["has_nans"]:
                    raise ValueError(msg)

        # retrieve supported mtypes
        y_inner_mtype = _coerce_to_list(self.get_tag("y_inner_mtype"))
        X_inner_mtype = _coerce_to_list(self.get_tag("X_inner_mtype"))
        y_inner_scitype = mtype_to_scitype(y_inner_mtype, return_unique=True)
        X_inner_scitype = mtype_to_scitype(X_inner_mtype, return_unique=True)

        ALLOWED_SCITYPES = ["Series", "Panel", "Hierarchical"]
        FORBIDDEN_MTYPES = ["numpyflat", "pd-wide"]

        mtypes_messages = []
        for scitype in ALLOWED_SCITYPES:
            mtypes = set(scitype_to_mtype(scitype))
            mtypes = list(mtypes.difference(FORBIDDEN_MTYPES))
            mtypes_messages.append(f'"For {scitype} scitype: {mtypes}. ')

        # checking y
        if y is not None:
            # request only required metadata from checks
            y_metadata_required = ["n_features", "feature_names", "feature_kind"]
            if self.get_tag("scitype:y") != "both":
                y_metadata_required += ["is_univariate"]
            if not self.get_tag("handles-missing-data"):
                y_metadata_required += ["has_nans"]

            y_valid, y_msg, y_metadata = check_is_scitype(
                y,
                scitype=ALLOWED_SCITYPES,
                return_metadata=y_metadata_required,
                var_name="y",
            )

            msg_start = (
                f"Unsupported input data type in {self.__class__.__name__}, input y"
            )
            allowed_msg = (
                "Allowed scitypes for y in forecasting are "
                f"{', '.join(ALLOWED_SCITYPES)}, "
                "for instance a pandas.DataFrame with sktime compatible time indices, "
                "or with MultiIndex and last(-1) level an sktime compatible time index."
                " See the forecasting tutorial examples/01_forecasting.ipynb, or"
                " the data format tutorial examples/AA_datatypes_and_datasets.ipynb"
            )
            if not y_valid:
                check_is_error_msg(
                    y_msg,
                    var_name=msg_start,
                    allowed_msg=allowed_msg,
                    raise_exception=True,
                )

            if DtypeKind.CATEGORICAL in y_metadata["feature_kind"]:
                raise TypeError(
                    "Forecasters do not support categorical features in endogeneous y."
                )

            y_scitype = y_metadata["scitype"]
            self._y_metadata = y_metadata
            self._y_mtype_last_seen = y_metadata["mtype"]

            req_vec_because_rows = y_scitype not in y_inner_scitype
            req_vec_because_cols = (
                self.get_tag("scitype:y") == "univariate"
                and not y_metadata["is_univariate"]
            )
            requires_vectorization = req_vec_because_rows or req_vec_because_cols

            if (
                self.get_tag("scitype:y") == "multivariate"
                and y_metadata["is_univariate"]
            ):
                raise ValueError(
                    f"Unsupported input data type in {type(self).__name__}, "
                    "this forecaster accepts only strictly multivariate data. "
                    "y must have two or more variables, but found only one."
                )

            _check_missing(y_metadata, "y")

        else:
            # y_scitype is used below - set to None if y is None
            y_scitype = None
            requires_vectorization = False
        # end checking y

        # checking X
        if X is not None:
            # request only required metadata from checks
            X_metadata_required = ["feature_kind"]
            if not self.get_tag("handles-missing-data"):
                X_metadata_required += ["has_nans"]

            X_valid, X_msg, X_metadata = check_is_scitype(
                X,
                scitype=ALLOWED_SCITYPES,
                return_metadata=X_metadata_required,
                var_name="X",
            )

            msg_start = (
                f"Unsupported input data type in {self.__class__.__name__}, input X"
            )
            allowed_msg = (
                "Allowed scitypes for X in forecasting are None, "
                f"{', '.join(ALLOWED_SCITYPES)}, "
                "for instance a pandas.DataFrame with sktime compatible time indices, "
                "or with MultiIndex and last(-1) level an sktime compatible time index."
                " See the forecasting tutorial examples/01_forecasting.ipynb, or"
                " the data format tutorial examples/AA_datatypes_and_datasets.ipynb"
            )
            if not X_valid:
                check_is_error_msg(
                    X_msg,
                    var_name=msg_start,
                    allowed_msg=allowed_msg,
                    raise_exception=True,
                )

            if (
                not self.get_tag("ignores-exogeneous-X")
                and DtypeKind.CATEGORICAL in X_metadata["feature_kind"]
                and not self.get_tag("capability:categorical_in_X")
            ):
                # replace error with encoding logic in next step.
                raise TypeError(
                    f"Forecaster {self} does not support categorical features in "
                    "exogeneous X."
                )

            X_scitype = X_metadata["scitype"]
            X_requires_vectorization = X_scitype not in X_inner_scitype
            requires_vectorization = requires_vectorization or X_requires_vectorization

            _check_missing(X_metadata, "X")

        else:
            # X_scitype is used below - set to None if X is None
            X_scitype = None

        # extra check: if X is ignored by inner methods, pass None to them
        if self.get_tag("ignores-exogeneous-X"):
            X = None
            X_scitype = None
        # end checking X

        # compatibility checks between X and y
        if X is not None and y is not None:
            if self.get_tag("X-y-must-have-same-index"):
                # currently, check_equal_time_index only works for Series
                # TODO: fix this so the check is general, using get_time_index
                if not self.get_tag("ignores-exogeneous-X") and X_scitype == "Series":
                    check_equal_time_index(X, y, mode="contains")

            if y_scitype != X_scitype:
                raise TypeError("X and y must have the same scitype")
        # end compatibility checking X and y

        # TODO: add tests that :
        #   y_inner_scitype are same as X_inner_scitype
        #   y_inner_scitype always includes "less index" scitypes

        # convert X & y to supported inner type, if necessary
        #####################################################

        # convert X and y to a supported internal mtype
        #  it X/y mtype is already supported, no conversion takes place
        #  if X/y is None, then no conversion takes place (returns None)
        #  if vectorization is required, we wrap in Vect

        if not requires_vectorization:
            # converts y, skips conversion if already of right type
            y_inner = convert_to(
                y,
                to_type=y_inner_mtype,
                as_scitype=y_scitype,  # we are dealing with series
                store=self._converter_store_y,
                store_behaviour="reset",
            )

            # converts X, converts None to None if X is None
            X_inner = convert_to(
                X,
                to_type=X_inner_mtype,
                as_scitype=X_scitype,  # we are dealing with series
            )
        else:
            iterate_as = _most_complex_scitype(
                y_inner_scitype, smaller_equal_than=y_scitype
            )
            if y is not None:
                y_inner = VectorizedDF(
                    X=y,
                    iterate_as=iterate_as,
                    is_scitype=y_scitype,
                    iterate_cols=req_vec_because_cols,
                )
            else:
                y_inner = None
            if X is not None:
                X_inner = VectorizedDF(X=X, iterate_as=iterate_as, is_scitype=X_scitype)
            else:
                X_inner = None

        return X_inner, y_inner

    def _check_X(self, X=None):
        """Shorthand for _check_X_y with one argument X, see _check_X_y."""
        return self._check_X_y(X=X)[0]

    def _update_X(self, X, enforce_index_type=None):
        if X is not None and self.get_config()["remember_data"]:
            X = check_X(X, enforce_index_type=enforce_index_type)
            self._X = update_data(self._X, X)

    def _update_y_X(self, y, X=None, enforce_index_type=None):
        """Update internal memory of seen training data.

        Accesses in self:
        _y : only if exists, then assumed same type as y and same cols
        _X : only if exists, then assumed same type as X and same cols
            these assumptions should be guaranteed by calls

        Writes to self:
        _y : same type as y - new rows from y are added to current _y
            if _y does not exist, stores y as _y
        _X : same type as X - new rows from X are added to current _X
            if _X does not exist, stores X as _X
            this is only done if X is not None
        cutoff : is set to latest index seen in y

        _y and _X are guaranteed to be one of mtypes:
            pd.DataFrame, pd.Series, np.ndarray, pd-multiindex, numpy3D,
            pd_multiindex_hier

        Parameters
        ----------
        y : pd.Series, pd.DataFrame, or np.ndarray (1D or 2D)
            Endogenous time series
        X : pd.DataFrame or 2D np.ndarray, optional (default=None)
            Exogeneous time series
        """
        if y is not None and self.get_config()["remember_data"]:
            # unwrap y if VectorizedDF
            if isinstance(y, VectorizedDF):
                y = y.X_multiindex
            # if _y does not exist yet, initialize it with y
            if not hasattr(self, "_y") or self._y is None or not self.is_fitted:
                self._y = y
            else:
                self._y = update_data(self._y, y)

            # set cutoff to the end of the observation horizon
            self._set_cutoff_from_y(y)

        if X is not None and self.get_config()["remember_data"]:
            # unwrap X if VectorizedDF
            if isinstance(X, VectorizedDF):
                X = X.X_multiindex
            # if _X does not exist yet, initialize it with X
            if not hasattr(self, "_X") or self._X is None or not self.is_fitted:
                self._X = X
            else:
                self._X = update_data(self._X, X)

    @property
    def cutoff(self):
        """Cut-off = "present time" state of forecaster.

        Returns
        -------
        cutoff : pandas compatible index element, or None
            pandas compatible index element, if cutoff has been set; None otherwise
        """
        if not hasattr(self, "_cutoff"):
            return None
        else:
            return self._cutoff

    def _set_cutoff(self, cutoff):
        """Set and update cutoff.

        Parameters
        ----------
        cutoff: pandas compatible index or index element

        Notes
        -----
        Set self._cutoff to ``cutoff``, coerced to a pandas.Index.
        """
        if not isinstance(cutoff, pd.Index):
            cutoff = pd.Index([cutoff])
        self._cutoff = cutoff

    def _set_cutoff_from_y(self, y):
        """Set and update cutoff from series y.

        Parameters
        ----------
        y : sktime compatible time series data container
            must be of one of the following mtypes:
                pd.Series, pd.DataFrame, np.ndarray, of Series scitype
                pd.multiindex, numpy3D, nested_univ, df-list, of Panel scitype
                pd_multiindex_hier, of Hierarchical scitype

        Notes
        -----
        Set self._cutoff to pandas.Index containing latest index seen in ``y``.
        """
        cutoff_idx = get_cutoff(y, self.cutoff, return_index=True)
        self._cutoff = cutoff_idx

    @property
    def fh(self):
        """Forecasting horizon that was passed."""
        # raise error if some method tries to accessed it before it has been set
        if self._fh is None:
            raise ValueError(
                f"No `fh` has been set yet, in this instance of "
                f"{self.__class__.__name__}, "
                "please specify `fh` in `fit` or `predict`"
            )

        return self._fh

    def _check_fh(self, fh, pred_int=False):
        """Check, set and update the forecasting horizon.

        Called from all methods where fh can be passed:
            fit, predict-like, update-like

        Reads and writes to self._fh.
        Reads self._cutoff, self._is_fitted, self._is_vectorized.

        Therefore, requires self._check_X_y(X=X, y=y) and
        self._update_y_X(y_inner, X_inner) to have been run at least once.

        Writes fh to self._fh if does not exist.
        Checks equality of fh with self._fh if exists, raises error if not equal.
        Assigns the frequency inferred from self._y
        to the returned forecasting horizon object.

        Parameters
        ----------
        fh : None, int, list, np.ndarray or ForecastingHorizon
        pred_int: Check pred_int:insample tag instead of insample tag.

        Returns
        -------
        self._fh : ForecastingHorizon or None
            if ForecastingHorizon, last passed fh coerced to ForecastingHorizon

        Raises
        ------
        ValueError if self._fh exists and is inconsistent with fh
        ValueError if fh is not passed (None) in a case where it must be:
            - in fit, if self has the tag "requires-fh-in-fit" (value True)
            - in predict, if it has not been passed in fit
        """
        requires_fh = self.get_tag("requires-fh-in-fit")

        msg = (
            f"This is because fitting of the "
            f"forecaster {self.__class__.__name__} "
            f"depends on `fh`. "
        )

        # below loop treats four cases from three conditions:
        #  A. forecaster is fitted yes/no - self.is_fitted
        #  B. no fh is passed yes/no - fh is None
        #  C. fh is optional in fit yes/no - optfh

        # B. no fh is passed
        if fh is None:
            # A. strategy fitted (call of predict or similar)
            if self._is_fitted:
                # in case C. fh is optional in fit:
                # if there is none from before, there is none overall - raise error
                if not requires_fh and self._fh is None:
                    raise ValueError(
                        "The forecasting horizon `fh` must be passed "
                        "either to `fit` or `predict`, but was found in neither "
                        f"call of this {self.__class__.__name__} instance's methods."
                    )
                # in case C. fh is not optional in fit: this is fine
                # any error would have already been caught in fit

            # A. strategy not fitted (call of fit)
            elif requires_fh:
                # in case fh is not optional in fit:
                # fh must be passed in fit
                raise ValueError(
                    "The forecasting horizon `fh` must be passed to "
                    f"`fit` of {self.__class__.__name__}, but none was found. " + msg
                )
                # in case C. fh is optional in fit:
                # this is fine, nothing to check/raise

        # B. fh is passed
        else:
            # If fh is passed, coerce to ForecastingHorizon and validate (all cases)

            # if vectorized only check freq against the inner loop cutoff (check each
            # fcstr) since cutoff/frequency can be different for each compared to the
            # entire panel but the same relative fh
            if getattr(self, "_is_vectorized", False):
                fh = check_fh(fh=fh)
            else:
                fh = check_fh(fh=fh, freq=self._cutoff)

            # fh is written to self if one of the following is true
            # - estimator has not been fitted yet (for safety from side effects)
            # - fh has not been seen yet
            # - fh has been seen, but was optional in fit,
            #     this means fh needs not be same and can be overwritten
            if not requires_fh or not self._fh or not self._is_fitted:
                self._fh = fh
            # there is one error condition:
            # - fh is mandatory in fit, i.e., fh in predict must be same if passed
            # - fh already passed, and estimator is fitted
            # - fh that was passed in fit is not the same as seen in predict
            # note that elif means: optfh == False, and self._is_fitted == True
            elif self._fh and not np.array_equal(fh, self._fh):
                # raise error if existing fh and new one don't match
                raise ValueError(
                    "A different forecasting horizon `fh` has been "
                    "provided from "
                    "the one seen already in `fit`, in this instance of "
                    f"{self.__class__.__name__}. "
                    "If you want to change the forecasting "
                    "horizon, please re-fit the forecaster. " + msg
                )
            # if existing one and new match, ignore new one
        in_sample_pred = (
            self.get_tag("capability:insample")
            if not pred_int
            else self.get_tag("capability:pred_int:insample")
        )
        if (
            not in_sample_pred
            and self._fh is not None
            and not self._fh.is_all_out_of_sample(self._cutoff)
        ):
            msg = (
                f"{self.__class__.__name__} "
                f"can not perform in-sample prediction. "
                f"Found fh with in sample index: "
                f"{fh}"
            )
            raise NotImplementedError(msg)

        return self._fh

    def _vectorize(self, methodname, **kwargs):
        """Vectorized/iterated loop over method of BaseForecaster.

        Uses forecasters_ attribute to store one forecaster per loop index.
        """
        FIT_METHODS = ["fit", "update"]
        PREDICT_METHODS = [
            "predict",
            "update_predict_single",
            "predict_quantiles",
            "predict_interval",
            "predict_var",
        ]

        # retrieve data arguments
        X = kwargs.pop("X", None)
        y = kwargs.get("y", None)

        # add some common arguments to kwargs
        kwargs["args_rowvec"] = {"X": X}
        kwargs["rowname_default"] = "forecasters"
        kwargs["colname_default"] = "forecasters"

        # fit-like methods: write y to self._yvec; then run method; clone first if fit
        if methodname in FIT_METHODS:
            self._yvec = y

            if methodname == "fit":
                forecasters_ = y.vectorize_est(
                    self,
                    method="clone",
                    rowname_default="forecasters",
                    colname_default="forecasters",
                    backend=self.get_config()["backend:parallel"],
                    backend_params=self.get_config()["backend:parallel:params"],
                )
            else:
                forecasters_ = self.forecasters_

            self.forecasters_ = y.vectorize_est(
                forecasters_,
                method=methodname,
                backend=self.get_config()["backend:parallel"],
                backend_params=self.get_config()["backend:parallel:params"],
                **kwargs,
            )
            return self

        # predict-like methods: return as list, then run through reconstruct
        # to obtain a pandas based container in one of the pandas mtype formats
        elif methodname in PREDICT_METHODS:
            if methodname == "update_predict_single":
                self._yvec = y

            y_preds = self._yvec.vectorize_est(
                self.forecasters_,
                method=methodname,
                return_type="list",
                backend=self.get_config()["backend:parallel"],
                backend_params=self.get_config()["backend:parallel:params"],
                **kwargs,
            )

            # if we vectorize over columns,
            #   we need to replace top column level with variable names - part 1
            m = len(self.forecasters_.columns)
            col_multiindex = "multiindex" if m > 1 else "none"
            y_pred = self._yvec.reconstruct(
                y_preds, overwrite_index=True, col_multiindex=col_multiindex
            )
            # if vectorize over columns replace top column level with variable names
            if col_multiindex == "multiindex":
                y_pred.columns = y_pred.columns.droplevel(1)
            return y_pred

    def _fit(self, y, X, fh):
        """Fit forecaster to training data.

        private _fit containing the core logic, called from fit

        Writes to self:
            Sets fitted model attributes ending in "_".

        Parameters
        ----------
        y : guaranteed to be of a type in self.get_tag("y_inner_mtype")
            Time series to which to fit the forecaster.
            if self.get_tag("scitype:y")=="univariate":
                guaranteed to have a single column/variable
            if self.get_tag("scitype:y")=="multivariate":
                guaranteed to have 2 or more columns
            if self.get_tag("scitype:y")=="both": no restrictions apply
        fh : guaranteed to be ForecastingHorizon or None, optional (default=None)
            The forecasting horizon with the steps ahead to to predict.
            Required (non-optional) here if self.get_tag("requires-fh-in-fit")==True
            Otherwise, if not passed in _fit, guaranteed to be passed in _predict
        X : optional (default=None)
            guaranteed to be of a type in self.get_tag("X_inner_mtype")
            Exogeneous time series to fit to.

        Returns
        -------
        self : reference to self
        """
        raise NotImplementedError("abstract method")

    def _predict(self, fh, X):
        """Forecast time series at future horizon.

        private _predict containing the core logic, called from predict

        State required:
            Requires state to be "fitted".

        Accesses in self:
            Fitted model attributes ending in "_"
            self.cutoff

        Parameters
        ----------
        fh : guaranteed to be ForecastingHorizon or None, optional (default=None)
            The forecasting horizon with the steps ahead to to predict.
            If not passed in _fit, guaranteed to be passed here
        X : optional (default=None)
            guaranteed to be of a type in self.get_tag("X_inner_mtype")
            Exogeneous time series for the forecast

        Returns
        -------
        y_pred : pd.Series
            Point predictions
        """
        raise NotImplementedError("abstract method")

    def _update(self, y, X=None, update_params=True):
        """Update time series to incremental training data.

        private _update containing the core logic, called from update

        State required:
            Requires state to be "fitted".

        Accesses in self:
            Fitted model attributes ending in "_"
            self.cutoff

        Writes to self:
            Sets fitted model attributes ending in "_", if update_params=True.
            Does not write to self if update_params=False.

        Parameters
        ----------
        y : guaranteed to be of a type in self.get_tag("y_inner_mtype")
            Time series with which to update the forecaster.
            if self.get_tag("scitype:y")=="univariate":
                guaranteed to have a single column/variable
            if self.get_tag("scitype:y")=="multivariate":
                guaranteed to have 2 or more columns
            if self.get_tag("scitype:y")=="both": no restrictions apply
        X : optional (default=None)
            guaranteed to be of a type in self.get_tag("X_inner_mtype")
            Exogeneous time series for the forecast
        update_params : bool, optional (default=True)
            whether model parameters should be updated

        Returns
        -------
        self : reference to self
        """
        if update_params and self.get_config()["remember_data"]:
            # default to re-fitting if update is not implemented
            warn(
                f"NotImplementedWarning: {self.__class__.__name__} "
                f"does not have a custom `update` method implemented. "
                f"{self.__class__.__name__} will be refit each time "
                f"`update` is called with update_params=True. "
                "To refit less often, use the wrappers in the "
                "forecasting.stream module, e.g., UpdateEvery.",
                obj=self,
            )
            # we need to overwrite the mtype last seen and converter store, since the _y
            #    may have been converted
            mtype_last_seen = self._y_mtype_last_seen
            y_metadata = self._y_metadata
            _converter_store_y = self._converter_store_y
            # refit with updated data, not only passed data
            self.fit(y=self._y, X=self._X, fh=self._fh)
            # todo: should probably be self._fit, not self.fit
            # but looping to self.fit for now to avoid interface break
            self._y_mtype_last_seen = mtype_last_seen
            self._y_metadata = y_metadata
            self._converter_store_y = _converter_store_y

        # if update_params=False, and there are no components, do nothing
        # if update_params=False, and there are components, we update cutoffs
        elif self.is_composite():
            # default to calling component _updates if update is not implemented
            warn(
                f"NotImplementedWarning: {self.__class__.__name__} "
                f"does not have a custom `update` method implemented. "
                f"{self.__class__.__name__} will update all component cutoffs each time"
                f" `update` is called with update_params=False.",
                obj=self,
            )
            comp_forecasters = self._components(base_class=BaseForecaster)
            for comp in comp_forecasters.values():
                comp.update(y=y, X=X, update_params=False)

        return self

    def _update_predict_single(
        self,
        y,
        fh,
        X=None,
        update_params=True,
    ):
        """Update forecaster and then make forecasts.

        Implements default behaviour of calling update and predict sequentially, but can
        be overwritten by subclasses to implement more efficient updating algorithms
        when available.
        """
        self.update(y=y, X=X, update_params=update_params)
        return self.predict(fh=fh, X=X)

    def _predict_moving_cutoff(
        self, y, cv, X=None, update_params=True, reset_forecaster=True
    ):
        """Make single-step or multi-step moving cutoff predictions.

        Parameters
        ----------
        y : time series in sktime compatible data container format
                Time series to which to fit the forecaster in the update.
            y can be in one of the following formats, must be same scitype as in fit:
            Series scitype: pd.Series, pd.DataFrame, or np.ndarray (1D or 2D)
                for vanilla forecasting, one time series
            Panel scitype: pd.DataFrame with 2-level row MultiIndex,
                3D np.ndarray, list of Series pd.DataFrame, or nested pd.DataFrame
                for global or panel forecasting
            Hierarchical scitype: pd.DataFrame with 3 or more level row MultiIndex
                for hierarchical forecasting
            Number of columns admissible depend on the "scitype:y" tag:
                if self.get_tag("scitype:y")=="univariate":
                    y must have a single column/variable
                if self.get_tag("scitype:y")=="multivariate":
                    y must have 2 or more columns
                if self.get_tag("scitype:y")=="both": no restrictions on columns apply
            For further details:
                on usage, see forecasting tutorial examples/01_forecasting.ipynb
                on specification of formats, examples/AA_datatypes_and_datasets.ipynb
        cv : temporal cross-validation generator, optional (default=None)
        X : time series in sktime compatible format, optional (default=None)
                Exogeneous time series for updating and forecasting
            Should be of same scitype (Series, Panel, or Hierarchical) as y
            if self.get_tag("X-y-must-have-same-index"),
                X.index must contain y.index and fh.index both
            there are no restrictions on number of columns (unlike for y)
        update_params : bool, optional (default=True)
            whether model parameters should be updated in each update step
        reset_forecaster : bool, optional (default=True)
            if True, will not change the state of the forecaster,
                i.e., update/predict sequence is run with a copy,
                and cutoff, model parameters, data memory of self do not change
            if False, will update self when the update/predict sequence is run
                as if update/predict were called directly

        Returns
        -------
        y_pred = pd.Series
        """
        fh = cv.get_fh()
        y_preds = []
        cutoffs = []

        # enter into a detached cutoff mode, if reset_forecaster is True
        if reset_forecaster:
            self_copy = deepcopy(self)
        # otherwise just work with a reference to self
        else:
            self_copy = self

        # set cutoff to time point before data
        y_first_index = get_cutoff(y, return_index=True, reverse_order=True)
        self_copy._set_cutoff(_shift(y_first_index, by=-1, return_index=True))

        if isinstance(y, VectorizedDF):
            y = y.X
        if isinstance(X, VectorizedDF):
            X = X.X

        # iterate over data
        for new_window, _ in cv.split(y):
            y_new = y.iloc[new_window]

            # we use `update_predict_single` here
            #  this updates the forecasting horizon
            y_pred = self_copy.update_predict_single(
                y=y_new,
                fh=fh,
                X=X,
                update_params=update_params,
            )
            y_preds.append(y_pred)
            cutoffs.append(self_copy.cutoff)

            for i in range(len(y_preds)):
                y_preds[i] = convert_to(
                    y_preds[i],
                    self._y_metadata["mtype"],
                    store=self._converter_store_y,
                    store_behaviour="freeze",
                )
        return _format_moving_cutoff_predictions(y_preds, cutoffs)

    def _get_varnames(self, y=None):
        """Return variable column for DataFrame-like returns.

        Primarily used as helper for probabilistic predict-like methods.
        Assumes that _check_X_y has been called, and self._y_metadata set.

        Parameter
        ---------
        y : ignored, present for downwards compatibility

        Returns
        -------
        varnames : iterable of integer or str variable names
            can be list or pd.Index
            variable names for DataFrame-like returns
            identical to self._y_varnames if this attribute exists
        """
        featnames = self._y_metadata["feature_names"]
        return featnames

    def _get_columns(self, method="predict", **kwargs):
        """Return column names for DataFrame-like returns.

        Primarily used as helper for probabilistic predict-like methods.
        Assumes that _check_X_y has been called, and self._y_metadata set.

        Parameter
        ---------
        method : str, optional (default="predict")
            method for which to return column names
            one of "predict", "predict_interval", "predict_quantiles", "predict_var"
        kwargs : dict
            additional keyword arguments passed to private method
            important: args to private method, e.g., _predict, _predict_interval

        Returns
        -------
        columns : pd.Index
            column names
        """
        featnames = self._get_varnames()

        if method in ["predict", "predict_var"]:
            return featnames
        else:
            assert method in ["predict_interval", "predict_quantiles"]

        if method == "predict_interval":
            coverage = kwargs.get("coverage", None)
            if coverage is None:
                raise ValueError(
                    "coverage must be passed to _get_columns for predict_interval"
                )
            return pd.MultiIndex.from_product([featnames, coverage, ["lower", "upper"]])

        if method == "predict_quantiles":
            alpha = kwargs.get("alpha", None)
            if alpha is None:
                raise ValueError(
                    "alpha must be passed to _get_columns for predict_quantiles"
                )
            return pd.MultiIndex.from_product([featnames, alpha])


# initialize dynamic docstrings
BaseForecaster._init_dynamic_doc()


class _BaseGlobalForecaster(BaseForecaster):
    """Base global forecaster template class.

    This class is a temporal solution, might be merged into BaseForecaster later.

    The base forecaster specifies the methods and method signatures that all
    global forecasters have to implement.

    Specific implementations of these methods is deferred to concrete forecasters.

    """

    _tags = {"object_type": ["global_forecaster", "forecaster"]}

    def predict(self, fh=None, X=None, y=None):
        """Forecast time series at future horizon.

        State required:
            Requires state to be "fitted", i.e., ``self.is_fitted=True``.

        Accesses in self:

            * Fitted model attributes ending in "_".
            * ``self.cutoff``, ``self.is_fitted``

        Writes to self:
            Stores ``fh`` to ``self.fh`` if ``fh`` is passed and has not been passed
            previously.

        Parameters
        ----------
        fh : int, list, np.array or ``ForecastingHorizon``, optional (default=None)
            The forecasting horizon encoding the time stamps to forecast at.
            Should not be passed if has already been passed in ``fit``.
            If has not been passed in fit, must be passed, not optional

        X : time series in ``sktime`` compatible format, optional (default=None)
            Exogeneous time series to use in prediction.
            Should be of same scitype (``Series``, ``Panel``, or ``Hierarchical``)
            as ``y`` in ``fit``.
            If ``self.get_tag("X-y-must-have-same-index")``,
            ``X.index`` must contain ``fh`` index reference.
            If ``y`` is not passed (not performing global forecasting), ``X`` should
            only contain the time points to be predicted.
            If ``y`` is passed (performing global forecasting), ``X`` must contain
            all historical values and the time points to be predicted.

        y : time series in ``sktime`` compatible format, optional (default=None)
            Historical values of the time series that should be predicted.
            If not None, global forecasting will be performed.
            Only pass the historical values not the time points to be predicted.

        Returns
        -------
        y_pred : time series in sktime compatible data container format
            Point forecasts at ``fh``, with same index as ``fh``.
            ``y_pred`` has same type as the ``y`` that has been passed most recently:
            ``Series``, ``Panel``, ``Hierarchical`` scitype, same format (see above)

        Notes
        -----
        If ``y`` is not None, global forecast will be performed.
        In global forecast mode,
        ``X`` should contain all historical values and the time points to be predicted,
        while ``y`` should only contain historical values
        not the time points to be predicted.

        If ``y`` is None, non global forecast will be performed.
        In non global forecast mode,
        ``X`` should only contain the time points to be predicted,
        while ``y`` should only contain historical values
        not the time points to be predicted.
        """
        # check global forecasting tag
        gf = self.get_tag(
            "capability:global_forecasting", tag_value_default=False, raise_error=False
        )
        if not gf and y is not None:
            ValueError("no global forecasting support!")

        # handle inputs
        self.check_is_fitted()
        if y is None:
            self._global_forecasting = False
        else:
            self._global_forecasting = True
        # check and convert X/y
        X_inner, y_inner = self._check_X_y(X=X, y=y)

        # this also updates cutoff from y
        # be cautious, in fit self._X and self._y is also updated but not here!
        if y_inner is not None:
            self._set_cutoff_from_y(y_inner)

        # check fh and coerce to ForecastingHorizon, if not already passed in fit
        fh = self._check_fh(fh)

        # we call the ordinary _predict if no looping/vectorization needed
        if not self._is_vectorized:
            y_pred = self._predict(fh=fh, X=X_inner, y=y_inner)
        else:
            # otherwise we call the vectorized version of predict
            y_pred = self._vectorize("predict", y=y_inner, X=X_inner, fh=fh)

        # convert to output mtype, identical with last y mtype seen
        y_out = convert_to(
            y_pred,
            self._y_metadata["mtype"],
            store=self._converter_store_y,
            store_behaviour="freeze",
        )

        return y_out

    def _predict(self, fh, X, y):
        """Forecast time series at future horizon.

        private _predict containing the core logic, called from predict

        State required:
            Requires state to be "fitted".

        Accesses in self:
            Fitted model attributes ending in "_"
            self.cutoff

        Parameters
        ----------
        fh : guaranteed to be ForecastingHorizon or None, optional (default=None)
            The forecasting horizon with the steps ahead to to predict.
            If not passed in _fit, guaranteed to be passed here
        X : optional (default=None)
            guaranteed to be of a type in self.get_tag("X_inner_mtype")
            Exogeneous time series for the forecast
        y : time series in ``sktime`` compatible format, optional (default=None)
            Historical values of the time series that should be predicted.

        Returns
        -------
        y_pred : pd.Series
            Point predictions
        """
        raise NotImplementedError("abstract method")

    def predict_quantiles(self, fh=None, X=None, alpha=None, y=None):
        """Compute/return quantile forecasts.

        If ``alpha`` is iterable, multiple quantiles will be calculated.

        State required:
            Requires state to be "fitted", i.e., ``self.is_fitted=True``.

        Accesses in self:

            * Fitted model attributes ending in "_".
            * ``self.cutoff``, ``self.is_fitted``

        Writes to self:
            Stores ``fh`` to ``self.fh`` if ``fh`` is passed and has not been passed
            previously.

        Parameters
        ----------
        fh : int, list, np.array or ``ForecastingHorizon``, optional (default=None)
            The forecasting horizon encoding the time stamps to forecast at.
            Should not be passed if has already been passed in ``fit``.
            If has not been passed in fit, must be passed, not optional

        X : time series in ``sktime`` compatible format, optional (default=None)
            Exogeneous time series to use in prediction.
            Should be of same scitype (``Series``, ``Panel``, or ``Hierarchical``)
            as ``y`` in ``fit``.
            If ``self.get_tag("X-y-must-have-same-index")``,
            ``X.index`` must contain ``fh`` index reference.
            If ``y`` is passed (performing global forecasting), ``X`` must contain
            all historical values and the time points to be predicted.

        alpha : float or list of float of unique values, optional (default=[0.05, 0.95])
            A probability or list of, at which quantile forecasts are computed.

        y : time series in ``sktime`` compatible format, optional (default=None)
            Historical values of the time series that should be predicted.
            If not None, global forecasting will be performed.
            Only pass the historical values not the time points to be predicted.

        Returns
        -------
        quantiles : pd.DataFrame
            Column has multi-index: first level is variable name from y in fit,
                second level being the values of alpha passed to the function.
            Row index is fh, with additional (upper) levels equal to instance levels,
                    from y seen in fit, if y seen in fit was Panel or Hierarchical.
            Entries are quantile forecasts, for var in col index,
                at quantile probability in second col index, for the row index.

        Notes
        -----
        If ``y`` is not None, global forecast will be performed.
        In global forecast mode,
        ``X`` should contain all historical values and the time points to be predicted,
        while ``y`` should only contain historical values
        not the time points to be predicted.

        If ``y`` is None, non global forecast will be performed.
        In non global forecast mode,
        ``X`` should only contain the time points to be predicted,
        while ``y`` should only contain historical values
        not the time points to be predicted.
        """
        if not self.get_tag("capability:pred_int"):
            raise NotImplementedError(
                f"{self.__class__.__name__} does not have the capability to return "
                "quantile predictions. If you "
                "think this estimator should have the capability, please open "
                "an issue on sktime."
            )
        # check global forecasting tag
        gf = self.get_tag(
            "capability:global_forecasting", tag_value_default=False, raise_error=False
        )
        if not gf and y is not None:
            ValueError("no global forecasting support!")

        self.check_is_fitted()
        if y is None:
            self._global_forecasting = False
        else:
            self._global_forecasting = True

        # input checks and conversions

        # check fh and coerce to ForecastingHorizon, if not already passed in fit
        fh = self._check_fh(fh)
        if y is None:
            self._global_forecasting = False
        else:
            self._global_forecasting = True
        # default alpha
        if alpha is None:
            alpha = [0.05, 0.95]
        # check alpha and coerce to list
        alpha = check_alpha(alpha, name="alpha")

        # check and convert X/y
        X_inner, y_inner = self._check_X_y(X=X, y=y)

        # this also updates cutoff from y
        # be cautious, in fit self._X and self._y is also updated but not here!
        if y_inner is not None:
            self._set_cutoff_from_y(y_inner)

        # check fh and coerce to ForecastingHorizon, if not already passed in fit
        fh = self._check_fh(fh)

        # we call the ordinary _predict_quantiles if no looping/vectorization needed
        if not self._is_vectorized:
            quantiles = self._predict_quantiles(fh=fh, X=X_inner, alpha=alpha, y=y)
        else:
            # otherwise we call the vectorized version of predict_quantiles
            quantiles = self._vectorize(
                "predict_quantiles",
                fh=fh,
                X=X_inner,
                alpha=alpha,
                y=y,
            )

        return quantiles

<<<<<<< HEAD
    def _predict_quantiles(self, fh, X, alpha, y=None):
        """Compute/return prediction quantiles for a forecast.

        private _predict_quantiles containing the core logic,
            called from predict_quantiles and default _predict_interval

        Parameters
        ----------
        fh : guaranteed to be ForecastingHorizon
            The forecasting horizon with the steps ahead to to predict.
        X : optional (default=None)
            guaranteed to be of a type in self.get_tag("X_inner_mtype")
            Exogeneous time series to predict from.
            If ``y`` is passed (performing global forecasting), ``X`` must contain
            all historical values and the time points to be predicted.
        alpha : list of float, optional (default=[0.5])
            A list of probabilities at which quantile forecasts are computed.
        y : time series in ``sktime`` compatible format, optional (default=None)
            Historical values of the time series that should be predicted.
            If not None, global forecasting will be performed.
            Only pass the historical values not the time points to be predicted.

        Returns
        -------
        quantiles : pd.DataFrame
            Column has multi-index: first level is variable name from y in fit,
                second level being the values of alpha passed to the function.
            Row index is fh, with additional (upper) levels equal to instance levels,
                    from y seen in fit, if y_inner_mtype is Panel or Hierarchical.
            Entries are quantile forecasts, for var in col index,
                at quantile probability in second col index, for the row index.
        """
        # TODO
        # When we merge the _BaseGlobalForecaster back to BaseForecaster,
        # we need to remove n=2
        # _BaseGlobalForecaster is a child class of BaseForecaster,
        # therefor, overwriting the method once is not indicating
        # a concrete implementation which will cause infinite loop.
        implements_interval = self._has_implementation_of("_predict_interval", n=2)
        implements_proba = self._has_implementation_of("_predict_proba", n=2)
        can_do_proba = implements_interval or implements_proba

        if not can_do_proba:
            raise RuntimeError(
                f"{self.__class__.__name__} does not implement "
                "probabilistic forecasting, "
                'but "capability:pred_int" flag has been set to True incorrectly. '
                "This is likely a bug, please report, and/or set the flag to False."
            )

        if implements_interval:
            pred_int = pd.DataFrame()
            for a in alpha:
                # compute quantiles corresponding to prediction interval coverage
                #  this uses symmetric predictive intervals:
                coverage = abs(1 - 2 * a)

                # compute quantile forecasts corresponding to upper/lower
                pred_a = self._predict_interval(fh=fh, X=X, coverage=[coverage], y=y)
                pred_int = pd.concat([pred_int, pred_a], axis=1)

            # now we need to subset to lower/upper depending
            #   on whether alpha was < 0.5 or >= 0.5
            #   this formula gives the integer column indices giving lower/upper
            col_selector_int = (np.array(alpha) >= 0.5) + 2 * np.arange(len(alpha))
            col_selector_bool = np.isin(np.arange(2 * len(alpha)), col_selector_int)
            num_var = len(pred_int.columns.get_level_values(0).unique())
            col_selector_bool = np.tile(col_selector_bool, num_var)

            pred_int = pred_int.iloc[:, col_selector_bool]
            # change the column labels (multiindex) to the format for intervals
            # idx returned by _predict_interval is
            #   3-level MultiIndex with variable names, coverage, lower/upper
            # idx returned by _predict_quantiles should be
            #   is 2-level MultiIndex with variable names, alpha
            int_idx = self._get_columns(method="predict_quantiles", alpha=alpha)
            pred_int.columns = int_idx

        elif implements_proba:
            pred_proba = self.predict_proba(fh=fh, X=X, y=y)
            pred_int = pred_proba.quantile(alpha=alpha)

        return pred_int

=======
>>>>>>> 2c9c0df4
    def predict_interval(self, fh=None, X=None, coverage=0.90, y=None):
        """Compute/return prediction interval forecasts.

        If ``coverage`` is iterable, multiple intervals will be calculated.

        State required:
            Requires state to be "fitted", i.e., ``self.is_fitted=True``.

        Accesses in self:

            * Fitted model attributes ending in "_".
            * ``self.cutoff``, ``self.is_fitted``

        Writes to self:
            Stores ``fh`` to ``self.fh`` if ``fh`` is passed and has not been passed
            previously.

        Parameters
        ----------
        fh : int, list, np.array or ``ForecastingHorizon``, optional (default=None)
            The forecasting horizon encoding the time stamps to forecast at.
            Should not be passed if has already been passed in ``fit``.
            If has not been passed in fit, must be passed, not optional

        X : time series in ``sktime`` compatible format, optional (default=None)
            Exogeneous time series to use in prediction.
            Should be of same scitype (``Series``, ``Panel``, or ``Hierarchical``)
            as ``y`` in ``fit``.
            If ``self.get_tag("X-y-must-have-same-index")``,
            ``X.index`` must contain ``fh`` index reference.
            If ``y`` is passed (performing global forecasting), ``X`` must contain
            all historical values and the time points to be predicted.

        coverage : float or list of float of unique values, optional (default=0.90)
           nominal coverage(s) of predictive interval(s)

        y : time series in ``sktime`` compatible format, optional (default=None)
            Historical values of the time series that should be predicted.
            If not None, global forecasting will be performed.
            Only pass the historical values not the time points to be predicted.

        Returns
        -------
        pred_int : pd.DataFrame
            Column has multi-index: first level is variable name from y in fit,
                second level coverage fractions for which intervals were computed.
                    in the same order as in input ``coverage``.
                Third level is string "lower" or "upper", for lower/upper interval end.
            Row index is fh, with additional (upper) levels equal to instance levels,
                from y seen in fit, if y seen in fit was Panel or Hierarchical.
            Entries are forecasts of lower/upper interval end,
                for var in col index, at nominal coverage in second col index,
                lower/upper depending on third col index, for the row index.
                Upper/lower interval end forecasts are equivalent to
                quantile forecasts at alpha = 0.5 - c/2, 0.5 + c/2 for c in coverage.

        Notes
        -----
        If ``y`` is not None, global forecast will be performed.
        In global forecast mode,
        ``X`` should contain all historical values and the time points to be predicted,
        while ``y`` should only contain historical values
        not the time points to be predicted.

        If ``y`` is None, non global forecast will be performed.
        In non global forecast mode,
        ``X`` should only contain the time points to be predicted,
        while ``y`` should only contain historical values
        not the time points to be predicted.
        """
        if not self.get_tag("capability:pred_int"):
            raise NotImplementedError(
                f"{self.__class__.__name__} does not have the capability to return "
                "prediction intervals. If you "
                "think this estimator should have the capability, please open "
                "an issue on sktime."
            )
        # check global forecasting tag
        gf = self.get_tag(
            "capability:global_forecasting", tag_value_default=False, raise_error=False
        )
        if not gf and y is not None:
            ValueError("no global forecasting support!")

        self.check_is_fitted()
        if y is None:
            self._global_forecasting = False
        else:
            self._global_forecasting = True

        # input checks and conversions

        # check fh and coerce to ForecastingHorizon, if not already passed in fit
        fh = self._check_fh(fh)

        # check alpha and coerce to list
        coverage = check_alpha(coverage, name="coverage")

        # check and convert X/y
        X_inner, y_inner = self._check_X_y(X=X, y=y)

        # this also updates cutoff from y
        # be cautious, in fit self._X and self._y is also updated but not here!
        if y_inner is not None:
            self._set_cutoff_from_y(y_inner)

        # we call the ordinary _predict_interval if no looping/vectorization needed
        if not self._is_vectorized:
            pred_int = self._predict_interval(
                fh=fh, X=X_inner, coverage=coverage, y=y_inner
            )
        else:
            # otherwise we call the vectorized version of predict_interval
            pred_int = self._vectorize(
                "predict_interval",
                fh=fh,
                X=X_inner,
                coverage=coverage,
                y=y_inner,
            )

        return pred_int

<<<<<<< HEAD
    def _predict_interval(self, fh, X, coverage, y=None):
        """Compute/return prediction interval forecasts.

        private _predict_interval containing the core logic,
            called from predict_interval and default _predict_quantiles

        Parameters
        ----------
        fh : guaranteed to be ForecastingHorizon
            The forecasting horizon with the steps ahead to to predict.
        X : optional (default=None)
            guaranteed to be of a type in self.get_tag("X_inner_mtype")
            Exogeneous time series to predict from.
            If ``y`` is passed (performing global forecasting), ``X`` must contain
            all historical values and the time points to be predicted.
        coverage : float or list, optional (default=0.95)
           nominal coverage(s) of predictive interval(s)
        y : time series in ``sktime`` compatible format, optional (default=None)
            Historical values of the time series that should be predicted.
            If not None, global forecasting will be performed.
            Only pass the historical values not the time points to be predicted.

        Returns
        -------
        pred_int : pd.DataFrame
            Column has multi-index: first level is variable name from y in fit,
                second level coverage fractions for which intervals were computed.
                    in the same order as in input ``coverage``.
                Third level is string "lower" or "upper", for lower/upper interval end.
            Row index is fh, with additional (upper) levels equal to instance levels,
                from y seen in fit, if y_inner_mtype is Panel or Hierarchical.
            Entries are forecasts of lower/upper interval end,
                for var in col index, at nominal coverage in second col index,
                lower/upper depending on third col index, for the row index.
                Upper/lower interval end forecasts are equivalent to
                quantile forecasts at alpha = 0.5 - c/2, 0.5 + c/2 for c in coverage.
        """
        # TODO
        # When we merge the _BaseGlobalForecaster back to BaseForecaster,
        # we need to remove n=2
        # _BaseGlobalForecaster is a child class of BaseForecaster,
        # therefor, overwriting the method once is not indicating
        # a concrete implementation which will cause infinite loop.
        implements_quantiles = self._has_implementation_of("_predict_quantiles", n=2)
        implements_proba = self._has_implementation_of("_predict_proba", n=2)
        can_do_proba = implements_quantiles or implements_proba

        if not can_do_proba:
            raise RuntimeError(
                f"{self.__class__.__name__} does not implement "
                "probabilistic forecasting, "
                'but "capability:pred_int" flag has been set to True incorrectly. '
                "This is likely a bug, please report, and/or set the flag to False."
            )

        # we default to _predict_quantiles if that is implemented or _predict_proba
        # since _predict_quantiles will default to _predict_proba if it is not
        alphas = []
        for c in coverage:
            # compute quantiles corresponding to prediction interval coverage
            #  this uses symmetric predictive intervals
            alphas.extend([0.5 - 0.5 * float(c), 0.5 + 0.5 * float(c)])

        # compute quantile forecasts corresponding to upper/lower
        pred_int = self._predict_quantiles(fh=fh, X=X, alpha=alphas, y=y)

        # change the column labels (multiindex) to the format for intervals
        # idx returned by _predict_quantiles is
        #   2-level MultiIndex with variable names, alpha
        # idx returned by _predict_interval should be
        #   3-level MultiIndex with variable names, coverage, lower/upper
        int_idx = self._get_columns(method="predict_interval", coverage=coverage)
        pred_int.columns = int_idx

        return pred_int

=======
>>>>>>> 2c9c0df4
    def predict_var(self, fh=None, X=None, cov=False, y=None):
        """Compute/return variance forecasts.

        State required:
            Requires state to be "fitted", i.e., ``self.is_fitted=True``.

        Accesses in self:

            * Fitted model attributes ending in "_".
            * ``self.cutoff``, ``self.is_fitted``

        Writes to self:
            Stores ``fh`` to ``self.fh`` if ``fh`` is passed and has not been passed
            previously.

        Parameters
        ----------
        fh : int, list, np.array or ``ForecastingHorizon``, optional (default=None)
            The forecasting horizon encoding the time stamps to forecast at.
            Should not be passed if has already been passed in ``fit``.
            If has not been passed in fit, must be passed, not optional

        X : time series in ``sktime`` compatible format, optional (default=None)
            Exogeneous time series to use in prediction.
            Should be of same scitype (``Series``, ``Panel``, or ``Hierarchical``)
            as ``y`` in ``fit``.
            If ``self.get_tag("X-y-must-have-same-index")``,
            ``X.index`` must contain ``fh`` index reference.

        cov : bool, optional (default=False)
            if True, computes covariance matrix forecast.
            if False, computes marginal variance forecasts.

        y : time series in ``sktime`` compatible format, optional (default=None)
            Historical values of the time series that should be predicted.
            If not None, global forecasting will be performed.
            Only pass the historical values not the time points to be predicted.

        Returns
        -------
        pred_var : pd.DataFrame, format dependent on ``cov`` variable
            If cov=False:
                Column names are exactly those of ``y`` passed in ``fit``/``update``.
                    For nameless formats, column index will be a RangeIndex.
                Row index is fh, with additional levels equal to instance levels,
                    from y seen in fit, if y seen in fit was Panel or Hierarchical.
                Entries are variance forecasts, for var in col index.
                A variance forecast for given variable and fh index is a predicted
                    variance for that variable and index, given observed data.
            If cov=True:
                Column index is a multiindex: 1st level is variable names (as above)
                    2nd level is fh.
                Row index is fh, with additional levels equal to instance levels,
                    from y seen in fit, if y seen in fit was Panel or Hierarchical.
                Entries are (co-)variance forecasts, for var in col index, and
                    covariance between time index in row and col.
                Note: no covariance forecasts are returned between different variables.

        Notes
        -----
        If ``y`` is not None, global forecast will be performed.
        In global forecast mode,
        ``X`` should contain all historical values and the time points to be predicted,
        while ``y`` should only contain historical values
        not the time points to be predicted.

        If ``y`` is None, non global forecast will be performed.
        In non global forecast mode,
        ``X`` should only contain the time points to be predicted,
        while ``y`` should only contain historical values
        not the time points to be predicted.
        """
        if not self.get_tag("capability:pred_int"):
            raise NotImplementedError(
                f"{self.__class__.__name__} does not have the capability to return "
                "variance predictions. If you "
                "think this estimator should have the capability, please open "
                "an issue on sktime."
            )
        gf = self.get_tag(
            "capability:global_forecasting", tag_value_default=False, raise_error=False
        )
        if not gf and y is not None:
            ValueError("no global forecasting support!")
        self.check_is_fitted()
        if y is None:
            self._global_forecasting = False
        else:
            self._global_forecasting = True

        # input checks and conversions

        # check fh and coerce to ForecastingHorizon, if not already passed in fit
        fh = self._check_fh(fh)

        # check and convert X/y
        X_inner, y_inner = self._check_X_y(X=X, y=y)

        # this also updates cutoff from y
        # be cautious, in fit self._X and self._y is also updated but not here!
        if y_inner is not None:
            self._set_cutoff_from_y(y_inner)

        # we call the ordinary _predict_interval if no looping/vectorization needed
        if not self._is_vectorized:
            pred_var = self._predict_var(fh=fh, X=X_inner, cov=cov, y=y)
        else:
            # otherwise we call the vectorized version of predict_interval
            pred_var = self._vectorize("predict_var", fh=fh, X=X_inner, cov=cov, y=y)

        return pred_var

<<<<<<< HEAD
    def _predict_var(self, fh=None, X=None, cov=False, y=None):
        """Compute/return variance forecasts.

        private _predict_var containing the core logic, called from predict_var

        Parameters
        ----------
        fh : guaranteed to be ForecastingHorizon
            The forecasting horizon with the steps ahead to to predict.
        X : optional (default=None)
            guaranteed to be of a type in self.get_tag("X_inner_mtype")
            Exogeneous time series to predict from.
            If ``y`` is passed (performing global forecasting), ``X`` must contain
            all historical values and the time points to be predicted.
        cov : bool, optional (default=False)
            if True, computes covariance matrix forecast.
            if False, computes marginal variance forecasts.
        y : time series in ``sktime`` compatible format, optional (default=None)
            Historical values of the time series that should be predicted.
            If not None, global forecasting will be performed.
            Only pass the historical values not the time points to be predicted.

        Returns
        -------
        pred_var : pd.DataFrame, format dependent on ``cov`` variable
            If cov=False:
                Column names are exactly those of ``y`` passed in ``fit``/``update``.
                    For nameless formats, column index will be a RangeIndex.
                Row index is fh, with additional levels equal to instance levels,
                    from y seen in fit, if y_inner_mtype is Panel or Hierarchical.
                Entries are variance forecasts, for var in col index.
                A variance forecast for given variable and fh index is a predicted
                    variance for that variable and index, given observed data.
            If cov=True:
                Column index is a multiindex: 1st level is variable names (as above)
                    2nd level is fh.
                Row index is fh, with additional levels equal to instance levels,
                    from y seen in fit, if y_inner_mtype is Panel or Hierarchical.
                Entries are (co-)variance forecasts, for var in col index, and
                    covariance between time index in row and col.
                Note: no covariance forecasts are returned between different variables.
        """
        from scipy.stats import norm

        # default behaviour is implemented if one of the following three is implemented
        # TODO
        # When we merge the _BaseGlobalForecaster back to BaseForecaster,
        # we need to remove n=2
        # _BaseGlobalForecaster is a child class of BaseForecaster,
        # therefor, overwriting the method once is not indicating
        # a concrete implementation which will cause infinite loop.
        implements_interval = self._has_implementation_of("_predict_interval", n=2)
        implements_quantiles = self._has_implementation_of("_predict_quantiles", n=2)
        implements_proba = self._has_implementation_of("_predict_proba", n=2)
        can_do_proba = implements_interval or implements_quantiles or implements_proba

        if not can_do_proba:
            raise RuntimeError(
                f"{self.__class__.__name__} does not implement "
                "probabilistic forecasting, "
                'but "capability:pred_int" flag has been set to True incorrectly. '
                "This is likely a bug, please report, and/or set the flag to False."
            )

        if implements_proba:
            # todo: this works only univariate now, need to implement multivariate
            pred_dist = self.predict_proba(fh=fh, X=X, y=y)
            pred_var = pred_dist.var()

            return pred_var

        # if has one of interval/quantile predictions implemented:
        #   we get quantile forecasts for first and third quartile
        #   return variance of normal distribution with that first and third quartile
        if implements_interval or implements_quantiles:
            pred_int = self._predict_interval(fh=fh, X=X, coverage=[0.5], y=y)
            var_names = pred_int.columns.get_level_values(0).unique()
            vars_dict = {}
            for i in var_names:
                pred_int_i = pred_int[i].copy()
                # compute inter-quartile range (IQR), as pd.Series
                iqr_i = pred_int_i.iloc[:, 1] - pred_int_i.iloc[:, 0]
                # dividing by IQR of normal gives std of normal with same IQR
                std_i = iqr_i / (2 * norm.ppf(0.75))
                # and squaring gives variance (pd.Series)
                var_i = std_i**2
                vars_dict[i] = var_i

            # put together to pd.DataFrame
            #   the indices and column names are already correct
            pred_var = pd.DataFrame(vars_dict)

        return pred_var

=======
>>>>>>> 2c9c0df4
    def predict_proba(self, fh=None, X=None, marginal=True, y=None):
        """Compute/return fully probabilistic forecasts.

        Note: currently only implemented for Series (non-panel, non-hierarchical) y.

        State required:
            Requires state to be "fitted", i.e., ``self.is_fitted=True``.

        Accesses in self:

            * Fitted model attributes ending in "_".
            * ``self.cutoff``, ``self.is_fitted``

        Writes to self:
            Stores ``fh`` to ``self.fh`` if ``fh`` is passed and has not been passed
            previously.

        Parameters
        ----------
        fh : int, list, np.array or ``ForecastingHorizon``, optional (default=None)
            The forecasting horizon encoding the time stamps to forecast at.
            Should not be passed if has already been passed in ``fit``.
            If has not been passed in fit, must be passed, not optional

        X : time series in ``sktime`` compatible format, optional (default=None)
            Exogeneous time series to use in prediction.
            Should be of same scitype (``Series``, ``Panel``, or ``Hierarchical``)
            as ``y`` in ``fit``.
            If ``self.get_tag("X-y-must-have-same-index")``,
            ``X.index`` must contain ``fh`` index reference.
            If ``y`` is passed (performing global forecasting), ``X`` must contain
            all historical values and the time points to be predicted.

        marginal : bool, optional (default=True)
            whether returned distribution is marginal by time index

        y : time series in ``sktime`` compatible format, optional (default=None)
            Historical values of the time series that should be predicted.
            If not None, global forecasting will be performed.
            Only pass the historical values not the time points to be predicted.

        Returns
        -------
        pred_dist : sktime BaseDistribution
            predictive distribution
            if marginal=True, will be marginal distribution by time point
            if marginal=False and implemented by method, will be joint

        Notes
        -----
        If ``y`` is not None, global forecast will be performed.
        In global forecast mode,
        ``X`` should contain all historical values and the time points to be predicted,
        while ``y`` should only contain historical values
        not the time points to be predicted.

        If ``y`` is None, non global forecast will be performed.
        In non global forecast mode,
        ``X`` should only contain the time points to be predicted,
        while ``y`` should only contain historical values
        not the time points to be predicted.
        """
        if not self.get_tag("capability:pred_int"):
            raise NotImplementedError(
                f"{self.__class__.__name__} does not have the capability to return "
                "fully probabilistic predictions. If you "
                "think this estimator should have the capability, please open "
                "an issue on sktime."
            )

        if hasattr(self, "_is_vectorized") and self._is_vectorized:
            raise NotImplementedError(
                "automated vectorization for predict_proba is not implemented"
            )

        # check global forecasting tag
        gf = self.get_tag(
            "capability:global_forecasting", tag_value_default=False, raise_error=False
        )
        if not gf and y is not None:
            ValueError("no global forecasting support!")

        self.check_is_fitted()
        if y is None:
            self._global_forecasting = False
        else:
            self._global_forecasting = True

        # input checks and conversions

        # check fh and coerce to ForecastingHorizon, if not already passed in fit
        fh = self._check_fh(fh)

        # check and convert X/y
        X_inner, y_inner = self._check_X_y(X=X, y=y)

        # this also updates cutoff from y
        # be cautious, in fit self._X and self._y is also updated but not here!
        if y_inner is not None:
            self._set_cutoff_from_y(y_inner)

        # pass to inner _predict_proba
        pred_dist = self._predict_proba(fh=fh, X=X_inner, marginal=marginal, y=y)

        return pred_dist

<<<<<<< HEAD
    # todo: does not work properly for multivariate or hierarchical
    #   still need to implement this - once interface is consolidated
    def _predict_proba(self, fh, X, marginal=True, y=None):
        """Compute/return fully probabilistic forecasts.

        private _predict_proba containing the core logic, called from predict_proba

        Parameters
        ----------
        fh : guaranteed to be ForecastingHorizon
            The forecasting horizon with the steps ahead to to predict.
        X : optional (default=None)
            guaranteed to be of a type in self.get_tag("X_inner_mtype")
            Exogeneous time series to predict from.
            If ``y`` is passed (performing global forecasting), ``X`` must contain
            all historical values and the time points to be predicted.
        marginal : bool, optional (default=True)
            whether returned distribution is marginal by time index
        y : time series in ``sktime`` compatible format, optional (default=None)
            Historical values of the time series that should be predicted.
            If not None, global forecasting will be performed.
            Only pass the historical values not the time points to be predicted.

        Returns
        -------
        pred_dist : sktime BaseDistribution
            predictive distribution
            if marginal=True, will be marginal distribution by time point
            if marginal=False and implemented by method, will be joint
        """
        # default behaviour is implemented if one of the following three is implemented
        # TODO
        # When we merge the _BaseGlobalForecaster back to BaseForecaster,
        # we need to remove n=2
        # _BaseGlobalForecaster is a child class of BaseForecaster,
        # therefor, overwriting the method once is not indicating
        # a concrete implementation which will cause infinite loop.
        implements_interval = self._has_implementation_of("_predict_interval", n=2)
        implements_quantiles = self._has_implementation_of("_predict_quantiles", n=2)
        implements_var = self._has_implementation_of("_predict_var", n=2)
        can_do_proba = implements_interval or implements_quantiles or implements_var

        if not can_do_proba:
            raise RuntimeError(
                f"{self.__class__.__name__} does not implement "
                "probabilistic forecasting, "
                'but "capability:pred_int" flag has been set to True incorrectly. '
                "This is likely a bug, please report, and/or set the flag to False."
            )

        # if any of the above are implemented, predict_var will have a default
        #   we use predict_var to get scale, and predict to get location
        pred_var = self._predict_var(fh=fh, X=X, y=y)
        pred_std = np.sqrt(pred_var)
        pred_mean = self.predict(fh=fh, X=X, y=y)
        # ensure that pred_mean is a pd.DataFrame
        df_types = ["pd.DataFrame", "pd-multiindex", "pd_multiindex_hier"]
        pred_mean = convert_to(pred_mean, to_type=df_types)
        # pred_mean and pred_var now have the same format

        # default is normal with predict as mean and pred_var as variance
        from sktime.proba.normal import Normal

        index = pred_mean.index
        columns = pred_mean.columns
        pred_dist = Normal(mu=pred_mean, sigma=pred_std, index=index, columns=columns)

        return pred_dist

    @classmethod
    def _has_implementation_of(cls, method, n=1):
        """Check if method has a concrete implementation in this class.

        This assumes that having an implementation is equivalent to
            n overrides of `method` in the method resolution order.

        Parameters
        ----------
        method : str, name of method to check implementation of

        n: int, if there are n overrides of `method`, then it's considered inplemented

        Returns
        -------
        bool, whether method has implementation in cls
            True if cls.method has been overridden at least once in
                the inheritance tree (according to method resolution order)
        """
        # walk through method resolution order and inspect methods
        #   of classes and direct parents, "adjacent" classes in mro
        mro = inspect.getmro(cls)
        # collect all methods that are not none
        methods = [getattr(c, method, None) for c in mro]
        methods = [m for m in methods if m is not None]
        _n = 0
        for i in range(len(methods) - 1):
            # the method has been overridden once iff
            #  at least two of the methods collected are not equal
            #  equivalently: some two adjacent methods are not equal
            overridden = methods[i] != methods[i + 1]
            if overridden:
                _n += 1
            if _n >= n:
                return True

        return False
=======
    # @classmethod
    # def _implementation_counts(cls) -> dict:
    #     """Functions need at least n overrides to be counted as implemented.

    #     A function needs to be specified only if n!=1.

    #     Returns
    #     -------
    #     dict
    #         key is function name, and the value is n.
    #     """
    #     return {
    #         "_predict_proba": 2,
    #         "_predict_var": 2,
    #         "_predict_interval": 2,
    #         "_predict_quantiles": 2,
    #     }

    # @classmethod
    # def _has_implementation_of(cls, method):
    #     """Check if method has a concrete implementation in this class.

    #     This assumes that having an implementation is equivalent to
    #         at least n overrides of `method` in the method resolution order.

    #     Parameters
    #     ----------
    #     method : str
    #         name of method to check implementation of

    #     Returns
    #     -------
    #     bool, whether method has implementation in cls
    #         True if cls.method has been overridden at least n times in
    #         the inheritance tree (according to method resolution order)
    #         n is different for each function. If a function has been overridden
    #         in _BaseGlobalForecaster and is going to be overridden in
    #         specific forecaster again, n should be 2.
    #         n should be specified in return of self._implementation_counts if n!=1.
    #     """
    #     # walk through method resolution order and inspect methods
    #     #   of classes and direct parents, "adjacent" classes in mro
    #     mro = inspect.getmro(cls)
    #     # collect all methods that are not none
    #     methods = [getattr(c, method, None) for c in mro]
    #     methods = [m for m in methods if m is not None]
    #     implementation_counts = cls._implementation_counts()
    #     if method in implementation_counts.keys():
    #         n = implementation_counts[method]
    #     else:
    #         n = 1
    #     _n = 0
    #     for i in range(len(methods) - 1):
    #         # the method has been overridden once iff
    #         #  at least two of the methods collected are not equal
    #         #  equivalently: some two adjacent methods are not equal
    #         overridden = methods[i] != methods[i + 1]
    #         if overridden:
    #             _n += 1
    #         if _n >= n:
    #             return True

    #     return False
>>>>>>> 2c9c0df4


def _format_moving_cutoff_predictions(y_preds, cutoffs):
    """Format moving-cutoff predictions.

    Parameters
    ----------
    y_preds: list of pd.Series or pd.DataFrames, of length n
            must have equal index and equal columns
    cutoffs: iterable of cutoffs, of length n

    Returns
    -------
    y_pred: pd.DataFrame, composed of entries of y_preds
        if length of elements in y_preds is 2 or larger:
            row-index = index common to the y_preds elements
            col-index = (cutoff[i], y_pred.column)
            entry is forecast at horizon given by row, from cutoff/variable at column
        if length of elements in y_preds is 1:
            row-index = forecasting horizon
            col-index = y_pred.column
    """
    # check that input format is correct
    if not isinstance(y_preds, list):
        raise ValueError(f"`y_preds` must be a list, but found: {type(y_preds)}")
    if len(y_preds) == 0:
        return pd.DataFrame(columns=cutoffs)
    if not isinstance(y_preds[0], (pd.DataFrame, pd.Series)):
        raise ValueError("y_preds must be a list of pd.Series or pd.DataFrame")
    ylen = len(y_preds[0])
    ytype = type(y_preds[0])
    if isinstance(y_preds[0], pd.DataFrame):
        ycols = y_preds[0].columns
    for i, y_pred in enumerate(y_preds):
        if not isinstance(y_pred, ytype):
            raise ValueError(
                "all elements of y_preds must be of the same type, "
                f"but y_pred[0] is {ytype} and y_pred[{i}] is {type(y_pred)}"
            )
        if not len(y_pred) == ylen:
            raise ValueError("all elements of y_preds must be of the same length")
    if isinstance(y_preds[0], pd.DataFrame):
        for y_pred in y_preds:
            if not y_pred.columns.equals(ycols):
                raise ValueError("all elements of y_preds must have the same columns")

    if len(y_preds[0]) == 1:
        # return series for single step ahead predictions
        y_pred = pd.concat(y_preds)
    else:
        cutoffs = [cutoff[0] for cutoff in cutoffs]
        y_pred = pd.concat(y_preds, axis=1, keys=cutoffs)

    if not y_pred.index.is_monotonic_increasing:
        y_pred = y_pred.sort_index()

    if hasattr(y_preds[0], "columns") and not isinstance(y_pred.columns, pd.MultiIndex):
        col_ordered = y_preds[0].columns
        y_pred = y_pred.loc[:, col_ordered]

    return y_pred<|MERGE_RESOLUTION|>--- conflicted
+++ resolved
@@ -36,7 +36,6 @@
 
 __all__ = ["BaseForecaster", "_BaseGlobalForecaster"]
 
-import inspect
 from copy import deepcopy
 from itertools import product
 
@@ -2591,93 +2590,6 @@
 
         return quantiles
 
-<<<<<<< HEAD
-    def _predict_quantiles(self, fh, X, alpha, y=None):
-        """Compute/return prediction quantiles for a forecast.
-
-        private _predict_quantiles containing the core logic,
-            called from predict_quantiles and default _predict_interval
-
-        Parameters
-        ----------
-        fh : guaranteed to be ForecastingHorizon
-            The forecasting horizon with the steps ahead to to predict.
-        X : optional (default=None)
-            guaranteed to be of a type in self.get_tag("X_inner_mtype")
-            Exogeneous time series to predict from.
-            If ``y`` is passed (performing global forecasting), ``X`` must contain
-            all historical values and the time points to be predicted.
-        alpha : list of float, optional (default=[0.5])
-            A list of probabilities at which quantile forecasts are computed.
-        y : time series in ``sktime`` compatible format, optional (default=None)
-            Historical values of the time series that should be predicted.
-            If not None, global forecasting will be performed.
-            Only pass the historical values not the time points to be predicted.
-
-        Returns
-        -------
-        quantiles : pd.DataFrame
-            Column has multi-index: first level is variable name from y in fit,
-                second level being the values of alpha passed to the function.
-            Row index is fh, with additional (upper) levels equal to instance levels,
-                    from y seen in fit, if y_inner_mtype is Panel or Hierarchical.
-            Entries are quantile forecasts, for var in col index,
-                at quantile probability in second col index, for the row index.
-        """
-        # TODO
-        # When we merge the _BaseGlobalForecaster back to BaseForecaster,
-        # we need to remove n=2
-        # _BaseGlobalForecaster is a child class of BaseForecaster,
-        # therefor, overwriting the method once is not indicating
-        # a concrete implementation which will cause infinite loop.
-        implements_interval = self._has_implementation_of("_predict_interval", n=2)
-        implements_proba = self._has_implementation_of("_predict_proba", n=2)
-        can_do_proba = implements_interval or implements_proba
-
-        if not can_do_proba:
-            raise RuntimeError(
-                f"{self.__class__.__name__} does not implement "
-                "probabilistic forecasting, "
-                'but "capability:pred_int" flag has been set to True incorrectly. '
-                "This is likely a bug, please report, and/or set the flag to False."
-            )
-
-        if implements_interval:
-            pred_int = pd.DataFrame()
-            for a in alpha:
-                # compute quantiles corresponding to prediction interval coverage
-                #  this uses symmetric predictive intervals:
-                coverage = abs(1 - 2 * a)
-
-                # compute quantile forecasts corresponding to upper/lower
-                pred_a = self._predict_interval(fh=fh, X=X, coverage=[coverage], y=y)
-                pred_int = pd.concat([pred_int, pred_a], axis=1)
-
-            # now we need to subset to lower/upper depending
-            #   on whether alpha was < 0.5 or >= 0.5
-            #   this formula gives the integer column indices giving lower/upper
-            col_selector_int = (np.array(alpha) >= 0.5) + 2 * np.arange(len(alpha))
-            col_selector_bool = np.isin(np.arange(2 * len(alpha)), col_selector_int)
-            num_var = len(pred_int.columns.get_level_values(0).unique())
-            col_selector_bool = np.tile(col_selector_bool, num_var)
-
-            pred_int = pred_int.iloc[:, col_selector_bool]
-            # change the column labels (multiindex) to the format for intervals
-            # idx returned by _predict_interval is
-            #   3-level MultiIndex with variable names, coverage, lower/upper
-            # idx returned by _predict_quantiles should be
-            #   is 2-level MultiIndex with variable names, alpha
-            int_idx = self._get_columns(method="predict_quantiles", alpha=alpha)
-            pred_int.columns = int_idx
-
-        elif implements_proba:
-            pred_proba = self.predict_proba(fh=fh, X=X, y=y)
-            pred_int = pred_proba.quantile(alpha=alpha)
-
-        return pred_int
-
-=======
->>>>>>> 2c9c0df4
     def predict_interval(self, fh=None, X=None, coverage=0.90, y=None):
         """Compute/return prediction interval forecasts.
 
@@ -2801,85 +2713,6 @@
 
         return pred_int
 
-<<<<<<< HEAD
-    def _predict_interval(self, fh, X, coverage, y=None):
-        """Compute/return prediction interval forecasts.
-
-        private _predict_interval containing the core logic,
-            called from predict_interval and default _predict_quantiles
-
-        Parameters
-        ----------
-        fh : guaranteed to be ForecastingHorizon
-            The forecasting horizon with the steps ahead to to predict.
-        X : optional (default=None)
-            guaranteed to be of a type in self.get_tag("X_inner_mtype")
-            Exogeneous time series to predict from.
-            If ``y`` is passed (performing global forecasting), ``X`` must contain
-            all historical values and the time points to be predicted.
-        coverage : float or list, optional (default=0.95)
-           nominal coverage(s) of predictive interval(s)
-        y : time series in ``sktime`` compatible format, optional (default=None)
-            Historical values of the time series that should be predicted.
-            If not None, global forecasting will be performed.
-            Only pass the historical values not the time points to be predicted.
-
-        Returns
-        -------
-        pred_int : pd.DataFrame
-            Column has multi-index: first level is variable name from y in fit,
-                second level coverage fractions for which intervals were computed.
-                    in the same order as in input ``coverage``.
-                Third level is string "lower" or "upper", for lower/upper interval end.
-            Row index is fh, with additional (upper) levels equal to instance levels,
-                from y seen in fit, if y_inner_mtype is Panel or Hierarchical.
-            Entries are forecasts of lower/upper interval end,
-                for var in col index, at nominal coverage in second col index,
-                lower/upper depending on third col index, for the row index.
-                Upper/lower interval end forecasts are equivalent to
-                quantile forecasts at alpha = 0.5 - c/2, 0.5 + c/2 for c in coverage.
-        """
-        # TODO
-        # When we merge the _BaseGlobalForecaster back to BaseForecaster,
-        # we need to remove n=2
-        # _BaseGlobalForecaster is a child class of BaseForecaster,
-        # therefor, overwriting the method once is not indicating
-        # a concrete implementation which will cause infinite loop.
-        implements_quantiles = self._has_implementation_of("_predict_quantiles", n=2)
-        implements_proba = self._has_implementation_of("_predict_proba", n=2)
-        can_do_proba = implements_quantiles or implements_proba
-
-        if not can_do_proba:
-            raise RuntimeError(
-                f"{self.__class__.__name__} does not implement "
-                "probabilistic forecasting, "
-                'but "capability:pred_int" flag has been set to True incorrectly. '
-                "This is likely a bug, please report, and/or set the flag to False."
-            )
-
-        # we default to _predict_quantiles if that is implemented or _predict_proba
-        # since _predict_quantiles will default to _predict_proba if it is not
-        alphas = []
-        for c in coverage:
-            # compute quantiles corresponding to prediction interval coverage
-            #  this uses symmetric predictive intervals
-            alphas.extend([0.5 - 0.5 * float(c), 0.5 + 0.5 * float(c)])
-
-        # compute quantile forecasts corresponding to upper/lower
-        pred_int = self._predict_quantiles(fh=fh, X=X, alpha=alphas, y=y)
-
-        # change the column labels (multiindex) to the format for intervals
-        # idx returned by _predict_quantiles is
-        #   2-level MultiIndex with variable names, alpha
-        # idx returned by _predict_interval should be
-        #   3-level MultiIndex with variable names, coverage, lower/upper
-        int_idx = self._get_columns(method="predict_interval", coverage=coverage)
-        pred_int.columns = int_idx
-
-        return pred_int
-
-=======
->>>>>>> 2c9c0df4
     def predict_var(self, fh=None, X=None, cov=False, y=None):
         """Compute/return variance forecasts.
 
@@ -2992,103 +2825,6 @@
 
         return pred_var
 
-<<<<<<< HEAD
-    def _predict_var(self, fh=None, X=None, cov=False, y=None):
-        """Compute/return variance forecasts.
-
-        private _predict_var containing the core logic, called from predict_var
-
-        Parameters
-        ----------
-        fh : guaranteed to be ForecastingHorizon
-            The forecasting horizon with the steps ahead to to predict.
-        X : optional (default=None)
-            guaranteed to be of a type in self.get_tag("X_inner_mtype")
-            Exogeneous time series to predict from.
-            If ``y`` is passed (performing global forecasting), ``X`` must contain
-            all historical values and the time points to be predicted.
-        cov : bool, optional (default=False)
-            if True, computes covariance matrix forecast.
-            if False, computes marginal variance forecasts.
-        y : time series in ``sktime`` compatible format, optional (default=None)
-            Historical values of the time series that should be predicted.
-            If not None, global forecasting will be performed.
-            Only pass the historical values not the time points to be predicted.
-
-        Returns
-        -------
-        pred_var : pd.DataFrame, format dependent on ``cov`` variable
-            If cov=False:
-                Column names are exactly those of ``y`` passed in ``fit``/``update``.
-                    For nameless formats, column index will be a RangeIndex.
-                Row index is fh, with additional levels equal to instance levels,
-                    from y seen in fit, if y_inner_mtype is Panel or Hierarchical.
-                Entries are variance forecasts, for var in col index.
-                A variance forecast for given variable and fh index is a predicted
-                    variance for that variable and index, given observed data.
-            If cov=True:
-                Column index is a multiindex: 1st level is variable names (as above)
-                    2nd level is fh.
-                Row index is fh, with additional levels equal to instance levels,
-                    from y seen in fit, if y_inner_mtype is Panel or Hierarchical.
-                Entries are (co-)variance forecasts, for var in col index, and
-                    covariance between time index in row and col.
-                Note: no covariance forecasts are returned between different variables.
-        """
-        from scipy.stats import norm
-
-        # default behaviour is implemented if one of the following three is implemented
-        # TODO
-        # When we merge the _BaseGlobalForecaster back to BaseForecaster,
-        # we need to remove n=2
-        # _BaseGlobalForecaster is a child class of BaseForecaster,
-        # therefor, overwriting the method once is not indicating
-        # a concrete implementation which will cause infinite loop.
-        implements_interval = self._has_implementation_of("_predict_interval", n=2)
-        implements_quantiles = self._has_implementation_of("_predict_quantiles", n=2)
-        implements_proba = self._has_implementation_of("_predict_proba", n=2)
-        can_do_proba = implements_interval or implements_quantiles or implements_proba
-
-        if not can_do_proba:
-            raise RuntimeError(
-                f"{self.__class__.__name__} does not implement "
-                "probabilistic forecasting, "
-                'but "capability:pred_int" flag has been set to True incorrectly. '
-                "This is likely a bug, please report, and/or set the flag to False."
-            )
-
-        if implements_proba:
-            # todo: this works only univariate now, need to implement multivariate
-            pred_dist = self.predict_proba(fh=fh, X=X, y=y)
-            pred_var = pred_dist.var()
-
-            return pred_var
-
-        # if has one of interval/quantile predictions implemented:
-        #   we get quantile forecasts for first and third quartile
-        #   return variance of normal distribution with that first and third quartile
-        if implements_interval or implements_quantiles:
-            pred_int = self._predict_interval(fh=fh, X=X, coverage=[0.5], y=y)
-            var_names = pred_int.columns.get_level_values(0).unique()
-            vars_dict = {}
-            for i in var_names:
-                pred_int_i = pred_int[i].copy()
-                # compute inter-quartile range (IQR), as pd.Series
-                iqr_i = pred_int_i.iloc[:, 1] - pred_int_i.iloc[:, 0]
-                # dividing by IQR of normal gives std of normal with same IQR
-                std_i = iqr_i / (2 * norm.ppf(0.75))
-                # and squaring gives variance (pd.Series)
-                var_i = std_i**2
-                vars_dict[i] = var_i
-
-            # put together to pd.DataFrame
-            #   the indices and column names are already correct
-            pred_var = pd.DataFrame(vars_dict)
-
-        return pred_var
-
-=======
->>>>>>> 2c9c0df4
     def predict_proba(self, fh=None, X=None, marginal=True, y=None):
         """Compute/return fully probabilistic forecasts.
 
@@ -3195,114 +2931,6 @@
 
         return pred_dist
 
-<<<<<<< HEAD
-    # todo: does not work properly for multivariate or hierarchical
-    #   still need to implement this - once interface is consolidated
-    def _predict_proba(self, fh, X, marginal=True, y=None):
-        """Compute/return fully probabilistic forecasts.
-
-        private _predict_proba containing the core logic, called from predict_proba
-
-        Parameters
-        ----------
-        fh : guaranteed to be ForecastingHorizon
-            The forecasting horizon with the steps ahead to to predict.
-        X : optional (default=None)
-            guaranteed to be of a type in self.get_tag("X_inner_mtype")
-            Exogeneous time series to predict from.
-            If ``y`` is passed (performing global forecasting), ``X`` must contain
-            all historical values and the time points to be predicted.
-        marginal : bool, optional (default=True)
-            whether returned distribution is marginal by time index
-        y : time series in ``sktime`` compatible format, optional (default=None)
-            Historical values of the time series that should be predicted.
-            If not None, global forecasting will be performed.
-            Only pass the historical values not the time points to be predicted.
-
-        Returns
-        -------
-        pred_dist : sktime BaseDistribution
-            predictive distribution
-            if marginal=True, will be marginal distribution by time point
-            if marginal=False and implemented by method, will be joint
-        """
-        # default behaviour is implemented if one of the following three is implemented
-        # TODO
-        # When we merge the _BaseGlobalForecaster back to BaseForecaster,
-        # we need to remove n=2
-        # _BaseGlobalForecaster is a child class of BaseForecaster,
-        # therefor, overwriting the method once is not indicating
-        # a concrete implementation which will cause infinite loop.
-        implements_interval = self._has_implementation_of("_predict_interval", n=2)
-        implements_quantiles = self._has_implementation_of("_predict_quantiles", n=2)
-        implements_var = self._has_implementation_of("_predict_var", n=2)
-        can_do_proba = implements_interval or implements_quantiles or implements_var
-
-        if not can_do_proba:
-            raise RuntimeError(
-                f"{self.__class__.__name__} does not implement "
-                "probabilistic forecasting, "
-                'but "capability:pred_int" flag has been set to True incorrectly. '
-                "This is likely a bug, please report, and/or set the flag to False."
-            )
-
-        # if any of the above are implemented, predict_var will have a default
-        #   we use predict_var to get scale, and predict to get location
-        pred_var = self._predict_var(fh=fh, X=X, y=y)
-        pred_std = np.sqrt(pred_var)
-        pred_mean = self.predict(fh=fh, X=X, y=y)
-        # ensure that pred_mean is a pd.DataFrame
-        df_types = ["pd.DataFrame", "pd-multiindex", "pd_multiindex_hier"]
-        pred_mean = convert_to(pred_mean, to_type=df_types)
-        # pred_mean and pred_var now have the same format
-
-        # default is normal with predict as mean and pred_var as variance
-        from sktime.proba.normal import Normal
-
-        index = pred_mean.index
-        columns = pred_mean.columns
-        pred_dist = Normal(mu=pred_mean, sigma=pred_std, index=index, columns=columns)
-
-        return pred_dist
-
-    @classmethod
-    def _has_implementation_of(cls, method, n=1):
-        """Check if method has a concrete implementation in this class.
-
-        This assumes that having an implementation is equivalent to
-            n overrides of `method` in the method resolution order.
-
-        Parameters
-        ----------
-        method : str, name of method to check implementation of
-
-        n: int, if there are n overrides of `method`, then it's considered inplemented
-
-        Returns
-        -------
-        bool, whether method has implementation in cls
-            True if cls.method has been overridden at least once in
-                the inheritance tree (according to method resolution order)
-        """
-        # walk through method resolution order and inspect methods
-        #   of classes and direct parents, "adjacent" classes in mro
-        mro = inspect.getmro(cls)
-        # collect all methods that are not none
-        methods = [getattr(c, method, None) for c in mro]
-        methods = [m for m in methods if m is not None]
-        _n = 0
-        for i in range(len(methods) - 1):
-            # the method has been overridden once iff
-            #  at least two of the methods collected are not equal
-            #  equivalently: some two adjacent methods are not equal
-            overridden = methods[i] != methods[i + 1]
-            if overridden:
-                _n += 1
-            if _n >= n:
-                return True
-
-        return False
-=======
     # @classmethod
     # def _implementation_counts(cls) -> dict:
     #     """Functions need at least n overrides to be counted as implemented.
@@ -3366,7 +2994,6 @@
     #             return True
 
     #     return False
->>>>>>> 2c9c0df4
 
 
 def _format_moving_cutoff_predictions(y_preds, cutoffs):
