# -*- coding: utf-8 -*-
# copyright: sktime developers, BSD-3-Clause License (see LICENSE file)
"""
Base class template for forecaster scitype.

    class name: BaseForecaster

Scitype defining methods:
    fitting            - fit(y, X=None, fh=None)
    forecasting        - predict(fh=None, X=None)
    updating           - update(y, X=None, update_params=True)

Convenience methods:
    fit&forecast       - fit_predict(y, X=None, fh=None)
    update&forecast    - update_predict(cv=None, X=None, update_params=True)
    forecast residuals - predict_residuals(y, X=None, fh=None)
    forecast scores    - score(y, X=None, fh=None)

Optional, special capability methods (check capability tags if available):
    forecast intervals    - predict_interval(fh=None, X=None, coverage=0.90)
    forecast quantiles    - predict_quantiles(fh=None, X=None, alpha=[0.05, 0.95])
    forecast variance     - predict_var(fh=None, X=None, cov=False)
    distribution forecast - predict_proba(fh=None, X=None, marginal=True)

Inspection methods:
    hyper-parameter inspection  - get_params()
    fitted parameter inspection - get_fitted_params()
    current ForecastingHorizon  - fh
    current cutoff              - cutoff

State:
    fitted model/strategy   - by convention, any attributes ending in "_"
    fitted state flag       - is_fitted (property)
    fitted state inspection - check_is_fitted()
"""

__author__ = ["mloning", "big-o", "fkiraly", "sveameyer13", "miraep8"]

__all__ = ["BaseForecaster"]

from copy import deepcopy
from itertools import product
from warnings import warn

import numpy as np
import pandas as pd

from sktime.base import BaseEstimator
from sktime.datatypes import (
    VectorizedDF,
    check_is_scitype,
    convert_to,
    get_cutoff,
    mtype_to_scitype,
    scitype_to_mtype,
    update_data,
)
from sktime.forecasting.base import ForecastingHorizon
from sktime.utils.datetime import _shift
from sktime.utils.validation._dependencies import (
    _check_dl_dependencies,
<<<<<<< HEAD
    _check_estimator_deps,
=======
    _check_python_version,
>>>>>>> f2e096f3
)
from sktime.utils.validation.forecasting import check_alpha, check_cv, check_fh, check_X
from sktime.utils.validation.series import check_equal_time_index

DEFAULT_ALPHA = 0.05


def _coerce_to_list(obj):
    """Return [obj] if obj is not a list, otherwise obj."""
    if not isinstance(obj, list):
        return [obj]
    else:
        return obj


class BaseForecaster(BaseEstimator):
    """Base forecaster template class.

    The base forecaster specifies the methods and method
    signatures that all forecasters have to implement.

    Specific implementations of these methods is deferred to concrete
    forecasters.
    """

    # default tag values - these typically make the "safest" assumption
    _tags = {
        "scitype:y": "univariate",  # which y are fine? univariate/multivariate/both
        "ignores-exogeneous-X": True,  # does estimator ignore the exogeneous X?
        "capability:pred_int": False,  # can the estimator produce prediction intervals?
        "handles-missing-data": False,  # can estimator handle missing data?
        "y_inner_mtype": "pd.Series",  # which types do _fit/_predict, support for y?
        "X_inner_mtype": "pd.DataFrame",  # which types do _fit/_predict, support for X?
        "requires-fh-in-fit": True,  # is forecasting horizon already required in fit?
        "X-y-must-have-same-index": True,  # can estimator handle different X/y index?
        "enforce_index_type": None,  # index type that needs to be enforced in X/y
        "fit_is_empty": False,  # is fit empty and can be skipped?
        "python_version": None,  # PEP 440 python version specifier to limit versions
    }

    def __init__(self):
        self._is_fitted = False

        self._y = None
        self._X = None

        # forecasting horizon
        self._fh = None
        self._cutoff = None  # reference point for relative fh

        self._converter_store_y = dict()  # storage dictionary for in/output conversion

        super(BaseForecaster, self).__init__()
        _check_python_version(self)

        _check_estimator_deps(self)

    def __mul__(self, other):
        """Magic * method, return (right) concatenated TransformedTargetForecaster.

        Implemented for `other` being a transformer, otherwise returns `NotImplemented`.

        Parameters
        ----------
        other: `sktime` transformer, must inherit from BaseTransformer
            otherwise, `NotImplemented` is returned

        Returns
        -------
        TransformedTargetForecaster object,
            concatenation of `self` (first) with `other` (last).
            not nested, contains only non-TransformerPipeline `sktime` transformers
        """
        from sktime.forecasting.compose import TransformedTargetForecaster
        from sktime.transformations.base import BaseTransformer
        from sktime.transformations.series.adapt import TabularToSeriesAdaptor
        from sktime.utils.sklearn import is_sklearn_transformer

        # we wrap self in a pipeline, and concatenate with the other
        #   the TransformedTargetForecaster does the rest, e.g., dispatch on other
        if isinstance(other, BaseTransformer):
            self_as_pipeline = TransformedTargetForecaster(steps=[self])
            return self_as_pipeline * other
        elif is_sklearn_transformer(other):
            return self * TabularToSeriesAdaptor(other)
        else:
            return NotImplemented

    def __rmul__(self, other):
        """Magic * method, return (left) concatenated TransformerPipeline.

        Implemented for `other` being a transformer, otherwise returns `NotImplemented`.

        Parameters
        ----------
        other: `sktime` transformer, must inherit from BaseTransformer
            otherwise, `NotImplemented` is returned

        Returns
        -------
        TransformedTargetForecaster object,
            concatenation of `other` (first) with `self` (last).
            not nested, contains only non-TransformerPipeline `sktime` steps
        """
        from sktime.forecasting.compose import TransformedTargetForecaster
        from sktime.transformations.base import BaseTransformer
        from sktime.transformations.series.adapt import TabularToSeriesAdaptor
        from sktime.utils.sklearn import is_sklearn_transformer

        # we wrap self in a pipeline, and concatenate with the other
        #   the TransformedTargetForecaster does the rest, e.g., dispatch on other
        if isinstance(other, BaseTransformer):
            self_as_pipeline = TransformedTargetForecaster(steps=[self])
            return other * self_as_pipeline
        elif is_sklearn_transformer(other):
            return TabularToSeriesAdaptor(other) * self
        else:
            return NotImplemented

    def __or__(self, other):
        """Magic | method, return MultiplexForecaster.

        Implemented for `other` being either a MultiplexForecaster or a forecaster.

        Parameters
        ----------
        other: `sktime` forecaster or sktime MultiplexForecaster

        Returns
        -------
        MultiplexForecaster object
        """
        from sktime.forecasting.compose import MultiplexForecaster

        if isinstance(other, MultiplexForecaster) or isinstance(other, BaseForecaster):
            multiplex_self = MultiplexForecaster([self])
            return multiplex_self | other
        else:
            return NotImplemented

    def fit(self, y, X=None, fh=None):
        """Fit forecaster to training data.

        State change:
            Changes state to "fitted".

        Writes to self:
            Sets self._is_fitted flag to True.
            Writes self._y and self._X with `y` and `X`, respectively.
            Sets self.cutoff and self._cutoff to last index seen in `y`.
            Sets fitted model attributes ending in "_".
            Stores fh to self.fh if fh is passed.

        Parameters
        ----------
        y : time series in sktime compatible data container format
                Time series to which to fit the forecaster.
            y can be in one of the following formats:
            Series scitype: pd.Series, pd.DataFrame, or np.ndarray (1D or 2D)
                for vanilla forecasting, one time series
            Panel scitype: pd.DataFrame with 2-level row MultiIndex,
                3D np.ndarray, list of Series pd.DataFrame, or nested pd.DataFrame
                for global or panel forecasting
            Hierarchical scitype: pd.DataFrame with 3 or more level row MultiIndex
                for hierarchical forecasting
            Number of columns admissible depend on the "scitype:y" tag:
                if self.get_tag("scitype:y")=="univariate":
                    y must have a single column/variable
                if self.get_tag("scitype:y")=="multivariate":
                    y must have 2 or more columns
                if self.get_tag("scitype:y")=="both": no restrictions on columns apply
            For further details:
                on usage, see forecasting tutorial examples/01_forecasting.ipynb
                on specification of formats, examples/AA_datatypes_and_datasets.ipynb
        fh : int, list, np.array or ForecastingHorizon, optional (default=None)
            The forecasting horizon encoding the time stamps to forecast at.
            if self.get_tag("requires-fh-in-fit"), must be passed, not optional
        X : time series in sktime compatible format, optional (default=None)
                Exogeneous time series to fit to
            Should be of same scitype (Series, Panel, or Hierarchical) as y
            if self.get_tag("X-y-must-have-same-index"), X.index must contain y.index
            there are no restrictions on number of columns (unlike for y)

        Returns
        -------
        self : Reference to self.
        """
        # check y is not None
        assert y is not None, "y cannot be None, but found None"

        # if fit is called, estimator is reset, including fitted state
        self.reset()

        # check and convert X/y
        X_inner, y_inner = self._check_X_y(X=X, y=y)

        # set internal X/y to the new X/y
        # this also updates cutoff from y
        self._update_y_X(y_inner, X_inner)

        # check forecasting horizon and coerce to ForecastingHorizon object
        fh = self._check_fh(fh)

        # checks and conversions complete, pass to inner fit
        #####################################################
        vectorization_needed = isinstance(y_inner, VectorizedDF)
        self._is_vectorized = vectorization_needed
        # we call the ordinary _fit if no looping/vectorization needed
        if not vectorization_needed:
            self._fit(y=y_inner, X=X_inner, fh=fh)
        else:
            # otherwise we call the vectorized version of fit
            self._vectorize("fit", y=y_inner, X=X_inner, fh=fh)

        # this should happen last
        self._is_fitted = True

        return self

    def predict(
        self,
        fh=None,
        X=None,
    ):
        """Forecast time series at future horizon.

        State required:
            Requires state to be "fitted".

        Accesses in self:
            Fitted model attributes ending in "_".
            self.cutoff, self._is_fitted

        Writes to self:
            Stores fh to self.fh if fh is passed and has not been passed previously.

        Parameters
        ----------
        fh : int, list, np.array or ForecastingHorizon, optional (default=None)
            The forecasting horizon encoding the time stamps to forecast at.
            if has not been passed in fit, must be passed, not optional
        X : time series in sktime compatible format, optional (default=None)
                Exogeneous time series to fit to
            Should be of same scitype (Series, Panel, or Hierarchical) as y in fit
            if self.get_tag("X-y-must-have-same-index"), X.index must contain fh.index
            there are no restrictions on number of columns (unlike for y)

        Returns
        -------
        y_pred : time series in sktime compatible data container format
            Point forecasts at fh, with same index as fh
            y_pred has same type as the y that has been passed most recently:
                Series, Panel, Hierarchical scitype, same format (see above)
        """
        # handle inputs

        self.check_is_fitted()
        fh = self._check_fh(fh)

        # input check and conversion for X
        X_inner = self._check_X(X=X)

        # we call the ordinary _predict if no looping/vectorization needed
        if not self._is_vectorized:
            y_pred = self._predict(fh=fh, X=X_inner)
        else:
            # otherwise we call the vectorized version of predict
            y_pred = self._vectorize("predict", X=X_inner, fh=fh)

        # convert to output mtype, identical with last y mtype seen
        y_out = convert_to(
            y_pred,
            self._y_mtype_last_seen,
            store=self._converter_store_y,
            store_behaviour="freeze",
        )

        return y_out

    def fit_predict(self, y, X=None, fh=None):
        """Fit and forecast time series at future horizon.

        State change:
            Changes state to "fitted".

        Writes to self:
            Sets is_fitted flag to True.
            Writes self._y and self._X with `y` and `X`, respectively.
            Sets self.cutoff and self._cutoff to last index seen in `y`.
            Sets fitted model attributes ending in "_".
            Stores fh to self.fh.

        Parameters
        ----------
        y : time series in sktime compatible data container format
                Time series to which to fit the forecaster.
            y can be in one of the following formats:
            Series scitype: pd.Series, pd.DataFrame, or np.ndarray (1D or 2D)
                for vanilla forecasting, one time series
            Panel scitype: pd.DataFrame with 2-level row MultiIndex,
                3D np.ndarray, list of Series pd.DataFrame, or nested pd.DataFrame
                for global or panel forecasting
            Hierarchical scitype: pd.DataFrame with 3 or more level row MultiIndex
                for hierarchical forecasting
            Number of columns admissible depend on the "scitype:y" tag:
                if self.get_tag("scitype:y")=="univariate":
                    y must have a single column/variable
                if self.get_tag("scitype:y")=="multivariate":
                    y must have 2 or more columns
                if self.get_tag("scitype:y")=="both": no restrictions on columns apply
            For further details:
                on usage, see forecasting tutorial examples/01_forecasting.ipynb
                on specification of formats, examples/AA_datatypes_and_datasets.ipynb
        fh : int, list, np.array or ForecastingHorizon (not optional)
            The forecasting horizon encoding the time stamps to forecast at.
            if has not been passed in fit, must be passed, not optional
        X : time series in sktime compatible format, optional (default=None)
                Exogeneous time series to fit to
            Should be of same scitype (Series, Panel, or Hierarchical) as y in fit
            if self.get_tag("X-y-must-have-same-index"),
                X.index must contain fh.index and y.index both

        Returns
        -------
        y_pred : time series in sktime compatible data container format
            Point forecasts at fh, with same index as fh
            y_pred has same type as the y that has been passed most recently:
                Series, Panel, Hierarchical scitype, same format (see above)
        """
        # if fit is called, fitted state is re-set
        self._is_fitted = False

        # check and convert X/y
        X_inner, y_inner = self._check_X_y(X=X, y=y)

        # set internal X/y to the new X/y
        # this also updates cutoff from y
        self._update_y_X(y_inner, X_inner)

        fh = self._check_fh(fh)

        # apply fit and then predict
        vectorization_needed = isinstance(y_inner, VectorizedDF)
        self._is_vectorized = vectorization_needed
        # we call the ordinary _fit if no looping/vectorization needed
        if not vectorization_needed:
            self._fit(y=y_inner, X=X_inner, fh=fh)
        else:
            # otherwise we call the vectorized version of fit
            self._vectorize("fit", y=y_inner, X=X_inner, fh=fh)

        self._is_fitted = True
        # call the public predict to avoid duplicating output conversions
        #  input conversions are skipped since we are using X_inner
        return self.predict(fh=fh, X=X_inner)

    def predict_quantiles(self, fh=None, X=None, alpha=None):
        """Compute/return quantile forecasts.

        If alpha is iterable, multiple quantiles will be calculated.

        State required:
            Requires state to be "fitted".

        Accesses in self:
            Fitted model attributes ending in "_".
            self.cutoff, self._is_fitted

        Writes to self:
            Stores fh to self.fh if fh is passed and has not been passed previously.

        Parameters
        ----------
        fh : int, list, np.array or ForecastingHorizon (not optional)
            The forecasting horizon encoding the time stamps to forecast at.
            if has not been passed in fit, must be passed, not optional
        X : time series in sktime compatible format, optional (default=None)
                Exogeneous time series to fit to
            Should be of same scitype (Series, Panel, or Hierarchical) as y in fit
            if self.get_tag("X-y-must-have-same-index"), must contain fh.index
        alpha : float or list of float of unique values, optional (default=[0.05, 0.95])
            A probability or list of, at which quantile forecasts are computed.

        Returns
        -------
        quantiles : pd.DataFrame
            Column has multi-index: first level is variable name from y in fit,
                second level being the values of alpha passed to the function.
            Row index is fh, with additional (upper) levels equal to instance levels,
                    from y seen in fit, if y seen in fit was Panel or Hierarchical.
            Entries are quantile forecasts, for var in col index,
                at quantile probability in second col index, for the row index.
        """
        if not self.get_tag("capability:pred_int"):
            raise NotImplementedError(
                f"{self.__class__.__name__} does not have the capability to return "
                "quantile predictions. If you "
                "think this estimator should have the capability, please open "
                "an issue on sktime."
            )
        self.check_is_fitted()

        # input checks and conversions

        # check fh and coerce to ForecastingHorizon
        fh = self._check_fh(fh)

        # default alpha
        if alpha is None:
            alpha = [0.05, 0.95]
        # check alpha and coerce to list
        alpha = check_alpha(alpha, name="alpha")

        # input check and conversion for X
        X_inner = self._check_X(X=X)

        # we call the ordinary _predict_quantiles if no looping/vectorization needed
        if not self._is_vectorized:
            quantiles = self._predict_quantiles(fh=fh, X=X_inner, alpha=alpha)
        else:
            # otherwise we call the vectorized version of predict_quantiles
            quantiles = self._vectorize(
                "predict_quantiles", fh=fh, X=X_inner, alpha=alpha
            )

        return quantiles

    def predict_interval(
        self,
        fh=None,
        X=None,
        coverage=0.90,
    ):
        """Compute/return prediction interval forecasts.

        If coverage is iterable, multiple intervals will be calculated.

        State required:
            Requires state to be "fitted".

        Accesses in self:
            Fitted model attributes ending in "_".
            self.cutoff, self._is_fitted

        Writes to self:
            Stores fh to self.fh if fh is passed and has not been passed previously.

        Parameters
        ----------
        fh : int, list, np.array or ForecastingHorizon (not optional)
            The forecasting horizon encoding the time stamps to forecast at.
            if has not been passed in fit, must be passed, not optional
        X : time series in sktime compatible format, optional (default=None)
                Exogeneous time series to fit to
            Should be of same scitype (Series, Panel, or Hierarchical) as y in fit
            if self.get_tag("X-y-must-have-same-index"), must contain fh.index
        coverage : float or list of float of unique values, optional (default=0.90)
           nominal coverage(s) of predictive interval(s)

        Returns
        -------
        pred_int : pd.DataFrame
            Column has multi-index: first level is variable name from y in fit,
                second level coverage fractions for which intervals were computed.
                    in the same order as in input `coverage`.
                Third level is string "lower" or "upper", for lower/upper interval end.
            Row index is fh, with additional (upper) levels equal to instance levels,
                from y seen in fit, if y seen in fit was Panel or Hierarchical.
            Entries are forecasts of lower/upper interval end,
                for var in col index, at nominal coverage in second col index,
                lower/upper depending on third col index, for the row index.
                Upper/lower interval end forecasts are equivalent to
                quantile forecasts at alpha = 0.5 - c/2, 0.5 + c/2 for c in coverage.
        """
        if not self.get_tag("capability:pred_int"):
            raise NotImplementedError(
                f"{self.__class__.__name__} does not have the capability to return "
                "prediction intervals. If you "
                "think this estimator should have the capability, please open "
                "an issue on sktime."
            )
        self.check_is_fitted()

        # input checks and conversions

        # check fh and coerce to ForecastingHorizon
        fh = self._check_fh(fh)
        # check alpha and coerce to list
        coverage = check_alpha(coverage, name="coverage")

        # check and convert X
        X_inner = self._check_X(X=X)

        # we call the ordinary _predict_interval if no looping/vectorization needed
        if not self._is_vectorized:
            pred_int = self._predict_interval(fh=fh, X=X_inner, coverage=coverage)
        else:
            # otherwise we call the vectorized version of predict_interval
            pred_int = self._vectorize(
                "predict_interval", fh=fh, X=X_inner, coverage=coverage
            )

        return pred_int

    def predict_var(self, fh=None, X=None, cov=False):
        """Compute/return variance forecasts.

        State required:
            Requires state to be "fitted".

        Accesses in self:
            Fitted model attributes ending in "_".
            self.cutoff, self._is_fitted

        Writes to self:
            Stores fh to self.fh if fh is passed and has not been passed previously.

        Parameters
        ----------
        fh : int, list, np.array or ForecastingHorizon (not optional)
            The forecasting horizon encoding the time stamps to forecast at.
            if has not been passed in fit, must be passed, not optional
        X : time series in sktime compatible format, optional (default=None)
                Exogeneous time series to fit to
            Should be of same scitype (Series, Panel, or Hierarchical) as y in fit
            if self.get_tag("X-y-must-have-same-index"),
                X.index must contain fh.index and y.index both
        cov : bool, optional (default=False)
            if True, computes covariance matrix forecast.
            if False, computes marginal variance forecasts.

        Returns
        -------
        pred_var : pd.DataFrame, format dependent on `cov` variable
            If cov=False:
                Column names are exactly those of `y` passed in `fit`/`update`.
                    For nameless formats, column index will be a RangeIndex.
                Row index is fh, with additional levels equal to instance levels,
                    from y seen in fit, if y seen in fit was Panel or Hierarchical.
                Entries are variance forecasts, for var in col index.
                A variance forecast for given variable and fh index is a predicted
                    variance for that variable and index, given observed data.
            If cov=True:
                Column index is a multiindex: 1st level is variable names (as above)
                    2nd level is fh.
                Row index is fh, with additional levels equal to instance levels,
                    from y seen in fit, if y seen in fit was Panel or Hierarchical.
                Entries are (co-)variance forecasts, for var in col index, and
                    covariance between time index in row and col.
                Note: no covariance forecasts are returned between different variables.
        """
        if not self.get_tag("capability:pred_int"):
            raise NotImplementedError(
                f"{self.__class__.__name__} does not have the capability to return "
                "variance predictions. If you "
                "think this estimator should have the capability, please open "
                "an issue on sktime."
            )
        self.check_is_fitted()
        # input checks
        fh = self._check_fh(fh)

        # check and convert X
        X_inner = self._check_X(X=X)

        # we call the ordinary _predict_interval if no looping/vectorization needed
        if not self._is_vectorized:
            pred_var = self._predict_var(fh=fh, X=X_inner, cov=cov)
        else:
            # otherwise we call the vectorized version of predict_interval
            pred_var = self._vectorize("predict_var", fh=fh, X=X_inner, cov=cov)

        return pred_var

    def predict_proba(self, fh=None, X=None, marginal=True):
        """Compute/return fully probabilistic forecasts.

        Note: currently only implemented for Series (non-panel, non-hierarchical) y.

        State required:
            Requires state to be "fitted".

        Accesses in self:
            Fitted model attributes ending in "_".
            self.cutoff, self._is_fitted

        Writes to self:
            Stores fh to self.fh if fh is passed and has not been passed previously.

        Parameters
        ----------
        fh : int, list, np.array or ForecastingHorizon (not optional)
            The forecasting horizon encoding the time stamps to forecast at.
            if has not been passed in fit, must be passed, not optional
        X : time series in sktime compatible format, optional (default=None)
                Exogeneous time series to fit to
            Should be of same scitype (Series, Panel, or Hierarchical) as y in fit
            if self.get_tag("X-y-must-have-same-index"), must contain fh.index
        marginal : bool, optional (default=True)
            whether returned distribution is marginal by time index

        Returns
        -------
        pred_dist : tfp Distribution object
            if marginal=True:
                batch shape is 1D and same length as fh
                event shape is 1D, with length equal number of variables being forecast
                i-th (batch) distribution is forecast for i-th entry of fh
                j-th (event) index is j-th variable, order as y in `fit`/`update`
            if marginal=False:
                there is a single batch
                event shape is 2D, of shape (len(fh), no. variables)
                i-th (event dim 1) distribution is forecast for i-th entry of fh
                j-th (event dim 1) index is j-th variable, order as y in `fit`/`update`
        """
        if not self.get_tag("capability:pred_int"):
            raise NotImplementedError(
                f"{self.__class__.__name__} does not have the capability to return "
                "fully probabilistic predictions. If you "
                "think this estimator should have the capability, please open "
                "an issue on sktime."
            )

        if hasattr(self, "_is_vectorized") and self._is_vectorized:
            raise NotImplementedError(
                "automated vectorization for predict_proba is not implemented"
            )

        msg = (
            "tensorflow-probability must be installed for fully probabilistic forecasts"
            "install `sktime` deep learning dependencies by `pip install sktime[dl]`"
        )
        _check_dl_dependencies(msg)

        self.check_is_fitted()
        # input checks
        fh = self._check_fh(fh)

        # check and convert X
        X_inner = self._check_X(X=X)

        pred_dist = self._predict_proba(fh=fh, X=X_inner, marginal=marginal)

        return pred_dist

    def update(self, y, X=None, update_params=True):
        """Update cutoff value and, optionally, fitted parameters.

        If no estimator-specific update method has been implemented,
        default fall-back is as follows:
            update_params=True: fitting to all observed data so far
            update_params=False: updates cutoff and remembers data only

        State required:
            Requires state to be "fitted".

        Accesses in self:
            Fitted model attributes ending in "_".
            Pointers to seen data, self._y and self.X
            self.cutoff, self._is_fitted
            If update_params=True, model attributes ending in "_".

        Writes to self:
            Update self._y and self._X with `y` and `X`, by appending rows.
            Updates self.cutoff and self._cutoff to last index seen in `y`.
            If update_params=True,
                updates fitted model attributes ending in "_".

        Parameters
        ----------
        y : time series in sktime compatible data container format
                Time series to which to fit the forecaster in the update.
            y can be in one of the following formats, must be same scitype as in fit:
            Series scitype: pd.Series, pd.DataFrame, or np.ndarray (1D or 2D)
                for vanilla forecasting, one time series
            Panel scitype: pd.DataFrame with 2-level row MultiIndex,
                3D np.ndarray, list of Series pd.DataFrame, or nested pd.DataFrame
                for global or panel forecasting
            Hierarchical scitype: pd.DataFrame with 3 or more level row MultiIndex
                for hierarchical forecasting
            Number of columns admissible depend on the "scitype:y" tag:
                if self.get_tag("scitype:y")=="univariate":
                    y must have a single column/variable
                if self.get_tag("scitype:y")=="multivariate":
                    y must have 2 or more columns
                if self.get_tag("scitype:y")=="both": no restrictions on columns apply
            For further details:
                on usage, see forecasting tutorial examples/01_forecasting.ipynb
                on specification of formats, examples/AA_datatypes_and_datasets.ipynb
        X : time series in sktime compatible format, optional (default=None)
                Exogeneous time series to fit to
            Should be of same scitype (Series, Panel, or Hierarchical) as y
            if self.get_tag("X-y-must-have-same-index"), X.index must contain y.index
            there are no restrictions on number of columns (unlike for y)
        update_params : bool, optional (default=True)
            whether model parameters should be updated

        Returns
        -------
        self : reference to self
        """
        self.check_is_fitted()

        if y is None or (hasattr(y, "__len__") and len(y) == 0):
            warn("empty y passed to update, no update was carried out")
            return self

        # input checks and minor coercions on X, y
        X_inner, y_inner = self._check_X_y(X=X, y=y)

        # update internal X/y with the new X/y
        # this also updates cutoff from y
        self._update_y_X(y_inner, X_inner)

        # checks and conversions complete, pass to inner fit
        self._update(y=y_inner, X=X_inner, update_params=update_params)

        return self

    def update_predict(
        self,
        y,
        cv=None,
        X=None,
        update_params=True,
        reset_forecaster=True,
    ):
        """Make predictions and update model iteratively over the test set.

        State required:
            Requires state to be "fitted".

        Accesses in self:
            Fitted model attributes ending in "_".
            Pointers to seen data, self._y and self.X
            self.cutoff, self._is_fitted
            If update_params=True, model attributes ending in "_".

        Writes to self, if reset_forecaster=False:
            Update self._y and self._X with `y` and `X`, by appending rows.
            Updates self.cutoff and self._cutoff to last index seen in `y`.
            If update_params=True,
                updates fitted model attributes ending in "_".

        Does not update state if reset_forecaster=True.

        Parameters
        ----------
        y : time series in sktime compatible data container format
                Time series to which to fit the forecaster in the update.
            y can be in one of the following formats, must be same scitype as in fit:
            Series scitype: pd.Series, pd.DataFrame, or np.ndarray (1D or 2D)
                for vanilla forecasting, one time series
            Panel scitype: pd.DataFrame with 2-level row MultiIndex,
                3D np.ndarray, list of Series pd.DataFrame, or nested pd.DataFrame
                for global or panel forecasting
            Hierarchical scitype: pd.DataFrame with 3 or more level row MultiIndex
                for hierarchical forecasting
            Number of columns admissible depend on the "scitype:y" tag:
                if self.get_tag("scitype:y")=="univariate":
                    y must have a single column/variable
                if self.get_tag("scitype:y")=="multivariate":
                    y must have 2 or more columns
                if self.get_tag("scitype:y")=="both": no restrictions on columns apply
            For further details:
                on usage, see forecasting tutorial examples/01_forecasting.ipynb
                on specification of formats, examples/AA_datatypes_and_datasets.ipynb
        cv : temporal cross-validation generator inheriting from BaseSplitter, optional
            for example, SlidingWindowSplitter or ExpandingWindowSplitter
            default = ExpandingWindowSplitter with `initial_window=1` and defaults
                = individual data points in y/X are added and forecast one-by-one,
                `initial_window = 1`, `step_length = 1` and `fh = 1`
        X : time series in sktime compatible format, optional (default=None)
            Exogeneous time series for updating and forecasting
            Should be of same scitype (Series, Panel, or Hierarchical) as y
            if self.get_tag("X-y-must-have-same-index"),
                X.index must contain y.index and fh.index both
            there are no restrictions on number of columns (unlike for y)
        update_params : bool, optional (default=True)
            whether model parameters should be updated in each update step
        reset_forecaster : bool, optional (default=True)
            if True, will not change the state of the forecaster,
                i.e., update/predict sequence is run with a copy,
                and cutoff, model parameters, data memory of self do not change
            if False, will update self when the update/predict sequence is run
                as if update/predict were called directly

        Returns
        -------
        y_pred : object that tabulates point forecasts from multiple split batches
            format depends on pairs (cutoff, absolute horizon) forecast overall
            if collection of absolute horizon points is unique:
                type is time series in sktime compatible data container format
                cutoff is suppressed in output
                has same type as the y that has been passed most recently:
                Series, Panel, Hierarchical scitype, same format (see above)
            if collection of absolute horizon points is not unique:
                type is a pandas DataFrame, with row and col index being time stamps
                row index corresponds to cutoffs that are predicted from
                column index corresponds to absolut horizons that are predicted
                entry is the point prediction of col index predicted from row index
                entry is nan if no prediction is made at that (cutoff, horizon) pair
        """
        from sktime.forecasting.model_selection import ExpandingWindowSplitter

        if cv is None:
            cv = ExpandingWindowSplitter(initial_window=1)

        self.check_is_fitted()

        # input checks and minor coercions on X, y
        X_inner, y_inner = self._check_X_y(X=X, y=y)

        cv = check_cv(cv)

        return self._predict_moving_cutoff(
            y=y_inner,
            cv=cv,
            X=X_inner,
            update_params=update_params,
            reset_forecaster=reset_forecaster,
        )

    def update_predict_single(
        self,
        y=None,
        fh=None,
        X=None,
        update_params=True,
    ):
        """Update model with new data and make forecasts.

        This method is useful for updating and making forecasts in a single step.

        If no estimator-specific update method has been implemented,
        default fall-back is first update, then predict.

        State required:
            Requires state to be "fitted".

        Accesses in self:
            Fitted model attributes ending in "_".
            Pointers to seen data, self._y and self.X
            self.cutoff, self._is_fitted
            If update_params=True, model attributes ending in "_".

        Writes to self:
            Update self._y and self._X with `y` and `X`, by appending rows.
            Updates self.cutoff and self._cutoff to last index seen in `y`.
            If update_params=True,
                updates fitted model attributes ending in "_".

        Parameters
        ----------
        y : time series in sktime compatible data container format
                Time series to which to fit the forecaster in the update.
            y can be in one of the following formats, must be same scitype as in fit:
            Series scitype: pd.Series, pd.DataFrame, or np.ndarray (1D or 2D)
                for vanilla forecasting, one time series
            Panel scitype: pd.DataFrame with 2-level row MultiIndex,
                3D np.ndarray, list of Series pd.DataFrame, or nested pd.DataFrame
                for global or panel forecasting
            Hierarchical scitype: pd.DataFrame with 3 or more level row MultiIndex
                for hierarchical forecasting
            Number of columns admissible depend on the "scitype:y" tag:
                if self.get_tag("scitype:y")=="univariate":
                    y must have a single column/variable
                if self.get_tag("scitype:y")=="multivariate":
                    y must have 2 or more columns
                if self.get_tag("scitype:y")=="both": no restrictions on columns apply
            For further details:
                on usage, see forecasting tutorial examples/01_forecasting.ipynb
                on specification of formats, examples/AA_datatypes_and_datasets.ipynb
        fh : int, list, np.array or ForecastingHorizon, optional (default=None)
            The forecasting horizon encoding the time stamps to forecast at.
            if has not been passed in fit, must be passed, not optional
        X : time series in sktime compatible format, optional (default=None)
                Exogeneous time series for updating and forecasting
            Should be of same scitype (Series, Panel, or Hierarchical) as y
            if self.get_tag("X-y-must-have-same-index"),
                X.index must contain y.index and fh.index both
        update_params : bool, optional (default=False)

        Returns
        -------
        y_pred : time series in sktime compatible data container format
            Point forecasts at fh, with same index as fh
            if fh was relative, index is relative to cutoff after update with y
            y_pred has same type as the y that has been passed most recently:
                Series, Panel, Hierarchical scitype, same format (see above)
        """
        if y is None or (hasattr(y, "__len__") and len(y) == 0):
            warn("empty y passed to update_predict, no update was carried out")
            return self.predict(fh=fh, X=X)

        self.check_is_fitted()
        fh = self._check_fh(fh)

        # input checks and minor coercions on X, y
        X_inner, y_inner = self._check_X_y(X=X, y=y)

        # update internal _X/_y with the new X/y
        # this also updates cutoff from y
        self._update_y_X(y_inner, X_inner)

        return self._update_predict_single(
            y=y_inner,
            fh=fh,
            X=X_inner,
            update_params=update_params,
        )

    def predict_residuals(self, y=None, X=None):
        """Return residuals of time series forecasts.

        Residuals will be computed for forecasts at y.index.

        If fh must be passed in fit, must agree with y.index.
        If y is an np.ndarray, and no fh has been passed in fit,
        the residuals will be computed at a fh of range(len(y.shape[0]))

        State required:
            Requires state to be "fitted".
            If fh has been set, must correspond to index of y (pandas or integer)

        Accesses in self:
            Fitted model attributes ending in "_".
            self.cutoff, self._is_fitted

        Writes to self:
            Stores y.index to self.fh if has not been passed previously.

        Parameters
        ----------
        y : time series in sktime compatible data container format
            Time series with ground truth observations, to compute residuals to.
            Must have same type, dimension, and indices as expected return of predict.
            if None, the y seen so far (self._y) are used, in particular:
                if preceded by a single fit call, then in-sample residuals are produced
                if fit requires fh, it must have pointed to index of y in fit
        X : pd.DataFrame, or 2D np.ndarray, optional (default=None)
            Exogeneous time series to predict from
            if self.get_tag("X-y-must-have-same-index"),
                X.index must contain fh.index and y.index both

        Returns
        -------
        y_res : time series in sktime compatible data container format
            Forecast residuals at fh, with same index as fh
            y_res has same type as the y that has been passed most recently:
                Series, Panel, Hierarchical scitype, same format (see above)
        """
        self.check_is_fitted()
        # if no y is passed, the so far observed y is used
        if y is None:
            y = self._y

        # we want residuals, so fh must be the index of y
        # if data frame: take directly from y
        # to avoid issues with _set_fh, we convert to relative if self.fh is
        if isinstance(y, (pd.DataFrame, pd.Series)):
            fh = ForecastingHorizon(y.index, is_relative=False, freq=self._cutoff)
            if self._fh is not None and self.fh.is_relative:
                fh = fh.to_relative(self._cutoff)
            fh = self._check_fh(fh)
        # if np.ndarray, rows are not indexed
        # so will be interpreted as range(len), or existing fh if it is stored
        elif isinstance(y, np.ndarray):
            if self._fh is None:
                fh = range(y.shape[0])
            else:
                fh = self.fh
        else:
            raise TypeError("y must be a supported Series mtype")

        y_pred = self.predict(fh=fh, X=X)

        if not type(y_pred) == type(y):
            raise TypeError(
                "y must have same type, dims, index as expected predict return. "
                f"expected type {type(y_pred)}, but found {type(y)}"
            )

        y_res = y - y_pred

        return y_res

    def score(self, y, X=None, fh=None):
        """Scores forecast against ground truth, using MAPE.

        Parameters
        ----------
        y : pd.Series, pd.DataFrame, or np.ndarray (1D or 2D)
            Time series to score
            if self.get_tag("scitype:y")=="univariate":
                must have a single column/variable
            if self.get_tag("scitype:y")=="multivariate":
                must have 2 or more columns
            if self.get_tag("scitype:y")=="both": no restrictions apply
        fh : int, list, array-like or ForecastingHorizon, optional (default=None)
            The forecasters horizon with the steps ahead to to predict.
        X : pd.DataFrame, or 2D np.array, optional (default=None)
            Exogeneous time series to score
            if self.get_tag("X-y-must-have-same-index"), X.index must contain y.index

        Returns
        -------
        score : float
            sMAPE loss of self.predict(fh, X) with respect to y_test.

        See Also
        --------
        :meth:`sktime.performance_metrics.forecasting.mean_absolute_percentage_error`
        """
        # no input checks needed here, they will be performed
        # in predict and loss function
        # symmetric=True is default for mean_absolute_percentage_error
        from sktime.performance_metrics.forecasting import (
            mean_absolute_percentage_error,
        )

        return mean_absolute_percentage_error(y, self.predict(fh, X))

    def get_fitted_params(self):
        """Get fitted parameters.

        State required:
            Requires state to be "fitted".

        Returns
        -------
        fitted_params : dict
        """
        raise NotImplementedError("abstract method")

    def _check_X_y(self, X=None, y=None):
        """Check and coerce X/y for fit/predict/update functions.

        Parameters
        ----------
        y : pd.Series, pd.DataFrame, or np.ndarray (1D or 2D), optional (default=None)
            Time series to check.
        X : pd.DataFrame, or 2D np.array, optional (default=None)
            Exogeneous time series.

        Returns
        -------
        y_inner : Series, Panel, or Hierarchical object, or VectorizedDF
                compatible with self.get_tag("y_inner_mtype") format
            Case 1: self.get_tag("y_inner_mtype") supports scitype of y, then
                converted/coerced version of y, mtype determined by "y_inner_mtype" tag
            Case 2: self.get_tag("y_inner_mtype") does not support scitype of y, then
                VectorizedDF of y, iterated as the most complex supported scitype
                    (complexity order: Hierarchical > Panel > Series)
            Case 3: None if y was None
        X_inner : Series, Panel, or Hierarchical object, or VectorizedDF
                compatible with self.get_tag("X_inner_mtype") format
            Case 1: self.get_tag("X_inner_mtype") supports scitype of X, then
                converted/coerced version of X, mtype determined by "X_inner_mtype" tag
            Case 2: self.get_tag("X_inner_mtype") does not support scitype of X, then
                VectorizedDF of X, iterated as the most complex supported scitype
            Case 3: None if X was None

        Raises
        ------
        TypeError if y or X is not one of the permissible Series mtypes
        TypeError if y is not compatible with self.get_tag("scitype:y")
            if tag value is "univariate", y must be univariate
            if tag value is "multivariate", y must be bi- or higher-variate
            if tag value is "both", y can be either
        TypeError if self.get_tag("X-y-must-have-same-index") is True
            and the index set of X is not a super-set of the index set of y

        Writes to self
        --------------
        _y_mtype_last_seen : str, mtype of y
        _converter_store_y : dict, metadata from conversion for back-conversion
        """
        if X is None and y is None:
            return None, None

        def _most_complex_scitype(scitypes, smaller_equal_than=None):
            """Return most complex scitype in a list of str."""
            if "Hierarchical" in scitypes and smaller_equal_than == "Hierarchical":
                return "Hierarchical"
            elif "Panel" in scitypes and smaller_equal_than != "Series":
                return "Panel"
            elif "Series" in scitypes:
                return "Series"
            else:
                raise ValueError("no series scitypes supported, bug in estimator")

        # retrieve supported mtypes
        y_inner_mtype = _coerce_to_list(self.get_tag("y_inner_mtype"))
        X_inner_mtype = _coerce_to_list(self.get_tag("X_inner_mtype"))
        y_inner_scitype = mtype_to_scitype(y_inner_mtype, return_unique=True)
        X_inner_scitype = mtype_to_scitype(X_inner_mtype, return_unique=True)

        ALLOWED_SCITYPES = ["Series", "Panel", "Hierarchical"]
        FORBIDDEN_MTYPES = ["numpyflat", "pd-wide"]

        for scitype in ALLOWED_SCITYPES:
            mtypes = set(scitype_to_mtype(scitype))
            mtypes = list(mtypes.difference(FORBIDDEN_MTYPES))
            mtypes_msg = f'"For {scitype} scitype: {mtypes}. '

        # checking y
        if y is not None:
            y_valid, _, y_metadata = check_is_scitype(
                y, scitype=ALLOWED_SCITYPES, return_metadata=True, var_name="y"
            )
            msg = (
                "y must be in an sktime compatible format, "
                "of scitype Series, Panel or Hierarchical, "
                "for instance a pandas.DataFrame with sktime compatible time indices, "
                "or with MultiIndex and last(-1) level an sktime compatible time index."
                " See the forecasting tutorial examples/01_forecasting.ipynb, or"
                " the data format tutorial examples/AA_datatypes_and_datasets.ipynb,"
                "If you think y is already in an sktime supported input format, "
                "run sktime.datatypes.check_raise(y, mtype) to diagnose the error, "
                "where mtype is the string of the type specification you want for y. "
                "Possible mtype specification strings are as follows. "
            )
            if not y_valid:
                raise TypeError(msg + mtypes_msg)

            y_scitype = y_metadata["scitype"]
            self._y_mtype_last_seen = y_metadata["mtype"]

            req_vec_because_rows = y_scitype not in y_inner_scitype
            req_vec_because_cols = (
                self.get_tag("scitype:y") == "univariate"
                and not y_metadata["is_univariate"]
            )
            requires_vectorization = req_vec_because_rows or req_vec_because_cols

            if (
                self.get_tag("scitype:y") == "multivariate"
                and y_metadata["is_univariate"]
            ):
                raise ValueError(
                    "y must have two or more variables, but found only one"
                )
        else:
            # y_scitype is used below - set to None if y is None
            y_scitype = None
            requires_vectorization = False
        # end checking y

        # checking X
        if X is not None:
            X_valid, _, X_metadata = check_is_scitype(
                X, scitype=ALLOWED_SCITYPES, return_metadata=True, var_name="X"
            )

            msg = (
                "X must be either None, or in an sktime compatible format, "
                "of scitype Series, Panel or Hierarchical, "
                "for instance a pandas.DataFrame with sktime compatible time indices, "
                "or with MultiIndex and last(-1) level an sktime compatible time index."
                " See the forecasting tutorial examples/01_forecasting.ipynb, or"
                " the data format tutorial examples/AA_datatypes_and_datasets.ipynb"
                "If you think X is already in an sktime supported input format, "
                "run sktime.datatypes.check_raise(X, mtype) to diagnose the error, "
                "where mtype is the string of the type specification you want for X. "
                "Possible mtype specification strings are as follows. "
            )
            if not X_valid:
                raise TypeError(msg + mtypes_msg)

            X_scitype = X_metadata["scitype"]
            requires_vectorization = X_scitype not in X_inner_scitype
        else:
            # X_scitype is used below - set to None if X is None
            X_scitype = None

        # extra check: if X is ignored by inner methods, pass None to them
        if self.get_tag("ignores-exogeneous-X"):
            X = None
            X_scitype = None
        # end checking X

        # compatibility checks between X and y
        if X is not None and y is not None:
            if self.get_tag("X-y-must-have-same-index"):
                if not self.get_tag("ignores-exogeneous-X"):
                    check_equal_time_index(X, y, mode="contains")

            if y_scitype != X_scitype:
                raise TypeError("X and y must have the same scitype")
        # end compatibility checking X and y

        # todo: add tests that :
        #   y_inner_scitype are same as X_inner_scitype
        #   y_inner_scitype always includes "less index" scitypes

        # convert X & y to supported inner type, if necessary
        #####################################################

        # convert X and y to a supported internal mtype
        #  it X/y mtype is already supported, no conversion takes place
        #  if X/y is None, then no conversion takes place (returns None)
        #  if vectorization is required, we wrap in Vect

        if not requires_vectorization:
            # converts y, skips conversion if already of right type
            y_inner = convert_to(
                y,
                to_type=y_inner_mtype,
                as_scitype=y_scitype,  # we are dealing with series
                store=self._converter_store_y,
                store_behaviour="reset",
            )

            # converts X, converts None to None if X is None
            X_inner = convert_to(
                X,
                to_type=X_inner_mtype,
                as_scitype=X_scitype,  # we are dealing with series
            )
        else:
            iterate_as = _most_complex_scitype(
                y_inner_scitype, smaller_equal_than=y_scitype
            )
            if y is not None:
                y_inner = VectorizedDF(
                    X=y,
                    iterate_as=iterate_as,
                    is_scitype=y_scitype,
                    iterate_cols=req_vec_because_cols,
                )
            else:
                y_inner = None
            if X is not None:
                X_inner = VectorizedDF(X=X, iterate_as=iterate_as, is_scitype=X_scitype)
            else:
                X_inner = None

        return X_inner, y_inner

    def _check_X(self, X=None):
        """Shorthand for _check_X_y with one argument X, see _check_X_y."""
        return self._check_X_y(X=X)[0]

    def _update_X(self, X, enforce_index_type=None):
        if X is not None:
            X = check_X(X, enforce_index_type=enforce_index_type)
            if X is len(X) > 0:
                self._X = X.combine_first(self._X)

    def _update_y_X(self, y, X=None, enforce_index_type=None):
        """Update internal memory of seen training data.

        Accesses in self:
        _y : only if exists, then assumed same type as y and same cols
        _X : only if exists, then assumed same type as X and same cols
            these assumptions should be guaranteed by calls

        Writes to self:
        _y : same type as y - new rows from y are added to current _y
            if _y does not exist, stores y as _y
        _X : same type as X - new rows from X are added to current _X
            if _X does not exist, stores X as _X
            this is only done if X is not None
        cutoff : is set to latest index seen in y

        Parameters
        ----------
        y : pd.Series, pd.DataFrame, or np.ndarray (1D or 2D)
            Endogenous time series
        X : pd.DataFrame or 2D np.ndarray, optional (default=None)
            Exogeneous time series
        """
        if y is not None:
            # if _y does not exist yet, initialize it with y
            if not hasattr(self, "_y") or self._y is None or not self.is_fitted:
                self._y = y
            else:
                self._y = update_data(self._y, y)

            # set cutoff to the end of the observation horizon
            self._set_cutoff_from_y(y)

        if X is not None:
            # if _X does not exist yet, initialize it with X
            if not hasattr(self, "_X") or self._X is None or not self.is_fitted:
                self._X = X
            else:
                self._X = update_data(self._X, X)

    def _get_y_pred(self, y_in_sample, y_out_sample):
        """Combine in- & out-sample prediction, slices given fh.

        Parameters
        ----------
        y_in_sample : pd.Series
            In-sample prediction
        y_out_sample : pd.Series
            Out-sample prediction

        Returns
        -------
        pd.Series
            y_pred, sliced by fh
        """
        y_pred = pd.concat([y_in_sample, y_out_sample], ignore_index=True).rename(
            "y_pred"
        )
        y_pred = pd.DataFrame(y_pred)
        # Workaround for slicing with negative index
        y_pred["idx"] = [x for x in range(-len(y_in_sample), len(y_out_sample))]
        y_pred = y_pred.loc[y_pred["idx"].isin(self.fh.to_indexer(self.cutoff).values)]
        y_pred.index = self.fh.to_absolute(self.cutoff)
        y_pred = y_pred["y_pred"].rename(None)
        return y_pred

    @property
    def cutoff(self):
        """Cut-off = "present time" state of forecaster.

        Returns
        -------
        cutoff : pandas compatible index element, or None
            pandas compatible index element, if cutoff has been set; None otherwise
        """
        if self._cutoff is None:
            return None
        else:
            return self._cutoff[0]

    def _set_cutoff(self, cutoff):
        """Set and update cutoff.

        Parameters
        ----------
        cutoff: pandas compatible index or index element

        Notes
        -----
        Set self._cutoff to `cutoff`, coerced to a pandas.Index.
        """
        if not isinstance(cutoff, pd.Index):
            cutoff = pd.Index([cutoff])
        self._cutoff = cutoff

    def _set_cutoff_from_y(self, y):
        """Set and update cutoff from series y.

        Parameters
        ----------
        y : sktime compatible time series data container
            must be of one of the following mtypes:
                pd.Series, pd.DataFrame, np.ndarray, of Series scitype
                pd.multiindex, numpy3D, nested_univ, df-list, of Panel scitype
                pd_multiindex_hier, of Hierarchical scitype
        Notes
        -----
        Set self._cutoff to pandas.Index containing latest index seen in `y`.
        """
        cutoff_idx = get_cutoff(y, self.cutoff, return_index=True)
        self._cutoff = cutoff_idx

    @property
    def fh(self):
        """Forecasting horizon that was passed."""
        # raise error if some method tries to accessed it before it has been set
        if self._fh is None:
            raise ValueError(
                "No `fh` has been set yet, please specify `fh` " "in `fit` or `predict`"
            )

        return self._fh

    def _check_fh(self, fh):
        """Check, set and update the forecasting horizon.

        Called from all methods where fh can be passed:
            fit, predict-like, update-like

        Reads and writes to self._fh.
        Writes fh to self._fh if does not exist.
        Checks equality of fh with self._fh if exists, raises error if not equal.
        Assigns the frequency inferred from self._y
        to the returned forecasting horizon object.

        Parameters
        ----------
        fh : None, int, list, np.ndarray or ForecastingHorizon

        Returns
        -------
        self._fh : ForecastingHorizon or None
            if ForecastingHorizon, last passed fh coerced to ForecastingHorizon

        Raises
        ------
        ValueError if self._fh exists and is inconsistent with fh
        ValueError if fh is not passed (None) in a case where it must be:
            - in fit, if self has the tag "requires-fh-in-fit" (value True)
            - in predict, if it has not been passed in fit
        """
        requires_fh = self.get_tag("requires-fh-in-fit")

        msg = (
            f"This is because fitting of the `"
            f"{self.__class__.__name__}` "
            f"depends on `fh`. "
        )

        # below loop treats four cases from three conditions:
        #  A. forecaster is fitted yes/no - self.is_fitted
        #  B. no fh is passed yes/no - fh is None
        #  C. fh is optional in fit yes/no - optfh

        # B. no fh is passed
        if fh is None:
            # A. strategy fitted (call of predict or similar)
            if self._is_fitted:
                # in case C. fh is optional in fit:
                # if there is none from before, there is none overall - raise error
                if not requires_fh and self._fh is None:
                    raise ValueError(
                        "The forecasting horizon `fh` must be passed "
                        "either to `fit` or `predict`, "
                        "but was found in neither."
                    )
                # in case C. fh is not optional in fit: this is fine
                # any error would have already been caught in fit

            # A. strategy not fitted (call of fit)
            elif requires_fh:
                # in case fh is not optional in fit:
                # fh must be passed in fit
                raise ValueError(
                    "The forecasting horizon `fh` must be passed to "
                    "`fit`, but none was found. " + msg
                )
                # in case C. fh is optional in fit:
                # this is fine, nothing to check/raise

        # B. fh is passed
        else:
            # If fh is passed, coerce to ForecastingHorizon and validate (all cases)
            fh = check_fh(fh=fh, freq=self._cutoff)

            # fh is written to self if one of the following is true
            # - estimator has not been fitted yet (for safety from side effects)
            # - fh has not been seen yet
            # - fh has been seen, but was optional in fit,
            #     this means fh needs not be same and can be overwritten
            if not requires_fh or not self._fh or not self._is_fitted:
                self._fh = fh
            # there is one error condition:
            # - fh is mandatory in fit, i.e., fh in predict must be same if passed
            # - fh already passed, and estimator is fitted
            # - fh that was passed in fit is not the same as seen in predict
            # note that elif means: optfh == False, and self._is_fitted == True
            elif self._fh and not np.array_equal(fh, self._fh):
                # raise error if existing fh and new one don't match
                raise ValueError(
                    "A different forecasting horizon `fh` has been "
                    "provided from "
                    "the one seen in `fit`. If you want to change the "
                    "forecasting "
                    "horizon, please re-fit the forecaster. " + msg
                )
            # if existing one and new match, ignore new one

        return self._fh

    def _vectorize(self, methodname, **kwargs):
        """Vectorized/iterated loop over method of BaseForecaster.

        Uses forecasters_ attribute to store one forecaster per loop index.
        """
        PREDICT_METHODS = [
            "predict",
            "predict_quantiles",
            "predict_interval",
            "predict_var",
        ]

        if methodname == "fit":
            # create container for clones
            y = kwargs.pop("y")
            X = kwargs.pop("X", None)

            self._yvec = y

            row_idx, col_idx = y.get_iter_indices()
            ys = y.as_list()

            if X is None:
                Xs = [None] * len(ys)
            else:
                Xs = X.as_list()

            if row_idx is None:
                row_idx = ["forecasters"]
            if col_idx is None:
                col_idx = ["forecasters"]

            self.forecasters_ = pd.DataFrame(index=row_idx, columns=col_idx)
            for ix in range(len(ys)):
                i, j = y.get_iloc_indexer(ix)
                self.forecasters_.iloc[i].iloc[j] = self.clone()
                self.forecasters_.iloc[i].iloc[j].fit(y=ys[ix], X=Xs[i], **kwargs)

            return self
        elif methodname in PREDICT_METHODS:
            n = len(self.forecasters_.index)
            m = len(self.forecasters_.columns)
            X = kwargs.pop("X", None)
            if X is None:
                Xs = [None] * n * m
            else:
                Xs = X.as_list()
            y_preds = []
            ix = -1
            for i, j in product(range(n), range(m)):
                ix += 1
                method = getattr(self.forecasters_.iloc[i].iloc[j], methodname)
                y_preds += [method(X=Xs[i], **kwargs)]
            y_pred = self._yvec.reconstruct(y_preds, overwrite_index=True)
            return y_pred

    def _fit(self, y, X=None, fh=None):
        """Fit forecaster to training data.

        private _fit containing the core logic, called from fit

        Writes to self:
            Sets fitted model attributes ending in "_".

        Parameters
        ----------
        y : guaranteed to be of a type in self.get_tag("y_inner_mtype")
            Time series to which to fit the forecaster.
            if self.get_tag("scitype:y")=="univariate":
                guaranteed to have a single column/variable
            if self.get_tag("scitype:y")=="multivariate":
                guaranteed to have 2 or more columns
            if self.get_tag("scitype:y")=="both": no restrictions apply
        fh : guaranteed to be ForecastingHorizon or None, optional (default=None)
            The forecasting horizon with the steps ahead to to predict.
            Required (non-optional) here if self.get_tag("requires-fh-in-fit")==True
            Otherwise, if not passed in _fit, guaranteed to be passed in _predict
        X : optional (default=None)
            guaranteed to be of a type in self.get_tag("X_inner_mtype")
            Exogeneous time series to fit to.

        Returns
        -------
        self : reference to self
        """
        raise NotImplementedError("abstract method")

    def _predict(self, fh, X=None):
        """Forecast time series at future horizon.

        private _predict containing the core logic, called from predict

        State required:
            Requires state to be "fitted".

        Accesses in self:
            Fitted model attributes ending in "_"
            self.cutoff

        Parameters
        ----------
        fh : guaranteed to be ForecastingHorizon or None, optional (default=None)
            The forecasting horizon with the steps ahead to to predict.
            If not passed in _fit, guaranteed to be passed here
        X : optional (default=None)
            guaranteed to be of a type in self.get_tag("X_inner_mtype")
            Exogeneous time series for the forecast

        Returns
        -------
        y_pred : pd.Series
            Point predictions
        """
        raise NotImplementedError("abstract method")

    def _update(self, y, X=None, update_params=True):
        """Update time series to incremental training data.

        private _update containing the core logic, called from update

        State required:
            Requires state to be "fitted".

        Accesses in self:
            Fitted model attributes ending in "_"
            self.cutoff

        Writes to self:
            Sets fitted model attributes ending in "_", if update_params=True.
            Does not write to self if update_params=False.

        Parameters
        ----------
        y : guaranteed to be of a type in self.get_tag("y_inner_mtype")
            Time series with which to update the forecaster.
            if self.get_tag("scitype:y")=="univariate":
                guaranteed to have a single column/variable
            if self.get_tag("scitype:y")=="multivariate":
                guaranteed to have 2 or more columns
            if self.get_tag("scitype:y")=="both": no restrictions apply
        X : optional (default=None)
            guaranteed to be of a type in self.get_tag("X_inner_mtype")
            Exogeneous time series for the forecast
        update_params : bool, optional (default=True)
            whether model parameters should be updated

        Returns
        -------
        self : reference to self
        """
        if update_params:
            # default to re-fitting if update is not implemented
            warn(
                f"NotImplementedWarning: {self.__class__.__name__} "
                f"does not have a custom `update` method implemented. "
                f"{self.__class__.__name__} will be refit each time "
                f"`update` is called with update_params=True."
            )
            # we need to overwrite the mtype last seen, since the _y
            #    may have been converted
            mtype_last_seen = self._y_mtype_last_seen
            # refit with updated data, not only passed data
            self.fit(y=self._y, X=self._X, fh=self._fh)
            # todo: should probably be self._fit, not self.fit
            # but looping to self.fit for now to avoid interface break
            self._y_mtype_last_seen = mtype_last_seen

        # if update_params=False, and there are no components, do nothing
        # if update_params=False, and there are components, we update cutoffs
        elif self.is_composite():
            # default to calling component _updates if update is not implemented
            warn(
                f"NotImplementedWarning: {self.__class__.__name__} "
                f"does not have a custom `update` method implemented. "
                f"{self.__class__.__name__} will update all component cutoffs each time"
                f" `update` is called with update_params=False."
            )
            comp_forecasters = self._components(base_class=BaseForecaster)
            for comp in comp_forecasters.values():
                comp.update(y=y, X=X, update_params=False)

        return self

    def _update_predict_single(
        self,
        y,
        fh,
        X=None,
        update_params=True,
    ):
        """Update forecaster and then make forecasts.

        Implements default behaviour of calling update and predict
        sequentially, but can be overwritten by subclasses
        to implement more efficient updating algorithms when available.
        """
        self.update(y=y, X=X, update_params=update_params)
        return self.predict(fh=fh, X=X)

    def _predict_interval(self, fh, X=None, coverage=0.90):
        """Compute/return prediction interval forecasts.

        private _predict_interval containing the core logic,
            called from predict_interval and default _predict_quantiles

        Parameters
        ----------
        fh : guaranteed to be ForecastingHorizon
            The forecasting horizon with the steps ahead to to predict.
        X : optional (default=None)
            guaranteed to be of a type in self.get_tag("X_inner_mtype")
            Exogeneous time series to predict from.
        coverage : float or list, optional (default=0.95)
           nominal coverage(s) of predictive interval(s)

        Returns
        -------
        pred_int : pd.DataFrame
            Column has multi-index: first level is variable name from y in fit,
                second level coverage fractions for which intervals were computed.
                    in the same order as in input `coverage`.
                Third level is string "lower" or "upper", for lower/upper interval end.
            Row index is fh, with additional (upper) levels equal to instance levels,
                from y seen in fit, if y_inner_mtype is Panel or Hierarchical.
            Entries are forecasts of lower/upper interval end,
                for var in col index, at nominal coverage in second col index,
                lower/upper depending on third col index, for the row index.
                Upper/lower interval end forecasts are equivalent to
                quantile forecasts at alpha = 0.5 - c/2, 0.5 + c/2 for c in coverage.
        """
        implements_interval = self._has_implementation_of("_predict_interval")
        implements_quantiles = self._has_implementation_of("_predict_quantiles")
        implements_proba = self._has_implementation_of("_predict_proba")
        can_do_proba = implements_interval or implements_quantiles or implements_proba

        if not can_do_proba:
            raise RuntimeError(
                f"{self.__class__.__name__} does not implement "
                "probabilistic forecasting, "
                'but "capability:pred_int" flag has been set to True incorrectly. '
                "This is likely a bug, please report, and/or set the flag to False."
            )

        if implements_quantiles:
            alphas = []
            for c in coverage:
                # compute quantiles corresponding to prediction interval coverage
                #  this uses symmetric predictive intervals
                alphas.extend([0.5 - 0.5 * float(c), 0.5 + 0.5 * float(c)])

            # compute quantile forecasts corresponding to upper/lower
            pred_int = self._predict_quantiles(fh=fh, X=X, alpha=alphas)

            # change the column labels (multiindex) to the format for intervals
            # idx returned by _predict_quantiles is
            #   2-level MultiIndex with variable names, alpha
            idx = pred_int.columns
            # variable names (unique, in same order)
            var_names = idx.get_level_values(0).unique()
            # if was univariate & unnamed variable, replace default
            if len(var_names) == 1 and var_names == ["Quantiles"]:
                var_names = ["Coverage"]
            # idx returned by _predict_interval should be
            #   3-level MultiIndex with variable names, coverage, lower/upper
            int_idx = pd.MultiIndex.from_product(
                [var_names, coverage, ["lower", "upper"]]
            )

            pred_int.columns = int_idx

        return pred_int

    def _predict_quantiles(self, fh, X, alpha):
        """Compute/return prediction quantiles for a forecast.

        private _predict_quantiles containing the core logic,
            called from predict_quantiles and default _predict_interval

        Parameters
        ----------
        fh : guaranteed to be ForecastingHorizon
            The forecasting horizon with the steps ahead to to predict.
        X : optional (default=None)
            guaranteed to be of a type in self.get_tag("X_inner_mtype")
            Exogeneous time series to predict from.
        alpha : list of float, optional (default=[0.5])
            A list of probabilities at which quantile forecasts are computed.

        Returns
        -------
        quantiles : pd.DataFrame
            Column has multi-index: first level is variable name from y in fit,
                second level being the values of alpha passed to the function.
            Row index is fh, with additional (upper) levels equal to instance levels,
                    from y seen in fit, if y_inner_mtype is Panel or Hierarchical.
            Entries are quantile forecasts, for var in col index,
                at quantile probability in second col index, for the row index.
        """
        implements_interval = self._has_implementation_of("_predict_interval")
        implements_quantiles = self._has_implementation_of("_predict_quantiles")
        implements_proba = self._has_implementation_of("_predict_proba")
        can_do_proba = implements_interval or implements_quantiles or implements_proba

        if not can_do_proba:
            raise RuntimeError(
                f"{self.__class__.__name__} does not implement "
                "probabilistic forecasting, "
                'but "capability:pred_int" flag has been set to True incorrectly. '
                "This is likely a bug, please report, and/or set the flag to False."
            )

        if implements_interval:

            pred_int = pd.DataFrame()
            for a in alpha:
                # compute quantiles corresponding to prediction interval coverage
                #  this uses symmetric predictive intervals:
                coverage = abs(1 - 2 * a)

                # compute quantile forecasts corresponding to upper/lower
                pred_a = self._predict_interval(fh=fh, X=X, coverage=[coverage])
                pred_int = pd.concat([pred_int, pred_a], axis=1)

            # now we need to subset to lower/upper depending
            #   on whether alpha was < 0.5 or >= 0.5
            #   this formula gives the integer column indices giving lower/upper
            col_selector = (np.array(alpha) >= 0.5) + 2 * np.arange(len(alpha))
            pred_int = pred_int.iloc[:, col_selector]

            # change the column labels (multiindex) to the format for intervals
            # idx returned by _predict_interval is
            #   3-level MultiIndex with variable names, coverage, lower/upper
            idx = pred_int.columns
            # variable names (unique, in same order)
            var_names = idx.get_level_values(0).unique()
            # if was univariate & unnamed variable, replace default
            if len(var_names) == 1 and var_names == ["Coverage"]:
                var_names = ["Quantiles"]
            # idx returned by _predict_quantiles should be
            #   is 2-level MultiIndex with variable names, alpha
            int_idx = pd.MultiIndex.from_product([var_names, alpha])

            pred_int.columns = int_idx

        return pred_int

    def _predict_var(self, fh=None, X=None, cov=False):
        """Compute/return variance forecasts.

        private _predict_var containing the core logic, called from predict_var

        Parameters
        ----------
        fh : guaranteed to be ForecastingHorizon
            The forecasting horizon with the steps ahead to to predict.
        X : optional (default=None)
            guaranteed to be of a type in self.get_tag("X_inner_mtype")
            Exogeneous time series to predict from.
        cov : bool, optional (default=False)
            if True, computes covariance matrix forecast.
            if False, computes marginal variance forecasts.

        Returns
        -------
        pred_var : pd.DataFrame, format dependent on `cov` variable
            If cov=False:
                Column names are exactly those of `y` passed in `fit`/`update`.
                    For nameless formats, column index will be a RangeIndex.
                Row index is fh, with additional levels equal to instance levels,
                    from y seen in fit, if y_inner_mtype is Panel or Hierarchical.
                Entries are variance forecasts, for var in col index.
                A variance forecast for given variable and fh index is a predicted
                    variance for that variable and index, given observed data.
            If cov=True:
                Column index is a multiindex: 1st level is variable names (as above)
                    2nd level is fh.
                Row index is fh, with additional levels equal to instance levels,
                    from y seen in fit, if y_inner_mtype is Panel or Hierarchical.
                Entries are (co-)variance forecasts, for var in col index, and
                    covariance between time index in row and col.
                Note: no covariance forecasts are returned between different variables.
        """
        from scipy.stats import norm

        # default behaviour is implemented if one of the following three is implemented
        implements_interval = self._has_implementation_of("_predict_interval")
        implements_quantiles = self._has_implementation_of("_predict_quantiles")
        implements_proba = self._has_implementation_of("_predict_proba")
        can_do_proba = implements_interval or implements_quantiles or implements_proba

        if not can_do_proba:
            raise RuntimeError(
                f"{self.__class__.__name__} does not implement "
                "probabilistic forecasting, "
                'but "capability:pred_int" flag has been set to True incorrectly. '
                "This is likely a bug, please report, and/or set the flag to False."
            )

        if implements_proba:
            # todo: this works only univariate now, need to implement multivariate
            pred_var = self._predict_proba(fh=fh, X=X)
            pred_var = pd.DataFrame(pred_var)

            # ensure index and columns are as expected
            if fh.is_relative:
                fh = fh.to_absolute(self.cutoff)
            pred_var.index = fh.to_pandas()
            if isinstance(self._y, pd.DataFrame):
                pred_var.columns = self._y.columns

            return pred_var

        # if has one of interval/quantile predictions implemented:
        #   we get quantile forecasts for first and third quartile
        #   return variance of normal distribution with that first and third quartile
        if implements_interval or implements_quantiles:
            pred_int = self._predict_interval(fh=fh, X=X, coverage=[0.5])
            var_names = pred_int.columns.get_level_values(0).unique()
            vars_dict = {}
            for i in var_names:
                pred_int_i = pred_int[i].copy()
                # compute inter-quartile range (IQR), as pd.Series
                iqr_i = pred_int_i.iloc[:, 1] - pred_int_i.iloc[:, 0]
                # dividing by IQR of normal gives std of normal with same IQR
                std_i = iqr_i / (2 * norm.ppf(0.75))
                # and squaring gives variance (pd.Series)
                var_i = std_i**2
                vars_dict[i] = var_i

            # put together to pd.DataFrame
            #   the indices and column names are already correct
            pred_var = pd.DataFrame(vars_dict)

            # check whether column format was "nameless", set it to RangeIndex then
            if len(pred_var.columns) == 1 and pred_var.columns == ["Coverage"]:
                pred_var.columns = pd.RangeIndex(1)

        return pred_var

    # todo: does not work properly for multivariate or hierarchical
    #   still need to implement this - once interface is consolidated
    def _predict_proba(self, fh, X, marginal=True):
        """Compute/return fully probabilistic forecasts.

        private _predict_proba containing the core logic, called from predict_proba

        Parameters
        ----------
        fh : guaranteed to be ForecastingHorizon
            The forecasting horizon with the steps ahead to to predict.
        X : optional (default=None)
            guaranteed to be of a type in self.get_tag("X_inner_mtype")
            Exogeneous time series to predict from.
        marginal : bool, optional (default=True)
            whether returned distribution is marginal by time index

        Returns
        -------
        pred_dist : tfp Distribution object
            if marginal=True:
                batch shape is 1D and same length as fh
                event shape is 1D, with length equal number of variables being forecast
                i-th (batch) distribution is forecast for i-th entry of fh
                j-th (event) index is j-th variable, order as y in `fit`/`update`
            if marginal=False:
                there is a single batch
                event shape is 2D, of shape (len(fh), no. variables)
                i-th (event dim 1) distribution is forecast for i-th entry of fh
                j-th (event dim 1) index is j-th variable, order as y in `fit`/`update`
        """
        import tensorflow_probability as tfp

        # default behaviour is implemented if one of the following three is implemented
        implements_interval = self._has_implementation_of("_predict_interval")
        implements_quantiles = self._has_implementation_of("_predict_quantiles")
        implements_var = self._has_implementation_of("_predict_var")
        can_do_proba = implements_interval or implements_quantiles or implements_var

        if not can_do_proba:
            raise RuntimeError(
                f"{self.__class__.__name__} does not implement "
                "probabilistic forecasting, "
                'but "capability:pred_int" flag has been set to True incorrectly. '
                "This is likely a bug, please report, and/or set the flag to False."
            )

        # if any of the above are implemented, predict_var will have a default
        #   we use predict_var to get scale, and predict to get location
        pred_var = self._predict_var(fh=fh, X=X)
        pred_std = np.sqrt(pred_var)
        pred_mean = self.predict(fh=fh, X=X)
        # ensure that pred_mean is a pd.DataFrame
        df_types = ["pd.DataFrame", "pd-multiindex", "pd_multiindex_hier"]
        pred_mean = convert_to(pred_mean, to_type=df_types)
        # pred_mean and pred_var now have the same format

        d = tfp.distributions.Normal
        pred_dist = d(loc=pred_mean, scale=pred_std)

        return pred_dist

    def _predict_moving_cutoff(
        self, y, cv, X=None, update_params=True, reset_forecaster=True
    ):
        """Make single-step or multi-step moving cutoff predictions.

        Parameters
        ----------
        y : time series in sktime compatible data container format
                Time series to which to fit the forecaster in the update.
            y can be in one of the following formats, must be same scitype as in fit:
            Series scitype: pd.Series, pd.DataFrame, or np.ndarray (1D or 2D)
                for vanilla forecasting, one time series
            Panel scitype: pd.DataFrame with 2-level row MultiIndex,
                3D np.ndarray, list of Series pd.DataFrame, or nested pd.DataFrame
                for global or panel forecasting
            Hierarchical scitype: pd.DataFrame with 3 or more level row MultiIndex
                for hierarchical forecasting
            Number of columns admissible depend on the "scitype:y" tag:
                if self.get_tag("scitype:y")=="univariate":
                    y must have a single column/variable
                if self.get_tag("scitype:y")=="multivariate":
                    y must have 2 or more columns
                if self.get_tag("scitype:y")=="both": no restrictions on columns apply
            For further details:
                on usage, see forecasting tutorial examples/01_forecasting.ipynb
                on specification of formats, examples/AA_datatypes_and_datasets.ipynb
        cv : temporal cross-validation generator, optional (default=None)
        X : time series in sktime compatible format, optional (default=None)
                Exogeneous time series for updating and forecasting
            Should be of same scitype (Series, Panel, or Hierarchical) as y
            if self.get_tag("X-y-must-have-same-index"),
                X.index must contain y.index and fh.index both
            there are no restrictions on number of columns (unlike for y)
        update_params : bool, optional (default=True)
            whether model parameters should be updated in each update step
        reset_forecaster : bool, optional (default=True)
            if True, will not change the state of the forecaster,
                i.e., update/predict sequence is run with a copy,
                and cutoff, model parameters, data memory of self do not change
            if False, will update self when the update/predict sequence is run
                as if update/predict were called directly

        Returns
        -------
        y_pred = pd.Series
        """
        fh = cv.get_fh()
        y_preds = []
        cutoffs = []

        # enter into a detached cutoff mode, if reset_forecaster is True
        if reset_forecaster:
            self_copy = deepcopy(self)
        # otherwise just work with a reference to self
        else:
            self_copy = self

        # set cutoff to time point before data
        y_first_index = get_cutoff(y, return_index=True, reverse_order=True)
        self_copy._set_cutoff(_shift(y_first_index, by=-1, return_index=True))
        # iterate over data
        for new_window, _ in cv.split(y):
            y_new = y.iloc[new_window]

            # we use `update_predict_single` here
            #  this updates the forecasting horizon
            y_pred = self_copy.update_predict_single(
                y=y_new,
                fh=fh,
                X=X,
                update_params=update_params,
            )
            y_preds.append(y_pred)
            cutoffs.append(self_copy.cutoff)

            for i in range(len(y_preds)):
                y_preds[i] = convert_to(
                    y_preds[i],
                    self._y_mtype_last_seen,
                    store=self._converter_store_y,
                    store_behaviour="freeze",
                )
        return _format_moving_cutoff_predictions(y_preds, cutoffs)


def _format_moving_cutoff_predictions(y_preds, cutoffs):
    """Format moving-cutoff predictions.

    Parameters
    ----------
    y_preds: list of pd.Series or pd.DataFrames, of length n
            must have equal index and equal columns
    cutoffs: iterable of cutoffs, of length n

    Returns
    -------
    y_pred: pd.DataFrame, composed of entries of y_preds
        if length of elements in y_preds is 2 or larger:
            row-index = index common to the y_preds elements
            col-index = (cutoff[i], y_pred.column)
            entry is forecast at horizon given by row, from cutoff/variable at column
        if length of elements in y_preds is 1:
            row-index = forecasting horizon
            col-index = y_pred.column
    """
    # check that input format is correct
    if not isinstance(y_preds, list):
        raise ValueError(f"`y_preds` must be a list, but found: {type(y_preds)}")
    if len(y_preds) == 0:
        return pd.DataFrame(columns=cutoffs)
    if not isinstance(y_preds[0], (pd.DataFrame, pd.Series)):
        raise ValueError("y_preds must be a list of pd.Series or pd.DataFrame")
    ylen = len(y_preds[0])
    ytype = type(y_preds[0])
    if isinstance(y_preds[0], pd.DataFrame):
        ycols = y_preds[0].columns
    for i, y_pred in enumerate(y_preds):
        if not isinstance(y_pred, ytype):
            raise ValueError(
                "all elements of y_preds must be of the same type, "
                f"but y_pred[0] is {ytype} and y_pred[{i}] is {type(y_pred)}"
            )
        if not len(y_pred) == ylen:
            raise ValueError("all elements of y_preds must be of the same length")
    if isinstance(y_preds[0], pd.DataFrame):
        for y_pred in y_preds:
            if not y_pred.columns.equals(ycols):
                raise ValueError("all elements of y_preds must have the same columns")

    if len(y_preds[0]) == 1:
        # return series for single step ahead predictions
        y_pred = pd.concat(y_preds)
    else:
        y_pred = pd.concat(y_preds, axis=1, keys=cutoffs)

    return y_pred<|MERGE_RESOLUTION|>--- conflicted
+++ resolved
@@ -59,11 +59,7 @@
 from sktime.utils.datetime import _shift
 from sktime.utils.validation._dependencies import (
     _check_dl_dependencies,
-<<<<<<< HEAD
     _check_estimator_deps,
-=======
-    _check_python_version,
->>>>>>> f2e096f3
 )
 from sktime.utils.validation.forecasting import check_alpha, check_cv, check_fh, check_X
 from sktime.utils.validation.series import check_equal_time_index
@@ -117,8 +113,6 @@
         self._converter_store_y = dict()  # storage dictionary for in/output conversion
 
         super(BaseForecaster, self).__init__()
-        _check_python_version(self)
-
         _check_estimator_deps(self)
 
     def __mul__(self, other):
