--- conflicted
+++ resolved
@@ -522,11 +522,7 @@
         ----------
         fh : None, int, list, np.ndarray or ForecastingHorizon
         """
-<<<<<<< HEAD
-        requires_fh = self._all_tags()["requires-fh-in-fit"]
-=======
         requires_fh = self._all_tags().get("requires-fh-in-fit", True)
->>>>>>> 0dc9d09c
 
         msg = (
             f"This is because fitting of the `"
