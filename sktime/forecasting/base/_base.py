--- conflicted
+++ resolved
@@ -43,16 +43,13 @@
 from sklearn import clone
 
 from sktime.base import BaseEstimator
-<<<<<<< HEAD
 from sktime.datatypes import (
     VectorizedDF,
     check_is_scitype,
     convert_to,
+    get_cutoff,
     mtype_to_scitype,
 )
-=======
-from sktime.datatypes import convert_to, get_cutoff, mtype
->>>>>>> 3478030b
 from sktime.forecasting.base import ForecastingHorizon
 from sktime.utils.datetime import _shift
 from sktime.utils.validation.forecasting import check_alpha, check_cv, check_fh, check_X
@@ -1182,53 +1179,17 @@
 
         Parameters
         ----------
-<<<<<<< HEAD
-        y: pd.DataFrame (long format) or np.array (1D, 2D, 3D)
-            Time series from which to infer the cutoff.
-
-=======
         y : sktime compatible time series data container
             must be of one of the following mtypes:
                 pd.Series, pd.DataFrame, np.ndarray, of Series scitype
                 pd.multiindex, numpy3D, nested_univ, df-list, of Panel scitype
                 pd_multiindex_hier, of Hierarchical scitype
->>>>>>> 3478030b
         Notes
         -----
         Set self._cutoff to latest index seen in `y`.
         """
-<<<<<<< HEAD
-        if len(y) > 0:
-            if isinstance(y, (pd.Series, pd.DataFrame)):
-                if not isinstance(y.index, pd.MultiIndex):
-                    # if index is not a multiindex, last index value is latest
-                    self._cutoff = y.index[-1]
-                else:
-                    # otherwise, we need to look in last level, take the max index
-                    self._cutoff = y.index.get_level_values(-1).max()
-            elif isinstance(y, "np.ndarray"):
-                # if numpy 3D, time is in axis 2
-                if y.ndim == 3:
-                    cutoff = y.shape[2]
-                # if numpy 2D or 1D, time is in axis 0
-                else:
-                    cutoff = y.shape[0]
-                # if we've already seen data, add to the cutoff
-                if self._cutoff is not None:
-                    cutoff += self._cutoff
-                # if not, we need to subtract 1, since python starts counting at 0
-                else:
-                    cutoff -= 1
-                self._cutoff = cutoff
-            else:
-                raise TypeError(
-                    "y does not have a supported type in _set_cutoff_from_y. "
-                    "This error should be unreachable, probable bug in input checks."
-                )
-=======
         cutoff_idx = get_cutoff(y, self.cutoff)
         self._cutoff = cutoff_idx
->>>>>>> 3478030b
 
     @contextmanager
     def _detached_cutoff(self):
