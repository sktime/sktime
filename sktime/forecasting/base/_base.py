--- conflicted
+++ resolved
@@ -1915,10 +1915,7 @@
             col_selector_bool = np.isin(np.arange(2 * len(alpha)), col_selector_int)
             num_var = len(pred_int.columns.get_level_values(0).unique())
             col_selector_bool = np.tile(col_selector_bool, num_var)
-<<<<<<< HEAD
-=======
-
->>>>>>> 0e131054
+
             pred_int = pred_int.iloc[:, col_selector_bool]
 
             # change the column labels (multiindex) to the format for intervals
