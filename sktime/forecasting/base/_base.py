--- conflicted
+++ resolved
@@ -1557,14 +1557,9 @@
             if self.get_tag("scitype:y")=="multivariate":
                 guaranteed to have 2 or more columns
             if self.get_tag("scitype:y")=="both": no restrictions apply
-<<<<<<< HEAD
         X : optional (default=None)
             guaranteed to be of a type in self.get_tag("X_inner_mtype")
             Exogeneous time series for the forecast
-=======
-        X : pd.DataFrame, optional (default=None)
-            Exogenous time series
->>>>>>> aa994f1d
         update_params : bool, optional (default=True)
             whether model parameters should be updated
 
