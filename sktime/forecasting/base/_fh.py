# -*- coding: utf-8 -*-
# !/usr/bin/env python3 -u
# copyright: sktime developers, BSD-3-Clause License (see LICENSE file)
"""Implements functionality for specifying forecast horizons in sktime."""

__author__ = ["mloning", "fkiraly", "eenticott-shell", "khrapovs"]
__all__ = ["ForecastingHorizon"]

from functools import lru_cache
from typing import Optional, Union

import numpy as np
import pandas as pd

from sktime.utils.datetime import _coerce_duration_to_int, _get_freq
from sktime.utils.validation import (
    array_is_int,
    array_is_timedelta_or_date_offset,
    is_array,
    is_int,
    is_timedelta_or_date_offset,
)
from sktime.utils.validation.series import (
    VALID_INDEX_TYPES,
    is_in_valid_index_types,
    is_integer_index,
)

RELATIVE_TYPES = (pd.RangeIndex, pd.TimedeltaIndex)
ABSOLUTE_TYPES = (pd.RangeIndex, pd.DatetimeIndex, pd.PeriodIndex)
assert set(RELATIVE_TYPES).issubset(VALID_INDEX_TYPES)
assert set(ABSOLUTE_TYPES).issubset(VALID_INDEX_TYPES)
VALID_FORECASTING_HORIZON_TYPES = (int, list, np.ndarray, pd.Index)

DELEGATED_METHODS = (
    "__sub__",
    "__add__",
    "__mul__",
    "__div__",
    "__divmod__",
    "__pow__",
    "__gt__",
    "__ge__",
    "__ne__",
    "__lt__",
    "__eq__",
    "__le__",
    "__radd__",
    "__rsub__",
    "__rmul__",
    "__rdiv__",
    "__rmod__",
    "__rdivmod__",
    "__rpow__",
    "__getitem__",
    "__len__",
    "max",
    "min",
)


def is_relative_fh_type(values) -> bool:
    return type(values) in RELATIVE_TYPES or is_integer_index(values)


def is_absolute_fh_type(values) -> bool:
    return type(values) in ABSOLUTE_TYPES or is_integer_index(values)


def _delegator(method):
    """Automatically decorate ForecastingHorizon class with pandas.Index methods.

    Also delegates method calls to wrapped pandas.Index object.
    methods from pandas.Index and delegate method calls to wrapped pandas.Index
    """

    def delegated(obj, *args, **kwargs):
        return getattr(obj.to_pandas(), method)(*args, **kwargs)

    return delegated


def _check_values(values: Union[VALID_FORECASTING_HORIZON_TYPES]) -> pd.Index:
    """Validate forecasting horizon values.

    Validation checks validity and also converts forecasting horizon values
    to supported pandas.Index types if possible.

    Parameters
    ----------
    values : int, list, array, certain pd.Index types
        Forecasting horizon with steps ahead to predict.

    Raises
    ------
    TypeError :
        Raised if `values` type is not supported

    Returns
    -------
    values : pd.Index
        Sorted and validated forecasting horizon values.
    """
    # if values are one of the supported pandas index types, we don't have
    # to do
    # anything as the forecasting horizon directly wraps the index, note that
    # isinstance() does not work here, because index types inherit from each
    # other,
    # hence we check for type equality here
    if is_in_valid_index_types(values) or is_integer_index(values):
        pass

    # convert single integer or timedelta or dateoffset
    # to pandas index, no further checks needed
    elif is_int(values):
        values = pd.Index([values], dtype=int)

    elif is_timedelta_or_date_offset(values):
        values = pd.Index([values])

    # convert np.array or list to pandas index
    elif is_array(values) and array_is_int(values):
        values = pd.Index(values, dtype=int)

    elif is_array(values) and array_is_timedelta_or_date_offset(values):
        values = pd.Index(values)

    # otherwise, raise type error
    else:
        valid_types = (
            "int",
            "np.array",
            "list",
            *[f"pd.{index_type.__name__}" for index_type in VALID_INDEX_TYPES],
        )
        raise TypeError(
            f"Invalid `fh`. The type of the passed `fh` values is not supported. "
            f"Please use one of {valid_types}, but found: {type(values)}"
        )

    # check values does not contain duplicates
    if len(values) != values.nunique():
        raise ValueError(
            "Invalid `fh`. The `fh` values must not contain any duplicates."
        )

    # return sorted values
    return values.sort_values()


class ForecastingHorizon:
    """Forecasting horizon.

    Parameters
    ----------
    values : pd.Index, np.array, list or int
        Values of forecasting horizon
    is_relative : bool, optional (default=None)
        - If True, a relative ForecastingHorizon is created:
                values are relative to end of training series.
        - If False, an absolute ForecastingHorizon is created:
                values are absolute.
        - if None, the flag is determined automatically:
            relative, if values are of supported relative index type
            absolute, if not relative and values of supported absolute index type
    """

    def __new__(
        cls,
        values: Union[VALID_FORECASTING_HORIZON_TYPES] = None,
        is_relative: bool = None,
    ):
        """Create a new ForecastingHorizon object."""
        # We want the ForecastingHorizon class to be an extension of the
        # pandas index, but since subclassing pandas indices is not
        # straightforward, we wrap the index object instead. In order to
        # still support the basic methods of a pandas index, we dynamically
        # add some basic methods and delegate the method calls to the wrapped
        # index object.
        for method in DELEGATED_METHODS:
            setattr(cls, method, _delegator(method))
        return object.__new__(cls)

    def __init__(
        self,
        values: Union[VALID_FORECASTING_HORIZON_TYPES] = None,
        is_relative: Optional[bool] = True,
    ):
        if is_relative is not None and not isinstance(is_relative, bool):
            raise TypeError("`is_relative` must be a boolean or None")
        values = _check_values(values)

        # check types, note that isinstance() does not work here because index
        # types inherit from each other, hence we check for type equality
        error_msg = f"`values` type is not compatible with `is_relative={is_relative}`."
        if is_relative is None:
            if is_relative_fh_type(values):
                is_relative = True
            elif is_absolute_fh_type(values):
                is_relative = False
            else:
                raise TypeError(f"{type(values)} is not a supported fh index type")
        if is_relative:
            if not is_relative_fh_type(values):
                raise TypeError(error_msg)
        else:
            if not is_absolute_fh_type(values):
                raise TypeError(error_msg)

        self._values = values
        self._is_relative = is_relative

    def _new(
        self,
        values: Union[VALID_FORECASTING_HORIZON_TYPES] = None,
        is_relative: bool = None,
    ):
        """Construct new ForecastingHorizon based on current object.

        Parameters
        ----------
        values : pd.Index, np.array, list or int
            Values of forecasting horizon.
        is_relative : bool, default=same as self.is_relative
        - If None, determined automatically: same as self.is_relative
        - If True, values are relative to end of training series.
        - If False, values are absolute.

        Returns
        -------
        ForecastingHorizon :
            New ForecastingHorizon based on current object
        """
        if values is None:
            values = self._values
        if is_relative is None:
            is_relative = self.is_relative
        return type(self)(values, is_relative)

    @property
    def is_relative(self) -> bool:
        """Whether forecasting horizon is relative to the end of the training series.

        Returns
        -------
        is_relative : bool
        """
        return self._is_relative

    def to_pandas(self) -> pd.Index:
        """Return forecasting horizon's underlying values as pd.Index.

        Returns
        -------
        fh : pd.Index
            pandas Index containing forecasting horizon's underlying values.
        """
        return self._values

    def to_numpy(self, **kwargs) -> np.ndarray:
        """Return forecasting horizon's underlying values as np.array.

        Parameters
        ----------
        **kwargs : dict of kwargs
            kwargs passed to `to_numpy()` of wrapped pandas index.

        Returns
        -------
        fh : np.ndarray
            NumPy array containg forecasting horizon's underlying values.
        """
        return self.to_pandas().to_numpy(**kwargs)

<<<<<<< HEAD
    # We cache the results from `to_relative()` and `to_absolute()` calls to speed up
    # computations, as these are the basic methods and often required internally when
    # calling different methods.
    @lru_cache(typed=True)  # noqa: B019
=======
>>>>>>> 615e0c29
    def to_relative(self, cutoff=None):
        """Return forecasting horizon values relative to a cutoff.

        Parameters
        ----------
        cutoff : pd.Period, pd.Timestamp, int, optional (default=None)
            Cutoff value required to convert a relative forecasting
            horizon to an absolute one (and vice versa).

        Returns
        -------
        fh : ForecastingHorizon
            Relative representation of forecasting horizon.
        """
        return _to_relative(fh=self, cutoff=cutoff)

<<<<<<< HEAD
        else:
            absolute = self.to_pandas()
            _check_cutoff(cutoff, absolute)

            # We cannot use the freq from the ForecastingHorizon itself (or its
            # wrapped pd.DatetimeIndex) because it may be none for non-regular
            # indices, so instead we use the freq of cutoff.
            freq = _get_freq(cutoff)

            if isinstance(absolute, pd.DatetimeIndex):
                # coerce to pd.Period for reliable arithmetics and computations of
                # time deltas
                absolute = _coerce_to_period(absolute, freq)
                cutoff = _coerce_to_period(cutoff, freq)

            # TODO: Replace the following line if the bug in pandas is fixed
            #  and its version is restricted in sktime dependencies
            # Compute relative values
            # The following line circumvents the bug in pandas
            # periods = pd.period_range(start="2021-01-01", periods=3, freq="2H")
            # periods - periods[0]
            # Out: Index([<0 * Hours>, <4 * Hours>, <8 * Hours>], dtype = 'object')
            # [v - periods[0] for v in periods]
            # Out: Index([<0 * Hours>, <2 * Hours>, <4 * Hours>], dtype='object')
            # TODO: v0.12.0: Check if this comment below can be removed,
            # so check if pandas has released the fix to PyPI:
            # This bug was reported: https://github.com/pandas-dev/pandas/issues/45999
            # and fixed: https://github.com/pandas-dev/pandas/pull/46006
            # Most likely it will be released with pandas 1.5
            # Once the bug is fixed the line should simply be:
            # relative = absolute - cutoff
            relative = pd.Index([date - cutoff for date in absolute])

            # Coerce durations (time deltas) into integer values for given frequency
            if isinstance(absolute, (pd.PeriodIndex, pd.DatetimeIndex)):
                relative = _coerce_duration_to_int(relative, freq=freq)

            return self._new(relative, is_relative=True)

    @lru_cache(typed=True)  # noqa: B019
=======
>>>>>>> 615e0c29
    def to_absolute(self, cutoff):
        """Return absolute version of forecasting horizon values.

        Parameters
        ----------
        cutoff : pd.Period, pd.Timestamp, int
            Cutoff value is required to convert a relative forecasting
            horizon to an absolute one (and vice versa).

        Returns
        -------
        fh : ForecastingHorizon
            Absolute representation of forecasting horizon.
        """
        return _to_absolute(fh=self, cutoff=cutoff)

    def to_absolute_int(self, start, cutoff=None):
        """Return absolute values as zero-based integer index starting from `start`.

        Parameters
        ----------
        start : pd.Period, pd.Timestamp, int
            Start value returned as zero.
        cutoff : pd.Period, pd.Timestamp, int, optional (default=None)
            Cutoff value required to convert a relative forecasting
            horizon to an absolute one (and vice versa).

        Returns
        -------
        fh : ForecastingHorizon
            Absolute representation of forecasting horizon as zero-based
            integer index.
        """
        freq = _get_freq(cutoff)

        if isinstance(cutoff, pd.Timestamp):
            # coerce to pd.Period for reliable arithmetic operations and
            # computations of time deltas
            cutoff = _coerce_to_period(cutoff, freq=freq)

        absolute = self.to_absolute(cutoff).to_pandas()
        if isinstance(absolute, pd.DatetimeIndex):
            # coerce to pd.Period for reliable arithmetics and computations of
            # time deltas
            absolute = _coerce_to_period(absolute, freq=freq)

        # We here check the start value, the cutoff value is checked when we use it
        # to convert the horizon to the absolute representation below
        if isinstance(start, pd.Timestamp):
            start = _coerce_to_period(start, freq=freq)
        _check_start(start, absolute)

        # Note: We should here also coerce to periods for more reliable arithmetic
        # operations as in `to_relative` but currently doesn't work with
        # `update_predict` and incomplete time indices where the `freq` information
        # is lost, see comment on issue #534
        # The following line circumvents the bug in pandas
        # periods = pd.period_range(start="2021-01-01", periods=3, freq="2H")
        # periods - periods[0]
        # Out: Index([<0 * Hours>, <4 * Hours>, <8 * Hours>], dtype = 'object')
        # [v - periods[0] for v in periods]
        # Out: Index([<0 * Hours>, <2 * Hours>, <4 * Hours>], dtype='object')
        integers = pd.Index([date - start for date in absolute])

        if isinstance(absolute, (pd.PeriodIndex, pd.DatetimeIndex)):
            integers = _coerce_duration_to_int(integers, freq=_get_freq(cutoff))

        return self._new(integers, is_relative=False)

    def to_in_sample(self, cutoff=None):
        """Return in-sample index values of fh.

        Parameters
        ----------
        cutoff : pd.Period, pd.Timestamp, int, optional (default=None)
            Cutoff value required to convert a relative forecasting
            horizon to an absolute one (and vice versa).

        Returns
        -------
        fh : ForecastingHorizon
            In-sample values of forecasting horizon.
        """
        is_in_sample = self._is_in_sample(cutoff)
        in_sample = self.to_pandas()[is_in_sample]
        return self._new(in_sample)

    def to_out_of_sample(self, cutoff=None):
        """Return out-of-sample values of fh.

        Parameters
        ----------
        cutoff : pd.Period, pd.Timestamp, int, optional (default=None)
            Cutoff value is required to convert a relative forecasting
            horizon to an absolute one (and vice versa).

        Returns
        -------
        fh : ForecastingHorizon
            Out-of-sample values of forecasting horizon.
        """
        is_out_of_sample = self._is_out_of_sample(cutoff)
        out_of_sample = self.to_pandas()[is_out_of_sample]
        return self._new(out_of_sample)

    def _is_in_sample(self, cutoff=None):
        """Get index location of in-sample values."""
        return self.to_relative(cutoff).to_pandas() <= 0

    def is_all_in_sample(self, cutoff=None):
        """Whether the forecasting horizon is purely in-sample for given cutoff.

        Parameters
        ----------
        cutoff : pd.Period, pd.Timestamp, int, default=None
            Cutoff value used to check if forecasting horizon is purely in-sample.

        Returns
        -------
        ret : bool
            True if the forecasting horizon is purely in-sample for given cutoff.
        """
        return sum(self._is_in_sample(cutoff)) == len(self)

    def _is_out_of_sample(self, cutoff=None):
        """Get index location of out-of-sample values."""
        # return ~self._in_sample_idx(cutoff)
        return self.to_relative(cutoff).to_pandas() > 0

    def is_all_out_of_sample(self, cutoff=None):
        """Whether the forecasting horizon is purely out-of-sample for given cutoff.

        Parameters
        ----------
        cutoff : pd.Period, pd.Timestamp, int, optional (default=None)
            Cutoff value used to check if forecasting horizon is purely
            out-of-sample.

        Returns
        -------
        ret : bool
            True if the forecasting horizon is purely out-of-sample for given
            cutoff.
        """
        return sum(self._is_out_of_sample(cutoff)) == len(self)

    def to_indexer(self, cutoff=None, from_cutoff=True):
        """Return zero-based indexer values for easy indexing into arrays.

        Parameters
        ----------
        cutoff : pd.Period, pd.Timestamp, int, optional (default=None)
            Cutoff value required to convert a relative forecasting
            horizon to an absolute one and vice versa.
        from_cutoff : bool, optional (default=True)
            - If True, zero-based relative to cutoff.
            - If False, zero-based relative to first value in forecasting
            horizon.

        Returns
        -------
        fh : pd.Index
            Indexer.
        """
        if from_cutoff:
            return self.to_relative(cutoff).to_pandas() - 1
        else:
            relative = self.to_relative(cutoff)
            return relative - relative.to_pandas()[0]

    def __repr__(self):
        """Generate repr based on wrapped index repr."""
        class_name = self.__class__.__name__
        pandas_repr = repr(self.to_pandas()).split("(")[-1].strip(")")
        return f"{class_name}({pandas_repr}, is_relative={self.is_relative})"


# This function needs to be outside ForecastingHorizon
# since the lru_cache decorator has known, problematic interactions
# with object methods, see B019 error of flake8-bugbear for a detail explanation.
# See more here: https://github.com/alan-turing-institute/sktime/issues/2338
# We cache the results from `to_relative()` and `to_absolute()` calls to speed up
# computations, as these are the basic methods and often required internally when
# calling different methods.
@lru_cache(typed=True)
def _to_relative(fh: ForecastingHorizon, cutoff=None) -> ForecastingHorizon:
    """Return forecasting horizon values relative to a cutoff.

    Parameters
    ----------
    fh : ForecastingHorizon
    cutoff : pd.Period, pd.Timestamp, int, optional (default=None)
        Cutoff value required to convert a relative forecasting
        horizon to an absolute one (and vice versa).

    Returns
    -------
    fh : ForecastingHorizon
        Relative representation of forecasting horizon.
    """
    if fh.is_relative:
        return fh._new()

    else:
        absolute = fh.to_pandas()
        _check_cutoff(cutoff, absolute)

        # We cannot use the freq from the ForecastingHorizon itself (or its
        # wrapped pd.DatetimeIndex) because it may be none for non-regular
        # indices, so instead we use the freq of cutoff.
        freq = _get_freq(cutoff)

        if isinstance(absolute, pd.DatetimeIndex):
            # coerce to pd.Period for reliable arithmetics and computations of
            # time deltas
            absolute = _coerce_to_period(absolute, freq)
            cutoff = _coerce_to_period(cutoff, freq)

        # TODO: Replace when we upgrade our lower pandas bound
        #  to a version where this is fixed
        # Compute relative values
        # The following line circumvents the bug in pandas
        # periods = pd.period_range(start="2021-01-01", periods=3, freq="2H")
        # periods - periods[0]
        # Out: Index([<0 * Hours>, <4 * Hours>, <8 * Hours>], dtype = 'object')
        # [v - periods[0] for v in periods]
        # Out: Index([<0 * Hours>, <2 * Hours>, <4 * Hours>], dtype='object')
        # TODO: v0.12.0: Check if this comment below can be removed,
        # so check if pandas has released the fix to PyPI:
        # This bug was reported: https://github.com/pandas-dev/pandas/issues/45999
        # and fixed: https://github.com/pandas-dev/pandas/pull/46006
        # Most likely it will be released with pandas 1.5
        # Once the bug is fixed the line should simply be:
        # relative = absolute - cutoff
        relative = pd.Index([date - cutoff for date in absolute])

        # Coerce durations (time deltas) into integer values for given frequency
        if isinstance(absolute, (pd.PeriodIndex, pd.DatetimeIndex)):
            relative = _coerce_duration_to_int(relative, freq=freq)

        return fh._new(relative, is_relative=True)


# This function needs to be outside ForecastingHorizon
# since the lru_cache decorator has known, problematic interactions
# with object methods, see B019 error of flake8-bugbear for a detail explanation.
# See more here: https://github.com/alan-turing-institute/sktime/issues/2338
@lru_cache(typed=True)
def _to_absolute(fh: ForecastingHorizon, cutoff) -> ForecastingHorizon:
    """Return absolute version of forecasting horizon values.

    Parameters
    ----------
    fh : ForecastingHorizon
    cutoff : pd.Period, pd.Timestamp, int
        Cutoff value is required to convert a relative forecasting
        horizon to an absolute one (and vice versa).

    Returns
    -------
    fh : ForecastingHorizon
        Absolute representation of forecasting horizon.
    """
    if not fh.is_relative:
        return fh._new()

    else:
        relative = fh.to_pandas()
        _check_cutoff(cutoff, relative)
        is_timestamp = isinstance(cutoff, pd.Timestamp)

        if is_timestamp:
            # coerce to pd.Period for reliable arithmetic operations and
            # computations of time deltas
            cutoff = _coerce_to_period(cutoff, freq=cutoff.freqstr)

        absolute = cutoff + relative

        if is_timestamp:
            # coerce back to DatetimeIndex after operation
            absolute = absolute.to_timestamp(cutoff.freqstr)

        return fh._new(absolute, is_relative=False)


def _check_cutoff(cutoff, index):
    """Check if the cutoff is valid based on time index of forecasting horizon.

    Validates that the cutoff contains necessary information and is
    compatible with the time index of the forecasting horizon.

    Parameters
    ----------
    cutoff : pd.Period, pd.Timestamp, int, optional (default=None)
        Cutoff value is required to convert a relative forecasting
        horizon to an absolute one and vice versa.
    index : pd.PeriodIndex or pd.DataTimeIndex
        Forecasting horizon time index that the cutoff value will be checked
        against.
    """
    if cutoff is None:
        raise ValueError("`cutoff` must be given, but found none.")

    if isinstance(index, pd.PeriodIndex):
        assert isinstance(cutoff, pd.Period)
        assert index.freqstr == cutoff.freqstr

    if isinstance(index, pd.DatetimeIndex):
        assert isinstance(cutoff, pd.Timestamp)

        if not hasattr(cutoff, "freqstr") or cutoff.freqstr is None:
            raise AttributeError(
                "The `freq` attribute of the time index is required, "
                "but found: None. Please specify the `freq` argument "
                "when setting the time index."
            )

        # For indices of type DatetimeIndex with irregular steps, frequency will be
        # None
        if index.freqstr is not None:
            assert cutoff.freqstr == index.freqstr


def _check_start(start, index):
    if isinstance(index, pd.PeriodIndex):
        assert isinstance(start, pd.Period)
        assert index.freqstr == start.freqstr

    if isinstance(index, pd.DatetimeIndex):
        assert isinstance(start, pd.Timestamp)


def _coerce_to_period(x, freq=None):
    """Coerce pandas time index to a alternative pandas time index.

    This coerces pd.Timestamp to pd.Period or pd.DatetimeIndex to
    pd.PeriodIndex, because pd.Period and pd.PeriodIndex allow more reliable
    arithmetic operations with time indices.

    Parameters
    ----------
    x : pandas Index
        pandas Index to convert.
    freq :

    Returns
    -------
    index : pd.Period or pd.PeriodIndex
        Index coerced to preferred format.
    """
    if freq is None:
        freq = _get_freq(x)
    try:
        return x.to_period(freq)
    except (ValueError, AttributeError) as e:
        msg = str(e)
        if "Invalid frequency" in msg or "_period_dtype_code" in msg:
            raise ValueError(
                "Invalid frequency. Please select a frequency that can "
                "be converted to a regular `pd.PeriodIndex`. For other "
                "frequencies, basic arithmetic operation to compute "
                "durations currently do not work reliably."
            )
        else:
            raise<|MERGE_RESOLUTION|>--- conflicted
+++ resolved
@@ -272,13 +272,6 @@
         """
         return self.to_pandas().to_numpy(**kwargs)
 
-<<<<<<< HEAD
-    # We cache the results from `to_relative()` and `to_absolute()` calls to speed up
-    # computations, as these are the basic methods and often required internally when
-    # calling different methods.
-    @lru_cache(typed=True)  # noqa: B019
-=======
->>>>>>> 615e0c29
     def to_relative(self, cutoff=None):
         """Return forecasting horizon values relative to a cutoff.
 
@@ -295,49 +288,6 @@
         """
         return _to_relative(fh=self, cutoff=cutoff)
 
-<<<<<<< HEAD
-        else:
-            absolute = self.to_pandas()
-            _check_cutoff(cutoff, absolute)
-
-            # We cannot use the freq from the ForecastingHorizon itself (or its
-            # wrapped pd.DatetimeIndex) because it may be none for non-regular
-            # indices, so instead we use the freq of cutoff.
-            freq = _get_freq(cutoff)
-
-            if isinstance(absolute, pd.DatetimeIndex):
-                # coerce to pd.Period for reliable arithmetics and computations of
-                # time deltas
-                absolute = _coerce_to_period(absolute, freq)
-                cutoff = _coerce_to_period(cutoff, freq)
-
-            # TODO: Replace the following line if the bug in pandas is fixed
-            #  and its version is restricted in sktime dependencies
-            # Compute relative values
-            # The following line circumvents the bug in pandas
-            # periods = pd.period_range(start="2021-01-01", periods=3, freq="2H")
-            # periods - periods[0]
-            # Out: Index([<0 * Hours>, <4 * Hours>, <8 * Hours>], dtype = 'object')
-            # [v - periods[0] for v in periods]
-            # Out: Index([<0 * Hours>, <2 * Hours>, <4 * Hours>], dtype='object')
-            # TODO: v0.12.0: Check if this comment below can be removed,
-            # so check if pandas has released the fix to PyPI:
-            # This bug was reported: https://github.com/pandas-dev/pandas/issues/45999
-            # and fixed: https://github.com/pandas-dev/pandas/pull/46006
-            # Most likely it will be released with pandas 1.5
-            # Once the bug is fixed the line should simply be:
-            # relative = absolute - cutoff
-            relative = pd.Index([date - cutoff for date in absolute])
-
-            # Coerce durations (time deltas) into integer values for given frequency
-            if isinstance(absolute, (pd.PeriodIndex, pd.DatetimeIndex)):
-                relative = _coerce_duration_to_int(relative, freq=freq)
-
-            return self._new(relative, is_relative=True)
-
-    @lru_cache(typed=True)  # noqa: B019
-=======
->>>>>>> 615e0c29
     def to_absolute(self, cutoff):
         """Return absolute version of forecasting horizon values.
 
