--- conflicted
+++ resolved
@@ -22,8 +22,7 @@
 )
 from sktime.utils.validation.series import VALID_INDEX_TYPES
 
-<<<<<<< HEAD
-RELATIVE_TYPES = (pd.RangeIndex,)
+RELATIVE_TYPES = (pd.RangeIndex, pd.TimedeltaIndex)
 ABSOLUTE_TYPES = (pd.RangeIndex, pd.DatetimeIndex, pd.PeriodIndex)
 assert set(RELATIVE_TYPES).issubset(
     VALID_INDEX_TYPES
@@ -31,12 +30,6 @@
 assert set(ABSOLUTE_TYPES).issubset(
     VALID_INDEX_TYPES
 )  # TODO: Check if we need to add Int64Index
-=======
-RELATIVE_TYPES = (pd.Int64Index, pd.RangeIndex, pd.TimedeltaIndex)
-ABSOLUTE_TYPES = (pd.Int64Index, pd.RangeIndex, pd.DatetimeIndex, pd.PeriodIndex)
-assert set(RELATIVE_TYPES).issubset(VALID_INDEX_TYPES)
-assert set(ABSOLUTE_TYPES).issubset(VALID_INDEX_TYPES)
->>>>>>> d8be0b39
 VALID_FORECASTING_HORIZON_TYPES = (int, list, np.ndarray, pd.Index)
 
 DELEGATED_METHODS = (
@@ -114,25 +107,15 @@
         pass
 
     # convert single integer to pandas index, no further checks needed
-<<<<<<< HEAD
-    elif isinstance(values, (int, np.integer)):
+    elif is_int(values):
         return pd.Index([values], dtype="int64")
-=======
-    elif is_int(values):
-        return pd.Int64Index([values], dtype=int)
->>>>>>> d8be0b39
 
     elif is_timedelta_or_date_offset(values):
         return pd.Index([values])
 
     # convert np.array or list to pandas index
-<<<<<<< HEAD
-    elif isinstance(values, (list, np.ndarray)):
+    elif is_array(values) and array_is_int(values):
         values = pd.Index(values, dtype="int64")
-=======
-    elif is_array(values) and array_is_int(values):
-        values = pd.Int64Index(values, dtype=int)
->>>>>>> d8be0b39
 
     elif is_array(values) and array_is_timedelta_or_date_offset(values):
         values = pd.Index(values)
