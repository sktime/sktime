# !/usr/bin/env python3 -u
# copyright: sktime developers, BSD-3-Clause License (see LICENSE file)
"""Implements functionality for specifying forecast horizons in sktime."""

__author__ = ["mloning", "fkiraly", "eenticott-shell", "khrapovs"]
__all__ = ["ForecastingHorizon"]

from typing import Optional, Union

import numpy as np
import pandas as pd
from pandas.tseries.frequencies import to_offset

from sktime.utils.datetime import _coerce_duration_to_int
from sktime.utils.validation import (
    array_is_int,
    array_is_timedelta_or_date_offset,
    is_array,
    is_int,
    is_timedelta_or_date_offset,
)
from sktime.utils.validation._dependencies import _check_soft_dependencies
from sktime.utils.validation.series import (
    VALID_INDEX_TYPES,
    is_in_valid_absolute_index_types,
    is_in_valid_index_types,
    is_in_valid_relative_index_types,
    is_integer_index,
)

VALID_FORECASTING_HORIZON_TYPES = (int, list, np.ndarray, pd.Index)

DELEGATED_METHODS = (
    "__sub__",
    "__add__",
    "__mul__",
    "__div__",
    "__divmod__",
    "__pow__",
    "__gt__",
    "__ge__",
    "__ne__",
    "__lt__",
    "__eq__",
    "__le__",
    "__radd__",
    "__rsub__",
    "__rmul__",
    "__rdiv__",
    "__rmod__",
    "__rdivmod__",
    "__rpow__",
    "__getitem__",
    "__len__",
    "max",
    "min",
)


def _delegator(method):
    """Automatically decorate ForecastingHorizon class with pandas.Index methods.

    Also delegates method calls to wrapped pandas.Index object. methods from
    pandas.Index and delegate method calls to wrapped pandas.Index
    """

    def delegated(obj, *args, **kwargs):
        return getattr(obj.to_pandas(), method)(*args, **kwargs)

    return delegated


def _check_values(values: Union[VALID_FORECASTING_HORIZON_TYPES]) -> pd.Index:
    """Validate forecasting horizon values.

    Validation checks validity and also converts forecasting horizon values
    to supported pandas.Index types if possible.

    Parameters
    ----------
    values : int, range, list of int, array of int, certain pd.Index types
        Forecasting horizon with steps ahead to predict.

    Raises
    ------
    TypeError :
        Raised if `values` type is not supported

    Returns
    -------
    values : pd.Index
        Sorted and validated forecasting horizon values.
    """
    # if values are one of the supported pandas index types, we don't have
    # to do
    # anything as the forecasting horizon directly wraps the index, note that
    # isinstance() does not work here, because index types inherit from each
    # other,
    # hence we check for type equality here
    if is_in_valid_index_types(values):
        pass

    # convert single integer or timedelta or dateoffset
    # to pandas index, no further checks needed
    elif is_int(values):
        values = pd.Index([values], dtype=int)

    # convert range object to pandas.RangeIndex
    # range has to be for integers, no need to separate check
    elif isinstance(values, range):
        values = pd.Index(values)

    elif is_timedelta_or_date_offset(values):
        values = pd.Index([values])

    # convert np.array or list to pandas index
    elif is_array(values) and array_is_int(values):
        values = pd.Index(values, dtype=int)

    elif is_array(values) and array_is_timedelta_or_date_offset(values):
        values = pd.Index(values)

    # otherwise, raise type error
    else:
        valid_types = (
            "int",
            "range",
            "1D np.ndarray of type int",
            "1D np.ndarray of type timedelta or dateoffset",
            "list of type int",
            *[f"pd.{index_type.__name__}" for index_type in VALID_INDEX_TYPES],
        )
        raise TypeError(
            f"Invalid `fh`. The type of the passed `fh` values is not supported. "
            f"Please use one of {valid_types}, but found type {type(values)}, "
            f"values = {values}"
        )

    # check values does not contain duplicates
    if len(values) != values.nunique():
        raise ValueError(
            "Invalid `fh`. The `fh` values must not contain any duplicates."
        )

    # return sorted values
    return values.sort_values()


def _check_freq(obj):
    """Coerce obj to a pandas frequency offset for the ForecastingHorizon.

    Parameters
    ----------
    obj : pd.Index, pd.Period, pandas offset, or None

    Returns
    -------
    pd offset

    Raises
    ------
    TypeError if the type assumption on obj is not met
    """
    if isinstance(obj, pd.offsets.BaseOffset):
        return obj
    elif hasattr(obj, "cutoff"):
        return _check_freq(obj.cutoff)
    elif isinstance(obj, (pd.Period, pd.Index)):
        return _extract_freq_from_cutoff(obj)
    elif isinstance(obj, str) or obj is None:
        return to_offset(obj)
    else:
        return None


def _extract_freq_from_cutoff(x) -> Optional[str]:
    """Extract frequency string from cutoff.

    Parameters
    ----------
    x : pd.Period, pd.PeriodIndex, pd.DatetimeIndex

    Returns
    -------
    str : Frequency string or None
    """
    if isinstance(x, (pd.Period, pd.PeriodIndex, pd.DatetimeIndex)):
        return x.freq
    else:
        return None


class ForecastingHorizon:
    """Forecasting horizon.

    Parameters
    ----------
    values : pd.Index, pd.TimedeltaIndex, np.array, list, pd.Timedelta, or int
        Values of forecasting horizon
    is_relative : bool, optional (default=None)
        - If True, a relative ForecastingHorizon is created:
                values are relative to end of training series.
        - If False, an absolute ForecastingHorizon is created:
                values are absolute.
        - if None, the flag is determined automatically:
            relative, if values are of supported relative index type
            absolute, if not relative and values of supported absolute index type
    freq : str, pd.Index, pandas offset, or sktime forecaster, optional (default=None)
        object carrying frequency information on values
        ignored unless values is without inferrable freq

    Examples
    --------
    >>> from sktime.forecasting.base import ForecastingHorizon
    >>> from sktime.forecasting.naive import NaiveForecaster
    >>> from sktime.datasets import load_airline
    >>> from sktime.forecasting.model_selection import temporal_train_test_split
    >>> import numpy as np
    >>> y = load_airline()
    >>> y_train, y_test = temporal_train_test_split(y, test_size=6)

        List as ForecastingHorizon
    >>> ForecastingHorizon([1, 2, 3])  # doctest: +SKIP
    >>> # ForecastingHorizon([1, 2, 3], is_relative=True)

        Numpy as ForecastingHorizon
    >>> ForecastingHorizon(np.arange(1, 7))  # doctest: +SKIP
    >>> # ForecastingHorizon([1, 2, 3, 4, 5, 6], is_relative=True)

        Absolute ForecastingHorizon with a pandas Index
    >>> ForecastingHorizon(y_test.index, is_relative=False) # doctest: +SKIP
    >>> # ForecastingHorizon(['1960-07', ..., '1960-12'], is_relative=False)

        Converting
    >>> # set cutoff (last time point of training data)
    >>> cutoff = y_train.index[-1]
    >>> cutoff
    Period('1960-06', 'M')
    >>> # to_relative
    >>> fh = ForecastingHorizon(y_test.index, is_relative=False)
    >>> fh.to_relative(cutoff=cutoff)  # doctest: +SKIP
    >>> # ForecastingHorizon([1, 2, 3, 4, 5, 6], is_relative=True)

    >>> # to_absolute
    >>> fh = ForecastingHorizon([1, 2, 3, 4, 5, 6], is_relative=True)
    >>> fh = fh.to_absolute(cutoff=cutoff) # doctest: +SKIP
    >>> # ForecastingHorizon(['1960-07', ..., '1960-12'], is_relative=False)

        Automatically casted ForecastingHorizon from list when calling predict()
    >>> forecaster = NaiveForecaster(strategy="drift")
    >>> forecaster.fit(y_train)
    NaiveForecaster(...)
    >>> y_pred = forecaster.predict(fh=[1,2,3])
    >>> forecaster.fh  # doctest: +SKIP
    >>> # ForecastingHorizon([1, 2, 3], dtype='int64', is_relative=True)

        This is identical to give an object of ForecastingHorizon
    >>> y_pred = forecaster.predict(fh=ForecastingHorizon([1,2,3]))
    >>> forecaster.fh  # doctest: +SKIP
    >>> # ForecastingHorizon([1, 2, 3], dtype='int64', is_relative=True)
    """

    def __new__(
        cls,
        values: Union[VALID_FORECASTING_HORIZON_TYPES] = None,
        is_relative: bool = None,
        freq=None,
    ):
        """Create a new ForecastingHorizon object."""
        # We want the ForecastingHorizon class to be an extension of the
        # pandas index, but since subclassing pandas indices is not
        # straightforward, we wrap the index object instead. In order to
        # still support the basic methods of a pandas index, we dynamically
        # add some basic methods and delegate the method calls to the wrapped
        # index object.
        for method in DELEGATED_METHODS:
            setattr(cls, method, _delegator(method))
        return object.__new__(cls)

    def __init__(
        self,
        values: Union[VALID_FORECASTING_HORIZON_TYPES] = None,
        is_relative: Optional[bool] = True,
        freq=None,
    ):
        # coercing inputs

        # values to pd.Index self._values
        values = _check_values(values)
        self._values = values

        # infer freq from values, if available
        # if not, infer from freq argument, if available
        if freq is not None:
            self.freq = freq
        elif hasattr(values, "index") and hasattr(values.index, "freq"):
            self.freq = values.index.freq
        elif hasattr(values, "freq"):
            self.freq = values.freq

        # infer self._is_relative from is_relative, and type of values
        # depending on type of values, is_relative is inferred
        # integers and timedeltas are interpreted as relative, by default, etc
        if is_relative is not None and not isinstance(is_relative, bool):
            raise TypeError("`is_relative` must be a boolean or None")
        # check types, note that isinstance() does not work here because index
        # types inherit from each other, hence we check for type equality
        error_msg = f"`values` type is not compatible with `is_relative={is_relative}`."
        if is_relative is None:
            if is_in_valid_relative_index_types(values):
                is_relative = True
            elif is_in_valid_absolute_index_types(values):
                is_relative = False
            else:
                raise TypeError(f"{type(values)} is not a supported fh index type")
        if is_relative:
            if not is_in_valid_relative_index_types(values):
                raise TypeError(error_msg)
        else:
            if not is_in_valid_absolute_index_types(values):
                raise TypeError(error_msg)
        self._is_relative = is_relative

    def _new(
        self,
        values: Union[VALID_FORECASTING_HORIZON_TYPES] = None,
        is_relative: bool = None,
        freq: str = None,
    ):
        """Construct new ForecastingHorizon based on current object.

        Parameters
        ----------
        values : pd.Index, pd.TimedeltaIndex, np.array, list, pd.Timedelta, or int
            Values of forecasting horizon.
        is_relative : bool, default=same as self.is_relative
            - If None, determined automatically: same as self.is_relative
            - If True, values are relative to end of training series.
            - If False, values are absolute.
        freq : str, optional (default=None)
            Frequency string

        Returns
        -------
        ForecastingHorizon :
            New ForecastingHorizon based on current object
        """
        if values is None:
            values = self._values
        if is_relative is None:
            is_relative = self._is_relative
        if freq is None:
            freq = self._freq
        return type(self)(values=values, is_relative=is_relative, freq=freq)

    @property
    def is_relative(self) -> bool:
        """Whether forecasting horizon is relative to the end of the training series.

        Returns
        -------
        is_relative : bool
        """
        return self._is_relative

    @property
    def freq(self) -> str:
        """Frequency attribute.

        Returns
        -------
        freq : pandas frequency string
        """
        if hasattr(self, "_freq") and hasattr(self._freq, "freqstr"):
            # _freq is a pandas offset, frequency string is obtained via freqstr
            return self._freq.freqstr
        else:
            return None

    @freq.setter
    def freq(self, obj) -> None:
        """Frequency setter.

        Attempts to set/update frequency from obj.
        Sets self._freq to a pandas offset object (frequency representation).
        Frequency is extracted from obj, via _check_freq.
        Raises error if _freq is already set, and discrepant from frequency of obj.

        Parameters
        ----------
        obj : str, pd.Index, BaseForecaster, pandas offset
            object carrying frequency information on self.values

        Raises
        ------
        ValueError : if freq is already set and discrepant from frequency of obj
        """
        freq_from_obj = _check_freq(obj)
        if hasattr(self, "_freq"):
            freq_from_self = self._freq
        else:
            freq_from_self = None

        if freq_from_self is not None and freq_from_obj is not None:
            if freq_from_self != freq_from_obj:
                raise ValueError(
                    "Frequencies from two sources do not coincide: "
                    f"Current: {freq_from_self}, from update: {freq_from_obj}."
                )
        elif freq_from_obj is not None:  # only freq_from_obj is not None
            self._freq = freq_from_obj
        else:
            # leave self._freq as freq_from_self, or set to None if does not exist yet
            self._freq = freq_from_self

    def to_pandas(self) -> pd.Index:
        """Return forecasting horizon's underlying values as pd.Index.

        Returns
        -------
        fh : pd.Index
            pandas Index containing forecasting horizon's underlying values.
        """
        return self._values

    def to_numpy(self, **kwargs) -> np.ndarray:
        """Return forecasting horizon's underlying values as np.array.

        Parameters
        ----------
        **kwargs : dict of kwargs
            kwargs passed to `to_numpy()` of wrapped pandas index.

        Returns
        -------
        fh : np.ndarray
            NumPy array containg forecasting horizon's underlying values.
        """
        return self.to_pandas().to_numpy(**kwargs)

    def _coerce_cutoff_to_index(self, cutoff):
        """Coerces cutoff to pandas index, and updates self.freq with cutoff."""
        self.freq = cutoff
        if not isinstance(cutoff, pd.Index):
            cutoff = pd.Index([cutoff])
        return cutoff

    def to_relative(self, cutoff=None):
        """Return forecasting horizon values relative to a cutoff.

        Parameters
        ----------
        cutoff : pd.Period, pd.Timestamp, int, or pd.Index, optional (default=None)
            Cutoff value required to convert a relative forecasting
            horizon to an absolute one (and vice versa).
            If pd.Index, last/latest value is considered the cutoff

        Returns
        -------
        fh : ForecastingHorizon
            Relative representation of forecasting horizon.
        """
        cutoff = self._coerce_cutoff_to_index(cutoff)
        return _to_relative(fh=self, cutoff=cutoff)

    def to_absolute(self, cutoff):
        """Return absolute version of forecasting horizon values.

        Parameters
        ----------
        cutoff : pd.Period, pd.Timestamp, int, or pd.Index
            Cutoff value is required to convert a relative forecasting
            horizon to an absolute one (and vice versa).
            If pd.Index, last/latest value is considered the cutoff

        Returns
        -------
        fh : ForecastingHorizon
            Absolute representation of forecasting horizon.
        """
        cutoff = self._coerce_cutoff_to_index(cutoff)
        return _to_absolute(fh=self, cutoff=cutoff)

    def to_absolute_index(self, cutoff=None):
        """Return absolute values of the horizon as a pandas.Index.

        For a forecaster `f` that has `fh` being `self`,
        the return of this method with `cutoff=f.cutoff` is the same
        as the expected index of the return of the forecaster's predict methods,
        e.g., `f.predict` or `f.predict_interval`

        Parameters
        ----------
        cutoff : pd.Period, pd.Timestamp, int, or pd.Index
            Cutoff value is required to convert a relative forecasting
            horizon to an absolute one (and vice versa).
            If pd.Index, last/latest value is considered the cutoff

        Returns
        -------
        fh : ForecastingHorizon
            Absolute representation of forecasting horizon.
        """
        cutoff = self._coerce_cutoff_to_index_element(cutoff)
        fh_abs = _to_absolute(fh=self, cutoff=cutoff)
        return fh_abs.to_pandas()

    def to_absolute_int(self, start, cutoff=None):
        """Return absolute values as zero-based integer index starting from `start`.

        Parameters
        ----------
        start : pd.Period, pd.Timestamp, int
            Start value returned as zero.
        cutoff : pd.Period, pd.Timestamp, int, or pd.Index, optional (default=None)
            Cutoff value required to convert a relative forecasting
            horizon to an absolute one (and vice versa).
            If pd.Index, last/latest value is considered the cutoff

        Returns
        -------
        fh : ForecastingHorizon
            Absolute representation of forecasting horizon as zero-based
            integer index.
        """
        cutoff = self._coerce_cutoff_to_index(cutoff)
        freq = self.freq

<<<<<<< HEAD
        absolute = self.to_absolute(cutoff).to_pandas()
=======
        if isinstance(cutoff, pd.Timestamp):
            # coerce to pd.Period for reliable arithmetic operations and
            # computations of time deltas
            cutoff = _coerce_to_period(cutoff, freq=freq)

        absolute = self.to_absolute_index(cutoff)
>>>>>>> a0d0ebbf
        if isinstance(absolute, pd.DatetimeIndex):
            # coerce to pd.Period for reliable arithmetics and computations of
            # time deltas
            absolute = _coerce_to_period(absolute, freq=freq)

        # We here check the start value, the cutoff value is checked when we use it
        # to convert the horizon to the absolute representation below
        if isinstance(start, pd.Timestamp):
            start = _coerce_to_period(start, freq=freq)
        _check_cutoff(start, absolute)

        # Note: We should here also coerce to periods for more reliable arithmetic
        # operations as in `to_relative` but currently doesn't work with
        # `update_predict` and incomplete time indices where the `freq` information
        # is lost, see comment on issue #534
        # The following line circumvents the bug in pandas
        # periods = pd.period_range(start="2021-01-01", periods=3, freq="2H")
        # periods - periods[0]
        # Out: Index([<0 * Hours>, <4 * Hours>, <8 * Hours>], dtype = 'object')
        # [v - periods[0] for v in periods]
        # Out: Index([<0 * Hours>, <2 * Hours>, <4 * Hours>], dtype='object')
        integers = pd.Index([date - start for date in absolute])

        if isinstance(absolute, (pd.PeriodIndex, pd.DatetimeIndex)):
            integers = _coerce_duration_to_int(integers, freq=freq)

        return self._new(integers, is_relative=False)

    def to_in_sample(self, cutoff=None):
        """Return in-sample index values of fh.

        Parameters
        ----------
        cutoff : pd.Period, pd.Timestamp, int, optional (default=None)
            Cutoff value required to convert a relative forecasting
            horizon to an absolute one (and vice versa).

        Returns
        -------
        fh : ForecastingHorizon
            In-sample values of forecasting horizon.
        """
        is_in_sample = self._is_in_sample(cutoff)
        in_sample = self.to_pandas()[is_in_sample]
        return self._new(in_sample)

    def to_out_of_sample(self, cutoff=None):
        """Return out-of-sample values of fh.

        Parameters
        ----------
        cutoff : pd.Period, pd.Timestamp, int, optional (default=None)
            Cutoff value is required to convert a relative forecasting
            horizon to an absolute one (and vice versa).

        Returns
        -------
        fh : ForecastingHorizon
            Out-of-sample values of forecasting horizon.
        """
        is_out_of_sample = self._is_out_of_sample(cutoff)
        out_of_sample = self.to_pandas()[is_out_of_sample]
        return self._new(out_of_sample)

    def _is_in_sample(self, cutoff=None) -> np.ndarray:
        """Get index location of in-sample values."""
        relative = self.to_relative(cutoff).to_pandas()
        null = 0 if is_integer_index(relative) else pd.Timedelta(0)
        return relative <= null

    def is_all_in_sample(self, cutoff=None) -> bool:
        """Whether the forecasting horizon is purely in-sample for given cutoff.

        Parameters
        ----------
        cutoff : pd.Period, pd.Timestamp, int, default=None
            Cutoff value used to check if forecasting horizon is purely in-sample.

        Returns
        -------
        ret : bool
            True if the forecasting horizon is purely in-sample for given cutoff.
        """
        return sum(self._is_in_sample(cutoff)) == len(self)

    def _is_out_of_sample(self, cutoff=None) -> np.ndarray:
        """Get index location of out-of-sample values."""
        return np.logical_not(self._is_in_sample(cutoff))

    def is_all_out_of_sample(self, cutoff=None) -> bool:
        """Whether the forecasting horizon is purely out-of-sample for given cutoff.

        Parameters
        ----------
        cutoff : pd.Period, pd.Timestamp, int, optional (default=None)
            Cutoff value used to check if forecasting horizon is purely
            out-of-sample.

        Returns
        -------
        ret : bool
            True if the forecasting horizon is purely out-of-sample for given
            cutoff.
        """
        return sum(self._is_out_of_sample(cutoff)) == len(self)

    def to_indexer(self, cutoff=None, from_cutoff=True):
        """Return zero-based indexer values for easy indexing into arrays.

        Parameters
        ----------
        cutoff : pd.Period, pd.Timestamp, int, optional (default=None)
            Cutoff value required to convert a relative forecasting
            horizon to an absolute one and vice versa.
        from_cutoff : bool, optional (default=True)
            - If True, zero-based relative to cutoff.
            - If False, zero-based relative to first value in forecasting
            horizon.

        Returns
        -------
        fh : pd.Index
            Indexer.
        """
        if from_cutoff:
            relative_index = self.to_relative(cutoff).to_pandas()
            if is_integer_index(relative_index):
                return relative_index - 1
            else:
                # What does indexer mean if fh is timedelta?
                msg = (
                    "The indexer for timedelta-like forecasting horizon "
                    "is not yet implemented"
                )
                raise NotImplementedError(msg)
        else:
            relative = self.to_relative(cutoff)
            return relative - relative.to_pandas()[0]

    def __repr__(self):
        """Generate repr based on wrapped index repr."""
        class_name = self.__class__.__name__
        pandas_repr = repr(self.to_pandas()).split("(")[-1].strip(")")
        return f"{class_name}({pandas_repr}, is_relative={self.is_relative})"


def _to_relative(fh: ForecastingHorizon, cutoff=None) -> ForecastingHorizon:
    """Return forecasting horizon values relative to a cutoff.

    Parameters
    ----------
    fh : ForecastingHorizon
    cutoff : pd.Period, pd.Timestamp, int, optional (default=None)
        Cutoff value required to convert a relative forecasting
        horizon to an absolute one (and vice versa).

    Returns
    -------
    fh : ForecastingHorizon
        Relative representation of forecasting horizon.
    """
    if fh.is_relative:
        return fh._new()

    else:
        absolute = fh.to_pandas()
        _check_cutoff(cutoff, absolute)

        if isinstance(absolute, pd.DatetimeIndex):
            # coerce to pd.Period for reliable arithmetics and computations of
            # time deltas
            absolute = _coerce_to_period(absolute, freq=fh.freq)
            cutoff = _coerce_to_period(cutoff, freq=fh.freq)

        # TODO: 0.21.0:
        # Check at every minor release whether lower pandas bound >=0.15.0
        # if yes, can remove the workaround in the "else" condition and the check
        #
        # context:
        # there is a bug in pandas
        # that requires a workaround when computing index diff below
        # bug report: https://github.com/pandas-dev/pandas/issues/45999
        # fix, present from 1.5.0 on: https://github.com/pandas-dev/pandas/pull/46006
        #
        # example with bug and workaround:
        # periods = pd.period_range(start="2021-01-01", periods=3, freq="2H")
        # periods - periods[0]
        # Out: Index([<0 * Hours>, <4 * Hours>, <8 * Hours>], dtype = 'object')
        # [v - periods[0] for v in periods]
        # Out: Index([<0 * Hours>, <2 * Hours>, <4 * Hours>], dtype='object')
        #
        # Below checks pandas version
        # "if" branch has code that is expected to work
        # "else" has the workaround for versions strictly lower than pandas 1.5.0
        pandas_version_with_bugfix = _check_soft_dependencies(
            "pandas>=1.5.0", severity="none"
        )
        if pandas_version_with_bugfix:
            relative = absolute - cutoff
        else:
            relative = pd.Index([date - cutoff[0] for date in absolute])

        # Coerce durations (time deltas) into integer values for given frequency
        if isinstance(absolute, (pd.PeriodIndex, pd.DatetimeIndex)):
            relative = _coerce_duration_to_int(relative, freq=fh.freq)

        return fh._new(relative, is_relative=True, freq=fh.freq)


def _to_absolute(fh: ForecastingHorizon, cutoff) -> ForecastingHorizon:
    """Return absolute version of forecasting horizon values.

    Parameters
    ----------
    fh : ForecastingHorizon
    cutoff : pd.Period, pd.Timestamp, int
        Cutoff value is required to convert a relative forecasting
        horizon to an absolute one (and vice versa).

    Returns
    -------
    fh : ForecastingHorizon
        Absolute representation of forecasting horizon.
    """
    if not fh.is_relative:
        return fh._new()

    else:
        relative = fh.to_pandas()
        _check_cutoff(cutoff, relative)
        is_timestamp = isinstance(cutoff, pd.DatetimeIndex)

        if is_timestamp:
            # coerce to pd.Period for reliable arithmetic operations and
            # computations of time deltas
            cutoff = _coerce_to_period(cutoff, freq=fh.freq)

        if _check_soft_dependencies("pandas>=2.0.0", severity="none"):
            if is_timestamp or isinstance(cutoff, pd.Period):
                cutoff = pd.PeriodIndex([cutoff])

        if isinstance(cutoff, pd.Index):
            cutoff = cutoff[[0] * len(relative)]

        absolute = cutoff + relative

        if is_timestamp:
            # coerce back to DatetimeIndex after operation
            absolute = absolute.to_timestamp(fh.freq)

        return fh._new(absolute, is_relative=False, freq=fh.freq)


def _check_cutoff(cutoff, index):
    """Check if the cutoff is valid based on time index of forecasting horizon.

    Validates that the cutoff is
    compatible with the time index of the forecasting horizon.

    Parameters
    ----------
    cutoff : pd.Period, pd.Timestamp, int, optional (default=None)
        Cutoff value is required to convert a relative forecasting
        horizon to an absolute one and vice versa.
    index : pd.PeriodIndex or pd.DataTimeIndex
        Forecasting horizon time index that the cutoff value will be checked
        against.
    """
    if cutoff is None:
        raise ValueError("`cutoff` must be given, but found none.")

    if isinstance(index, pd.PeriodIndex):
        assert isinstance(cutoff, (pd.Period, pd.PeriodIndex))
        assert index.freqstr == cutoff.freqstr

    if isinstance(index, pd.DatetimeIndex):
        assert isinstance(cutoff, (pd.Timestamp, pd.DatetimeIndex))


def _coerce_to_period(x, freq=None):
    """Coerce pandas time index to a alternative pandas time index.

    This coerces pd.Timestamp to pd.Period or pd.DatetimeIndex to
    pd.PeriodIndex, because pd.Period and pd.PeriodIndex allow more reliable
    arithmetic operations with time indices.

    Parameters
    ----------
    x : pandas Index or index element
        pandas Index to convert.
    freq : pandas frequency string

    Returns
    -------
    index : pd.Period or pd.PeriodIndex
        Index or index element coerced to period based format.
    """
    if isinstance(x, pd.Timestamp) and freq is None:
        freq = x.freq
        raise ValueError(
            "_coerce_to_period requires freq argument to be passed if x is pd.Timestamp"
        )
    try:
        return x.to_period(freq)
    except (ValueError, AttributeError) as e:
        msg = str(e)
        if "Invalid frequency" in msg or "_period_dtype_code" in msg:
            raise ValueError(
                "Invalid frequency. Please select a frequency that can "
                "be converted to a regular `pd.PeriodIndex`. For other "
                "frequencies, basic arithmetic operation to compute "
                "durations currently do not work reliably."
            )
        else:
            raise


def _index_range(relative, cutoff):
    """Return Index Range relative to cutoff."""
    _check_cutoff(cutoff, relative)
    is_timestamp = isinstance(cutoff, pd.DatetimeIndex)

    if is_timestamp:
        # coerce to pd.Period for reliable arithmetic operations and
        # computations of time deltas
        cutoff = cutoff.to_period(cutoff.freqstr)

    if isinstance(cutoff, pd.Index):
        cutoff = cutoff[[0] * len(relative)]

    absolute = cutoff + relative

    if is_timestamp:
        # coerce back to DatetimeIndex after operation
        absolute = absolute.to_timestamp(cutoff.freqstr)
    return absolute<|MERGE_RESOLUTION|>--- conflicted
+++ resolved
@@ -526,16 +526,8 @@
         cutoff = self._coerce_cutoff_to_index(cutoff)
         freq = self.freq
 
-<<<<<<< HEAD
-        absolute = self.to_absolute(cutoff).to_pandas()
-=======
-        if isinstance(cutoff, pd.Timestamp):
-            # coerce to pd.Period for reliable arithmetic operations and
-            # computations of time deltas
-            cutoff = _coerce_to_period(cutoff, freq=freq)
-
         absolute = self.to_absolute_index(cutoff)
->>>>>>> a0d0ebbf
+
         if isinstance(absolute, pd.DatetimeIndex):
             # coerce to pd.Period for reliable arithmetics and computations of
             # time deltas
