# -*- coding: utf-8 -*-
# !/usr/bin/env python3 -u
# copyright: sktime developers, BSD-3-Clause License (see LICENSE file)
"""Implements functionality for specifying forecast horizons in sktime."""

__author__ = ["mloning", "fkiraly", "eenticott-shell", "khrapovs"]
__all__ = ["ForecastingHorizon"]

from functools import lru_cache
from typing import Optional, Union
from warnings import warn

import numpy as np
import pandas as pd
from pandas.tseries.frequencies import to_offset

from sktime.utils.datetime import _coerce_duration_to_int
from sktime.utils.validation import (
    array_is_int,
    array_is_timedelta_or_date_offset,
    is_array,
    is_int,
    is_timedelta_or_date_offset,
)
from sktime.utils.validation.series import (
    VALID_INDEX_TYPES,
    is_in_valid_absolute_index_types,
    is_in_valid_index_types,
    is_in_valid_relative_index_types,
    is_integer_index,
)

VALID_FORECASTING_HORIZON_TYPES = (int, list, np.ndarray, pd.Index)

DELEGATED_METHODS = (
    "__sub__",
    "__add__",
    "__mul__",
    "__div__",
    "__divmod__",
    "__pow__",
    "__gt__",
    "__ge__",
    "__ne__",
    "__lt__",
    "__eq__",
    "__le__",
    "__radd__",
    "__rsub__",
    "__rmul__",
    "__rdiv__",
    "__rmod__",
    "__rdivmod__",
    "__rpow__",
    "__getitem__",
    "__len__",
    "max",
    "min",
)


def _delegator(method):
    """Automatically decorate ForecastingHorizon class with pandas.Index methods.

    Also delegates method calls to wrapped pandas.Index object.
    methods from pandas.Index and delegate method calls to wrapped pandas.Index
    """

    def delegated(obj, *args, **kwargs):
        return getattr(obj.to_pandas(), method)(*args, **kwargs)

    return delegated


def _check_values(values: Union[VALID_FORECASTING_HORIZON_TYPES]) -> pd.Index:
    """Validate forecasting horizon values.

    Validation checks validity and also converts forecasting horizon values
    to supported pandas.Index types if possible.

    Parameters
    ----------
    values : int, list, array, certain pd.Index types
        Forecasting horizon with steps ahead to predict.

    Raises
    ------
    TypeError :
        Raised if `values` type is not supported

    Returns
    -------
    values : pd.Index
        Sorted and validated forecasting horizon values.
    """
    # if values are one of the supported pandas index types, we don't have
    # to do
    # anything as the forecasting horizon directly wraps the index, note that
    # isinstance() does not work here, because index types inherit from each
    # other,
    # hence we check for type equality here
    if is_in_valid_index_types(values):
        pass

    # convert single integer or timedelta or dateoffset
    # to pandas index, no further checks needed
    elif is_int(values):
        values = pd.Index([values], dtype=int)

    elif is_timedelta_or_date_offset(values):
        values = pd.Index([values])

    # convert np.array or list to pandas index
    elif is_array(values) and array_is_int(values):
        values = pd.Index(values, dtype=int)

    elif is_array(values) and array_is_timedelta_or_date_offset(values):
        values = pd.Index(values)

    # otherwise, raise type error
    else:
        valid_types = (
            "int",
            "np.array",
            "list",
            *[f"pd.{index_type.__name__}" for index_type in VALID_INDEX_TYPES],
        )
        raise TypeError(
            f"Invalid `fh`. The type of the passed `fh` values is not supported. "
            f"Please use one of {valid_types}, but found: {type(values)}"
        )

    # check values does not contain duplicates
    if len(values) != values.nunique():
        raise ValueError(
            "Invalid `fh`. The `fh` values must not contain any duplicates."
        )

    # return sorted values
    return values.sort_values()


<<<<<<< HEAD
def _check_freq(x: str = None) -> Optional[str]:
    """Check frequency string.

    Parameters
    ----------
    x : str, optional (default=None)
        Frequency string or offset alias as in
        https://pandas.pydata.org/pandas-docs/stable/user_guide/timeseries.html#offset-aliases

    Raises
    ------
    ValueError :
        Raised if frequency string is not supported

    Returns
    -------
    x : str
        Validated frequency string or `None`
    """
    if x is not None:
        url = (
            "https://pandas.pydata.org/pandas-docs/stable/"
            "user_guide/timeseries.html#offset-aliases"
        )
        if isinstance(x, str):
            try:
                pd.tseries.frequencies.to_offset(x)
                return x
            except ValueError as error:
                raise ValueError(f"{error}. See permitted values in {url}.")
        else:
            raise ValueError(
                f"Frequency string is expected. Given: {type(x)}. "
                f"See permitted values in {url}"
            )
=======
def _check_freq(obj):
    """Coerce obj to a pandas frequency offset for the ForecastingHorizon.

    Parameters
    ----------
    obj : pd.Index, pd.Period, pandas offset, or None

    Returns
    -------
    pd offset

    Raises
    ------
    TypeError if the type assumption on obj is not met
    """
    if isinstance(obj, pd.offsets.BaseOffset):
        return obj
    elif hasattr(obj, "_cutoff"):
        return _check_freq(obj._cutoff)
    elif isinstance(obj, (pd.Period, pd.Index)):
        return _extract_freq_from_cutoff(obj)
    elif isinstance(obj, str) or obj is None:
        return to_offset(obj)
    else:
        return None


def _extract_freq_from_cutoff(x) -> Optional[str]:
    """Extract frequency string from cutoff.

    Parameters
    ----------
    x : pd.Period, pd.PeriodIndex, pd.DatetimeIndex

    Returns
    -------
    str : Frequency string or None
    """
    if isinstance(x, (pd.Period, pd.PeriodIndex, pd.DatetimeIndex)):
        return x.freq
>>>>>>> ed186f46
    else:
        return None


class ForecastingHorizon:
    """Forecasting horizon.

    Parameters
    ----------
    values : pd.Index, pd.TimedeltaIndex, np.array, list, pd.Timedelta, or int
        Values of forecasting horizon
    is_relative : bool, optional (default=None)
        - If True, a relative ForecastingHorizon is created:
                values are relative to end of training series.
        - If False, an absolute ForecastingHorizon is created:
                values are absolute.
        - if None, the flag is determined automatically:
            relative, if values are of supported relative index type
            absolute, if not relative and values of supported absolute index type
<<<<<<< HEAD
    freq : str, optional (default=None)
        Frequency string
=======
    freq : str, pd.Index, pandas offset, or sktime forecaster, optional (default=None)
        object carrying frequency information on values
        ignored unless values is without inferrable freq
>>>>>>> ed186f46
    """

    def __new__(
        cls,
        values: Union[VALID_FORECASTING_HORIZON_TYPES] = None,
        is_relative: bool = None,
<<<<<<< HEAD
        freq: str = None,
=======
        freq=None,
>>>>>>> ed186f46
    ):
        """Create a new ForecastingHorizon object."""
        # We want the ForecastingHorizon class to be an extension of the
        # pandas index, but since subclassing pandas indices is not
        # straightforward, we wrap the index object instead. In order to
        # still support the basic methods of a pandas index, we dynamically
        # add some basic methods and delegate the method calls to the wrapped
        # index object.
        for method in DELEGATED_METHODS:
            setattr(cls, method, _delegator(method))
        return object.__new__(cls)

    def __init__(
        self,
        values: Union[VALID_FORECASTING_HORIZON_TYPES] = None,
        is_relative: Optional[bool] = True,
<<<<<<< HEAD
        freq: str = None,
=======
        freq=None,
>>>>>>> ed186f46
    ):
        # coercing inputs

        # values to pd.Index self._values
        values = _check_values(values)
        self._values = values

        # infer freq from values, if available
        # if not, infer from freq argument, if available
        if hasattr(values, "index") and hasattr(values.index, "freq"):
            self.freq = values.index.freq
        elif hasattr(values, "freq"):
            self.freq = values.freq
        self.freq = freq

        # infer self._is_relative from is_relative, and type of values
        # depending on type of values, is_relative is inferred
        # integers and timedeltas are interpreted as relative, by default, etc
        if is_relative is not None and not isinstance(is_relative, bool):
            raise TypeError("`is_relative` must be a boolean or None")
        # check types, note that isinstance() does not work here because index
        # types inherit from each other, hence we check for type equality
        error_msg = f"`values` type is not compatible with `is_relative={is_relative}`."
        if is_relative is None:
            if is_in_valid_relative_index_types(values):
                is_relative = True
            elif is_in_valid_absolute_index_types(values):
                is_relative = False
            else:
                raise TypeError(f"{type(values)} is not a supported fh index type")
        if is_relative:
            if not is_in_valid_relative_index_types(values):
                raise TypeError(error_msg)
        else:
            if not is_in_valid_absolute_index_types(values):
                raise TypeError(error_msg)
        self._is_relative = is_relative
        self._freq = _check_freq(freq)

    def _new(
        self,
        values: Union[VALID_FORECASTING_HORIZON_TYPES] = None,
        is_relative: bool = None,
        freq: str = None,
    ):
        """Construct new ForecastingHorizon based on current object.

        Parameters
        ----------
        values : pd.Index, pd.TimedeltaIndex, np.array, list, pd.Timedelta, or int
            Values of forecasting horizon.
        is_relative : bool, default=same as self.is_relative
            - If None, determined automatically: same as self.is_relative
            - If True, values are relative to end of training series.
            - If False, values are absolute.
        freq : str, optional (default=None)
            Frequency string

        Returns
        -------
        ForecastingHorizon :
            New ForecastingHorizon based on current object
        """
        if values is None:
            values = self._values
        if is_relative is None:
<<<<<<< HEAD
            is_relative = self.is_relative
        if freq is None:
            freq = self.freq
=======
            is_relative = self._is_relative
        if freq is None:
            freq = self._freq
>>>>>>> ed186f46
        return type(self)(values=values, is_relative=is_relative, freq=freq)

    @property
    def is_relative(self) -> bool:
        """Whether forecasting horizon is relative to the end of the training series.

        Returns
        -------
        is_relative : bool
        """
        return self._is_relative

    @property
    def freq(self) -> str:
<<<<<<< HEAD
        """Frequency string attribute.

        Returns
        -------
        freq : str
        """
        return self._freq

    @freq.setter
    def freq(self, x: str) -> None:
        """Frequency setter.

        Parameters
        ----------
        x : str
            Frequency string
        """
        self._freq = _check_freq(x)
=======
        """Frequency attribute.

        Returns
        -------
        freq : pandas frequency string
        """
        if hasattr(self, "_freq") and hasattr(self._freq, "freqstr"):
            # _freq is a pandas offset, frequency string is obtained via freqstr
            return self._freq.freqstr
        else:
            return None

    @freq.setter
    def freq(self, obj) -> None:
        """Frequency setter.

        Attempts to set/update frequency from obj.
        Sets self._freq to a pandas offset object (frequency representation).
        Frequency is extracted from obj, via _check_freq.
        Raises error if _freq is already set, and discrepant from frequency of obj.

        Parameters
        ----------
        obj : str, pd.Index, BaseForecaster, pandas offset
            object carrying frequency information on self.values

        Raises
        ------
        ValueError : if freq is already set and discrepant from frequency of obj
        """
        freq_from_obj = _check_freq(obj)
        if hasattr(self, "_freq"):
            freq_from_self = self._freq
        else:
            freq_from_self = None

        if freq_from_self is not None and freq_from_obj is not None:
            if freq_from_self != freq_from_obj:
                raise ValueError(
                    "Frequencies from two sources do not coincide: "
                    f"Current: {freq_from_self}, from update: {freq_from_obj}."
                )
        elif freq_from_obj is not None:  # only freq_from_obj is not None
            self._freq = freq_from_obj
        else:
            # leave self._freq as freq_from_self, or set to None if does not exist yet
            self._freq = freq_from_self
>>>>>>> ed186f46

    def to_pandas(self) -> pd.Index:
        """Return forecasting horizon's underlying values as pd.Index.

        Returns
        -------
        fh : pd.Index
            pandas Index containing forecasting horizon's underlying values.
        """
        return self._values

    def to_numpy(self, **kwargs) -> np.ndarray:
        """Return forecasting horizon's underlying values as np.array.

        Parameters
        ----------
        **kwargs : dict of kwargs
            kwargs passed to `to_numpy()` of wrapped pandas index.

        Returns
        -------
        fh : np.ndarray
            NumPy array containg forecasting horizon's underlying values.
        """
        return self.to_pandas().to_numpy(**kwargs)

    def _coerce_cutoff_to_index_element(self, cutoff):
        """Coerces cutoff to index element, and updates self.freq with cutoff."""
        self.freq = cutoff
        if isinstance(cutoff, pd.Index):
            assert len(cutoff) > 0
            cutoff = cutoff[-1]
        return cutoff

    def to_relative(self, cutoff=None):
        """Return forecasting horizon values relative to a cutoff.

        Parameters
        ----------
        cutoff : pd.Period, pd.Timestamp, int, or pd.Index, optional (default=None)
            Cutoff value required to convert a relative forecasting
            horizon to an absolute one (and vice versa).
            If pd.Index, last/latest value is considered the cutoff

        Returns
        -------
        fh : ForecastingHorizon
            Relative representation of forecasting horizon.
        """
        cutoff = self._coerce_cutoff_to_index_element(cutoff)
        return _to_relative(fh=self, cutoff=cutoff)

    def to_absolute(self, cutoff):
        """Return absolute version of forecasting horizon values.

        Parameters
        ----------
        cutoff : pd.Period, pd.Timestamp, int, or pd.Index
            Cutoff value is required to convert a relative forecasting
            horizon to an absolute one (and vice versa).
            If pd.Index, last/latest value is considered the cutoff

        Returns
        -------
        fh : ForecastingHorizon
            Absolute representation of forecasting horizon.
        """
        cutoff = self._coerce_cutoff_to_index_element(cutoff)
        return _to_absolute(fh=self, cutoff=cutoff)

    def to_absolute_int(self, start, cutoff=None):
        """Return absolute values as zero-based integer index starting from `start`.

        Parameters
        ----------
        start : pd.Period, pd.Timestamp, int
            Start value returned as zero.
        cutoff : pd.Period, pd.Timestamp, int, or pd.Index, optional (default=None)
            Cutoff value required to convert a relative forecasting
            horizon to an absolute one (and vice versa).
            If pd.Index, last/latest value is considered the cutoff

        Returns
        -------
        fh : ForecastingHorizon
            Absolute representation of forecasting horizon as zero-based
            integer index.
        """
<<<<<<< HEAD
=======
        cutoff = self._coerce_cutoff_to_index_element(cutoff)
>>>>>>> ed186f46
        freq = self.freq

        if isinstance(cutoff, pd.Timestamp):
            # coerce to pd.Period for reliable arithmetic operations and
            # computations of time deltas
            cutoff = _coerce_to_period(cutoff, freq=freq)

        absolute = self.to_absolute(cutoff).to_pandas()
        if isinstance(absolute, pd.DatetimeIndex):
            # coerce to pd.Period for reliable arithmetics and computations of
            # time deltas
            absolute = _coerce_to_period(absolute, freq=freq)

        # We here check the start value, the cutoff value is checked when we use it
        # to convert the horizon to the absolute representation below
        if isinstance(start, pd.Timestamp):
            start = _coerce_to_period(start, freq=freq)
        _check_cutoff(start, absolute)

        # Note: We should here also coerce to periods for more reliable arithmetic
        # operations as in `to_relative` but currently doesn't work with
        # `update_predict` and incomplete time indices where the `freq` information
        # is lost, see comment on issue #534
        # The following line circumvents the bug in pandas
        # periods = pd.period_range(start="2021-01-01", periods=3, freq="2H")
        # periods - periods[0]
        # Out: Index([<0 * Hours>, <4 * Hours>, <8 * Hours>], dtype = 'object')
        # [v - periods[0] for v in periods]
        # Out: Index([<0 * Hours>, <2 * Hours>, <4 * Hours>], dtype='object')
        integers = pd.Index([date - start for date in absolute])

        if isinstance(absolute, (pd.PeriodIndex, pd.DatetimeIndex)):
            integers = _coerce_duration_to_int(integers, freq=freq)

        return self._new(integers, is_relative=False)

    def to_in_sample(self, cutoff=None):
        """Return in-sample index values of fh.

        Parameters
        ----------
        cutoff : pd.Period, pd.Timestamp, int, optional (default=None)
            Cutoff value required to convert a relative forecasting
            horizon to an absolute one (and vice versa).

        Returns
        -------
        fh : ForecastingHorizon
            In-sample values of forecasting horizon.
        """
        is_in_sample = self._is_in_sample(cutoff)
        in_sample = self.to_pandas()[is_in_sample]
        return self._new(in_sample)

    def to_out_of_sample(self, cutoff=None):
        """Return out-of-sample values of fh.

        Parameters
        ----------
        cutoff : pd.Period, pd.Timestamp, int, optional (default=None)
            Cutoff value is required to convert a relative forecasting
            horizon to an absolute one (and vice versa).

        Returns
        -------
        fh : ForecastingHorizon
            Out-of-sample values of forecasting horizon.
        """
        is_out_of_sample = self._is_out_of_sample(cutoff)
        out_of_sample = self.to_pandas()[is_out_of_sample]
        return self._new(out_of_sample)

    def _is_in_sample(self, cutoff=None) -> np.ndarray:
        """Get index location of in-sample values."""
        relative = self.to_relative(cutoff).to_pandas()
        null = 0 if is_integer_index(relative) else pd.Timedelta(0)
        return relative <= null

    def is_all_in_sample(self, cutoff=None) -> bool:
        """Whether the forecasting horizon is purely in-sample for given cutoff.

        Parameters
        ----------
        cutoff : pd.Period, pd.Timestamp, int, default=None
            Cutoff value used to check if forecasting horizon is purely in-sample.

        Returns
        -------
        ret : bool
            True if the forecasting horizon is purely in-sample for given cutoff.
        """
        return sum(self._is_in_sample(cutoff)) == len(self)

    def _is_out_of_sample(self, cutoff=None) -> np.ndarray:
        """Get index location of out-of-sample values."""
        return np.logical_not(self._is_in_sample(cutoff))

    def is_all_out_of_sample(self, cutoff=None) -> bool:
        """Whether the forecasting horizon is purely out-of-sample for given cutoff.

        Parameters
        ----------
        cutoff : pd.Period, pd.Timestamp, int, optional (default=None)
            Cutoff value used to check if forecasting horizon is purely
            out-of-sample.

        Returns
        -------
        ret : bool
            True if the forecasting horizon is purely out-of-sample for given
            cutoff.
        """
        return sum(self._is_out_of_sample(cutoff)) == len(self)

    def to_indexer(self, cutoff=None, from_cutoff=True):
        """Return zero-based indexer values for easy indexing into arrays.

        Parameters
        ----------
        cutoff : pd.Period, pd.Timestamp, int, optional (default=None)
            Cutoff value required to convert a relative forecasting
            horizon to an absolute one and vice versa.
        from_cutoff : bool, optional (default=True)
            - If True, zero-based relative to cutoff.
            - If False, zero-based relative to first value in forecasting
            horizon.

        Returns
        -------
        fh : pd.Index
            Indexer.
        """
        if from_cutoff:
            relative_index = self.to_relative(cutoff).to_pandas()
            if is_integer_index(relative_index):
                return relative_index - 1
            else:
                # What does indexer mean if fh is timedelta?
                msg = (
                    "The indexer for timedelta-like forecasting horizon "
                    "is not yet implemented"
                )
                raise NotImplementedError(msg)
        else:
            relative = self.to_relative(cutoff)
            return relative - relative.to_pandas()[0]

    def __repr__(self):
        """Generate repr based on wrapped index repr."""
        class_name = self.__class__.__name__
        pandas_repr = repr(self.to_pandas()).split("(")[-1].strip(")")
        return f"{class_name}({pandas_repr}, is_relative={self.is_relative})"


# This function needs to be outside ForecastingHorizon
# since the lru_cache decorator has known, problematic interactions
# with object methods, see B019 error of flake8-bugbear for a detail explanation.
# See more here: https://github.com/alan-turing-institute/sktime/issues/2338
# We cache the results from `to_relative()` and `to_absolute()` calls to speed up
# computations, as these are the basic methods and often required internally when
# calling different methods.
@lru_cache(typed=True)
def _to_relative(fh: ForecastingHorizon, cutoff=None) -> ForecastingHorizon:
    """Return forecasting horizon values relative to a cutoff.

    Parameters
    ----------
    fh : ForecastingHorizon
    cutoff : pd.Period, pd.Timestamp, int, optional (default=None)
        Cutoff value required to convert a relative forecasting
        horizon to an absolute one (and vice versa).

    Returns
    -------
    fh : ForecastingHorizon
        Relative representation of forecasting horizon.
    """
    if fh.is_relative:
        return fh._new()

    else:
        absolute = fh.to_pandas()
        _check_cutoff(cutoff, absolute)

        if isinstance(absolute, pd.DatetimeIndex):
            # coerce to pd.Period for reliable arithmetics and computations of
            # time deltas
            absolute = _coerce_to_period(absolute, freq=fh.freq)
            cutoff = _coerce_to_period(cutoff, freq=fh.freq)

        # TODO: Replace when we upgrade our lower pandas bound
        #  to a version where this is fixed
        # Compute relative values
        # The following line circumvents the bug in pandas
        # periods = pd.period_range(start="2021-01-01", periods=3, freq="2H")
        # periods - periods[0]
        # Out: Index([<0 * Hours>, <4 * Hours>, <8 * Hours>], dtype = 'object')
        # [v - periods[0] for v in periods]
        # Out: Index([<0 * Hours>, <2 * Hours>, <4 * Hours>], dtype='object')
        # TODO: v0.12.1 OR 0.13.0: Check if this comment below can be removed,
        # so check if pandas has released the fix to PyPI:
        # This bug was reported: https://github.com/pandas-dev/pandas/issues/45999
        # and fixed: https://github.com/pandas-dev/pandas/pull/46006
        # Most likely it will be released with pandas 1.5
        # Once the bug is fixed the line should simply be:
        # relative = absolute - cutoff
        relative = pd.Index([date - cutoff for date in absolute])

        # Coerce durations (time deltas) into integer values for given frequency
        if isinstance(absolute, (pd.PeriodIndex, pd.DatetimeIndex)):
            relative = _coerce_duration_to_int(relative, freq=fh.freq)

        return fh._new(relative, is_relative=True, freq=fh.freq)


# This function needs to be outside ForecastingHorizon
# since the lru_cache decorator has known, problematic interactions
# with object methods, see B019 error of flake8-bugbear for a detail explanation.
# See more here: https://github.com/alan-turing-institute/sktime/issues/2338
@lru_cache(typed=True)
def _to_absolute(fh: ForecastingHorizon, cutoff) -> ForecastingHorizon:
    """Return absolute version of forecasting horizon values.

    Parameters
    ----------
    fh : ForecastingHorizon
    cutoff : pd.Period, pd.Timestamp, int
        Cutoff value is required to convert a relative forecasting
        horizon to an absolute one (and vice versa).

    Returns
    -------
    fh : ForecastingHorizon
        Absolute representation of forecasting horizon.
    """
    if not fh.is_relative:
        return fh._new()

    else:
        relative = fh.to_pandas()
        _check_cutoff(cutoff, relative)
        is_timestamp = isinstance(cutoff, pd.Timestamp)

        if is_timestamp:
            # coerce to pd.Period for reliable arithmetic operations and
            # computations of time deltas
            cutoff = _coerce_to_period(cutoff, freq=fh.freq)

        absolute = cutoff + relative

        if is_timestamp:
            # coerce back to DatetimeIndex after operation
            absolute = absolute.to_timestamp(fh.freq)

        return fh._new(absolute, is_relative=False, freq=fh.freq)


def _check_cutoff(cutoff, index):
    """Check if the cutoff is valid based on time index of forecasting horizon.

    Validates that the cutoff is
    compatible with the time index of the forecasting horizon.

    Parameters
    ----------
    cutoff : pd.Period, pd.Timestamp, int, optional (default=None)
        Cutoff value is required to convert a relative forecasting
        horizon to an absolute one and vice versa.
    index : pd.PeriodIndex or pd.DataTimeIndex
        Forecasting horizon time index that the cutoff value will be checked
        against.
    """
    if cutoff is None:
        raise ValueError("`cutoff` must be given, but found none.")

    if isinstance(index, pd.PeriodIndex):
        assert isinstance(cutoff, pd.Period)
        assert index.freqstr == cutoff.freqstr

    if isinstance(index, pd.DatetimeIndex):
        assert isinstance(cutoff, pd.Timestamp)


def _coerce_to_period(x, freq=None):
    """Coerce pandas time index to a alternative pandas time index.

    This coerces pd.Timestamp to pd.Period or pd.DatetimeIndex to
    pd.PeriodIndex, because pd.Period and pd.PeriodIndex allow more reliable
    arithmetic operations with time indices.

    Parameters
    ----------
    x : pandas Index or index element
        pandas Index to convert.
    freq : pandas frequency string

    Returns
    -------
    index : pd.Period or pd.PeriodIndex
        Index or index element coerced to period based format.
    """
    # timestamp/freq combinations are deprecated from 0.13.0
    # warning should be replaced by exception in 0.14.0
    if isinstance(x, pd.Timestamp) and freq is None:
        freq = x.freq
        warn(
            "use of ForecastingHorizon methods with pd.Timestamp carrying freq "
            "is deprecated since 0.13.0 and will raise exception from 0.14.0"
        )
    #   raise ValueError("_coerce_to_period requires freq if x is pd.Timestamp")
    try:
        return x.to_period(freq)
    except (ValueError, AttributeError) as e:
        msg = str(e)
        if "Invalid frequency" in msg or "_period_dtype_code" in msg:
            raise ValueError(
                "Invalid frequency. Please select a frequency that can "
                "be converted to a regular `pd.PeriodIndex`. For other "
                "frequencies, basic arithmetic operation to compute "
                "durations currently do not work reliably."
            )
        else:
            raise<|MERGE_RESOLUTION|>--- conflicted
+++ resolved
@@ -140,43 +140,6 @@
     return values.sort_values()
 
 
-<<<<<<< HEAD
-def _check_freq(x: str = None) -> Optional[str]:
-    """Check frequency string.
-
-    Parameters
-    ----------
-    x : str, optional (default=None)
-        Frequency string or offset alias as in
-        https://pandas.pydata.org/pandas-docs/stable/user_guide/timeseries.html#offset-aliases
-
-    Raises
-    ------
-    ValueError :
-        Raised if frequency string is not supported
-
-    Returns
-    -------
-    x : str
-        Validated frequency string or `None`
-    """
-    if x is not None:
-        url = (
-            "https://pandas.pydata.org/pandas-docs/stable/"
-            "user_guide/timeseries.html#offset-aliases"
-        )
-        if isinstance(x, str):
-            try:
-                pd.tseries.frequencies.to_offset(x)
-                return x
-            except ValueError as error:
-                raise ValueError(f"{error}. See permitted values in {url}.")
-        else:
-            raise ValueError(
-                f"Frequency string is expected. Given: {type(x)}. "
-                f"See permitted values in {url}"
-            )
-=======
 def _check_freq(obj):
     """Coerce obj to a pandas frequency offset for the ForecastingHorizon.
 
@@ -217,7 +180,6 @@
     """
     if isinstance(x, (pd.Period, pd.PeriodIndex, pd.DatetimeIndex)):
         return x.freq
->>>>>>> ed186f46
     else:
         return None
 
@@ -237,25 +199,16 @@
         - if None, the flag is determined automatically:
             relative, if values are of supported relative index type
             absolute, if not relative and values of supported absolute index type
-<<<<<<< HEAD
-    freq : str, optional (default=None)
-        Frequency string
-=======
     freq : str, pd.Index, pandas offset, or sktime forecaster, optional (default=None)
         object carrying frequency information on values
         ignored unless values is without inferrable freq
->>>>>>> ed186f46
     """
 
     def __new__(
         cls,
         values: Union[VALID_FORECASTING_HORIZON_TYPES] = None,
         is_relative: bool = None,
-<<<<<<< HEAD
-        freq: str = None,
-=======
         freq=None,
->>>>>>> ed186f46
     ):
         """Create a new ForecastingHorizon object."""
         # We want the ForecastingHorizon class to be an extension of the
@@ -272,11 +225,7 @@
         self,
         values: Union[VALID_FORECASTING_HORIZON_TYPES] = None,
         is_relative: Optional[bool] = True,
-<<<<<<< HEAD
-        freq: str = None,
-=======
         freq=None,
->>>>>>> ed186f46
     ):
         # coercing inputs
 
@@ -343,15 +292,9 @@
         if values is None:
             values = self._values
         if is_relative is None:
-<<<<<<< HEAD
-            is_relative = self.is_relative
-        if freq is None:
-            freq = self.freq
-=======
             is_relative = self._is_relative
         if freq is None:
             freq = self._freq
->>>>>>> ed186f46
         return type(self)(values=values, is_relative=is_relative, freq=freq)
 
     @property
@@ -366,26 +309,6 @@
 
     @property
     def freq(self) -> str:
-<<<<<<< HEAD
-        """Frequency string attribute.
-
-        Returns
-        -------
-        freq : str
-        """
-        return self._freq
-
-    @freq.setter
-    def freq(self, x: str) -> None:
-        """Frequency setter.
-
-        Parameters
-        ----------
-        x : str
-            Frequency string
-        """
-        self._freq = _check_freq(x)
-=======
         """Frequency attribute.
 
         Returns
@@ -433,7 +356,6 @@
         else:
             # leave self._freq as freq_from_self, or set to None if does not exist yet
             self._freq = freq_from_self
->>>>>>> ed186f46
 
     def to_pandas(self) -> pd.Index:
         """Return forecasting horizon's underlying values as pd.Index.
@@ -522,10 +444,7 @@
             Absolute representation of forecasting horizon as zero-based
             integer index.
         """
-<<<<<<< HEAD
-=======
         cutoff = self._coerce_cutoff_to_index_element(cutoff)
->>>>>>> ed186f46
         freq = self.freq
 
         if isinstance(cutoff, pd.Timestamp):
