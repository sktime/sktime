--- conflicted
+++ resolved
@@ -36,11 +36,7 @@
         else:
             fc = forecasters
 
-<<<<<<< HEAD
-        if forecasters is not None:
-=======
         if fc is not None:
->>>>>>> 6abf7dd9
             self._initialize_forecaster_tuples(fc)
 
     def _initialize_forecaster_tuples(self, forecasters):
@@ -55,13 +51,8 @@
         ----------
         forecasters : list of estimators, or list of (name, estimator) pairs
         """
-<<<<<<< HEAD
-        self.forecasters_ = self._check_forecasters_init(forecasters)
-        self._forecasters = self._check_estimators(
-=======
         self._forecasters = self._check_forecasters_init(forecasters)
         self.forecasters_ = self._check_estimators(
->>>>>>> 6abf7dd9
             forecasters, clone_ests=True, allow_empty=True
         )
 
