#!/usr/bin/env python3 -u
# coding: utf-8
<<<<<<< HEAD
<<<<<<< HEAD
=======
# copyright: sktime developers, BSD-3-Clause License (see LICENSE file)
>>>>>>> 67c56be8b1e838f2628df829946f795b7dba9aed
=======
# copyright: sktime developers, BSD-3-Clause License (see LICENSE file)
>>>>>>> f29b45e0

__author__ = ["Markus Löning"]
__all__ = [
    "MetaForecasterMixin",
    "BaseHeterogenousEnsembleForecaster"
]

<<<<<<< HEAD
<<<<<<< HEAD
from joblib import Parallel, delayed
from sklearn.base import clone
from sktime.base import BaseComposition
=======
from joblib import Parallel
from joblib import delayed
from sklearn.base import clone
from sktime.base import BaseHeterogenousMetaEstimator
>>>>>>> 67c56be8b1e838f2628df829946f795b7dba9aed
=======
from joblib import Parallel
from joblib import delayed
from sklearn.base import clone
from sktime.base import BaseHeterogenousMetaEstimator
>>>>>>> f29b45e0
from sktime.forecasting.base._base import DEFAULT_ALPHA
from sktime.forecasting.base._base import is_forecaster
from sktime.forecasting.base._sktime import BaseSktimeForecaster


class MetaForecasterMixin:
    """Mixin class for all meta forecasters in sktime."""
    _required_parameters = ["forecaster"]


<<<<<<< HEAD
<<<<<<< HEAD
class BaseHeterogenousEnsembleForecaster(MetaForecasterMixin, BaseSktimeForecaster, BaseComposition):
=======
class BaseHeterogenousEnsembleForecaster(BaseSktimeForecaster,
                                         BaseHeterogenousMetaEstimator):
>>>>>>> 67c56be8b1e838f2628df829946f795b7dba9aed
=======
class BaseHeterogenousEnsembleForecaster(BaseSktimeForecaster,
                                         BaseHeterogenousMetaEstimator):
>>>>>>> f29b45e0
    """Base class for heterogenous ensemble forecasters"""
    _required_parameters = ["forecasters"]

    def __init__(self, forecasters, n_jobs=None):
        self.forecasters = forecasters
        self.forecasters_ = None
        self.n_jobs = n_jobs
        super(BaseHeterogenousEnsembleForecaster, self).__init__()

    def _check_forecasters(self):
        if self.forecasters is None or len(self.forecasters) == 0:
            raise ValueError(
                "Invalid 'estimators' attribute, 'estimators' should be a list"
                " of (string, estimator) tuples."
            )
        names, forecasters = zip(*self.forecasters)
        # defined by MetaEstimatorMixin
        self._check_names(names)

        has_estimator = any(est not in (None, 'drop') for est in forecasters)
        if not has_estimator:
            raise ValueError(
                "All estimators are dropped. At least one is required "
                "to be an estimator."
            )

        for forecaster in forecasters:
<<<<<<< HEAD
<<<<<<< HEAD
            if forecaster not in (None, 'drop') and not is_forecaster(forecaster):
                raise ValueError(
                    "The estimator {} should be a {}.".format(
                        forecaster.__class__.__name__, is_forecaster.__name__[3:]
=======
            if forecaster not in (None, 'drop') and not is_forecaster(
                    forecaster):
                raise ValueError(
                    "The estimator {} should be a {}.".format(
                        forecaster.__class__.__name__,
                        is_forecaster.__name__[3:]
>>>>>>> 67c56be8b1e838f2628df829946f795b7dba9aed
=======
            if forecaster not in (None, 'drop') and not is_forecaster(
                    forecaster):
                raise ValueError(
                    "The estimator {} should be a {}.".format(
                        forecaster.__class__.__name__,
                        is_forecaster.__name__[3:]
>>>>>>> f29b45e0
                    )
                )
        return names, forecasters

    def _fit_forecasters(self, forecasters, y_train, fh=None, X_train=None):
        """Fit all forecasters in parallel"""

        def _fit_forecaster(forecaster, y_train, fh, X_train):
            """Fit single forecaster"""
            return forecaster.fit(y_train, fh=fh, X_train=X_train)

        self.forecasters_ = Parallel(n_jobs=self.n_jobs)(
            delayed(_fit_forecaster)(clone(forecaster), y_train, fh, X_train)
            for forecaster in forecasters)

<<<<<<< HEAD
<<<<<<< HEAD
    def _predict_forecasters(self, fh=None, X=None, return_pred_int=False, alpha=DEFAULT_ALPHA):
        """Collect results from forecaster.predict() calls."""
        if return_pred_int:
            raise NotImplementedError()
        # return Parallel(n_jobs=self.n_jobs)(delayed(forecaster.predict)(fh, X=X)
        #                                     for forecaster in self.forecasters_)
        return [forecaster.predict(fh=fh, X=X, return_pred_int=return_pred_int, alpha=alpha)
                for forecaster in self.forecasters_]
=======
    def _predict_forecasters(self, fh=None, X=None, return_pred_int=False,
                             alpha=DEFAULT_ALPHA):
        """Collect results from forecaster.predict() calls."""
        if return_pred_int:
            raise NotImplementedError()
=======
    def _predict_forecasters(self, fh=None, X=None, return_pred_int=False,
                             alpha=DEFAULT_ALPHA):
        """Collect results from forecaster.predict() calls."""
        if return_pred_int:
            raise NotImplementedError()
>>>>>>> f29b45e0
        # return Parallel(n_jobs=self.n_jobs)(delayed(forecaster.predict)(
        # fh, X=X)
        #                                     for forecaster in
        #                                     self.forecasters_)
        return [forecaster.predict(fh=fh, X=X, return_pred_int=return_pred_int,
                                   alpha=alpha)
                for forecaster in self.forecasters_]

    def get_params(self, deep=True):
        return self._get_params("forecasters", deep=deep)

    def set_params(self, **params):
        self._set_params("forecasters", **params)
<<<<<<< HEAD
        return self
>>>>>>> 67c56be8b1e838f2628df829946f795b7dba9aed
=======
        return self
>>>>>>> f29b45e0
<|MERGE_RESOLUTION|>--- conflicted
+++ resolved
@@ -1,13 +1,6 @@
 #!/usr/bin/env python3 -u
 # coding: utf-8
-<<<<<<< HEAD
-<<<<<<< HEAD
-=======
 # copyright: sktime developers, BSD-3-Clause License (see LICENSE file)
->>>>>>> 67c56be8b1e838f2628df829946f795b7dba9aed
-=======
-# copyright: sktime developers, BSD-3-Clause License (see LICENSE file)
->>>>>>> f29b45e0
 
 __author__ = ["Markus Löning"]
 __all__ = [
@@ -15,23 +8,10 @@
     "BaseHeterogenousEnsembleForecaster"
 ]
 
-<<<<<<< HEAD
-<<<<<<< HEAD
-from joblib import Parallel, delayed
-from sklearn.base import clone
-from sktime.base import BaseComposition
-=======
 from joblib import Parallel
 from joblib import delayed
 from sklearn.base import clone
 from sktime.base import BaseHeterogenousMetaEstimator
->>>>>>> 67c56be8b1e838f2628df829946f795b7dba9aed
-=======
-from joblib import Parallel
-from joblib import delayed
-from sklearn.base import clone
-from sktime.base import BaseHeterogenousMetaEstimator
->>>>>>> f29b45e0
 from sktime.forecasting.base._base import DEFAULT_ALPHA
 from sktime.forecasting.base._base import is_forecaster
 from sktime.forecasting.base._sktime import BaseSktimeForecaster
@@ -42,17 +22,8 @@
     _required_parameters = ["forecaster"]
 
 
-<<<<<<< HEAD
-<<<<<<< HEAD
-class BaseHeterogenousEnsembleForecaster(MetaForecasterMixin, BaseSktimeForecaster, BaseComposition):
-=======
 class BaseHeterogenousEnsembleForecaster(BaseSktimeForecaster,
                                          BaseHeterogenousMetaEstimator):
->>>>>>> 67c56be8b1e838f2628df829946f795b7dba9aed
-=======
-class BaseHeterogenousEnsembleForecaster(BaseSktimeForecaster,
-                                         BaseHeterogenousMetaEstimator):
->>>>>>> f29b45e0
     """Base class for heterogenous ensemble forecasters"""
     _required_parameters = ["forecasters"]
 
@@ -80,28 +51,12 @@
             )
 
         for forecaster in forecasters:
-<<<<<<< HEAD
-<<<<<<< HEAD
-            if forecaster not in (None, 'drop') and not is_forecaster(forecaster):
-                raise ValueError(
-                    "The estimator {} should be a {}.".format(
-                        forecaster.__class__.__name__, is_forecaster.__name__[3:]
-=======
             if forecaster not in (None, 'drop') and not is_forecaster(
                     forecaster):
                 raise ValueError(
                     "The estimator {} should be a {}.".format(
                         forecaster.__class__.__name__,
                         is_forecaster.__name__[3:]
->>>>>>> 67c56be8b1e838f2628df829946f795b7dba9aed
-=======
-            if forecaster not in (None, 'drop') and not is_forecaster(
-                    forecaster):
-                raise ValueError(
-                    "The estimator {} should be a {}.".format(
-                        forecaster.__class__.__name__,
-                        is_forecaster.__name__[3:]
->>>>>>> f29b45e0
                     )
                 )
         return names, forecasters
@@ -117,29 +72,11 @@
             delayed(_fit_forecaster)(clone(forecaster), y_train, fh, X_train)
             for forecaster in forecasters)
 
-<<<<<<< HEAD
-<<<<<<< HEAD
-    def _predict_forecasters(self, fh=None, X=None, return_pred_int=False, alpha=DEFAULT_ALPHA):
-        """Collect results from forecaster.predict() calls."""
-        if return_pred_int:
-            raise NotImplementedError()
-        # return Parallel(n_jobs=self.n_jobs)(delayed(forecaster.predict)(fh, X=X)
-        #                                     for forecaster in self.forecasters_)
-        return [forecaster.predict(fh=fh, X=X, return_pred_int=return_pred_int, alpha=alpha)
-                for forecaster in self.forecasters_]
-=======
     def _predict_forecasters(self, fh=None, X=None, return_pred_int=False,
                              alpha=DEFAULT_ALPHA):
         """Collect results from forecaster.predict() calls."""
         if return_pred_int:
             raise NotImplementedError()
-=======
-    def _predict_forecasters(self, fh=None, X=None, return_pred_int=False,
-                             alpha=DEFAULT_ALPHA):
-        """Collect results from forecaster.predict() calls."""
-        if return_pred_int:
-            raise NotImplementedError()
->>>>>>> f29b45e0
         # return Parallel(n_jobs=self.n_jobs)(delayed(forecaster.predict)(
         # fh, X=X)
         #                                     for forecaster in
@@ -153,9 +90,4 @@
 
     def set_params(self, **params):
         self._set_params("forecasters", **params)
-<<<<<<< HEAD
-        return self
->>>>>>> 67c56be8b1e838f2628df829946f795b7dba9aed
-=======
-        return self
->>>>>>> f29b45e0
+        return self