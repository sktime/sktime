--- conflicted
+++ resolved
@@ -22,11 +22,7 @@
         "capability:pred_int": True,
         "capability:pred_int:insample": True,
         "requires-fh-in-fit": False,
-<<<<<<< HEAD
-        "handles-missing-data": False,
-=======
-        "capability:missing_values": True,
->>>>>>> 5dea61d7
+        "capability:missing_values": False,
         "y_inner_mtype": "pd.DataFrame",
         "python_dependencies": "prophet",
     }
