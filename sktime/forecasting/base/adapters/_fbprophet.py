--- conflicted
+++ resolved
@@ -71,11 +71,7 @@
         return self
 
     def _predict(self, fh=None, X=None, return_pred_int=False, alpha=DEFAULT_ALPHA):
-<<<<<<< HEAD
-        """Predict.
-=======
         """Forecast time series at future horizon.
->>>>>>> b0d0ee76
 
         Parameters
         ----------
@@ -203,15 +199,6 @@
 
 
 class _suppress_stdout_stderr(object):
-<<<<<<< HEAD
-    """A context manager for doing a "deep suppression" of stdout and stderr.
-
-    This will suppress all print, even if the print originates in a
-    compiled C/Fortran sub-function. This will not suppress raised exceptions,
-    since exceptions are printed to stderr just before a script exits,
-    and after the context manager has exited
-    (at least, I think that is why it lets exceptions through).
-=======
     """Context manager for doing  a "deep suppression" of stdout and stderr.
 
     A context manager for doing a "deep suppression" of stdout and stderr in
@@ -220,7 +207,6 @@
        This will not suppress raised exceptions, since exceptions are printed
     to stderr just before a script exits, and after the context manager has
     exited (at least, I think that is why it lets exceptions through).
->>>>>>> b0d0ee76
 
 
     References
