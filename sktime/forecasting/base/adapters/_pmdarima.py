--- conflicted
+++ resolved
@@ -23,14 +23,9 @@
         "capability:pred_int:insample": True,
         "requires-fh-in-fit": False,
         "capability:missing_values": True,
-<<<<<<< HEAD
-        # TODO 0.39.0: check if numpy 2 incompatibility can be removed
-        "python_dependencies": ["pmdarima", "numpy<2"],
-=======
         # TODO 0.39.0: check if numpy 2 incompatiblity can be removed
         # todo 0.39.0: check whether scipy<1.16 is still needed
         "python_dependencies": ["pmdarima", "numpy<2", "scipy<1.16"],
->>>>>>> 699f9125
     }
 
     def __init__(self):
