# -*- coding: utf-8 -*-
# !/usr/bin/env python3 -u
# copyright: sktime developers, BSD-3-Clause License (see LICENSE file)
"""Implements adapter for pmdarima forecasters to be used in sktime framework."""

__author__ = ["Markus Löning", "Hongyi Yang"]
__all__ = ["_PmdArimaAdapter"]

import pandas as pd
from sktime.forecasting.base._base import DEFAULT_ALPHA
from sktime.forecasting.base import BaseForecaster


class _PmdArimaAdapter(BaseForecaster):
    """Base class for interfacing pmdarima."""

    _tags = {
<<<<<<< HEAD
        "ignores-exogeneous-X": True,
=======
        "univariate_only": True,
>>>>>>> 16246e12
        "capability:pred_int": True,
        "requires_fh_in_fit": False,
        "handles_missing_data": False,
    }

    def __init__(self):
        self._forecaster = None
        super(_PmdArimaAdapter, self).__init__()

    def _instantiate_model(self):
        raise NotImplementedError("abstract method")

    def _fit(self, y, X=None, fh=None, **fit_params):
        """Fit to training data.

        Parameters
        ----------
        y : pd.Series
            Target time series to which to fit the forecaster.
        fh : int, list, np.array or ForecastingHorizon, optional (default=None)
            The forecasters horizon with the steps ahead to to predict.
        X : pd.DataFrame, optional (default=None)
            Exogenous variables are ignored

        Returns
        -------
        self : returns an instance of self.
        """
        self._forecaster = self._instantiate_model()
        self._forecaster.fit(y, X=X, **fit_params)
        return self

    def _predict(self, fh, X=None, return_pred_int=False, alpha=DEFAULT_ALPHA):
        # distinguish between in-sample and out-of-sample prediction
        fh_oos = fh.to_out_of_sample(self.cutoff)
        fh_ins = fh.to_in_sample(self.cutoff)

        kwargs = {"X": X, "return_pred_int": return_pred_int, "alpha": alpha}

        # all values are out-of-sample
        if fh.is_all_out_of_sample(self.cutoff):
            return self._predict_fixed_cutoff(fh_oos, **kwargs)

        # all values are in-sample
        elif fh.is_all_in_sample(self.cutoff):
            return self._predict_in_sample(fh_ins, **kwargs)

        # both in-sample and out-of-sample values
        else:
            if return_pred_int:
                y_ins_pred, y_ins_pred_int = self._predict_in_sample(fh_ins, **kwargs)
                y_oos_pred, y_oos_pred_int = self._predict_fixed_cutoff(
                    fh_oos, **kwargs
                )
                return y_ins_pred.append(y_oos_pred), y_ins_pred_int.append(
                    y_oos_pred_int
                )
            else:
                y_ins = self._predict_in_sample(fh_ins, **kwargs)
                y_oos = self._predict_fixed_cutoff(fh_oos, **kwargs)
                return y_ins.append(y_oos)

    def _predict_in_sample(
        self, fh, X=None, return_pred_int=False, alpha=DEFAULT_ALPHA
    ):
        if isinstance(alpha, (list, tuple)):
            raise NotImplementedError("multiple `alpha` values are not yet supported")

        if hasattr(self, "order"):
            diff_order = self.order[1]
        else:
            diff_order = self._forecaster.model_.order[1]

        # Initialize return objects
        fh_abs = fh.to_absolute(self.cutoff).to_numpy()
        fh_idx = fh.to_indexer(self.cutoff, from_cutoff=False)
        y_pred = pd.Series(index=fh_abs)
        pred_int = pd.DataFrame(index=fh_abs, columns=["lower", "upper"])

        # for in-sample predictions, pmdarima requires zero-based integer indicies
        start, end = fh.to_absolute_int(self._y.index[0], self.cutoff)[[0, -1]]
        if start < 0:
            # Can't forecasts earlier to train starting point
            raise ValueError("Can't make predictions earlier to train starting point")
        elif start < diff_order:
            # Can't forecasts earlier to arima's differencing order
            # But we return NaN for these supposedly forecastable points
            start = diff_order
            if end < start:
                # since we might have forced `start` to surpass `end`
                end = diff_order
            # get rid of unforcastable points
            fh_abs = fh_abs[fh_idx >= diff_order]
            # reindex accordingly
            fh_idx = fh_idx[fh_idx >= diff_order] - diff_order

        result = self._forecaster.predict_in_sample(
            start=start,
            end=end,
            X=X,
            return_conf_int=return_pred_int,
            alpha=alpha,
        )

        if return_pred_int:
            # unpack results
            y_pred.loc[fh_abs], pred_int.loc[fh_abs] = (
                result[0][fh_idx],
                result[1][fh_idx, :],
            )
            return y_pred, pred_int
        else:
            y_pred.loc[fh_abs] = result[fh_idx]
            return y_pred

    def _predict_fixed_cutoff(
        self, fh, X=None, return_pred_int=False, alpha=DEFAULT_ALPHA
    ):
        # make prediction
        n_periods = int(fh.to_relative(self.cutoff)[-1])
        result = self._forecaster.predict(
            n_periods=n_periods,
            X=X,
            return_conf_int=return_pred_int,
            alpha=alpha,
        )

        fh_abs = fh.to_absolute(self.cutoff)
        fh_idx = fh.to_indexer(self.cutoff)
        if return_pred_int:
            y_pred, pred_int = result
            y_pred = pd.Series(y_pred[fh_idx], index=fh_abs)
            pred_int = pd.DataFrame(
                pred_int[fh_idx, :], index=fh_abs, columns=["lower", "upper"]
            )
            return y_pred, pred_int
        else:
            return pd.Series(result[fh_idx], index=fh_abs)

    def get_fitted_params(self):
        """Get fitted parameters.

        Returns
        -------
        fitted_params : dict
        """
        self.check_is_fitted()
        names = self._get_fitted_param_names()
        params = self._get_fitted_params()
        fitted_params = {name: param for name, param in zip(names, params)}

        if hasattr(self._forecaster, "model_"):  # AutoARIMA
            res = self._forecaster.model_.arima_res_
        elif hasattr(self._forecaster, "arima_res_"):  # ARIMA
            res = self._forecaster.arima_res_
        else:
            res = None

        for name in ["aic", "aicc", "bic", "hqic"]:
            fitted_params[name] = getattr(res, name, None)

        return fitted_params

    def _get_fitted_params(self):
        # Return parameter values under `arima_res_`
        if hasattr(self._forecaster, "model_"):  # AutoARIMA
            return self._forecaster.model_.arima_res_._results.params
        elif hasattr(self._forecaster, "arima_res_"):  # ARIMA
            return self._forecaster.arima_res_._results.params
        else:
            raise NotImplementedError()

    def _get_fitted_param_names(self):
        # Return parameter names under `arima_res_`
        if hasattr(self._forecaster, "model_"):  # AutoARIMA
            return self._forecaster.model_.arima_res_._results.param_names
        elif hasattr(self._forecaster, "arima_res_"):  # ARIMA
            return self._forecaster.arima_res_._results.param_names
        else:
            raise NotImplementedError()

    def summary(self):
        """Summary of the fitted model."""
        return self._forecaster.summary()<|MERGE_RESOLUTION|>--- conflicted
+++ resolved
@@ -7,19 +7,16 @@
 __all__ = ["_PmdArimaAdapter"]
 
 import pandas as pd
+
+from sktime.forecasting.base import BaseForecaster
 from sktime.forecasting.base._base import DEFAULT_ALPHA
-from sktime.forecasting.base import BaseForecaster
 
 
 class _PmdArimaAdapter(BaseForecaster):
     """Base class for interfacing pmdarima."""
 
     _tags = {
-<<<<<<< HEAD
         "ignores-exogeneous-X": True,
-=======
-        "univariate_only": True,
->>>>>>> 16246e12
         "capability:pred_int": True,
         "requires_fh_in_fit": False,
         "handles_missing_data": False,
