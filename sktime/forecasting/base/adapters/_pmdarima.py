--- conflicted
+++ resolved
@@ -22,13 +22,8 @@
         "capability:pred_int": True,
         "capability:pred_int:insample": True,
         "requires-fh-in-fit": False,
-<<<<<<< HEAD
         "capability:missing_values": True,
-        # TODO 0.37.0: check if numpy 2 incompatiblity can be removed
-=======
-        "handles-missing-data": True,
         # TODO 0.38.0: check if numpy 2 incompatiblity can be removed
->>>>>>> 8ead1f67
         "python_dependencies": ["pmdarima", "numpy<2"],
     }
 
