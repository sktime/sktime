--- conflicted
+++ resolved
@@ -310,11 +310,7 @@
         """
         names = self._get_fitted_param_names()
         params = self._get_fitted_params_arima_res()
-<<<<<<< HEAD
-        fitted_params = {name: param for name, param in zip(names, params)}
-=======
         fitted_params = {str(name): param for name, param in zip(names, params)}
->>>>>>> 90d51411
 
         if hasattr(self._forecaster, "model_"):  # AutoARIMA
             fitted_params["order"] = self._forecaster.model_.order
