--- conflicted
+++ resolved
@@ -4,10 +4,7 @@
 import abc
 import functools
 import inspect
-<<<<<<< HEAD
 import logging
-=======
->>>>>>> 2c9c0df4
 import os
 import time
 import typing
@@ -79,16 +76,9 @@
         # --------------
         "authors": ["XinyuWu"],
         "maintainers": ["XinyuWu"],
-<<<<<<< HEAD
-        "python_version": ">3.8, <3.11",
-        "python_dependencies": [
-            "pytorch-forecasting>=1.0.0",
-            "torch<2.4.0",
-=======
         "python_dependencies": [
             "pytorch-forecasting>=1.0.0",
             "torch",
->>>>>>> 2c9c0df4
             "lightning",
         ],
         # estimator type
@@ -474,7 +464,6 @@
         except AttributeError:
             pass
 
-<<<<<<< HEAD
         with (
             StdoutMute(not self.verbose),
             StderrMute(not self.verbose),
@@ -494,21 +483,6 @@
                 ),
             )
 
-=======
-        predictions = self.best_model.predict(
-            validation.to_dataloader(**self._validation_to_dataloader_params),
-            mode="quantiles",
-            mode_kwargs={"use_metric": False, "quantiles": alpha},
-            return_x=True,
-            return_index=True,
-            return_decoder_lengths=True,
-            trainer_kwargs=(
-                {"default_root_dir": self._random_log_dir}
-                if "_random_log_dir" in self.__dict__.keys()
-                else None
-            ),
-        )
->>>>>>> 2c9c0df4
         try:
             if self.deterministic:
                 torch.set_rng_state(torch_state)
