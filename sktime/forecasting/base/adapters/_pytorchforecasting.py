# copyright: sktime developers, BSD-3-Clause License (see LICENSE file)
"""Implements adapter for pytorch-forecasting models."""

import abc
import functools
import inspect
import os
import time
import typing
from copy import deepcopy
from random import randint
from typing import Any, Optional

import numpy as np
import pandas as pd
from pandas.api.types import is_numeric_dtype

from sktime.forecasting.base import ForecastingHorizon, _BaseGlobalForecaster

__all__ = ["_PytorchForecastingAdapter"]
__author__ = ["XinyuWu"]


class _PytorchForecastingAdapter(_BaseGlobalForecaster):
    """Base adapter class for pytorch-forecasting models.

    Parameters
    ----------
    model_params :  Dict[str, Any] (default=None)
        parameters to be passed to initialize the underlying pytorch-forecasting model
        for example: {"lstm_layers": 3, "hidden_continuous_size": 10} for TFT model
    dataset_params : Dict[str, Any] (default=None)
        parameters to initialize `TimeSeriesDataSet` [1]_ from `pandas.DataFrame`
        max_prediction_length will be overwrite according to fh
        time_idx, target, group_ids, time_varying_known_reals, time_varying_unknown_reals
        will be inferred from data, so you do not have to pass them
    train_to_dataloader_params : Dict[str, Any] (default=None)
        parameters to be passed for `TimeSeriesDataSet.to_dataloader()`
        by default {"train": True}
    validation_to_dataloader_params : Dict[str, Any] (default=None)
        parameters to be passed for `TimeSeriesDataSet.to_dataloader()`
        by default {"train": False}
    model_path: string (default=None)
        try to load a existing model without fitting. Calling the fit function is
        still needed, but no real fitting will be performed.
    random_log_path: bool (default=False)
        use random root directory for logging. This parameter is for CI test in
        Github action, not designed for end users.

    References
    ----------
    .. [1] https://pytorch-forecasting.readthedocs.io/en/stable/api/pytorch_forecasting.data.timeseries.TimeSeriesDataSet.html
    """  # noqa: E501

    _tags = {
        # packaging info
        # --------------
        "authors": ["XinyuWu"],
        "maintainers": ["XinyuWu"],
        "python_dependencies": [
            "pytorch-forecasting>=1.0.0",
            "torch",
            "lightning",
        ],
        # estimator type
        # --------------
        "y_inner_mtype": [
            "pd-multiindex",
            "pd_multiindex_hier",
            "pd.Series",
        ],
        "X_inner_mtype": [
            "pd-multiindex",
            "pd_multiindex_hier",
            "pd.DataFrame",
        ],
        "scitype:y": "univariate",
        "requires-fh-in-fit": True,
        "X-y-must-have-same-index": True,
        "capability:missing_values": False,
        "capability:insample": False,
        "capability:pred_int": False,
        "capability:pred_int:insample": False,
    }

    def __init__(
        self: "_PytorchForecastingAdapter",
        model_params: Optional[dict[str, Any]] = None,
        dataset_params: Optional[dict[str, Any]] = None,
        train_to_dataloader_params: Optional[dict[str, Any]] = None,
        validation_to_dataloader_params: Optional[dict[str, Any]] = None,
        trainer_params: Optional[dict[str, Any]] = None,
        model_path: Optional[str] = None,
        random_log_path: bool = False,
        broadcasting: bool = False,
    ) -> None:
        self.model_params = model_params
        self.dataset_params = dataset_params
        self.trainer_params = trainer_params
        self.train_to_dataloader_params = train_to_dataloader_params
        self.validation_to_dataloader_params = validation_to_dataloader_params
        self.model_path = model_path
        self._model_params = deepcopy(model_params) if model_params is not None else {}
        self._dataset_params = (
            deepcopy(dataset_params) if dataset_params is not None else {}
        )
        self._trainer_params = (
            deepcopy(trainer_params) if trainer_params is not None else {}
        )
        self._train_to_dataloader_params = (
            deepcopy(train_to_dataloader_params)
            if train_to_dataloader_params is not None
            else {}
        )
        self._validation_to_dataloader_params = (
            deepcopy(validation_to_dataloader_params)
            if validation_to_dataloader_params is not None
            else {}
        )
        self.random_log_path = random_log_path
        self.broadcasting = broadcasting
        if self.broadcasting:
            self.set_tags(
                **{
                    "y_inner_mtype": "pd.Series",
                    "X_inner_mtype": "pd.DataFrame",
                    "capability:global_forecasting": False,
                }
            )
        super().__init__()

    @functools.cached_property
    @abc.abstractmethod
    def algorithm_class(self: "_PytorchForecastingAdapter"):
        """Import underlying pytorch-forecasting algorithm class."""

    @functools.cached_property
    @abc.abstractmethod
    def algorithm_parameters(self: "_PytorchForecastingAdapter") -> dict:
        """Keyword parameters for the underlying pytorch-forecasting algorithm class.

        Returns
        -------
        dict
            keyword arguments for the underlying algorithm class

        """

    def _instantiate_model(self: "_PytorchForecastingAdapter", data):
        """Instantiate the model."""
        algorithm_instance = self.algorithm_class.from_dataset(
            data,
            **self.algorithm_parameters,
            **self._model_params,
        )
        import lightning.pytorch as pl

        if self.random_log_path:
            if "logger" not in self._trainer_params.keys():
                if "default_root_dir" not in self._trainer_params.keys():
                    self._random_log_dir = self._gen_random_log_dir(data)
                    self._trainer_params["default_root_dir"] = self._random_log_dir

        trainer_instance = pl.Trainer(**self._trainer_params)
        return algorithm_instance, trainer_instance

    def _gen_random_log_dir(self, data=None):
        random_num = (
            hash(time.time_ns())
            + hash(self.algorithm_class)
            + hash(str(data.get_parameters()) if data else "NoDataPassed")
            + hash(randint(0, int(time.time())))  # noqa: S311
        )
        random_log_dir = os.getcwd() + "/lightning_logs/" + str(abs(random_num))
        return random_log_dir

    def _fit(
        self: "_PytorchForecastingAdapter",
        y: pd.DataFrame,
        X: typing.Optional[pd.DataFrame],
        fh: ForecastingHorizon,
    ) -> "_PytorchForecastingAdapter":
        """Fit forecaster to training data.

        private _fit containing the core logic, called from fit

        Writes to self:
            Sets fitted model attributes ending in "_".

        Parameters
        ----------
        y : sktime time series object
            guaranteed to have a single column/variable
        fh : guaranteed to be ForecastingHorizon
            The forecasting horizon with the steps ahead to to predict.
        X : sktime time series object, optional (default=None)
            guaranteed to have at least one column/variable
            Exogeneous time series to fit to.

        Returns
        -------
        self : _PytorchForecastingAdapter
            reference to self
        """
        self._max_prediction_length = np.max(fh.to_relative(self.cutoff))
        if not fh.is_all_out_of_sample(self.cutoff):
            raise NotImplementedError(
                f"No in sample predict support, but found fh with in sample index: {fh}"
            )
        # check if dummy X is needed
        # only the TFT model need X to fit, probably a bug in pytorch-forecasting
        X = self._dummy_X(X, y)
        # convert series to frame
        _y, self._convert_to_series = _series_to_frame(y)
        _X, _ = _series_to_frame(X)
        # convert data to pytorch-forecasting datasets
        training, validation = self._Xy_to_dataset(
            _X, _y, self._dataset_params, self._max_prediction_length
        )
        if self.model_path is None:
            # instantiate forecaster and trainer
            self._forecaster, self._trainer = self._instantiate_model(training)
            # convert dataset to dataloader
            self._train_to_dataloader_params["train"] = True
            self._validation_to_dataloader_params["train"] = False
            # call the fit function of the pytorch-forecasting model
            self._trainer.fit(
                self._forecaster,
                train_dataloaders=training.to_dataloader(
                    **self._train_to_dataloader_params
                ),
                val_dataloaders=validation.to_dataloader(
                    **self._validation_to_dataloader_params
                ),
            )
            if self._trainer.checkpoint_callback is not None:
                # load model from checkpoint
                best_model_path = self._trainer.checkpoint_callback.best_model_path
                self.best_model = self.algorithm_class.load_from_checkpoint(
                    best_model_path
                )
            else:
                self.best_model = self._forecaster
        else:
            # load model from disk
            self.best_model = self.algorithm_class.load_from_checkpoint(self.model_path)
        return self

    def _predict(
        self: "_PytorchForecastingAdapter",
        fh: typing.Optional[ForecastingHorizon],
        X: typing.Optional[pd.DataFrame],
        y: typing.Optional[pd.DataFrame],
    ) -> pd.Series:
        """Forecast time series at future horizon.

        private _predict containing the core logic, called from predict

        State required:
            Requires state to be "fitted".

        Accesses in self:
            Fitted model attributes ending in "_"
            self.cutoff

        Parameters
        ----------
        fh : guaranteed to be ForecastingHorizon or None, optional (default=None)
            The forecasting horizon with the steps ahead to to predict.
        X : sktime time series object, optional (default=None)
            guaranteed to be of an mtype in self.get_tag("X_inner_mtype")
            Exogeneous time series for the forecast
            If ``y`` is not passed (not performing global forecasting), ``X`` should
            only contain the time points to be predicted.
            If ``y`` is passed (performing global forecasting), ``X`` must contain
            all historical values and the time points to be predicted.
        y : sktime time series object, optional (default=None)
            Historical values of the time series that should be predicted.
            If not None, global forecasting will be performed.
            Only pass the historical values not the time points to be predicted.

        Returns
        -------
        y_pred : sktime time series object
            guaranteed to have a single column/variable
            Point predictions

        Notes
        -----
        If ``y`` is not None, global forecast will be performed.
        In global forecast mode,
        ``X`` should contain all historical values and the time points to be predicted,
        while ``y`` should only contain historical values
        not the time points to be predicted.

        If ``y`` is None, non global forecast will be performed.
        In non global forecast mode,
        ``X`` should only contain the time points to be predicted,
        while ``y`` should only contain historical values
        not the time points to be predicted.
        """
        X, y = self._Xy_precheck(X, y)
        # convert series to frame
        _y, self._convert_to_series = _series_to_frame(y)
        _X, _ = _series_to_frame(X)
        # extend index of y
        _y = self._extend_y(_y, fh)
        # check if dummy X is needed
        _X = self._dummy_X(_X, _y)
        # convert data to pytorch-forecasting datasets
        training, validation = self._Xy_to_dataset(
            _X, _y, self._dataset_params, self._max_prediction_length
        )
        try:
            if self.deterministic:
                import torch

                torch_state = torch.get_rng_state()
                torch.manual_seed(0)
        except AttributeError:
            pass

        predictions = self.best_model.predict(
            validation.to_dataloader(**self._validation_to_dataloader_params),
            return_x=True,
            return_index=True,
            return_decoder_lengths=True,
            trainer_kwargs=(
                {"default_root_dir": self._random_log_dir}
                if "_random_log_dir" in self.__dict__.keys()
                else None
            ),
        )
        try:
            if self.deterministic:
                torch.set_rng_state(torch_state)
        except AttributeError:
            pass
        # convert pytorch-forecasting predictions to dataframe
        output = self._predictions_to_dataframe(
            predictions, self._max_prediction_length
        )

        absolute_horizons = self.fh.to_absolute_index(self.cutoff)
        dateindex = output.index.get_level_values(-1).map(
            lambda x: x in absolute_horizons
        )
        return output.loc[dateindex]

    def _predict_quantiles(self, fh, X, alpha, y=None):
        """Compute/return prediction quantiles for a forecast.

        private _predict_quantiles containing the core logic,
            called from predict_quantiles and default _predict_interval

        Parameters
        ----------
        fh : guaranteed to be ForecastingHorizon
            The forecasting horizon with the steps ahead to to predict.
        X : optional (default=None)
            guaranteed to be of a type in self.get_tag("X_inner_mtype")
            Exogeneous time series to predict from.
            If ``y`` is passed (performing global forecasting), ``X`` must contain
            all historical values and the time points to be predicted.
        alpha : list of float, optional (default=[0.5])
            A list of probabilities at which quantile forecasts are computed.
        y : time series in ``sktime`` compatible format, optional (default=None)
            Historical values of the time series that should be predicted.
            If not None, global forecasting will be performed.
            Only pass the historical values not the time points to be predicted.

        Returns
        -------
        quantiles : pd.DataFrame
            Column has multi-index: first level is variable name from y in fit,
                second level being the values of alpha passed to the function.
            Row index is fh, with additional (upper) levels equal to instance levels,
                    from y seen in fit, if y_inner_mtype is Panel or Hierarchical.
            Entries are quantile forecasts, for var in col index,
                at quantile probability in second col index, for the row index.
        """
        methods_list = [
            method[0]
            for method in inspect.getmembers(
                self.best_model.loss, predicate=inspect.ismethod
            )
        ]
        if "to_quantiles" not in methods_list:
            raise NotImplementedError(
                "To perform probabilistic forecast, QuantileLoss or other loss"
                "metrics that support to_quantiles function has to be used in fit."
                f"With {self.best_model.loss}, it doesn't support probabilistic"
                "forecast. Details can be found:"
                "https://pytorch-forecasting.readthedocs.io/en/stable/metrics.html"
            )

        X, y = self._Xy_precheck(X, y)
        # convert series to frame
        _y, self._convert_to_series = _series_to_frame(y)
        _X, _ = _series_to_frame(X)
        # extend index of y
        _y = self._extend_y(_y, fh)
        # check if dummy X is needed
        _X = self._dummy_X(_X, _y)
        # convert data to pytorch-forecasting datasets
        training, validation = self._Xy_to_dataset(
            _X, _y, self._dataset_params, self._max_prediction_length
        )
        try:
            if self.deterministic:
                import torch

                torch_state = torch.get_rng_state()
                torch.manual_seed(0)
        except AttributeError:
            pass

        predictions = self.best_model.predict(
            validation.to_dataloader(**self._validation_to_dataloader_params),
            mode="quantiles",
            mode_kwargs={"use_metric": False, "quantiles": alpha},
            return_x=True,
            return_index=True,
            return_decoder_lengths=True,
            trainer_kwargs=(
                {"default_root_dir": self._random_log_dir}
                if "_random_log_dir" in self.__dict__.keys()
                else None
            ),
        )
        try:
            if self.deterministic:
                torch.set_rng_state(torch_state)
        except AttributeError:
            pass
        # convert pytorch-forecasting predictions to dataframe
        output = self._predictions_to_dataframe(
            predictions, self._max_prediction_length, alpha=alpha
        )

        absolute_horizons = self.fh.to_absolute_index(self.cutoff)
        dateindex = output.index.get_level_values(-1).map(
            lambda x: x in absolute_horizons
        )
        return output.loc[dateindex]

    def _Xy_precheck(self, X, y):
        if y is None:
            y = deepcopy(self._y)
        if X is None:
            X = deepcopy(self._X)
        if X is not None and not self._global_forecasting:
            X = pd.concat([self._X, X])
        return X, y

    def _Xy_to_dataset(
        self,
        X: pd.DataFrame,
        y: pd.DataFrame,
        dataset_params: dict[str, Any],
        max_prediction_length,
    ):
        from pytorch_forecasting.data import TimeSeriesDataSet

        # X, y must have same index or X is None
        # assert X is None or (X.index == y.index).all()
        # might not the same order
        # store the target column names and index names (probably [None])
        # will be renamed !
        self._target_name = y.columns[-1]
        self._index_names = y.index.names
        self._index_len = len(self._index_names)
        # store X, y column names (probably None or not str type)
        # The target column and the index will be renamed
        # before being passed to the underlying model
        # because those names could be None or non-string type.
        if X is not None:
            self._X_columns = X.columns.tolist()
        # rename the index to make sure it's not None
        self._new_index_names = [
            "_index_name_" + str(i) for i in range(len(self._index_names))
        ]
        if self._index_len == 1:
            rename_input = self._new_index_names[0]
        else:
            rename_input = self._new_index_names
        y.index.rename(rename_input, inplace=True)
        if X is not None:
            X.index.rename(rename_input, inplace=True)
        # rename X, y columns names to make sure they are all str type
        if X is not None:
            self._new_X_columns = [
                "_X_column_" + str(i) for i in range(len(self._X_columns))
            ]
            X.columns = self._new_X_columns
        self._new_target_name = "_target_column"
        y.columns = [self._new_target_name]
        # combine X and y
        if X is not None:
            # only numeric columns
            time_varying_known_reals = [
                c for c in X.columns if is_numeric_dtype(X[c].dtype)
            ]
            data = X.join(y, on=X.index.names)
        else:
            time_varying_known_reals = []
            data = deepcopy(y)
        # if fh is not continuous, there will be NaN after extend_y in prediect
<<<<<<< HEAD
=======
        data = data.copy()
>>>>>>> 462940b8
        data["_target_column"] = data["_target_column"].fillna(0)
        # add integer time_idx column as pytorch-forecasting requires
        if self._index_len > 1:
            time_idx = (
                data.groupby(by=self._new_index_names[0:-1]).cumcount().to_frame()
            )
        else:
            time_idx = pd.DataFrame(range(0, len(data)))
            time_idx.index = data.index
        time_idx.rename(columns={0: "_auto_time_idx"}, inplace=True)
        data = pd.concat([data, time_idx], axis=1)
        # reset multi index to normal columns
        data = data.reset_index(level=list(range(self._index_len)))
        training_cutoff = data["_auto_time_idx"].max() - max_prediction_length
        # add a constant column as group id if data only contains only one timeseries
        if self._index_len == 1:
            group_id = pd.DataFrame([0] * len(data))
            group_id.index = data.index
            group_id.rename(columns={0: "_auto_group_id"}, inplace=True)
            data = pd.concat([group_id, data], axis=1)
        # save origin time idx for prediction
        self._origin_time_idx = data[
            (
                ([] if self._index_len > 1 else ["_auto_group_id"])
                + self._new_index_names
                + ["_auto_time_idx"]
            )
        ][data["_auto_time_idx"] > training_cutoff]
        # infer time_idx column, target column and instances from data
        _dataset_params = {
            "data": data[data["_auto_time_idx"] <= training_cutoff],
            "time_idx": "_auto_time_idx",
            "target": self._new_target_name,
            "group_ids": (
                self._new_index_names[0:-1]
                if self._index_len > 1
                else ["_auto_group_id"]
            ),
            "time_varying_known_reals": time_varying_known_reals,
            "time_varying_unknown_reals": [self._new_target_name],
        }
        _dataset_params.update(dataset_params)
        # overwrite max_prediction_length
        _dataset_params["max_prediction_length"] = int(max_prediction_length)
        training = TimeSeriesDataSet(**_dataset_params)
        validation = TimeSeriesDataSet.from_dataset(
            training, data, predict=True, stop_randomization=True
        )
        return training, validation

    def _predictions_to_dataframe(self, predictions, max_prediction_length, alpha=None):
        # output is the actual predictions points but without index
        output = predictions.output.cpu().numpy()
        # index will be combined with output
        index = predictions.index
        # in pytorch-forecasting predictions, the first index is the time_idx
        index_names = index.columns.to_list()
        time_idx = index_names.pop(0)
        # make time_idx the last index
        index_names.append(time_idx)
        # in pytorch-forecasting predictions,
        # the index only contains the start timepoint.
        data = index.loc[index.index.repeat(max_prediction_length)].reset_index(
            drop=True
        )
        # make time_idx the last index
        data = data.reindex(columns=index_names)
        # correct the time_idx after repeating
        # assume the time_idx column is continuous integers
        # it's always true as a new time_idx column is added
        # to the data before it's passed to underlying model
        for i in range(output.shape[0]):
            start_idx = i * max_prediction_length
            start_time = data.loc[start_idx, time_idx]
            data.loc[start_idx : start_idx + max_prediction_length - 1, time_idx] = (
                list(range(start_time, start_time + max_prediction_length))
            )

        # set the instance columns to multi index
        data.set_index(index_names, inplace=True)
        self._origin_time_idx.set_index(index_names, inplace=True)
        # add origin time_idx column to data
        data = data.join(self._origin_time_idx, on=index_names)
        # drop _auto_time_idx column
        data.reset_index(level=list(range(len(index_names))), inplace=True)
        data.drop("_auto_time_idx", axis=1, inplace=True)
        index_names.remove("_auto_time_idx")
        # drop _auto_group_id column
        if self._index_len == 1:
            data.drop("_auto_group_id", axis=1, inplace=True)
            index_names.remove("_auto_group_id")
        # reindex to origin multiindex
        # the last of self._new_index_names is the time index
        data.set_index(
            index_names + [self._new_index_names[-1]],
            inplace=True,
        )
        # set index names back to original input in fit
        if self._index_len == 1:
            rename_input = self._index_names[0]
        else:
            rename_input = self._index_names
        data.index.rename(rename_input, inplace=True)
        # add the target column at the end
        if alpha is not None:
            quantiles = output.reshape((-1, len(alpha)))
            quantiles = pd.DataFrame(
                data=quantiles,
                index=data.index,
            )
            data = pd.concat([data, quantiles], axis=1)
            data.columns = [
                [self._target_name if self._target_name is not None else 0]
                * len(alpha),
                alpha,
            ]
        else:
            data[self._target_name] = output.flatten()
        # # set target name back to original input in fit
        # data.columns = [self._target_name]
        # convert back to pd.series if needed
        if self._convert_to_series and alpha is None:
            data = pd.Series(
                data=data[self._target_name], index=data.index, name=self._target_name
            )
        return data

    def _dummy_X(self, X, y):
        rX = self.algorithm_class.__name__ == "TemporalFusionTransformer"
        if rX and X is None:
            print(  # noqa T001
                "TemporalFusionTransformer requires X!\
                A constant dummy X with values all zero will be used!"
            )
            X = pd.DataFrame(data=np.zeros(len(y)), index=y.index)
        return X

    def _extend_y(self, y: pd.DataFrame, fh: ForecastingHorizon):
        _fh = ForecastingHorizon(
            range(1, self._max_prediction_length + 1),
            is_relative=True,
            freq=fh.freq,
        )
        index = _fh.to_absolute_index(self.cutoff)
        _y = pd.DataFrame(index=index, columns=y.columns)
        _y.index.rename(y.index.names[-1], inplace=True)
        _y.fillna(0, inplace=True)
        len_levels = len(y.index.names)
        if len_levels == 1:
            _y = pd.concat([y, _y])
        else:
            _y = y.groupby(level=list(range(len_levels - 1))).apply(
                lambda x: pd.concat([x.droplevel(list(range(len_levels - 1))), _y])
            )
        return _y


def _series_to_frame(data):
    converted = False
    if data is not None:
        if isinstance(data, pd.Series):
            _data = deepcopy(data).to_frame(name=data.name)
            converted = True
        else:
            _data = deepcopy(data)
    else:
        _data = None
    return _data, converted<|MERGE_RESOLUTION|>--- conflicted
+++ resolved
@@ -506,10 +506,7 @@
             time_varying_known_reals = []
             data = deepcopy(y)
         # if fh is not continuous, there will be NaN after extend_y in prediect
-<<<<<<< HEAD
-=======
         data = data.copy()
->>>>>>> 462940b8
         data["_target_column"] = data["_target_column"].fillna(0)
         # add integer time_idx column as pytorch-forecasting requires
         if self._index_len > 1:
