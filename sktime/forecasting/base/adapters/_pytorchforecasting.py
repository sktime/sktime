# copyright: sktime developers, BSD-3-Clause License (see LICENSE file)
"""Implements adapter for pytorch-forecasting models."""

import abc
import functools
import inspect
<<<<<<< HEAD
import logging
=======
>>>>>>> fa58e2dd
import os
import time
import typing
from copy import deepcopy
from random import randint
from typing import Any, Optional

import numpy as np
import pandas as pd
from pandas.api.types import is_numeric_dtype

from sktime.forecasting.base import ForecastingHorizon, _BaseGlobalForecaster

try:
    from skbase.utils.stdout_mute import StdoutMute
except ModuleNotFoundError:
    from sktime.utils._std_mute import _StdoutMute as StdoutMute
try:
    from skbase.utils.stderr_mute import StderrMute
except ModuleNotFoundError:
    from sktime.utils._std_mute import _StderrMute as StderrMute

__all__ = ["_PytorchForecastingAdapter"]
__author__ = ["XinyuWu"]


class _PytorchForecastingAdapter(_BaseGlobalForecaster):
    """Base adapter class for pytorch-forecasting models.

    Parameters
    ----------
    model_params :  Dict[str, Any] (default=None)
        parameters to be passed to initialize the underlying pytorch-forecasting model
        for example: {"lstm_layers": 3, "hidden_continuous_size": 10} for TFT model
    dataset_params : Dict[str, Any] (default=None)
        parameters to initialize `TimeSeriesDataSet` [1]_ from `pandas.DataFrame`
        max_prediction_length will be overwrite according to fh
        time_idx, target, group_ids, time_varying_known_reals, time_varying_unknown_reals
        will be inferred from data, so you do not have to pass them
    train_to_dataloader_params : Dict[str, Any] (default=None)
        parameters to be passed for `TimeSeriesDataSet.to_dataloader()`
        by default {"train": True}
    validation_to_dataloader_params : Dict[str, Any] (default=None)
        parameters to be passed for `TimeSeriesDataSet.to_dataloader()`
        by default {"train": False}
    model_path: string (default=None)
        try to load a existing model without fitting. Calling the fit function is
        still needed, but no real fitting will be performed.
    random_log_path: bool (default=False)
        use random root directory for logging. This parameter is for CI test in
        Github action, not designed for end users.
    broadcasting: bool (default=False)
        multiindex data input will be broadcasted to single series if setted to true.
        For each single series, one copy of this forecaster will try to
        fit and predict on it. The broadcasting is happening inside automatically,
        from the outerside api perspective, the input and output are the same,
        only one multiindex output from `predict`.
    verbose: bool (default=True)
        set it to False to mute console printing during calling the underlying fit and predict function.
        It mutes aggressive printing from pytorch-forecasting and pytorch-lightning

    References
    ----------
    .. [1] https://pytorch-forecasting.readthedocs.io/en/stable/api/pytorch_forecasting.data.timeseries.TimeSeriesDataSet.html
    """  # noqa: E501

    _tags = {
        # packaging info
        # --------------
        "authors": ["XinyuWu"],
        "maintainers": ["XinyuWu"],
        "python_version": ">3.8, <3.11",
        "python_dependencies": [
            "pytorch-forecasting>=1.0.0",
            "torch<2.4.0",
            "lightning",
        ],
        # estimator type
        # --------------
        "y_inner_mtype": [
            "pd-multiindex",
            "pd_multiindex_hier",
            "pd.Series",
        ],
        "X_inner_mtype": [
            "pd-multiindex",
            "pd_multiindex_hier",
            "pd.DataFrame",
        ],
        "scitype:y": "univariate",
        "requires-fh-in-fit": True,
        "X-y-must-have-same-index": True,
        "handles-missing-data": False,
        "capability:insample": False,
        "capability:pred_int": False,
        "capability:pred_int:insample": False,
    }

    def __init__(
        self: "_PytorchForecastingAdapter",
        model_params: Optional[dict[str, Any]] = None,
        dataset_params: Optional[dict[str, Any]] = None,
        train_to_dataloader_params: Optional[dict[str, Any]] = None,
        validation_to_dataloader_params: Optional[dict[str, Any]] = None,
        trainer_params: Optional[dict[str, Any]] = None,
        model_path: Optional[str] = None,
        random_log_path: bool = False,
        broadcasting: bool = False,
        verbose: bool = True,
    ) -> None:
        self.model_params = model_params
        self.dataset_params = dataset_params
        self.trainer_params = trainer_params
        self.train_to_dataloader_params = train_to_dataloader_params
        self.validation_to_dataloader_params = validation_to_dataloader_params
        self.model_path = model_path
        self._model_params = deepcopy(model_params) if model_params is not None else {}
        self._dataset_params = (
            deepcopy(dataset_params) if dataset_params is not None else {}
        )
        self._trainer_params = (
            deepcopy(trainer_params) if trainer_params is not None else {}
        )
        self._train_to_dataloader_params = (
            deepcopy(train_to_dataloader_params)
            if train_to_dataloader_params is not None
            else {}
        )
        self._validation_to_dataloader_params = (
            deepcopy(validation_to_dataloader_params)
            if validation_to_dataloader_params is not None
            else {}
        )
        self.random_log_path = random_log_path
        self.broadcasting = broadcasting
        self.verbose = verbose
        if self.broadcasting:
            self.set_tags(
                **{
                    "y_inner_mtype": "pd.Series",
                    "X_inner_mtype": "pd.DataFrame",
                    "capability:global_forecasting": False,
                }
            )
        super().__init__()

    @functools.cached_property
    @abc.abstractmethod
    def algorithm_class(self: "_PytorchForecastingAdapter"):
        """Import underlying pytorch-forecasting algorithm class."""

    @functools.cached_property
    @abc.abstractmethod
    def algorithm_parameters(self: "_PytorchForecastingAdapter") -> dict:
        """Keyword parameters for the underlying pytorch-forecasting algorithm class.

        Returns
        -------
        dict
            keyword arguments for the underlying algorithm class

        """

    def _instantiate_model(self: "_PytorchForecastingAdapter", data):
        """Instantiate the model."""
        with (
            StdoutMute(not self.verbose),
            StderrMute(not self.verbose),
            _LightningLoggerMute(not self.verbose),
        ):
            algorithm_instance = self.algorithm_class.from_dataset(
                data,
                **self.algorithm_parameters,
                **self._model_params,
            )

        import lightning.pytorch as pl

        if self.random_log_path:
            if "logger" not in self._trainer_params.keys():
                if "default_root_dir" not in self._trainer_params.keys():
                    self._random_log_dir = self._gen_random_log_dir(data)
                    self._trainer_params["default_root_dir"] = self._random_log_dir

        with (
            StdoutMute(not self.verbose),
            StderrMute(not self.verbose),
            _LightningLoggerMute(not self.verbose),
        ):
            trainer_instance = pl.Trainer(
                **self._trainer_params,
                enable_progress_bar=self.verbose,
                enable_model_summary=self.verbose,
            )

        return algorithm_instance, trainer_instance

    def _gen_random_log_dir(self, data=None):
        random_num = (
            hash(time.time_ns())
            + hash(self.algorithm_class)
            + hash(str(data.get_parameters()) if data else "NoDataPassed")
            + hash(randint(0, int(time.time())))  # noqa: S311
        )
        random_log_dir = os.getcwd() + "/lightning_logs/" + str(abs(random_num))
        return random_log_dir

    def _fit(
        self: "_PytorchForecastingAdapter",
        y: pd.DataFrame,
        X: typing.Optional[pd.DataFrame],
        fh: ForecastingHorizon,
    ) -> "_PytorchForecastingAdapter":
        """Fit forecaster to training data.

        private _fit containing the core logic, called from fit

        Writes to self:
            Sets fitted model attributes ending in "_".

        Parameters
        ----------
        y : sktime time series object
            guaranteed to have a single column/variable
        fh : guaranteed to be ForecastingHorizon
            The forecasting horizon with the steps ahead to to predict.
        X : sktime time series object, optional (default=None)
            guaranteed to have at least one column/variable
            Exogeneous time series to fit to.

        Returns
        -------
        self : _PytorchForecastingAdapter
            reference to self
        """
        self._max_prediction_length = np.max(fh.to_relative(self.cutoff))
        if not fh.is_all_out_of_sample(self.cutoff):
            raise NotImplementedError(
                f"No in sample predict support, but found fh with in sample index: {fh}"
            )
        # check if dummy X is needed
        # only the TFT model need X to fit, probably a bug in pytorch-forecasting
        X = self._dummy_X(X, y)
        # convert series to frame
        _y, self._convert_to_series = _series_to_frame(y)
        _X, _ = _series_to_frame(X)
        # convert data to pytorch-forecasting datasets
        training, validation = self._Xy_to_dataset(
            _X, _y, self._dataset_params, self._max_prediction_length
        )
        if self.model_path is None:
            # instantiate forecaster and trainer
            self._forecaster, self._trainer = self._instantiate_model(training)
            # convert dataset to dataloader
            self._train_to_dataloader_params["train"] = True
            self._validation_to_dataloader_params["train"] = False
            # call the fit function of the pytorch-forecasting model
            with (
                StdoutMute(not self.verbose),
                StderrMute(not self.verbose),
                _LightningLoggerMute(not self.verbose),
            ):
                self._trainer.fit(
                    self._forecaster,
                    train_dataloaders=training.to_dataloader(
                        **self._train_to_dataloader_params
                    ),
                    val_dataloaders=validation.to_dataloader(
                        **self._validation_to_dataloader_params
                    ),
                )

            if self._trainer.checkpoint_callback is not None:
                # load model from checkpoint
                best_model_path = self._trainer.checkpoint_callback.best_model_path
                self.best_model = self.algorithm_class.load_from_checkpoint(
                    best_model_path
                )
            else:
                self.best_model = self._forecaster
        else:
            # load model from disk
            self.best_model = self.algorithm_class.load_from_checkpoint(self.model_path)
        return self

    def _predict(
        self: "_PytorchForecastingAdapter",
        fh: typing.Optional[ForecastingHorizon],
        X: typing.Optional[pd.DataFrame],
        y: typing.Optional[pd.DataFrame],
    ) -> pd.Series:
        """Forecast time series at future horizon.

        private _predict containing the core logic, called from predict

        State required:
            Requires state to be "fitted".

        Accesses in self:
            Fitted model attributes ending in "_"
            self.cutoff

        Parameters
        ----------
        fh : guaranteed to be ForecastingHorizon or None, optional (default=None)
            The forecasting horizon with the steps ahead to to predict.
        X : sktime time series object, optional (default=None)
            guaranteed to be of an mtype in self.get_tag("X_inner_mtype")
            Exogeneous time series for the forecast
            If ``y`` is not passed (not performing global forecasting), ``X`` should
            only contain the time points to be predicted.
            If ``y`` is passed (performing global forecasting), ``X`` must contain
            all historical values and the time points to be predicted.
        y : sktime time series object, optional (default=None)
            Historical values of the time series that should be predicted.
            If not None, global forecasting will be performed.
            Only pass the historical values not the time points to be predicted.

        Returns
        -------
        y_pred : sktime time series object
            guaranteed to have a single column/variable
            Point predictions

        Notes
        -----
        If ``y`` is not None, global forecast will be performed.
        In global forecast mode,
        ``X`` should contain all historical values and the time points to be predicted,
        while ``y`` should only contain historical values
        not the time points to be predicted.

        If ``y`` is None, non global forecast will be performed.
        In non global forecast mode,
        ``X`` should only contain the time points to be predicted,
        while ``y`` should only contain historical values
        not the time points to be predicted.
        """
        X, y = self._Xy_precheck(X, y)
        # convert series to frame
        _y, self._convert_to_series = _series_to_frame(y)
        _X, _ = _series_to_frame(X)
        # extend index of y
        _y = self._extend_y(_y, fh)
        # check if dummy X is needed
        _X = self._dummy_X(_X, _y)
        # convert data to pytorch-forecasting datasets
        training, validation = self._Xy_to_dataset(
            _X, _y, self._dataset_params, self._max_prediction_length
        )
        try:
            if self.deterministic:
                import torch

                torch_state = torch.get_rng_state()
                torch.manual_seed(0)
        except AttributeError:
            pass

        with (
            StdoutMute(not self.verbose),
            StderrMute(not self.verbose),
            _LightningLoggerMute(not self.verbose),
        ):
            predictions = self.best_model.predict(
                validation.to_dataloader(**self._validation_to_dataloader_params),
                return_x=True,
                return_index=True,
                return_decoder_lengths=True,
                trainer_kwargs=(
                    {"default_root_dir": self._random_log_dir}
                    if "_random_log_dir" in self.__dict__.keys()
                    else None
                ),
            )

        try:
            if self.deterministic:
                torch.set_rng_state(torch_state)
        except AttributeError:
            pass
        # convert pytorch-forecasting predictions to dataframe
        output = self._predictions_to_dataframe(
            predictions, self._max_prediction_length
        )

        absolute_horizons = self.fh.to_absolute_index(self.cutoff)
        dateindex = output.index.get_level_values(-1).map(
            lambda x: x in absolute_horizons
        )
        return output.loc[dateindex]

    def _predict_quantiles(self, fh, X, alpha, y=None):
        """Compute/return prediction quantiles for a forecast.

        private _predict_quantiles containing the core logic,
            called from predict_quantiles and default _predict_interval

        Parameters
        ----------
        fh : guaranteed to be ForecastingHorizon
            The forecasting horizon with the steps ahead to to predict.
        X : optional (default=None)
            guaranteed to be of a type in self.get_tag("X_inner_mtype")
            Exogeneous time series to predict from.
            If ``y`` is passed (performing global forecasting), ``X`` must contain
            all historical values and the time points to be predicted.
        alpha : list of float, optional (default=[0.5])
            A list of probabilities at which quantile forecasts are computed.
        y : time series in ``sktime`` compatible format, optional (default=None)
            Historical values of the time series that should be predicted.
            If not None, global forecasting will be performed.
            Only pass the historical values not the time points to be predicted.

        Returns
        -------
        quantiles : pd.DataFrame
            Column has multi-index: first level is variable name from y in fit,
                second level being the values of alpha passed to the function.
            Row index is fh, with additional (upper) levels equal to instance levels,
                    from y seen in fit, if y_inner_mtype is Panel or Hierarchical.
            Entries are quantile forecasts, for var in col index,
                at quantile probability in second col index, for the row index.
        """
        methods_list = [
            method[0]
            for method in inspect.getmembers(
                self.best_model.loss, predicate=inspect.ismethod
            )
        ]
        if "to_quantiles" not in methods_list:
            raise NotImplementedError(
                "To perform probabilistic forcast, QuantileLoss or other loss"
                "metrics that support to_quantiles function has to be used in fit."
                f"With {self.best_model.loss}, it doesn't support probabilistic"
                "forcast. Details can be found:"
                "https://pytorch-forecasting.readthedocs.io/en/stable/metrics.html"
            )

        X, y = self._Xy_precheck(X, y)
        # convert series to frame
        _y, self._convert_to_series = _series_to_frame(y)
        _X, _ = _series_to_frame(X)
        # extend index of y
        _y = self._extend_y(_y, fh)
        # check if dummy X is needed
        _X = self._dummy_X(_X, _y)
        # convert data to pytorch-forecasting datasets
        training, validation = self._Xy_to_dataset(
            _X, _y, self._dataset_params, self._max_prediction_length
        )
        try:
            if self.deterministic:
                import torch

                torch_state = torch.get_rng_state()
                torch.manual_seed(0)
        except AttributeError:
            pass

<<<<<<< HEAD
        with (
            StdoutMute(not self.verbose),
            StderrMute(not self.verbose),
            _LightningLoggerMute(not self.verbose),
        ):
            predictions = self.best_model.predict(
                validation.to_dataloader(**self._validation_to_dataloader_params),
                mode="quantiles",
                mode_kwargs={"use_metric": False, "quantiles": alpha},
                return_x=True,
                return_index=True,
                return_decoder_lengths=True,
                trainer_kwargs=(
                    {"default_root_dir": self._random_log_dir}
                    if "_random_log_dir" in self.__dict__.keys()
                    else None
                ),
            )

=======
        predictions = self.best_model.predict(
            validation.to_dataloader(**self._validation_to_dataloader_params),
            mode="quantiles",
            mode_kwargs={"use_metric": False, "quantiles": alpha},
            return_x=True,
            return_index=True,
            return_decoder_lengths=True,
            trainer_kwargs=(
                {"default_root_dir": self._random_log_dir}
                if "_random_log_dir" in self.__dict__.keys()
                else None
            ),
        )
>>>>>>> fa58e2dd
        try:
            if self.deterministic:
                torch.set_rng_state(torch_state)
        except AttributeError:
            pass
        # convert pytorch-forecasting predictions to dataframe
        output = self._predictions_to_dataframe(
            predictions, self._max_prediction_length, alpha=alpha
        )

        absolute_horizons = self.fh.to_absolute_index(self.cutoff)
        dateindex = output.index.get_level_values(-1).map(
            lambda x: x in absolute_horizons
        )
        return output.loc[dateindex]

    def _Xy_precheck(self, X, y):
        if y is None:
            y = deepcopy(self._y)
        if X is None:
            X = deepcopy(self._X)
        if X is not None and not self._global_forecasting:
            X = pd.concat([self._X, X])
        return X, y

    def _Xy_to_dataset(
        self,
        X: pd.DataFrame,
        y: pd.DataFrame,
        dataset_params: dict[str, Any],
        max_prediction_length,
    ):
        from pytorch_forecasting.data import TimeSeriesDataSet

        # X, y must have same index or X is None
        # assert X is None or (X.index == y.index).all()
        # might not the same order
        # store the target column names and index names (probably [None])
        # will be renamed !
        self._target_name = y.columns[-1]
        self._index_names = y.index.names
        self._index_len = len(self._index_names)
        # store X, y column names (probably None or not str type)
        # The target column and the index will be renamed
        # before being passed to the underlying model
        # because those names could be None or non-string type.
        if X is not None:
            self._X_columns = X.columns.tolist()
        # rename the index to make sure it's not None
        self._new_index_names = [
            "_index_name_" + str(i) for i in range(len(self._index_names))
        ]
        if self._index_len == 1:
            rename_input = self._new_index_names[0]
        else:
            rename_input = self._new_index_names
        y.index.rename(rename_input, inplace=True)
        if X is not None:
            X.index.rename(rename_input, inplace=True)
        # rename X, y columns names to make sure they are all str type
        if X is not None:
            self._new_X_columns = [
                "_X_column_" + str(i) for i in range(len(self._X_columns))
            ]
            X.columns = self._new_X_columns
        self._new_target_name = "_target_column"
        y.columns = [self._new_target_name]
        # combine X and y
        if X is not None:
            # only numeric columns
            time_varying_known_reals = [
                c for c in X.columns if is_numeric_dtype(X[c].dtype)
            ]
            data = X.join(y, on=X.index.names)
        else:
            time_varying_known_reals = []
            data = deepcopy(y)
        # if fh is not continuous, there will be NaN after extend_y in prediect
        data["_target_column"].fillna(0, inplace=True)
        # add integer time_idx column as pytorch-forecasting requires
        if self._index_len > 1:
            time_idx = (
                data.groupby(by=self._new_index_names[0:-1]).cumcount().to_frame()
            )
        else:
            time_idx = pd.DataFrame(range(0, len(data)))
            time_idx.index = data.index
        time_idx.rename(columns={0: "_auto_time_idx"}, inplace=True)
        data = pd.concat([data, time_idx], axis=1)
        # reset multi index to normal columns
        data = data.reset_index(level=list(range(self._index_len)))
        training_cutoff = data["_auto_time_idx"].max() - max_prediction_length
        # add a constant column as group id if data only contains only one timeseries
        if self._index_len == 1:
            group_id = pd.DataFrame([0] * len(data))
            group_id.index = data.index
            group_id.rename(columns={0: "_auto_group_id"}, inplace=True)
            data = pd.concat([group_id, data], axis=1)
        # save origin time idx for prediction
        self._origin_time_idx = data[
            (
                ([] if self._index_len > 1 else ["_auto_group_id"])
                + self._new_index_names
                + ["_auto_time_idx"]
            )
        ][data["_auto_time_idx"] > training_cutoff]
        # infer time_idx column, target column and instances from data
        _dataset_params = {
            "data": data[data["_auto_time_idx"] <= training_cutoff],
            "time_idx": "_auto_time_idx",
            "target": self._new_target_name,
            "group_ids": (
                self._new_index_names[0:-1]
                if self._index_len > 1
                else ["_auto_group_id"]
            ),
            "time_varying_known_reals": time_varying_known_reals,
            "time_varying_unknown_reals": [self._new_target_name],
        }
        _dataset_params.update(dataset_params)
        # overwrite max_prediction_length
        _dataset_params["max_prediction_length"] = int(max_prediction_length)
        training = TimeSeriesDataSet(**_dataset_params)
        validation = TimeSeriesDataSet.from_dataset(
            training, data, predict=True, stop_randomization=True
        )
        return training, validation

    def _predictions_to_dataframe(self, predictions, max_prediction_length, alpha=None):
        # output is the actual predictions points but without index
        output = predictions.output.cpu().numpy()
        # index will be combined with output
        index = predictions.index
        # in pytorch-forecasting predictions, the first index is the time_idx
        index_names = index.columns.to_list()
        time_idx = index_names.pop(0)
        # make time_idx the last index
        index_names.append(time_idx)
        # in pytorch-forecasting predictions,
        # the index only contains the start timepoint.
        data = index.loc[index.index.repeat(max_prediction_length)].reset_index(
            drop=True
        )
        # make time_idx the last index
        data = data.reindex(columns=index_names)
        # correct the time_idx after repeating
        # assume the time_idx column is continuous integers
        # it's always true as a new time_idx column is added
        # to the data before it's passed to underlying model
        for i in range(output.shape[0]):
            start_idx = i * max_prediction_length
            start_time = data.loc[start_idx, time_idx]
            data.loc[start_idx : start_idx + max_prediction_length - 1, time_idx] = (
                list(range(start_time, start_time + max_prediction_length))
            )

        # set the instance columns to multi index
        data.set_index(index_names, inplace=True)
        self._origin_time_idx.set_index(index_names, inplace=True)
        # add origin time_idx column to data
        data = data.join(self._origin_time_idx, on=index_names)
        # drop _auto_time_idx column
        data.reset_index(level=list(range(len(index_names))), inplace=True)
        data.drop("_auto_time_idx", axis=1, inplace=True)
        index_names.remove("_auto_time_idx")
        # drop _auto_group_id column
        if self._index_len == 1:
            data.drop("_auto_group_id", axis=1, inplace=True)
            index_names.remove("_auto_group_id")
        # reindex to origin multiindex
        # the last of self._new_index_names is the time index
        data.set_index(
            index_names + [self._new_index_names[-1]],
            inplace=True,
        )
        # set index names back to original input in fit
        if self._index_len == 1:
            rename_input = self._index_names[0]
        else:
            rename_input = self._index_names
        data.index.rename(rename_input, inplace=True)
        # add the target column at the end
        if alpha is not None:
            quantiles = output.reshape((-1, len(alpha)))
            quantiles = pd.DataFrame(
                data=quantiles,
                index=data.index,
            )
            data = pd.concat([data, quantiles], axis=1)
            data.columns = [
                [self._target_name if self._target_name is not None else 0]
                * len(alpha),
                alpha,
            ]
        else:
            data[self._target_name] = output.flatten()
        # # set target name back to original input in fit
        # data.columns = [self._target_name]
        # convert back to pd.series if needed
        if self._convert_to_series and alpha is None:
            data = pd.Series(
                data=data[self._target_name], index=data.index, name=self._target_name
            )
        return data

    def _dummy_X(self, X, y):
        rX = self.algorithm_class.__name__ == "TemporalFusionTransformer"
        if rX and X is None:
            print(  # noqa T001
                "TemporalFusionTransformer requires X!\
                A constant dummy X with values all zero will be used!"
            )
            X = pd.DataFrame(data=np.zeros(len(y)), index=y.index)
        return X

    def _extend_y(self, y: pd.DataFrame, fh: ForecastingHorizon):
        _fh = ForecastingHorizon(
            range(1, self._max_prediction_length + 1),
            is_relative=True,
            freq=fh.freq,
        )
        index = _fh.to_absolute_index(self.cutoff)
        _y = pd.DataFrame(index=index, columns=y.columns)
        _y.index.rename(y.index.names[-1], inplace=True)
        _y.fillna(0, inplace=True)
        len_levels = len(y.index.names)
        if len_levels == 1:
            _y = pd.concat([y, _y])
        else:
            _y = y.groupby(level=list(range(len_levels - 1))).apply(
                lambda x: pd.concat([x.droplevel(list(range(len_levels - 1))), _y])
            )
        return _y


def _series_to_frame(data):
    converted = False
    if data is not None:
        if isinstance(data, pd.Series):
            _data = deepcopy(data).to_frame(name=data.name)
            converted = True
        else:
            _data = deepcopy(data)
    else:
        _data = None
    return _data, converted


class _LightningLoggerMute:
    """A context manager to suppress lightning loggers."""

    def __init__(self, active=True):
        self.active = active

    def __enter__(self):
        """Context manager entry point."""
        if self.active:
            self.rank_zero = logging.getLogger("lightning.pytorch.utilities.rank_zero")
            self.rank_zero_level = self.rank_zero.level
            self.rank_zero.setLevel(logging.WARNING)
            self.cuda = logging.getLogger("lightning.pytorch.accelerators.cuda")
            self.cuda_level = self.cuda.level
            self.cuda.setLevel(logging.WARNING)

    def __exit__(self, type, value, traceback):  # noqa: A002
        """Context manager exit point."""
        if self.active:
            self.rank_zero.setLevel(self.rank_zero_level)
            self.cuda.setLevel(self.cuda_level)

        if type is not None:
            return self._handle_exit_exceptions(type, value, traceback)

        # if no exception was raised, return True to indicate successful exit
        # return statement not needed as type was None, but included for clarity
        return True

    def _handle_exit_exceptions(self, type, value, traceback):  # noqa: A002
        """Handle exceptions raised during __exit__.

        Parameters
        ----------
        type : type
            The type of the exception raised.
            Known to be not-None and Exception subtype when this method is called.
        value : Exception
            The exception instance raised.
        traceback : traceback
            The traceback object associated with the exception.
        """
        # by default, all exceptions are raised
        return False<|MERGE_RESOLUTION|>--- conflicted
+++ resolved
@@ -4,10 +4,7 @@
 import abc
 import functools
 import inspect
-<<<<<<< HEAD
 import logging
-=======
->>>>>>> fa58e2dd
 import os
 import time
 import typing
@@ -468,7 +465,6 @@
         except AttributeError:
             pass
 
-<<<<<<< HEAD
         with (
             StdoutMute(not self.verbose),
             StderrMute(not self.verbose),
@@ -488,21 +484,6 @@
                 ),
             )
 
-=======
-        predictions = self.best_model.predict(
-            validation.to_dataloader(**self._validation_to_dataloader_params),
-            mode="quantiles",
-            mode_kwargs={"use_metric": False, "quantiles": alpha},
-            return_x=True,
-            return_index=True,
-            return_decoder_lengths=True,
-            trainer_kwargs=(
-                {"default_root_dir": self._random_log_dir}
-                if "_random_log_dir" in self.__dict__.keys()
-                else None
-            ),
-        )
->>>>>>> fa58e2dd
         try:
             if self.deterministic:
                 torch.set_rng_state(torch_state)
