--- conflicted
+++ resolved
@@ -57,16 +57,11 @@
         # --------------
         "authors": ["XinyuWu"],
         "maintainers": ["XinyuWu"],
-<<<<<<< HEAD
-        "python_version": ">3.8, <3.13",
         "python_dependencies": [
             "pytorch-forecasting>=1.0.0",
             "torch",
             "lightning",
         ],
-=======
-        "python_dependencies": ["pytorch-forecasting>=1.0.0"],
->>>>>>> 5237ff02
         # estimator type
         # --------------
         "y_inner_mtype": [
