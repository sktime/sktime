--- conflicted
+++ resolved
@@ -7,11 +7,12 @@
 __all__ = ["_StatsModelsAdapter"]
 
 import inspect
+
 import numpy as np
 import pandas as pd
 
+from sktime.forecasting.base import BaseForecaster
 from sktime.forecasting.base._base import DEFAULT_ALPHA
-from sktime.forecasting.base import BaseForecaster
 
 
 class _StatsModelsAdapter(BaseForecaster):
@@ -19,15 +20,9 @@
 
     _fitted_param_names = ()
     _tags = {
-<<<<<<< HEAD
         "ignores-exogeneous-X": True,
         "requires-fh-in-fit": False,
         "handles-missing-data": False,
-=======
-        "univariate_only": True,
-        "requires_fh_in_fit": False,
-        "handles_missing_data": False,
->>>>>>> 16246e12
     }
 
     def __init__(self):
