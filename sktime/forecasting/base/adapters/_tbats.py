# -*- coding: utf-8 -*-
# !/usr/bin/env python3 -u
# copyright: sktime developers, BSD-3-Clause License (see LICENSE file)
"""Implements adapter for using tbats forecasters in sktime framework."""

__author__ = ["mloning", "aiwalter"]
__all__ = ["_TbatsAdapter"]

import numpy as np
import pandas as pd

from sktime.forecasting.base._base import DEFAULT_ALPHA
from sktime.forecasting.base import BaseForecaster
from sktime.utils.validation import check_n_jobs
from sktime.utils.validation.forecasting import check_sp


class _TbatsAdapter(BaseForecaster):
    """Base class for interfacing tbats forecasting algorithms."""

    _tags = {
<<<<<<< HEAD
        "ignores-exogeneous-X": True,
=======
        "univariate_only": True,
>>>>>>> 16246e12
        "capability:pred_int": True,
        "requires_fh_in_fit": False,
        "handles_missing_data": False,
    }

    def __init__(
        self,
        use_box_cox=None,
        box_cox_bounds=(0, 1),
        use_trend=None,
        use_damped_trend=None,
        sp=None,
        use_arma_errors=True,
        show_warnings=True,
        n_jobs=None,
        multiprocessing_start_method="spawn",
        context=None,
    ):

        self.use_box_cox = use_box_cox
        self.box_cox_bounds = box_cox_bounds
        self.use_trend = use_trend
        self.use_damped_trend = use_damped_trend
        self.sp = sp
        self.use_arma_errors = use_arma_errors
        self.show_warnings = show_warnings
        self.n_jobs = n_jobs
        self.multiprocessing_start_method = multiprocessing_start_method
        self.context = context
        # custom sktime args
        self._forecaster = None

        super(_TbatsAdapter, self).__init__()

    def _instantiate_model(self):
        n_jobs = check_n_jobs(self.n_jobs)
        sp = check_sp(self.sp, enforce_list=True)

        return self._ModelClass(
            use_box_cox=self.use_box_cox,
            box_cox_bounds=self.box_cox_bounds,
            use_trend=self.use_trend,
            use_damped_trend=self.use_damped_trend,
            seasonal_periods=sp,
            use_arma_errors=self.use_arma_errors,
            show_warnings=self.show_warnings,
            n_jobs=n_jobs,
            multiprocessing_start_method=self.multiprocessing_start_method,
            context=self.context,
        )

    def _fit(self, y, X=None, fh=None):
        """Fit to training data.

        Parameters
        ----------
        y : pd.Series
            Target time series to which to fit the forecaster.
        fh : int, list or np.array, optional (default=None)
            The forecasters horizon with the steps ahead to to predict.
        X : pd.DataFrame, optional (default=None)
            Exogenous variables (ignored)

        Returns
        -------
        self : returns an instance of self.
        """
        self._forecaster = self._instantiate_model()
        self._forecaster = self._forecaster.fit(y)

        return self

    def _predict(self, fh, X=None, return_pred_int=False, alpha=DEFAULT_ALPHA):
        """Forecast time series at future horizon.

        Parameters
        ----------
        fh : int, list, np.array or ForecastingHorizon
            Forecasting horizon
        X : pd.DataFrame, optional (default=None)
            Exogenous time series
        return_pred_int : bool, optional (default=False)
            If True, returns prediction intervals for given alpha values.
        alpha : float or list, optional (default=0.95)

        Returns
        -------
        y_pred : pd.Series
            Point predictions
        y_pred_int : pd.DataFrame - only if return_pred_int=True
            Prediction intervals
        """
        fh = fh.to_relative(cutoff=self.cutoff)

        if not fh.is_all_in_sample(cutoff=self.cutoff):
            fh_out = fh.to_out_of_sample(cutoff=self.cutoff)
            steps = fh_out.to_pandas().max()
            out = pd.DataFrame(
                self._forecaster.forecast(steps=steps, confidence_level=1 - alpha)[1]
            )
            y_out = out["mean"]
            # pred_int
            lower = pd.Series(out["lower_bound"])
            upper = pd.Series(out["upper_bound"])
            pred_int = self._get_pred_int(lower=lower, upper=upper)

        else:
            y_out = np.array([])

        # y_pred
        y_in_sample = pd.Series(self._forecaster.y_hat)
        y_out_sample = pd.Series(y_out)
        y_pred = self._get_y_pred(y_in_sample=y_in_sample, y_out_sample=y_out_sample)

        if return_pred_int:
            return y_pred, pred_int
        else:
            return y_pred

    def get_fitted_params(self):
        """Get fitted parameters.

        Returns
        -------
        fitted_params : dict
        """
        self.check_is_fitted()
        fitted_params = {}
        for name in self._get_fitted_param_names():
            fitted_params[name] = getattr(self._forecaster, name, None)

        return fitted_params

    def _get_fitted_param_names(self):
        """Get names of fitted parameters."""
        return self._fitted_param_names<|MERGE_RESOLUTION|>--- conflicted
+++ resolved
@@ -9,8 +9,8 @@
 import numpy as np
 import pandas as pd
 
+from sktime.forecasting.base import BaseForecaster
 from sktime.forecasting.base._base import DEFAULT_ALPHA
-from sktime.forecasting.base import BaseForecaster
 from sktime.utils.validation import check_n_jobs
 from sktime.utils.validation.forecasting import check_sp
 
@@ -19,11 +19,7 @@
     """Base class for interfacing tbats forecasting algorithms."""
 
     _tags = {
-<<<<<<< HEAD
         "ignores-exogeneous-X": True,
-=======
-        "univariate_only": True,
->>>>>>> 16246e12
         "capability:pred_int": True,
         "requires_fh_in_fit": False,
         "handles_missing_data": False,
