# -*- coding: utf-8 -*-
# !/usr/bin/env python3 -u
# copyright: sktime developers, BSD-3-Clause License (see LICENSE file)
"""Implements adapter for using tbats forecasters in sktime framework."""

__author__ = ["mloning", "aiwalter", "k1m190r"]
__all__ = ["_TbatsAdapter"]

import numpy as np
import pandas as pd

from sktime.forecasting.base import BaseForecaster
from sktime.forecasting.base._base import DEFAULT_ALPHA
from sktime.utils.validation import check_n_jobs
from sktime.utils.validation.forecasting import check_sp


class _TbatsAdapter(BaseForecaster):
    """Base class for interfacing tbats forecasting algorithms."""

    _tags = {
        "ignores-exogeneous-X": True,
        "capability:pred_int": True,
        "requires-fh-in-fit": False,
        "handles-missing-data": False,
        # "capability:predict_quantiles": True,
    }

    def __init__(
        self,
        use_box_cox=None,
        box_cox_bounds=(0, 1),
        use_trend=None,
        use_damped_trend=None,
        sp=None,
        use_arma_errors=True,
        show_warnings=True,
        n_jobs=None,
        multiprocessing_start_method="spawn",
        context=None,
    ):

        self.use_box_cox = use_box_cox
        self.box_cox_bounds = box_cox_bounds
        self.use_trend = use_trend
        self.use_damped_trend = use_damped_trend
        self.sp = sp
        self.use_arma_errors = use_arma_errors
        self.show_warnings = show_warnings
        self.n_jobs = n_jobs
        self.multiprocessing_start_method = multiprocessing_start_method
        self.context = context
        # custom sktime args
        self._forecaster = None
        self._yname = None  # .fit(y) -> y.name

        super(_TbatsAdapter, self).__init__()

    def _instantiate_model(self):
        n_jobs = check_n_jobs(self.n_jobs)
        sp = check_sp(self.sp, enforce_list=True)

        return self._ModelClass(
            use_box_cox=self.use_box_cox,
            box_cox_bounds=self.box_cox_bounds,
            use_trend=self.use_trend,
            use_damped_trend=self.use_damped_trend,
            seasonal_periods=sp,
            use_arma_errors=self.use_arma_errors,
            show_warnings=self.show_warnings,
            n_jobs=n_jobs,
            multiprocessing_start_method=self.multiprocessing_start_method,
            context=self.context,
        )

    def _fit(self, y, X=None, fh=None):
        """Fit to training data.

        Parameters
        ----------
        y : pd.Series
            Target time series to which to fit the forecaster.
        fh : int, list or np.array, optional (default=None)
            The forecasters horizon with the steps ahead to to predict.
        X : pd.DataFrame, optional (default=None)
            Exogenous variables (ignored)

        Returns
        -------
        self : returns an instance of self.
        """
        self._forecaster = self._instantiate_model()
        self._forecaster = self._forecaster.fit(y)
        self._yname = y.name

        return self

    def _predict(self, fh, X, return_pred_int=False, alpha=DEFAULT_ALPHA):
        """Forecast time series at future horizon.

        Parameters
        ----------
        fh : int, list, np.array or ForecastingHorizon
            Forecasting horizon
        X : (default=None)
            NOT USED BY TBATS
        return_pred_int : bool, optional (default=False)
            If True, returns prediction intervals for given alpha values.
        alpha : float, optional (default=0.05)
            Interpreted as "Confidence Interval" = 1 - alpha

        Returns
        -------
        y_pred : pd.Series
            Point predictions
        y_pred_int : pd.DataFrame - only if return_pred_int=True
            Prediction intervals
        """
        if return_pred_int:
            return self._tbats_forecast_with_interval(fh, alpha)
        else:
            return self._tbats_forecast(fh)

    def _tbats_forecast(self, fh):
        """TBATS forecast without confidence interval.

        Parameters
        ----------
        fh : int, list, np.array or ForecastingHorizon
            Forecasting horizon

        Returns
        -------
        y_pred : pd.Series
            Prediction
        """
<<<<<<< HEAD
        fh = fh.to_relative(cutoff=self.cutoff)

        if not fh.is_all_in_sample(cutoff=self.cutoff):
            fh_out = fh.to_out_of_sample(cutoff=self.cutoff)
            steps = fh_out.to_pandas().max()
            y_out = self._forecaster.forecast(steps=steps, confidence_level=None)

        else:
            y_out = nans(len(fh))

        # y_pred combine in and out samples
        y_in_sample = pd.Series(self._forecaster.y_hat)
        y_out_sample = pd.Series(y_out)
        y_pred = self._get_y_pred(y_in_sample=y_in_sample, y_out_sample=y_out_sample)
        y_pred.name = self._yname

        return y_pred

    def _tbats_forecast_with_interval(self, fh, conf_lev):
        """TBATS forecast with confidence interval.

        Parameters
        ----------
        fh : int, list, np.array or ForecastingHorizon
            Forecasting horizon
        conf_lev : float
            confidence_level for TBATS

        Returns
        -------
        y_pred : pd.Series
            Prediction
        y_pred_int : pd.DataFrame
            Prediction intervals
        """
=======
>>>>>>> 66b8fe69
        fh = fh.to_relative(cutoff=self.cutoff)
        len_fh = len(fh)

        if not fh.is_all_in_sample(cutoff=self.cutoff):
            fh_out = fh.to_out_of_sample(cutoff=self.cutoff)
            steps = fh_out.to_pandas().max()
<<<<<<< HEAD
=======
            y_out = self._forecaster.forecast(steps=steps, confidence_level=None)

        else:
            y_out = nans(len(fh))

        # y_pred combine in and out samples
        y_in_sample = pd.Series(self._forecaster.y_hat)
        y_out_sample = pd.Series(y_out)
        y_pred = self._get_y_pred(y_in_sample=y_in_sample, y_out_sample=y_out_sample)
        y_pred.name = self._yname

        return y_pred

    def _tbats_forecast_with_interval(self, fh, conf_lev):
        """TBATS forecast with confidence interval.

        Parameters
        ----------
        fh : int, list, np.array or ForecastingHorizon
            Forecasting horizon
        conf_lev : float
            confidence_level for TBATS

        Returns
        -------
        y_pred : pd.Series
            Prediction
        y_pred_int : pd.DataFrame
            Prediction intervals
        """
        fh = fh.to_relative(cutoff=self.cutoff)
        len_fh = len(fh)

        if not fh.is_all_in_sample(cutoff=self.cutoff):
            fh_out = fh.to_out_of_sample(cutoff=self.cutoff)
            steps = fh_out.to_pandas().max()
>>>>>>> 66b8fe69
            _, tbats_ci = self._forecaster.forecast(
                steps=steps, confidence_level=conf_lev
            )
            out = pd.DataFrame(tbats_ci)
            y_out = out["mean"]  # aka tbats y_hat out of sample

            # pred_int
            lower = pd.Series(out["lower_bound"])
            upper = pd.Series(out["upper_bound"])
            pred_int = self._get_pred_int(lower=lower, upper=upper)

            if len(fh) != len(fh_out):
                epred_int = pd.DataFrame({"lower": nans(len_fh), "upper": nans(len_fh)})
                epred_int.index = fh.to_absolute(self.cutoff)

                in_pred_int = epred_int.index.isin(pred_int.index)
                epred_int[in_pred_int] = pred_int
                pred_int = epred_int

        else:
            y_out = nans(len_fh)
            pred_int = pd.DataFrame({"lower": nans(len_fh), "upper": nans(len_fh)})
            pred_int.index = fh.to_absolute(self.cutoff)

        # y_pred
        y_in_sample = pd.Series(self._forecaster.y_hat)
        y_out_sample = pd.Series(y_out)
        y_pred = self._get_y_pred(y_in_sample=y_in_sample, y_out_sample=y_out_sample)
        y_pred.name = self._yname

        return y_pred, pred_int

<<<<<<< HEAD
    def _predict_quantiles(self, fh, X, alpha):
        """Compute/return quantile forecasts.

        If alpha is iterable, multiple quantiles will be calculated.

        In-sample is set to NaNs, ince TBATS does not support it.
=======
    def _predict_interval(self, fh, X, coverage):
        """Compute/return prediction quantiles for a forecast.

        private _predict_interval containing the core logic,
            called from predict_interval and possibly predict_quantiles

        Note: In-sample forecasts are set to NaNs, since TBATS does not support it.

        State required:
            Requires state to be "fitted".

        Accesses in self:
            Fitted model attributes ending in "_"
            self.cutoff
>>>>>>> 66b8fe69

        Parameters
        ----------
        fh : int, list, np.array or ForecastingHorizon
            Forecasting horizon, default = y.index (in-sample forecast)
<<<<<<< HEAD
        X : (default=None)
            Ignored, passed for interface compatibility
        alpha : float or list of float, optional (default=[0.05, 0.95])
            A probability or list of, at which quantile forecasts are computed.

        Returns
        -------
        quantiles : pd.DataFrame
            Column has multi-index: first level is variable name from y in fit,
                second level being the values of alpha passed to the function.
            Row index is fh. Entries are quantile forecasts, for var in col index,
                at quantile probability in second col index, for the row index.
        """
        if isinstance(alpha, (int, float)):
            alpha = [alpha]
        # else assume iterative/ list

        req_quant = np.asarray(alpha)  # requested quantiles

        # accumulator of results
        acc = pd.DataFrame([], fh.to_absolute(self.cutoff))

        for q1 in req_quant:

            if q1 in acc.columns:
                # skip as this quantile is already computed by tbats
                continue

            # q = 0.5 -> conf_lev = 0 -> y_pred = pred_int[lower] = pred_int[upper]
            # so don't compute CI intervals simply save y_hat = predictions
            if q1 == 0.5:
                acc[q1] = self._tbats_forecast(fh)
                continue

            # otherwise compute CI intervals

            # tbats with CI intervals
            conf_level = np.abs(1 - q1 * 2)
            y_pred, pred_int = self._tbats_forecast_with_interval(fh, conf_level)

            # preserve q = 0.5, which is calculated and returned anyway
            acc[0.5] = y_pred

            q2 = 1 - q1  # the other quantile

            # _get_pred_int() returns DataFrame with "lower" "upper" columns
            # rename them to quantiles
            colnames = {
                "lower": q1 if q1 < q2 else q2,
                "upper": q2 if q2 > q1 else q1,
            }
            pred_int = pred_int.rename(columns=colnames)

            # add to acc
            for q in [q1, q2]:
                acc[q] = pred_int[q]

        # order as requested and drop un-requested
        quantiles = acc.reindex(columns=req_quant)

        # the y.name for multi-index or "quantiles"
        col_name = "Quantiles" if (self._yname in {None, ""}) else self._yname
        quantiles.columns = pd.MultiIndex.from_product([[col_name], req_quant])

        return quantiles
=======
        X : pd.DataFrame, optional (default=None)
            Ignored, passed for interface compatibility
        coverage : list of float (guaranteed not None and floats in [0,1] interval)
           nominal coverage(s) of predictive interval(s)

        Returns
        -------
        pred_int : pd.DataFrame
            Column has multi-index: first level is variable name from y in fit,
                second level coverage fractions for which intervals were computed.
                    in the same order as in input `coverage`.
                Third level is string "lower" or "upper", for lower/upper interval end.
            Row index is fh. Entries are forecasts of lower/upper interval end,
                for var in col index, at nominal coverage in second col index,
                lower/upper depending on third col index, for the row index.
                Upper/lower interval end forecasts are equivalent to
                quantile forecasts at alpha = 0.5 - c/2, 0.5 + c/2 for c in coverage.
        """
        cutoff = self.cutoff

        # accumulator of results
        var_names = ["Coverage"]
        int_idx = pd.MultiIndex.from_product([var_names, coverage, ["lower", "upper"]])
        pred_int = pd.DataFrame(columns=int_idx, index=fh.to_absolute(cutoff))

        for c in coverage:

            # separate treatment for "0" coverage: upper/lower = point prediction
            if c == 0:
                pred_int[("Coverage", 0, "lower")] = self._tbats_forecast(fh)
                pred_int[("Coverage", 0, "upper")] = pred_int[("Coverage", 0, "lower")]
                continue

            # tbats with CI intervals
            _, tbats_pred_int = self._tbats_forecast_with_interval(fh, c)

            pred_int[("Coverage", c, "lower")] = tbats_pred_int["lower"]
            pred_int[("Coverage", c, "upper")] = tbats_pred_int["upper"]

        return pred_int
>>>>>>> 66b8fe69

    def get_fitted_params(self):
        """Get fitted parameters.

        Returns
        -------
        fitted_params : dict
        """
        self.check_is_fitted()
        fitted_params = {}
        for name in self._get_fitted_param_names():
            fitted_params[name] = getattr(self._forecaster, name, None)
        return fitted_params

    def _get_fitted_param_names(self):
        """Get names of fitted parameters."""
        return self._fitted_param_names

    def _get_pred_int(self, lower, upper):
        """Combine lower/upper bounds of pred.intervals, slice on fh.

        Parameters
        ----------
        lower : pd.Series
            Lower bound (can contain also in-sample bound)
        upper : pd.Series
            Upper bound (can contain also in-sample bound)

        Returns
        -------
        pd.DataFrame
            pred_int, prediction intervals (out-sample, sliced by fh)
        """
        pred_int = pd.DataFrame({"lower": lower, "upper": upper})
        # Out-sample fh
        fh_out = self.fh.to_out_of_sample(cutoff=self.cutoff)
        # If pred_int contains in-sample prediction intervals
        if len(pred_int) > len(self._y):
            len_out = len(pred_int) - len(self._y)
            # Workaround for slicing with negative index
            pred_int["idx"] = [x for x in range(-len(self._y), len_out)]
        # If pred_int does not contain in-sample prediction intervals
        else:
            pred_int["idx"] = [x for x in range(len(pred_int))]
        pred_int = pred_int.loc[
            pred_int["idx"].isin(fh_out.to_indexer(self.cutoff).values)
        ]
        pred_int.index = fh_out.to_absolute(self.cutoff)
        pred_int = pred_int.drop(columns=["idx"])
        return pred_int


def nans(length):
    """Return a vector of NaNs, of length `length`."""
    return np.full(length, np.nan)<|MERGE_RESOLUTION|>--- conflicted
+++ resolved
@@ -134,7 +134,6 @@
         y_pred : pd.Series
             Prediction
         """
-<<<<<<< HEAD
         fh = fh.to_relative(cutoff=self.cutoff)
 
         if not fh.is_all_in_sample(cutoff=self.cutoff):
@@ -170,53 +169,12 @@
         y_pred_int : pd.DataFrame
             Prediction intervals
         """
-=======
->>>>>>> 66b8fe69
         fh = fh.to_relative(cutoff=self.cutoff)
         len_fh = len(fh)
 
         if not fh.is_all_in_sample(cutoff=self.cutoff):
             fh_out = fh.to_out_of_sample(cutoff=self.cutoff)
             steps = fh_out.to_pandas().max()
-<<<<<<< HEAD
-=======
-            y_out = self._forecaster.forecast(steps=steps, confidence_level=None)
-
-        else:
-            y_out = nans(len(fh))
-
-        # y_pred combine in and out samples
-        y_in_sample = pd.Series(self._forecaster.y_hat)
-        y_out_sample = pd.Series(y_out)
-        y_pred = self._get_y_pred(y_in_sample=y_in_sample, y_out_sample=y_out_sample)
-        y_pred.name = self._yname
-
-        return y_pred
-
-    def _tbats_forecast_with_interval(self, fh, conf_lev):
-        """TBATS forecast with confidence interval.
-
-        Parameters
-        ----------
-        fh : int, list, np.array or ForecastingHorizon
-            Forecasting horizon
-        conf_lev : float
-            confidence_level for TBATS
-
-        Returns
-        -------
-        y_pred : pd.Series
-            Prediction
-        y_pred_int : pd.DataFrame
-            Prediction intervals
-        """
-        fh = fh.to_relative(cutoff=self.cutoff)
-        len_fh = len(fh)
-
-        if not fh.is_all_in_sample(cutoff=self.cutoff):
-            fh_out = fh.to_out_of_sample(cutoff=self.cutoff)
-            steps = fh_out.to_pandas().max()
->>>>>>> 66b8fe69
             _, tbats_ci = self._forecaster.forecast(
                 steps=steps, confidence_level=conf_lev
             )
@@ -249,14 +207,6 @@
 
         return y_pred, pred_int
 
-<<<<<<< HEAD
-    def _predict_quantiles(self, fh, X, alpha):
-        """Compute/return quantile forecasts.
-
-        If alpha is iterable, multiple quantiles will be calculated.
-
-        In-sample is set to NaNs, ince TBATS does not support it.
-=======
     def _predict_interval(self, fh, X, coverage):
         """Compute/return prediction quantiles for a forecast.
 
@@ -271,79 +221,11 @@
         Accesses in self:
             Fitted model attributes ending in "_"
             self.cutoff
->>>>>>> 66b8fe69
 
         Parameters
         ----------
         fh : int, list, np.array or ForecastingHorizon
             Forecasting horizon, default = y.index (in-sample forecast)
-<<<<<<< HEAD
-        X : (default=None)
-            Ignored, passed for interface compatibility
-        alpha : float or list of float, optional (default=[0.05, 0.95])
-            A probability or list of, at which quantile forecasts are computed.
-
-        Returns
-        -------
-        quantiles : pd.DataFrame
-            Column has multi-index: first level is variable name from y in fit,
-                second level being the values of alpha passed to the function.
-            Row index is fh. Entries are quantile forecasts, for var in col index,
-                at quantile probability in second col index, for the row index.
-        """
-        if isinstance(alpha, (int, float)):
-            alpha = [alpha]
-        # else assume iterative/ list
-
-        req_quant = np.asarray(alpha)  # requested quantiles
-
-        # accumulator of results
-        acc = pd.DataFrame([], fh.to_absolute(self.cutoff))
-
-        for q1 in req_quant:
-
-            if q1 in acc.columns:
-                # skip as this quantile is already computed by tbats
-                continue
-
-            # q = 0.5 -> conf_lev = 0 -> y_pred = pred_int[lower] = pred_int[upper]
-            # so don't compute CI intervals simply save y_hat = predictions
-            if q1 == 0.5:
-                acc[q1] = self._tbats_forecast(fh)
-                continue
-
-            # otherwise compute CI intervals
-
-            # tbats with CI intervals
-            conf_level = np.abs(1 - q1 * 2)
-            y_pred, pred_int = self._tbats_forecast_with_interval(fh, conf_level)
-
-            # preserve q = 0.5, which is calculated and returned anyway
-            acc[0.5] = y_pred
-
-            q2 = 1 - q1  # the other quantile
-
-            # _get_pred_int() returns DataFrame with "lower" "upper" columns
-            # rename them to quantiles
-            colnames = {
-                "lower": q1 if q1 < q2 else q2,
-                "upper": q2 if q2 > q1 else q1,
-            }
-            pred_int = pred_int.rename(columns=colnames)
-
-            # add to acc
-            for q in [q1, q2]:
-                acc[q] = pred_int[q]
-
-        # order as requested and drop un-requested
-        quantiles = acc.reindex(columns=req_quant)
-
-        # the y.name for multi-index or "quantiles"
-        col_name = "Quantiles" if (self._yname in {None, ""}) else self._yname
-        quantiles.columns = pd.MultiIndex.from_product([[col_name], req_quant])
-
-        return quantiles
-=======
         X : pd.DataFrame, optional (default=None)
             Ignored, passed for interface compatibility
         coverage : list of float (guaranteed not None and floats in [0,1] interval)
@@ -384,7 +266,6 @@
             pred_int[("Coverage", c, "upper")] = tbats_pred_int["upper"]
 
         return pred_int
->>>>>>> 66b8fe69
 
     def get_fitted_params(self):
         """Get fitted parameters.
