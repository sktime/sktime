--- conflicted
+++ resolved
@@ -229,40 +229,6 @@
         fh_out = fh.to_out_of_sample(cutoff=self.cutoff)
         steps = fh_out.to_pandas().max()
 
-<<<<<<< HEAD
-        if not fh.is_all_in_sample(cutoff=self.cutoff):
-            fh_out = fh.to_out_of_sample(cutoff=self.cutoff)
-            steps = fh_out.to_pandas().max()
-            _, tbats_ci = self._forecaster.forecast(
-                steps=steps, confidence_level=conf_lev
-            )
-            out = pd.DataFrame(tbats_ci)
-            y_out = out["mean"]  # aka tbats y_hat out of sample
-
-            # pred_int
-            lower = pd.Series(out["lower_bound"])
-            upper = pd.Series(out["upper_bound"])
-            pred_int = self._get_pred_int(lower=lower, upper=upper)
-
-            if len(fh) != len(fh_out):
-                epred_int = pd.DataFrame({"lower": nans(len_fh), "upper": nans(len_fh)})
-                epred_int.index = fh.to_absolute_index(self.cutoff)
-
-                in_pred_int = epred_int.index.isin(pred_int.index)
-                epred_int[in_pred_int] = pred_int
-                pred_int = epred_int
-
-        else:
-            y_out = nans(len_fh)
-            pred_int = pd.DataFrame({"lower": nans(len_fh), "upper": nans(len_fh)})
-            pred_int.index = fh.to_absolute_index(self.cutoff)
-
-        # y_pred
-        y_in_sample = pd.Series(self._forecaster.y_hat)
-        y_out_sample = pd.Series(y_out)
-        y_pred = self._get_y_pred(y_in_sample=y_in_sample, y_out_sample=y_out_sample)
-        y_pred.name = self._yname
-=======
         _, tbats_ci = self._forecaster.forecast(steps=steps, confidence_level=conf_lev)
         out = pd.DataFrame(tbats_ci)
 
@@ -271,10 +237,9 @@
         upper = pd.Series(out["upper_bound"])
         pred_int_oos = pd.DataFrame({"lower": lower, "upper": upper})
         pred_int_oos = pred_int_oos.iloc[fh_out.to_indexer()]
-        pred_int_oos.index = fh_out.to_absolute(self.cutoff).to_pandas()
-        full_ix = fh.to_absolute(self.cutoff).to_pandas()
+        pred_int_oos.index = fh_out.to_absolute_index(self.cutoff)
+        full_ix = fh.to_absolute_index(self.cutoff)
         pred_int = pred_int_oos.reindex(full_ix)
->>>>>>> edda79a5
 
         return pred_int
 
@@ -354,42 +319,6 @@
         """Get names of fitted parameters."""
         return self._fitted_param_names
 
-<<<<<<< HEAD
-    def _get_pred_int(self, lower, upper):
-        """Combine lower/upper bounds of pred.intervals, slice on fh.
-
-        Parameters
-        ----------
-        lower : pd.Series
-            Lower bound (can contain also in-sample bound)
-        upper : pd.Series
-            Upper bound (can contain also in-sample bound)
-
-        Returns
-        -------
-        pd.DataFrame
-            pred_int, prediction intervals (out-sample, sliced by fh)
-        """
-        pred_int = pd.DataFrame({"lower": lower, "upper": upper})
-        # Out-sample fh
-        fh_out = self.fh.to_out_of_sample(cutoff=self.cutoff)
-        # If pred_int contains in-sample prediction intervals
-        if len(pred_int) > len(self._y):
-            len_out = len(pred_int) - len(self._y)
-            # Workaround for slicing with negative index
-            pred_int["idx"] = [x for x in range(-len(self._y), len_out)]
-        # If pred_int does not contain in-sample prediction intervals
-        else:
-            pred_int["idx"] = [x for x in range(len(pred_int))]
-        pred_int = pred_int.loc[
-            pred_int["idx"].isin(fh_out.to_indexer(self.cutoff).values)
-        ]
-        pred_int.index = fh_out.to_absolute_index(self.cutoff)
-        pred_int = pred_int.drop(columns=["idx"])
-        return pred_int
-
-=======
->>>>>>> edda79a5
 
 def nans(length):
     """Return a vector of NaNs, of length `length`."""
