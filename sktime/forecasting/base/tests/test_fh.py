# -*- coding: utf-8 -*-
# copyright: sktime developers, BSD-3-Clause License (see LICENSE file)
"""Tests for ForecastingHorizon object."""

__author__ = ["mloning", "khrapovs"]

import numpy as np
import pandas as pd
import pytest
from numpy.testing._private.utils import assert_array_equal
from pytest import raises

from sktime.datasets import load_airline
from sktime.forecasting.arima import AutoARIMA
from sktime.forecasting.base import ForecastingHorizon
from sktime.forecasting.base._fh import DELEGATED_METHODS
from sktime.forecasting.ets import AutoETS
from sktime.forecasting.exp_smoothing import ExponentialSmoothing
from sktime.forecasting.model_selection import temporal_train_test_split
from sktime.forecasting.tests._config import (
    INDEX_TYPE_LOOKUP,
    TEST_FHS,
    TEST_FHS_TIMEDELTA,
    VALID_INDEX_FH_COMBINATIONS,
)
from sktime.utils._testing.forecasting import _make_fh, make_forecasting_problem
from sktime.utils._testing.series import _make_index
from sktime.utils.datetime import (
    _coerce_duration_to_int,
    _get_duration,
    _get_freq,
    _get_intervals_count_and_unit,
    _shift,
)
from sktime.utils.validation.series import (
    VALID_INDEX_TYPES,
    is_in_valid_index_types,
    is_integer_index,
)


def _assert_index_equal(a, b):
    """Compare forecasting horizons."""
    assert isinstance(a, pd.Index)
    assert isinstance(b, pd.Index)
    assert a.equals(b)


@pytest.mark.parametrize(
    "index_type, fh_type, is_relative", VALID_INDEX_FH_COMBINATIONS
)
@pytest.mark.parametrize("steps", [*TEST_FHS, *TEST_FHS_TIMEDELTA])
def test_fh(index_type, fh_type, is_relative, steps):
    """Testing ForecastingHorizon conversions."""
    int_types = ["int64", "int32"]
    steps_is_int = (
        isinstance(steps, (int, np.integer)) or np.array(steps).dtype in int_types
    )
    steps_is_timedelta = isinstance(steps, pd.Timedelta) or (
        isinstance(steps, list) and isinstance(pd.Index(steps), pd.TimedeltaIndex)
    )
    steps_and_fh_incompatible = (fh_type == "timedelta" and steps_is_int) or (
        fh_type != "timedelta" and steps_is_timedelta
    )
    if steps_and_fh_incompatible:
        pytest.skip("steps and fh_type are incompatible")
    # generate data
    y = make_forecasting_problem(index_type=index_type)
    if index_type == "int":
        assert is_integer_index(y.index)
    else:
        assert isinstance(y.index, INDEX_TYPE_LOOKUP.get(index_type))

    # split data
    y_train, y_test = temporal_train_test_split(y, test_size=10)

    # choose cutoff point
    cutoff = y_train.index[-1]

    # generate fh
    fh = _make_fh(cutoff, steps, fh_type, is_relative)
    if fh_type == "int":
        assert is_integer_index(fh.to_pandas())
    else:
        assert isinstance(fh.to_pandas(), INDEX_TYPE_LOOKUP.get(fh_type))

    # get expected outputs
    if isinstance(steps, int):
        steps = np.array([steps])
<<<<<<< HEAD
    elif isinstance(steps, pd.Timedelta):
        steps = pd.Index([steps])
    else:
        steps = pd.Index(steps)

    if steps.dtype in int_types:
        fh_relative = pd.Index(steps, dtype="int64").sort_values()
        fh_absolute = y.index[np.where(y.index == cutoff)[0] + steps].sort_values()
        fh_indexer = fh_relative - 1
    else:
        fh_relative = steps.sort_values()
        fh_absolute = (cutoff + steps).sort_values()
        fh_indexer = None

    if steps.dtype in int_types:
        null = 0
    else:
        null = pd.Timedelta(0)
    fh_oos = fh.to_pandas()[fh_relative > null]
=======
    fh_relative = pd.Index(steps).sort_values()
    fh_absolute = y.index[np.where(y.index == cutoff)[0] + steps].sort_values()
    fh_indexer = fh_relative - 1
    fh_oos = fh.to_pandas()[fh_relative > 0]
>>>>>>> 4b9003c4
    is_oos = len(fh_oos) == len(fh)
    fh_ins = fh.to_pandas()[fh_relative <= null]
    is_ins = len(fh_ins) == len(fh)

    # check outputs
    # check relative representation
    _assert_index_equal(fh_absolute, fh.to_absolute(cutoff).to_pandas())
    assert not fh.to_absolute(cutoff).is_relative

    # check relative representation
    _assert_index_equal(fh_relative, fh.to_relative(cutoff).to_pandas())
    assert fh.to_relative(cutoff).is_relative

    if steps.dtype in int_types:
        # check index-like representation
        _assert_index_equal(fh_indexer, fh.to_indexer(cutoff))
    else:
        with pytest.raises(NotImplementedError):
            fh.to_indexer(cutoff)

    # check in-sample representation
    # we only compare the numpy array here because the expected solution is
    # formatted in a slightly different way than the generated solution
    np.testing.assert_array_equal(
        fh_ins.to_numpy(), fh.to_in_sample(cutoff).to_pandas()
    )
    assert fh.to_in_sample(cutoff).is_relative == is_relative
    assert fh.is_all_in_sample(cutoff) == is_ins

    # check out-of-sample representation
    np.testing.assert_array_equal(
        fh_oos.to_numpy(), fh.to_out_of_sample(cutoff).to_pandas()
    )
    assert fh.to_out_of_sample(cutoff).is_relative == is_relative
    assert fh.is_all_out_of_sample(cutoff) == is_oos


def test_fh_method_delegation():
    """Test ForecastingHorizon delegated methods."""
    fh = ForecastingHorizon(1)
    for method in DELEGATED_METHODS:
        assert hasattr(fh, method)


BAD_INPUT_ARGS = (
    (1, 2),  # tuple
    "some_string",  # string
    0.1,  # float
    -0.1,  # negative float
    np.array([0.1, 2]),  # float in array
    None,
)


@pytest.mark.parametrize("arg", BAD_INPUT_ARGS)
def test_check_fh_values_bad_input_types(arg):
    """Negative test for bad ForecastingHorizon arguments."""
    with raises(TypeError):
        ForecastingHorizon(arg)


DUPLICATE_INPUT_ARGS = (np.array([1, 2, 2]), [3, 3, 1])


@pytest.mark.parametrize("arg", DUPLICATE_INPUT_ARGS)
def test_check_fh_values_duplicate_input_values(arg):
    """Negative test for ForecastingHorizon input arguments."""
    with raises(ValueError):
        ForecastingHorizon(arg)


GOOD_ABSOLUTE_INPUT_ARGS = (
    pd.Index([1, 2, 3]),
    pd.period_range("2000-01-01", periods=3, freq="D"),
    pd.date_range("2000-01-01", periods=3, freq="M"),
    np.array([1, 2, 3]),
    [1, 2, 3],
    1,
)


@pytest.mark.parametrize("arg", GOOD_ABSOLUTE_INPUT_ARGS)
def test_check_fh_absolute_values_input_conversion_to_pandas_index(arg):
    """Test conversion of absolute horizons to pandas index."""
    assert is_in_valid_index_types(
        ForecastingHorizon(arg, is_relative=False).to_pandas()
    )


GOOD_RELATIVE_INPUT_ARGS = [
    pd.timedelta_range(pd.to_timedelta(1, unit="D"), periods=3, freq="D")
]


@pytest.mark.parametrize("arg", GOOD_RELATIVE_INPUT_ARGS)
def test_check_fh_relative_values_input_conversion_to_pandas_index(arg):
    """Test conversion of relative horizons to pandas index."""
    output = ForecastingHorizon(arg, is_relative=True).to_pandas()
    assert type(output) in VALID_INDEX_TYPES


TIMEPOINTS = [
    pd.Period("2000", freq="M"),
    pd.Timestamp("2000-01-01", freq="D"),
    int(1),
    3,
]


@pytest.mark.parametrize("timepoint", TIMEPOINTS)
@pytest.mark.parametrize("by", [-3, -1, 0, 1, 3])
def test_shift(timepoint, by):
    """Test shifting of ForecastingHorizon."""
    ret = _shift(timepoint, by=by)

    # check output type, pandas index types inherit from each other,
    # hence check for type equality here rather than using isinstance
    assert type(ret) is type(timepoint)

    # check if for a zero shift, input and output are the same
    if by == 0:
        assert timepoint == ret


DURATIONS_ALLOWED = [
    pd.TimedeltaIndex(range(3), unit="D", freq="D"),
    pd.TimedeltaIndex(range(0, 9, 3), unit="D", freq="3D"),
    pd.tseries.offsets.MonthEnd(3),
    # we also support pd.Timedelta, but it does not have freqstr so we
    # cannot automatically infer the unit during testing
    # pd.Timedelta(days=3, freq="D"),
]
DURATIONS_NOT_ALLOWED = [
    pd.Index(pd.tseries.offsets.Day(day) for day in range(3)),
    # we also support pd.Timedelta, but it does not have freqstr so we
    # cannot automatically infer the unit during testing
    # pd.Timedelta(days=3, freq="D"),
]


@pytest.mark.parametrize("duration", DURATIONS_ALLOWED)
def test_coerce_duration_to_int(duration):
    """Test coercion of duration to int."""
    ret = _coerce_duration_to_int(duration, freq=_get_freq(duration))

    # check output type is always integer
    assert (type(ret) in (np.integer, int)) or is_integer_index(ret)

    # check result
    if isinstance(duration, pd.Index):
        np.testing.assert_array_equal(ret, range(3))

    if isinstance(duration, pd.tseries.offsets.BaseOffset):
        assert ret == 3


@pytest.mark.parametrize("duration", DURATIONS_NOT_ALLOWED)
def test_coerce_duration_to_int_with_non_allowed_durations(duration):
    """Test coercion of duration to int."""
    with pytest.raises(ValueError, match="frequency is missing"):
        _coerce_duration_to_int(duration, freq=_get_freq(duration))


@pytest.mark.parametrize("n_timepoints", [3, 5])
@pytest.mark.parametrize("index_type", INDEX_TYPE_LOOKUP.keys())
def test_get_duration(n_timepoints, index_type):
    """Test getting of duration."""
    if index_type != "timedelta":
        index = _make_index(n_timepoints, index_type)
        duration = _get_duration(index)
        # check output type is duration type
        assert isinstance(
            duration, (pd.Timedelta, pd.tseries.offsets.BaseOffset, int, np.integer)
        )

        # check integer output
        duration = _get_duration(index, coerce_to_int=True)
        assert isinstance(duration, (int, np.integer))
        assert duration == n_timepoints - 1
    else:
        match = "index_class: timedelta is not supported"
        with pytest.raises(ValueError, match=match):
            _make_index(n_timepoints, index_type)


FIXED_FREQUENCY_STRINGS = ["10T", "H", "D", "2D"]
NON_FIXED_FREQUENCY_STRINGS = ["W-WED", "W-SUN", "W-SAT", "M"]
FREQUENCY_STRINGS = [*FIXED_FREQUENCY_STRINGS, *NON_FIXED_FREQUENCY_STRINGS]


@pytest.mark.parametrize("freqstr", FREQUENCY_STRINGS)
def test_to_absolute_freq(freqstr):
    """Test conversion when anchorings included in frequency."""
    train = pd.Series(1, index=pd.date_range("2021-10-06", freq=freqstr, periods=3))
    fh = ForecastingHorizon([1, 2, 3])
    abs_fh = fh.to_absolute(train.index[-1])
    assert abs_fh._values.freqstr == freqstr


@pytest.mark.parametrize("freqstr", FREQUENCY_STRINGS)
def test_absolute_to_absolute_with_integer_horizon(freqstr):
    """Test converting between absolute and relative with integer horizon."""
    # Converts from absolute to relative and back to absolute
    train = pd.Series(1, index=pd.date_range("2021-10-06", freq=freqstr, periods=3))
    fh = ForecastingHorizon([1, 2, 3])
    abs_fh = fh.to_absolute(train.index[-1])

    converted_abs_fh = abs_fh.to_relative(train.index[-1]).to_absolute(train.index[-1])
    assert_array_equal(abs_fh, converted_abs_fh)
    assert converted_abs_fh._values.freqstr == freqstr


@pytest.mark.parametrize("freqstr", FIXED_FREQUENCY_STRINGS)
def test_absolute_to_absolute_with_timedelta_horizon(freqstr):
    """Test converting between absolute and relative."""
    # Converts from absolute to relative and back to absolute
    train = pd.Series(1, index=pd.date_range("2021-10-06", freq=freqstr, periods=3))
    count, unit = _get_intervals_count_and_unit(freq=freqstr)
    fh = ForecastingHorizon(
        pd.timedelta_range(pd.to_timedelta(count, unit=unit), freq=freqstr, periods=3)
    )
    abs_fh = fh.to_absolute(train.index[-1])

    converted_abs_fh = abs_fh.to_relative(train.index[-1]).to_absolute(train.index[-1])
    assert_array_equal(abs_fh, converted_abs_fh)
    assert converted_abs_fh._values.freqstr == freqstr


@pytest.mark.parametrize("freqstr", FREQUENCY_STRINGS)
def test_relative_to_relative_with_integer_horizon(freqstr):
    """Test converting between relative and absolute with integer horizons."""
    # Converts from relative to absolute and back to relative
    train = pd.Series(1, index=pd.date_range("2021-10-06", freq=freqstr, periods=3))
    fh = ForecastingHorizon([1, 2, 3])
    abs_fh = fh.to_absolute(train.index[-1])

    converted_rel_fh = abs_fh.to_relative(train.index[-1])
    assert_array_equal(fh, converted_rel_fh)


@pytest.mark.parametrize("freqstr", FIXED_FREQUENCY_STRINGS)
def test_relative_to_relative_with_timedelta_horizon(freqstr):
    """Test converting between relative and absolute with timedelta horizons."""
    # Converts from relative to absolute and back to relative
    train = pd.Series(1, index=pd.date_range("2021-10-06", freq=freqstr, periods=3))
    count, unit = _get_intervals_count_and_unit(freq=freqstr)
    fh = ForecastingHorizon(
        pd.timedelta_range(pd.to_timedelta(count, unit=unit), freq=freqstr, periods=3)
    )
    abs_fh = fh.to_absolute(train.index[-1])

    converted_rel_fh = abs_fh.to_relative(train.index[-1])
    assert_array_equal(converted_rel_fh, np.arange(1, 4))


@pytest.mark.parametrize("freq", FREQUENCY_STRINGS)
def test_to_relative(freq: str):
    """Test conversion to relative.

    Fixes bug in
    https://github.com/alan-turing-institute/sktime/issues/1935#issue-1114814142
    """
    freq = "2H"
    t = pd.date_range(start="2021-01-01", freq=freq, periods=5)
    fh_abs = ForecastingHorizon(t, is_relative=False)
    fh_rel = fh_abs.to_relative(cutoff=t.min())
    assert_array_equal(fh_rel, np.arange(5))


@pytest.mark.parametrize("idx", range(5))
@pytest.mark.parametrize("freq", FREQUENCY_STRINGS)
def test_to_absolute_int(idx: int, freq: str):
    """Test converting between relative and absolute."""
    # Converts from relative to absolute and back to relative
    train = pd.Series(1, index=pd.date_range("2021-10-06", freq=freq, periods=5))
    fh = ForecastingHorizon([1, 2, 3])
    absolute_int = fh.to_absolute_int(start=train.index[0], cutoff=train.index[idx])
    assert_array_equal(fh + idx, absolute_int)


@pytest.mark.parametrize("freqstr", ["W-WED", "W-SUN", "W-SAT"])
def test_estimator_fh(freqstr):
    """Test model fitting with anchored frequency."""
    train = pd.Series(
        np.random.uniform(low=2000, high=7000, size=(104,)),
        index=pd.date_range("2019-01-02", freq=freqstr, periods=104),
    )
    forecaster = AutoETS(auto=True, sp=52, n_jobs=-1, restrict=True)
    forecaster.fit(train)
    pred = forecaster.predict(np.arange(1, 27))
    expected_fh = ForecastingHorizon(np.arange(1, 27)).to_absolute(train.index[-1])
    assert_array_equal(pred.index.to_numpy(), expected_fh.to_numpy())


# TODO: Replace this long running test with fast unit test
def test_auto_ets():
    """Fix bug in 1435.

    https://github.com/alan-turing-institute/sktime/issues/1435#issue-1000175469
    """
    freq = "30T"
    _y = np.arange(50) + np.random.rand(50) + np.sin(np.arange(50) / 4) * 10
    t = pd.date_range("2021-09-19", periods=50, freq=freq)
    y = pd.Series(_y, index=t)
    y.index = y.index.to_period(freq=freq)
    forecaster = AutoETS(sp=12, auto=True, n_jobs=-1)
    forecaster.fit(y)
    y_pred = forecaster.predict(fh=[1, 2, 3])
    pd.testing.assert_index_equal(
        y_pred.index,
        pd.date_range("2021-09-19", periods=53, freq=freq)[-3:].to_period(freq=freq),
    )


# TODO: Replace this long running test with fast unit test
def test_exponential_smoothing():
    """Test bug in 1876.

    https://github.com/alan-turing-institute/sktime/issues/1876#issue-1103752402.
    """
    y = load_airline()
    # Change index to 10 min interval
    freq = "10Min"
    time_range = pd.date_range(
        pd.to_datetime("2019-01-01 00:00"),
        pd.to_datetime("2019-01-01 23:55"),
        freq=freq,
    )
    # Period Index does not work
    y.index = time_range.to_period()

    forecaster = ExponentialSmoothing(trend="add", seasonal="multiplicative", sp=12)
    forecaster.fit(y, fh=[1, 2, 3, 4, 5, 6])
    y_pred = forecaster.predict()
    pd.testing.assert_index_equal(
        y_pred.index, pd.period_range("2019-01-02 00:00", periods=6, freq=freq)
    )


# TODO: Replace this long running test with fast unit test
def test_auto_arima():
    """Test bug in 805.

    https://github.com/alan-turing-institute/sktime/issues/805#issuecomment-891848228.
    """
    time_index = pd.date_range("January 1, 2021", periods=8, freq="1D")
    X = pd.DataFrame(
        np.random.randint(0, 4, 24).reshape(8, 3),
        columns=["First", "Second", "Third"],
        index=time_index,
    )
    y = pd.Series([1, 3, 2, 4, 5, 2, 3, 1], index=time_index)

    fh_ = ForecastingHorizon(X.index[5:], is_relative=False)

    a_clf = AutoARIMA(start_p=2, start_q=2, max_p=5, max_q=5)
    clf = a_clf.fit(X=X[:5], y=y[:5])
    y_pred_sk = clf.predict(fh=fh_, X=X[5:])

    pd.testing.assert_index_equal(
        y_pred_sk.index, pd.date_range("January 6, 2021", periods=3, freq="1D")
    )

    time_index = pd.date_range("January 1, 2021", periods=8, freq="2D")
    X = pd.DataFrame(
        np.random.randint(0, 4, 24).reshape(8, 3),
        columns=["First", "Second", "Third"],
        index=time_index,
    )
    y = pd.Series([1, 3, 2, 4, 5, 2, 3, 1], index=time_index)

    fh = ForecastingHorizon(X.index[5:], is_relative=False)

    a_clf = AutoARIMA(start_p=2, start_q=2, max_p=5, max_q=5)
    clf = a_clf.fit(X=X[:5], y=y[:5])
    y_pred_sk = clf.predict(fh=fh, X=X[5:])

    pd.testing.assert_index_equal(
        y_pred_sk.index, pd.date_range("January 11, 2021", periods=3, freq="2D")
    )<|MERGE_RESOLUTION|>--- conflicted
+++ resolved
@@ -87,7 +87,6 @@
     # get expected outputs
     if isinstance(steps, int):
         steps = np.array([steps])
-<<<<<<< HEAD
     elif isinstance(steps, pd.Timedelta):
         steps = pd.Index([steps])
     else:
@@ -107,12 +106,6 @@
     else:
         null = pd.Timedelta(0)
     fh_oos = fh.to_pandas()[fh_relative > null]
-=======
-    fh_relative = pd.Index(steps).sort_values()
-    fh_absolute = y.index[np.where(y.index == cutoff)[0] + steps].sort_values()
-    fh_indexer = fh_relative - 1
-    fh_oos = fh.to_pandas()[fh_relative > 0]
->>>>>>> 4b9003c4
     is_oos = len(fh_oos) == len(fh)
     fh_ins = fh.to_pandas()[fh_relative <= null]
     is_ins = len(fh_ins) == len(fh)
