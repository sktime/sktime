--- conflicted
+++ resolved
@@ -212,10 +212,7 @@
 
 TIMEPOINTS = [
     pd.Period("2000", freq="M"),
-<<<<<<< HEAD
     pd.Timestamp("2000-01-01").to_period(freq="D"),
-=======
->>>>>>> daba601c
     int(1),
     3,
 ]
