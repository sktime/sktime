# copyright: sktime developers, BSD-3-Clause License (see LICENSE file)
"""Tests for ForecastingHorizon object."""

__author__ = ["mloning", "khrapovs"]

from datetime import timedelta

import numpy as np
import pandas as pd
import pytest
from numpy.testing._private.utils import assert_array_equal
from pytest import raises

from sktime.datasets import load_airline
from sktime.datatypes._utilities import get_cutoff
from sktime.forecasting.arima import AutoARIMA
from sktime.forecasting.base import ForecastingHorizon
from sktime.forecasting.base._fh import (
    DELEGATED_METHODS,
    _check_freq,
    _extract_freq_from_cutoff,
)
from sktime.forecasting.ets import AutoETS
from sktime.forecasting.exp_smoothing import ExponentialSmoothing
from sktime.forecasting.naive import NaiveForecaster
from sktime.forecasting.tests._config import (
    INDEX_TYPE_LOOKUP,
    TEST_FHS,
    TEST_FHS_TIMEDELTA,
    VALID_INDEX_FH_COMBINATIONS,
)
from sktime.split import temporal_train_test_split
from sktime.tests.test_switch import run_test_module_changed
from sktime.utils._testing.forecasting import _make_fh, make_forecasting_problem
from sktime.utils._testing.series import _make_index, _make_series
from sktime.utils.datetime import (
    _coerce_duration_to_int,
    _get_duration,
    _get_freq,
    _get_intervals_count_and_unit,
    _shift,
    infer_freq,
)
from sktime.utils.dependencies import _check_estimator_deps, _check_soft_dependencies
from sktime.utils.validation.series import is_in_valid_index_types, is_integer_index


def _assert_index_equal(a, b):
    """Compare forecasting horizons."""
    assert isinstance(a, pd.Index)
    assert isinstance(b, pd.Index)
    assert a.equals(b)


# fixtures
@pytest.fixture(params=None)
def good_absolute_input_arg(request):
    """Parametrized by integer values."""
    pandas2 = _check_soft_dependencies("pandas>=2.0.0", severity="none")
    if pandas2:
        m_freq = "ME"
    else:
        m_freq = "M"

    params = [
        pd.Index([1, 2, 3]),
        pd.period_range("2000-01-01", periods=3, freq="D"),
        pd.date_range("2000-01-01", periods=3, freq=m_freq),
        np.array([1, 2, 3]),
        [1, 2, 3],
        1,
    ]
    return params[request.param]


@pytest.fixture(params=None)
def good_relative_input_arg(request):
    """Parametrized by integer values."""
    params = [
        pd.timedelta_range(pd.to_timedelta(1, unit="D"), periods=3, freq="D"),
        [np.timedelta64(x, "D") for x in range(3)],
        [timedelta(days=x) for x in range(3)],
    ]
    return params[request.param]


@pytest.fixture(params=None)
def timepoint(request):
    """Parametrized by integer values."""
    TIMEPOINTS = [
        pd.Period("2000", freq="M"),
        pd.Timestamp("2000-01-01").to_period(freq="D"),
        1,
        3,
    ]
    return TIMEPOINTS[request.param]


@pytest.fixture(params=None)
def length1_index(request):
    """Parametrized by integer values."""
    TIMEPOINTS = [
        pd.Period("2000", freq="M"),
        pd.Timestamp("2000-01-01").to_period(freq="D"),
        1,
        3,
    ]
    LENGTH1_INDICES = [pd.Index([x]) for x in TIMEPOINTS]
    LENGTH1_INDICES += [pd.DatetimeIndex(["2000-01-01"], freq="D")]
    return LENGTH1_INDICES[request.param]


# test generate hook to ensure fixture creation happens only on test time,
# not on module load time
# this is because pandas fixtures may break, they contain risky freq args
def pytest_generate_tests(metafunc):
    if "good_absolute_input_arg" in metafunc.fixturenames:
        metafunc.parametrize("good_absolute_input_arg", range(6), indirect=True)
    if "good_relative_input_arg" in metafunc.fixturenames:
        metafunc.parametrize("good_relative_input_arg", range(3), indirect=True)
    if "timepoint" in metafunc.fixturenames:
        metafunc.parametrize("timepoint", range(4), indirect=True)
    if "length1_index" in metafunc.fixturenames:
        metafunc.parametrize("length1_index", range(5), indirect=True)


@pytest.mark.skipif(
    not run_test_module_changed(["sktime.forecasting.base", "sktime.datatypes"]),
    reason="run only if base module has changed or datatypes module has changed",
)
@pytest.mark.parametrize(
    "index_type, fh_type, is_relative", VALID_INDEX_FH_COMBINATIONS
)
@pytest.mark.parametrize("steps", [*TEST_FHS, *TEST_FHS_TIMEDELTA])
def test_fh(index_type, fh_type, is_relative, steps):
    """Testing ForecastingHorizon conversions."""
    int_types = ["int64", "int32"]
    steps_is_int = (
        isinstance(steps, (int, np.integer)) or np.array(steps).dtype in int_types
    )
    steps_is_timedelta = isinstance(steps, pd.Timedelta) or (
        isinstance(steps, list) and isinstance(pd.Index(steps), pd.TimedeltaIndex)
    )
    steps_and_fh_incompatible = (fh_type == "timedelta" and steps_is_int) or (
        fh_type != "timedelta" and steps_is_timedelta
    )
    if steps_and_fh_incompatible:
        pytest.skip("steps and fh_type are incompatible")
    # generate data
    y = make_forecasting_problem(index_type=index_type)
    if index_type == "int":
        assert is_integer_index(y.index)
    else:
        assert isinstance(y.index, INDEX_TYPE_LOOKUP.get(index_type))

    # split data
    y_train, y_test = temporal_train_test_split(y, test_size=10)

    # choose cutoff point
    cutoff_idx = get_cutoff(y_train, return_index=True)
    cutoff = cutoff_idx[0]

    # generate fh
    fh = _make_fh(cutoff_idx, steps, fh_type, is_relative)
    # update frequency of the forecasting horizon
    fh.freq = infer_freq(y)
    if fh_type == "int":
        assert is_integer_index(fh.to_pandas())
    else:
        assert isinstance(fh.to_pandas(), INDEX_TYPE_LOOKUP.get(fh_type))

    # get expected outputs
    if isinstance(steps, int):
        steps = np.array([steps])
    elif isinstance(steps, pd.Timedelta):
        steps = pd.Index([steps])
    else:
        steps = pd.Index(steps)

    if steps.dtype in int_types:
        fh_relative = pd.Index(steps, dtype="int64").sort_values()
        fh_absolute = y.index[np.where(y.index == cutoff)[0] + steps].sort_values()
        fh_indexer = fh_relative - 1
    else:
        fh_relative = steps.sort_values()
        fh_absolute = (cutoff + steps).sort_values()
        fh_indexer = None

    if steps.dtype in int_types:
        null = 0
    else:
        null = pd.Timedelta(0)
    fh_oos = fh.to_pandas()[fh_relative > null]
    is_oos = len(fh_oos) == len(fh)
    fh_ins = fh.to_pandas()[fh_relative <= null]
    is_ins = len(fh_ins) == len(fh)

    # check outputs
    # check relative representation
    _assert_index_equal(fh_absolute, fh.to_absolute_index(cutoff))
    assert not fh.to_absolute(cutoff).is_relative

    # check relative representation
    _assert_index_equal(fh_relative, fh.to_relative(cutoff).to_pandas())
    assert fh.to_relative(cutoff).is_relative

    if steps.dtype in int_types:
        # check index-like representation
        _assert_index_equal(fh_indexer, fh.to_indexer(cutoff))
    else:
        with pytest.raises(NotImplementedError):
            fh.to_indexer(cutoff)

    # check in-sample representation
    # we only compare the numpy array here because the expected solution is
    # formatted in a slightly different way than the generated solution
    np.testing.assert_array_equal(
        fh_ins.to_numpy(), fh.to_in_sample(cutoff).to_pandas()
    )
    assert fh.to_in_sample(cutoff).is_relative == is_relative
    assert fh.is_all_in_sample(cutoff) == is_ins

    # check out-of-sample representation
    np.testing.assert_array_equal(
        fh_oos.to_numpy(), fh.to_out_of_sample(cutoff).to_pandas()
    )
    assert fh.to_out_of_sample(cutoff).is_relative == is_relative
    assert fh.is_all_out_of_sample(cutoff) == is_oos


@pytest.mark.skipif(
    not run_test_module_changed(["sktime.forecasting.base", "sktime.datatypes"]),
    reason="run only if base module has changed or datatypes module has changed",
)
def test_fh_method_delegation():
    """Test ForecastingHorizon delegated methods."""
    fh = ForecastingHorizon(1)
    for method in DELEGATED_METHODS:
        assert hasattr(fh, method)


BAD_INPUT_ARGS = (
    (1, 2),  # tuple
    "some_string",  # string
    0.1,  # float
    -0.1,  # negative float
    np.array([0.1, 2]),  # float in array
    None,
)


@pytest.mark.skipif(
    not run_test_module_changed(["sktime.forecasting.base", "sktime.datatypes"]),
    reason="run only if base module has changed or datatypes module has changed",
)
@pytest.mark.parametrize("arg", BAD_INPUT_ARGS)
def test_check_fh_values_bad_input_types(arg):
    """Negative test for bad ForecastingHorizon arguments."""
    with raises(TypeError):
        ForecastingHorizon(arg)


DUPLICATE_INPUT_ARGS = (np.array([1, 2, 2]), [3, 3, 1])


@pytest.mark.skipif(
    not run_test_module_changed(["sktime.forecasting.base", "sktime.datatypes"]),
    reason="run only if base module has changed or datatypes module has changed",
)
@pytest.mark.parametrize("arg", DUPLICATE_INPUT_ARGS)
def test_check_fh_values_duplicate_input_values(arg):
    """Negative test for ForecastingHorizon input arguments."""
    with raises(ValueError):
        ForecastingHorizon(arg)


@pytest.mark.skipif(
    not run_test_module_changed(["sktime.forecasting.base", "sktime.datatypes"]),
    reason="run only if base module has changed or datatypes module has changed",
)
def test_check_fh_absolute_input_conversion_to_pandas_index(good_absolute_input_arg):
    """Test conversion of absolute horizons to pandas index."""
    arg = good_absolute_input_arg
    assert is_in_valid_index_types(
        ForecastingHorizon(arg, is_relative=False).to_pandas()
    )


@pytest.mark.skipif(
    not run_test_module_changed(["sktime.forecasting.base", "sktime.datatypes"]),
    reason="run only if base module has changed or datatypes module has changed",
)
def test_check_fh_relative_values_conversion_to_pandas_index(good_relative_input_arg):
    """Test conversion of relative horizons to pandas index."""
    arg = good_relative_input_arg
    output = ForecastingHorizon(arg, is_relative=True).to_pandas()
    assert is_in_valid_index_types(output)


@pytest.mark.skipif(
    not run_test_module_changed(["sktime.forecasting.base", "sktime.datatypes"]),
    reason="run only if base module has changed or datatypes module has changed",
)
@pytest.mark.parametrize("by", [-3, -1, 0, 1, 3])
def test_shift(timepoint, by):
    """Test shifting of cutoff index element."""
    ret = _shift(timepoint, by=by)

    # check output type, pandas index types inherit from each other,
    # hence check for type equality here rather than using isinstance
    assert type(ret) is type(timepoint)

    # check if for a zero shift, input and output are the same
    if by == 0:
        assert timepoint == ret


@pytest.mark.skipif(
    not run_test_module_changed(["sktime.forecasting.base", "sktime.datatypes"]),
    reason="run only if base module has changed or datatypes module has changed",
)
@pytest.mark.parametrize("by", [-3, -1, 0, 1, 3])
def test_shift_index(length1_index, by):
    """Test shifting of cutoff index, length 1 pandas.Index type."""
    timepoint = length1_index
    ret = _shift(timepoint, by=by, return_index=True)

    # check output type, pandas index types inherit from each other,
    # hence check for type equality here rather than using isinstance
    assert type(ret) is type(timepoint)

    # check if for a zero shift, input and output are the same
    if by == 0:
        assert (timepoint == ret).all()


DURATIONS_ALLOWED = [
    pd.TimedeltaIndex(pd.to_timedelta(range(3), unit="D"), freq="D"),
    pd.TimedeltaIndex(pd.to_timedelta(range(0, 9, 3), unit="D"), freq="3D"),
    pd.tseries.offsets.MonthEnd(3),
    # we also support pd.Timedelta, but it does not have freqstr so we
    # cannot automatically infer the unit during testing
    # pd.Timedelta(days=3, freq="D"),
]
DURATIONS_NOT_ALLOWED = [
    pd.Index(pd.tseries.offsets.Day(day) for day in range(3)),
    # we also support pd.Timedelta, but it does not have freqstr so we
    # cannot automatically infer the unit during testing
    # pd.Timedelta(days=3, freq="D"),
]


@pytest.mark.skipif(
    not run_test_module_changed(["sktime.forecasting.base", "sktime.datatypes"]),
    reason="run only if base module has changed or datatypes module has changed",
)
@pytest.mark.parametrize("duration", DURATIONS_ALLOWED)
def test_coerce_duration_to_int(duration):
    """Test coercion of duration to int."""
    ret = _coerce_duration_to_int(duration, freq=_get_freq(duration))

    # check output type is always integer
    assert (type(ret) in (np.integer, int)) or is_integer_index(ret)

    # check result
    if isinstance(duration, pd.Index):
        np.testing.assert_array_equal(ret, range(3))

    if isinstance(duration, pd.tseries.offsets.BaseOffset):
        assert ret == 1


@pytest.mark.skipif(
    not run_test_module_changed(["sktime.forecasting.base", "sktime.datatypes"]),
    reason="run only if base module has changed or datatypes module has changed",
)
@pytest.mark.parametrize("duration", DURATIONS_NOT_ALLOWED)
def test_coerce_duration_to_int_with_non_allowed_durations(duration):
    """Test coercion of duration to int."""
    with pytest.raises(ValueError, match="frequency is missing"):
        _coerce_duration_to_int(duration, freq=_get_freq(duration))


@pytest.mark.skipif(
    not run_test_module_changed(["sktime.forecasting.base", "sktime.datatypes"]),
    reason="run only if base module has changed or datatypes module has changed",
)
@pytest.mark.parametrize("n_timepoints", [3, 5])
@pytest.mark.parametrize("index_type", INDEX_TYPE_LOOKUP.keys())
def test_get_duration(n_timepoints, index_type):
    """Test getting of duration."""
    if index_type != "timedelta":
        index = _make_index(n_timepoints, index_type)
        duration = _get_duration(index)
        # check output type is duration type
        assert isinstance(
            duration, (pd.Timedelta, pd.tseries.offsets.BaseOffset, int, np.integer)
        )

        # check integer output
        duration = _get_duration(index, coerce_to_int=True)
        assert isinstance(duration, (int, np.integer))
        assert duration == n_timepoints - 1
    else:
        match = "index_class: timedelta is not supported"
        with pytest.raises(ValueError, match=match):
            _make_index(n_timepoints, index_type)


FIXED_FREQUENCY_STRINGS = ["10min", "H", "D", "2D"]
NON_FIXED_FREQUENCY_STRINGS = ["W-WED", "W-SUN", "W-SAT", "M"]
FREQUENCY_STRINGS = [*FIXED_FREQUENCY_STRINGS, *NON_FIXED_FREQUENCY_STRINGS]


def _get_expected_freqstr(freqstr):
    # special case for 10min, T is being deprecated and replaced by min
    if _check_soft_dependencies("pandas<2.2.0", severity="none"):
        if freqstr == "10min":
            return "10T"
        return freqstr
    # on more recent pandas versions, >=2.2.0
    if freqstr == "H":
        return "h"
    if freqstr == "M":
        return "ME"
    return freqstr


@pytest.mark.skipif(
    not run_test_module_changed(["sktime.forecasting.base", "sktime.datatypes"]),
    reason="run only if base module has changed or datatypes module has changed",
)
@pytest.mark.parametrize("freqstr", FREQUENCY_STRINGS)
def test_to_absolute_freq(freqstr):
    """Test conversion when anchorings included in frequency."""
    train = pd.Series(1, index=pd.date_range("2021-10-06", freq=freqstr, periods=3))
    cutoff = get_cutoff(train, return_index=True)
    fh = ForecastingHorizon([1, 2, 3])

    abs_fh = fh.to_absolute(cutoff)
    assert abs_fh._values.freqstr == _get_expected_freqstr(freqstr)


@pytest.mark.skipif(
    not run_test_module_changed(["sktime.forecasting.base", "sktime.datatypes"]),
    reason="run only if base module has changed or datatypes module has changed",
)
@pytest.mark.parametrize("freqstr", FREQUENCY_STRINGS)
def test_absolute_to_absolute_with_integer_horizon(freqstr):
    """Test converting between absolute and relative with integer horizon."""
    # Converts from absolute to relative and back to absolute
    train = pd.Series(1, index=pd.date_range("2021-10-06", freq=freqstr, periods=3))
    cutoff = get_cutoff(train, return_index=True)
    fh = ForecastingHorizon([1, 2, 3])
    abs_fh = fh.to_absolute(cutoff)

    converted_abs_fh = abs_fh.to_relative(cutoff).to_absolute(cutoff)
    assert_array_equal(abs_fh, converted_abs_fh)
    fh_freqstr = converted_abs_fh._values.freqstr
    assert fh_freqstr == _get_expected_freqstr(freqstr)


@pytest.mark.skipif(
    not run_test_module_changed(["sktime.forecasting.base", "sktime.datatypes"]),
    reason="run only if base module has changed or datatypes module has changed",
)
@pytest.mark.parametrize("freqstr", FIXED_FREQUENCY_STRINGS)
def test_absolute_to_absolute_with_timedelta_horizon(freqstr):
    """Test converting between absolute and relative."""
    # Converts from absolute to relative and back to absolute
    train = pd.Series(1, index=pd.date_range("2021-10-06", freq=freqstr, periods=3))
    cutoff = get_cutoff(train, return_index=True)
    count, unit = _get_intervals_count_and_unit(freq=freqstr)
    fh = ForecastingHorizon(
        pd.timedelta_range(pd.to_timedelta(count, unit=unit), freq=freqstr, periods=3)
    )
    abs_fh = fh.to_absolute(cutoff)

    converted_abs_fh = abs_fh.to_relative(cutoff).to_absolute(cutoff)
    assert_array_equal(abs_fh, converted_abs_fh)

    assert converted_abs_fh._values.freqstr == _get_expected_freqstr(freqstr)


@pytest.mark.skipif(
    not run_test_module_changed(["sktime.forecasting.base", "sktime.datatypes"]),
    reason="run only if base module has changed or datatypes module has changed",
)
@pytest.mark.parametrize("freqstr", FREQUENCY_STRINGS)
def test_relative_to_relative_with_integer_horizon(freqstr):
    """Test converting between relative and absolute with integer horizons."""
    # Converts from relative to absolute and back to relative
    train = pd.Series(1, index=pd.date_range("2021-10-06", freq=freqstr, periods=3))
    cutoff = get_cutoff(train, return_index=True)
    fh = ForecastingHorizon([1, 2, 3])
    abs_fh = fh.to_absolute(cutoff)

    converted_rel_fh = abs_fh.to_relative(cutoff)
    assert_array_equal(fh, converted_rel_fh)


@pytest.mark.skipif(
    not run_test_module_changed(["sktime.forecasting.base", "sktime.datatypes"]),
    reason="run only if base module has changed or datatypes module has changed",
)
@pytest.mark.parametrize("freqstr", FIXED_FREQUENCY_STRINGS)
def test_relative_to_relative_with_timedelta_horizon(freqstr):
    """Test converting between relative and absolute with timedelta horizons."""
    # Converts from relative to absolute and back to relative
    train = pd.Series(1, index=pd.date_range("2021-10-06", freq=freqstr, periods=3))
    cutoff = get_cutoff(train, return_index=True)
    count, unit = _get_intervals_count_and_unit(freq=freqstr)
    fh = ForecastingHorizon(
        pd.timedelta_range(pd.to_timedelta(count, unit=unit), freq=freqstr, periods=3)
    )
    abs_fh = fh.to_absolute(cutoff)

    converted_rel_fh = abs_fh.to_relative(cutoff)
    assert_array_equal(converted_rel_fh, np.arange(1, 4))


@pytest.mark.skipif(
    not run_test_module_changed(["sktime.forecasting.base", "sktime.datatypes"]),
    reason="run only if base module has changed or datatypes module has changed",
)
@pytest.mark.parametrize("freq", FREQUENCY_STRINGS)
def test_to_relative(freq: str):
    """Test conversion to relative.

    Fixes bug in
    https://github.com/sktime/sktime/issues/1935#issue-1114814142
    """
    freq = "2H"
    t = pd.date_range(start="2021-01-01", freq=freq, periods=5)
    cutoff = get_cutoff(t, return_index=True, reverse_order=True)
    fh_abs = ForecastingHorizon(t, is_relative=False)
    fh_rel = fh_abs.to_relative(cutoff=cutoff)
    assert_array_equal(fh_rel, np.arange(5))


@pytest.mark.skipif(
    not run_test_module_changed(["sktime.forecasting.base", "sktime.datatypes"]),
    reason="run only if base module has changed or datatypes module has changed",
)
@pytest.mark.parametrize("idx", range(5))
@pytest.mark.parametrize("freq", FREQUENCY_STRINGS)
def test_to_absolute_int(idx: int, freq: str):
    """Test converting between relative and absolute."""
    # Converts from relative to absolute and back to relative
    train = pd.Series(1, index=pd.date_range("2021-10-06", freq=freq, periods=5))
    fh = ForecastingHorizon([1, 2, 3])
    cutoff = train.index[[idx]]
    cutoff.freq = train.index.freq
    absolute_int = fh.to_absolute_int(start=train.index[0], cutoff=cutoff)
    assert_array_equal(fh + idx, absolute_int)


@pytest.mark.skipif(
    not run_test_module_changed(["sktime.forecasting.base", "sktime.datatypes"]),
    reason="run only if base module has changed or datatypes module has changed",
)
@pytest.mark.parametrize("idx", range(5))
@pytest.mark.parametrize("freq", FREQUENCY_STRINGS)
def test_to_absolute_int_fh_with_freq(idx: int, freq: str):
    """Test converting between relative and absolute, freq passed to fh."""
    # Converts from relative to absolute and back to relative
    train = pd.Series(1, index=pd.date_range("2021-10-06", freq=freq, periods=5))
    fh = ForecastingHorizon([1, 2, 3], freq=freq)
    cutoff = train.index[idx]
    absolute_int = fh.to_absolute_int(start=train.index[0], cutoff=cutoff)
    assert_array_equal(fh + idx, absolute_int)


@pytest.mark.parametrize("freq", FREQUENCY_STRINGS)
def test_to_absolute_with_multiple_freq(freq: str):
    """Test to_absolute with multiple freq"""
    fh = ForecastingHorizon([0, 1, 2, 3, 4], is_relative=True)
    start = "2024-09-26 17:24"
    cutoff = pd.PeriodIndex([start], freq=freq)
    absolute = fh.to_absolute(cutoff)
    date_range = pd.date_range(start=start, freq=freq, periods=5)
    period_index = date_range.to_period(freq)
    assert_array_equal(period_index.to_numpy(), absolute.to_numpy())


@pytest.mark.skipif(
    not run_test_module_changed(["sktime.forecasting.base", "sktime.datatypes"]),
    reason="run only if base module has changed or datatypes module has changed",
)
@pytest.mark.parametrize("freqstr", ["W-WED", "W-SUN", "W-SAT"])
def test_estimator_fh(freqstr):
    """Test model fitting with anchored frequency."""
    train = pd.Series(
        np.random.uniform(low=2000, high=7000, size=(104,)),
        index=pd.date_range("2019-01-02", freq=freqstr, periods=104),
    )
    forecaster = NaiveForecaster()
    forecaster.fit(train)
    fh = ForecastingHorizon(np.arange(1, 27))
    pred = forecaster.predict(fh)
    expected_fh = fh.to_absolute(train.index[-1])
    assert_array_equal(pred.index.to_numpy(), expected_fh.to_numpy())


@pytest.mark.skipif(
    not run_test_module_changed(["sktime.forecasting.base", "sktime.datatypes"]),
    reason="run only if base module has changed or datatypes module has changed",
)
@pytest.mark.parametrize("freq", ["G", "W1"])
def test_error_with_incorrect_string_frequency(freq: str):
    """Test error with incorrect string frequency string."""
    match = f"Invalid frequency: {freq}"
    with pytest.raises(ValueError, match=match):
        ForecastingHorizon([1, 2, 3], freq=freq)
    fh = ForecastingHorizon([1, 2, 3])
    with pytest.raises(ValueError, match=match):
        fh.freq = freq


@pytest.mark.skipif(
    not run_test_module_changed(["sktime.forecasting.base", "sktime.datatypes"]),
    reason="run only if base module has changed or datatypes module has changed",
)
@pytest.mark.parametrize("freqstr", ["M", "D"])
def test_frequency_setter(freqstr):
    """Test frequency setter."""
    fh = ForecastingHorizon([1, 2, 3])
    assert fh.freq is None

    fh.freq = freqstr
    assert fh.freq == freqstr

    fh = ForecastingHorizon([1, 2, 3], freq=freqstr)
    assert fh.freq == freqstr


# TODO: Replace this long running test with fast unit test
@pytest.mark.skipif(
    not run_test_module_changed(["sktime.forecasting.base", "sktime.datatypes"])
    or not _check_estimator_deps(AutoETS, severity="none"),
    reason="run test only if softdeps are present and incrementally (if requested)",
)
def test_auto_ets():
    """Test failure case from #1435.

    https://github.com/sktime/sktime/issues/1435#issue-1000175469
    """
    freq = "30T"
    _y = np.arange(50) + np.random.rand(50) + np.sin(np.arange(50) / 4) * 10
    t = pd.date_range("2021-09-19", periods=50, freq=freq)
    y = pd.Series(_y, index=t)
    y.index = y.index.to_period(freq=freq)
    forecaster = AutoETS(sp=12, auto=True, n_jobs=-1)
    forecaster.fit(y)
    y_pred = forecaster.predict(fh=[1, 2, 3])
    pd.testing.assert_index_equal(
        y_pred.index,
        pd.date_range("2021-09-19", periods=53, freq=freq)[-3:].to_period(freq=freq),
    )


@pytest.mark.skipif(
    not run_test_module_changed(["sktime.forecasting.base", "sktime.datatypes"]),
    reason="run only if base module has changed or datatypes module has changed",
)
def test_auto_ets_case_with_naive():
    """Test failure case from #1435.

    AutoETS is replaced by NaiveForecaster.

    https://github.com/sktime/sktime/issues/1435#issue-1000175469
    """
    freq = "30T"
    _y = np.arange(50) + np.random.rand(50) + np.sin(np.arange(50) / 4) * 10
    t = pd.date_range("2021-09-19", periods=50, freq=freq)
    y = pd.Series(_y, index=t)
    y.index = y.index.to_period(freq=freq)
    forecaster = NaiveForecaster()
    forecaster.fit(y)
    y_pred = forecaster.predict(fh=[1, 2, 3])
    pd.testing.assert_index_equal(
        y_pred.index,
        pd.date_range("2021-09-19", periods=53, freq=freq)[-3:].to_period(freq=freq),
    )


# TODO: Replace this long running test with fast unit test
@pytest.mark.skipif(
    not run_test_module_changed(["sktime.forecasting.base", "sktime.datatypes"])
    or not _check_estimator_deps(ExponentialSmoothing, severity="none"),
    reason="run test only if softdeps are present and incrementally (if requested)",
)
def test_exponential_smoothing():
    """Test failure case from #1876.

    https://github.com/sktime/sktime/issues/1876#issue-1103752402.
    """
    y = load_airline()
    # Change index to 10 min interval
    freq = "10Min"
    time_range = pd.date_range(
        pd.to_datetime("2019-01-01 00:00"),
        pd.to_datetime("2019-01-01 23:55"),
        freq=freq,
    )
    # Period Index does not work
    y.index = time_range.to_period()

    forecaster = ExponentialSmoothing(trend="add", seasonal="multiplicative", sp=12)
    forecaster.fit(y, fh=[1, 2, 3, 4, 5, 6])
    y_pred = forecaster.predict()
    pd.testing.assert_index_equal(
        y_pred.index, pd.period_range("2019-01-02 00:00", periods=6, freq=freq)
    )


@pytest.mark.skipif(
    not run_test_module_changed(["sktime.forecasting.base", "sktime.datatypes"]),
    reason="run only if base module has changed or datatypes module has changed",
)
def test_exponential_smoothing_case_with_naive():
    """Test failure case from #1876.

    ExponentialSmoothing is replaced by NaiveForecaster.

    https://github.com/sktime/sktime/issues/1876#issue-1103752402.
    """
    y = load_airline()
    # Change index to 10 min interval
    freq = "10Min"
    time_range = pd.date_range(
        pd.to_datetime("2019-01-01 00:00"),
        pd.to_datetime("2019-01-01 23:55"),
        freq=freq,
    )
    # Period Index does not work
    y.index = time_range.to_period()

    forecaster = NaiveForecaster()
    forecaster.fit(y, fh=[1, 2, 3, 4, 5, 6])
    y_pred = forecaster.predict()
    pd.testing.assert_index_equal(
        y_pred.index, pd.period_range("2019-01-02 00:00", periods=6, freq=freq)
    )


# TODO: Replace this long running test with fast unit test
<<<<<<< HEAD
# todo 0.35.0: check whether numpy 2 bound is still necessary
=======
# todo 0.36.0: check whether numpy 2 bound is still necessary
>>>>>>> d49b06bf
@pytest.mark.skipif(
    not run_test_module_changed(["sktime.forecasting.base", "sktime.datatypes"])
    or not _check_estimator_deps(AutoARIMA, severity="none")
    or _check_soft_dependencies("numpy>=2.0", severity="none"),
    reason="run only if base module has changed or datatypes module has changed",
)
def test_auto_arima():
    """Test failure case from #805.

    https://github.com/sktime/sktime/issues/805#issuecomment-891848228.
    """
    time_index = pd.date_range("January 1, 2021", periods=8, freq="1D")
    X = pd.DataFrame(
        np.random.randint(0, 4, 24).reshape(8, 3),
        columns=["First", "Second", "Third"],
        index=time_index,
    )
    y = pd.Series([1, 3, 2, 4, 5, 2, 3, 1], index=time_index)

    fh_ = ForecastingHorizon(X.index[5:], is_relative=False)

    a_clf = AutoARIMA(start_p=2, start_q=2, max_p=5, max_q=5)
    clf = a_clf.fit(X=X[:5], y=y[:5])
    y_pred_sk = clf.predict(fh=fh_, X=X[5:])

    pd.testing.assert_index_equal(
        y_pred_sk.index, pd.date_range("January 6, 2021", periods=3, freq="1D")
    )

    time_index = pd.date_range("January 1, 2021", periods=8, freq="2D")
    X = pd.DataFrame(
        np.random.randint(0, 4, 24).reshape(8, 3),
        columns=["First", "Second", "Third"],
        index=time_index,
    )
    y = pd.Series([1, 3, 2, 4, 5, 2, 3, 1], index=time_index)

    fh = ForecastingHorizon(X.index[5:], is_relative=False)

    a_clf = AutoARIMA(start_p=2, start_q=2, max_p=5, max_q=5)
    clf = a_clf.fit(X=X[:5], y=y[:5])
    y_pred_sk = clf.predict(fh=fh, X=X[5:])

    pd.testing.assert_index_equal(
        y_pred_sk.index, pd.date_range("January 11, 2021", periods=3, freq="2D")
    )


@pytest.mark.skipif(
    not run_test_module_changed(["sktime.forecasting.base", "sktime.datatypes"]),
    reason="run only if base module has changed or datatypes module has changed",
)
def test_auto_arima_case_with_naive():
    """Test failure case from #805.

    AutoARIMA is replaced by NaiveForecaster.

    https://github.com/sktime/sktime/issues/805#issuecomment-891848228.
    """
    time_index = pd.date_range("January 1, 2021", periods=8, freq="1D")
    X = pd.DataFrame(
        np.random.randint(0, 4, 24).reshape(8, 3),
        columns=["First", "Second", "Third"],
        index=time_index,
    )
    y = pd.Series([1, 3, 2, 4, 5, 2, 3, 1], index=time_index)

    fh_ = ForecastingHorizon(X.index[5:], is_relative=False)

    a_clf = NaiveForecaster()
    clf = a_clf.fit(X=X[:5], y=y[:5])
    y_pred_sk = clf.predict(fh=fh_, X=X[5:])

    pd.testing.assert_index_equal(
        y_pred_sk.index, pd.date_range("January 6, 2021", periods=3, freq="1D")
    )

    time_index = pd.date_range("January 1, 2021", periods=8, freq="2D")
    X = pd.DataFrame(
        np.random.randint(0, 4, 24).reshape(8, 3),
        columns=["First", "Second", "Third"],
        index=time_index,
    )
    y = pd.Series([1, 3, 2, 4, 5, 2, 3, 1], index=time_index)

    fh = ForecastingHorizon(X.index[5:], is_relative=False)

    a_clf = NaiveForecaster()
    clf = a_clf.fit(X=X[:5], y=y[:5])
    y_pred_sk = clf.predict(fh=fh, X=X[5:])

    pd.testing.assert_index_equal(
        y_pred_sk.index, pd.date_range("January 11, 2021", periods=3, freq="2D")
    )


@pytest.mark.skipif(
    not run_test_module_changed(["sktime.forecasting.base", "sktime.datatypes"]),
    reason="run only if base module has changed or datatypes module has changed",
)
def test_extract_freq_from_inputs() -> None:
    """Test extract frequency from inputs."""
    assert _check_freq(None) is None
    cutoff = pd.Period("2020", freq="D")
    assert _check_freq(cutoff) == "D"
    assert _check_freq("D") == "D"


@pytest.mark.skipif(
    not run_test_module_changed(["sktime.forecasting.base", "sktime.datatypes"]),
    reason="run only if base module has changed or datatypes module has changed",
)
@pytest.mark.parametrize("freq", FREQUENCY_STRINGS)
def test_extract_freq_from_cutoff(freq: str) -> None:
    """Test extract frequency from cutoff."""
    assert _extract_freq_from_cutoff(pd.Period("2020", freq=freq)) == freq


@pytest.mark.skipif(
    not run_test_module_changed(["sktime.forecasting.base", "sktime.datatypes"]),
    reason="run only if base module has changed or datatypes module has changed",
)
@pytest.mark.parametrize("x", [1, pd.Timestamp("2020")])
def test_extract_freq_from_cutoff_with_wrong_input(x) -> None:
    """Test extract frequency from cutoff with wrong input."""
    assert _extract_freq_from_cutoff(x) is None


@pytest.mark.skipif(
    not run_test_module_changed(["sktime.forecasting.base", "sktime.datatypes"]),
    reason="run only if base module has changed or datatypes module has changed",
)
def test_regular_spaced_fh_of_different_periodicity():
    """Test for failure condition from bug #4462.

    Due to pandas frequency inference logic, a specific case of constructing
    `ForecastingHorizon` could upset the constructor: passing a regular `DatetimeIndex`
    with frequency different from the `freq` argument, which would be triggered in some
    `to_absolute` conversions.
    """
    y = _make_series(n_columns=1)

    naive = NaiveForecaster()
    naive.fit(y)
    naive.predict([1, 3, 5])


@pytest.mark.skipif(
    not run_test_module_changed(["sktime.forecasting.base", "sktime.datatypes"]),
    reason="run only if base module has changed or datatypes module has changed",
)
def test_standard_range_in_fh():
    """Test using most common ``range`` without start/step."""
    standard_range = ForecastingHorizon(values=range(1, 5 + 1))
    assert (standard_range == ForecastingHorizon(values=[1, 2, 3, 4, 5])).all()


@pytest.mark.skipif(
    not run_test_module_changed(["sktime.forecasting.base", "sktime.datatypes"]),
    reason="run only if base module has changed or datatypes module has changed",
)
def test_range_with_positive_step_in_fh():
    """Test using ``range`` with positive step."""
    range_with_positive_step = ForecastingHorizon(values=range(0, 5, 2))
    assert (range_with_positive_step == ForecastingHorizon(values=[0, 2, 4])).all()


@pytest.mark.skipif(
    not run_test_module_changed(["sktime.forecasting.base", "sktime.datatypes"]),
    reason="run only if base module has changed or datatypes module has changed",
)
def test_range_with_negative_step_in_fh():
    """Test using ``range`` with negative step."""
    range_with_negative_step = ForecastingHorizon(values=range(3, -5, -2))
    assert (range_with_negative_step == ForecastingHorizon(values=[3, 1, -1, -3])).all()


@pytest.mark.skipif(
    not run_test_module_changed(["sktime.forecasting.base", "sktime.datatypes"]),
    reason="run only if base module has changed or datatypes module has changed",
)
def test_range_sorting_in_fh():
    """Test that ``range`` is independent of order."""
    standard_range = ForecastingHorizon(values=range(5))
    assert (standard_range == ForecastingHorizon(values=[0, 3, 4, 1, 2])).all()


@pytest.mark.skipif(
    not run_test_module_changed(["sktime.forecasting.base", "sktime.datatypes"]),
    reason="run only if base module has changed or datatypes module has changed",
)
def test_empty_range_in_fh():
    """Test when ``range`` has zero length."""
    empty_range = ForecastingHorizon(values=range(-5))
    assert (empty_range == ForecastingHorizon(values=[])).all()


@pytest.mark.skipif(
    not run_test_module_changed(["sktime.forecasting.base", "sktime.datatypes"]),
    reason="run only if base module has changed or datatypes module has changed",
)
def test_fh_expected_pred():
    """Test for expected prediction index method."""
    fh = ForecastingHorizon([1, 2, 3])
    y_pred_idx = fh.get_expected_pred_idx(pd.Index([2, 3, 4]))

    assert y_pred_idx.equals(pd.Index([5, 6, 7]))

    y_df = pd.DataFrame([1, 2, 3], index=[2, 3, 4])
    y_pred_idx = fh.get_expected_pred_idx(y_df)

    assert y_pred_idx.equals(pd.Index([5, 6, 7]))

    # pd.MultiIndex case, 2 levels
    idx = pd.MultiIndex.from_tuples([("a", 3), ("a", 5), ("b", 4), ("b", 5), ("b", 6)])
    y_pred_idx = fh.get_expected_pred_idx(idx)

    y_pred_idx_expected = pd.MultiIndex.from_tuples(
        [("a", 6), ("a", 7), ("a", 8), ("b", 7), ("b", 8), ("b", 9)]
    )
    assert y_pred_idx.equals(y_pred_idx_expected)

    y_pred_idx = fh.get_expected_pred_idx(idx, sort_by_time=True)
    y_pred_idx_expected = pd.MultiIndex.from_tuples(
        [("a", 6), ("a", 7), ("b", 7), ("a", 8), ("b", 8), ("b", 9)]
    )
    assert y_pred_idx.equals(y_pred_idx_expected)

    # pd.MultiIndex case, 3 levels
    idx = pd.MultiIndex.from_tuples(
        [("a", 3, 4), ("a", 3, 5), ("b", 5, 4), ("b", 5, 5), ("b", 5, 6)]
    )
    y_pred_idx = fh.get_expected_pred_idx(idx)

    y_pred_idx_expected = pd.MultiIndex.from_tuples(
        [("a", 3, 6), ("a", 3, 7), ("a", 3, 8), ("b", 5, 7), ("b", 5, 8), ("b", 5, 9)]
    )
    assert y_pred_idx.equals(y_pred_idx_expected)

    y_pred_idx = fh.get_expected_pred_idx(idx, sort_by_time=True)

    y_pred_idx_expected = pd.MultiIndex.from_tuples(
        [("a", 3, 6), ("a", 3, 7), ("b", 5, 7), ("a", 3, 8), ("b", 5, 8), ("b", 5, 9)]
    )
    assert y_pred_idx.equals(y_pred_idx_expected)


@pytest.mark.skipif(
    not run_test_module_changed(["sktime.forecasting.base", "sktime.datatypes"]),
    reason="run only if base module has changed or datatypes module has changed",
)
def test_tz_preserved():
    """Test that time zone information is preserved in to_absolute.

    Failure case in issue #5584.
    """
    cutoff = pd.Timestamp("2020-01-01", tz="utc")
    fh_absolute = ForecastingHorizon(range(100), freq="h").to_absolute(cutoff)

    assert fh_absolute[0].tz == cutoff.tz


# the "XE" frequencies are not supported by pandas 1 or 2.0.X
FREQ_STR_FOR_PD22 = ["Y", "2Y", "M", "3M"]

if _check_soft_dependencies("pandas>=2.1.0", severity="none"):
    FREQ_STR_FOR_PD22 += [
        "YE",
        "2YE",
        "ME",
        "3ME",
        "MS",
        "3MS",
        "QS",
        "3QS",
        "YS",
        "3YS",
    ]


@pytest.mark.skipif(
    not run_test_module_changed(["sktime.forecasting.base", "sktime.datatypes"]),
    reason="run only if base module has changed or datatypes module has changed",
)
@pytest.mark.parametrize("freq", FREQ_STR_FOR_PD22)
def test_pandas22_freq(freq):
    """Test that to_absolute and to_relative conversions work with all freqs.

    Failure case in bug #6499.
    """
    fh = ForecastingHorizon([1, 2, 3])

    datetime_ = pd.date_range("1/1/1870", periods=20, freq=freq)
    cutoff = datetime_[[-1]]
    cutoff.freq = datetime_.freq

    fh.to_absolute(cutoff)  # failure 1
    fh.to_absolute(cutoff).to_relative(cutoff)  # failure 2


@pytest.mark.skipif(
    not _check_soft_dependencies("pandas>=2.1.0", severity="none"),
    reason="frequency logic requires pandas>=2.1.0",
)
@pytest.mark.parametrize("ts", [True, False])
def test_pandas22_freq_roundtrip(ts):
    """Test that to_absolute and to_relative conversions work with the airline data.

    Failure case in bug #6572.
    """
    y = load_airline()
    if ts:
        y.index = y.index.to_timestamp()

    f = NaiveForecaster(strategy="last")
    f.fit(y)

    fh = ForecastingHorizon([0], is_relative=True)
    fh.to_absolute(f.cutoff)
    fh.to_absolute(f.cutoff).to_relative(f.cutoff)<|MERGE_RESOLUTION|>--- conflicted
+++ resolved
@@ -745,11 +745,7 @@
 
 
 # TODO: Replace this long running test with fast unit test
-<<<<<<< HEAD
-# todo 0.35.0: check whether numpy 2 bound is still necessary
-=======
 # todo 0.36.0: check whether numpy 2 bound is still necessary
->>>>>>> d49b06bf
 @pytest.mark.skipif(
     not run_test_module_changed(["sktime.forecasting.base", "sktime.datatypes"])
     or not _check_estimator_deps(AutoARIMA, severity="none")
