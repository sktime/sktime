# -*- coding: utf-8 -*-
# copyright: sktime developers, BSD-3-Clause License (see LICENSE file)
"""Tests for ForecastingHorizon object."""

__author__ = ["mloning", "khrapovs"]

import numpy as np
import pandas as pd
import pytest
from numpy.testing._private.utils import assert_array_equal
from pytest import raises

from sktime.datasets import load_airline
from sktime.datatypes._utilities import get_cutoff
from sktime.forecasting.arima import AutoARIMA
from sktime.forecasting.base import ForecastingHorizon
from sktime.forecasting.base._fh import (
    DELEGATED_METHODS,
    _check_freq,
    _extract_freq_from_cutoff,
)
from sktime.forecasting.ets import AutoETS
from sktime.forecasting.exp_smoothing import ExponentialSmoothing
from sktime.forecasting.model_selection import temporal_train_test_split
from sktime.forecasting.tests._config import (
    INDEX_TYPE_LOOKUP,
    TEST_FHS,
    TEST_FHS_TIMEDELTA,
    VALID_INDEX_FH_COMBINATIONS,
)
from sktime.utils._testing.forecasting import _make_fh, make_forecasting_problem
from sktime.utils._testing.series import _make_index
from sktime.utils.datetime import (
    _coerce_duration_to_int,
    _get_duration,
    _get_freq,
    _get_intervals_count_and_unit,
    _shift,
    infer_freq,
)
from sktime.utils.validation.series import is_in_valid_index_types, is_integer_index


def _assert_index_equal(a, b):
    """Compare forecasting horizons."""
    assert isinstance(a, pd.Index)
    assert isinstance(b, pd.Index)
    assert a.equals(b)


@pytest.mark.parametrize(
    "index_type, fh_type, is_relative", VALID_INDEX_FH_COMBINATIONS
)
@pytest.mark.parametrize("steps", [*TEST_FHS, *TEST_FHS_TIMEDELTA])
def test_fh(index_type, fh_type, is_relative, steps):
    """Testing ForecastingHorizon conversions."""
    int_types = ["int64", "int32"]
    steps_is_int = (
        isinstance(steps, (int, np.integer)) or np.array(steps).dtype in int_types
    )
    steps_is_timedelta = isinstance(steps, pd.Timedelta) or (
        isinstance(steps, list) and isinstance(pd.Index(steps), pd.TimedeltaIndex)
    )
    steps_and_fh_incompatible = (fh_type == "timedelta" and steps_is_int) or (
        fh_type != "timedelta" and steps_is_timedelta
    )
    if steps_and_fh_incompatible:
        pytest.skip("steps and fh_type are incompatible")
    # generate data
    y = make_forecasting_problem(index_type=index_type)
    if index_type == "int":
        assert is_integer_index(y.index)
    else:
        assert isinstance(y.index, INDEX_TYPE_LOOKUP.get(index_type))

    # split data
    y_train, y_test = temporal_train_test_split(y, test_size=10)

    # choose cutoff point
    cutoff = y_train.index[-1]

    # generate fh
<<<<<<< HEAD
    fh = _make_fh(
        cutoff=cutoff,
        steps=steps,
        fh_type=fh_type,
        is_relative=is_relative,
        freq=infer_freq(y_train),
    )
=======
    fh = _make_fh(cutoff, steps, fh_type, is_relative)
>>>>>>> ed186f46
    # update frequency of the forecasting horizon
    fh.freq = infer_freq(y)
    if fh_type == "int":
        assert is_integer_index(fh.to_pandas())
    else:
        assert isinstance(fh.to_pandas(), INDEX_TYPE_LOOKUP.get(fh_type))

    # get expected outputs
    if isinstance(steps, int):
        steps = np.array([steps])
    elif isinstance(steps, pd.Timedelta):
        steps = pd.Index([steps])
    else:
        steps = pd.Index(steps)

    if steps.dtype in int_types:
        fh_relative = pd.Index(steps, dtype="int64").sort_values()
        fh_absolute = y.index[np.where(y.index == cutoff)[0] + steps].sort_values()
        fh_indexer = fh_relative - 1
    else:
        fh_relative = steps.sort_values()
        fh_absolute = (cutoff + steps).sort_values()
        fh_indexer = None

    if steps.dtype in int_types:
        null = 0
    else:
        null = pd.Timedelta(0)
    fh_oos = fh.to_pandas()[fh_relative > null]
    is_oos = len(fh_oos) == len(fh)
    fh_ins = fh.to_pandas()[fh_relative <= null]
    is_ins = len(fh_ins) == len(fh)

    # check outputs
    # check relative representation
    _assert_index_equal(fh_absolute, fh.to_absolute(cutoff).to_pandas())
    assert not fh.to_absolute(cutoff).is_relative

    # check relative representation
    _assert_index_equal(fh_relative, fh.to_relative(cutoff).to_pandas())
    assert fh.to_relative(cutoff).is_relative

    if steps.dtype in int_types:
        # check index-like representation
        _assert_index_equal(fh_indexer, fh.to_indexer(cutoff))
    else:
        with pytest.raises(NotImplementedError):
            fh.to_indexer(cutoff)

    # check in-sample representation
    # we only compare the numpy array here because the expected solution is
    # formatted in a slightly different way than the generated solution
    np.testing.assert_array_equal(
        fh_ins.to_numpy(), fh.to_in_sample(cutoff).to_pandas()
    )
    assert fh.to_in_sample(cutoff).is_relative == is_relative
    assert fh.is_all_in_sample(cutoff) == is_ins

    # check out-of-sample representation
    np.testing.assert_array_equal(
        fh_oos.to_numpy(), fh.to_out_of_sample(cutoff).to_pandas()
    )
    assert fh.to_out_of_sample(cutoff).is_relative == is_relative
    assert fh.is_all_out_of_sample(cutoff) == is_oos


def test_fh_method_delegation():
    """Test ForecastingHorizon delegated methods."""
    fh = ForecastingHorizon(1)
    for method in DELEGATED_METHODS:
        assert hasattr(fh, method)


BAD_INPUT_ARGS = (
    (1, 2),  # tuple
    "some_string",  # string
    0.1,  # float
    -0.1,  # negative float
    np.array([0.1, 2]),  # float in array
    None,
)


@pytest.mark.parametrize("arg", BAD_INPUT_ARGS)
def test_check_fh_values_bad_input_types(arg):
    """Negative test for bad ForecastingHorizon arguments."""
    with raises(TypeError):
        ForecastingHorizon(arg)


DUPLICATE_INPUT_ARGS = (np.array([1, 2, 2]), [3, 3, 1])


@pytest.mark.parametrize("arg", DUPLICATE_INPUT_ARGS)
def test_check_fh_values_duplicate_input_values(arg):
    """Negative test for ForecastingHorizon input arguments."""
    with raises(ValueError):
        ForecastingHorizon(arg)


GOOD_ABSOLUTE_INPUT_ARGS = (
    pd.Index([1, 2, 3]),
    pd.period_range("2000-01-01", periods=3, freq="D"),
    pd.date_range("2000-01-01", periods=3, freq="M"),
    np.array([1, 2, 3]),
    [1, 2, 3],
    1,
)


@pytest.mark.parametrize("arg", GOOD_ABSOLUTE_INPUT_ARGS)
def test_check_fh_absolute_values_input_conversion_to_pandas_index(arg):
    """Test conversion of absolute horizons to pandas index."""
    assert is_in_valid_index_types(
        ForecastingHorizon(arg, is_relative=False).to_pandas()
    )


GOOD_RELATIVE_INPUT_ARGS = [
    pd.timedelta_range(pd.to_timedelta(1, unit="D"), periods=3, freq="D")
]


@pytest.mark.parametrize("arg", GOOD_RELATIVE_INPUT_ARGS)
def test_check_fh_relative_values_input_conversion_to_pandas_index(arg):
    """Test conversion of relative horizons to pandas index."""
    output = ForecastingHorizon(arg, is_relative=True).to_pandas()
    assert is_in_valid_index_types(output)


TIMEPOINTS = [
    pd.Period("2000", freq="M"),
    pd.Timestamp("2000-01-01").to_period(freq="D"),
    int(1),
    3,
]

LENGTH1_INDICES = [pd.Index([x]) for x in TIMEPOINTS]
LENGTH1_INDICES += [pd.DatetimeIndex(["2000-01-01"], freq="D")]


@pytest.mark.parametrize("timepoint", TIMEPOINTS)
@pytest.mark.parametrize("by", [-3, -1, 0, 1, 3])
def test_shift(timepoint, by):
    """Test shifting of cutoff index element."""
    ret = _shift(timepoint, by=by)

    # check output type, pandas index types inherit from each other,
    # hence check for type equality here rather than using isinstance
    assert type(ret) is type(timepoint)

    # check if for a zero shift, input and output are the same
    if by == 0:
        assert timepoint == ret


@pytest.mark.parametrize("timepoint", LENGTH1_INDICES)
@pytest.mark.parametrize("by", [-3, -1, 0, 1, 3])
def test_shift_index(timepoint, by):
    """Test shifting of cutoff index, length 1 pandas.Index type."""
    ret = _shift(timepoint, by=by, return_index=True)

    # check output type, pandas index types inherit from each other,
    # hence check for type equality here rather than using isinstance
    assert type(ret) is type(timepoint)

    # check if for a zero shift, input and output are the same
    if by == 0:
        assert (timepoint == ret).all()


DURATIONS_ALLOWED = [
    pd.TimedeltaIndex(range(3), unit="D", freq="D"),
    pd.TimedeltaIndex(range(0, 9, 3), unit="D", freq="3D"),
    pd.tseries.offsets.MonthEnd(3),
    # we also support pd.Timedelta, but it does not have freqstr so we
    # cannot automatically infer the unit during testing
    # pd.Timedelta(days=3, freq="D"),
]
DURATIONS_NOT_ALLOWED = [
    pd.Index(pd.tseries.offsets.Day(day) for day in range(3)),
    # we also support pd.Timedelta, but it does not have freqstr so we
    # cannot automatically infer the unit during testing
    # pd.Timedelta(days=3, freq="D"),
]


@pytest.mark.parametrize("duration", DURATIONS_ALLOWED)
def test_coerce_duration_to_int(duration):
    """Test coercion of duration to int."""
    ret = _coerce_duration_to_int(duration, freq=_get_freq(duration))

    # check output type is always integer
    assert (type(ret) in (np.integer, int)) or is_integer_index(ret)

    # check result
    if isinstance(duration, pd.Index):
        np.testing.assert_array_equal(ret, range(3))

    if isinstance(duration, pd.tseries.offsets.BaseOffset):
        assert ret == 1


@pytest.mark.parametrize("duration", DURATIONS_NOT_ALLOWED)
def test_coerce_duration_to_int_with_non_allowed_durations(duration):
    """Test coercion of duration to int."""
    with pytest.raises(ValueError, match="frequency is missing"):
        _coerce_duration_to_int(duration, freq=_get_freq(duration))


@pytest.mark.parametrize("n_timepoints", [3, 5])
@pytest.mark.parametrize("index_type", INDEX_TYPE_LOOKUP.keys())
def test_get_duration(n_timepoints, index_type):
    """Test getting of duration."""
    if index_type != "timedelta":
        index = _make_index(n_timepoints, index_type)
        duration = _get_duration(index)
        # check output type is duration type
        assert isinstance(
            duration, (pd.Timedelta, pd.tseries.offsets.BaseOffset, int, np.integer)
        )

        # check integer output
        duration = _get_duration(index, coerce_to_int=True)
        assert isinstance(duration, (int, np.integer))
        assert duration == n_timepoints - 1
    else:
        match = "index_class: timedelta is not supported"
        with pytest.raises(ValueError, match=match):
            _make_index(n_timepoints, index_type)


FIXED_FREQUENCY_STRINGS = ["10T", "H", "D", "2D"]
NON_FIXED_FREQUENCY_STRINGS = ["W-WED", "W-SUN", "W-SAT", "M"]
FREQUENCY_STRINGS = [*FIXED_FREQUENCY_STRINGS, *NON_FIXED_FREQUENCY_STRINGS]


@pytest.mark.parametrize("freqstr", FREQUENCY_STRINGS)
def test_to_absolute_freq(freqstr):
    """Test conversion when anchorings included in frequency."""
    train = pd.Series(1, index=pd.date_range("2021-10-06", freq=freqstr, periods=3))
<<<<<<< HEAD
    fh = ForecastingHorizon([1, 2, 3], freq=freqstr)
    abs_fh = fh.to_absolute(train.index[-1])
=======
    cutoff = get_cutoff(train, return_index=True)
    fh = ForecastingHorizon([1, 2, 3])

    abs_fh = fh.to_absolute(cutoff)
>>>>>>> ed186f46
    assert abs_fh._values.freqstr == freqstr


@pytest.mark.parametrize("freqstr", FREQUENCY_STRINGS)
def test_absolute_to_absolute_with_integer_horizon(freqstr):
    """Test converting between absolute and relative with integer horizon."""
    # Converts from absolute to relative and back to absolute
    train = pd.Series(1, index=pd.date_range("2021-10-06", freq=freqstr, periods=3))
<<<<<<< HEAD
    fh = ForecastingHorizon([1, 2, 3], freq=freqstr)
    abs_fh = fh.to_absolute(train.index[-1])
=======
    cutoff = get_cutoff(train, return_index=True)
    fh = ForecastingHorizon([1, 2, 3])
    abs_fh = fh.to_absolute(cutoff)
>>>>>>> ed186f46

    converted_abs_fh = abs_fh.to_relative(cutoff).to_absolute(cutoff)
    assert_array_equal(abs_fh, converted_abs_fh)
    assert converted_abs_fh._values.freqstr == freqstr


@pytest.mark.parametrize("freqstr", FIXED_FREQUENCY_STRINGS)
def test_absolute_to_absolute_with_timedelta_horizon(freqstr):
    """Test converting between absolute and relative."""
    # Converts from absolute to relative and back to absolute
    train = pd.Series(1, index=pd.date_range("2021-10-06", freq=freqstr, periods=3))
    cutoff = get_cutoff(train, return_index=True)
    count, unit = _get_intervals_count_and_unit(freq=freqstr)
    fh = ForecastingHorizon(
        pd.timedelta_range(pd.to_timedelta(count, unit=unit), freq=freqstr, periods=3),
        freq=freqstr,
    )
    abs_fh = fh.to_absolute(cutoff)

    converted_abs_fh = abs_fh.to_relative(cutoff).to_absolute(cutoff)
    assert_array_equal(abs_fh, converted_abs_fh)
    assert converted_abs_fh._values.freqstr == freqstr


@pytest.mark.parametrize("freqstr", FREQUENCY_STRINGS)
def test_relative_to_relative_with_integer_horizon(freqstr):
    """Test converting between relative and absolute with integer horizons."""
    # Converts from relative to absolute and back to relative
    train = pd.Series(1, index=pd.date_range("2021-10-06", freq=freqstr, periods=3))
<<<<<<< HEAD
    fh = ForecastingHorizon([1, 2, 3], freq=freqstr)
    abs_fh = fh.to_absolute(train.index[-1])
=======
    cutoff = get_cutoff(train, return_index=True)
    fh = ForecastingHorizon([1, 2, 3])
    abs_fh = fh.to_absolute(cutoff)
>>>>>>> ed186f46

    converted_rel_fh = abs_fh.to_relative(cutoff)
    assert_array_equal(fh, converted_rel_fh)


@pytest.mark.parametrize("freqstr", FIXED_FREQUENCY_STRINGS)
def test_relative_to_relative_with_timedelta_horizon(freqstr):
    """Test converting between relative and absolute with timedelta horizons."""
    # Converts from relative to absolute and back to relative
    train = pd.Series(1, index=pd.date_range("2021-10-06", freq=freqstr, periods=3))
    cutoff = get_cutoff(train, return_index=True)
    count, unit = _get_intervals_count_and_unit(freq=freqstr)
    fh = ForecastingHorizon(
        pd.timedelta_range(pd.to_timedelta(count, unit=unit), freq=freqstr, periods=3),
        freq=freqstr,
    )
    abs_fh = fh.to_absolute(cutoff)

    converted_rel_fh = abs_fh.to_relative(cutoff)
    assert_array_equal(converted_rel_fh, np.arange(1, 4))


@pytest.mark.parametrize("freq", FREQUENCY_STRINGS)
def test_to_relative(freq: str):
    """Test conversion to relative.

    Fixes bug in
    https://github.com/alan-turing-institute/sktime/issues/1935#issue-1114814142
    """
    freq = "2H"
    t = pd.date_range(start="2021-01-01", freq=freq, periods=5)
<<<<<<< HEAD
    fh_abs = ForecastingHorizon(t, is_relative=False, freq=freq)
    fh_rel = fh_abs.to_relative(cutoff=t.min())
=======
    cutoff = get_cutoff(t, return_index=True, reverse_order=True)
    fh_abs = ForecastingHorizon(t, is_relative=False)
    fh_rel = fh_abs.to_relative(cutoff=cutoff)
>>>>>>> ed186f46
    assert_array_equal(fh_rel, np.arange(5))


@pytest.mark.parametrize("idx", range(5))
@pytest.mark.parametrize("freq", FREQUENCY_STRINGS)
def test_to_absolute_int(idx: int, freq: str):
    """Test converting between relative and absolute."""
    # Converts from relative to absolute and back to relative
    train = pd.Series(1, index=pd.date_range("2021-10-06", freq=freq, periods=5))
<<<<<<< HEAD
    fh = ForecastingHorizon([1, 2, 3], freq=freq)
    absolute_int = fh.to_absolute_int(start=train.index[0], cutoff=train.index[idx])
=======
    fh = ForecastingHorizon([1, 2, 3])
    cutoff = train.index[[idx]]
    cutoff.freq = train.index.freq
    absolute_int = fh.to_absolute_int(start=train.index[0], cutoff=cutoff)
    assert_array_equal(fh + idx, absolute_int)


@pytest.mark.parametrize("idx", range(5))
@pytest.mark.parametrize("freq", FREQUENCY_STRINGS)
def test_to_absolute_int_fh_with_freq(idx: int, freq: str):
    """Test converting between relative and absolute, freq passed to fh."""
    # Converts from relative to absolute and back to relative
    train = pd.Series(1, index=pd.date_range("2021-10-06", freq=freq, periods=5))
    fh = ForecastingHorizon([1, 2, 3], freq=freq)
    cutoff = train.index[idx]
    absolute_int = fh.to_absolute_int(start=train.index[0], cutoff=cutoff)
>>>>>>> ed186f46
    assert_array_equal(fh + idx, absolute_int)


@pytest.mark.parametrize("freqstr", ["W-WED", "W-SUN", "W-SAT"])
def test_estimator_fh(freqstr):
    """Test model fitting with anchored frequency."""
    train = pd.Series(
        np.random.uniform(low=2000, high=7000, size=(104,)),
        index=pd.date_range("2019-01-02", freq=freqstr, periods=104),
    )
    forecaster = AutoETS(auto=True, sp=52, n_jobs=-1, restrict=True)
    forecaster.fit(train)
<<<<<<< HEAD
    fh = ForecastingHorizon(np.arange(1, 27), freq=freqstr)
=======
    fh = ForecastingHorizon(np.arange(1, 27))
>>>>>>> ed186f46
    pred = forecaster.predict(fh)
    expected_fh = fh.to_absolute(train.index[-1])
    assert_array_equal(pred.index.to_numpy(), expected_fh.to_numpy())


@pytest.mark.parametrize("freq", ["G", "W1"])
def test_error_with_incorrect_string_frequency(freq: str):
    """Test error with incorrect string frequency string."""
    match = f"Invalid frequency: {freq}"
    with pytest.raises(ValueError, match=match):
        ForecastingHorizon([1, 2, 3], freq=freq)
    fh = ForecastingHorizon([1, 2, 3])
    with pytest.raises(ValueError, match=match):
        fh.freq = freq


<<<<<<< HEAD
@pytest.mark.parametrize("freq", [pd.offsets.Day(), pd.Timedelta("1 day")])
def test_error_with_incorrect_non_string_frequency(freq: str):
    """Test error with incorrect non-string frequency string."""
    match = f"Frequency string is expected. Given: {type(freq)}"
    with pytest.raises(ValueError, match=match):
        ForecastingHorizon([1, 2, 3], freq=freq)
    fh = ForecastingHorizon([1, 2, 3])
    with pytest.raises(ValueError, match=match):
        fh.freq = freq


def test_frequency_setter():
    """Test frequency setter."""
    fh = ForecastingHorizon([1, 2, 3])
    assert fh.freq is None
    fh.freq = "M"
    assert fh.freq == "M"
    fh.freq = "D"
    assert fh.freq == "D"
=======
@pytest.mark.parametrize("freqstr", ["M", "D"])
def test_frequency_setter(freqstr):
    """Test frequency setter."""
    fh = ForecastingHorizon([1, 2, 3])
    assert fh.freq is None

    fh.freq = freqstr
    assert fh.freq == freqstr

    fh = ForecastingHorizon([1, 2, 3], freq=freqstr)
    assert fh.freq == freqstr
>>>>>>> ed186f46


# TODO: Replace this long running test with fast unit test
def test_auto_ets():
    """Fix bug in 1435.

    https://github.com/alan-turing-institute/sktime/issues/1435#issue-1000175469
    """
    freq = "30T"
    _y = np.arange(50) + np.random.rand(50) + np.sin(np.arange(50) / 4) * 10
    t = pd.date_range("2021-09-19", periods=50, freq=freq)
    y = pd.Series(_y, index=t)
    y.index = y.index.to_period(freq=freq)
    forecaster = AutoETS(sp=12, auto=True, n_jobs=-1)
    forecaster.fit(y)
    y_pred = forecaster.predict(fh=[1, 2, 3])
    pd.testing.assert_index_equal(
        y_pred.index,
        pd.date_range("2021-09-19", periods=53, freq=freq)[-3:].to_period(freq=freq),
    )


# TODO: Replace this long running test with fast unit test
def test_exponential_smoothing():
    """Test bug in 1876.

    https://github.com/alan-turing-institute/sktime/issues/1876#issue-1103752402.
    """
    y = load_airline()
    # Change index to 10 min interval
    freq = "10Min"
    time_range = pd.date_range(
        pd.to_datetime("2019-01-01 00:00"),
        pd.to_datetime("2019-01-01 23:55"),
        freq=freq,
    )
    # Period Index does not work
    y.index = time_range.to_period()

    forecaster = ExponentialSmoothing(trend="add", seasonal="multiplicative", sp=12)
    forecaster.fit(y, fh=[1, 2, 3, 4, 5, 6])
    y_pred = forecaster.predict()
    pd.testing.assert_index_equal(
        y_pred.index, pd.period_range("2019-01-02 00:00", periods=6, freq=freq)
    )


# TODO: Replace this long running test with fast unit test
def test_auto_arima():
    """Test bug in 805.

    https://github.com/alan-turing-institute/sktime/issues/805#issuecomment-891848228.
    """
    time_index = pd.date_range("January 1, 2021", periods=8, freq="1D")
    X = pd.DataFrame(
        np.random.randint(0, 4, 24).reshape(8, 3),
        columns=["First", "Second", "Third"],
        index=time_index,
    )
    y = pd.Series([1, 3, 2, 4, 5, 2, 3, 1], index=time_index)

    fh_ = ForecastingHorizon(X.index[5:], is_relative=False)

    a_clf = AutoARIMA(start_p=2, start_q=2, max_p=5, max_q=5)
    clf = a_clf.fit(X=X[:5], y=y[:5])
    y_pred_sk = clf.predict(fh=fh_, X=X[5:])

    pd.testing.assert_index_equal(
        y_pred_sk.index, pd.date_range("January 6, 2021", periods=3, freq="1D")
    )

    time_index = pd.date_range("January 1, 2021", periods=8, freq="2D")
    X = pd.DataFrame(
        np.random.randint(0, 4, 24).reshape(8, 3),
        columns=["First", "Second", "Third"],
        index=time_index,
    )
    y = pd.Series([1, 3, 2, 4, 5, 2, 3, 1], index=time_index)

    fh = ForecastingHorizon(X.index[5:], is_relative=False)

    a_clf = AutoARIMA(start_p=2, start_q=2, max_p=5, max_q=5)
    clf = a_clf.fit(X=X[:5], y=y[:5])
    y_pred_sk = clf.predict(fh=fh, X=X[5:])

    pd.testing.assert_index_equal(
        y_pred_sk.index, pd.date_range("January 11, 2021", periods=3, freq="2D")
    )


def test_extract_freq_from_inputs() -> None:
    """Test extract frequency from inputs."""
    assert _check_freq(None) is None
    cutoff = pd.Period("2020", freq="D")
    assert _check_freq(cutoff) == "D"
    assert _check_freq("D") == "D"


@pytest.mark.parametrize("freq", FREQUENCY_STRINGS)
def test_extract_freq_from_cutoff(freq: str) -> None:
    """Test extract frequency from cutoff."""
    assert _extract_freq_from_cutoff(pd.Period("2020", freq=freq)) == freq


@pytest.mark.parametrize("x", [1, pd.Timestamp("2020")])
def test_extract_freq_from_cutoff_with_wrong_input(x) -> None:
    """Test extract frequency from cutoff with wrong input."""
    assert _extract_freq_from_cutoff(x) is None<|MERGE_RESOLUTION|>--- conflicted
+++ resolved
@@ -80,7 +80,6 @@
     cutoff = y_train.index[-1]
 
     # generate fh
-<<<<<<< HEAD
     fh = _make_fh(
         cutoff=cutoff,
         steps=steps,
@@ -88,9 +87,6 @@
         is_relative=is_relative,
         freq=infer_freq(y_train),
     )
-=======
-    fh = _make_fh(cutoff, steps, fh_type, is_relative)
->>>>>>> ed186f46
     # update frequency of the forecasting horizon
     fh.freq = infer_freq(y)
     if fh_type == "int":
@@ -332,15 +328,10 @@
 def test_to_absolute_freq(freqstr):
     """Test conversion when anchorings included in frequency."""
     train = pd.Series(1, index=pd.date_range("2021-10-06", freq=freqstr, periods=3))
-<<<<<<< HEAD
-    fh = ForecastingHorizon([1, 2, 3], freq=freqstr)
-    abs_fh = fh.to_absolute(train.index[-1])
-=======
     cutoff = get_cutoff(train, return_index=True)
     fh = ForecastingHorizon([1, 2, 3])
 
     abs_fh = fh.to_absolute(cutoff)
->>>>>>> ed186f46
     assert abs_fh._values.freqstr == freqstr
 
 
@@ -349,14 +340,9 @@
     """Test converting between absolute and relative with integer horizon."""
     # Converts from absolute to relative and back to absolute
     train = pd.Series(1, index=pd.date_range("2021-10-06", freq=freqstr, periods=3))
-<<<<<<< HEAD
-    fh = ForecastingHorizon([1, 2, 3], freq=freqstr)
-    abs_fh = fh.to_absolute(train.index[-1])
-=======
     cutoff = get_cutoff(train, return_index=True)
     fh = ForecastingHorizon([1, 2, 3])
     abs_fh = fh.to_absolute(cutoff)
->>>>>>> ed186f46
 
     converted_abs_fh = abs_fh.to_relative(cutoff).to_absolute(cutoff)
     assert_array_equal(abs_fh, converted_abs_fh)
@@ -386,14 +372,9 @@
     """Test converting between relative and absolute with integer horizons."""
     # Converts from relative to absolute and back to relative
     train = pd.Series(1, index=pd.date_range("2021-10-06", freq=freqstr, periods=3))
-<<<<<<< HEAD
-    fh = ForecastingHorizon([1, 2, 3], freq=freqstr)
-    abs_fh = fh.to_absolute(train.index[-1])
-=======
     cutoff = get_cutoff(train, return_index=True)
     fh = ForecastingHorizon([1, 2, 3])
     abs_fh = fh.to_absolute(cutoff)
->>>>>>> ed186f46
 
     converted_rel_fh = abs_fh.to_relative(cutoff)
     assert_array_equal(fh, converted_rel_fh)
@@ -425,14 +406,9 @@
     """
     freq = "2H"
     t = pd.date_range(start="2021-01-01", freq=freq, periods=5)
-<<<<<<< HEAD
-    fh_abs = ForecastingHorizon(t, is_relative=False, freq=freq)
-    fh_rel = fh_abs.to_relative(cutoff=t.min())
-=======
     cutoff = get_cutoff(t, return_index=True, reverse_order=True)
     fh_abs = ForecastingHorizon(t, is_relative=False)
     fh_rel = fh_abs.to_relative(cutoff=cutoff)
->>>>>>> ed186f46
     assert_array_equal(fh_rel, np.arange(5))
 
 
@@ -442,10 +418,6 @@
     """Test converting between relative and absolute."""
     # Converts from relative to absolute and back to relative
     train = pd.Series(1, index=pd.date_range("2021-10-06", freq=freq, periods=5))
-<<<<<<< HEAD
-    fh = ForecastingHorizon([1, 2, 3], freq=freq)
-    absolute_int = fh.to_absolute_int(start=train.index[0], cutoff=train.index[idx])
-=======
     fh = ForecastingHorizon([1, 2, 3])
     cutoff = train.index[[idx]]
     cutoff.freq = train.index.freq
@@ -462,7 +434,6 @@
     fh = ForecastingHorizon([1, 2, 3], freq=freq)
     cutoff = train.index[idx]
     absolute_int = fh.to_absolute_int(start=train.index[0], cutoff=cutoff)
->>>>>>> ed186f46
     assert_array_equal(fh + idx, absolute_int)
 
 
@@ -475,11 +446,7 @@
     )
     forecaster = AutoETS(auto=True, sp=52, n_jobs=-1, restrict=True)
     forecaster.fit(train)
-<<<<<<< HEAD
-    fh = ForecastingHorizon(np.arange(1, 27), freq=freqstr)
-=======
     fh = ForecastingHorizon(np.arange(1, 27))
->>>>>>> ed186f46
     pred = forecaster.predict(fh)
     expected_fh = fh.to_absolute(train.index[-1])
     assert_array_equal(pred.index.to_numpy(), expected_fh.to_numpy())
@@ -496,27 +463,6 @@
         fh.freq = freq
 
 
-<<<<<<< HEAD
-@pytest.mark.parametrize("freq", [pd.offsets.Day(), pd.Timedelta("1 day")])
-def test_error_with_incorrect_non_string_frequency(freq: str):
-    """Test error with incorrect non-string frequency string."""
-    match = f"Frequency string is expected. Given: {type(freq)}"
-    with pytest.raises(ValueError, match=match):
-        ForecastingHorizon([1, 2, 3], freq=freq)
-    fh = ForecastingHorizon([1, 2, 3])
-    with pytest.raises(ValueError, match=match):
-        fh.freq = freq
-
-
-def test_frequency_setter():
-    """Test frequency setter."""
-    fh = ForecastingHorizon([1, 2, 3])
-    assert fh.freq is None
-    fh.freq = "M"
-    assert fh.freq == "M"
-    fh.freq = "D"
-    assert fh.freq == "D"
-=======
 @pytest.mark.parametrize("freqstr", ["M", "D"])
 def test_frequency_setter(freqstr):
     """Test frequency setter."""
@@ -528,7 +474,6 @@
 
     fh = ForecastingHorizon([1, 2, 3], freq=freqstr)
     assert fh.freq == freqstr
->>>>>>> ed186f46
 
 
 # TODO: Replace this long running test with fast unit test
