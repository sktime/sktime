#!/usr/bin/env python3 -u
# -*- coding: utf-8 -*-
# copyright: sktime developers, BSD-3-Clause License (see LICENSE file)

__author__ = ["Kutay Koralturk", "Martin Walter"]
__all__ = ["BSTS"]

import numpy as np
import pandas as pd
import scipy.stats as st
import operator
from sktime.forecasting.base._sktime import _SktimeForecaster
from sktime.forecasting.base._sktime import DEFAULT_ALPHA
from sktime.forecasting.base._sktime import _OptionalForecastingHorizonMixin
from sktime.utils.validation._dependencies import _check_soft_dependencies

_check_soft_dependencies("tensorflow_probability")
# _check_soft_dependencies("tensorflow")


class BSTS(_OptionalForecastingHorizonMixin, _SktimeForecaster):
    """
     Bayesian Structural Time Series forecaster by wrapping tensorflow_probability.sts.
     Parameters
     ----------
     Args for tfp.sts.Sum()
     ------------------------------------------
         constant_offset:
             optional float Tensor of shape broadcasting to
             concat([batch_shape, [num_timesteps]]) specifying a
             constant value added to the sum of outputs
             from the component models.
             This allows the components to model the shifted
             series y - constant_offset.
             If None, this is set to the mean of the
             provided y-data.
             Default value: None.
         observation_noise_scale_prior:
             optional tfd.Distribution instance specifying a
             prior on observation_noise_scale.
             If None, a heuristic default prior is constructed
             based on the provided y-data.
             Default value: None.
         name:
             Python str name of this model component;
             used as name_scope for ops created by this class.
             Default value: 'Sum'.
         sample_size:
             Python list of Tensors representing posterior samples of
             model parameters, with shapes
             [concat([[num_posterior_draws],param.prior.batch_shape,
             param.prior.event_shape]) for param in model.parameters].
             This may optionally also be a map (Python dict)
             of parameter names to Tensor values.
         seed:
             Python integer to seed the random number generator.


     Args for tfp.sts.Autoregressive()
     ------------------------------------------
         order__Autoregressive:
             scalar Python positive int specifying the
             number of past timesteps to regress on.
         coefficients_prior__Autoregressive:
             optional tfd.Distribution instance specifying
             a prior on the coefficients parameter.
             If None, a default standard normal
             (tfd.MultivariateNormalDiag(scale_diag=tf.ones([order])))
             prior is used.
             Default value: None.
         level_scale_prior__Autoregressive:
             optional tfd.Distribution instance specifying
             a prior on the level_scale parameter.
             If None, a heuristic default prior is constructed
             based on the provided y-data.
             Default value: None.
         initial_state_prior__Autoregressive:
             optional tfd.Distribution instance
             specifying a prior on the initial state,
             corresponding to the values of the process
             at a set of size order of
             imagined timesteps before the initial step.
             If None, a heuristic default prior is constructed
             based on the provided y-data.
             Default value: None.
         coefficient_constraining_bijector__Autoregressive:
             optional tfb.Bijector instance representing a
             constraining mapping for the autoregressive
             coefficients. For example, tfb.Tanh() constrains
             the coefficients to lie in (-1, 1),
             while tfb.Softplus() constrains them to be positive,
             and tfb.Identity() implies no constraint.
             If None, the default behavior constrains the coefficients
             to lie in (-1, 1) using a Tanh bijector.
             Default value: None.
         name__Autoregressive:
             the name of this model component.
             Default value: 'Autoregressive'.
     Args for tfp.sts.LinearRegression()
     ------------------------------------------

         design_matrix__LinearRegression:
             float Tensor of shape concat([batch_shape,
             [num_timesteps, num_features]]).This may also
             optionally be an instance of tf.linalg.LinearOperator.
         weights_prior__LinearRegression:
             tfd.Distribution representing a prior
             over the regression weights.
             Must have event shape [num_features]
             and batch shape broadcastable
             to the design matrix's batch_shape.
             If None, defaults to
             Sample(StudentT(df=5, loc=0., scale=10.), num_features]),
             a weakly-informative prior loosely inspired
             by the Stan prior choice recommendations.
             Default value: None.
         name__LinearRegression:
             the name of this model component.
             Default value: 'LinearRegression'.
     Args for tfp.sts.DynamicLinearRegression()
     ------------------------------------------
         design_matrix__DynamicLinearRegression:
             float Tensor of shape
             concat([batch_shape,[num_timesteps, num_features]]).
         drift_scale_prior__DynamicLinearRegression:
             instance of tfd.Distribution specifying
             a prior on the drift_scale parameter.
             If None, a heuristic default prior is
             constructed based on the provided
             y-data.
             Default value: None.
         initial_weights_prior__DynamicLinearRegression:
             instance of tfd.MultivariateNormal representing
             the prior distribution on the
             latent states (the regression weights).
             Must have event shape [num_features].
             If None, a weakly-informative
             Normal(0., 10.) prior is used.
             Default value: None.
         name__DynamicLinearRegression:
             Python str for the name of this component.
             Default value: 'DynamicLinearRegression'.

     Args for tfp.sts.SparseLinearRegression()
     ------------------------------------------
         design_matrix__SparseLinearRegression:
             float Tensor of shape
             concat([batch_shape,[num_timesteps, num_features]]).
             This may also optionally be an
             instance of tf.linalg.LinearOperator.
         weights_prior_scale__SparseLinearRegression:
             float Tensor defining the scale of the
             Horseshoe prior on regression weights.
             Small values encourage the weights to be sparse.
             The shape must broadcast with weights_batch_shape.
             Default value: 0.1.
         weights_batch_shape__SparseLinearRegression:
             if None, defaults to design_matrix.batch_shape_tensor().
             Must broadcast with the batch shape of design_matrix.
             Default value: None.
         name__SparseLinearRegression:
             the name of this model component.
             Default value: 'SparseLinearRegression'.

     Args for tfp.sts.LocalLevel()
     ------------------------------------------

         level_scale_prior__LocalLevel:
             optional tfd.Distribution instance specifying
             a prior on the level_scale parameter.
             If None, a heuristic default prior is constructed
             based on the provided y-data.
             Default value: None.
         name__LocalLevel:
             the name of this model component.
             Default value: 'LocalLevel'

     Args for tfp.sts.LocalLinearTrend()
     ------------------------------------------
         level_scale_prior__LocalLinearTrend:
             optional tfd.Distribution instance specifying
             a prior on the level_scale parameter.
             If None, a heuristic default prior is
             constructed based on the provided y-data.
             Default value: None.
         slope_scale_prior__LocalLinearTrend:
             optional tfd.Distribution instance specifying
             a prior on the slope_scale parameter.
             If None, a heuristic default prior is
             constructed based on the provided y-data.
             Default value: None.
         initial_level_prior__LocalLinearTrend:
             optional tfd.Distribution instance
             specifying a prior on the initial level.
             If None, a heuristic default prior is
             constructed based on the provided y-data.
             Default value: None.
         initial_slope_prior__LocalLinearTrend:
             optional tfd.Distribution instance specifying
             a prior on the initial slope.
             If None, a heuristic default prior is constructed
             based on the provided y-data.
             Default value: None.
         name__LocalLinearTrend:
             the name of this model component.
             Default value: 'LocalLevel'

     Args for tfp.sts.LocalLinearTrend()
     ------------------------------------------
         level_scale_prior__SemiLocalLinearTrend:
             optional tfd.Distribution instance specifying a
             prior on the level_scale parameter.
             If None, a heuristic default prior is constructed
             based on the provided y-data.
             Default value: None.
         slope_mean_prior__SemiLocalLinearTrend:
             optional tfd.Distribution instance specifying a
             prior on the slope_mean parameter.
             If None, a heuristic default prior is constructed based
             on the provided y-data.
             Default value: None.
         slope_scale_prior__SemiLocalLinearTrend:
             optional tfd.Distribution instance specifying a
             prior on the slope_scale parameter.
             If None, a heuristic default prior is constructed
             based on the provided y-data.
             Default value: None.
         autoregressive_coef_prior__SemiLocalLinearTrend:
             optional tfd.Distribution instance specifying a
             prior on the autoregressive_coef parameter.
             If None, the default prior is a standard Normal(0., 1.).
             Note that the prior may be implicitly truncated
             by constrain_ar_coef_stationary and/or
             constrain_ar_coef_positive.
             Default value: None.
         initial_level_prior__SemiLocalLinearTrend:
             optional tfd.Distribution instance specifying a
             prior on the initial level.
             If None, a heuristic default
             prior is constructed based on the
             provided y-data.
             Default value: None.
         initial_slope_prior__SemiLocalLinearTrend:
             optional tfd.Distribution instance
             specifying a prior on the initial slope.
             If None, a heuristic default prior is constructed
             based on the provided y-data.
             Default value: None.
         constrain_ar_coef_stationary__SemiLocalLinearTrend:
             if True, perform inference using a
             parameterization that restricts
             autoregressive_coef to the interval (-1, 1), or (0, 1)
             if force_positive_ar_coef is also True,
             corresponding to stationary processes.
             This will implicitly truncates the
             support of autoregressive_coef_prior.
             Default value: True.
         constrain_ar_coef_positive__SemiLocalLinearTrend:
             if True, perform inference using a parameterization
             that restricts autoregressive_coef to be positive,
             or in (0, 1) if constrain_ar_coef_stationary is also True.
             This will implicitly truncate the support of
             autoregressive_coef_prior.
             Default value: False.
         name__SemiLocalLinearTrend:
             the name of this model component.
             Default value: 'SemiLocalLinearTrend'.

    Args for tfp.sts.Seasonal()
     ------------------------------------------
         num_seasons__Seasonal:
             Scalar Python int number of seasons.
         num_steps_per_season__Seasonal:
             Python int number of steps in each season.
             This may be either a scalar (shape []),
             in which case all seasons have the same length, or
             a NumPy array of shape [num_seasons],
             in which seasons have different length, but remain
             constant around different cycles,
             or a NumPy array of shape [num_cycles, num_seasons],
             in which num_steps_per_season
             for each season also varies in different cycle
             (e.g., a 4 years cycle with leap day).
             Default value: 1.
         allow_drift__Seasonal:
             optional Python bool specifying whether the seasonal
             effects can drift over time.
             Setting this to False removes the drift_scale
             parameter from the model.
             This is mathematically equivalent to
             drift_scale_prior = tfd.Deterministic(0.),
             but removing drift directly is preferred
             because it avoids the use of a degenerate prior.
             Default value: True.
         drift_scale_prior__Seasonal:
             optional tfd.Distribution instance specifying a
             prior on the drift_scale parameter.
             If None, a heuristic default prior is constructed
             based on the provided y-data.
             Default value: None.
         initial_effect_prior__Seasonal:
             optional tfd.Distribution instance specifying a
             normal prior on the initial effect of each season.
             This may be either a scalar tfd.Normal prior,
             in which case it applies
             independently to every season, or it may be
             multivariate normal (e.g., tfd.MultivariateNormalDiag)
             with event shape [num_seasons], in which case it
             specifies a joint prior across all seasons.
             If None, a heuristic default prior is constructed
             based on the provided y-data.
             Default value: None.
         constrain_mean_effect_to_zero__Seasonal:
             if True, use a model parameterization that
             constrains the mean effect across all seasons to be zero.
             This constraint is generally helpful in identifying the
             contributions of different model
             components and can lead to more
             interpretable posterior decompositions.
             It may be undesirable
             if you plan to directly examine the latent
             space of the underlying state space model.
             Default value: True.
         name__Seasonal:
             the name of this model component.
             Default value: 'Seasonal'.

     Args for tfp.sts.SmoothSeasonal()
     ------------------------------------------
         period__SmoothSeasonal:
             positive scalar float Tensor giving the number of timesteps
             required for the longest cyclic effect to repeat.
         frequency_multipliers__SmoothSeasonal:
             One-dimensional float Tensor listing the frequencies
             (cyclic components) included in the model,
             as multipliers of the base/fundamental frequency 2.
             * pi / period. Each component is specified by the number
             of times it repeats per period, and
             adds two latent dimensions to the model.
             A smooth seasonal model that can represent
             any periodic function is given
             by frequency_multipliers = [1,2, ..., floor(period / 2)].
             However, it is often desirable to enforce a smoothness
             assumption (and reduce the computational burden)
             by dropping some of the higher frequencies.
         allow_drift__SmoothSeasonal:
             optional Python bool specifying whether the seasonal
             effects can drift over time.
             Setting this to False removes the
             drift_scale parameter from the model.
             This is mathematically equivalent to
             drift_scale_prior = tfd.Deterministic(0.),
             but removing drift directly is preferred because
             it avoids the use of a degenerate prior.
             Default value: True.
         drift_scale_prior__SmoothSeasonal:
             optional tfd.Distribution instance specifying a
             prior on the drift_scale parameter.
             If None, a heuristic default prior is constructed
             based on the provided y-data.
             Default value: None.
         initial_state_prior__SmoothSeasonal:
             instance of tfd.MultivariateNormal representing the
             prior distribution on the latent states.
             Must have event shape [2 * len(frequency_multipliers)].
             If None, a heuristic default prior is constructed based on
             the provided y-data.
         name__SmoothSeasonal:
             the name of this model component.
             Default value: 'SmoothSeasonal'.


     References
     ----------
     https://www.tensorflow.org/probability/api_docs/python/tfp/sts
    """

    def __init__(
        self,
        sample_size=200,
        constant_offset=None,
        observation_noise_scale_prior=None,
        name="STS",
        random_state=0,
        **kwargs
    ):

        self.sample_size = sample_size
        self.constant_offset = constant_offset
        self.observation_noise_scale_prior = observation_noise_scale_prior
        self.name = name
        self.random_state = random_state
        self.__dict__.update(kwargs)

        self._time_series_components = {}
        self.time_series_components = []

        self.valid_components = [
            "Autoregressive",
            "DynamicLinearRegression",
            "LinearRegression",
            "SparseLinearRegression",
            "LocalLevel",
            "LocalLinearTrend",
            "SemiLocalLinearTrend",
            "Seasonal",
            "SmoothSeasonal",
        ]

        self._forecaster = None
        self._fitted_forecaster = None

        # import inside method to avoid hard dependency
        from tensorflow_probability import sts as _sts
        import tensorflow as tf

        self.tf = tf
        tf.random.set_seed(self.random_state)

        self._ModelClass = _sts

        super(BSTS, self).__init__()

<<<<<<< HEAD
=======
        self._process_kwargs()

>>>>>>> f7a8df2d
    def _check_components(self, component_name):
        if component_name not in self.valid_components:
            raise Exception(
                "Please provide a valid component name.  \
                Valid component names are: {}".format(
                    self.valid_components
                )
            )

    def _process_kwargs(self):
        for key, value in self.__dict__.items():
            splitted_key = key.split("__")

            if len(splitted_key) > 1:
                if len(splitted_key) > 3:
                    raise Exception(
                        "Component arguments in `{}` is provided in a wrong way.  \
                        Please try to follow the `__` convention to denote different  \
                        arguments of different components.".format(
                            key
                        )
                    )

                self._check_components(splitted_key[1])
                identifier = "__".join(splitted_key[1:])
                if identifier not in self._time_series_components:
                    self._time_series_components[str(identifier)] = {}

                self._time_series_components[str(identifier)][splitted_key[0]] = value

    def _instantiate_model(self, y, X=None):

        y = y.astype("float64")

        if X is not None:
            X = X.astype("float64")

        self.process_kwargs()

        self.time_series_components = []

        for key, conf in self._time_series_components.items():
            splitted_key = key.split("__")

            class_name = splitted_key[0]

            if "name" not in conf:
                conf["name"] = key

            if "Regression" in class_name:
                self._check_design_matrix(design_matrix=X)
                self.time_series_components.append(
                    operator.attrgetter(class_name)(self._ModelClass)(
                        design_matrix=X, **conf
                    )
                )
            else:
                self.time_series_components.append(
                    operator.attrgetter(class_name)(self._ModelClass)(
                        observed_time_series=y, **conf
                    )
                )

        self._forecaster = self._ModelClass.Sum(
            self.time_series_components,
            observed_time_series=y,
            constant_offset=self.constant_offset,
            observation_noise_scale_prior=self.observation_noise_scale_prior,
            name=self.name,
        )

        return self

    def fit(self, y, X=None, fh=None):
        """Fit to training data.
        Parameters
        ----------
        y : pd.Series
            Target time series to which to fit the forecaster.
        fh : int, list or np.array, optional (default=None)
            The forecasters horizon with the steps ahead to to predict.
        X : pd.DataFrame, optional (default=None)
            Exogenous variables are ignored
        Returns
        -------
        self : returns an instance of self.
        """
        self.tf.random.set_seed(self.random_state)
        self._set_y_X(y, X)
        self._type_check_y_X(self._y, self._X)
        self._set_fh(fh)
        self._instantiate_model(y=y, X=X)
        self._fitted_forecaster = self._ModelClass.build_factored_surrogate_posterior(
            model=self._forecaster
        )

        self._parameter_samples = self._fitted_forecaster.sample(self.sample_size)
        self._is_fitted = True
        return self

    def _predict(self, fh, X=None, return_pred_int=False, alpha=DEFAULT_ALPHA):
        """Predict

        Parameters
        ----------
        fh : array-like
            The forecasters horizon with the steps ahead to to predict.
            Default is
            one-step ahead forecast, i.e. np.array([1]).
        X : pd.DataFrame, optional
            Exogenous data, by default None
        return_pred_int : bool, optional
            Returns a pd.DataFrame with confidence intervalls, by default False
        alpha : float, optional
            Alpha level for confidence intervalls, by default DEFAULT_ALPHA
        Returns
        -------
        y_pred : pandas.Series
            Returns series of predicted values.
        Raises
        ------
        Exception
            Error when merging data
        """

        self._type_check_y_X(X=X)
        fh = fh.to_relative(cutoff=self.cutoff)

        # Outsample
        if not fh.is_all_in_sample(cutoff=self.cutoff):
            fh_out = fh.to_out_of_sample(cutoff=self.cutoff)
            steps = fh_out.to_pandas().max().astype("int32")
<<<<<<< HEAD
            _forecast_dist = self._ModelClass.sts.forecast(
=======
            self._forecast_dist = self._ModelClass.forecast(
>>>>>>> f7a8df2d
                model=self._forecaster,
                observed_time_series=self._y,
                parameter_samples=self._parameter_samples,
                num_steps_forecast=steps,
            )

            y_out_sample = _forecast_dist.mean().numpy()[..., 0]
            standard_deviation = _forecast_dist.stddev().numpy()[..., 0]
            p_value = alpha / 2
            z_score = st.norm.ppf(1 - p_value)
            lower = y_out_sample - standard_deviation * z_score
            upper = y_out_sample + standard_deviation * z_score
            pred_int = self._get_pred_int(lower=lower, upper=upper)

        else:
            y_out_sample = np.array([])

        # Insample
        demand_one_step_dist = self._ModelClass.one_step_predictive(
            model=self._forecaster,
            observed_time_series=self._y,
            parameter_samples=self._parameter_samples,
        )

        y_in_sample, _ = (
            demand_one_step_dist.mean().numpy(),
            demand_one_step_dist.stddev().numpy(),
        )

        y_in_sample = pd.Series(y_in_sample)
        y_out_sample = pd.Series(y_out_sample)
        y_pred = self._get_y_pred(y_in_sample=y_in_sample, y_out_sample=y_out_sample)

        if return_pred_int:
            return y_pred, pred_int
        else:
            return y_pred

    def get_fitted_params(self):
        """Get fitted parameters
        Returns
        -------
        fitted_params : dict
        References
        ----------
        """

        self.check_is_fitted()
        fitted_params = {}
        should_brake = False

        for param in self._forecaster.parameters:
            if param.name is None:
                should_brake = True
                break
            fitted_params[param.name] = "{} +- {}".format(
                np.mean(self._parameter_samples[param.name], axis=0),
                np.std(self._parameter_samples[param.name], axis=0),
            )

        # To enforce consistency in notations
        if should_brake:
            fitted_params = self._forecaster.parameters

        return fitted_params

    def _check_conf(self, dictionary):
        """Raise error when key "observed_time_series" in dictionary
        to avoid cryptic exceptions. observed_time_series is given in fit()
        by means of "y".

        :param dictionary: A dictionary to configure a BSTS component.
        :type dictionary: dict
        """
        if "observed_time_series" in dictionary:
            raise ValueError(
                """Do not provide "observed_time_series" as a key
                in a component, it is taken automatically by the \"y\"
                argument in the sktime.BSTS.fit() function."""
            )

    def _check_design_matrix(self, design_matrix):
        if design_matrix is None:
            raise ValueError(
                """Design matrix (X) has to be given to add a
                linear regression/dynamic regression/sparse
                linear regression component"""
            )

    def _type_check_y_X(self, y=None, X=None):
        if y is not None:
            self._y = y.astype("float64")
        if X is not None:
            self._X = X.astype("float64")<|MERGE_RESOLUTION|>--- conflicted
+++ resolved
@@ -421,11 +421,6 @@
 
         super(BSTS, self).__init__()
 
-<<<<<<< HEAD
-=======
-        self._process_kwargs()
-
->>>>>>> f7a8df2d
     def _check_components(self, component_name):
         if component_name not in self.valid_components:
             raise Exception(
@@ -558,19 +553,15 @@
         if not fh.is_all_in_sample(cutoff=self.cutoff):
             fh_out = fh.to_out_of_sample(cutoff=self.cutoff)
             steps = fh_out.to_pandas().max().astype("int32")
-<<<<<<< HEAD
-            _forecast_dist = self._ModelClass.sts.forecast(
-=======
             self._forecast_dist = self._ModelClass.forecast(
->>>>>>> f7a8df2d
                 model=self._forecaster,
                 observed_time_series=self._y,
                 parameter_samples=self._parameter_samples,
                 num_steps_forecast=steps,
             )
 
-            y_out_sample = _forecast_dist.mean().numpy()[..., 0]
-            standard_deviation = _forecast_dist.stddev().numpy()[..., 0]
+            y_out_sample = self._forecast_dist.mean().numpy()[..., 0]
+            standard_deviation = self._forecast_dist.stddev().numpy()[..., 0]
             p_value = alpha / 2
             z_score = st.norm.ppf(1 - p_value)
             lower = y_out_sample - standard_deviation * z_score
