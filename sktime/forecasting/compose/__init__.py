--- conflicted
+++ resolved
@@ -1,13 +1,9 @@
 #!/usr/bin/env python3 -u
 # -*- coding: utf-8 -*-
-<<<<<<< HEAD
 # copyright: sktime developers, BSD-3-Clause License (see LICENSE file)
 """Implements composite forecasters."""
-=======
-"""copyright: sktime developers, BSD-3-Clause License (see LICENSE file)."""
->>>>>>> 6ee3a7a9
 
-__author__ = ["Markus Löning"]
+__author__ = ["mloning"]
 
 __all__ = [
     "ColumnEnsembleForecaster",
