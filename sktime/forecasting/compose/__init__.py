#!/usr/bin/env python3 -u
# copyright: sktime developers, BSD-3-Clause License (see LICENSE file)
"""Implements composite forecasters."""

__all__ = [
    "HierarchyEnsembleForecaster",
    "ColumnEnsembleForecaster",
    "EnsembleForecaster",
    "FallbackForecaster",
    "AutoEnsembleForecaster",
    "TransformedTargetForecaster",
    "ForecastingPipeline",
    "ForecastX",
    "DirectTabularRegressionForecaster",
    "DirectTimeSeriesRegressionForecaster",
    "MultioutputTabularRegressionForecaster",
    "MultioutputTimeSeriesRegressionForecaster",
    "RecursiveTabularRegressionForecaster",
    "RecursiveTimeSeriesRegressionForecaster",
    "DirRecTabularRegressionForecaster",
    "DirRecTimeSeriesRegressionForecaster",
    "DirectReductionForecaster",
    "StackingForecaster",
    "MultiplexForecaster",
    "make_reduction",
    "BaggingForecaster",
    "FhPlexForecaster",
    "ForecastByLevel",
    "Permute",
    "YfromX",
<<<<<<< HEAD
    "SkforecastAutoreg",
=======
    "IgnoreX",
>>>>>>> be097576
]

from sktime.forecasting.compose._bagging import BaggingForecaster
from sktime.forecasting.compose._column_ensemble import ColumnEnsembleForecaster
from sktime.forecasting.compose._ensemble import (
    AutoEnsembleForecaster,
    EnsembleForecaster,
)
from sktime.forecasting.compose._fallback import FallbackForecaster
from sktime.forecasting.compose._fhplex import FhPlexForecaster
from sktime.forecasting.compose._grouped import ForecastByLevel
from sktime.forecasting.compose._hierarchy_ensemble import HierarchyEnsembleForecaster
from sktime.forecasting.compose._ignore_x import IgnoreX
from sktime.forecasting.compose._multiplexer import MultiplexForecaster
from sktime.forecasting.compose._pipeline import (
    ForecastingPipeline,
    ForecastX,
    Permute,
    TransformedTargetForecaster,
)
from sktime.forecasting.compose._reduce import (
    DirectReductionForecaster,
    DirectTabularRegressionForecaster,
    DirectTimeSeriesRegressionForecaster,
    DirRecTabularRegressionForecaster,
    DirRecTimeSeriesRegressionForecaster,
    MultioutputTabularRegressionForecaster,
    MultioutputTimeSeriesRegressionForecaster,
    RecursiveTabularRegressionForecaster,
    RecursiveTimeSeriesRegressionForecaster,
    YfromX,
    make_reduction,
)
from sktime.forecasting.compose._skforecast_reduce import SkforecastAutoreg
from sktime.forecasting.compose._stack import StackingForecaster<|MERGE_RESOLUTION|>--- conflicted
+++ resolved
@@ -28,11 +28,8 @@
     "ForecastByLevel",
     "Permute",
     "YfromX",
-<<<<<<< HEAD
     "SkforecastAutoreg",
-=======
     "IgnoreX",
->>>>>>> be097576
 ]
 
 from sktime.forecasting.compose._bagging import BaggingForecaster
