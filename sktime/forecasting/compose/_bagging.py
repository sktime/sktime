#!/usr/bin/env python3 -u
# copyright: sktime developers, BSD-3-Clause License (see LICENSE file).
"""Implements Bagging Forecaster."""

__author__ = ["fkiraly", "ltsaprounis"]

from typing import Union

import numpy as np
import pandas as pd
from sklearn.utils import check_random_state

from sktime.datatypes._utilities import update_data
from sktime.forecasting.base import BaseForecaster
from sktime.transformations.base import BaseTransformer

PANDAS_MTYPES = ["pd.DataFrame", "pd-multiindex", "pd_multiindex_hier"]


class BaggingForecaster(BaseForecaster):
    """Forecast a time series by aggregating forecasts from its bootstraps.

    Bagged "Bootstrap Aggregating" Forecasts are obtained by forecasting bootstrapped
    time series and then aggregating the resulting forecasts. For the point forecast,
    the different forecasts are aggregated using the mean function [1]. Prediction
    intervals and quantiles are calculated for each time point in the forecasting
    horizon by calculating the sampled forecast quantiles.

    Bergmeir et al. (2016) [2] show that, on average, bagging ETS forecasts gives better
    forecasts than just applying ETS directly. The default bootstrapping transformer
    and forecaster are selected as in [2].

    Parameters
    ----------
    bootstrap_transformer : sktime transformer BaseTransformer descendant instance
        (default = sktime.transformations.bootstrap.STLBootstrapTransformer)
        Bootstrapping Transformer that takes a series (with tag
        scitype:transform-input=Series) as input and returns a panel (with tag
        scitype:transform-input=Panel) of bootstrapped time series if not specified
        sktime.transformations.bootstrap.STLBootstrapTransformer is used.
    forecaster : sktime forecaster, BaseForecaster descendant instance, optional
        (default = sktime.forecating.ets.AutoETS)
        If not specified, sktime.forecating.ets.AutoETS is used.
    sp: int (default=2)
        Seasonal period for default Forecaster and Transformer. Must be 2 or greater.
        Ignored for the bootstrap_transformer and forecaster if they are specified.
    random_state: int or np.random.RandomState (default=None)
        The random state of the estimator, used to control the random number generator

    See Also
    --------
    sktime.transformations.bootstrap.MovingBlockBootstrapTransformer :
        Transformer that applies the Moving Block Bootstrapping method to create
        a panel of synthetic time series.

    sktime.transformations.bootstrap.STLBootstrapTransformer :
        Transformer that utilises BoxCox, STL and Moving Block Bootstrapping to create
        a panel of similar time series.

    References
    ----------
    .. [1] Hyndman, R.J., & Athanasopoulos, G. (2021) Forecasting: principles and
        practice, 3rd edition, OTexts: Melbourne, Australia. OTexts.com/fpp3,
        Chapter 12.5. Accessed on February 13th 2022.
    .. [2] Bergmeir, C., Hyndman, R. J., & Benítez, J. M. (2016). Bagging exponential
        smoothing methods using STL decomposition and Box-Cox transformation.
        International Journal of Forecasting, 32(2), 303-312

    Examples
    --------
    >>> from sktime.transformations.bootstrap import STLBootstrapTransformer
    >>> from sktime.forecasting.naive import NaiveForecaster
    >>> from sktime.forecasting.compose import BaggingForecaster
    >>> from sktime.datasets import load_airline
    >>> y = load_airline()
    >>> forecaster = BaggingForecaster(
    ...     STLBootstrapTransformer(sp=12), NaiveForecaster(sp=12)
    ... )  # doctest: +SKIP
    >>> forecaster.fit(y)  # doctest: +SKIP
    BaggingForecaster(...)
    >>> y_hat = forecaster.predict([1,2,3])  # doctest: +SKIP
    """

    _tags = {
        "authors": ["fkiraly", "ltsaprounis"],
        "scitype:y": "both",  # which y are fine? univariate/multivariate/both
        "ignores-exogeneous-X": False,  # does estimator ignore the exogeneous X?
<<<<<<< HEAD
        "handles-missing-data": False,  # can estimator handle missing data?
=======
        "capability:missing_values": True,  # can estimator handle missing data?
>>>>>>> 5dea61d7
        "y_inner_mtype": PANDAS_MTYPES,
        # which types do _fit, _predict, assume for y?
        "X_inner_mtype": PANDAS_MTYPES,
        # which types do _fit, _predict, assume for X?
        "X-y-must-have-same-index": False,  # can estimator handle different X/y index?
        "requires-fh-in-fit": False,  # like AutoETS overwritten if forecaster not None
        "enforce_index_type": None,  # like AutoETS overwritten if forecaster not None
        "capability:insample": True,  # can the estimator make in-sample predictions?
        "capability:pred_int": True,  # can the estimator produce prediction intervals?
        "capability:pred_int:insample": True,  # ... for in-sample horizons?
    }

    def __init__(
        self,
        bootstrap_transformer: BaseTransformer = None,
        forecaster: BaseForecaster = None,
        sp: int = 2,
        random_state: Union[int, np.random.RandomState] = None,
    ):
        self.bootstrap_transformer = bootstrap_transformer
        self.forecaster = forecaster
        self.sp = sp
        self.random_state = random_state

        if bootstrap_transformer is None:
            # if the transformer is None, this uses the statsmodels dependent
            # sktime.transformations.bootstrap.STLBootstrapTransformer
            #
            # done before the super call to trigger exceptions
            self.set_tags(**{"python_dependencies": "statsmodels"})

        super().__init__()

        # set the tags based on forecaster
        tags_to_clone = [
            "requires-fh-in-fit",  # is forecasting horizon already required in fit?
            "enforce_index_type",
        ]
        if forecaster is not None:
            self.clone_tags(self.forecaster, tags_to_clone)

        self.bootstrap_transformer_ = self._check_transformer(bootstrap_transformer)
        self.forecaster_ = self._check_forecaster(forecaster)

    def _check_transformer(self, transformer):
        """Check if the transformer is a valid transformer for BaggingForecaster.

        Also replaces with default if transformer is None

        Parameters
        ----------
        transformer : BaseTransformer
            The transformer to check

        Returns
        -------
        fresh clone of the transformer to set to self.bootstrap_transformer_
        """
        from sktime.registry import is_scitype

        if transformer is None:
            from sktime.transformations.bootstrap import STLBootstrapTransformer

            return STLBootstrapTransformer(sp=self.sp, random_state=self.random_state)

        msg = (
            "Error in BaggingForecaster: "
            "bootstrap_transformer in BaggingForecaster should be an sktime transformer"
            " that takes as input a Series and output a Panel."
        )

        t_inp = transformer.get_tag("scitype:transform-input", raise_error=False)
        t_out = transformer.get_tag("scitype:transform-output", raise_error=False)

        if t_inp != "Series" or t_out != "Panel":
            raise TypeError(msg)
        if not is_scitype(transformer, "transformer"):
            raise TypeError(msg)

        if hasattr(transformer, "clone"):
            return transformer.clone()
        else:
            from sklearn import clone

            return clone(transformer)

    def _check_forecaster(self, forecaster):
        """Check if the forecaster is a valid transformer for BaggingForecaster.

        Also replaces with default if forecaster is None

        Parameters
        ----------
        forecaster : BaseForecaster
            The forecaster to check

        Returns
        -------
        fresh clone of the forecaster to set to self.forecaster_
        """
        from sktime.registry import is_scitype

        if forecaster is None:
            from sktime.forecasting.ets import AutoETS

            return AutoETS(sp=self.sp, random_state=self.random_state)

        if not is_scitype(forecaster, "forecaster"):
            raise TypeError(
                "Error in BaggingForecaster: "
                "forecaster in BaggingForecaster should be an sktime forecaster"
            )

        return forecaster.clone()

    def _fit(self, y, X, fh):
        """Fit forecaster to training data.

        private _fit containing the core logic, called from fit

        Writes to self:
            Sets fitted model attributes ending in "_".

        Parameters
        ----------
        y : pd.DataFrame
            Time series to which to fit the forecaster.
        fh : guaranteed to be ForecastingHorizon or None, optional (default=None)
            The forecasting horizon with the steps ahead to to predict.
            Required (non-optional) here if self.get_tag("requires-fh-in-fit")==True
            Otherwise, if not passed in _fit, guaranteed to be passed in _predict
        X : optional (default=None)
            guaranteed to be of a type in self.get_tag("X_inner_mtype")
            Exogeneous time series to fit to.

        Returns
        -------
        self : reference to self
        """
        self._y_ix_names = y.index.names

        # random state handling passed into input estimators
        self.random_state_ = check_random_state(self.random_state)

        # fit/transform the transformer to obtain bootstrap samples
        y_bootstraps = self.bootstrap_transformer_.fit_transform(X=y)
        self._y_bs_ix = y_bootstraps.index

        # generate replicates of exogenous data for bootstrap
        X_inner = self._gen_X_bootstraps(X)

        # fit the forecaster to the bootstrapped samples
        self.forecaster_.fit(y=y_bootstraps, fh=fh, X=X_inner)

        return self

    def _gen_X_bootstraps(self, X):
        """Generate replicates of exogenous data for bootstrap.

        Accesses self._y_bs_ix to obtain the index of the bootstrapped time series.

        Parameters
        ----------
        X : pd.DataFrame
            Exogenous time series, non-hierarchical

        Returns
        -------
        X_bootstraps : pd.DataFrame
            Bootstrapped exogenous data
        """
        if X is None:
            return None

        y_bs_ix = self._y_bs_ix

        # bootstrap instance index ends up at level -2
        inst_ix = y_bs_ix.get_level_values(-2).unique()
        X_repl = [X] * len(inst_ix)
        X_bootstraps = pd.concat(X_repl, keys=inst_ix)
        return X_bootstraps

    def _predict(self, fh, X):
        """Forecast time series at future horizon.

        private _predict containing the core logic, called from predict

        State required:
            Requires state to be "fitted".

        Accesses in self:
            Fitted model attributes ending in "_"
            self.cutoff

        Parameters
        ----------
        fh : guaranteed to be ForecastingHorizon or None, optional (default=None)
            The forecasting horizon with the steps ahead to to predict.
            If not passed in _fit, guaranteed to be passed here
        X : pd.DataFrame, optional (default=None)
            Exogenous time series

        Returns
        -------
        y_pred : pd.DataFrame
            Point predictions
        """
        # generate replicates of exogenous data for bootstrap
        X_inner = self._gen_X_bootstraps(X)

        # compute bootstrapped forecasts
        y_bootstraps_pred = self.forecaster_.predict(fh=fh, X=X_inner)

        # aggregate bootstrapped forecasts
        # the bootstrap index ends up at level -2, so we have to groupby the rest
        n_ist_lv = y_bootstraps_pred.index.nlevels - 2
        gb_lvls = [-1]
        if n_ist_lv > 0:
            gb_lvls = list(range(n_ist_lv)) + gb_lvls

        y_pred = y_bootstraps_pred.groupby(level=gb_lvls).mean()
        y_pred.index.names = self._y_ix_names
        return y_pred

    def _predict_proba(self, fh, X, marginal=True):
        """Compute/return fully probabilistic forecasts.

        private _predict_proba containing the core logic, called from predict_proba

        Parameters
        ----------
        fh : guaranteed to be ForecastingHorizon
            The forecasting horizon with the steps ahead to to predict.
        X : optional (default=None)
            guaranteed to be of a type in self.get_tag("X_inner_mtype")
            Exogeneous time series to predict from.
        marginal : bool, optional (default=True)
            whether returned distribution is marginal by time index

        Returns
        -------
        pred_dist : sktime BaseDistribution
            predictive distribution
            if marginal=True, will be marginal distribution by time point
            if marginal=False and implemented by method, will be joint
        """
        from skpro.distributions.empirical import Empirical

        # generate replicates of exogenous data for bootstrap
        X_inner = self._gen_X_bootstraps(X)

        # compute bootstrapped forecasts
        y_bootstraps_pred = self.forecaster_.predict(fh=fh, X=X_inner)

        # aggregate bootstrapped forecasts
        # the bootstrap index ends up at level -2,
        # while Empirical assumes bootstrap index as level
        # so we have to reorder if -2 is not the same as 0
        n_ist_lv = y_bootstraps_pred.index.nlevels - 2
        if n_ist_lv > 0:
            y_bootstraps_pred = y_bootstraps_pred.reorder_levels(
                [-2] + list(range(n_ist_lv)) + [-1], axis=0
            )

        pred_dist = Empirical(y_bootstraps_pred, time_indep=marginal)
        return pred_dist

    def _update(self, y, X=None, update_params=True):
        """Update cutoff value and, optionally, fitted parameters.

        Parameters
        ----------
        y : pd.Series, pd.DataFrame, or np.array
            Target time series to which to fit the forecaster.
        X : pd.DataFrame, optional (default=None)
            Exogeneous data
        update_params : bool, optional (default=True)
            whether model parameters should be updated

        Returns
        -------
        self : reference to self
        """
        # Need to construct a completely new y out of old self._y and y and then
        # fit_treansform the transformer and re-fit the forecaster.
        _y = update_data(self._y, y)

        y_bootstraps = self.bootstrap_transformer_.fit_transform(X=_y)

        # generate replicates of exogenous data for bootstrap
        X_inner = self._gen_X_bootstraps(X)

        self.forecaster_.update(y=y_bootstraps, X=X_inner, update_params=update_params)
        return self

    @classmethod
    def get_test_params(cls):
        """Return testing parameter settings for the estimator.

        Returns
        -------
        params : dict or list of dict, default = {}
            Parameters to create testing instances of the class
            Each dict are parameters to construct an "interesting" test instance, i.e.,
            ``MyClass(**params)`` or ``MyClass(**params[i])`` creates a valid test
            instance.
            ``create_test_instance`` uses the first (or only) dictionary in ``params``
        """
        from sktime.forecasting.compose import YfromX
        from sktime.transformations.bootstrap import MovingBlockBootstrapTransformer
        from sktime.utils.dependencies import _check_soft_dependencies

        mbb = MovingBlockBootstrapTransformer(block_length=6)
        fcst = YfromX.create_test_instance()
        params = [{"bootstrap_transformer": mbb, "forecaster": fcst}]

        # the default param set causes a statsmodels based estimator
        # to be created as bootstrap_transformer
        if _check_soft_dependencies("statsmodels", severity="none"):
            params += [{}]

        return params

    def _calculate_data_quantiles(self, df: pd.DataFrame, alpha: list[float]):
        """Generate quantiles for each time point.

        Parameters
        ----------
        df : pd.DataFrame
            A dataframe of mtype pd-multiindex or hierarchical
        alpha : List[float]
            list of the desired quantiles

        Returns
        -------
        pd.DataFrame
            The specified quantiles
        """
        var_names = self._get_varnames()
        var_name = var_names[0]

        index = pd.MultiIndex.from_product([var_names, alpha])
        pred_quantiles = pd.DataFrame(columns=index)
        for a in alpha:
            quant_a = df.groupby(level=-1, as_index=True).quantile(a)
            pred_quantiles[[(var_name, a)]] = quant_a

        return pred_quantiles<|MERGE_RESOLUTION|>--- conflicted
+++ resolved
@@ -85,11 +85,7 @@
         "authors": ["fkiraly", "ltsaprounis"],
         "scitype:y": "both",  # which y are fine? univariate/multivariate/both
         "ignores-exogeneous-X": False,  # does estimator ignore the exogeneous X?
-<<<<<<< HEAD
-        "handles-missing-data": False,  # can estimator handle missing data?
-=======
-        "capability:missing_values": True,  # can estimator handle missing data?
->>>>>>> 5dea61d7
+        "capability:missing_values": False,  # can estimator handle missing data?
         "y_inner_mtype": PANDAS_MTYPES,
         # which types do _fit, _predict, assume for y?
         "X_inner_mtype": PANDAS_MTYPES,
