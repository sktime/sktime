#!/usr/bin/env python3 -u
# -*- coding: utf-8 -*-
<<<<<<< HEAD
# copyright: sktime developers, BSD-3-Clause License (see LICENSE file).
"""Implements ensemble forecasters.
=======
# copyright: sktime developers, BSD-3-Clause License (see LICENSE file)
"""Implements forecaster for creating forecasts from ensembles of other forecasters."""
>>>>>>> 1e1f4a1d

Creates univariate (optionally weighted)
combination of the predictions from underlying forecasts.
"""

__author__ = ["mloning", "GuzalBulatova"]
__all__ = ["EnsembleForecaster"]

import numpy as np
import pandas as pd

from scipy.stats import gmean
from sklearn.utils.stats import _weighted_percentile
from sktime.forecasting.base._base import DEFAULT_ALPHA
from sktime.forecasting.base._meta import _HeterogenousEnsembleForecaster


class EnsembleForecaster(_HeterogenousEnsembleForecaster):
    """Ensemble of forecasters.

    Overview: Input one series of length `n` and EnsembleForecaster performs
    fitting and prediction for each estimator passed in `forecasters`. It then
    applies `aggfunc` aggregation function by row to the predictions dataframe
    and returns final prediction - one series.

    Parameters
    ----------
    forecasters : list of (str, estimator) tuples
        Estimators to apply to the input series.
    n_jobs : int or None, optional, default=None
        The number of jobs to run in parallel for fit. None means 1 unless
        in a joblib.parallel_backend context.
        -1 means using all processors.
    aggfunc : str, {'mean', 'median', 'min', 'max'}, default='mean'
        The function to aggregate prediction from individual forecasters.
    weights : list of floats
        Weights to apply in aggregation.

    Examples
    --------
    >>> from sktime.forecasting.compose import EnsembleForecaster
    >>> from sktime.forecasting.naive import NaiveForecaster
    >>> from sktime.forecasting.trend import PolynomialTrendForecaster
    >>> from sktime.datasets import load_airline
    >>> y = load_airline()
    >>> forecasters = [("trend", PolynomialTrendForecaster()),\
                        ("naive", NaiveForecaster())]
    >>> forecaster = EnsembleForecaster(forecasters=forecasters,\
                                        aggfunc="mean", weights=[1, 10])
    >>> forecaster.fit(y=y, X=None, fh=[1,2,3])
    EnsembleForecaster(...)
    >>> y_pred = forecaster.predict()
    """

    _required_parameters = ["forecasters"]
    _tags = {
        "univariate-only": False,
        "requires-fh-in-fit": False,
        "handles-missing-data": False,
    }

    def __init__(self, forecasters, n_jobs=None, aggfunc="mean", weights=None):
        super(EnsembleForecaster, self).__init__(forecasters=forecasters, n_jobs=n_jobs)
        self.aggfunc = aggfunc
        self.weights = weights

    def _fit(self, y, X=None, fh=None):
        """Fit to training data.

        Parameters
        ----------
        y : pd.Series
            Target time series to which to fit the forecaster.
        fh : int, list or np.array, optional, default=None
            The forecasters horizon with the steps ahead to to predict.
        X : pd.DataFrame, optional, default=None
            Exogenous variables are ignored.

        Returns
        -------
        self : returns an instance of self.
        """
        names, forecasters = self._check_forecasters()
        self._fit_forecasters(forecasters, y, X, fh)
        return self

    def _predict(self, fh, X=None, return_pred_int=False, alpha=DEFAULT_ALPHA):
        """Return the predicted reduction.

        Parameters
        ----------
        fh : int, list or np.array, optional, default=None
        X : pd.DataFrame
        return_pred_int : boolean, optional, default=False
        alpha : fh : float, default=DEFAULT_ALPHA

        Returns
        -------
        y_pred : pd.Series
            Aggregated predictions.
        """
        if return_pred_int:
            raise NotImplementedError()

        y_pred = pd.concat(self._predict_forecasters(fh, X), axis=1)
        y_pred = _aggregate(y=y_pred, aggfunc=self.aggfunc, weights=self.weights)

        return y_pred


def _aggregate(y, aggfunc, weights):
    """Apply aggregation function by row.

    Parameters
    ----------
    y : pd.DataFrame
        Multivariate series to transform.
    aggfunc : str
        Aggregation function used for transformation.
    weights : list of floats
        Weights to apply in aggregation.

    Returns
    -------
    y_agg: pd.Series
        Transformed univariate series.
    """
    if weights is None:
        aggfunc = _check_aggfunc(aggfunc, weighted=False)
        y_agg = aggfunc(y, axis=1)
    else:
        aggfunc = _check_aggfunc(aggfunc, weighted=True)
        y_agg = aggfunc(y, axis=1, weights=np.array(weights))

    return pd.Series(y_agg, index=y.index)


def _check_aggfunc(aggfunc, weighted=False):
    _weighted = "weighted" if weighted else "unweighted"
    valid_aggfuncs = {
        "mean": {"unweighted": np.mean, "weighted": np.average},
        "median": {"unweighted": np.median, "weighted": _weighted_median},
        "min": {"unweighted": np.min, "weighted": _weighted_min},
        "max": {"unweighted": np.max, "weighted": _weighted_max},
        "gmean": {"unweighted": gmean, "weighted": gmean},
    }
    if aggfunc not in valid_aggfuncs.keys():
        raise ValueError("Aggregation function %s not recognized." % aggfunc)
    return valid_aggfuncs[aggfunc][_weighted]


def _weighted_median(y, axis=1, weights=None):
    w_median = np.apply_along_axis(
        func1d=_weighted_percentile,
        axis=axis,
        arr=y.values,
        sample_weight=weights,
        percentile=50,
    )
    return w_median


def _weighted_min(y, axis=1, weights=None):
    w_min = np.apply_along_axis(
        func1d=_weighted_percentile,
        axis=axis,
        arr=y.values,
        sample_weight=weights,
        percentile=0,
    )
    return w_min


def _weighted_max(y, axis=1, weights=None):
    w_max = np.apply_along_axis(
        func1d=_weighted_percentile,
        axis=axis,
        arr=y.values,
        sample_weight=weights,
        percentile=100,
    )
    return w_max<|MERGE_RESOLUTION|>--- conflicted
+++ resolved
@@ -1,12 +1,7 @@
 #!/usr/bin/env python3 -u
 # -*- coding: utf-8 -*-
-<<<<<<< HEAD
 # copyright: sktime developers, BSD-3-Clause License (see LICENSE file).
 """Implements ensemble forecasters.
-=======
-# copyright: sktime developers, BSD-3-Clause License (see LICENSE file)
-"""Implements forecaster for creating forecasts from ensembles of other forecasters."""
->>>>>>> 1e1f4a1d
 
 Creates univariate (optionally weighted)
 combination of the predictions from underlying forecasts.
