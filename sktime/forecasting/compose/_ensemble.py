--- conflicted
+++ resolved
@@ -3,26 +3,19 @@
 # copyright: sktime developers, BSD-3-Clause License (see LICENSE file).
 """Implements ensemble forecasters.
 
-<<<<<<< HEAD
-__author__ = ["Markus Löning", "Martin Walter"]
-__all__ = ["EnsembleForecaster", "AutoEnsembleForecaster"]
-=======
 Creates univariate (optionally weighted)
 combination of the predictions from underlying forecasts.
 """
 
-__author__ = ["mloning", "GuzalBulatova"]
-__all__ = ["EnsembleForecaster"]
->>>>>>> 2f5cbca9
+__author__ = ["mloning", "GuzalBulatova", "aiwalter"]
+__all__ = ["EnsembleForecaster", "AutoEnsembleForecaster"]
 
 import numpy as np
 import pandas as pd
-import numpy as np
-
+from scipy.stats import gmean
 from sklearn.pipeline import Pipeline
-
-from scipy.stats import gmean
 from sklearn.utils.stats import _weighted_percentile
+
 from sktime.forecasting.base._base import DEFAULT_ALPHA
 from sktime.forecasting.base._meta import _HeterogenousEnsembleForecaster
 from sktime.forecasting.model_selection import temporal_train_test_split
