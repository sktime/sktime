#!/usr/bin/env python3 -u
# copyright: sktime developers, BSD-3-Clause License (see LICENSE file).
"""Implements ensemble forecasters.

Creates univariate (optionally weighted) combination of the predictions from underlying
forecasts.
"""

__author__ = ["mloning", "GuzalBulatova", "aiwalter", "RNKuhns", "AnH0ang"]
__all__ = ["EnsembleForecaster", "AutoEnsembleForecaster"]
from copy import deepcopy

import numpy as np
import pandas as pd
from scipy.stats import gmean
from sklearn.pipeline import Pipeline

from sktime.datatypes._convert_utils._coerce import (
    _coerce_variable_name,
    _restore_variable_name,
)
from sktime.forecasting.base import ForecastingHorizon
from sktime.forecasting.base._meta import _HeterogenousEnsembleForecaster
from sktime.split import temporal_train_test_split
from sktime.utils.stats import (
    _weighted_geometric_mean,
    _weighted_max,
    _weighted_median,
    _weighted_min,
)
from sktime.utils.validation.forecasting import check_regressor

VALID_AGG_FUNCS = {
    "mean": {"unweighted": np.mean, "weighted": np.average},
    "median": {"unweighted": np.median, "weighted": _weighted_median},
    "min": {"unweighted": np.min, "weighted": _weighted_min},
    "max": {"unweighted": np.max, "weighted": _weighted_max},
    "gmean": {"unweighted": gmean, "weighted": _weighted_geometric_mean},
}


class AutoEnsembleForecaster(_HeterogenousEnsembleForecaster):
    """Automatically find best weights for the ensembled forecasters.

    The AutoEnsembleForecaster finds optimal weights for the ensembled forecasters
    using given method or a meta-model (regressor) .
    The regressor has to be sklearn-like and needs to have either an attribute
    ``feature_importances_`` or ``coef_``, as this is used as weights.
    Regressor can also be a sklearn.Pipeline.

    Parameters
    ----------
    forecasters : list of (str, estimator) tuples
        Estimators to apply to the input series.

    method : str, optional, default="feature-importance"
        Strategy used to compute weights. Available choices:

        - feature-importance:
            use the ``feature_importances_`` or ``coef_`` from
            given ``regressor`` as optimal weights.
        - inverse-variance:
            use the inverse variance of the forecasting error
            (based on the internal train-test-split) to compute optimal
            weights, a given ``regressor`` will be omitted.

    regressor : sklearn-like regressor, optional, default=None.
        Used to infer optimal weights from coefficients (linear models) or from
        feature importance scores (decision tree-based models). If None, then
        a GradientBoostingRegressor(max_depth=5) is used.
        The regressor can also be a sklearn.Pipeline().
    test_size : int or float, optional, default=None
        Used to do an internal temporal_train_test_split(). The test_size data
        will be the endog data of the regressor and it is the most recent data.
        The exog data of the regressor are the predictions from the temporarily
        trained ensemble models. If None, it will be set to 0.25.
    random_state : int, RandomState instance or None, default=None
        Used to set random_state of the default regressor.
    n_jobs : int or None, optional, default=None
        The number of jobs to run in parallel for fit. None means 1 unless
        in a joblib.parallel_backend context.
        -1 means using all processors.

    Attributes
    ----------
    regressor_ : sklearn-like regressor
        Fitted regressor.
    weights_ : np.array
        The weights based on either ``regressor.feature_importances_`` or
        ``regressor.coef_`` values.

    See Also
    --------
    EnsembleForecaster

    Examples
    --------
    >>> from sktime.forecasting.compose import AutoEnsembleForecaster
    >>> from sktime.forecasting.naive import NaiveForecaster
    >>> from sktime.forecasting.trend import PolynomialTrendForecaster
    >>> from sktime.datasets import load_airline
    >>> y = load_airline()
    >>> forecasters = [
    ...     ("trend", PolynomialTrendForecaster()),
    ...     ("naive", NaiveForecaster()),
    ... ]
    >>> forecaster = AutoEnsembleForecaster(forecasters=forecasters)
    >>> forecaster.fit(y=y, fh=[1,2,3])
    AutoEnsembleForecaster(...)
    >>> y_pred = forecaster.predict()
    """

    _tags = {
        "authors": ["mloning", "GuzalBulatova", "aiwalter", "RNKuhns", "AnH0ang"],
        "ignores-exogeneous-X": False,
        "requires-fh-in-fit": False,
        "handles-missing-data": False,
        "scitype:y": "univariate",
    }

    def __init__(
        self,
        forecasters,
        method="feature-importance",
        regressor=None,
        test_size=None,
        random_state=None,
        n_jobs=None,
    ):
        self.method = method
        self.regressor = regressor
        self.test_size = test_size
        self.random_state = random_state

        super().__init__(
            forecasters=forecasters,
            n_jobs=n_jobs,
        )

    def _fit(self, y, X, fh):
        """Fit to training data.

        Parameters
        ----------
        y : pd.Series
            Target time series to which to fit the forecaster.
        fh : int, list or np.array, optional, default=None
            The forecasters horizon with the steps ahead to to predict.
        X : pd.DataFrame, optional, default=None
            Exogenous variables are ignored.

        Returns
        -------
        self : returns an instance of self.
        """
        forecasters = [x[1] for x in self.forecasters_]

        # get training data for meta-model
        if X is not None:
            y_train, y_test, X_train, X_test = temporal_train_test_split(
                y, X, test_size=self.test_size
            )
        else:
            y_train, y_test = temporal_train_test_split(y, test_size=self.test_size)
            X_train, X_test = None, None

        # fit ensemble models
        fh_test = ForecastingHorizon(y_test.index, is_relative=False)
        self._fit_forecasters(forecasters, y_train, X_train, fh_test)

        if self.method == "feature-importance":
            self.regressor_ = check_regressor(
                regressor=self.regressor, random_state=self.random_state
            )
            X_meta = pd.concat(self._predict_forecasters(fh_test, X_test), axis=1)
            X_meta.columns = pd.RangeIndex(len(X_meta.columns))

            # fit meta-model (regressor) on predictions of ensemble models
            # with y_test as endog/target
            self.regressor_.fit(X=X_meta, y=y_test)

            # check if regressor is a sklearn.Pipeline
            if isinstance(self.regressor_, Pipeline):
                # extract regressor from pipeline to access its attributes
                self.weights_ = _get_weights(self.regressor_.steps[-1][1])
            else:
                self.weights_ = _get_weights(self.regressor_)

        elif self.method == "inverse-variance":
            # get in-sample forecasts
            if self.regressor is not None:
                Warning(f"regressor will not be used because ${self.method} is set.")
            inv_var = np.array(
                [
                    1 / np.var(y_test - y_pred_test)
                    for y_pred_test in self._predict_forecasters(fh_test, X_test)
                ]
            )
            # standardize the inverse variance
            self.weights_ = list(inv_var / np.sum(inv_var))
        else:
            raise NotImplementedError(
                f"Given method {self.method} does not exist, "
                f"please provide valid method parameter."
            )

        self._fit_forecasters(forecasters, y, X, fh)
        return self

    def _predict(self, fh, X):
        """Return the predicted reduction.

        Parameters
        ----------
        fh : int, list or np.array, optional, default=None
        X : pd.DataFrame

        Returns
        -------
        y_pred : pd.Series
            Aggregated predictions.
        """
        y_pred_df = pd.concat(self._predict_forecasters(fh, X), axis=1)
        # apply weights
        y_pred = y_pred_df.apply(lambda x: np.average(x, weights=self.weights_), axis=1)
        y_pred.name = self._y.name
        return y_pred

    @classmethod
    def get_test_params(cls, parameter_set="default"):
        """Return testing parameter settings for the estimator.

        Parameters
        ----------
        parameter_set : str, default="default"
            Name of the set of test parameters to return, for use in tests. If no
            special parameters are defined for a value, will return ``"default"`` set.


        Returns
        -------
        params : dict or list of dict
        """
        from sklearn.linear_model import LinearRegression

        from sktime.forecasting.naive import NaiveForecaster

        FORECASTER = NaiveForecaster()
        params1 = {"forecasters": [("f1", FORECASTER), ("f2", FORECASTER)]}

        params2 = {
            "forecasters": [("f1", FORECASTER), ("f2", FORECASTER)],
            "method": "inverse-variance",
            "regressor": LinearRegression(),
            "test_size": 0.2,
        }

        return [params1, params2]


def _get_weights(regressor):
    # tree-based models from sklearn which have feature importance values
    if hasattr(regressor, "feature_importances_"):
        weights = regressor.feature_importances_
    # linear regression models from sklearn which have coefficient values
    elif hasattr(regressor, "coef_"):
        weights = regressor.coef_
    else:
        raise NotImplementedError(
            """The given regressor is not supported. It must have
            either an attribute feature_importances_ or coef_ after fitting."""
        )
    # avoid ZeroDivisionError if all weights are 0
    if weights.sum() == 0:
        weights += 1
    return list(weights)


class EnsembleForecaster(_HeterogenousEnsembleForecaster):
    """Ensemble of forecasters.

    Overview: Input one series of length ``n`` and EnsembleForecaster performs
    fitting and prediction for each estimator passed in ``forecasters``. It then
    applies ``aggfunc`` aggregation function by row to the predictions dataframe
    and returns final prediction - one series.

    Parameters
    ----------
    forecasters : list of estimator, (str, estimator), or (str, estimator, count) tuples
        Estimators to apply to the input series.

        * (str, estimator) tuples: the string is a name for the estimator.
        * estimator without string will be assigned unique name based on class name
        * (str, estimator, count) tuples: the estimator will be replicated count times.

    n_jobs : int or None, optional, default=None
        The number of jobs to run in parallel for fit. None means 1 unless
        in a joblib.parallel_backend context.
        -1 means using all processors.
    aggfunc : str, {'mean', 'median', 'min', 'max'}, default='mean'
        The function to aggregate prediction from individual forecasters.
    weights : list of floats
        Weights to apply in aggregation.

    See Also
    --------
    AutoEnsembleForecaster

    Examples
    --------
    >>> from sktime.forecasting.compose import EnsembleForecaster
    >>> from sktime.forecasting.naive import NaiveForecaster
    >>> from sktime.forecasting.trend import PolynomialTrendForecaster
    >>> from sktime.datasets import load_airline
    >>> y = load_airline()
    >>> forecasters = [
    ...     ("trend", PolynomialTrendForecaster()),
    ...     ("naive", NaiveForecaster()),
    ... ]
    >>> forecaster = EnsembleForecaster(forecasters=forecasters, weights=[4, 10])
    >>> forecaster.fit(y=y, fh=[1,2,3])
    EnsembleForecaster(...)
    >>> y_pred = forecaster.predict()
    """

    _tags = {
        "authors": ["mloning", "GuzalBulatova", "aiwalter", "RNKuhns", "AnH0ang"],
        "ignores-exogeneous-X": False,
        "requires-fh-in-fit": False,
        "handles-missing-data": False,
        "X_inner_mtype": ["pd.DataFrame", "pd-multiindex", "pd_multiindex_hier"],
        "y_inner_mtype": ["pd.DataFrame", "pd-multiindex", "pd_multiindex_hier"],
        "scitype:y": "both",
    }

    def __init__(self, forecasters, n_jobs=None, aggfunc="mean", weights=None):
        self.aggfunc = aggfunc
        self.weights = weights

        fc = self._parse_fc_multiplicities(forecasters)

        super().__init__(forecasters=forecasters, n_jobs=n_jobs, fc_alt=fc)

        # the ensemble requires fh in fit
        # iff any of the component forecasters require fh in fit
        self._anytagis_then_set("requires-fh-in-fit", True, False, self._forecasters)

    def _parse_fc_multiplicities(self, forecasters):
        """Parse forecasters with multiplicities.

        Turns tuples (name, estimator, count) into list of (name, estimator) tuples.
        """
        fc = []
        for forecaster in forecasters:
            if len(forecaster) <= 2:
                # Handle the (str, est) tuple
                fc.append(forecaster)
            elif len(forecaster) == 3:
                # Handle the (str, est, num_replicates) tuple
                name, estimator, num_replicates = forecaster
                fc.extend([(name, estimator)] * num_replicates)
            else:
                msg = (
                    "Error in EnsembleForecaster construction: "
                    "forecasters argument must be as list of "
                    "estimator, (str, estimator) or (str, estimator, count) tuples."
                )
                raise ValueError(msg)
        return fc

    def _fit(self, y, X, fh):
        """Fit to training data.

        Parameters
        ----------
        y : pd.DataFrame - Series, Panel, or Hierarchical mtype format.
            Target time series to which to fit the forecaster.
        fh : ForecastingHorizon, optional, default=None
            The forecasters horizon with the steps ahead to to predict.
        X : pd.DataFrame, optional, default=None, must be of same mtype as y
            Exogenous data to which to fit the forecaster.

        Returns
        -------
        self : returns an instance of self.
        """
<<<<<<< HEAD
        X, self._Xoldnames, self._Xnewnames = _coerce_variable_name(
            deepcopy(X), prefix="X"
        )
        y, self._yoldnames, self._ynewnames = _coerce_variable_name(
            deepcopy(y), prefix="y"
        )
        forecasters = [f[1] for f in self._forecasters]
        self._fit_forecasters(forecasters, y, X, fh)
=======
        self._fit_forecasters(None, y, X, fh)
>>>>>>> 9bfc624c
        return self

    def _predict(self, fh, X):
        """Return the predicted reduction.

        Parameters
        ----------
        fh : ForecastingHorizon, optional, default=None
        X : pd.DataFrame, optional, default=None, must be of same mtype as y
            Exogenous data to which to fit the forecaster.

        Returns
        -------
        y_pred : pd.DataFrame - Series, Panel, or Hierarchical mtype format,
            will be of same mtype as y in _fit
            Ensembled predictions
        """
        X, Xoldnames, Xnewnames = _coerce_variable_name(deepcopy(X), prefix="X")
        names = [f[0] for f in self._forecasters]
        y_pred = pd.concat(self._predict_forecasters(fh, X), axis=1, keys=names)
        y_pred = (
            y_pred.T.groupby(level=1)
            .agg(
                lambda y, aggfunc, weights: _aggregate(y.T, aggfunc, weights),
                self.aggfunc,
                self.weights,
            )
            .T
        )
        y_pred = _restore_variable_name(y_pred, self._yoldnames, self._ynewnames)
        return y_pred

    @classmethod
    def get_test_params(cls, parameter_set="default"):
        """Return testing parameter settings for the estimator.

        Parameters
        ----------
        parameter_set : str, default="default"
            Name of the set of test parameters to return, for use in tests. If no
            special parameters are defined for a value, will return ``"default"`` set.


        Returns
        -------
        params : dict or list of dict
        """
        from sktime.forecasting.compose._reduce import DirectReductionForecaster
        from sktime.forecasting.naive import NaiveForecaster

        # univariate case
        FORECASTER = NaiveForecaster()
        params0 = {"forecasters": [("f1", FORECASTER), ("f2", FORECASTER)]}

        # test multivariate case, i.e., ensembling multiple variables at same time
        FORECASTER = DirectReductionForecaster.create_test_instance()
        params1 = {"forecasters": [("f1", FORECASTER), ("f2", FORECASTER)]}

        # test with multiplicities
        params2 = {"forecasters": [("f", FORECASTER, 2)]}

        return [params0, params1, params2]


def _aggregate(y, aggfunc, weights):
    """Apply aggregation function by row.

    Parameters
    ----------
    y : pd.DataFrame
        Multivariate series to transform.
    aggfunc : str
        Aggregation function used for transformation.
    weights : list of floats
        Weights to apply in aggregation.

    Returns
    -------
    y_agg: pd.Series
        Transformed univariate series.
    """
    if weights is None:
        aggfunc = _check_aggfunc(aggfunc, weighted=False)
        y_agg = aggfunc(y, axis=1)
    else:
        aggfunc = _check_aggfunc(aggfunc, weighted=True)
        y_agg = aggfunc(y, axis=1, weights=np.array(weights))

    return pd.Series(y_agg, index=y.index)


def _check_aggfunc(aggfunc, weighted=False):
    _weighted = "weighted" if weighted else "unweighted"
    if aggfunc not in VALID_AGG_FUNCS.keys():
        raise ValueError("Aggregation function %s not recognized." % aggfunc)
    return VALID_AGG_FUNCS[aggfunc][_weighted]<|MERGE_RESOLUTION|>--- conflicted
+++ resolved
@@ -384,7 +384,6 @@
         -------
         self : returns an instance of self.
         """
-<<<<<<< HEAD
         X, self._Xoldnames, self._Xnewnames = _coerce_variable_name(
             deepcopy(X), prefix="X"
         )
@@ -393,9 +392,6 @@
         )
         forecasters = [f[1] for f in self._forecasters]
         self._fit_forecasters(forecasters, y, X, fh)
-=======
-        self._fit_forecasters(None, y, X, fh)
->>>>>>> 9bfc624c
         return self
 
     def _predict(self, fh, X):
