#!/usr/bin/env python3 -u
# copyright: sktime developers, BSD-3-Clause License (see LICENSE file).
"""Implements ensemble forecasters.

Creates univariate (optionally weighted) combination of the predictions from underlying
forecasts.
"""

__author__ = ["mloning", "GuzalBulatova", "aiwalter", "RNKuhns", "AnH0ang"]
__all__ = ["EnsembleForecaster", "AutoEnsembleForecaster"]

import numpy as np
import pandas as pd
from scipy.stats import gmean
from sklearn.pipeline import Pipeline

from sktime.forecasting.base import ForecastingHorizon
from sktime.forecasting.base._meta import _HeterogenousEnsembleForecaster
from sktime.split import temporal_train_test_split
from sktime.utils.stats import (
    _weighted_geometric_mean,
    _weighted_max,
    _weighted_median,
    _weighted_min,
)
from sktime.utils.validation.forecasting import check_regressor

VALID_AGG_FUNCS = {
    "mean": {"unweighted": np.mean, "weighted": np.average},
    "median": {"unweighted": np.median, "weighted": _weighted_median},
    "min": {"unweighted": np.min, "weighted": _weighted_min},
    "max": {"unweighted": np.max, "weighted": _weighted_max},
    "gmean": {"unweighted": gmean, "weighted": _weighted_geometric_mean},
}


class AutoEnsembleForecaster(_HeterogenousEnsembleForecaster):
    """Automatically find best weights for the ensembled forecasters.

    The AutoEnsembleForecaster finds optimal weights for the ensembled forecasters
    using given method or a meta-model (regressor) .
    The regressor has to be sklearn-like and needs to have either an attribute
    ``feature_importances_`` or ``coef_``, as this is used as weights.
    Regressor can also be a sklearn.Pipeline.

    Parameters
    ----------
    forecasters : list of (str, estimator) tuples
        Estimators to apply to the input series.

    method : str, optional, default="feature-importance"
        Strategy used to compute weights. Available choices:

        - feature-importance:
            use the ``feature_importances_`` or ``coef_`` from
            given ``regressor`` as optimal weights.
        - inverse-variance:
            use the inverse variance of the forecasting error
            (based on the internal train-test-split) to compute optimal
            weights, a given ``regressor`` will be omitted.

    regressor : sklearn-like regressor, optional, default=None.
        Used to infer optimal weights from coefficients (linear models) or from
        feature importance scores (decision tree-based models). If None, then
        a GradientBoostingRegressor(max_depth=5) is used.
        The regressor can also be a sklearn.Pipeline().
    test_size : int or float, optional, default=None
        Used to do an internal temporal_train_test_split(). The test_size data
        will be the endog data of the regressor and it is the most recent data.
        The exog data of the regressor are the predictions from the temporarily
        trained ensemble models. If None, it will be set to 0.25.
    random_state : int, RandomState instance or None, default=None
        Used to set random_state of the default regressor.
    backend : {"dask", "loky", "multiprocessing", "threading"}, by default None.
        Runs parallel evaluate if specified and ``strategy`` is set as "refit".

        - "None": executes loop sequentally, simple list comprehension
        - "loky", "multiprocessing" and "threading": uses ``joblib.Parallel`` loops
        - "joblib": custom and 3rd party ``joblib`` backends, e.g., ``spark``
        - "dask": uses ``dask``, requires ``dask`` package in environment
        - "dask_lazy": same as "dask",
          but changes the return to (lazy) ``dask.dataframe.DataFrame``.

        Recommendation: Use "dask" or "loky" for parallel evaluate.
        "threading" is unlikely to see speed ups due to the GIL and the serialization
        backend (``cloudpickle``) for "dask" and "loky" is generally more robust
        than the standard ``pickle`` library used in "multiprocessing".
    backend_params : dict, optional
        additional parameters passed to the backend as config.
        Directly passed to ``utils.parallel.parallelize``.
        Valid keys depend on the value of ``backend``:

        - "None": no additional parameters, ``backend_params`` is ignored
        - "loky", "multiprocessing" and "threading": default ``joblib`` backends
          any valid keys for ``joblib.Parallel`` can be passed here, e.g., ``n_jobs``,
          with the exception of ``backend`` which is directly controlled by ``backend``.
          If ``n_jobs`` is not passed, it will default to ``-1``, other parameters
          will default to ``joblib`` defaults.
        - "joblib": custom and 3rd party ``joblib`` backends, e.g., ``spark``.
          any valid keys for ``joblib.Parallel`` can be passed here, e.g., ``n_jobs``,
          ``backend`` must be passed as a key of ``backend_params`` in this case.
          If ``n_jobs`` is not passed, it will default to ``-1``, other parameters
          will default to ``joblib`` defaults.
        - "dask": any valid keys for ``dask.compute`` can be passed,
          e.g., ``scheduler``

    Attributes
    ----------
    regressor_ : sklearn-like regressor
        Fitted regressor.
    weights_ : np.array
        The weights based on either ``regressor.feature_importances_`` or
        ``regressor.coef_`` values.

    See Also
    --------
    EnsembleForecaster

    Examples
    --------
    >>> from sktime.forecasting.compose import AutoEnsembleForecaster
    >>> from sktime.forecasting.naive import NaiveForecaster
    >>> from sktime.forecasting.trend import PolynomialTrendForecaster
    >>> from sktime.datasets import load_airline
    >>> y = load_airline()
    >>> forecasters = [
    ...     ("trend", PolynomialTrendForecaster()),
    ...     ("naive", NaiveForecaster()),
    ... ]
    >>> forecaster = AutoEnsembleForecaster(forecasters=forecasters)
    >>> forecaster.fit(y=y, fh=[1,2,3])
    AutoEnsembleForecaster(...)
    >>> y_pred = forecaster.predict()
    """

    _tags = {
        "authors": ["mloning", "GuzalBulatova", "aiwalter", "RNKuhns", "AnH0ang"],
        "ignores-exogeneous-X": False,
        "requires-fh-in-fit": False,
        "capability:missing_values": False,
        "scitype:y": "univariate",
    }

    def __init__(
        self,
        forecasters,
        method="feature-importance",
        regressor=None,
        test_size=None,
        random_state=None,
<<<<<<< HEAD
        # n_jobs=None,  # Deprecated
        backend=None,
        backend_params=None,
=======
        backend=None,
        backend_params=None,
        n_jobs="deprecated",
>>>>>>> da7d3d1a
    ):
        self.method = method
        self.regressor = regressor
        self.test_size = test_size
        self.random_state = random_state

        super().__init__(
            forecasters=forecasters,
<<<<<<< HEAD
            # n_jobs=n_jobs,
            backend=backend,
            backend_params=backend_params,
=======
            backend=backend,
            backend_params=backend_params,
            n_jobs=n_jobs,
>>>>>>> da7d3d1a
        )

    def _fit(self, y, X, fh):
        """Fit to training data.

        Parameters
        ----------
        y : pd.Series
            Target time series to which to fit the forecaster.
        fh : int, list or np.array, optional, default=None
            The forecasters horizon with the steps ahead to to predict.
        X : pd.DataFrame, optional, default=None
            Exogenous variables are ignored.

        Returns
        -------
        self : returns an instance of self.
        """
        forecasters = [x[1] for x in self.forecasters_]

        # get training data for meta-model
        if X is not None:
            y_train, y_test, X_train, X_test = temporal_train_test_split(
                y, X, test_size=self.test_size
            )
        else:
            y_train, y_test = temporal_train_test_split(y, test_size=self.test_size)
            X_train, X_test = None, None

        # fit ensemble models
        fh_test = ForecastingHorizon(y_test.index, is_relative=False)
        self._fit_forecasters(forecasters, y_train, X_train, fh_test)

        if self.method == "feature-importance":
            self.regressor_ = check_regressor(
                regressor=self.regressor, random_state=self.random_state
            )
            X_meta = pd.concat(self._predict_forecasters(fh_test, X_test), axis=1)
            X_meta.columns = pd.RangeIndex(len(X_meta.columns))

            # fit meta-model (regressor) on predictions of ensemble models
            # with y_test as endog/target
            self.regressor_.fit(X=X_meta, y=y_test)

            # check if regressor is a sklearn.Pipeline
            if isinstance(self.regressor_, Pipeline):
                # extract regressor from pipeline to access its attributes
                self.weights_ = _get_weights(self.regressor_.steps[-1][1])
            else:
                self.weights_ = _get_weights(self.regressor_)

        elif self.method == "inverse-variance":
            # get in-sample forecasts
            if self.regressor is not None:
                Warning(f"regressor will not be used because ${self.method} is set.")
            inv_var = np.array(
                [
                    1 / np.var(y_test - y_pred_test)
                    for y_pred_test in self._predict_forecasters(fh_test, X_test)
                ]
            )
            # standardize the inverse variance
            self.weights_ = list(inv_var / np.sum(inv_var))
        else:
            raise NotImplementedError(
                f"Given method {self.method} does not exist, "
                f"please provide valid method parameter."
            )

        self._fit_forecasters(forecasters, y, X, fh)
        return self

    def _predict(self, fh, X):
        """Return the predicted reduction.

        Parameters
        ----------
        fh : int, list or np.array, optional, default=None
        X : pd.DataFrame

        Returns
        -------
        y_pred : pd.Series
            Aggregated predictions.
        """
        y_pred_df = pd.concat(self._predict_forecasters(fh, X), axis=1)
        # apply weights
        y_pred = y_pred_df.apply(lambda x: np.average(x, weights=self.weights_), axis=1)
        y_pred.name = self._y.name
        return y_pred

    @classmethod
    def get_test_params(cls, parameter_set="default"):
        """Return testing parameter settings for the estimator.

        Parameters
        ----------
        parameter_set : str, default="default"
            Name of the set of test parameters to return, for use in tests. If no
            special parameters are defined for a value, will return ``"default"`` set.


        Returns
        -------
        params : dict or list of dict
        """
        from sklearn.linear_model import LinearRegression

        from sktime.forecasting.naive import NaiveForecaster

        FORECASTER = NaiveForecaster()
        params1 = {"forecasters": [("f1", FORECASTER), ("f2", FORECASTER)]}

        params2 = {
            "forecasters": [("f1", FORECASTER), ("f2", FORECASTER)],
            "method": "inverse-variance",
            "regressor": LinearRegression(),
            "test_size": 0.2,
        }

        return [params1, params2]


def _get_weights(regressor):
    # tree-based models from sklearn which have feature importance values
    if hasattr(regressor, "feature_importances_"):
        weights = regressor.feature_importances_
    # linear regression models from sklearn which have coefficient values
    elif hasattr(regressor, "coef_"):
        weights = regressor.coef_
    else:
        raise NotImplementedError(
            """The given regressor is not supported. It must have
            either an attribute feature_importances_ or coef_ after fitting."""
        )
    # avoid ZeroDivisionError if all weights are 0
    if weights.sum() == 0:
        weights += 1
    return list(weights)


class EnsembleForecaster(_HeterogenousEnsembleForecaster):
    """Ensemble of forecasters.

    Overview: Input one series of length ``n`` and EnsembleForecaster performs
    fitting and prediction for each estimator passed in ``forecasters``. It then
    applies ``aggfunc`` aggregation function by row to the predictions dataframe
    and returns final prediction - one series.

    Parameters
    ----------
    forecasters : list of estimator, (str, estimator), or (str, estimator, count) tuples
        Estimators to apply to the input series.

        * (str, estimator) tuples: the string is a name for the estimator.
        * estimator without string will be assigned unique name based on class name
        * (str, estimator, count) tuples: the estimator will be replicated count times.

    backend : {"dask", "loky", "multiprocessing", "threading"}, by default None.
        Runs parallel evaluate if specified and ``strategy`` is set as "refit".

        - "None": executes loop sequentally, simple list comprehension
        - "loky", "multiprocessing" and "threading": uses ``joblib.Parallel`` loops
        - "joblib": custom and 3rd party ``joblib`` backends, e.g., ``spark``
        - "dask": uses ``dask``, requires ``dask`` package in environment
        - "dask_lazy": same as "dask",
          but changes the return to (lazy) ``dask.dataframe.DataFrame``.

        Recommendation: Use "dask" or "loky" for parallel evaluate.
        "threading" is unlikely to see speed ups due to the GIL and the serialization
        backend (``cloudpickle``) for "dask" and "loky" is generally more robust
        than the standard ``pickle`` library used in "multiprocessing".
    backend_params : dict, optional
        additional parameters passed to the backend as config.
        Directly passed to ``utils.parallel.parallelize``.
        Valid keys depend on the value of ``backend``:

        - "None": no additional parameters, ``backend_params`` is ignored
        - "loky", "multiprocessing" and "threading": default ``joblib`` backends
          any valid keys for ``joblib.Parallel`` can be passed here, e.g., ``n_jobs``,
          with the exception of ``backend`` which is directly controlled by ``backend``.
          If ``n_jobs`` is not passed, it will default to ``-1``, other parameters
          will default to ``joblib`` defaults.
        - "joblib": custom and 3rd party ``joblib`` backends, e.g., ``spark``.
          any valid keys for ``joblib.Parallel`` can be passed here, e.g., ``n_jobs``,
          ``backend`` must be passed as a key of ``backend_params`` in this case.
          If ``n_jobs`` is not passed, it will default to ``-1``, other parameters
          will default to ``joblib`` defaults.
        - "dask": any valid keys for ``dask.compute`` can be passed,
          e.g., ``scheduler``
    n_jobs : int or None, optional, default=None
        Deprecated, use backend_params instead.
        The number of jobs to run in parallel for fit.
    aggfunc : str, {'mean', 'median', 'min', 'max'}, default='mean'
        The function to aggregate prediction from individual forecasters.
    weights : list of floats
        Weights to apply in aggregation.

    See Also
    --------
    AutoEnsembleForecaster

    Examples
    --------
    >>> from sktime.forecasting.compose import EnsembleForecaster
    >>> from sktime.forecasting.naive import NaiveForecaster
    >>> from sktime.forecasting.trend import PolynomialTrendForecaster
    >>> from sktime.datasets import load_airline
    >>> y = load_airline()
    >>> forecasters = [
    ...     ("trend", PolynomialTrendForecaster()),
    ...     ("naive", NaiveForecaster()),
    ... ]
    >>> forecaster = EnsembleForecaster(forecasters=forecasters, weights=[4, 10])
    >>> forecaster.fit(y=y, fh=[1,2,3])
    EnsembleForecaster(forecasters=[('trend', PolynomialTrendForecaster()),
                                    ('naive', NaiveForecaster())],
                       weights=[4, 10])
    >>> y_pred = forecaster.predict()
    """

    _tags = {
        "authors": ["mloning", "GuzalBulatova", "aiwalter", "RNKuhns", "AnH0ang"],
        "ignores-exogeneous-X": False,
        "requires-fh-in-fit": False,
        "capability:missing_values": False,
        "X_inner_mtype": ["pd.DataFrame", "pd-multiindex", "pd_multiindex_hier"],
        "y_inner_mtype": ["pd.DataFrame", "pd-multiindex", "pd_multiindex_hier"],
        "scitype:y": "both",
    }

    def __init__(
        self,
        forecasters,
<<<<<<< HEAD
        # n_jobs=None,  # Deprecated
=======
        n_jobs="deprecated",  # deprecated
>>>>>>> da7d3d1a
        aggfunc="mean",
        weights=None,
        backend=None,
        backend_params=None,
    ):
        self.aggfunc = aggfunc
        self.weights = weights

        fc = self._parse_fc_multiplicities(forecasters)

        super().__init__(
            forecasters=forecasters,
            fc_alt=fc,
<<<<<<< HEAD
            # n_jobs=n_jobs,
=======
            n_jobs=n_jobs,
>>>>>>> da7d3d1a
            backend=backend,
            backend_params=backend_params,
        )

        # the ensemble requires fh in fit
        # iff any of the component forecasters require fh in fit
        self._anytagis_then_set("requires-fh-in-fit", True, False, self._forecasters)

    def _parse_fc_multiplicities(self, forecasters):
        """Parse forecasters with multiplicities.

        Turns tuples (name, estimator, count) into list of (name, estimator) tuples.
        """
        fc = []
        for forecaster in forecasters:
            if len(forecaster) <= 2:
                # Handle the (str, est) tuple
                fc.append(forecaster)
            elif len(forecaster) == 3:
                # Handle the (str, est, num_replicates) tuple
                name, estimator, num_replicates = forecaster
                fc.extend([(name, estimator)] * num_replicates)
            else:
                msg = (
                    "Error in EnsembleForecaster construction: "
                    "forecasters argument must be as list of "
                    "estimator, (str, estimator) or (str, estimator, count) tuples."
                )
                raise ValueError(msg)
        return fc

    def _fit(self, y, X, fh):
        """Fit to training data.

        Parameters
        ----------
        y : pd.DataFrame - Series, Panel, or Hierarchical mtype format.
            Target time series to which to fit the forecaster.
        fh : ForecastingHorizon, optional, default=None
            The forecasters horizon with the steps ahead to to predict.
        X : pd.DataFrame, optional, default=None, must be of same mtype as y
            Exogenous data to which to fit the forecaster.

        Returns
        -------
        self : returns an instance of self.
        """
        self._fit_forecasters(None, y, X, fh)
        return self

    def _predict(self, fh, X):
        """Return the predicted reduction.

        Parameters
        ----------
        fh : ForecastingHorizon, optional, default=None
        X : pd.DataFrame, optional, default=None, must be of same mtype as y
            Exogenous data to which to fit the forecaster.

        Returns
        -------
        y_pred : pd.DataFrame - Series, Panel, or Hierarchical mtype format,
            will be of same mtype as y in _fit
            Ensembled predictions
        """
        names = [f[0] for f in self._forecasters]
        y_pred = pd.concat(self._predict_forecasters(fh, X), axis=1, keys=names)
        y_pred = (
            y_pred.T.groupby(level=1)
            .agg(
                lambda y, aggfunc, weights: _aggregate(y.T, aggfunc, weights),
                self.aggfunc,
                self.weights,
            )
            .T
        )
        return y_pred

    @classmethod
    def get_test_params(cls, parameter_set="default"):
        """Return testing parameter settings for the estimator.

        Parameters
        ----------
        parameter_set : str, default="default"
            Name of the set of test parameters to return, for use in tests. If no
            special parameters are defined for a value, will return ``"default"`` set.


        Returns
        -------
        params : dict or list of dict
        """
        from sktime.forecasting.compose._reduce import DirectReductionForecaster
        from sktime.forecasting.naive import NaiveForecaster

        # univariate case
        FORECASTER = NaiveForecaster()
        params0 = {"forecasters": [("f1", FORECASTER), ("f2", FORECASTER)]}

        # test multivariate case, i.e., ensembling multiple variables at same time
        FORECASTER = DirectReductionForecaster.create_test_instance()
        params1 = {"forecasters": [("f1", FORECASTER), ("f2", FORECASTER)]}

        # test with multiplicities
        params2 = {"forecasters": [("f", FORECASTER, 2)]}

        return [params0, params1, params2]


def _aggregate(y, aggfunc, weights):
    """Apply aggregation function by row.

    Parameters
    ----------
    y : pd.DataFrame
        Multivariate series to transform.
    aggfunc : str
        Aggregation function used for transformation.
    weights : list of floats
        Weights to apply in aggregation.

    Returns
    -------
    y_agg: pd.Series
        Transformed univariate series.
    """
    if weights is None:
        aggfunc = _check_aggfunc(aggfunc, weighted=False)
        y_agg = aggfunc(y, axis=1)
    else:
        aggfunc = _check_aggfunc(aggfunc, weighted=True)
        y_agg = aggfunc(y, axis=1, weights=np.array(weights))

    return pd.Series(y_agg, index=y.index)


def _check_aggfunc(aggfunc, weighted=False):
    _weighted = "weighted" if weighted else "unweighted"
    if aggfunc not in VALID_AGG_FUNCS.keys():
        raise ValueError("Aggregation function %s not recognized." % aggfunc)
    return VALID_AGG_FUNCS[aggfunc][_weighted]<|MERGE_RESOLUTION|>--- conflicted
+++ resolved
@@ -148,15 +148,9 @@
         regressor=None,
         test_size=None,
         random_state=None,
-<<<<<<< HEAD
-        # n_jobs=None,  # Deprecated
-        backend=None,
-        backend_params=None,
-=======
         backend=None,
         backend_params=None,
         n_jobs="deprecated",
->>>>>>> da7d3d1a
     ):
         self.method = method
         self.regressor = regressor
@@ -165,15 +159,9 @@
 
         super().__init__(
             forecasters=forecasters,
-<<<<<<< HEAD
-            # n_jobs=n_jobs,
-            backend=backend,
-            backend_params=backend_params,
-=======
             backend=backend,
             backend_params=backend_params,
             n_jobs=n_jobs,
->>>>>>> da7d3d1a
         )
 
     def _fit(self, y, X, fh):
@@ -408,11 +396,7 @@
     def __init__(
         self,
         forecasters,
-<<<<<<< HEAD
-        # n_jobs=None,  # Deprecated
-=======
         n_jobs="deprecated",  # deprecated
->>>>>>> da7d3d1a
         aggfunc="mean",
         weights=None,
         backend=None,
@@ -426,11 +410,7 @@
         super().__init__(
             forecasters=forecasters,
             fc_alt=fc,
-<<<<<<< HEAD
-            # n_jobs=n_jobs,
-=======
             n_jobs=n_jobs,
->>>>>>> da7d3d1a
             backend=backend,
             backend_params=backend_params,
         )
