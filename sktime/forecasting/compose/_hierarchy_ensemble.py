# copyright: sktime developers, BSD-3-Clause License (see LICENSE file)
"""Implements forecaster for applying different univariates on hierarchical data."""

__author__ = ["VyomkeshVyas"]
__all__ = ["HierarchyEnsembleForecaster"]


import pandas as pd

from sktime.base._meta import flatten
from sktime.forecasting.base._base import BaseForecaster
from sktime.forecasting.base._meta import _HeterogenousEnsembleForecaster
from sktime.transformations.hierarchical.aggregate import _check_index_no_total
from sktime.utils.parallel import parallelize
from sktime.utils.warnings import warn


class HierarchyEnsembleForecaster(_HeterogenousEnsembleForecaster):
    """Aggregates hierarchical data, fit forecasters and make predictions.

    Can apply different univariate forecaster either on different
    level of aggregation or on different hierarchical nodes.

    ``HierarchyEnsembleForecaster`` is passed forecaster/level or
    forecaster/node pairs. Level can only be int >= 0 with 0
    signifying the topmost level of aggregation.
    Node can only be a tuple of strings or list of tuples.

    Behaviour in ``fit``, ``predict``:
    For level pairs ``f_i, l_i`` passed, applies forecaster ``f_i`` to level ``l_i``.
    For node pairs ``f_i, n_i`` passed,
    applies forecaster ``f_i`` on each node of ``n_i``.
    If ``default`` argument is passed, applies ``default`` forecaster on the
    remaining levels/nodes which are not mentioned in argument ``forecasters``.
    ``predict`` results are concatenated to one container with
    same columns as in ``fit``.

    Parameters
    ----------
    forecasters : sktime forecaster, or list of tuples
        (str, estimator, int or list of tuple/s)
        if forecaster, clones of ``forecaster`` are applied to all aggregated levels.
        if list of tuples, with name = str, estimator is forecaster, level/node
        as int/tuples respectively.
        all levels/nodes must be present in ``forecasters`` attribute if ``default``
        attribute is None

    by : {'node', 'level', default='level'}
        if ``'level'``, applies a univariate forecaster on all the hierarchical
        nodes within a level of aggregation
        if ``'node'``, applies separate univariate forecaster for each
        hierarchical node.

    default : sktime forecaster {default = None}
        if passed, applies ``default`` forecaster on the nodes/levels
        not mentioned in the ``forecaster`` argument.

    backend : {"dask", "loky", "multiprocessing", "threading"}, by default None.
        Runs parallel evaluate if specified and ``strategy`` is set as "refit".

        - "None": executes loop sequentally, simple list comprehension
        - "loky", "multiprocessing" and "threading": uses ``joblib.Parallel`` loops
        - "joblib": custom and 3rd party ``joblib`` backends, e.g., ``spark``
        - "dask": uses ``dask``, requires ``dask`` package in environment
        - "dask_lazy": same as "dask",
          but changes the return to (lazy) ``dask.dataframe.DataFrame``.

        Recommendation: Use "dask" or "loky" for parallel evaluate.
        "threading" is unlikely to see speed ups due to the GIL and the serialization
        backend (``cloudpickle``) for "dask" and "loky" is generally more robust
        than the standard ``pickle`` library used in "multiprocessing".
    backend_params : dict, optional
        additional parameters passed to the backend as config.
        Directly passed to ``utils.parallel.parallelize``.
        Valid keys depend on the value of ``backend``:

        - "None": no additional parameters, ``backend_params`` is ignored
        - "loky", "multiprocessing" and "threading": default ``joblib`` backends
          any valid keys for ``joblib.Parallel`` can be passed here, e.g., ``n_jobs``,
          with the exception of ``backend`` which is directly controlled by ``backend``.
          If ``n_jobs`` is not passed, it will default to ``-1``, other parameters
          will default to ``joblib`` defaults.
        - "joblib": custom and 3rd party ``joblib`` backends, e.g., ``spark``.
          any valid keys for ``joblib.Parallel`` can be passed here, e.g., ``n_jobs``,
          ``backend`` must be passed as a key of ``backend_params`` in this case.
          If ``n_jobs`` is not passed, it will default to ``-1``, other parameters
          will default to ``joblib`` defaults.
        - "dask": any valid keys for ``dask.compute`` can be passed,
          e.g., ``scheduler``

    Examples
    --------
    >>> from sktime.forecasting.compose import HierarchyEnsembleForecaster
    >>> from sktime.forecasting.naive import NaiveForecaster
    >>> from sktime.forecasting.trend import PolynomialTrendForecaster, TrendForecaster
    >>> from sktime.utils._testing.hierarchical import _bottom_hier_datagen
    >>> y = _bottom_hier_datagen(
    ...     no_bottom_nodes=7,
    ...     no_levels=2,
    ...     random_seed=123,
    ... )

    >>> # Example of by = 'level'
    >>> forecasters = [
    ...     ('naive', NaiveForecaster(), 0),
    ...     ('trend', TrendForecaster(), 1),
    ... ]
    >>> forecaster = HierarchyEnsembleForecaster(
    ...     forecasters=forecasters,
    ...     by='level',
    ...     default=PolynomialTrendForecaster(degree=2),
    ... )
    >>> forecaster.fit(y, fh=[1, 2, 3])
    HierarchyEnsembleForecaster(...)
    >>> y_pred = forecaster.predict()

    >>> # Example of by = 'node'
    >>> forecasters = [
    ...     ('trend', TrendForecaster(), [("__total", "__total")]),
    ...     ('poly', PolynomialTrendForecaster(degree=2), [('l2_node01', 'l1_node01')]),
    ... ]
    >>> forecaster = HierarchyEnsembleForecaster(
    ...                 forecasters=forecasters,
    ...                 by='node', default=NaiveForecaster()
    ... )
    >>> forecaster.fit(y, fh=[1, 2, 3])
    HierarchyEnsembleForecaster(...)
    >>> y_pred = forecaster.predict()
    """

    _tags = {
        "authors": ["VyomkeshVyas", "sanskarmodi8"],
        "maintainers": ["VyomkeshVyas"],
        "scitype:y": "both",
        "ignores-exogeneous-X": False,
        "y_inner_mtype": ["pd.DataFrame", "pd-multiindex", "pd_multiindex_hier"],
        "X_inner_mtype": ["pd.DataFrame", "pd-multiindex", "pd_multiindex_hier"],
        "requires-fh-in-fit": False,
        "handles-missing-data": False,
    }

    BY_LIST = ["level", "node"]

    _steps_attr = "_forecasters"

    def __init__(
        self, forecasters, by="level", default=None, backend=None, backend_params=None
    ):
        self.forecasters = forecasters
        self.by = by
        self.default = default

        self.backend = backend
        self.backend_params = backend_params
        super().__init__(forecasters=None)

        if isinstance(forecasters, BaseForecaster):
            tags_to_clone = [
                "requires-fh-in-fit",
                "ignores-exogeneous-X",
                "handles-missing-data",
            ]
            self.clone_tags(forecasters, tags_to_clone)
        else:
            l_forecasters = [(x[0], x[1]) for x in forecasters]
            self._anytagis_then_set("requires-fh-in-fit", True, False, l_forecasters)
            self._anytagis_then_set("ignores-exogeneous-X", False, True, l_forecasters)
            self._anytagis_then_set("handles-missing-data", False, True, l_forecasters)

    @property
    def _forecasters(self):
        """Make internal list of forecasters.

        The list only contains the name and forecasters. This is for the implementation
        of get_params via _HeterogenousMetaEstimator._get_params which expects lists of
        tuples of len 2.
        """
        forecasters = self.forecasters
        if isinstance(forecasters, BaseForecaster):
            return [("forecasters", forecasters)]
        else:
            return [(name, forecaster) for name, forecaster, _ in self.forecasters]

    @_forecasters.setter
    def _forecasters(self, value):
        if len(value) == 1 and isinstance(self.forecasters, BaseForecaster):
            self.forecasters = value[0][1]
        else:
            self.forecasters = [
                (name, forecaster, level_nd)
                for ((name, forecaster), (_, _, level_nd)) in zip(
                    value, self.forecasters
                )
            ]

    def _aggregate(self, y):
        """Add total levels to y, using Aggregate."""
        from sktime.transformations.hierarchical.aggregate import Aggregator

        return Aggregator().fit_transform(y)

    @property
    def fitted_list(self):
        """Deprecated attribute.

        TODO 0.37.0: Remove this property entirely.
        """
        import warnings

        warnings.warn(
            """The fitted_list property of HierarchyEnsembleForecaster is deprecated
            and will be removed in sktime 0.37.0.
            Please use the get_fitted_params method,
            or the attribute forecasters_ instead.
            Given a fitted instance f, a read call to f.fitted_list can be replaced
            by f.get_fitted_params()['forecasters'] or f.forecasters_.
            """,
            DeprecationWarning,
        )
        return self.fitted_list_

    def _fit(self, y, X, fh):
        """Fit to training data.

        Parameters
        ----------
        y : pd-multiindex
            Target time series to which to fit the forecaster.
        fh : int, list or np.array, optional (default=None)
            The forecasters horizon with the steps ahead to to predict.
        X : pd.DataFrame, optional (default=None)
            Exogenous variables are ignored.

        Returns
        -------
        self : returns an instance of self.
        """
        # Creating aggregated levels in data
        if _check_index_no_total(y):
            z = self._aggregate(y)
        else:
            z = y

        if X is not None:
            if _check_index_no_total(X):
                X = self._aggregate(X)

        x = X

        # check forecasters
        forecasters_ = self._check_forecasters(y, z)
        self.forecasters_ = self._ensure_clone(forecasters_)
        self.fitted_list_ = []

        if y.index.nlevels == 1:
            frcstr = self.forecasters_[0][1]
            frcstr.fit(y, fh=fh, X=X)
            self.fitted_list_.append([frcstr, y.index])
            return self

        meta = {"X": x, "z": z, "fh": fh}
<<<<<<< HEAD
        backend = self.get_config()["backend:parallel"]
        backend_params = self.get_config()["backend:parallel:params"]
=======
>>>>>>> b22c3684

        if self.by == "level":
            hier_dict = self._get_hier_dict(z)
            meta["hier_dict"] = hier_dict

            fcstr_list = parallelize(
<<<<<<< HEAD
                level_fit,
                iter=self.forecasters_,
                meta=meta,
                backend=backend,
                backend_params=backend_params,
=======
                _level_fit,
                iter=self.forecasters_,
                meta=meta,
                backend=self.backend,
                backend_params=self.backend_params,
>>>>>>> b22c3684
            )

            for i in range(len(fcstr_list)):
                self.fitted_list_.append(
                    [fcstr_list[i][0], fcstr_list[i][1].index.droplevel(-1).unique()]
                )
                name, _, level = self.forecasters_[i]
                self.forecasters_[i] = (name, fcstr_list[i][0], level)
        else:
            node_dict, frcstr_dict = self._get_node_dict(z)
            meta["fcstr_dict"] = frcstr_dict

            fcstr_list = parallelize(
<<<<<<< HEAD
                node_fit,
                node_dict.items(),
                meta=meta,
                backend=backend,
                backend_params=backend_params,
=======
                _node_fit,
                node_dict.items(),
                meta=meta,
                backend=self.backend,
                backend_params=self.backend_params,
>>>>>>> b22c3684
            )

            for fcstr, df in fcstr_list:
                self.fitted_list_.append([fcstr, df.index.droplevel(-1).unique()])
        return self

    def _get_hier_dict(self, z):
        """Create a dictionary of hierarchy levels and MultiIndex object.

        Parameters
        ----------
        z : pd-multiindex
            Data to be segregated to hierarchical levels

        Returns
        -------
        hier_dict : dict
                    Dictionary with key as hierarchy level (int)
                    and values as MultiIndex
        """
        hier_dict = {}
        hier = z.index.droplevel(-1).unique()
        nlvls = z.index.nlevels

        _, _, levels = zip(*self.forecasters_)

        level_flat = flatten(levels)
        level_set = set(level_flat)

        for i in range(1, nlvls + 1):
            if nlvls - i in level_set:
                if i == 1:
                    level = hier[hier.get_level_values(-i) != "__total"]
                    hier_dict[nlvls - i] = level
                elif i == nlvls:
                    level = hier[hier.get_level_values(-i + 1) == "__total"]
                    hier_dict[nlvls - i] = level
                else:
                    level = hier[hier.get_level_values(-i) != "__total"]
                    level_cp = hier[hier.get_level_values(-i + 1) != "__total"]
                    diff = level.difference(level_cp)
                    if len(diff) != 0:
                        hier_dict[nlvls - i] = diff

        return hier_dict

    def _get_node_dict(self, z):
        """Create dictionaries of nodes and forecasters linked with common key value.

        Parameters
        ----------
        z : pd-multiindex
            Data to be segregated to hierarchical nodes

        Returns
        -------
        node_dict : dict
                    Dictionary with key as int and value as
                    Index/MultiIndex
        frcstr_dict : dict
                    Dictionary with key as int and value as
                    forecaster
        """
        node_dict = {}
        frcstr_dict = {}
        nodes = []
        counter = 0
        zindex = z.index.droplevel(-1).unique()

        for _, forecaster, node in self.forecasters_:
            if z.index.nlevels == 2:
                mi = pd.Index(node)
                if counter == 0:
                    nodes = mi
                else:
                    # For nlevels = 2, 'nodes' is pd.Index object (L286)
                    nodes = nodes.append(mi)
            else:
                node_l = []
                for i in range(len(node)):
                    if (
                        isinstance(node[i], tuple)
                        and len(node[i]) == z.index.nlevels - 1
                    ):
                        node_l.append(node[i])
                    elif isinstance(node[i], str):
                        for ind in zindex:
                            if ind[0] == node[i]:
                                node_l.append(ind)
                    else:
                        for ind in zindex:
                            if ind[: len(node[i])] == node[i]:
                                node_l.append(ind)

                mi = pd.MultiIndex.from_tuples(node_l, names=z.index.names[:-1])
                nodes += node_l
            frcstr_dict[counter] = forecaster
            node_dict[counter] = mi
            counter += 1

        diff_nodes = z.index.droplevel(-1).unique().difference(nodes)
        if self.default and len(diff_nodes) > 0:
            frcstr_dict[counter] = self.default.clone()
            node_dict[counter] = diff_nodes

        return node_dict, frcstr_dict

    def _update(self, y, X=None, update_params=True):
        """Update fitted parameters.

        Parameters
        ----------
        y : pd.DataFrame
        X : pd.DataFrame
        update_params : bool, optional, default=True

        Returns
        -------
        self : an instance of self.
        """
        z = y
        if _check_index_no_total(y):
            z = self._aggregate(y)

        if X is not None:
            if _check_index_no_total(X):
                X = self._aggregate(X)
        x = X

        for forecaster, ind in self.fitted_list:
            if z.index.nlevels == 1:
                forecaster.update(z, X=x, update_params=update_params)
            else:
                df = z[z.index.droplevel(-1).isin(ind)]
                if X is not None:
                    x = X.loc[df.index]
                forecaster.update(df, X=x, update_params=update_params)
        return self

    def _predict(self, fh=None, X=None):
        """Forecast time series at future horizon.

        private _predict containing the core logic, called from predict

        State required:
            Requires state to be "fitted".

        Accesses in self:
            Fitted model attributes ending in "_"
            self.cutoff

        Parameters
        ----------
        fh : guaranteed to be ForecastingHorizon or None, optional (default=None)
            The forecasting horizon with the steps ahead to to predict.
            If not passed in _fit, guaranteed to be passed here
        X : pd.DataFrame, optional (default=None)
            Exogenous time series

        Returns
        -------
        y_pred : pd.Series
            Point predictions
        """
        if X is not None:
            if _check_index_no_total(X):
                X = self._aggregate(X)
        x = X

        meta = {"x": x, "fh": fh}
<<<<<<< HEAD
        backend = self.get_config()["backend:parallel"]
        backend_params = self.get_config()["backend:parallel:params"]

        preds = parallelize(
            predict,
            self.fitted_list,
            meta,
            backend=backend,
            backend_params=backend_params,
=======

        preds = parallelize(
            _predict_one_forecaster,
            self.fitted_list,
            meta,
            backend=self.backend,
            backend_params=self.backend_params,
>>>>>>> b22c3684
        )

        preds = pd.concat(preds, axis=0)
        preds.sort_index(inplace=True)
        return preds

    def _check_forecasters(self, y, z):
        """Raise error if BY is not defined correctly."""
        if self.by not in self.BY_LIST:
            raise ValueError(f"""BY must be one of {self.BY_LIST}.""")

        if y.index.nlevels < 1:
            raise ValueError(
                "Data should have multiindex with levels greater than or equal to 1."
            )

        forecasters = self.forecasters

        # if a single estimator is passed, replicate across levels
        if isinstance(forecasters, BaseForecaster):
            if self.by == "level":
                lvlrange = range(y.index.nlevels)
                lvls = [str(lvl) for lvl in lvlrange]
                forecaster_list = [forecasters.clone() for _ in lvlrange]
                return list(zip(lvls, forecaster_list, lvlrange))
            else:
                if z.index.nlevels > 1:
                    node = z.index.droplevel(-1).unique().tolist()
                else:
                    node = z.index.tolist()
                name = "forecasters"
                return [(name, forecasters, node)]

        if (
            forecasters is None
            or len(forecasters) == 0
            or not isinstance(forecasters, list)
        ):
            raise ValueError(
                "Invalid 'forecasters' attribute, 'forecasters' should be either a "
                "Baseforecaster class or a list of (name, estimator, int/list) tuples."
            )

        if not isinstance(self.default, BaseForecaster) and self.default is not None:
            raise ValueError(
                "Invalid 'default' attribute, 'default' should be a BaseForecaster"
            )

        for i in range(len(forecasters)):
            if not isinstance(forecasters[i], tuple):
                raise ValueError(
                    "Invalid 'forecasters' attribute, 'forecasters' should "
                    "be either a BaseForecaster class or a list of tuples: "
                    " [(name, estimator, int/list)]."
                )
            if self.by == "node":
                if not isinstance(forecasters[i][2], list):
                    raise ValueError(
                        "Incorrect format of 'forecasters' attribute being passed."
                        "The 'Nodes' should be a list of tuple/tuples."
                    )

        _, forecasters_, level_nd = zip(*forecasters)

        for forecaster in forecasters_:
            if not isinstance(forecaster, BaseForecaster):
                raise ValueError(
                    f"The estimator {forecaster.__class__.__name__} should be a "
                    f"BaseForecaster class."
                )

        if y.index.nlevels == 1:
            return self.forecasters

        if self.by == "level":
            level_flat = flatten(level_nd)
            level_set = set(level_flat)
            not_in_z_idx = level_set.difference(range(z.index.nlevels))
            z_lvls_not_found = set(range(z.index.nlevels)).difference(level_set)
            zlvls_nf = [str(lvl) for lvl in z_lvls_not_found]

            if len(not_in_z_idx) > 0:
                raise ValueError(
                    f"Level identifier must be integers within "
                    f"the range of the total number of levels, "
                    f"but found level identifiers that are not: {list(not_in_z_idx)}"
                )

            if len(level_set) != len(level_flat):
                raise ValueError(
                    f"Only one estimator per level required. Found {len(level_flat)} "
                    f" level names in forecasters arg, required: {len(level_set)}"
                )
            if self.default is None and len(z_lvls_not_found) > 0:
                raise ValueError(
                    f"One estimator per level required. Following level/levels of "
                    f"data are missing estimator : {list(z_lvls_not_found)}"
                )

            if self.default:
                forecaster_list = [self.default.clone() for _ in z_lvls_not_found]
                return forecasters + list(
                    zip(zlvls_nf, forecaster_list, z_lvls_not_found)
                )
        else:
            nodes_t = []
            for nodes in level_nd:
                if len(nodes) == 0:
                    raise ValueError("Nodes cannot be empty.")
                if z.index.nlevels == 2:
                    nodes_ix = pd.Index(nodes)
                    nodes_t += nodes
                else:
                    nodes_l = []
                    for i in range(len(nodes)):
                        if (
                            isinstance(nodes[i], tuple)
                            and len(nodes[i]) > z.index.nlevels - 1
                        ):
                            raise ValueError(
                                "Ideally, length of individual node should be "
                                "equal to N-1 (where N is number of levels in "
                                "multi-index) and must not exceed N-1."
                            )
                        elif (
                            isinstance(nodes[i], tuple)
                            and len(nodes[i]) < z.index.nlevels - 1
                        ) or isinstance(nodes[i], str):
                            zindex = z.index.droplevel(-1).unique()
                            flag = 0
                            inds = []
                            if isinstance(nodes[i], tuple):
                                for ind in zindex:
                                    if ind[: len(nodes[i])] == nodes[i]:
                                        inds.append(ind)
                                        flag = 1
                            else:
                                for ind in zindex:
                                    if ind[0] == nodes[i]:
                                        inds.append(ind)
                                        flag = 1
                            if flag == 0:
                                raise ValueError(
                                    "Node value must lie within "
                                    "multi-index of aggregated data"
                                )
                            else:
                                nodes_l += inds
                                warn(
                                    f"Ideally, length of individual node "
                                    f"in HierarchyEnsembleForecaster should be "
                                    f"equal to N-1 (where N is number of levels in "
                                    f"multi-index) and must not exceed N-1. The "
                                    f"forecaster will now be fitted to the "
                                    f"following nodes : {list(inds)}",
                                    obj=self,
                                )
                        elif (
                            isinstance(nodes[i], tuple)
                            and len(nodes[i]) == z.index.nlevels - 1
                        ):
                            nodes_l.append(nodes[i])
                        else:
                            raise RuntimeError(
                                "Unreachable condition. Check the format of nodes "
                                "being passed."
                            )

                    nodes_ix = pd.MultiIndex.from_tuples(
                        nodes_l, names=z.index.names[:-1]
                    )
                    nodes_t += nodes_l
                nodes_m = z.index.droplevel(-1).unique()[
                    z.index.droplevel(-1).unique().isin(nodes_ix)
                ]
                nodes_nm = nodes_ix.difference(nodes_m)

                if len(nodes_nm) > 0:
                    raise ValueError(
                        f"Individual node value must be a tuple of "
                        f"index/indices within the multi-index of aggregated "
                        f"dataframe and must not include timepoint index. "
                        f"Following node/nodes are not present in"
                        f"the multi-index of aggregated data: {nodes_nm.to_list()}"
                    )
            nodes_set = set(nodes_t)
            if len(nodes_set) != len(nodes_t):
                raise ValueError(
                    f"Duplicate nodes found in 'forecasters' attribute. "
                    f"Only one estimator per node required. Found {len(nodes_t)} "
                    f"nodes , required: {len(nodes_set)}."
                )
            if z.index.nlevels == 2:
                nodes_tx = pd.Index(nodes_t)
            else:
                nodes_tx = pd.MultiIndex.from_tuples(nodes_t, names=z.index.names[:-1])

            z_nds_not_found = z.index.droplevel(-1).unique().difference(nodes_tx)
            if self.default is None and len(z_nds_not_found) > 0:
                raise ValueError(
                    f"One estimator per node required. Following nodes of "
                    f"data are missing estimator : {list(z_nds_not_found)}"
                )

        return forecasters

    def _ensure_clone(self, forecasters):
        """Ensure that forecasters are cloned.

        This should be done by _check_forecasters, but the function is hard to
        understand and debug. This function is a safety net to ensure that
        all forecasters are cloned.

        This function, and _check_forecasters, should be refactored to be more
        readable and maintainable.
        """
        forecasters_ = []
        for name, forecaster, level_nd in forecasters:
            forecasters_.append((name, forecaster.clone(), level_nd))
        return forecasters_

    @classmethod
    def get_test_params(cls):
        """Return testing parameter settings for the estimator.

        Parameters
        ----------
        parameter_set : str, default="default"
            Name of the set of test parameters to return, for use in tests. If no
            special parameters are defined for a value, will return ``"default"`` set.


        Returns
        -------
        params : dict or list of dict, default={}
            Parameters to create testing instances of the class.
            Each dict are parameters to construct an "interesting" test instance, i.e.,
            ``MyClass(**params)`` or ``MyClass(**params[i])`` creates a valid test
            instance.
            ``create_test_instance`` uses the first (or only) dictionary in ``params``.
        """
        # imports
        from sktime.forecasting.naive import NaiveForecaster
        from sktime.forecasting.trend import PolynomialTrendForecaster

        params1 = {
            "forecasters": [("ptf", PolynomialTrendForecaster(), 0)],
            "by": "level",
            "default": NaiveForecaster(),
        }
        params2 = {
            "forecasters": [("naive", NaiveForecaster(), [("__total")])],
            "by": "node",
            "default": PolynomialTrendForecaster(),
        }
        params3 = {"forecasters": NaiveForecaster()}

        return [params1, params2, params3]


<<<<<<< HEAD
def level_fit(params, meta):
=======
def _level_fit(params, meta):
>>>>>>> b22c3684
    """Fit a single forecaster.

    Called from _fit if by=level was set to allow for parallelization.

    Parameters
    ----------
    params: tuples
        (str, estimator, int or list of tuple/s)
        If called from the _fit function this will contain the self.forecasters_ list
    meta: dict
        Meta dictionary for parallelization. Needs to contain (at least)
        the following keys:
        z: pd.Series
            The aggregated target time series
        X: pd.DataFrame, None
            The aggregated input data
        hier_dict: dict
            The level dictionary as created by the get_hier_dict function
        fh : int, list or np.array, optional (default=None)
            The forecasters horizon with the steps ahead to to predict.
    """
    _, forecaster, level = params
    z = meta["z"]
    X = meta["X"]
    hier_dict = meta["hier_dict"]
    if level in hier_dict.keys():
        frcstr = forecaster
        df = z[z.index.droplevel(-1).isin(hier_dict[level])]
        if X is not None:
            X = X.loc[df.index]
        frcstr.fit(df, fh=meta["fh"], X=X)
    return frcstr, df


<<<<<<< HEAD
def node_fit(params, meta):
=======
def _node_fit(params, meta):
>>>>>>> b22c3684
    """Fit a single forecaster.

    Called from _fit if by=node was set to allow for parallelization.

    Parameters
    ----------
    params: tuples
        (str, estimator, int or list of tuple/s)
        If called from the _fit function this will contain the node_dict from the
        get_node_dict function
    meta: dict
        Meta dictionary for parallelization. Needs to contain (at least) the
        following keys:
        z: pd.Series
            The aggregated target time series
        X: pd.DataFrame, None
            The aggregated input data
        fcstr_dict: dict
            The forecaster dictionary as created by the get_node_dict function
        fh : int, list or np.array, optional (default=None)
            The forecasters horizon with the steps ahead to to predict.
    """
    key, node = params
    z = meta["z"]
    X = meta["X"]
    frcstr = meta["fcstr_dict"][key]
    df = z[z.index.droplevel(-1).isin(node)]
    if X is not None:
        X = X.loc[df.index]
    frcstr.fit(df, fh=meta["fh"], X=X)
    return frcstr, df


<<<<<<< HEAD
def predict(params, meta):
=======
def _predict_one_forecaster(params, meta):
>>>>>>> b22c3684
    """Predict a single forecaster.

    Called from _predict to allow for parallelization.

    Parameters
    ----------
    params: tuples
        (estimator, str)
        If called from the _predict function this will contain the self.fitted list
    meta: dict
        Meta dictionary for parallelization. Needs to contain (at least)
        the following keys:
        X: pd.DataFrame, None
            The aggregated input data
        fh : int, list or np.array, optional (default=None)
            The forecasters horizon with the steps ahead to to predict.
    """
    X = meta["x"]
    fh = meta["fh"]
    if X is not None and X.index.nlevels > 1:
        X = X[X.index.droplevel(-1).isin(params[1])]
    pred = params[0].predict(fh=fh, X=X)
    return pred<|MERGE_RESOLUTION|>--- conflicted
+++ resolved
@@ -259,30 +259,17 @@
             return self
 
         meta = {"X": x, "z": z, "fh": fh}
-<<<<<<< HEAD
-        backend = self.get_config()["backend:parallel"]
-        backend_params = self.get_config()["backend:parallel:params"]
-=======
->>>>>>> b22c3684
 
         if self.by == "level":
             hier_dict = self._get_hier_dict(z)
             meta["hier_dict"] = hier_dict
 
             fcstr_list = parallelize(
-<<<<<<< HEAD
-                level_fit,
-                iter=self.forecasters_,
-                meta=meta,
-                backend=backend,
-                backend_params=backend_params,
-=======
                 _level_fit,
                 iter=self.forecasters_,
                 meta=meta,
                 backend=self.backend,
                 backend_params=self.backend_params,
->>>>>>> b22c3684
             )
 
             for i in range(len(fcstr_list)):
@@ -296,19 +283,11 @@
             meta["fcstr_dict"] = frcstr_dict
 
             fcstr_list = parallelize(
-<<<<<<< HEAD
-                node_fit,
-                node_dict.items(),
-                meta=meta,
-                backend=backend,
-                backend_params=backend_params,
-=======
                 _node_fit,
                 node_dict.items(),
                 meta=meta,
                 backend=self.backend,
                 backend_params=self.backend_params,
->>>>>>> b22c3684
             )
 
             for fcstr, df in fcstr_list:
@@ -479,17 +458,6 @@
         x = X
 
         meta = {"x": x, "fh": fh}
-<<<<<<< HEAD
-        backend = self.get_config()["backend:parallel"]
-        backend_params = self.get_config()["backend:parallel:params"]
-
-        preds = parallelize(
-            predict,
-            self.fitted_list,
-            meta,
-            backend=backend,
-            backend_params=backend_params,
-=======
 
         preds = parallelize(
             _predict_one_forecaster,
@@ -497,7 +465,6 @@
             meta,
             backend=self.backend,
             backend_params=self.backend_params,
->>>>>>> b22c3684
         )
 
         preds = pd.concat(preds, axis=0)
@@ -758,11 +725,7 @@
         return [params1, params2, params3]
 
 
-<<<<<<< HEAD
-def level_fit(params, meta):
-=======
 def _level_fit(params, meta):
->>>>>>> b22c3684
     """Fit a single forecaster.
 
     Called from _fit if by=level was set to allow for parallelization.
@@ -797,11 +760,7 @@
     return frcstr, df
 
 
-<<<<<<< HEAD
-def node_fit(params, meta):
-=======
 def _node_fit(params, meta):
->>>>>>> b22c3684
     """Fit a single forecaster.
 
     Called from _fit if by=node was set to allow for parallelization.
@@ -835,11 +794,7 @@
     return frcstr, df
 
 
-<<<<<<< HEAD
-def predict(params, meta):
-=======
 def _predict_one_forecaster(params, meta):
->>>>>>> b22c3684
     """Predict a single forecaster.
 
     Called from _predict to allow for parallelization.
