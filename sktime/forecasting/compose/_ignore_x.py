--- conflicted
+++ resolved
@@ -35,14 +35,10 @@
     _delegate_name = "forecaster_"
 
     _tags = {
-<<<<<<< HEAD
-        "capability:exogenous": True,
-=======
-        "ignores-exogeneous-X": True,
+        "capability:exogenous": False,
         # CI and test flags
         # -----------------
         "tests:core": True,  # should tests be triggered by framework changes?
->>>>>>> 8a401285
     }
 
     def __init__(self, forecaster, ignore_x=True):
