#!/usr/bin/env python3 -u
# -*- coding: utf-8 -*-
# copyright: sktime developers, BSD-3-Clause License (see LICENSE file)
"""Implements forecaster for selecting among different model classes."""

<<<<<<< HEAD
from sktime.forecasting.base._meta import _HeterogenousEnsembleForecaster
=======
from sklearn.base import clone

from sktime.base import _HeterogenousMetaEstimator
from sktime.forecasting.base._base import BaseForecaster
from sktime.forecasting.base._delegate import _DelegatedForecaster
>>>>>>> 8f807b92

__author__ = ["kkoralturk", "aiwalter", "fkiraly", "miraep8"]
__all__ = ["MultiplexForecaster"]


class MultiplexForecaster(_DelegatedForecaster, _HeterogenousMetaEstimator):
    """MultiplexForecaster for selecting among different models.

    MultiplexForecaster facilitates a framework for performing
    model selection process over different model classes.
    It should be used in conjunction with ForecastingGridSearchCV
    to get full utilization. It can be used with univariate and
    multivariate forecasters.

    MultiplexForecaster is specified with a (named) list of forecasters
    and a selected_forecaster hyper-parameter, which is one of the forecaster names.
    The MultiplexForecaster then behaves precisely as the forecaster with
    name selected_forecaster, ignoring functionality in the other forecasters.

    When used with ForecastingGridSearchCV, MultiplexForecaster
    provides an ability to tune across multiple estimators, i.e., to perform AutoML,
    by tuning the selected_forecaster hyper-parameter. This combination will then
    select one of the passed forecasters via the tuning algorithm.

    Parameters
    ----------
    forecasters : list of sktime forecasters, or
        list of tuples (str, estimator) of sktime forecasters
        MultiplexForecaster can switch ("multiplex") between these forecasters.
        These are "blueprint" forecasters, states do not change when `fit` is called.
    selected_forecaster: str or None, optional, Default=None.
        If str, must be one of the forecaster names.
            If no names are provided, must coincide with auto-generated name strings.
            To inspect auto-generated name strings, call get_params.
        If None, behaves as if the first forecaster in the list is selected.
        Selects the forecaster as which MultiplexForecaster behaves.

    Attributes
    ----------
    forecaster_ : sktime forecaster
        clone of the selected forecaster used for fitting and forecasting.
    forecasters_ : list of (str, forecaster) tuples
        str are identical to those passed, if passed strings are unique
        otherwise unique strings are generated from class name; if not unique,
        the string `_[i]` is appended where `[i]` is count of occurrence up until then
        forecasters in `forecasters_`are reference to forecasters in arg `forecasters`
        i-th forecaster in `forecasters_` is clone of i-th in `forecasters`

    Examples
    --------
    >>> from sktime.forecasting.ets import AutoETS
    >>> from sktime.forecasting.model_selection import (
    ...    ForecastingGridSearchCV,
    ...    ExpandingWindowSplitter)
    >>> from sktime.forecasting.compose import MultiplexForecaster
    >>> from sktime.forecasting.naive import NaiveForecaster
    >>> from sktime.forecasting.arima import AutoARIMA
    >>> from sktime.forecasting.model_evaluation import evaluate
    >>> from sktime.datasets import load_shampoo_sales
    >>> y = load_shampoo_sales()
    >>> forecaster = MultiplexForecaster(forecasters=[
    ...     ("ets", AutoETS()),
    ...     ("arima", AutoARIMA(suppress_warnings=True, seasonal=False)),
    ...     ("naive", NaiveForecaster())])
    >>> cv = ExpandingWindowSplitter(
    ...     start_with_window=True,
    ...     step_length=12)
    >>> gscv = ForecastingGridSearchCV(
    ...     cv=cv,
    ...     param_grid={"selected_forecaster":["ets", "arima", "naive"]},
    ...     forecaster=forecaster)
    >>> gscv.fit(y)
    ForecastingGridSearchCV(...)
    """

    _tags = {
        "requires-fh-in-fit": False,
        "handles-missing-data": False,
        "scitype:y": "both",
        "y_inner_mtype": ["pd.DataFrame", "pd.Series"],
        "fit_is_empty": False,
    }

    # attribute for _DelegatedForecaster, which then delegates
    #     all non-overridden methods to those of same name in self.forecaster_
    #     see further details in _DelegatedForecaster docstring
    _delegate_name = "forecaster_"

    def __init__(
        self,
        forecasters: list,
        selected_forecaster=None,
    ):
        super(MultiplexForecaster, self).__init__()
        self.selected_forecaster = selected_forecaster

        self.forecasters = forecasters
        self.forecasters_ = self._check_estimators(
            forecasters,
            attr_name="forecasters",
            cls_type=BaseForecaster,
            clone_ests=False,
        )
        self._set_forecaster()
        self.clone_tags(self.forecaster_)
        self.set_tags(**{"fit_is_empty": False})

    def _check_selected_forecaster(self):
        component_names = self._get_estimator_names(self.forecasters_, make_unique=True)
        selected = self.selected_forecaster
        if selected is not None and selected not in component_names:
            raise Exception(
                f"Invalid selected_forecaster parameter value provided, "
                f" found: {self.selected_forecaster}. Must be one of these"
                f" valid selected_forecaster parameter values: {component_names}."
            )

<<<<<<< HEAD
    def _set_forecaster(self):
        self._check_selected_forecaster()
        if self.selected_forecaster is not None:
            for name, forecaster in self.forecasters:
                if self.selected_forecaster == name:
                    self.forecaster_ = forecaster.clone()

    def _fit(self, y, X=None, fh=None):
        """Fit to training data.
=======
    def __or__(self, other):
        """Magic | method, return MultiplexForecaster.
>>>>>>> 8f807b92

        Parameters
        ----------
        other : either a forecaster object or a MultiplexForecaster.
            if forecaster object:
                add the forecaster to self's list of forecasters.
            if MultiplexForecaster:
                create a new MultiplexForecaster with forecasters from both
                self and other. (Note selected_forecaster of the new
                MultiplexForecaster will be None, even if it is not None for
                either self or other)

        Returns
        -------
        self : returns an instance of self.

        Raises
        ------
        ValueError if other is not of type MultiplexForecaster or BaseForecaster.
        """
        from sktime.forecasting.base._base import BaseForecaster

        # if other was a BaseForecaster - lets make it a MultiplexForecaster:
        # if already a MultiplexForecaster make new MultiplexForecaster
        # with forecasters from both MultiplexForecasters:
        if isinstance(other, BaseForecaster) and not isinstance(
            other, MultiplexForecaster
        ):
            other = MultiplexForecaster([other])
        if isinstance(other, MultiplexForecaster):
            new_tuples = self._get_estimator_tuples(
                self.forecasters + other.forecasters
            )
            new_multiplex_forecaster = MultiplexForecaster(new_tuples)
            return new_multiplex_forecaster
        # If is anyother type of forecaster, simply add it to forecasters:
        else:
            return NotImplemented

    def _set_forecaster(self):
        self._check_selected_forecaster()
        # clone the selected forecaster to self.forecaster_
        if self.selected_forecaster is not None:
            for name, forecaster in self._get_estimator_tuples(self.forecasters):
                if self.selected_forecaster == name:
                    self.forecaster_ = clone(forecaster)
        else:
            # if None, simply clone the first forecaster to self.forecaster_
            self.forecaster_ = clone(self._get_estimator_list(self.forecasters)[0])

    def get_params(self, deep=True):
        """Get parameters for this estimator.

        Parameters
        ----------
        deep : boolean, optional, default=True
            If True, will return the parameters for this estimator and
            contained subobjects that are estimators.

        Returns
        -------
        params : mapping of string to any
            Parameter names mapped to their values.
        """
        return self._get_params("forecasters_", deep=deep)

    def set_params(self, **kwargs):
        """Set the parameters of this estimator.

        Valid parameter keys can be listed with ``get_params()``.

        Returns
        -------
        self
        """
        self._set_params("forecasters_", **kwargs)
        return self

    @classmethod
    def get_test_params(cls, parameter_set="default"):
        """Return testing parameter settings for the estimator.

        Parameters
        ----------
        parameter_set : str, default="default"
            Name of the set of test parameters to return, for use in tests. If no
            special parameters are defined for a value, will return `"default"` set.

        Returns
        -------
        params : dict or list of dict
        """
        from sktime.forecasting.naive import NaiveForecaster

        params1 = {
            "forecasters": [
                ("Naive_mean", NaiveForecaster(strategy="mean")),
                ("Naive_last", NaiveForecaster(strategy="last")),
                ("Naive_drift", NaiveForecaster(strategy="drift")),
            ],
            "selected_forecaster": "Naive_mean",
        }
        params2 = {
            "forecasters": [
                NaiveForecaster(strategy="mean"),
                NaiveForecaster(strategy="last"),
                NaiveForecaster(strategy="drift"),
            ],
        }
        return [params1, params2]<|MERGE_RESOLUTION|>--- conflicted
+++ resolved
@@ -3,15 +3,9 @@
 # copyright: sktime developers, BSD-3-Clause License (see LICENSE file)
 """Implements forecaster for selecting among different model classes."""
 
-<<<<<<< HEAD
-from sktime.forecasting.base._meta import _HeterogenousEnsembleForecaster
-=======
-from sklearn.base import clone
-
 from sktime.base import _HeterogenousMetaEstimator
 from sktime.forecasting.base._base import BaseForecaster
 from sktime.forecasting.base._delegate import _DelegatedForecaster
->>>>>>> 8f807b92
 
 __author__ = ["kkoralturk", "aiwalter", "fkiraly", "miraep8"]
 __all__ = ["MultiplexForecaster"]
@@ -129,20 +123,8 @@
                 f" valid selected_forecaster parameter values: {component_names}."
             )
 
-<<<<<<< HEAD
-    def _set_forecaster(self):
-        self._check_selected_forecaster()
-        if self.selected_forecaster is not None:
-            for name, forecaster in self.forecasters:
-                if self.selected_forecaster == name:
-                    self.forecaster_ = forecaster.clone()
-
-    def _fit(self, y, X=None, fh=None):
-        """Fit to training data.
-=======
     def __or__(self, other):
         """Magic | method, return MultiplexForecaster.
->>>>>>> 8f807b92
 
         Parameters
         ----------
@@ -157,7 +139,7 @@
 
         Returns
         -------
-        self : returns an instance of self.
+        MultiplexForecaster, result of multiplexing self with other
 
         Raises
         ------
@@ -188,10 +170,10 @@
         if self.selected_forecaster is not None:
             for name, forecaster in self._get_estimator_tuples(self.forecasters):
                 if self.selected_forecaster == name:
-                    self.forecaster_ = clone(forecaster)
+                    self.forecaster_ = forecaster.clone()
         else:
             # if None, simply clone the first forecaster to self.forecaster_
-            self.forecaster_ = clone(self._get_estimator_list(self.forecasters)[0])
+            self.forecaster_ = self._get_estimator_list(self.forecasters)[0].clone()
 
     def get_params(self, deep=True):
         """Get parameters for this estimator.
