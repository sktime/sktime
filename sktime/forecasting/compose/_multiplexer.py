#!/usr/bin/env python3 -u
# -*- coding: utf-8 -*-
# copyright: sktime developers, BSD-3-Clause License (see LICENSE file)
"""Implements forecaster for selecting among different model classes."""

from sklearn.base import clone

from sktime.base import _HeterogenousMetaEstimator
from sktime.forecasting.base._base import BaseForecaster
<<<<<<< HEAD

__author__ = ["kkoralturk", "aiwalter", "fkiraly", "miraep8"]
__all__ = ["MultiplexForecaster"]


class MultiplexForecaster(BaseForecaster, _HeterogenousMetaEstimator):
=======
from sktime.forecasting.base._delegate import _DelegatedForecaster

__author__ = ["kkoralturk", "aiwalter", "fkiraly"]
__all__ = ["MultiplexForecaster"]


class MultiplexForecaster(_DelegatedForecaster, _HeterogenousMetaEstimator):
>>>>>>> 1b6a9416
    """MultiplexForecaster for selecting among different models.

    MultiplexForecaster facilitates a framework for performing
    model selection process over different model classes.
    It should be used in conjunction with ForecastingGridSearchCV
    to get full utilization. It can be used with univariate and
    multivariate forecasters.

    MultiplexForecaster is specified with a (named) list of forecasters
    and a selected_forecaster hyper-parameter, which is one of the forecaster names.
    The MultiplexForecaster then behaves precisely as the forecaster with
    name selected_forecaster, ignoring functionality in the other forecasters.

    When used with ForecastingGridSearchCV, MultiplexForecaster
    provides an ability to tune across multiple estimators, i.e., to perform AutoML,
    by tuning the selected_forecaster hyper-parameter. This combination will then
    select one of the passed forecasters via the tuning algorithm.

    Parameters
    ----------
    forecasters : list of sktime forecasters, or
        list of tuples (str, estimator) of sktime forecasters
        MultiplexForecaster can switch ("multiplex") between these forecasters.
        These are "blueprint" forecasters, states do not change when `fit` is called.
    selected_forecaster: str or None, optional, Default=None.
        If str, must be one of the forecaster names.
            If no names are provided, must coincide with auto-generated name strings.
            To inspect auto-generated name strings, call get_params.
        If None, behaves as if the first forecaster in the list is selected.
        Selects the forecaster as which MultiplexForecaster behaves.

    Attributes
    ----------
    forecaster_ : sktime forecaster
        clone of the selected forecaster used for fitting and forecasting.
<<<<<<< HEAD
    forecasters_ :
=======
    forecasters_ : list of (str, forecaster) tuples
        str are identical to those passed, if passed strings are unique
        otherwise unique strings are generated from class name; if not unique,
        the string `_[i]` is appended where `[i]` is count of occurrence up until then
        forecasters in `forecasters_`are reference to forecasters in arg `forecasters`
        i-th forecaster in `forecasters_` is clone of i-th in `forecasters`
>>>>>>> 1b6a9416

    Examples
    --------
    >>> from sktime.forecasting.ets import AutoETS
    >>> from sktime.forecasting.model_selection import (
    ...    ForecastingGridSearchCV,
    ...    ExpandingWindowSplitter)
    >>> from sktime.forecasting.compose import MultiplexForecaster
    >>> from sktime.forecasting.naive import NaiveForecaster
    >>> from sktime.forecasting.arima import AutoARIMA
    >>> from sktime.forecasting.model_evaluation import evaluate
    >>> from sktime.datasets import load_shampoo_sales
    >>> y = load_shampoo_sales()
    >>> forecaster = MultiplexForecaster(forecasters=[
    ...     ("ets", AutoETS()),
    ...     ("arima", AutoARIMA(suppress_warnings=True, seasonal=False)),
    ...     ("naive", NaiveForecaster())])
    >>> cv = ExpandingWindowSplitter(
    ...     start_with_window=True,
    ...     step_length=12)
    >>> gscv = ForecastingGridSearchCV(
    ...     cv=cv,
    ...     param_grid={"selected_forecaster":["ets", "arima", "naive"]},
    ...     forecaster=forecaster)
    >>> gscv.fit(y)
    ForecastingGridSearchCV(...)
    """

    _tags = {
        "requires-fh-in-fit": False,
        "handles-missing-data": False,
        "scitype:y": "both",
        "y_inner_mtype": ["pd.DataFrame", "pd.Series"],
        "fit_is_empty": False,
    }

<<<<<<< HEAD
=======
    # attribute for _DelegatedForecaster, which then delegates
    #     all non-overridden methods to those of same name in self.forecaster_
    #     see further details in _DelegatedForecaster docstring
>>>>>>> 1b6a9416
    _delegate_name = "forecaster_"

    def __init__(
        self,
        forecasters: list,
        selected_forecaster=None,
    ):
        super(MultiplexForecaster, self).__init__()
        self.selected_forecaster = selected_forecaster
        self.forecasters = forecasters
        self.forecasters_ = self._check_estimators(
            forecasters,
            attr_name="forecasters",
            cls_type=BaseForecaster,
            clone_ests=False,
        )

        self._set_forecaster()
        # self.clone_tags(self.forecaster_)
        # self.set_tags(**{"fit_is_empty": False})

        self.forecasters = forecasters
        self.forecasters_ = self._check_estimators(
            forecasters,
            attr_name="forecasters",
            cls_type=BaseForecaster,
            clone_ests=False,
        )
        self._set_forecaster()
        self.clone_tags(self.forecaster_)
        self.set_tags(**{"fit_is_empty": False})

    def _check_selected_forecaster(self):
        component_names = self._get_estimator_names(self.forecasters_, make_unique=True)
        selected = self.selected_forecaster
        if selected is not None and selected not in component_names:
            raise Exception(
                f"Invalid selected_forecaster parameter value provided, "
                f" found: {self.selected_forecaster}. Must be one of these"
                f" valid selected_forecaster parameter values: {component_names}."
<<<<<<< HEAD
            )

    def __or__(self, other):
        """Magic | method, return MultiplexForecaster.

        Parameters
        ----------
        other : either a forecaster object or a MultiplexForecaster.
            if forecaster object:
                add the forecaster to self's list of forecasters.
            if MultiplexForecaster:
                create a new MultiplexForecaster with forecasters from both
                self and other. (Note selected_forecaster of the new
                MultiplexForecaster will be None, even if it is not None for
                either self or other)

        Returns
        -------
        self : returns an instance of self.

        Raises
        ------
        ValueError if other is not of type MultiplexForecaster or BaseForecaster.
        """
        from sktime.forecasting.base._base import BaseForecaster

        # if other was a BaseForecaster - lets make it a MultiplexForecaster:
        # if already a MultiplexForecaster make new MultiplexForecaster
        # with forecasters from both MultiplexForecasters:
        if isinstance(other, BaseForecaster) and not isinstance(
            other, MultiplexForecaster
        ):
            other = MultiplexForecaster([other])
        if isinstance(other, MultiplexForecaster):
            new_tuples = self._get_estimator_tuples(
                self.forecasters + other.forecasters
=======
>>>>>>> 1b6a9416
            )
            new_multiplex_forecaster = MultiplexForecaster(new_tuples)
            return new_multiplex_forecaster
        # If is anyother type of forecaster, simply add it to forecasters:
        else:
            return NotImplemented

    def _set_forecaster(self):
        self._check_selected_forecaster()
        # clone the selected forecaster to self.forecaster_
        if self.selected_forecaster is not None:
            for name, forecaster in self._get_estimator_tuples(self.forecasters):
                if self.selected_forecaster == name:
                    self.forecaster_ = clone(forecaster)
        else:
            # if None, simply clone the first forecaster to self.forecaster_
            self.forecaster_ = clone(self._get_estimator_list(self.forecasters)[0])

<<<<<<< HEAD
    def _fit(self, y, X=None, fh=None):
        """Fit forecaster to training data.

        private _fit containing the core logic, called from fit

        Writes to self:
            Sets fitted model attributes ending in "_".

        Parameters
        ----------
        y : guaranteed to be of a type in self.get_tag("y_inner_mtype")
            Time series to which to fit the forecaster.
            if self.get_tag("scitype:y")=="univariate":
                guaranteed to have a single column/variable
            if self.get_tag("scitype:y")=="multivariate":
                guaranteed to have 2 or more columns
            if self.get_tag("scitype:y")=="both": no restrictions apply
        fh : guaranteed to be ForecastingHorizon or None, optional (default=None)
            The forecasting horizon with the steps ahead to to predict.
            Required (non-optional) here if self.get_tag("requires-fh-in-fit")==True
            Otherwise, if not passed in _fit, guaranteed to be passed in _predict
        X : optional (default=None)
            guaranteed to be of a type in self.get_tag("X_inner_mtype")
            Exogeneous time series to fit to.

        Returns
        -------
        self : reference to self
        """
        self._set_forecaster()
        self.clone_tags(self.forecaster_)
        self.set_tags(**{"fit_is_empty": False})

        super().fit(y=y, X=X, fh=fh)

        return self

    def __setattr__(self, key, value):
        """Handle special case where selected_forecaster is changed."""
        super(MultiplexForecaster, self).__setattr__(key, value)
        """Update forecastert_ if selected_forecaster is changed."""
        if (
            hasattr(self, "forecasters_")
            and hasattr(self, "forecasters")
            and key == "selected_forecaster"
        ):
            self._set_forecaster()
            # self.clone_tags(self.forecaster_)
            # self.set_tags(**{"fit_is_empty": False})

=======
>>>>>>> 1b6a9416
    def get_params(self, deep=True):
        """Get parameters for this estimator.

        Parameters
        ----------
<<<<<<< HEAD
        deep : boolean, optional
=======
        deep : boolean, optional, default=True
>>>>>>> 1b6a9416
            If True, will return the parameters for this estimator and
            contained subobjects that are estimators.

        Returns
        -------
        params : mapping of string to any
            Parameter names mapped to their values.
        """
<<<<<<< HEAD
        return self._get_params("forecasters", deep=deep)
=======
        return self._get_params("forecasters_", deep=deep)
>>>>>>> 1b6a9416

    def set_params(self, **kwargs):
        """Set the parameters of this estimator.

        Valid parameter keys can be listed with ``get_params()``.

        Returns
        -------
        self
        """
<<<<<<< HEAD
        self._set_params("forecasters", **kwargs)
=======
        self._set_params("forecasters_", **kwargs)
>>>>>>> 1b6a9416
        return self

    @classmethod
    def get_test_params(cls, parameter_set="default"):
        """Return testing parameter settings for the estimator.

        Parameters
        ----------
        parameter_set : str, default="default"
            Name of the set of test parameters to return, for use in tests. If no
            special parameters are defined for a value, will return `"default"` set.

        Returns
        -------
        params : dict or list of dict
        """
        from sktime.forecasting.naive import NaiveForecaster

        params1 = {
            "forecasters": [
                ("Naive_mean", NaiveForecaster(strategy="mean")),
                ("Naive_last", NaiveForecaster(strategy="last")),
                ("Naive_drift", NaiveForecaster(strategy="drift")),
            ],
            "selected_forecaster": "Naive_mean",
        }
        params2 = {
            "forecasters": [
<<<<<<< HEAD
                ("Naive_mean", NaiveForecaster(strategy="mean")),
                ("Naive_last", NaiveForecaster(strategy="last")),
                ("Naive_drift", NaiveForecaster(strategy="drift")),
            ],
        }
        return [params1, params2]

    def _predict(self, *args, **kwargs):
        self.predict(*args, **kwargs)
=======
                NaiveForecaster(strategy="mean"),
                NaiveForecaster(strategy="last"),
                NaiveForecaster(strategy="drift"),
            ],
        }
        return [params1, params2]
>>>>>>> 1b6a9416
<|MERGE_RESOLUTION|>--- conflicted
+++ resolved
@@ -7,22 +7,12 @@
 
 from sktime.base import _HeterogenousMetaEstimator
 from sktime.forecasting.base._base import BaseForecaster
-<<<<<<< HEAD
-
 __author__ = ["kkoralturk", "aiwalter", "fkiraly", "miraep8"]
 __all__ = ["MultiplexForecaster"]
 
 
 class MultiplexForecaster(BaseForecaster, _HeterogenousMetaEstimator):
-=======
-from sktime.forecasting.base._delegate import _DelegatedForecaster
-
-__author__ = ["kkoralturk", "aiwalter", "fkiraly"]
-__all__ = ["MultiplexForecaster"]
-
-
-class MultiplexForecaster(_DelegatedForecaster, _HeterogenousMetaEstimator):
->>>>>>> 1b6a9416
+
     """MultiplexForecaster for selecting among different models.
 
     MultiplexForecaster facilitates a framework for performing
@@ -58,16 +48,12 @@
     ----------
     forecaster_ : sktime forecaster
         clone of the selected forecaster used for fitting and forecasting.
-<<<<<<< HEAD
-    forecasters_ :
-=======
     forecasters_ : list of (str, forecaster) tuples
         str are identical to those passed, if passed strings are unique
         otherwise unique strings are generated from class name; if not unique,
         the string `_[i]` is appended where `[i]` is count of occurrence up until then
         forecasters in `forecasters_`are reference to forecasters in arg `forecasters`
         i-th forecaster in `forecasters_` is clone of i-th in `forecasters`
->>>>>>> 1b6a9416
 
     Examples
     --------
@@ -104,12 +90,9 @@
         "fit_is_empty": False,
     }
 
-<<<<<<< HEAD
-=======
-    # attribute for _DelegatedForecaster, which then delegates
+
+    # attribute, name of the attribute storing the forecaster to delegate most methods to
     #     all non-overridden methods to those of same name in self.forecaster_
-    #     see further details in _DelegatedForecaster docstring
->>>>>>> 1b6a9416
     _delegate_name = "forecaster_"
 
     def __init__(
@@ -150,7 +133,6 @@
                 f"Invalid selected_forecaster parameter value provided, "
                 f" found: {self.selected_forecaster}. Must be one of these"
                 f" valid selected_forecaster parameter values: {component_names}."
-<<<<<<< HEAD
             )
 
     def __or__(self, other):
@@ -187,8 +169,7 @@
         if isinstance(other, MultiplexForecaster):
             new_tuples = self._get_estimator_tuples(
                 self.forecasters + other.forecasters
-=======
->>>>>>> 1b6a9416
+
             )
             new_multiplex_forecaster = MultiplexForecaster(new_tuples)
             return new_multiplex_forecaster
@@ -207,43 +188,6 @@
             # if None, simply clone the first forecaster to self.forecaster_
             self.forecaster_ = clone(self._get_estimator_list(self.forecasters)[0])
 
-<<<<<<< HEAD
-    def _fit(self, y, X=None, fh=None):
-        """Fit forecaster to training data.
-
-        private _fit containing the core logic, called from fit
-
-        Writes to self:
-            Sets fitted model attributes ending in "_".
-
-        Parameters
-        ----------
-        y : guaranteed to be of a type in self.get_tag("y_inner_mtype")
-            Time series to which to fit the forecaster.
-            if self.get_tag("scitype:y")=="univariate":
-                guaranteed to have a single column/variable
-            if self.get_tag("scitype:y")=="multivariate":
-                guaranteed to have 2 or more columns
-            if self.get_tag("scitype:y")=="both": no restrictions apply
-        fh : guaranteed to be ForecastingHorizon or None, optional (default=None)
-            The forecasting horizon with the steps ahead to to predict.
-            Required (non-optional) here if self.get_tag("requires-fh-in-fit")==True
-            Otherwise, if not passed in _fit, guaranteed to be passed in _predict
-        X : optional (default=None)
-            guaranteed to be of a type in self.get_tag("X_inner_mtype")
-            Exogeneous time series to fit to.
-
-        Returns
-        -------
-        self : reference to self
-        """
-        self._set_forecaster()
-        self.clone_tags(self.forecaster_)
-        self.set_tags(**{"fit_is_empty": False})
-
-        super().fit(y=y, X=X, fh=fh)
-
-        return self
 
     def __setattr__(self, key, value):
         """Handle special case where selected_forecaster is changed."""
@@ -258,18 +202,13 @@
             # self.clone_tags(self.forecaster_)
             # self.set_tags(**{"fit_is_empty": False})
 
-=======
->>>>>>> 1b6a9416
+
     def get_params(self, deep=True):
         """Get parameters for this estimator.
 
         Parameters
         ----------
-<<<<<<< HEAD
-        deep : boolean, optional
-=======
         deep : boolean, optional, default=True
->>>>>>> 1b6a9416
             If True, will return the parameters for this estimator and
             contained subobjects that are estimators.
 
@@ -278,11 +217,7 @@
         params : mapping of string to any
             Parameter names mapped to their values.
         """
-<<<<<<< HEAD
-        return self._get_params("forecasters", deep=deep)
-=======
         return self._get_params("forecasters_", deep=deep)
->>>>>>> 1b6a9416
 
     def set_params(self, **kwargs):
         """Set the parameters of this estimator.
@@ -293,11 +228,7 @@
         -------
         self
         """
-<<<<<<< HEAD
-        self._set_params("forecasters", **kwargs)
-=======
         self._set_params("forecasters_", **kwargs)
->>>>>>> 1b6a9416
         return self
 
     @classmethod
@@ -326,21 +257,9 @@
         }
         params2 = {
             "forecasters": [
-<<<<<<< HEAD
-                ("Naive_mean", NaiveForecaster(strategy="mean")),
-                ("Naive_last", NaiveForecaster(strategy="last")),
-                ("Naive_drift", NaiveForecaster(strategy="drift")),
-            ],
-        }
-        return [params1, params2]
-
-    def _predict(self, *args, **kwargs):
-        self.predict(*args, **kwargs)
-=======
                 NaiveForecaster(strategy="mean"),
                 NaiveForecaster(strategy="last"),
                 NaiveForecaster(strategy="drift"),
             ],
         }
-        return [params1, params2]
->>>>>>> 1b6a9416
+        return [params1, params2]