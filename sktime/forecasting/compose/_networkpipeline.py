--- conflicted
+++ resolved
@@ -83,15 +83,11 @@
     """
 
     _required_parameters = ["steps"]
-<<<<<<< HEAD
-    _tags = {"requires-fh-in-fit": True, "y_inner_mtype": "pd.DataFrame"}
-=======
     _tags = {
         "requires-fh-in-fit": True,
         # "scitype:y": "both",
         # "X_inner_mtype": "pd.DataFrame",
     }
->>>>>>> 039c2859
 
     def __init__(self, steps, *args):
         self.steps = steps
