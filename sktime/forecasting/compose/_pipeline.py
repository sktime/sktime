--- conflicted
+++ resolved
@@ -543,15 +543,8 @@
             Row index is fh. Entries are quantile forecasts, for var in col index,
                 at quantile probability in second-level col index, for each row index.
         """
-<<<<<<< HEAD
-        X = self._transform(X=X)
+        X = self._transform(X=X, y=fh)
         return self.forecaster_.predict_quantiles(fh=fh, X=X, alpha=alpha)
-=======
-        X = self._transform(X=X, y=fh)
-        return self.forecaster_.predict_quantiles(
-            fh=fh, X=X, alpha=alpha, legacy_interface=legacy_interface
-        )
->>>>>>> 29fdd416
 
     def _predict_interval(self, fh, X, coverage):
         """Compute/return prediction quantiles for a forecast.
@@ -589,15 +582,8 @@
                 Upper/lower interval end forecasts are equivalent to
                 quantile forecasts at alpha = 0.5 - c/2, 0.5 + c/2 for c in coverage.
         """
-<<<<<<< HEAD
-        X = self._transform(X=X)
+        X = self._transform(X=X, y=fh)
         return self.forecaster_.predict_interval(fh=fh, X=X, coverage=coverage)
-=======
-        X = self._transform(X=X, y=fh)
-        return self.forecaster_.predict_interval(
-            fh=fh, X=X, coverage=coverage, legacy_interface=legacy_interface
-        )
->>>>>>> 29fdd416
 
     def _predict_var(self, fh, X=None, cov=False):
         """Forecast variance at future horizon.
