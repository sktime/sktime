--- conflicted
+++ resolved
@@ -169,12 +169,9 @@
 
     _required_parameters = ["steps"]
     _tags = {
-<<<<<<< HEAD
         "scitype:y": "both",
         "y_inner_mtype": ["pd.Series", "pd.DataFrame"],
-=======
         "ignores-exogeneous-X": False,
->>>>>>> b09d2db2
         "requires-fh-in-fit": False,
         "handles-missing-data": False,
     }
@@ -322,16 +319,12 @@
 
     _required_parameters = ["steps"]
     _tags = {
-<<<<<<< HEAD
         "scitype:y": "both",
         "y_inner_mtype": ["pd.Series", "pd.DataFrame"],
-=======
         "ignores-exogeneous-X": True,
         "univariate-only": True,
->>>>>>> b09d2db2
         "requires-fh-in-fit": False,
         "handles-missing-data": False,
-        "univariate-only": False,
     }
 
     def __init__(self, steps):
