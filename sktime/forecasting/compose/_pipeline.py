# copyright: sktime developers, BSD-3-Clause License (see LICENSE file)
"""Implements pipelines for forecasting."""

__all__ = ["TransformedTargetForecaster", "ForecastingPipeline", "ForecastX"]


import pandas as pd

from sktime.base import _HeterogenousMetaEstimator
from sktime.datatypes import ALL_TIME_SERIES_MTYPES
from sktime.forecasting.base._base import BaseForecaster
from sktime.forecasting.base._delegate import _DelegatedForecaster
from sktime.forecasting.base._fh import ForecastingHorizon
from sktime.registry import is_scitype, scitype
from sktime.utils.validation.series import check_series
from sktime.utils.warnings import warn


class _Pipeline(_HeterogenousMetaEstimator, BaseForecaster):
    """Abstract class for forecasting pipelines."""

    # for default get_params/set_params from _HeterogenousMetaEstimator
    # _steps_attr points to the attribute of self
    # which contains the heterogeneous set of estimators
    # this must be an iterable of (name: str, estimator, ...) tuples for the default
    _steps_attr = "_steps"
    # if the estimator is fittable, _HeterogenousMetaEstimator also
    # provides an override for get_fitted_params for params from the fitted estimators
    # the fitted estimators should be in a different attribute, _steps_fitted_attr
    # this must be an iterable of (name: str, estimator, ...) tuples for the default
    _steps_fitted_attr = "steps_"

    def _get_forecaster_index(self, estimators):
        """Get the index of the first forecaster in the list."""
        if hasattr(self, "_forecaster_index"):
            return self._forecaster_index
        # fallback logic
        for i, est in enumerate(estimators):
            if is_scitype(est[1], "forecaster"):
                return i

    def _check_steps(self, estimators, allow_postproc=False):
        """Check Steps.

        Parameters
        ----------
        estimators : list of estimators, or list of (name, estimator) pairs
        allow_postproc : bool, optional, default=False
            whether transformers after the forecaster are allowed

        Returns
        -------
        step : list of (name, estimator) pairs, estimators are cloned (not references)
            if estimators was a list of (str, estimator) tuples, then just cloned
            if was a list of estimators, then str are generated via _get_estimator_names

        Raises
        ------
        TypeError if names in ``estimators`` are not unique
        TypeError if estimators in ``estimators`` are not all forecaster or transformer
        TypeError if there is not exactly one forecaster in ``estimators``
        TypeError if not allow_postproc and forecaster is not last estimator
        """
        from sktime.registry._scitype_coercion import all_coercible_to, coerce_scitype

        self_name = type(self).__name__
        if not isinstance(estimators, list):
            msg = (
                f"steps in {self_name} must be list of estimators, "
                f"or (string, estimator) pairs, "
                f"the two can be mixed; but, found steps of type {type(estimators)}"
            )
            raise TypeError(msg)

        # if len(estimators) == 1:
        #     msg = (
        #         f"in {self_name}, found steps of length 1, "
        #         f"this will result in the same behaviour "
        #         f"as not wrapping the single step in a pipeline. "
        #         f"Consider not wrapping steps in {self_name} as it is redundant."
        #     )
        #     warn(msg, obj=self)

        estimator_tuples = self._get_estimator_tuples(estimators, clone_ests=True)
        names, estimators = zip(*estimator_tuples)

        # validate names
        self._check_names(names)

        ALLOWED_SCITYPES = ["forecaster", "transformer", "reconciler"]
        COERCIBLE_SCITYPES = all_coercible_to("transformer")
        COERCIBLE_SCITYPES = set(COERCIBLE_SCITYPES) - set(ALLOWED_SCITYPES)
        ACCEPTED_SCITYPES = ALLOWED_SCITYPES + list(COERCIBLE_SCITYPES)

        if not all([is_scitype(x, ACCEPTED_SCITYPES) for x in estimators]):
            raise TypeError(
                f"estimators passed to {self_name} "
                f"must be either transformer or forecaster"
            )
        forecaster_indicator = [is_scitype(x, "forecaster") for x in estimators]
        if sum(forecaster_indicator) != 1:
            raise TypeError(
                f"exactly one forecaster must be contained in the chain, "
                f"but found {forecaster_indicator.count('forecaster')}"
            )

        est_scitypes = [scitype(x) for x in estimators]

        forecaster_ind = forecaster_indicator.index(True)
        self._forecaster_index = forecaster_ind

        if not allow_postproc and forecaster_ind != len(estimators) - 1:
            TypeError(
                f"in {self_name}, last estimator must be a forecaster, "
                f"but found a transformer"
            )

        # coerce to transformer if needed

        def _coerce_to_trafo(x, x_st):
            if x not in ["forecaster", "transformer"]:
                return coerce_scitype(x, to_scitype="transformer", from_scitype=x_st)
            return x

        if not all([x in ALLOWED_SCITYPES for x in est_scitypes]):
            est_plus_scitype = zip(estimators, est_scitypes)
            coerced_estimators = [_coerce_to_trafo(*x) for x in est_plus_scitype]
            estimator_tuples = list(zip(names, coerced_estimators))

        # Shallow copy
        return estimator_tuples

    def _iter_transformers(self, reverse=False, fc_idx=-1):
        # exclude final forecaster
        steps = self.steps_[:fc_idx]

        if reverse:
            steps = reversed(steps)

        for idx, (name, transformer) in enumerate(steps):
            yield idx, name, transformer

    def __len__(self):
        """Return the length of the Pipeline."""
        return len(self.steps)

    def _get_inverse_transform(self, transformers, y, X=None, mode=None):
        """Iterate over transformers.

        Inverse transform y (used for y_pred and pred_int)

        Parameters
        ----------
        transformers : list of (str, transformer) to apply
        y : pd.Series, pd.DataFrame
            Target series
        X : pd.Series, pd.DataFrame
            Exogenous series.
        mode : None or "proba"
            if proba, uses logic for probabilistic returns

        Returns
        -------
        y : pd.Series, pd.DataFrame
            Inverse transformed y
        """
        for _, transformer in reversed(transformers):
            # skip sktime transformers where inverse transform
            # is not wanted ur meaningful (e.g. Imputer, HampelFilter)
            skip_trafo = transformer.get_tag("skip-inverse-transform", False)
            if not skip_trafo:
                if mode is None:
                    y = transformer.inverse_transform(y, X)
                # if proba, we slice by quantile/coverage combination
                #   and collect the same quantile/coverage by variable
                #   then inverse transform, then concatenate
                elif mode == "proba":
                    idx = y.columns
                    n = idx.nlevels
                    idx_low = idx.droplevel(0).unique()
                    yt = dict()
                    for ix in idx_low:
                        levels = list(range(1, n))
                        if len(levels) == 1:
                            levels = levels[0]
                        yt[ix] = y.xs(ix, level=levels, axis=1)
                        # todo 0.41.0 - check why this cannot be easily removed
                        # in theory, we should get rid of the "Coverage" case treatment
                        # (the legacy naming convention was removed in 0.23.0)
                        # deal with the "Coverage" case, we need to get rid of this
                        #   i.d., special 1st level name of prediction object
                        #   in the case where there is only one variable
                        if len(yt[ix].columns) == 1:
                            temp = yt[ix].columns
                            yt[ix].columns = self._y.columns
                        yt[ix] = transformer.inverse_transform(yt[ix], X)
                        if len(yt[ix].columns) == 1:
                            yt[ix].columns = temp
                    y = pd.concat(yt, axis=1)
                    flipcols = [n - 1] + list(range(n - 1))
                    y.columns = y.columns.reorder_levels(flipcols)
                    y = y.loc[:, idx]
                else:
                    raise ValueError('mode arg must be None or "proba"')
        return y

    @property
    def named_steps(self):
        """Map the steps to a dictionary."""
        return dict(self._steps)

    @property
    def _steps(self):
        return self._get_estimator_tuples(self.steps, clone_ests=False)

    @_steps.setter
    def _steps(self, value):
        self.steps = value

    def _components(self, base_class=None):
        """Return references to all state changing BaseObject type attributes.

        This *excludes* the blue-print-like components passed in the __init__.

        Caution: this method returns *references* and not *copies*.
            Writing to the reference will change the respective attribute of self.

        Parameters
        ----------
        base_class : class, optional, default=None, must be subclass of BaseObject
            if None, behaves the same as ``base_class=BaseObject``
            if not None, return dict collects descendants of ``base_class``

        Returns
        -------
        dict with key = attribute name, value = reference to attribute
        dict contains all attributes of ``self`` that inherit from ``base_class``, and:
            whose names do not contain the string "__", e.g., hidden attributes
            are not class attributes, and are not hyper-parameters (``__init__`` args)
        """
        import inspect

        from sktime.base import BaseObject

        if base_class is None:
            base_class = BaseObject
        if base_class is not None and not inspect.isclass(base_class):
            raise TypeError(f"base_class must be a class, but found {type(base_class)}")
        # if base_class is not None and not issubclass(base_class, BaseObject):
        #     raise TypeError("base_class must be a subclass of BaseObject")

        fitted_estimator_tuples = self.steps_

        comp_dict = {name: comp for (name, comp) in fitted_estimator_tuples}
        return comp_dict

    # both children use the same step params for testing, so putting it here
    @classmethod
    def get_test_params(cls, parameter_set="default"):
        """Return testing parameter settings for the estimator.

        Parameters
        ----------
        parameter_set : str, default="default"
            Name of the set of test parameters to return, for use in tests. If no
            special parameters are defined for a value, will return ``"default"`` set.

        Returns
        -------
        params : dict or list of dict, default = {}
            Parameters to create testing instances of the class
            Each dict are parameters to construct an "interesting" test instance, i.e.,
            ``MyClass(**params)`` or ``MyClass(**params[i])`` creates a valid test
            instance.
            ``create_test_instance`` uses the first (or only) dictionary in ``params``
        """
        from sklearn.preprocessing import StandardScaler

        from sktime.forecasting.compose._reduce import YfromX
        from sktime.forecasting.naive import NaiveForecaster
        from sktime.transformations.series.adapt import TabularToSeriesAdaptor
        from sktime.transformations.series.detrend import Detrender
        from sktime.transformations.series.exponent import ExponentTransformer

        # StandardScaler does not skip fit, NaiveForecaster is not probabilistic
        STEPS1 = [
            ("transformer", TabularToSeriesAdaptor(StandardScaler())),
            ("forecaster", NaiveForecaster()),
        ]
        params1 = {"steps": STEPS1}

        # without TabularToSeriesAdaptor
        STEPS1_no_adapter = [
            ("transformer", StandardScaler()),
            ("forecaster", NaiveForecaster()),
        ]
        params4 = {"steps": STEPS1_no_adapter}

        # ARIMA has probabilistic methods, ExponentTransformer skips fit
        STEPS2 = [
            ("transformer", ExponentTransformer()),
            ("forecaster", YfromX.create_test_instance()),
        ]
        params2 = {"steps": STEPS2}

        params3 = {"steps": [Detrender(), YfromX.create_test_instance()]}

        return [params1, params2, params3, params4]


# we ensure that internally we convert to pd.DataFrame for now
SUPPORTED_MTYPES = ["pd.DataFrame", "pd-multiindex", "pd_multiindex_hier"]


class ForecastingPipeline(_Pipeline):
    """Pipeline for forecasting with exogenous data.

    ForecastingPipeline is only applying the given transformers
    to X. The forecaster can also be a TransformedTargetForecaster containing
    transformers to transform y.

    For a list ``t1``, ``t2``, ..., ``tN``, ``f``
        where ``t[i]`` are transformers, and ``f`` is an ``sktime`` forecaster,
        the pipeline behaves as follows:

    ``fit(y, X, fh)`` changes state by running ``t1.fit_transform`` with ``X=X`, ``y=y``
        then ``t2.fit_transform`` on ``X=`` the output of ``t1.fit_transform``, ``y=y``,
        etc, sequentially, with ``t[i]`` receiving the output of ``t[i-1]`` as ``X``,
        then running ``f.fit`` with ``X`` being the output of ``t[N]``, and ``y=y``

    ``predict(X, fh)`` - result is of executing ``f.predict``, with ``fh=fh``, and ``X``
        being the result of the following process:
        running ``t1.fit_transform`` with ``X=X``,
        then ``t2.fit_transform`` on ``X=`` the output of ``t1.fit_transform``, etc
        sequentially, with ``t[i]`` receiving the output of ``t[i-1]`` as ``X``,
        and returning th output of ``tN`` to pass to ``f.predict`` as ``X``.

    ``predict_interval(X, fh)``, ``predict_quantiles(X, fh)`` - as ``predict(X, fh)``,
        with ``predict_interval`` or ``predict_quantiles`` substituted for ``predict``

    ``predict_var``, ``predict_proba`` - uses base class default to obtain
        crude normal estimates from ``predict_quantiles``.

    ``get_params``, ``set_params`` uses ``sklearn`` compatible nesting interface:

        * if list is unnamed, names are generated as names of classes
        * if names are non-unique, ``f"_{str(i)}"`` is appended to each name string
          where ``i`` is the total count of occurrence of a non-unique string
          inside the list of names leading up to it (inclusive)

    ``ForecastingPipeline`` can also be created by using the magic multiplication
        on any forecaster, i.e., if ``my_forecaster`` inherits from ``BaseForecaster``,
        and ``my_t1``, ``my_t2``, inherit from ``BaseTransformer``,
        then, for instance, ``my_t1 ** my_t2 ** my_forecaster``
        will result in the same object as  obtained from the constructor
        ``ForecastingPipeline([my_t1, my_t2, my_forecaster])``.
        Magic multiplication can also be used with (str, transformer) pairs,
        as long as one element in the chain is a transformer.

    Parameters
    ----------
    steps : list of sktime transformers and forecasters, or
        list of tuples (str, estimator) of ``sktime`` transformers or forecasters.
        The list must contain exactly one forecaster.
        These are "blueprint" transformers resp forecasters,
        forecaster/transformer states do not change when ``fit`` is called.

    Attributes
    ----------
    steps_ : list of tuples (str, estimator) of ``sktime`` transformers or forecasters
        clones of estimators in ``steps`` which are fitted in the pipeline
        is always in (str, estimator) format, even if ``steps`` is just a list
        strings not passed in ``steps`` are replaced by unique generated strings
        i-th transformer in ``steps_`` is clone of i-th in ``steps``
    forecaster_ : estimator, reference to the unique forecaster in ``steps_``

    Examples
    --------
    >>> from sktime.datasets import load_longley
    >>> from sktime.forecasting.naive import NaiveForecaster
    >>> from sktime.forecasting.compose import ForecastingPipeline
    >>> from sktime.transformations.series.impute import Imputer
    >>> from sktime.forecasting.base import ForecastingHorizon
    >>> from sktime.split import temporal_train_test_split
    >>> from sklearn.preprocessing import MinMaxScaler
    >>> y, X = load_longley()
    >>> y_train, _, X_train, X_test = temporal_train_test_split(y, X)
    >>> fh = ForecastingHorizon(X_test.index, is_relative=False)

        Example 1: string/estimator pairs
    >>> pipe = ForecastingPipeline(steps=[
    ...     ("imputer", Imputer(method="mean")),
    ...     ("minmaxscaler", MinMaxScaler()),
    ...     ("forecaster", NaiveForecaster(strategy="drift")),
    ... ])
    >>> pipe.fit(y_train, X_train)
    ForecastingPipeline(...)
    >>> y_pred = pipe.predict(fh=fh, X=X_test)

        Example 2: without strings
    >>> pipe = ForecastingPipeline([
    ...     Imputer(method="mean"),
    ...     MinMaxScaler(),
    ...     NaiveForecaster(strategy="drift"),
    ... ])

        Example 3: using the dunder method
        Note: * (= apply to ``y``) has precedence over ** (= apply to ``X``)

    >>> forecaster = NaiveForecaster(strategy="drift")
    >>> imputer = Imputer(method="mean")
    >>> pipe = (imputer * MinMaxScaler()) ** forecaster

        Example 3b: using the dunder method, alternative
    >>> pipe = imputer ** MinMaxScaler() ** forecaster
    """

    _tags = {
        "authors": ["mloning", "fkiraly", "aiwalter"],
        "scitype:y": "both",
        "y_inner_mtype": SUPPORTED_MTYPES,
        "X_inner_mtype": SUPPORTED_MTYPES,
        "capability:exogenous": True,
        "requires-fh-in-fit": False,
        "capability:missing_values": True,
        "capability:pred_int": True,
        "X-y-must-have-same-index": False,
        "capability:categorical_in_X": True,
        # CI and test flags
        # -----------------
        "tests:core": True,  # should tests be triggered by framework changes?
    }

    def __init__(self, steps):
        self.steps = steps
        self.steps_ = self._check_steps(steps, allow_postproc=False)
        super().__init__()
        tags_to_clone = [
            "capability:exogenous",  # does estimator ignore the exogeneous X?
            "capability:pred_int",  # can the estimator produce prediction intervals?
            "capability:pred_int:insample",  # ... for in-sample horizons?
            "capability:insample",  # can the estimator make in-sample predictions?
            "requires-fh-in-fit",  # is forecasting horizon already required in fit?
            "enforce_index_type",  # index type that needs to be enforced in X/y
        ]
        # we do not clone X-y-must-have-same-index, since transformers can
        #   create indices, and that behaviour is not tag-inspectable
        self.clone_tags(self.forecaster_, tags_to_clone)
        self._anytagis_then_set("fit_is_empty", False, True, self.steps_)

    @property
    def forecaster_(self):
        """Return reference to the forecaster in the pipeline.

        Valid after _fit.
        """
        return self.steps_[-1][1]

    def __rpow__(self, other):
        """Magic ** method, return (left) concatenated ForecastingPipeline.

        Implemented for ``other`` being a transformer,
        otherwise returns ``NotImplemented``.

        Parameters
        ----------
        other: ``sktime`` transformer, must inherit from ``BaseTransformer``
            otherwise, ``NotImplemented`` is returned

        Returns
        -------
        ForecastingPipeline object,
            concatenation of ``other`` (first) with ``self`` (last).
            not nested, contains only non-TransformerPipeline ``sktime`` steps
        """
        from sktime.transformations.base import BaseTransformer
        from sktime.transformations.compose import TransformerPipeline

        _, ests = zip(*self.steps_)
        names = tuple(self._get_estimator_names(self.steps))
        if isinstance(other, TransformerPipeline):
            _, trafos_o = zip(*other.steps_)
            names_o = tuple(other._get_estimator_names(other.steps))
            new_names = names_o + names
            new_ests = trafos_o + ests
        elif isinstance(other, BaseTransformer):
            new_names = (type(other).__name__,) + names
            new_ests = (other,) + ests
        elif self._is_name_and_est(other, BaseTransformer):
            other_name = other[0]
            other_trafo = other[1]
            new_names = (other_name,) + names
            new_ests = (other_trafo,) + ests
        else:
            return NotImplemented

        # if all the names are equal to class names, we eat them away
        if all(type(x[1]).__name__ == x[0] for x in zip(new_names, new_ests)):
            return ForecastingPipeline(steps=list(new_ests))
        else:
            return ForecastingPipeline(steps=list(zip(new_names, new_ests)))

    def _fit(self, y, X, fh):
        """Fit to training data.

        Parameters
        ----------
        y : pd.Series, pd.DataFrame
            Target time series to which to fit the forecaster.
        fh : int, list or np.array, optional (default=None)
            The forecasters horizon with the steps ahead to to predict.
        X : pd.DataFrame, required
            Exogenous variables are ignored

        Returns
        -------
        self : returns an instance of self.
        """
        # skip transformers if X is ignored
        # condition 1 for ignoring X: X is None and required in fit of 1st transformer
        first_trafo = self.steps_[0][1]
        cond1 = len(self.steps_) > 1 and first_trafo.get_tag("requires_X")
        cond1 = cond1 and X is None

        # condition 2 for ignoring X: tag "capability:exogenous" is False
        # in this case the forecaster at the end ignores what comes out of the trafos
        cond2 = not self.get_tag("capability:exogenous")

        # X ignored = condition 1 or condition 2
        skip_trafos = cond1 or cond2
        self.skip_trafos_ = skip_trafos

        # If X is ignored, just ignore the transformers and pass through to forecaster
        if not skip_trafos:
            # transform X
            for step_idx, name, transformer in self._iter_transformers():
                t = transformer.clone()
                X = t.fit_transform(X=X, y=y)
                self.steps_[step_idx] = (name, t)

        # fit forecaster
        name, forecaster = self.steps_[-1]
        f = forecaster.clone()
        f.fit(y=y, X=X, fh=fh)
        self.steps_[-1] = (name, f)

        return self

    def _predict(self, fh=None, X=None):
        """Forecast time series at future horizon.

        Parameters
        ----------
        fh : int, list, np.array or ForecastingHorizon
            Forecasting horizon
        X : pd.DataFrame, required
            Exogenous time series

        Returns
        -------
        y_pred : pd.Series
            Point predictions
        """
        X = self._transform(X=X, y=fh)
        return self.forecaster_.predict(fh, X)

    def _predict_quantiles(self, fh, X, alpha):
        """Compute/return prediction quantiles for a forecast.

        private _predict_quantiles containing the core logic,
            called from predict_quantiles and possibly predict_interval

        State required:
            Requires state to be "fitted".

        Accesses in self:
            Fitted model attributes ending in "_"
            self.cutoff

        Parameters
        ----------
        fh : guaranteed to be ForecastingHorizon
            The forecasting horizon with the steps ahead to to predict.
        X : optional (default=None)
            guaranteed to be of a type in self.get_tag("X_inner_mtype")
            Exogeneous time series to predict from.
        alpha : list of float (guaranteed not None and floats in [0,1] interval)
            A list of probabilities at which quantile forecasts are computed.

        Returns
        -------
        pred_quantiles : pd.DataFrame
            Column has multi-index: first level is variable name from y in fit,
                second level being the quantile forecasts for each alpha.
                Quantile forecasts are calculated for each a in alpha.
            Row index is fh. Entries are quantile forecasts, for var in col index,
                at quantile probability in second-level col index, for each row index.
        """
        X = self._transform(X=X, y=fh)
        return self.forecaster_.predict_quantiles(fh=fh, X=X, alpha=alpha)

    def _predict_interval(self, fh, X, coverage):
        """Compute/return prediction quantiles for a forecast.

        private _predict_interval containing the core logic,
            called from predict_interval and possibly predict_quantiles

        State required:
            Requires state to be "fitted".

        Accesses in self:
            Fitted model attributes ending in "_"
            self.cutoff

        Parameters
        ----------
        fh : guaranteed to be ForecastingHorizon
            The forecasting horizon with the steps ahead to to predict.
        X : optional (default=None)
            guaranteed to be of a type in self.get_tag("X_inner_mtype")
            Exogeneous time series to predict from.
        coverage : list of float (guaranteed not None and floats in [0,1] interval)
           nominal coverage(s) of predictive interval(s)

        Returns
        -------
        pred_int : pd.DataFrame
            Column has multi-index: first level is variable name from y in fit,
                second level coverage fractions for which intervals were computed.
                    in the same order as in input ``coverage``.
                Third level is string "lower" or "upper", for lower/upper interval end.
            Row index is fh. Entries are forecasts of lower/upper interval end,
                for var in col index, at nominal coverage in second col index,
                lower/upper depending on third col index, for the row index.
                Upper/lower interval end forecasts are equivalent to
                quantile forecasts at alpha = 0.5 - c/2, 0.5 + c/2 for c in coverage.
        """
        X = self._transform(X=X, y=fh)
        return self.forecaster_.predict_interval(fh=fh, X=X, coverage=coverage)

    def _predict_var(self, fh, X=None, cov=False):
        """Forecast variance at future horizon.

        private _predict_var containing the core logic, called from predict_var

        Parameters
        ----------
        fh : guaranteed to be ForecastingHorizon or None, optional (default=None)
            The forecasting horizon with the steps ahead to to predict.
            If not passed in _fit, guaranteed to be passed here
        X : pd.DataFrame, optional (default=None)
            Exogenous time series
        cov : bool, optional (default=False)
            if True, computes covariance matrix forecast.
            if False, computes marginal variance forecasts.

        Returns
        -------
        pred_var : pd.DataFrame, format dependent on ``cov`` variable
            If cov=False:
                Column names are exactly those of ``y`` passed in ``fit``/``update``.
                    For nameless formats, column index will be a RangeIndex.
                Row index is fh. Entries are variance forecasts, for var in col index.
            If cov=True:
                Column index is a multiindex: 1st level is variable names (as above)
                    2nd level is fh.
                Row index is fh.
                Entries are (co-)variance forecasts, for var in col index, and
                    covariance between time index in row and col.
        """
        X = self._transform(X=X, y=fh)
        return self.forecaster_.predict_var(fh=fh, X=X, cov=cov)

    # todo: does not work properly for multivariate or hierarchical
    #   still need to implement this - once interface is consolidated
    def _predict_proba(self, fh, X, marginal=True):
        """Compute/return fully probabilistic forecasts.

        private _predict_proba containing the core logic, called from predict_proba

        Parameters
        ----------
        fh : guaranteed to be ForecastingHorizon
            The forecasting horizon with the steps ahead to to predict.
        X : optional (default=None)
            guaranteed to be of a type in self.get_tag("X_inner_mtype")
            Exogeneous time series to predict from.
        marginal : bool, optional (default=True)
            whether returned distribution is marginal by time index

        Returns
        -------
        pred_dist : sktime BaseDistribution
            predictive distribution
            if marginal=True, will be marginal distribution by time point
            if marginal=False and implemented by method, will be joint
        """
        X = self._transform(X=X, y=fh)
        return self.forecaster_.predict_proba(fh=fh, X=X, marginal=marginal)

    def _update(self, y, X=None, update_params=True):
        """Update fitted parameters.

        Parameters
        ----------
        y : pd.Series
        X : pd.DataFrame, required
        update_params : bool, optional (default=True)

        Returns
        -------
        self : an instance of self
        """
        if not self.skip_trafos_:
            for _, _, transformer in self._iter_transformers():
                if hasattr(transformer, "update"):
                    transformer.update(X=X, y=y, update_params=update_params)
                    X = transformer.transform(X=X, y=y)

        _, forecaster = self.steps_[-1]
        forecaster.update(y=y, X=X, update_params=update_params)
        return self

    def _transform(self, X=None, y=None):
        # If X is not given or ignored, just passthrough the data without transformation
        if not self.skip_trafos_:
            for _, _, transformer in self._iter_transformers():
                # if y is required but not passed,
                # we create a zero-column y from the forecasting horizon
                requires_y = transformer.get_tag("requires_y", False)
                if isinstance(y, ForecastingHorizon) and requires_y:
                    y_index = y.get_expected_pred_idx(y=self._y, cutoff=self.cutoff)
                    y = pd.DataFrame(index=y_index)
                elif isinstance(y, ForecastingHorizon) and not requires_y:
                    y = None
                # else we just pass on y
                X = transformer.transform(X=X, y=y)
        return X


# removed transform and inverse_transform as long as y can only be a pd.Series
# def transform(self, Z, X=None):
#     self.check_is_fitted()
#     Zt = check_series(Z, enforce_multivariate=True)
#     for _, _, transformer in self._iter_transformers():
#         Zt = transformer.transform(Zt)
#     return Zt
#
# def inverse_transform(self, Z, X=None):
#     self.check_is_fitted()
#     Zt = check_series(Z, enforce_multivariate=True)
#     for _, _, transformer in self._iter_transformers(reverse=True):
#         if not _has_tag(transformer, "skip-inverse-transform"):
#             Zt = transformer.inverse_transform(Zt)
#     return Zt


class TransformedTargetForecaster(_Pipeline):
    """Meta-estimator for forecasting transformed time series.

    Pipeline functionality to apply transformers to endogeneous time series, ``y``.
    The exogeneous data, ``X``, is not transformed.
    To transform ``X``, the ``ForecastingPipeline`` can be used.

    For a list ``t1``, ``t2``, ..., ``tN``, ``f``, ``tp1``, ``tp2``, ..., ``tpM``,
        where ``t[i]`` and ``tp[i]`` are transformers
        (``t`` to pre-, ``tp`` to post-process),
        and ``f`` is an sktime forecaster,
        the pipeline behaves as follows:

    ``fit(y, X, fh)`` - changes state by running ``t1.fit_transform``
        with ``X=y``, ``y=X``,
        then ``t2.fit_transform`` on ``X=`` the output of ``t1.fit_transform``, ``y=X``,
        etc, sequentially, with ``t[i]`` receiving the output of ``t[i-1]`` as ``X``,
        then running ``f.fit`` with ``y`` being the output of ``t[N]``, and ``X=X``,
        then running ``tp1.fit_transform``  with ``X=y``, ``y=X``,
        then ``tp2.fit_transform`` on ``X=`` the output of ``tp1.fit_transform``, etc
        sequentially, with ``tp[i]`` receiving the output of ``tp[i-1]``,

    ``predict(X, fh)`` - result is of executing ``f.predict``, with ``X=X``, ``fh=fh``,
        then running ``tN.inverse_transform`` with ``X=`` the output of ``f``, ``y=X``,
        then ``t2.inverse_transform`` on ``X=`` the output of ``t1.inverse_transform``,
        etc, sequentially, with ``t[i-1]`` receiving the output of ``t[i]`` as ``X``,
        then running ``tp1.transform`` with ``X=`` the output of ``t1``, ``y=X``,
        then ``tp2.transform`` on ``X=`` the output of ``tp1.transform``, etc,
        sequentially, with ``tp[i]`` receiving the output of ``tp[i-1]``.
        The output of ``tpM`` is returned, or of ``t1.inverse_transform`` if ``M=0``.

    ``predict_interval(X, fh)``, ``predict_quantiles(X, fh)`` - as ``predict(X, fh)``,
        with ``predict_interval`` or ``predict_quantiles`` substituted for ``predict``

    ``predict_var``, ``predict_proba`` - uses base class default to obtain
        crude normal estimates from ``predict_quantiles``.

    ``get_params``, ``set_params`` uses ``sklearn`` compatible nesting interface:

        * if list is unnamed, names are generated as names of classes
        * if names are non-unique, ``f"_{str(i)}"`` is appended to each name string
          where ``i`` is the total count of occurrence of a non-unique string
          inside the list of names leading up to it (inclusive)

    ``TransformedTargetForecaster`` can also be created by using the magic
        multiplication
        on any forecaster, i.e., if ``my_forecaster`` inherits from ``BaseForecaster``,
        and ``my_t1``, ``my_t2``, ``my_tp`` inherit from ``BaseTransformer``,
        then, for instance, ``my_t1 * my_t2 * my_forecaster * my_tp``
        will result in the same object as  obtained from the constructor
        ``TransformedTargetForecaster([my_t1, my_t2, my_forecaster, my_tp])``.
        Magic multiplication can also be used with (str, transformer) pairs,
        as long as one element in the chain is a transformer.

    Parameters
    ----------
    steps : list of ``sktime`` transformers and forecasters, or
        list of tuples (str, estimator) of ``sktime`` transformers or forecasters.
        The list must contain exactly one forecaster.
        These are "blueprint" transformers resp forecasters,
        forecaster/transformer states do not change when ``fit`` is called.

    Attributes
    ----------
    steps_ : list of tuples (str, estimator) of ``sktime`` transformers or forecasters
        clones of estimators in ``steps`` which are fitted in the pipeline
        is always in (str, estimator) format, even if ``steps`` is just a list
        strings not passed in ``steps`` are replaced by unique generated strings
        i-th transformer in ``steps_`` is clone of i-th in ``steps``
    forecaster_ : estimator, reference to the unique forecaster in ``steps_``
    transformers_pre_ : list of tuples (str, transformer) of sktime transformers
        reference to pairs in ``steps_`` that precede ``forecaster_``
    transformers_post_ : list of tuples (str, transformer) of sktime transformers
        reference to pairs in ``steps_`` that succeed ``forecaster_``

    Examples
    --------
    >>> from sktime.datasets import load_airline
    >>> from sktime.forecasting.naive import NaiveForecaster
    >>> from sktime.forecasting.compose import TransformedTargetForecaster
    >>> from sktime.transformations.series.impute import Imputer
    >>> from sktime.transformations.series.detrend import Detrender
    >>> from sktime.transformations.series.exponent import ExponentTransformer
    >>> y = load_airline()

        Example 1: string/estimator pairs

    >>> pipe = TransformedTargetForecaster(steps=[
    ...     ("imputer", Imputer(method="mean")),
    ...     ("detrender", Detrender()),
    ...     ("forecaster", NaiveForecaster(strategy="drift")),
    ... ])
    >>> pipe.fit(y)
    TransformedTargetForecaster(...)
    >>> y_pred = pipe.predict(fh=[1,2,3])

        Example 2: without strings

    >>> pipe = TransformedTargetForecaster([
    ...     Imputer(method="mean"),
    ...     Detrender(),
    ...     NaiveForecaster(strategy="drift"),
    ...     ExponentTransformer(),
    ... ])

        Example 3: using the dunder method

    >>> forecaster = NaiveForecaster(strategy="drift")
    >>> imputer = Imputer(method="mean")
    >>> pipe = imputer * Detrender() * forecaster * ExponentTransformer()
    """

    _tags = {
        "authors": ["mloning", "fkiraly", "aiwalter"],
        "scitype:y": "both",
        "y_inner_mtype": SUPPORTED_MTYPES,
        "X_inner_mtype": SUPPORTED_MTYPES,
        "capability:exogenous": True,
        "requires-fh-in-fit": False,
        "capability:missing_values": True,
        "capability:pred_int": True,
        "X-y-must-have-same-index": False,
        # CI and test flags
        # -----------------
        "tests:core": True,  # should tests be triggered by framework changes?
    }

    def __init__(self, steps):
        self.steps = steps
        self.steps_ = self._check_steps(steps, allow_postproc=True)
        super().__init__()

        # set the tags based on forecaster
        tags_to_clone = [
            "capability:exogenous",  # does estimator ignore the exogeneous X?
            "capability:pred_int",  # can the estimator produce prediction intervals?
            "capability:pred_int:insample",  # ... for in-sample horizons?
            "capability:insample",  # can the estimator make in-sample predictions?
            "requires-fh-in-fit",  # is forecasting horizon already required in fit?
            "enforce_index_type",  # index type that needs to be enforced in X/y
        ]
        # we do not clone X-y-must-have-same-index, since transformers can
        #   create indices, and that behaviour is not tag-inspectable
        self.clone_tags(self.forecaster_, tags_to_clone)
        self._anytagis_then_set("fit_is_empty", False, True, self.steps_)

        # above, we cloned the ignores-exogeneous-X tag,
        # but we also need to check whether X is used as y in some transformer
        # in this case X is not ignored by the pipe, even if the forecaster ignores it
        # logic below checks whether there is at least one such transformer
        # if there is, we override the ignores-exogeneous-X tag to False
        # also see discussion in bug issue #5518
        pre_ts = self.transformers_pre_
        post_ts = self.transformers_post_
        pre_use_y = [est.get_tag("y_inner_mtype") != "None" for _, est in pre_ts]
        post_use_y = [est.get_tag("y_inner_mtype") != "None" for _, est in post_ts]
        any_t_use_y = any(pre_use_y) or any(post_use_y)

        if any_t_use_y:
            self.set_tags(**{"capability:exogenous": True})

    @property
    def forecaster_(self):
        """Return reference to the forecaster in the pipeline.

        Returns
        -------
        sktime forecaster
            reference to unique forecaster in steps_ (without the name)
        """
        return self.steps_[self._get_forecaster_index(self.steps_)][1]

    @property
    def transformers_pre_(self):
        """Return reference to the list of pre-forecast transformers.

        Returns
        -------
        list of tuples (str, estimator) of sktime transformers
            reference to tuples that come before the unique (str, forecaster) in steps_
        """
        return self.steps_[: self._get_forecaster_index(self.steps_)]

    @property
    def transformers_post_(self):
        """Return reference to the list of post-forecast transformers.

        Returns
        -------
        list of tuples (str, estimator) of sktime transformers
            reference to tuples that come after the unique (str, forecaster) in steps_
        """
        return self.steps_[(1 + self._get_forecaster_index(self.steps_)) :]

    def __mul__(self, other):
        """Magic * method, return (right) concatenated TransformedTargetForecaster.

        Implemented for ``other`` being a transformer, otherwise returns
        ``NotImplemented``.

        Parameters
        ----------
        other: ``sktime`` transformer, must inherit from BaseTransformer
            otherwise, ``NotImplemented`` is returned

        Returns
        -------
        TransformedTargetForecaster object,
            concatenation of ``self`` (first) with ``other`` (last).
            not nested, contains only non-TransformerPipeline ``sktime`` transformers
        """
        from sktime.transformations.base import BaseTransformer
        from sktime.transformations.compose import TransformerPipeline

        # we don't use names but _get_estimator_names to get the *original* names
        #   to avoid multiple "make unique" calls which may grow strings too much
        _, ests = zip(*self.steps_)
        names = tuple(self._get_estimator_names(self.steps))
        if isinstance(other, TransformerPipeline):
            _, trafos_o = zip(*other.steps_)
            names_o = tuple(other._get_estimator_names(other.steps))
            new_names = names + names_o
            new_ests = ests + trafos_o
        elif isinstance(other, BaseTransformer):
            new_names = names + (type(other).__name__,)
            new_ests = ests + (other,)
        elif self._is_name_and_est(other, BaseTransformer):
            other_name = other[0]
            other_trafo = other[1]
            new_names = names + (other_name,)
            new_ests = ests + (other_trafo,)
        else:
            return NotImplemented

        # if all the names are equal to class names, we eat them away
        if all(type(x[1]).__name__ == x[0] for x in zip(new_names, new_ests)):
            return TransformedTargetForecaster(steps=list(new_ests))
        else:
            return TransformedTargetForecaster(steps=list(zip(new_names, new_ests)))

    def __rmul__(self, other):
        """Magic * method, return (left) concatenated TransformerPipeline.

        Implemented for ``other`` being a transformer, otherwise returns
        ``NotImplemented``.

        Parameters
        ----------
        other: ``sktime`` transformer, must inherit from BaseTransformer
            otherwise, ``NotImplemented`` is returned

        Returns
        -------
        TransformedTargetForecaster object,
            concatenation of ``other`` (first) with ``self`` (last).
            not nested, contains only non-TransformerPipeline ``sktime`` steps
        """
        from sktime.transformations.base import BaseTransformer
        from sktime.transformations.compose import TransformerPipeline

        _, ests = zip(*self.steps_)
        names = tuple(self._get_estimator_names(self.steps))
        if isinstance(other, TransformerPipeline):
            _, trafos_o = zip(*other.steps_)
            names_o = tuple(other._get_estimator_names(other.steps))
            new_names = names_o + names
            new_ests = trafos_o + ests
        elif isinstance(other, BaseTransformer):
            new_names = (type(other).__name__,) + names
            new_ests = (other,) + ests
        elif self._is_name_and_est(other, BaseTransformer):
            other_name = other[0]
            other_trafo = other[1]
            new_names = (other_name,) + names
            new_ests = (other_trafo,) + ests
        else:
            return NotImplemented

        # if all the names are equal to class names, we eat them away
        if all(type(x[1]).__name__ == x[0] for x in zip(new_names, new_ests)):
            return TransformedTargetForecaster(steps=list(new_ests))
        else:
            return TransformedTargetForecaster(steps=list(zip(new_names, new_ests)))

    def _fit(self, y, X, fh):
        """Fit to training data.

        Parameters
        ----------
        y : pd.Series
            Target time series to which to fit the forecaster.
        fh : int, list or np.array, optional (default=None)
            The forecasters horizon with the steps ahead to to predict.
        X : pd.DataFrame, optional (default=None)
            Exogenous variables are ignored

        Returns
        -------
        self : returns an instance of self.
        """
        # transform pre
        yt = y
        for _, t in self.transformers_pre_:
            yt = t.fit_transform(X=yt, y=X)

        # fit forecaster
        f = self.forecaster_
        f.fit(y=yt, X=X, fh=fh)

        # transform post
        for _, t in self.transformers_post_:
            y = t.fit_transform(X=y, y=X)

        return self

    def _predict(self, fh=None, X=None):
        """Forecast time series at future horizon.

        Parameters
        ----------
        fh : int, list, np.array or ForecastingHorizon
            Forecasting horizon
        X : pd.DataFrame, optional (default=None)
            Exogenous time series

        Returns
        -------
        y_pred : pd.Series
            Point predictions
        """
        y_pred = self.forecaster_.predict(fh=fh, X=X)
        # inverse transform y_pred
        y_pred = self._get_inverse_transform(self.transformers_pre_, y_pred, X)

        # transform post
        for _, t in self.transformers_post_:
            y_pred = t.transform(X=y_pred, y=X)

        return y_pred

    def _update(self, y, X=None, update_params=True):
        """Update fitted parameters.

        Parameters
        ----------
        y : pd.Series
        X : pd.DataFrame, optional (default=None)
        update_params : bool, optional (default=True)

        Returns
        -------
        self : an instance of self
        """
        # transform pre
        for _, t in self.transformers_pre_:
            if hasattr(t, "update"):
                t.update(X=y, y=X, update_params=update_params)
                y = t.transform(X=y, y=X)

        self.forecaster_.update(y=y, X=X, update_params=update_params)

        # transform post
        for _, t in self.transformers_post_:
            t.update(X=y, y=X, update_params=update_params)
            y = t.transform(X=y, y=X)

        return self

    def transform(self, Z, X=None):
        """Return transformed version of input series ``Z``.

        Parameters
        ----------
        Z : pd.Series or pd.DataFrame
            A time series to apply the transformation on.
        X : pd.DataFrame, default=None
            Exogenous data used in transformation.

        Returns
        -------
        Zt : pd.Series or pd.DataFrame
            Transformed version of input series ``Z``.
        """
        self.check_is_fitted()
        zt = check_series(Z)
        for _, transformer in self.transformers_pre_:
            zt = transformer.transform(zt, X)
        return zt

    def inverse_transform(self, Z, X=None):
        """Reverse transformation on input series ``Z``.

        Parameters
        ----------
        Z : pd.Series or pd.DataFrame
            A time series to reverse the transformation on.
        X : pd.DataFrame, default=None
            Exogenous data used in transformation.

        Returns
        -------
        Z_inv : pd.Series or pd.DataFrame
            The reconstructed timeseries after the transformation has been reversed.
        """
        self.check_is_fitted()
        Z = check_series(Z)
        return self._get_inverse_transform(self.transformers_pre_, Z, X)

    def _predict_quantiles(self, fh, X, alpha):
        """Compute/return prediction quantiles for a forecast.

        private _predict_quantiles containing the core logic,
            called from predict_quantiles and possibly predict_interval

        State required:
            Requires state to be "fitted".

        Accesses in self:
            Fitted model attributes ending in "_"
            self.cutoff

        Parameters
        ----------
        fh : guaranteed to be ForecastingHorizon
            The forecasting horizon with the steps ahead to to predict.
        X : optional (default=None)
            guaranteed to be of a type in self.get_tag("X_inner_mtype")
            Exogeneous time series to predict from.
        alpha : list of float (guaranteed not None and floats in [0,1] interval)
            A list of probabilities at which quantile forecasts are computed.

        Returns
        -------
        pred_quantiles : pd.DataFrame
            Column has multi-index: first level is variable name from y in fit,
                second level being the quantile forecasts for each alpha.
                Quantile forecasts are calculated for each a in alpha.
            Row index is fh. Entries are quantile forecasts, for var in col index,
                at quantile probability in second-level col index, for each row index.
        """
        pred_int = self.forecaster_.predict_quantiles(fh=fh, X=X, alpha=alpha)
        pred_int_transformed = self._get_inverse_transform(
            self.transformers_pre_, pred_int, mode="proba"
        )
        return pred_int_transformed

    def _predict_interval(self, fh, X, coverage):
        """Compute/return prediction quantiles for a forecast.

        private _predict_interval containing the core logic,
            called from predict_interval and possibly predict_quantiles

        State required:
            Requires state to be "fitted".

        Accesses in self:
            Fitted model attributes ending in "_"
            self.cutoff

        Parameters
        ----------
        fh : guaranteed to be ForecastingHorizon
            The forecasting horizon with the steps ahead to to predict.
        X : optional (default=None)
            guaranteed to be of a type in self.get_tag("X_inner_mtype")
            Exogeneous time series to predict from.
        coverage : list of float (guaranteed not None and floats in [0,1] interval)
           nominal coverage(s) of predictive interval(s)

        Returns
        -------
        pred_int : pd.DataFrame
            Column has multi-index: first level is variable name from y in fit,
                second level coverage fractions for which intervals were computed.
                    in the same order as in input ``coverage``.
                Third level is string "lower" or "upper", for lower/upper interval end.
            Row index is fh. Entries are forecasts of lower/upper interval end,
                for var in col index, at nominal coverage in second col index,
                lower/upper depending on third col index, for the row index.
                Upper/lower interval end forecasts are equivalent to
                quantile forecasts at alpha = 0.5 - c/2, 0.5 + c/2 for c in coverage.
        """
        pred_int = self.forecaster_.predict_interval(fh=fh, X=X, coverage=coverage)
        pred_int_transformed = self._get_inverse_transform(
            self.transformers_pre_, pred_int, mode="proba"
        )
        return pred_int_transformed


class ForecastX(BaseForecaster):
    """Forecaster that forecasts exogeneous data for use in an endogeneous forecast.

    In ``predict``, this forecaster carries out a ``predict`` step on exogeneous ``X``.
    Then, a forecast is made for ``y``,
    using exogeneous data plus its forecasts as ``X``.
    If ``columns`` argument is provided, will carry ``predict`` out only for the columns
    in ``columns``, and will use other columns in ``X`` unchanged.

    The two forecasters and forecasting horizons (for forecasting ``y`` resp ``X``)
    can be selected independently, but default to the same.

    The typical use case is extending exogeneous data available only up until the cutoff
    into the future, for use by an exogeneous forecaster that requires such future data.

    If no X is passed in ``fit``, behaves like ``forecaster_y``.
    In such a case (no exogeneous data), there is no benefit in using this compositor.

    If variables in ``columns`` are present in the provided ``X`` during ``predict``,
    by default these are still forecasted and the forecasts are used for prediction of
    ``y`` variables. This behaviour can be modified by passing ``predict_behaviour``
    argument as ``"use_actuals"`` instead of the default value of ``"use_forecasts"``.

    Parameters
    ----------
    forecaster_y : BaseForecaster
        sktime forecaster to use for endogeneous data ``y``

    forecaster_X : BaseForecaster, optional
        sktime forecaster to use for exogeneous data ``X``,
        default = None = same as ``forecaster_y``

    fh_X : None, ForecastingHorizon, or valid input to construct ForecastingHorizon
        optional, default = None = same as used for ``y`` in any instance.
        valid inputs to construct ``ForecastingHorizon`` are:
        int, list of int, 1D np.ndarray, pandas.Index (see ForecastingHorizon)

    behaviour : str, one of "update" or "refit", optional, default = "update"

        * if "update", ``forecaster_X`` is fit to the data batch seen in ``fit``,
        and updated with any ``X`` seen in calls of ``update``.
        Forecast added to ``X`` in ``predict`` is obtained from this state.

        * if "refit", then ``forecaster_X`` is fit to ``X`` in ``predict`` only,
        Forecast added to ``X`` in ``predict`` is obtained from this state.

    columns : None, or pandas compatible index iterator (e.g., list of str), optional
        default = None = all columns in ``X`` are used for forecast columns to which
        ``forecaster_X`` is applied.
        If not ``None``, must be a non-empty list of valid column names.
        Note that ``[]`` and ``None`` do not imply the same.

    fit_behaviour : str, one of "use_actual" (default), "use_forecast", optional,

        * if "use_actual", then ``forecaster_y`` uses the actual ``X`` as
        exogenous features in ``fit``
        * if "use_forecast", then ``forecaster_y`` uses the ``X`` predicted by
        ``forecaster_X`` as exogenous features in ``fit``

    forecaster_X_exogeneous : optional, str, one of "None" (default), or "complement",
        or ``pandas.Index`` coercible

        * if "None", then ``forecaster_X`` uses no exogenous data
        * if "complement", then ``forecaster_X`` uses the complement of the
        ``columns`` as exogenous data to forecast. This is typically useful
        if the complement of ``columns`` is known to be available in the future.
        * if a ``pandas.Index`` coercible, then uses columns indexed by the index
        after coercion, in ``X`` passed (converted to pandas)

    predict_behaviour : str, optional (default = "use_forecasts")

        * if "use_forecasts", then ``forecaster_X`` predictions are always used as
            inputs in ``forecaster_y``, even if passed ``X`` has future values
        * if "use_actuals", then ``forecaster_X`` predictions are only used if
            passed ``X`` lacks future values for the variables in ``columns``

    Attributes
    ----------
    forecaster_X_ : BaseForecaster
        clone of ``forecaster_X``, state updates with ``fit`` and ``update``
        created only if ``behaviour="update"`` and ``X`` passed is not None
        and ``forecaster_y`` has ``ignores-exogeneous-X`` tag as ``False``
    forecaster_y_ : BaseForecaster
        clone of ``forecaster_y``, state updates with ``fit`` and ``update``

    Examples
    --------
    >>> from sktime.datasets import load_longley
    >>> from sktime.forecasting.arima import ARIMA
    >>> from sktime.forecasting.base import ForecastingHorizon
    >>> from sktime.forecasting.compose import ForecastX
    >>> from sktime.forecasting.var import VAR

    >>> y, X = load_longley()
    >>> fh = ForecastingHorizon([1, 2, 3])
    >>> pipe = ForecastX(  # doctest: +SKIP
    ...     forecaster_X=VAR(),
    ...     forecaster_y=ARIMA(),
    ... )
    >>> pipe = pipe.fit(y, X=X, fh=fh)  # doctest: +SKIP
    >>> # this now works without X from the future of y!
    >>> y_pred = pipe.predict(fh=fh)  # doctest: +SKIP

    to forecast only some columns, use the ``columns`` arg,
    and pass known columns to ``predict``:

    >>> columns = ["ARMED", "POP"]
    >>> pipe = ForecastX(  # doctest: +SKIP
    ...     forecaster_X=VAR(),
    ...     forecaster_y=SARIMAX(),
    ...     columns=columns,
    ... )
    >>> pipe = pipe.fit(y_train, X=X_train, fh=fh)  # doctest: +SKIP
    >>> # dropping ["ARMED", "POP"] = columns where we expect not to have future values
    >>> y_pred = pipe.predict(fh=fh, X=X_test.drop(columns=columns))  # doctest: +SKIP

    Notes
    -----
    * ``predict_behaviour="use_actuals"`` is as of now unused if future values are
        passed for a subset of exogeneous variables in ``columns``. In that case, it
        behaves as if ``predict_behaviour="use_forecasts"``.
    """

    _tags = {
        "authors": ["fkiraly", "benheid", "yarnabrina"],
        "X_inner_mtype": SUPPORTED_MTYPES,
        "y_inner_mtype": SUPPORTED_MTYPES,
        "scitype:y": "both",
        "X-y-must-have-same-index": False,
        "fit_is_empty": False,
        "capability:exogenous": True,
        "capability:pred_int": True,
        "capability:pred_int:insample": True,
        "capability:missing_values": True,
    }

    def __init__(
        self,
        forecaster_y,
        forecaster_X=None,
        fh_X=None,
        behaviour="update",
        columns=None,
        fit_behaviour="use_actual",
        forecaster_X_exogeneous="None",
        predict_behaviour="use_forecasts",
    ):
        if fit_behaviour not in ["use_actual", "use_forecast"]:
            raise ValueError(
                'fit_behaviour must be one of "use_actual", "use_forecast"'
            )
        self.fit_behaviour = fit_behaviour
        if behaviour not in ["update", "refit"]:
            raise ValueError('behaviour must be one of "update", "refit"')

        self.forecaster_y = forecaster_y
        self.forecaster_X = forecaster_X

        # forecaster_X_c handles the "if forecaster_X is None, use forecaster_y"
        if forecaster_X is None:
            self.forecaster_X_c = forecaster_y
        else:
            self.forecaster_X_c = forecaster_X
        self.fh_X = fh_X
        self.behaviour = behaviour
        self.columns = columns
        if isinstance(forecaster_X_exogeneous, str):
            if forecaster_X_exogeneous not in ["None", "complement"]:
                raise ValueError(
                    'forecaster_X_exogeneous must be one of "None", "complement",'
                    "or a pandas.Index coercible"
                )
        self.forecaster_X_exogeneous = forecaster_X_exogeneous

        if predict_behaviour not in ["use_forecasts", "use_actuals"]:
            raise ValueError(
                "predict_behaviour must be one of 'use_forecasts', 'use_actuals'"
            )

        self.predict_behaviour = predict_behaviour

        super().__init__()

        tags_to_clone_from_forecaster_y = [
            "capability:pred_int",
            "capability:pred_int:insample",
            "capability:insample",
            "capability:exogenous",
        ]

        self.clone_tags(forecaster_y, tags_to_clone_from_forecaster_y)

        # tag_translate_dict = {
        #   "capability:missing_values": forecaster.get_tag("capability:missing_values")
        # }
        # self.set_tags(**tag_translate_dict)

        if (
            self.fit_behaviour == "use_forecast"
            and self.predict_behaviour == "use_actuals"
        ):
            warn(
                "ForecastX is configured with fit_behaviour='use_forecast' and "
                "predict_behaviour='use_actuals'. This implies in-sample predictions "
                "generated by trained `forecaster_X` will be used as exogenous data to "
                "fit `forecaster_y`, but future predictions by `forecaster_X` may not "
                "be used as exogenous data during `forecaster_y` predictions. This is "
                "an unusual configuration and may lead to unexpected results.",
                obj=self,
                stacklevel=2,
            )

    def _fit(self, y, X, fh):
        """Fit to training data.

        Parameters
        ----------
        y : time series in sktime compatible format
            Target time series to which to fit the forecaster
        fh : int, list or np.array, optional (default=None)
            The forecasters horizon with the steps ahead to to predict.
        X : time series in sktime compatible format, optional, default=None
            Exogenous time series to which to fit the forecaster

        Returns
        -------
        self : returns an instance of self.
        """
        if self.fh_X is None:
            fh_X = fh
        else:
            fh_X = self.fh_X
        self.fh_X_ = fh_X

        # remember if X seen was None
        self.X_was_None_ = X is None

        # initialize forecaster_X_ and forecaster_y_
        self.forecaster_y_ = self.forecaster_y.clone()
        if X is not None:
            self.forecaster_X_ = self.forecaster_X_c.clone()

        if self.behaviour == "update" and X is not None:
            X_for_fcX = self._get_X_for_fcX(X)
            self.forecaster_X_.fit(y=self._get_Xcols(X), fh=fh_X, X=X_for_fcX)

        if X is None or self.fit_behaviour == "use_actual":
            X_for_fcy = X
        elif self.fit_behaviour == "use_forecast":
            if not self.forecaster_X_.get_tag("capability:insample"):
                raise ValueError(
                    "forecaster_X does not have `capability:insample`. "
                    "Thus, it is not valid with `fit_behaviour=use_forecast`."
                )
            if isinstance(X.index, pd.MultiIndex):
                X_times = X.index.get_level_values(-1).unique()
            else:
                X_times = X.index
            fh_for_fcst = ForecastingHorizon(X_times, is_relative=False)
            X_for_fcy = self.forecaster_X_.predict(fh=fh_for_fcst, X=X)

        self.forecaster_y_.fit(y=y, X=X_for_fcy, fh=fh)

        return self

    def _get_Xcols(self, X):
        """Shorthand to obtain X at self.columns."""
        if self.columns is not None:
            return X[self.columns]
        else:
            return X

    def _check_unknown_exog(self: "ForecastX", X: pd.DataFrame | None) -> bool:
        """Check if all future-unknown exogenous columns are present.

        Parameters
        ----------
        X : typing.Optional[pd.DataFrame]
            user input for exogeneous data in ``predict``

        Returns
        -------
        bool
            indicator of presence of all future-unknown columns in `X`
        """
        # user has not passed any `X` argument to predict call
        # obviously, future-unknown exeogenous features are absent
        if X is None:
            return False

        # get list of columns storing future-unknown exogenous features
        # either columns explicitly specified through the `columns` argument
        # or all columns in the `X` argument passed in `fit` call are future-unknown
        if self.columns is None or len(self.columns) == 0:
            # `self._X` is guaranteed to exist and be a DataFrame at this point
            # ensured by `self.X_was_None_` check in `_get_forecaster_X_prediction`
            unknown_columns = self._X.columns
        else:
            unknown_columns = self.columns

        # check if all future-unknown columns are present
        # in the `X` argument passed in `predict` call
        return all(column in X.columns for column in unknown_columns)

    def _get_forecaster_X_prediction(self, X=None, fh=None, method="predict"):
        """Shorthand to obtain a prediction from forecaster_X, depending on behaviour.

        If behaviour = "update": uses self.forecaster_X_, this is already fitted.
        If behaviour = "refitted", uses a local clone of self.forecaster_X,
            after fitting it to self._X, i.e., all exogeneous data seen so far.

        Parameters
        ----------
        X : pandas.DataFrame, optional, default=None
            exogeneous data seen in predict
        fh : ForecastingHorizon, should be the input of the predict method, optional
        method : str, optional, default="predict"
            method of forecaster to call to obtain prediction

        Returns
        -------
        X : sktime time series container
            a forecast obtained using a clone of forecaster_X, state as above
        """
        if self.X_was_None_:
            return None

        if isinstance(self.columns, (list, pd.Index)) and len(self.columns) == 0:
            return X

        # if user passes data for future unknown variables, do not forecast them
        # this is done only if predict_behaviour is "use_actuals"
        if self.predict_behaviour == "use_actuals" and self._check_unknown_exog(X):
            return X

        if self.behaviour == "update":
            forecaster = self.forecaster_X_
        elif self.behaviour == "refit":
            if self.fh_X_ is not None:
                fh = self.fh_X_
            forecaster = self.forecaster_X_c.clone()
            X_for_fcX = self._get_X_for_fcX(self._X)
            forecaster.fit(y=self._get_Xcols(self._X), fh=fh, X=X_for_fcX)

        X_for_fcX = self._get_X_for_fcX(X)
        X_pred = getattr(forecaster, method)(fh=fh, X=X_for_fcX)
        if X is not None:
            X_pred = X_pred.combine_first(X)

        # order columns so they are in the same order as in X seen
        X_cols_ordered = [col for col in self._X.columns if col in X_pred.columns]
        X_pred = X_pred[X_cols_ordered]

        return X_pred

    def _get_X_for_fcX(self, X):
        """Shorthand to obtain X for forecaster_X, depending on parameters."""
        ixx = self.forecaster_X_exogeneous
        if X is None or ixx is None or ixx == "None":
            return None

        # if columns is None, then we use all columns
        # so there is no complement
        if self.columns is None and ixx == "complement":
            return None

        # if ixx is iterable and is empty, then we use no columns
        if isinstance(ixx, (pd.Index, list)) and len(ixx) == 0:
            return None

        if ixx == "complement":
            X_for_fcX = X.drop(columns=self.columns, errors="ignore")

            if X_for_fcX.shape[1] < 1:
                return None

            return X_for_fcX

        ixx_pd = pd.Index(ixx)
        return X.loc[:, ixx_pd]

    def _predict(self, fh=None, X=None):
        """Forecast time series at future horizon.

        Parameters
        ----------
        fh : int, list, np.array or ForecastingHorizon
            Forecasting horizon
        X : time series in sktime compatible format, optional, default=None
            Exogenous time series to use in prediction

        Returns
        -------
        y_pred : time series in sktime compatible format
            Point forecasts
        """
        X = self._get_forecaster_X_prediction(fh=fh, X=X)
        y_pred = self.forecaster_y_.predict(fh=fh, X=X)
        return y_pred

    def _update(self, y, X=None, update_params=True):
        """Update fitted parameters.

        Parameters
        ----------
        y : time series in sktime compatible format
            Target time series to which to fit the forecaster
        X : time series in sktime compatible format, optional, default=None
            Exogenous time series to which to fit the forecaster
        update_params : bool, optional (default=True)

        Returns
        -------
        self : an instance of self
        """
        if self.behaviour == "update" and X is not None:
            X_for_fcX = self._get_X_for_fcX(X)
            self.forecaster_X_.update(
                y=self._get_Xcols(X), X=X_for_fcX, update_params=update_params
            )
        self.forecaster_y_.update(y=y, X=X, update_params=update_params)

        return self

    def _predict_interval(self, fh, X, coverage):
        """Compute/return prediction interval forecasts.

        private _predict_interval containing the core logic,
            called from predict_interval and default _predict_quantiles

        Parameters
        ----------
        fh : guaranteed to be ForecastingHorizon
            The forecasting horizon with the steps ahead to to predict.
        X : optional (default=None)
            guaranteed to be of a type in self.get_tag("X_inner_mtype")
            Exogeneous time series to predict from.
        coverage : float or list, optional (default=0.95)
           nominal coverage(s) of predictive interval(s)

        Returns
        -------
        pred_int : pd.DataFrame
            Column has multi-index: first level is variable name from y in fit,
                second level coverage fractions for which intervals were computed.
                    in the same order as in input ``coverage``.
                Third level is string "lower" or "upper", for lower/upper interval end.
            Row index is fh, with additional (upper) levels equal to instance levels,
                from y seen in fit, if y_inner_mtype is Panel or Hierarchical.
            Entries are forecasts of lower/upper interval end,
                for var in col index, at nominal coverage in second col index,
                lower/upper depending on third col index, for the row index.
                Upper/lower interval end forecasts are equivalent to
                quantile forecasts at alpha = 0.5 - c/2, 0.5 + c/2 for c in coverage.
        """
        X = self._get_forecaster_X_prediction(fh=fh, X=X)
        y_pred = self.forecaster_y_.predict_interval(fh=fh, X=X, coverage=coverage)
        return y_pred

    def _predict_quantiles(self, fh, X=None, alpha=None):
        """Compute/return prediction quantiles for a forecast.

        private _predict_quantiles containing the core logic,
            called from predict_quantiles and default _predict_interval

        Parameters
        ----------
        fh : guaranteed to be ForecastingHorizon
            The forecasting horizon with the steps ahead to to predict.
        X : optional (default=None)
            guaranteed to be of a type in self.get_tag("X_inner_mtype")
            Exogeneous time series to predict from.
        alpha : list of float, optional (default=[0.5])
            A list of probabilities at which quantile forecasts are computed.

        Returns
        -------
        quantiles : pd.DataFrame
            Column has multi-index: first level is variable name from y in fit,
                second level being the values of alpha passed to the function.
            Row index is fh, with additional (upper) levels equal to instance levels,
                    from y seen in fit, if y_inner_mtype is Panel or Hierarchical.
            Entries are quantile forecasts, for var in col index,
                at quantile probability in second col index, for the row index.
        """
        X = self._get_forecaster_X_prediction(fh=fh, X=X)
        y_pred = self.forecaster_y_.predict_quantiles(fh=fh, X=X, alpha=alpha)
        return y_pred

    def _predict_var(self, fh=None, X=None, cov=False):
        """Compute/return variance forecasts.

        private _predict_var containing the core logic, called from predict_var

        Parameters
        ----------
        fh : guaranteed to be ForecastingHorizon
            The forecasting horizon with the steps ahead to to predict.
        X : optional (default=None)
            guaranteed to be of a type in self.get_tag("X_inner_mtype")
            Exogeneous time series to predict from.
        cov : bool, optional (default=False)
            if True, computes covariance matrix forecast.
            if False, computes marginal variance forecasts.

        Returns
        -------
        pred_var : pd.DataFrame, format dependent on ``cov`` variable
            If cov=False:
                Column names are exactly those of ``y`` passed in ``fit``/``update``.
                    For nameless formats, column index will be a RangeIndex.
                Row index is fh, with additional levels equal to instance levels,
                    from y seen in fit, if y_inner_mtype is Panel or Hierarchical.
                Entries are variance forecasts, for var in col index.
                A variance forecast for given variable and fh index is a predicted
                    variance for that variable and index, given observed data.
            If cov=True:
                Column index is a multiindex: 1st level is variable names (as above)
                    2nd level is fh.
                Row index is fh, with additional levels equal to instance levels,
                    from y seen in fit, if y_inner_mtype is Panel or Hierarchical.
                Entries are (co-)variance forecasts, for var in col index, and
                    covariance between time index in row and col.
                Note: no covariance forecasts are returned between different variables.
        """
        X = self._get_forecaster_X_prediction(fh=fh, X=X)
        y_pred = self.forecaster_y_.predict_var(fh=fh, X=X, cov=cov)
        return y_pred

    # todo: does not work properly for multivariate or hierarchical
    #   still need to implement this - once interface is consolidated
    def _predict_proba(self, fh, X, marginal=True):
        """Compute/return fully probabilistic forecasts.

        private _predict_proba containing the core logic, called from predict_proba

        Parameters
        ----------
        fh : guaranteed to be ForecastingHorizon
            The forecasting horizon with the steps ahead to to predict.
        X : optional (default=None)
            guaranteed to be of a type in self.get_tag("X_inner_mtype")
            Exogeneous time series to predict from.
        marginal : bool, optional (default=True)
            whether returned distribution is marginal by time index

        Returns
        -------
        pred_dist : sktime BaseDistribution
            predictive distribution
            if marginal=True, will be marginal distribution by time point
            if marginal=False and implemented by method, will be joint
        """
        X = self._get_forecaster_X_prediction(fh=fh, X=X)
        y_pred = self.forecaster_y_.predict_proba(fh=fh, X=X, marginal=marginal)
        return y_pred

    @classmethod
    def get_test_params(cls, parameter_set="default"):
        """Return testing parameter settings for the estimator.

        Parameters
        ----------
        parameter_set : str, default="default"
            Name of the set of test parameters to return, for use in tests. If no
            special parameters are defined for a value, will return ``"default"`` set.
            There are currently no reserved values for transformers.

        Returns
        -------
        params : dict or list of dict, default = {}
            Parameters to create testing instances of the class
            Each dict are parameters to construct an "interesting" test instance, i.e.,
            ``MyClass(**params)`` or ``MyClass(**params[i])`` creates a valid test
            instance.
            ``create_test_instance`` uses the first (or only) dictionary in ``params``
        """
        from sktime.forecasting.compose import YfromX
        from sktime.forecasting.naive import NaiveForecaster

        fs, _ = YfromX.create_test_instances_and_names()
        fx = fs[0]
        fy = fs[1]

        params1 = {"forecaster_X": fx, "forecaster_y": fy}

<<<<<<< HEAD
        # example with probabilistic capability
        if _check_soft_dependencies(["pmdarima"], severity="none"):
            fy_proba = ARIMA()
        else:
            fy_proba = NaiveForecaster()
=======
        fy_proba = NaiveForecaster()
>>>>>>> 11040cdb
        fx = NaiveForecaster()

        params2 = {"forecaster_X": fx, "forecaster_y": fy_proba, "behaviour": "refit"}

        params3 = {
            "forecaster_y": fy,
            "fit_behaviour": "use_forecast",
            "forecaster_X_exogeneous": "complement",
        }

        params4 = {"forecaster_y": fy, "predict_behaviour": "use_actuals"}

        return [params1, params2, params3, params4]


class Permute(_DelegatedForecaster, BaseForecaster, _HeterogenousMetaEstimator):
    """Permutation compositor for permuting forecasting pipeline steps.

    The compositor can be used to permute the sequence of any meta-forecaster,
    including ForecastingPipeline, TransformedTargetForecaster.

    The ``steps_arg`` parameter needs to be pointed to the "steps"-like parameter
    of the wrapped forecaster and ``permutation`` switches the sequence of steps.

    Not very useful on its own, but
    useful in combination with tuning or auto-ML wrappers on top of this.

    Parameters
    ----------
    estimator : sktime forecaster, inheriting from BaseForecaster
        must have parameter with name ``steps_arg``
        estimator whose steps are being permuted
    permutation : list of str, or None, optional, default = None
        if not None, must be equal length as getattr(estimator, steps_arg)
        and elements must be equal to names of estimator.steps_arg estimators
        names are unique names as created by _get_estimator_tuples (if unnamed list),
        or first string element of tuples, of estimator.steps_arg
        list is interpreted as range of permutation of names
        if None, is interpreted as the identity permutation
    steps_arg : string, optional, default="steps"
        name of the steps parameter. getattr(estimator, steps_arg) must be
        list of estimators, or list of (str, estimator) pairs

    Examples
    --------
    >>> from sktime.datasets import load_airline
    >>> from sktime.forecasting.base import ForecastingHorizon
    >>> from sktime.forecasting.compose import ForecastingPipeline, Permute
    >>> from sktime.forecasting.naive import NaiveForecaster
    >>> from sktime.transformations.series.boxcox import BoxCoxTransformer
    >>> from sktime.transformations.series.exponent import ExponentTransformer

    Simple example: permute sequence of estimator in forecasting pipeline

    >>> y = load_airline()
    >>> fh = ForecastingHorizon([1, 2, 3])
    >>> pipe = ForecastingPipeline(
    ...     [
    ...         ("boxcox", BoxCoxTransformer()),
    ...         ("exp", ExponentTransformer(3)),
    ...         ("naive", NaiveForecaster()),
    ...     ]
    ... )
    >>> # this results in the pipeline with sequence "exp", "boxcox", "naive"
    >>> permuted = Permute(pipe, ["exp", "boxcox", "naive"])
    >>> permuted = permuted.fit(y, fh=fh)
    >>> y_pred = permuted.predict()

    The permuter is useful in combination with grid search (toy example):

    >>> from sktime.datasets import load_shampoo_sales
    >>> from sktime.forecasting.model_selection import ForecastingGridSearchCV
    >>> from sktime.split import ExpandingWindowSplitter
    >>> fh = [1,2,3]
    >>> cv = ExpandingWindowSplitter(fh=fh)
    >>> forecaster = NaiveForecaster()
    >>> # check which of the two sequences of transformers is better
    >>> param_grid = {
    ...     "permutation" : [["boxcox", "exp", "naive"], ["exp", "boxcox", "naive"]]
    ... }
    >>> gscv = ForecastingGridSearchCV(
    ...     forecaster=permuted,
    ...     param_grid=param_grid,
    ...     cv=cv)
    """

    _tags = {
        "authors": "aiwalter",
        "scitype:y": "both",
        "y_inner_mtype": ALL_TIME_SERIES_MTYPES,
        "X_inner_mtype": ALL_TIME_SERIES_MTYPES,
        "capability:exogenous": True,
        "requires-fh-in-fit": False,
        "capability:missing_values": True,
        "capability:pred_int": True,
        "capability:pred_int:insample": True,
        "X-y-must-have-same-index": False,
        "visual_block_kind": "serial",
    }

    _delegate_name = "estimator_"

    def __init__(self, estimator, permutation=None, steps_arg="steps"):
        self.estimator = estimator
        self.permutation = permutation
        self.steps_arg = steps_arg

        super().__init__()

        self._set_delegated_tags(estimator)

        self._set_permuted_estimator()

    @property
    def _steps(self):
        return getattr(self.estimator_, self.steps_arg)

    @property
    def steps_(self):
        return getattr(self.estimator_, self.steps_arg)

    def _set_permuted_estimator(self):
        """Set self.estimator_ based on permutation arg."""
        estimator = self.estimator
        permutation = self.permutation
        steps_arg = self.steps_arg

        self.estimator_ = estimator.clone()

        if permutation is not None:
            inner_estimators = getattr(estimator, steps_arg)
            estimator_tuples = self._get_estimator_tuples(inner_estimators)

            estimator_dict = {x[0]: x[1] for x in estimator_tuples}

            # check that permutation is list of str
            msg = "Error in Permutation, permutation must be None or a list of strings"
            if not isinstance(permutation, list):
                raise ValueError(msg)
            if not all(isinstance(item, str) for item in permutation):
                raise ValueError(msg)

            # check that permutation contains same step names as given in steps
            if not set(estimator_dict.keys()) == set(permutation):
                raise ValueError(
                    f"""Permutation hyperparameter permutation must contain exactly
                    the same step names as
                    the names of steps in getattr(estimator, steps_arg), but
                    found tuple names {set(estimator_dict.keys())} but got
                    permutation {set(permutation)}."""
                )

            estimator_tuples_permuted = [(k, estimator_dict[k]) for k in permutation]

            self.estimator_ = estimator.clone()
            self.estimator_.set_params(**{steps_arg: estimator_tuples_permuted})

    @classmethod
    def get_test_params(cls, parameter_set="default"):
        """Return testing parameter settings for the estimator.

        Parameters
        ----------
        parameter_set : str, default="default"
            Name of the set of test parameters to return, for use in tests. If no
            special parameters are defined for a value, will return ``"default"`` set.
            There are currently no reserved values for forecasters.

        Returns
        -------
        params : dict or list of dict, default = {}
            Parameters to create testing instances of the class
            Each dict are parameters to construct an "interesting" test instance, i.e.,
            ``MyClass(**params)`` or ``MyClass(**params[i])`` creates a valid test
            instance.
            ``create_test_instance`` uses the first (or only) dictionary in ``params``
        """
        from sktime.forecasting.naive import NaiveForecaster
        from sktime.transformations.series.boxcox import BoxCoxTransformer
        from sktime.transformations.series.exponent import ExponentTransformer

        # transformers mixed with-without fit, ForecastingPipeline
        # steps are (str, estimator)
        params1 = {
            "estimator": ForecastingPipeline(
                [
                    ("foo", BoxCoxTransformer()),
                    ("bar", ExponentTransformer(3)),
                    ("foobar", NaiveForecaster()),
                ]
            ),
            "permutation": ["bar", "foo", "foobar"],
        }

        # transformers have no fit, TransformedTargetForecaster
        # steps are only estimator
        params2 = {
            "estimator": TransformedTargetForecaster(
                [ExponentTransformer(0.5), NaiveForecaster(), ExponentTransformer(3)]
            ),
            "permutation": [
                "NaiveForecaster",
                "ExponentTransformer_1",
                "ExponentTransformer_2",
            ],
        }

        return [params1, params2]<|MERGE_RESOLUTION|>--- conflicted
+++ resolved
@@ -1830,15 +1830,7 @@
 
         params1 = {"forecaster_X": fx, "forecaster_y": fy}
 
-<<<<<<< HEAD
-        # example with probabilistic capability
-        if _check_soft_dependencies(["pmdarima"], severity="none"):
-            fy_proba = ARIMA()
-        else:
-            fy_proba = NaiveForecaster()
-=======
         fy_proba = NaiveForecaster()
->>>>>>> 11040cdb
         fx = NaiveForecaster()
 
         params2 = {"forecaster_X": fx, "forecaster_y": fy_proba, "behaviour": "refit"}
