#!/usr/bin/env python3 -u
# -*- coding: utf-8 -*-
# copyright: sktime developers, BSD-3-Clause License (see LICENSE file)

__author__ = ["Markus Löning", "Martin Walter"]
__all__ = ["TransformedTargetForecaster", "ForecastingPipeline"]

from sklearn.base import clone

from sktime.base import _HeterogenousMetaEstimator
from sktime.forecasting.base._base import BaseForecaster
from sktime.forecasting.base._base import DEFAULT_ALPHA
from sktime.transformations.base import _SeriesToSeriesTransformer
from sktime.utils import _has_tag
from sktime.utils.validation.series import check_series


class _Pipeline(
    BaseForecaster,
    _HeterogenousMetaEstimator,
):
    def _check_steps(self):
        """Check Steps

        Parameters
        ----------
        self : an instance of self

        Returns
        -------
        step : Returns step.
        """
        names, estimators = zip(*self.steps)

        # validate names
        self._check_names(names)

        # validate estimators
        transformers = estimators[:-1]
        forecaster = estimators[-1]

        valid_transformer_type = _SeriesToSeriesTransformer
        for transformer in transformers:
            if not isinstance(transformer, valid_transformer_type):
                raise TypeError(
                    f"All intermediate steps should be "
                    f"instances of {valid_transformer_type}, "
                    f"but transformer: {transformer} is not."
                )

        valid_forecaster_type = BaseForecaster
        if not isinstance(forecaster, valid_forecaster_type):
            raise TypeError(
                f"Last step of {self.__class__.__name__} must be of type: "
                f"{valid_forecaster_type}, "
                f"but forecaster: {forecaster} is not."
            )

        # Shallow copy
        return list(self.steps)

    def _iter_transformers(self, reverse=False):

        # exclude final forecaster
        steps = self.steps_[:-1]

        if reverse:
            steps = reversed(steps)

        for idx, (name, transformer) in enumerate(steps):
            yield idx, name, transformer

    def __len__(self):
        """
        Returns the length of the Pipeline
        """
        return len(self.steps)

    @property
    def named_steps(self):
        """Map the steps to a dictionary"""
        return dict(self.steps)

    def get_params(self, deep=True):
        """Get parameters for this estimator.
        Parameters
        ----------
        deep : boolean, optional
            If True, will return the parameters for this estimator and
            contained subobjects that are estimators.
        Returns
        -------
        params : mapping of string to any
            Parameter names mapped to their values.
        """
        return self._get_params("steps", deep=deep)

    def set_params(self, **kwargs):
        """Set the parameters of this estimator.
        Valid parameter keys can be listed with ``get_params()``.
        Returns
        -------
        self
        """
        self._set_params("steps", **kwargs)
        return self


class ForecastingPipeline(_Pipeline):
    """
    Pipeline for forecasting with exogenous data to apply transformers
    to the exogenous serieses. The forecaster can also be a
    TransformedTargetForecaster containing transformers to
    transform y. ForecastingPipeline is only applying the given transformers
    to X.

    Parameters
    ----------
    steps : list
        List of tuples like ("name", forecaster/transformer)

    Example
    -------
    >>> from sktime.datasets import load_longley
    >>> from sktime.forecasting.naive import NaiveForecaster
    >>> from sktime.forecasting.compose import ForecastingPipeline
    >>> from sktime.transformations.series.impute import Imputer
    >>> from sktime.transformations.series.adapt import TabularToSeriesAdaptor
    >>> from sktime.forecasting.base import ForecastingHorizon
    >>> from sktime.forecasting.model_selection import temporal_train_test_split
    >>> from sklearn.preprocessing import MinMaxScaler
    >>> y, X = load_longley()
    >>> y_train, _, X_train, X_test = temporal_train_test_split(y, X)
    >>> fh = ForecastingHorizon(X_test.index, is_relative=False)
    >>> pipe = ForecastingPipeline(steps=[
    ...     ("imputer", Imputer(method="mean")),
    ...     ("minmaxscaler", TabularToSeriesAdaptor(MinMaxScaler())),
    ...     ("forecaster", NaiveForecaster(strategy="drift"))])
    >>> pipe.fit(y_train, X_train)
    ForecastingPipeline(...)
    >>> y_pred = pipe.predict(fh=fh, X=X_test)
    """

    _required_parameters = ["steps"]
    _tags = {
        "univariate-only": False,
        "requires-fh-in-fit": False,
        "handles-missing-data": False,
    }

    def __init__(self, steps):
        self.steps = steps
        self.steps_ = self._check_steps()
        super(ForecastingPipeline, self).__init__()

    def _fit(self, y, X=None, fh=None):
        """Fit to training data.

        Parameters
        ----------
        y : pd.Series
            Target time series to which to fit the forecaster.
        fh : int, list or np.array, optional (default=None)
            The forecasters horizon with the steps ahead to to predict.
        X : pd.DataFrame, required
            Exogenous variables are ignored
        Returns
        -------
        self : returns an instance of self.
        """
        # Some transformers can not deal with X=None, therefore X is mandatory
        self._set_y_X(y, X)

        # If X is not given, just passthrough the data without transformation
        if self._X is not None:
            # transform X
            for step_idx, name, transformer in self._iter_transformers():
                t = clone(transformer)
                X = t.fit_transform(X)
                self.steps_[step_idx] = (name, t)

        # fit forecaster
        name, forecaster = self.steps[-1]
        f = clone(forecaster)
        f.fit(y, X, fh)
        self.steps_[-1] = (name, f)

        return self

    def _predict(self, fh=None, X=None, return_pred_int=False, alpha=DEFAULT_ALPHA):
        """Forecast time series at future horizon.

        Parameters
        ----------
        fh : int, list, np.array or ForecastingHorizon
            Forecasting horizon
        X : pd.DataFrame, required
            Exogenous time series
        return_pred_int : bool, optional (default=False)
            If True, returns prediction intervals for given alpha values.
        alpha : float or list, optional (default=DEFAULT_ALPHA)

        Returns
        -------
        y_pred : pd.Series
            Point predictions
        y_pred_int : pd.DataFrame - only if return_pred_int=True
            Prediction intervals
        """
        forecaster = self.steps_[-1][1]
        # If X is not given, just passthrough the data without transformation
        if self._X is not None:
            # transform X before doing prediction
            for _, _, transformer in self._iter_transformers():
                X = transformer.transform(X)
        y_pred = forecaster.predict(fh, X, return_pred_int=return_pred_int, alpha=alpha)
        return y_pred

    def _update(self, y, X=None, update_params=True):
        """Update fitted parameters

        Parameters
        ----------
        y : pd.Series
        X : pd.DataFrame, required
        update_params : bool, optional (default=True)

        Returns
        -------
        self : an instance of self
        """
        # If X is not given, just passthrough the data without transformation
        if self._X is not None:
            for step_idx, name, transformer in self._iter_transformers():
                if hasattr(transformer, "update"):
                    transformer.update(X, update_params=update_params)
                    self.steps_[step_idx] = (name, transformer)

        name, forecaster = self.steps_[-1]
        forecaster.update(y=y, X=X, update_params=update_params)
        self.steps_[-1] = (name, forecaster)
        return self


# removed transform and inverse_transform as long as y can only be a pd.Series
# def transform(self, Z, X=None):
#     self.check_is_fitted()
#     Zt = check_series(Z, enforce_multivariate=True)
#     for _, _, transformer in self._iter_transformers():
#         Zt = transformer.transform(Zt)
#     return Zt

# def inverse_transform(self, Z, X=None):
#     self.check_is_fitted()
#     Zt = check_series(Z, enforce_multivariate=True)
#     for _, _, transformer in self._iter_transformers(reverse=True):
#         if not _has_tag(transformer, "skip-inverse-transform"):
#             Zt = transformer.inverse_transform(Zt)
#     return Zt


class TransformedTargetForecaster(_Pipeline, _SeriesToSeriesTransformer):
    """
    Meta-estimator for forecasting transformed time series.
    Pipeline functionality to apply transformers to the target series.

    Parameters
    ----------
    steps : list
        List of tuples like ("name", forecaster/transformer)

    Example
    -------
    >>> from sktime.datasets import load_airline
    >>> from sktime.forecasting.naive import NaiveForecaster
    >>> from sktime.forecasting.compose import TransformedTargetForecaster
    >>> from sktime.transformations.series.impute import Imputer
    >>> from sktime.transformations.series.detrend import Deseasonalizer
    >>> y = load_airline()
    >>> pipe = TransformedTargetForecaster(steps=[
    ...     ("imputer", Imputer(method="mean")),
    ...     ("detrender", Deseasonalizer()),
    ...     ("forecaster", NaiveForecaster(strategy="drift"))])
    >>> pipe.fit(y)
    TransformedTargetForecaster(...)
    >>> y_pred = pipe.predict(fh=[1,2,3])
    """

    _required_parameters = ["steps"]
    _tags = {
        "univariate-only": True,
        "requires-fh-in-fit": False,
        "handles-missing-data": False,
    }

    def __init__(self, steps):
        self.steps = steps
        self.steps_ = self._check_steps()
        super(TransformedTargetForecaster, self).__init__()

    def _fit(self, y, X=None, fh=None):
        """Fit to training data.

        Parameters
        ----------
        y : pd.Series
            Target time series to which to fit the forecaster.
        fh : int, list or np.array, optional (default=None)
            The forecasters horizon with the steps ahead to to predict.
        X : pd.DataFrame, optional (default=None)
            Exogenous variables are ignored
        Returns
        -------
        self : returns an instance of self.
        """
        self._set_y_X(y, X)

        # transform
        for step_idx, name, transformer in self._iter_transformers():
            t = clone(transformer)
<<<<<<< HEAD
            yt = t.fit_transform(yt, X)
=======
            y = t.fit_transform(y)
>>>>>>> 1b57b339
            self.steps_[step_idx] = (name, t)

        # fit forecaster
        name, forecaster = self.steps[-1]
        f = clone(forecaster)
        f.fit(y, X, fh)
        self.steps_[-1] = (name, f)
        return self

    def _predict(self, fh=None, X=None, return_pred_int=False, alpha=DEFAULT_ALPHA):
        """Forecast time series at future horizon.

        Parameters
        ----------
        fh : int, list, np.array or ForecastingHorizon
            Forecasting horizon
        X : pd.DataFrame, optional (default=None)
            Exogenous time series
        return_pred_int : bool, optional (default=False)
            If True, returns prediction intervals for given alpha values.
        alpha : float or list, optional (default=DEFAULT_ALPHA)

        Returns
        -------
        y_pred : pd.Series
            Point predictions
        y_pred_int : pd.DataFrame - only if return_pred_int=True
            Prediction intervals
        """
        forecaster = self.steps_[-1][1]
        if return_pred_int:
            y_pred, pred_int = forecaster.predict(
                fh, X, return_pred_int=return_pred_int, alpha=alpha
            )
        else:
            y_pred = forecaster.predict(
                fh, X, return_pred_int=return_pred_int, alpha=alpha
            )

        for _, _, transformer in self._iter_transformers(reverse=True):
            # skip sktime transformers where inverse transform
            # is not wanted ur meaningful (e.g. Imputer, HampelFilter)
<<<<<<< HEAD
            if not _has_tag(transformer, "skip-inverse-transform"):
                y_pred = transformer.inverse_transform(y_pred, X)
        if return_pred_int:
            return y_pred, pred_int
        else:
            return y_pred
=======
            skip_trafo = transformer._all_tags().get("skip-inverse-transform", False)
            if not skip_trafo:
                y_pred = transformer.inverse_transform(y_pred)
        return y_pred
>>>>>>> 1b57b339

    def _update(self, y, X=None, update_params=True):
        """Update fitted parameters

        Parameters
        ----------
        y : pd.Series
        X : pd.DataFrame, optional (default=None)
        update_params : bool, optional (default=True)

        Returns
        -------
        self : an instance of self
        """

        for step_idx, name, transformer in self._iter_transformers():
            if hasattr(transformer, "update"):
                transformer.update(y, X, update_params=update_params)
                self.steps_[step_idx] = (name, transformer)

        name, forecaster = self.steps_[-1]
        forecaster.update(y=y, X=X, update_params=update_params)
        self.steps_[-1] = (name, forecaster)
        return self

    def transform(self, Z, X=None):
        self.check_is_fitted()
        zt = check_series(Z, enforce_univariate=True)
        for _, _, transformer in self._iter_transformers():
            zt = transformer.transform(zt, X)
        return zt

    def inverse_transform(self, Z, X=None):
        self.check_is_fitted()
        zt = check_series(Z, enforce_univariate=True)
        for _, _, transformer in self._iter_transformers(reverse=True):
            if not _has_tag(transformer, "skip-inverse-transform"):
                zt = transformer.inverse_transform(zt, X)
        return zt<|MERGE_RESOLUTION|>--- conflicted
+++ resolved
@@ -208,13 +208,14 @@
             Prediction intervals
         """
         forecaster = self.steps_[-1][1]
+
         # If X is not given, just passthrough the data without transformation
         if self._X is not None:
             # transform X before doing prediction
             for _, _, transformer in self._iter_transformers():
                 X = transformer.transform(X)
-        y_pred = forecaster.predict(fh, X, return_pred_int=return_pred_int, alpha=alpha)
-        return y_pred
+
+        return forecaster.predict(fh, X, return_pred_int=return_pred_int, alpha=alpha)
 
     def _update(self, y, X=None, update_params=True):
         """Update fitted parameters
@@ -318,11 +319,7 @@
         # transform
         for step_idx, name, transformer in self._iter_transformers():
             t = clone(transformer)
-<<<<<<< HEAD
-            yt = t.fit_transform(yt, X)
-=======
-            y = t.fit_transform(y)
->>>>>>> 1b57b339
+            y = t.fit_transform(y, X)
             self.steps_[step_idx] = (name, t)
 
         # fit forecaster
@@ -361,23 +358,16 @@
             y_pred = forecaster.predict(
                 fh, X, return_pred_int=return_pred_int, alpha=alpha
             )
-
         for _, _, transformer in self._iter_transformers(reverse=True):
             # skip sktime transformers where inverse transform
             # is not wanted ur meaningful (e.g. Imputer, HampelFilter)
-<<<<<<< HEAD
-            if not _has_tag(transformer, "skip-inverse-transform"):
-                y_pred = transformer.inverse_transform(y_pred, X)
+            skip_trafo = transformer._all_tags().get("skip-inverse-transform", False)
+            if not skip_trafo:
+                y_pred = transformer.inverse_transform(y_pred)
         if return_pred_int:
             return y_pred, pred_int
         else:
             return y_pred
-=======
-            skip_trafo = transformer._all_tags().get("skip-inverse-transform", False)
-            if not skip_trafo:
-                y_pred = transformer.inverse_transform(y_pred)
-        return y_pred
->>>>>>> 1b57b339
 
     def _update(self, y, X=None, update_params=True):
         """Update fitted parameters
