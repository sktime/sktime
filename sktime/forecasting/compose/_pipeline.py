--- conflicted
+++ resolved
@@ -331,13 +331,8 @@
                 self.steps_[step_idx] = (name, t)
 
         # fit forecaster
-<<<<<<< HEAD
-        name, forecaster = self.steps[-1]
+        name, forecaster = self.steps_[-1]
         f = forecaster.clone()
-=======
-        name, forecaster = self.steps_[-1]
-        f = clone(forecaster)
->>>>>>> 8f807b92
         f.fit(y, X, fh)
         self.steps_[-1] = (name, f)
 
