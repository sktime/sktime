--- conflicted
+++ resolved
@@ -1,42 +1,10 @@
 #!/usr/bin/env python3 -u
 # coding: utf-8
-<<<<<<< HEAD
-<<<<<<< HEAD
-=======
 # copyright: sktime developers, BSD-3-Clause License (see LICENSE file)
->>>>>>> 67c56be8b1e838f2628df829946f795b7dba9aed
-=======
-# copyright: sktime developers, BSD-3-Clause License (see LICENSE file)
->>>>>>> f29b45e0
 
 __author__ = ["Markus Löning"]
 __all__ = ["TransformedTargetForecaster"]
 
-<<<<<<< HEAD
-<<<<<<< HEAD
-from itertools import islice
-=======
->>>>>>> f29b45e0
-from sklearn.base import clone
-from sktime.base import BaseHeterogenousMetaEstimator
-from sktime.forecasting.base._base import BaseForecaster
-from sktime.forecasting.base._base import DEFAULT_ALPHA
-from sktime.forecasting.base._meta import MetaForecasterMixin
-from sktime.forecasting.base._sktime import BaseSktimeForecaster
-from sktime.forecasting.base._sktime import OptionalForecastingHorizonMixin
-from sktime.transformers.single_series.base import BaseSingleSeriesTransformer
-from sktime.utils.validation.forecasting import check_y
-
-
-class TransformedTargetForecaster(MetaForecasterMixin,
-                                  OptionalForecastingHorizonMixin,
-                                  BaseSktimeForecaster,
-                                  BaseHeterogenousMetaEstimator):
-    """Meta-estimator for forecasting transformed time series."""
-
-<<<<<<< HEAD
-    _required_parameters = ("steps",)
-=======
 from sklearn.base import clone
 from sktime.base import BaseHeterogenousMetaEstimator
 from sktime.forecasting.base._base import BaseForecaster
@@ -55,10 +23,6 @@
     """Meta-estimator for forecasting transformed time series."""
 
     _required_parameters = ["steps"]
->>>>>>> 67c56be8b1e838f2628df829946f795b7dba9aed
-=======
-    _required_parameters = ["steps"]
->>>>>>> f29b45e0
 
     def __init__(self, steps):
         self.steps = steps
@@ -75,46 +39,20 @@
         transformers = estimators[:-1]
         forecaster = estimators[-1]
 
-<<<<<<< HEAD
-<<<<<<< HEAD
-        allowed_transformer_type = BaseSeriesToSeriesTransformer
-=======
         allowed_transformer_type = BaseSingleSeriesTransformer
->>>>>>> 67c56be8b1e838f2628df829946f795b7dba9aed
-=======
-        allowed_transformer_type = BaseSingleSeriesTransformer
->>>>>>> f29b45e0
         for t in transformers:
             # Transformers must be endog/exog transformers
             if not isinstance(t, allowed_transformer_type):
                 raise TypeError(f"All intermediate steps should be "
-<<<<<<< HEAD
-<<<<<<< HEAD
-                                f"instances of {allowed_transformer_type}, but "
-=======
                                 f"instances of {allowed_transformer_type}, "
                                 f"but "
->>>>>>> 67c56be8b1e838f2628df829946f795b7dba9aed
-=======
-                                f"instances of {allowed_transformer_type}, "
-                                f"but "
->>>>>>> f29b45e0
                                 f"transformer: {t} is not.")
 
         allowed_forecaster_type = BaseForecaster
         if not isinstance(forecaster, allowed_forecaster_type):
             raise TypeError(
-<<<<<<< HEAD
-<<<<<<< HEAD
-                f"Last step of {self.__class__.__name__} must be of type: {allowed_forecaster_type}, "
-=======
                 f"Last step of {self.__class__.__name__} must be of type: "
                 f"{allowed_forecaster_type}, "
->>>>>>> 67c56be8b1e838f2628df829946f795b7dba9aed
-=======
-                f"Last step of {self.__class__.__name__} must be of type: "
-                f"{allowed_forecaster_type}, "
->>>>>>> f29b45e0
                 f"but forecaster: {forecaster} is not.")
 
         # Shallow copy
@@ -177,42 +115,18 @@
         self._is_fitted = True
         return self
 
-<<<<<<< HEAD
-<<<<<<< HEAD
-    def _predict(self, fh=None, X=None, return_pred_int=False, alpha=DEFAULT_ALPHA):
-=======
     def _predict(self, fh=None, X=None, return_pred_int=False,
                  alpha=DEFAULT_ALPHA):
->>>>>>> 67c56be8b1e838f2628df829946f795b7dba9aed
-=======
-    def _predict(self, fh=None, X=None, return_pred_int=False,
-                 alpha=DEFAULT_ALPHA):
->>>>>>> f29b45e0
         if return_pred_int:
             raise NotImplementedError()
 
         forecaster = self.steps_[-1][1]
-<<<<<<< HEAD
-<<<<<<< HEAD
-        y_pred = forecaster.predict(fh=fh, X=X, return_pred_int=return_pred_int, alpha=alpha)
-
-        for step_idx, name, transformer in self._iter_transformers(reverse=True):
-=======
         y_pred = forecaster.predict(fh=fh, X=X,
                                     return_pred_int=return_pred_int,
                                     alpha=alpha)
 
         for step_idx, name, transformer in self._iter_transformers(
                 reverse=True):
->>>>>>> 67c56be8b1e838f2628df829946f795b7dba9aed
-=======
-        y_pred = forecaster.predict(fh=fh, X=X,
-                                    return_pred_int=return_pred_int,
-                                    alpha=alpha)
-
-        for step_idx, name, transformer in self._iter_transformers(
-                reverse=True):
->>>>>>> f29b45e0
             y_pred = transformer.inverse_transform(y_pred)
 
         return y_pred
@@ -253,17 +167,8 @@
     def inverse_transform(self, y):
         self.check_is_fitted()
         yt = check_y(y)
-<<<<<<< HEAD
-<<<<<<< HEAD
-        for step_idx, name, transformer in self._iter_transformers(reverse=True):
-=======
         for step_idx, name, transformer in self._iter_transformers(
                 reverse=True):
->>>>>>> 67c56be8b1e838f2628df829946f795b7dba9aed
-=======
-        for step_idx, name, transformer in self._iter_transformers(
-                reverse=True):
->>>>>>> f29b45e0
             yt = transformer.inverse_transform(yt)
         return yt
 
@@ -289,12 +194,4 @@
         self
         """
         self._set_params('steps', **kwargs)
-<<<<<<< HEAD
-        return self
-<<<<<<< HEAD
-
-=======
->>>>>>> 67c56be8b1e838f2628df829946f795b7dba9aed
-=======
-        return self
->>>>>>> f29b45e0
+        return self