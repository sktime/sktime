--- conflicted
+++ resolved
@@ -224,26 +224,14 @@
         ]
         params1 = {"steps": STEPS1}
 
-<<<<<<< HEAD
-        if _check_estimator_deps(ARIMA, severity="none"):
-            # ARIMA has probabilistic methods, ExponentTransformer skips fit
-            STEPS2 = [
-                ("transformer", ExponentTransformer()),
-                ("forecaster", ARIMA()),
-            ]
-            params2 = {"steps": STEPS2}
-
-            params3 = {"steps": [Detrender(), ARIMA()]}
-=======
         # ARIMA has probabilistic methods, ExponentTransformer skips fit
         STEPS2 = [
             ("transformer", ExponentTransformer()),
             ("forecaster", SARIMAX()),
         ]
         params2 = {"steps": STEPS2}
->>>>>>> 3e5c38b1
-
-        params3 = {"steps": [ExponentTransformer(), SARIMAX()]}
+
+        params3 = {"steps": [Detrender(), SARIMAX()]}
 
         return [params1, params2, params3]
 
