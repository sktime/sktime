# -*- coding: utf-8 -*-
# copyright: sktime developers, BSD-3-Clause License (see LICENSE file)
"""Implements pipelines for forecasting."""

__author__ = ["mloning", "aiwalter"]
__all__ = ["TransformedTargetForecaster", "ForecastingPipeline", "ForecastX"]

import pandas as pd

from sktime.base import _HeterogenousMetaEstimator
from sktime.datatypes import ALL_TIME_SERIES_MTYPES
from sktime.forecasting.base._base import BaseForecaster
<<<<<<< HEAD
from sktime.forecasting.base._delegate import _DelegatedForecaster
from sktime.registry import scitype
=======
from sktime.transformations.base import BaseTransformer
>>>>>>> a5f824a5
from sktime.utils.validation.series import check_series


class _Pipeline(_HeterogenousMetaEstimator, BaseForecaster):
    """Abstract class for forecasting pipelines."""

    # for default get_params/set_params from _HeterogenousMetaEstimator
    # _steps_attr points to the attribute of self
    # which contains the heterogeneous set of estimators
    # this must be an iterable of (name: str, estimator) pairs for the default
    _steps_attr = "_steps"

    def _get_pipeline_scitypes(self, estimators):
        """Get list of scityes (str) from names/estimator list."""

        def est_scitype(tpl):
            est = tpl[1]
            if isinstance(est, BaseForecaster):
                return "forecaster"
            elif isinstance(est, BaseTransformer):
                return "transformer"
            else:
                return "other"

        return [est_scitype(x) for x in estimators]

    def _get_forecaster_index(self, estimators):
        """Get the index of the first forecaster in the list."""
        return self._get_pipeline_scitypes(estimators).index("forecaster")

    def _check_steps(self, estimators, allow_postproc=False):
        """Check Steps.

        Parameters
        ----------
        estimators : list of estimators, or list of (name, estimator) pairs
        allow_postproc : bool, optional, default=False
            whether transformers after the forecaster are allowed

        Returns
        -------
        step : list of (name, estimator) pairs, estimators are cloned (not references)
            if estimators was a list of (str, estimator) tuples, then just cloned
            if was a list of estimators, then str are generated via _get_estimator_names

        Raises
        ------
        TypeError if names in `estimators` are not unique
        TypeError if estimators in `estimators` are not all forecaster or transformer
        TypeError if there is not exactly one forecaster in `estimators`
        TypeError if not allow_postproc and forecaster is not last estimator
        """
        estimator_tuples = self._get_estimator_tuples(estimators, clone_ests=True)
        names, estimators = zip(*estimator_tuples)

        # validate names
        self._check_names(names)

        scitypes = self._get_pipeline_scitypes(estimator_tuples)
        if not set(scitypes).issubset(["forecaster", "transformer"]):
            raise TypeError(
                f"estimators passed to {type(self).__name__} "
                f"must be either transformer or forecaster"
            )
        if scitypes.count("forecaster") != 1:
            raise TypeError(
                f"exactly one forecaster must be contained in the chain, "
                f"but found {scitypes.count('forecaster')}"
            )

        forecaster_ind = self._get_forecaster_index(estimator_tuples)

        if not allow_postproc and forecaster_ind != len(estimators) - 1:
            TypeError(
                f"in {type(self).__name__}, last estimator must be a forecaster, "
                f"but found a transformer"
            )

        # Shallow copy
        return estimator_tuples

    def _iter_transformers(self, reverse=False, fc_idx=-1):

        # exclude final forecaster
        steps = self.steps_[:fc_idx]

        if reverse:
            steps = reversed(steps)

        for idx, (name, transformer) in enumerate(steps):
            yield idx, name, transformer

    def __len__(self):
        """Return the length of the Pipeline."""
        return len(self.steps)

    def _get_inverse_transform(self, transformers, y, X=None, mode=None):
        """Iterate over transformers.

        Inverse transform y (used for y_pred and pred_int)

        Parameters
        ----------
        transformers : list of (str, transformer) to apply
        y : pd.Series, pd.DataFrame
            Target series
        X : pd.Series, pd.DataFrame
            Exogenous series.
        mode : None or "proba"
            if proba, uses logic for probabilistic returns

        Returns
        -------
        y : pd.Series, pd.DataFrame
            Inverse transformed y
        """
        for _, transformer in reversed(transformers):
            # skip sktime transformers where inverse transform
            # is not wanted ur meaningful (e.g. Imputer, HampelFilter)
            skip_trafo = transformer.get_tag("skip-inverse-transform", False)
            if not skip_trafo:
                if mode is None:
                    y = transformer.inverse_transform(y, X)
                # if proba, we slice by quantile/coverage combination
                #   and collect the same quantile/coverage by variable
                #   then inverse transform, then concatenate
                elif mode == "proba":
                    idx = y.columns
                    n = idx.nlevels
                    idx_low = idx.droplevel(0).unique()
                    yt = dict()
                    for ix in idx_low:
                        levels = list(range(1, n))
                        if len(levels) == 1:
                            levels = levels[0]
                        yt[ix] = y.xs(ix, level=levels, axis=1)
                        # deal with the "Coverage" case, we need to get rid of this
                        #   i.d., special 1st level name of prediction objet
                        #   in the case where there is only one variable
                        if len(yt[ix].columns) == 1:
                            temp = yt[ix].columns
                            yt[ix].columns = self._y.columns
                        yt[ix] = transformer.inverse_transform(yt[ix], X)
                        if len(yt[ix].columns) == 1:
                            yt[ix].columns = temp
                    y = pd.concat(yt, axis=1)
                    flipcols = [n - 1] + list(range(n - 1))
                    y.columns = y.columns.reorder_levels(flipcols)
                else:
                    raise ValueError('mode arg must be None or "proba"')
        return y

    @property
    def named_steps(self):
        """Map the steps to a dictionary."""
        return dict(self._steps)

    @property
    def _steps(self):
        return self._get_estimator_tuples(self.steps, clone_ests=False)

    @_steps.setter
    def _steps(self, value):
        self.steps = value

    # both children use the same step params for testing, so putting it here
    @classmethod
    def get_test_params(cls, parameter_set="default"):
        """Return testing parameter settings for the estimator.

        Parameters
        ----------
        parameter_set : str, default="default"
            Name of the set of test parameters to return, for use in tests. If no
            special parameters are defined for a value, will return `"default"` set.

        Returns
        -------
        params : dict or list of dict, default = {}
            Parameters to create testing instances of the class
            Each dict are parameters to construct an "interesting" test instance, i.e.,
            `MyClass(**params)` or `MyClass(**params[i])` creates a valid test instance.
            `create_test_instance` uses the first (or only) dictionary in `params`
        """
        from sklearn.preprocessing import StandardScaler

        from sktime.forecasting.compose._reduce import DirectReductionForecaster
        from sktime.forecasting.naive import NaiveForecaster
        from sktime.transformations.series.adapt import TabularToSeriesAdaptor
        from sktime.transformations.series.detrend import Detrender
        from sktime.transformations.series.exponent import ExponentTransformer

        # StandardScaler does not skip fit, NaiveForecaster is not probabilistic
        STEPS1 = [
            ("transformer", TabularToSeriesAdaptor(StandardScaler())),
            ("forecaster", NaiveForecaster()),
        ]
        params1 = {"steps": STEPS1}

        # ARIMA has probabilistic methods, ExponentTransformer skips fit
        STEPS2 = [
            ("transformer", ExponentTransformer()),
            ("forecaster", DirectReductionForecaster.create_test_instance()),
        ]
        params2 = {"steps": STEPS2}

        params3 = {
            "steps": [Detrender(), DirectReductionForecaster.create_test_instance()]
        }

        return [params1, params2, params3]


# we ensure that internally we convert to pd.DataFrame for now
SUPPORTED_MTYPES = ["pd.DataFrame", "pd-multiindex", "pd_multiindex_hier"]


class ForecastingPipeline(_Pipeline):
    """Pipeline for forecasting with exogenous data.

    ForecastingPipeline is only applying the given transformers
    to X. The forecaster can also be a TransformedTargetForecaster containing
    transformers to transform y.

    Parameters
    ----------
    steps : list
        List of tuples like ("name", forecaster/transformer)

    Examples
    --------
    >>> from sktime.datasets import load_longley
    >>> from sktime.forecasting.naive import NaiveForecaster
    >>> from sktime.forecasting.compose import ForecastingPipeline
    >>> from sktime.transformations.series.adapt import TabularToSeriesAdaptor
    >>> from sktime.transformations.series.impute import Imputer
    >>> from sktime.forecasting.base import ForecastingHorizon
    >>> from sktime.forecasting.model_selection import temporal_train_test_split
    >>> from sklearn.preprocessing import MinMaxScaler
    >>> y, X = load_longley()
    >>> y_train, _, X_train, X_test = temporal_train_test_split(y, X)
    >>> fh = ForecastingHorizon(X_test.index, is_relative=False)

        Example 1: string/estimator pairs
    >>> pipe = ForecastingPipeline(steps=[
    ...     ("imputer", Imputer(method="mean")),
    ...     ("minmaxscaler", TabularToSeriesAdaptor(MinMaxScaler())),
    ...     ("forecaster", NaiveForecaster(strategy="drift")),
    ... ])
    >>> pipe.fit(y_train, X_train)
    ForecastingPipeline(...)
    >>> y_pred = pipe.predict(fh=fh, X=X_test)

        Example 2: without strings
    >>> pipe = ForecastingPipeline([
    ...     Imputer(method="mean"),
    ...     TabularToSeriesAdaptor(MinMaxScaler()),
    ...     NaiveForecaster(strategy="drift"),
    ... ])

        Example 3: using the dunder method
        Note: * (= apply to `y`) has precedence over ** (= apply to `X`)
    >>> forecaster = NaiveForecaster(strategy="drift")
    >>> imputer = Imputer(method="mean")
    >>> pipe = (imputer * MinMaxScaler()) ** forecaster

        Example 3b: using the dunder method, alternative
    >>> pipe = imputer ** MinMaxScaler() ** forecaster
    """

    _tags = {
        "scitype:y": "both",
        "y_inner_mtype": SUPPORTED_MTYPES,
        "X_inner_mtype": SUPPORTED_MTYPES,
        "ignores-exogeneous-X": False,
        "requires-fh-in-fit": False,
        "handles-missing-data": True,
        "capability:pred_int": True,
        "X-y-must-have-same-index": False,
    }

    def __init__(self, steps):
        self.steps = steps
        self.steps_ = self._check_steps(steps, allow_postproc=False)
        super(ForecastingPipeline, self).__init__()
        tags_to_clone = [
            "ignores-exogeneous-X",  # does estimator ignore the exogeneous X?
            "capability:pred_int",  # can the estimator produce prediction intervals?
            "requires-fh-in-fit",  # is forecasting horizon already required in fit?
            "enforce_index_type",  # index type that needs to be enforced in X/y
        ]
        # we do not clone X-y-must-have-same-index, since transformers can
        #   create indices, and that behaviour is not tag-inspectable
        self.clone_tags(self.forecaster_, tags_to_clone)
        self._anytagis_then_set("fit_is_empty", False, True, self.steps_)

    @property
    def forecaster_(self):
        """Return reference to the forecaster in the pipeline. Valid after _fit."""
        return self.steps_[-1][1]

    def __rpow__(self, other):
        """Magic ** method, return (left) concatenated ForecastingPipeline.

        Implemented for `other` being a transformer, otherwise returns `NotImplemented`.

        Parameters
        ----------
        other: `sktime` transformer, must inherit from BaseTransformer
            otherwise, `NotImplemented` is returned

        Returns
        -------
        ForecastingPipeline object,
            concatenation of `other` (first) with `self` (last).
            not nested, contains only non-TransformerPipeline `sktime` steps
        """
        from sktime.transformations.base import BaseTransformer
        from sktime.transformations.compose import TransformerPipeline

        _, ests = zip(*self.steps_)
        names = tuple(self._get_estimator_names(self.steps))
        if isinstance(other, TransformerPipeline):
            _, trafos_o = zip(*other.steps_)
            names_o = tuple(other._get_estimator_names(other.steps))
            new_names = names_o + names
            new_ests = trafos_o + ests
        elif isinstance(other, BaseTransformer):
            new_names = (type(other).__name__,) + names
            new_ests = (other,) + ests
        elif self._is_name_and_est(other, BaseTransformer):
            other_name = other[0]
            other_trafo = other[1]
            new_names = (other_name,) + names
            new_ests = (other_trafo,) + ests
        else:
            return NotImplemented

        # if all the names are equal to class names, we eat them away
        if all(type(x[1]).__name__ == x[0] for x in zip(new_names, new_ests)):
            return ForecastingPipeline(steps=list(new_ests))
        else:
            return ForecastingPipeline(steps=list(zip(new_names, new_ests)))

    def _fit(self, y, X=None, fh=None):
        """Fit to training data.

        Parameters
        ----------
        y : pd.Series, pd.DataFrame
            Target time series to which to fit the forecaster.
        fh : int, list or np.array, optional (default=None)
            The forecasters horizon with the steps ahead to to predict.
        X : pd.DataFrame, required
            Exogenous variables are ignored

        Returns
        -------
        self : returns an instance of self.
        """
        # If X is not given or ignored, just passthrough the data without transformation
        if self._X is not None and not self.get_tag("ignores-exogeneous-X"):
            # transform X
            for step_idx, name, transformer in self._iter_transformers():
                t = transformer.clone()
                X = t.fit_transform(X=X, y=y)
                self.steps_[step_idx] = (name, t)

        # fit forecaster
        name, forecaster = self.steps_[-1]
        f = forecaster.clone()
        f.fit(y, X, fh)
        self.steps_[-1] = (name, f)

        return self

    def _predict(self, fh=None, X=None):
        """Forecast time series at future horizon.

        Parameters
        ----------
        fh : int, list, np.array or ForecastingHorizon
            Forecasting horizon
        X : pd.DataFrame, required
            Exogenous time series

        Returns
        -------
        y_pred : pd.Series
            Point predictions
        """
        X = self._transform(X=X)
        return self.forecaster_.predict(fh, X)

    def _predict_quantiles(self, fh, X=None, alpha=None):
        """Compute/return prediction quantiles for a forecast.

        private _predict_quantiles containing the core logic,
            called from predict_quantiles and possibly predict_interval

        State required:
            Requires state to be "fitted".

        Accesses in self:
            Fitted model attributes ending in "_"
            self.cutoff

        Parameters
        ----------
        fh : guaranteed to be ForecastingHorizon
            The forecasting horizon with the steps ahead to to predict.
        X : optional (default=None)
            guaranteed to be of a type in self.get_tag("X_inner_mtype")
            Exogeneous time series to predict from.
        alpha : list of float (guaranteed not None and floats in [0,1] interval)
            A list of probabilities at which quantile forecasts are computed.

        Returns
        -------
        pred_quantiles : pd.DataFrame
            Column has multi-index: first level is variable name from y in fit,
                second level being the quantile forecasts for each alpha.
                Quantile forecasts are calculated for each a in alpha.
            Row index is fh. Entries are quantile forecasts, for var in col index,
                at quantile probability in second-level col index, for each row index.
        """
        X = self._transform(X=X)
        return self.forecaster_.predict_quantiles(fh=fh, X=X, alpha=alpha)

    def _predict_interval(self, fh, X=None, coverage=None):
        """Compute/return prediction quantiles for a forecast.

        private _predict_interval containing the core logic,
            called from predict_interval and possibly predict_quantiles

        State required:
            Requires state to be "fitted".

        Accesses in self:
            Fitted model attributes ending in "_"
            self.cutoff

        Parameters
        ----------
        fh : guaranteed to be ForecastingHorizon
            The forecasting horizon with the steps ahead to to predict.
        X : optional (default=None)
            guaranteed to be of a type in self.get_tag("X_inner_mtype")
            Exogeneous time series to predict from.
        coverage : list of float (guaranteed not None and floats in [0,1] interval)
           nominal coverage(s) of predictive interval(s)

        Returns
        -------
        pred_int : pd.DataFrame
            Column has multi-index: first level is variable name from y in fit,
                second level coverage fractions for which intervals were computed.
                    in the same order as in input `coverage`.
                Third level is string "lower" or "upper", for lower/upper interval end.
            Row index is fh. Entries are forecasts of lower/upper interval end,
                for var in col index, at nominal coverage in second col index,
                lower/upper depending on third col index, for the row index.
                Upper/lower interval end forecasts are equivalent to
                quantile forecasts at alpha = 0.5 - c/2, 0.5 + c/2 for c in coverage.
        """
        X = self._transform(X=X)
        return self.forecaster_.predict_interval(fh=fh, X=X, coverage=coverage)

    def _predict_var(self, fh, X=None, cov=False):
        """Forecast variance at future horizon.

        private _predict_var containing the core logic, called from predict_var

        Parameters
        ----------
        fh : guaranteed to be ForecastingHorizon or None, optional (default=None)
            The forecasting horizon with the steps ahead to to predict.
            If not passed in _fit, guaranteed to be passed here
        X : pd.DataFrame, optional (default=None)
            Exogenous time series
        cov : bool, optional (default=False)
            if True, computes covariance matrix forecast.
            if False, computes marginal variance forecasts.

        Returns
        -------
        pred_var : pd.DataFrame, format dependent on `cov` variable
            If cov=False:
                Column names are exactly those of `y` passed in `fit`/`update`.
                    For nameless formats, column index will be a RangeIndex.
                Row index is fh. Entries are variance forecasts, for var in col index.
            If cov=True:
                Column index is a multiindex: 1st level is variable names (as above)
                    2nd level is fh.
                Row index is fh.
                Entries are (co-)variance forecasts, for var in col index, and
                    covariance between time index in row and col.
        """
        X = self._transform(X=X)
        return self.forecaster_.predict_var(fh=fh, X=X, cov=cov)

    def _predict_proba(self, fh, X, marginal=True):
        """Compute/return fully probabilistic forecasts.

        private _predict_proba containing the core logic, called from predict_proba

        Parameters
        ----------
        fh : guaranteed to be ForecastingHorizon
            The forecasting horizon with the steps ahead to to predict.
        X : optional (default=None)
            guaranteed to be of a type in self.get_tag("X_inner_mtype")
            Exogeneous time series to predict from.
        marginal : bool, optional (default=True)
            whether returned distribution is marginal by time index

        Returns
        -------
        pred_dist : tfp Distribution object
            if marginal=True:
                batch shape is 1D and same length as fh
                event shape is 1D, with length equal number of variables being forecast
                i-th (batch) distribution is forecast for i-th entry of fh
                j-th (event) index is j-th variable, order as y in `fit`/`update`
            if marginal=False:
                there is a single batch
                event shape is 2D, of shape (len(fh), no. variables)
                i-th (event dim 1) distribution is forecast for i-th entry of fh
                j-th (event dim 1) index is j-th variable, order as y in `fit`/`update`
        """
        X = self._transform(X=X)
        return self.forecaster_.predict_proba(fh=fh, X=X, marginal=marginal)

    def _update(self, y, X=None, update_params=True):
        """Update fitted parameters.

        Parameters
        ----------
        y : pd.Series
        X : pd.DataFrame, required
        update_params : bool, optional (default=True)

        Returns
        -------
        self : an instance of self
        """
        # If X is not given, just passthrough the data without transformation
        if X is not None:
            for _, _, transformer in self._iter_transformers():
                if hasattr(transformer, "update"):
                    transformer.update(X=X, y=y, update_params=update_params)
                    X = transformer.transform(X=X, y=y)

        _, forecaster = self.steps_[-1]
        forecaster.update(y=y, X=X, update_params=update_params)
        return self

    def _transform(self, X=None, y=None):
        # If X is not given or ignored, just passthrough the data without transformation
        if self._X is not None and not self.get_tag("ignores-exogeneous-X"):
            for _, _, transformer in self._iter_transformers():
                X = transformer.transform(X=X, y=y)
        return X


# removed transform and inverse_transform as long as y can only be a pd.Series
# def transform(self, Z, X=None):
#     self.check_is_fitted()
#     Zt = check_series(Z, enforce_multivariate=True)
#     for _, _, transformer in self._iter_transformers():
#         Zt = transformer.transform(Zt)
#     return Zt

# def inverse_transform(self, Z, X=None):
#     self.check_is_fitted()
#     Zt = check_series(Z, enforce_multivariate=True)
#     for _, _, transformer in self._iter_transformers(reverse=True):
#         if not _has_tag(transformer, "skip-inverse-transform"):
#             Zt = transformer.inverse_transform(Zt)
#     return Zt


class TransformedTargetForecaster(_Pipeline):
    """Meta-estimator for forecasting transformed time series.

    Pipeline functionality to apply transformers to the target series. The
    X data is not transformed. If you want to transform X, please use the
    ForecastingPipeline.

    For a list `t1`, `t2`, ..., `tN`, `f`, `tp1`, `tp2`, ..., `tpM`
        where `t[i]` and `tp[i]` are transformers (`t` to pre-, `tp` to post-process),
        and `f` is an sktime forecaster,
        the pipeline behaves as follows:
    `fit(y, X, fh)` - changes state by running `t1.fit_transform` with `X=y`, `y=X`
        then `t2.fit_transform` on `X=` the output of `t1.fit_transform`, `y=X`, etc
        sequentially, with `t[i]` receiving the output of `t[i-1]` as `X`,
        then running `f.fit` with `y` being the output of `t[N]`, and `X=X`,
        then running `tp1.fit_transform`  with `X=y`, `y=X`,
        then `tp2.fit_transform` on `X=` the output of `tp1.fit_transform`, etc
        sequentially, with `tp[i]` receiving the output of `tp[i-1]`,
    `predict(X, fh)` - result is of executing `f.predict`, with `X=X`, `fh=fh`,
        then running `tp1.inverse_transform` with `X=` the output of `f`, `y=X`,
        then `t2.inverse_transform` on `X=` the output of `t1.inverse_transform`, etc
        sequentially, with `t[i]` receiving the output of `t[i-1]` as `X`,
        then running `tp1.fit_transform` with `X=` the output of `t[N]s`, `y=X`,
        then `tp2.fit_transform` on `X=` the output of `tp1.fit_transform`, etc
        sequentially, with `tp[i]` receiving the output of `tp[i-1]`,
    `predict_interval(X, fh)`, `predict_quantiles(X, fh)` - as `predict(X, fh)`,
        with `predict_interval` or `predict_quantiles` substituted for `predict`
    `predict_var`, `predict_proba` - uses base class default to obtain
        crude estimates from `predict_quantiles`.
        Recommended to replace with better custom implementations if needed.

    `get_params`, `set_params` uses `sklearn` compatible nesting interface
        if list is unnamed, names are generated as names of classes
        if names are non-unique, `f"_{str(i)}"` is appended to each name string
            where `i` is the total count of occurrence of a non-unique string
            inside the list of names leading up to it (inclusive)

    `TransformedTargetForecaster` can also be created by using the magic multiplication
        on any forecaster, i.e., if `my_forecaster` inherits from `BaseForecaster`,
            and `my_t1`, `my_t2`, `my_tp` inherit from `BaseTransformer`,
            then, for instance, `my_t1 * my_t2 * my_forecaster * my_tp`
            will result in the same object as  obtained from the constructor
            `TransformedTargetForecaster([my_t1, my_t2, my_forecaster, my_tp])`
        magic multiplication can also be used with (str, transformer) pairs,
            as long as one element in the chain is a transformer

    Parameters
    ----------
    steps : list of sktime transformers and forecasters, or
        list of tuples (str, estimator) of sktime transformers or forecasters
            the list must contain exactly one forecaster
        these are "blueprint" transformers resp forecasters,
            forecaster/transformer states do not change when `fit` is called

    Attributes
    ----------
    steps_ : list of tuples (str, estimator) of sktime transformers or forecasters
        clones of estimators in `steps` which are fitted in the pipeline
        is always in (str, estimator) format, even if `steps` is just a list
        strings not passed in `steps` are replaced by unique generated strings
        i-th transformer in `steps_` is clone of i-th in `steps`
    forecaster_ : estimator, reference to the unique forecaster in steps_
    transformers_pre_ : list of tuples (str, transformer) of sktime transformers
        reference to pairs in steps_ that precede forecaster_
    transformers_ost_ : list of tuples (str, transformer) of sktime transformers
        reference to pairs in steps_ that succeed forecaster_

    Examples
    --------
    >>> from sktime.datasets import load_airline
    >>> from sktime.forecasting.naive import NaiveForecaster
    >>> from sktime.forecasting.compose import TransformedTargetForecaster
    >>> from sktime.transformations.series.impute import Imputer
    >>> from sktime.transformations.series.detrend import Deseasonalizer
    >>> from sktime.transformations.series.exponent import ExponentTransformer
    >>> y = load_airline()

        Example 1: string/estimator pairs
    >>> pipe = TransformedTargetForecaster(steps=[
    ...     ("imputer", Imputer(method="mean")),
    ...     ("detrender", Deseasonalizer()),
    ...     ("forecaster", NaiveForecaster(strategy="drift")),
    ... ])
    >>> pipe.fit(y)
    TransformedTargetForecaster(...)
    >>> y_pred = pipe.predict(fh=[1,2,3])

        Example 2: without strings
    >>> pipe = TransformedTargetForecaster([
    ...     Imputer(method="mean"),
    ...     Deseasonalizer(),
    ...     NaiveForecaster(strategy="drift"),
    ...     ExponentTransformer(),
    ... ])

        Example 3: using the dunder method
    >>> forecaster = NaiveForecaster(strategy="drift")
    >>> imputer = Imputer(method="mean")
    >>> pipe = imputer * Deseasonalizer() * forecaster * ExponentTransformer()
    """

    _tags = {
        "scitype:y": "both",
        "y_inner_mtype": SUPPORTED_MTYPES,
        "X_inner_mtype": SUPPORTED_MTYPES,
        "ignores-exogeneous-X": False,
        "requires-fh-in-fit": False,
        "handles-missing-data": True,
        "capability:pred_int": True,
        "X-y-must-have-same-index": False,
    }

    def __init__(self, steps):
        self.steps = steps
        self.steps_ = self._check_steps(steps, allow_postproc=True)
        super(TransformedTargetForecaster, self).__init__()

        # set the tags based on forecaster
        tags_to_clone = [
            "ignores-exogeneous-X",  # does estimator ignore the exogeneous X?
            "capability:pred_int",  # can the estimator produce prediction intervals?
            "requires-fh-in-fit",  # is forecasting horizon already required in fit?
            "enforce_index_type",  # index type that needs to be enforced in X/y
        ]
        # we do not clone X-y-must-have-same-index, since transformers can
        #   create indices, and that behaviour is not tag-inspectable
        self.clone_tags(self.forecaster_, tags_to_clone)
        self._anytagis_then_set("fit_is_empty", False, True, self.steps_)

    @property
    def forecaster_(self):
        """Return reference to the forecaster in the pipeline.

        Returns
        -------
        sktime forecaster
            reference to unique forecaster in steps_ (without the name)
        """
        return self.steps_[self._get_forecaster_index(self.steps_)][1]

    @property
    def transformers_pre_(self):
        """Return reference to the list of pre-forecast transformers.

        Returns
        -------
        list of tuples (str, estimator) of sktime transformers
            reference to tuples that come before the unique (str, forecaster) in steps_
        """
        return self.steps_[: self._get_forecaster_index(self.steps_)]

    @property
    def transformers_post_(self):
        """Return reference to the list of post-forecast transformers.

        Returns
        -------
        list of tuples (str, estimator) of sktime transformers
            reference to tuples that come after the unique (str, forecaster) in steps_
        """
        return self.steps_[(1 + self._get_forecaster_index(self.steps_)) :]

    def __mul__(self, other):
        """Magic * method, return (right) concatenated TransformedTargetForecaster.

        Implemented for `other` being a transformer, otherwise returns `NotImplemented`.

        Parameters
        ----------
        other: `sktime` transformer, must inherit from BaseTransformer
            otherwise, `NotImplemented` is returned

        Returns
        -------
        TransformedTargetForecaster object,
            concatenation of `self` (first) with `other` (last).
            not nested, contains only non-TransformerPipeline `sktime` transformers
        """
        from sktime.transformations.base import BaseTransformer
        from sktime.transformations.compose import TransformerPipeline

        # we don't use names but _get_estimator_names to get the *original* names
        #   to avoid multiple "make unique" calls which may grow strings too much
        _, ests = zip(*self.steps_)
        names = tuple(self._get_estimator_names(self.steps))
        if isinstance(other, TransformerPipeline):
            _, trafos_o = zip(*other.steps_)
            names_o = tuple(other._get_estimator_names(other.steps))
            new_names = names + names_o
            new_ests = ests + trafos_o
        elif isinstance(other, BaseTransformer):
            new_names = names + (type(other).__name__,)
            new_ests = ests + (other,)
        elif self._is_name_and_est(other, BaseTransformer):
            other_name = other[0]
            other_trafo = other[1]
            new_names = names + (other_name,)
            new_ests = ests + (other_trafo,)
        else:
            return NotImplemented

        # if all the names are equal to class names, we eat them away
        if all(type(x[1]).__name__ == x[0] for x in zip(new_names, new_ests)):
            return TransformedTargetForecaster(steps=list(new_ests))
        else:
            return TransformedTargetForecaster(steps=list(zip(new_names, new_ests)))

    def __rmul__(self, other):
        """Magic * method, return (left) concatenated TransformerPipeline.

        Implemented for `other` being a transformer, otherwise returns `NotImplemented`.

        Parameters
        ----------
        other: `sktime` transformer, must inherit from BaseTransformer
            otherwise, `NotImplemented` is returned

        Returns
        -------
        TransformedTargetForecaster object,
            concatenation of `other` (first) with `self` (last).
            not nested, contains only non-TransformerPipeline `sktime` steps
        """
        from sktime.transformations.base import BaseTransformer
        from sktime.transformations.compose import TransformerPipeline

        _, ests = zip(*self.steps_)
        names = tuple(self._get_estimator_names(self.steps))
        if isinstance(other, TransformerPipeline):
            _, trafos_o = zip(*other.steps_)
            names_o = tuple(other._get_estimator_names(other.steps))
            new_names = names_o + names
            new_ests = trafos_o + ests
        elif isinstance(other, BaseTransformer):
            new_names = (type(other).__name__,) + names
            new_ests = (other,) + ests
        elif self._is_name_and_est(other, BaseTransformer):
            other_name = other[0]
            other_trafo = other[1]
            new_names = (other_name,) + names
            new_ests = (other_trafo,) + ests
        else:
            return NotImplemented

        # if all the names are equal to class names, we eat them away
        if all(type(x[1]).__name__ == x[0] for x in zip(new_names, new_ests)):
            return TransformedTargetForecaster(steps=list(new_ests))
        else:
            return TransformedTargetForecaster(steps=list(zip(new_names, new_ests)))

    def _fit(self, y, X=None, fh=None):
        """Fit to training data.

        Parameters
        ----------
        y : pd.Series
            Target time series to which to fit the forecaster.
        fh : int, list or np.array, optional (default=None)
            The forecasters horizon with the steps ahead to to predict.
        X : pd.DataFrame, optional (default=None)
            Exogenous variables are ignored

        Returns
        -------
        self : returns an instance of self.
        """
        self.steps_ = self._get_estimator_tuples(self.steps, clone_ests=True)

        # transform pre
        yt = y
        for _, t in self.transformers_pre_:
            yt = t.fit_transform(X=yt, y=X)

        # fit forecaster
        f = self.forecaster_
        f.fit(y=yt, X=X, fh=fh)

        # transform post
        for _, t in self.transformers_post_:
            y = t.fit_transform(X=y, y=X)

        return self

    def _predict(self, fh=None, X=None):
        """Forecast time series at future horizon.

        Parameters
        ----------
        fh : int, list, np.array or ForecastingHorizon
            Forecasting horizon
        X : pd.DataFrame, optional (default=None)
            Exogenous time series

        Returns
        -------
        y_pred : pd.Series
            Point predictions
        """
        y_pred = self.forecaster_.predict(fh=fh, X=X)
        # inverse transform y_pred
        y_pred = self._get_inverse_transform(self.transformers_pre_, y_pred, X)

        # transform post
        for _, t in self.transformers_post_:
            y_pred = t.transform(X=y_pred, y=X)

        return y_pred

    def _update(self, y, X=None, update_params=True):
        """Update fitted parameters.

        Parameters
        ----------
        y : pd.Series
        X : pd.DataFrame, optional (default=None)
        update_params : bool, optional (default=True)

        Returns
        -------
        self : an instance of self
        """
        # transform pre
        for _, t in self.transformers_pre_:
            if hasattr(t, "update"):
                t.update(X=y, y=X, update_params=update_params)
                y = t.transform(X=y, y=X)

        self.forecaster_.update(y=y, X=X, update_params=update_params)

        # transform post
        for _, t in self.transformers_post_:
            t.update(X=y, y=X, update_params=update_params)
            y = t.transform(X=y, y=X)

        return self

    def transform(self, Z, X=None):
        """Return transformed version of input series `Z`.

        Parameters
        ----------
        Z : pd.Series or pd.DataFrame
            A time series to apply the transformation on.
        X : pd.DataFrame, default=None
            Exogenous data used in transformation.

        Returns
        -------
        Zt : pd.Series or pd.DataFrame
            Transformed version of input series `Z`.
        """
        self.check_is_fitted()
        zt = check_series(Z)
        for _, transformer in self.transformers_pre_:
            zt = transformer.transform(zt, X)
        return zt

    def inverse_transform(self, Z, X=None):
        """Reverse transformation on input series `Z`.

        Parameters
        ----------
        Z : pd.Series or pd.DataFrame
            A time series to reverse the transformation on.
        X : pd.DataFrame, default=None
            Exogenous data used in transformation.

        Returns
        -------
        Z_inv : pd.Series or pd.DataFrame
            The reconstructed timeseries after the transformation has been reversed.
        """
        self.check_is_fitted()
        Z = check_series(Z)
        return self._get_inverse_transform(self.transformers_pre_, Z, X)

    def _predict_quantiles(self, fh, X=None, alpha=None):
        """Compute/return prediction quantiles for a forecast.

        private _predict_quantiles containing the core logic,
            called from predict_quantiles and possibly predict_interval

        State required:
            Requires state to be "fitted".

        Accesses in self:
            Fitted model attributes ending in "_"
            self.cutoff

        Parameters
        ----------
        fh : guaranteed to be ForecastingHorizon
            The forecasting horizon with the steps ahead to to predict.
        X : optional (default=None)
            guaranteed to be of a type in self.get_tag("X_inner_mtype")
            Exogeneous time series to predict from.
        alpha : list of float (guaranteed not None and floats in [0,1] interval)
            A list of probabilities at which quantile forecasts are computed.

        Returns
        -------
        pred_quantiles : pd.DataFrame
            Column has multi-index: first level is variable name from y in fit,
                second level being the quantile forecasts for each alpha.
                Quantile forecasts are calculated for each a in alpha.
            Row index is fh. Entries are quantile forecasts, for var in col index,
                at quantile probability in second-level col index, for each row index.
        """
        pred_int = self.forecaster_.predict_quantiles(fh=fh, X=X, alpha=alpha)
        pred_int_transformed = self._get_inverse_transform(
            self.transformers_pre_, pred_int, mode="proba"
        )
        return pred_int_transformed

    def _predict_interval(self, fh, X=None, coverage=None):
        """Compute/return prediction quantiles for a forecast.

        private _predict_interval containing the core logic,
            called from predict_interval and possibly predict_quantiles

        State required:
            Requires state to be "fitted".

        Accesses in self:
            Fitted model attributes ending in "_"
            self.cutoff

        Parameters
        ----------
        fh : guaranteed to be ForecastingHorizon
            The forecasting horizon with the steps ahead to to predict.
        X : optional (default=None)
            guaranteed to be of a type in self.get_tag("X_inner_mtype")
            Exogeneous time series to predict from.
        coverage : list of float (guaranteed not None and floats in [0,1] interval)
           nominal coverage(s) of predictive interval(s)

        Returns
        -------
        pred_int : pd.DataFrame
            Column has multi-index: first level is variable name from y in fit,
                second level coverage fractions for which intervals were computed.
                    in the same order as in input `coverage`.
                Third level is string "lower" or "upper", for lower/upper interval end.
            Row index is fh. Entries are forecasts of lower/upper interval end,
                for var in col index, at nominal coverage in second col index,
                lower/upper depending on third col index, for the row index.
                Upper/lower interval end forecasts are equivalent to
                quantile forecasts at alpha = 0.5 - c/2, 0.5 + c/2 for c in coverage.
        """
        pred_int = self.forecaster_.predict_interval(fh=fh, X=X, coverage=coverage)
        pred_int_transformed = self._get_inverse_transform(
            self.transformers_pre_, pred_int, mode="proba"
        )
        return pred_int_transformed


class ForecastX(BaseForecaster):
    """Forecaster that forecasts exogeneous data for use in an endogeneous forecast.

    In `predict`, this forecaster carries out a `predict` step on exogeneous `X`.
    Then, a forecast is made for `y`, using exogeneous data plus its forecasts as `X`.
    If `columns` argument is provided, will carry `predict` out only for the columns
    in `columns`, and will use other columns in `X` unchanged.

    The two forecasters and forecasting horizons (for forecasting `y` resp `X`)
    can be selected independently, but default to the same.

    The typical use case is extending exogeneous data available only up until the cutoff
    into the future, for use by an exogeneous forecaster that requires such future data.

    If no X is passed in `fit`, behaves like `forecaster_y`.
    In such a case (no exogeneous data), there is no benefit in using this compositor.

    Parameters
    ----------
    forecaster_y : BaseForecaster
        sktime forecaster to use for endogeneous data `y`
    forecaster_X : BaseForecaster, optional, default = forecaster_y
        sktime forecaster to use for exogeneous data `X`
    fh_X : None, ForecastingHorizon, or valid input to construct ForecastingHorizon
        optional, default = None = same as used for `y` in any instance.
        valid inputs to construct ForecastingHorizon are:
        int, list of int, 1D np.ndarray, pandas.Index (see ForecastingHorizon)
    behaviour : str, one of "update" or "refit", optional, default = "update"
        if "update", forecaster_X is fit to the data batch seen in `fit`,
            and updated with any `X` seen in calls of `update`.
            Forecast added to `X` in `predict` is obtained from this state.
        if "refit", then forecaster_X is fit to `X` in `predict` only,
            Forecast added to `X` in `predict` is obtained from this state.
    columns : None, or pandas compatible index iterator (e.g., list of str), optional
        default = None = all columns in X are used for forecast
        columns to which `forecaster_X` is applied

    Attributes
    ----------
    forecaster_X_ : BaseForecaster
        clone of forecaster_X, state updates with `fit` and `update`
        created only if behaviour="update" and `X` passed is not None
    forecaster_y_ : BaseForecaster
        clone of forecaster_y, state updates with `fit` and `update`

    Examples
    --------
    >>> from sktime.datasets import load_longley
    >>> from sktime.forecasting.arima import ARIMA
    >>> from sktime.forecasting.base import ForecastingHorizon
    >>> from sktime.forecasting.compose import ForecastX
    >>> from sktime.forecasting.var import VAR

    >>> y, X = load_longley()
    >>> fh = ForecastingHorizon([1, 2, 3])
    >>> pipe = ForecastX(  # doctest: +SKIP
    ...     forecaster_X=VAR(),
    ...     forecaster_y=ARIMA(),
    ... )
    >>> pipe = pipe.fit(y, X=X, fh=fh)  # doctest: +SKIP
    >>> # this now works without X from the future of y!
    >>> y_pred = pipe.predict(fh=fh)  # doctest: +SKIP
    """

    _tags = {
        "X_inner_mtype": SUPPORTED_MTYPES,
        "y_inner_mtype": SUPPORTED_MTYPES,
        "X-y-must-have-same-index": False,
        "fit_is_empty": False,
        "ignores-exogeneous-X": False,
        "capability:pred_int": True,
    }

    def __init__(
        self, forecaster_y, forecaster_X, fh_X=None, behaviour="update", columns=None
    ):

        if behaviour not in ["update", "refit"]:
            raise ValueError('behaviour must be one of "update", "refit"')

        self.forecaster_y = forecaster_y
        self.forecaster_X = forecaster_X

        # forecaster_X_c handles the "if forecaster_X is None, use forecaster_y"
        if forecaster_X is None:
            self.forecaster_X_c = forecaster_y
        else:
            self.forecaster_X_c = forecaster_X
        self.fh_X = fh_X
        self.behaviour = behaviour
        self.columns = columns

        super(ForecastX, self).__init__()

        self.clone_tags(forecaster_y, "capability:pred_int")

        # tag_translate_dict = {
        #    "handles-missing-data": forecaster.get_tag("handles-missing-data")
        # }
        # self.set_tags(**tag_translate_dict)

    def _fit(self, y, X=None, fh=None):
        """Fit to training data.

        Parameters
        ----------
        y : time series in sktime compatible format
            Target time series to which to fit the forecaster
        fh : int, list or np.array, optional (default=None)
            The forecasters horizon with the steps ahead to to predict.
        X : time series in sktime compatible format, optional, default=None
            Exogenous time series to which to fit the forecaster

        Returns
        -------
        self : returns an instance of self.
        """
        if self.fh_X is None:
            fh_X = fh
        else:
            fh_X = self.fh_X
        self.fh_X_ = fh_X

        # remember if X seen was None
        self.X_was_None_ = X is None

        if self.behaviour == "update" and X is not None:
            self.forecaster_X_ = self.forecaster_X_c.clone()
            self.forecaster_X_.fit(y=self._get_Xcols(X), fh=fh_X)

        self.forecaster_y_ = self.forecaster_y.clone()
        self.forecaster_y_.fit(y=y, X=X, fh=fh)

        return self

    def _get_Xcols(self, X):
        """Shorthand to obtain X at self.columns."""
        if self.columns is not None:
            return X[self.columns]
        else:
            return X

    def _get_forecaster_X_prediction(self, X=None, fh=None, method="predict"):
        """Shorthand to obtain a prediction from forecaster_X, depending on behaviour.

        If behaviour = "update": uses self.forecaster_X_, this is already fitted.
        If behaviour = "refitted", uses a local clone of self.forecaster_X,
            after fitting it to self._X, i.e., all exogeneous data seen so far.

        Parameters
        ----------
        X : pandas.DataFrame, optional, default=None
            exogeneous data seen in predict
        fh : ForecastingHorizon, should be the input of the predict method, optional
        method : str, optional, default="predict"
            method of forecaster to call to obtain prediction

        Returns
        -------
        X : sktime time series container
            a forecast obtained using a clone of forecaster_X, state as above
        """
        if self.X_was_None_:
            return None
        if self.behaviour == "update":
            forecaster = self.forecaster_X_
        elif self.behaviour == "refit":
            if self.fh_X_ is not None:
                fh = self.fh_X_
            forecaster = self.forecaster_X_c.clone()
            forecaster.fit(y=self._get_Xcols(self._X), fh=fh)

        X_pred = getattr(forecaster, method)()
        if X is not None:
            X_pred = X_pred.combine_first(X)

        return X_pred

    def _predict(self, fh=None, X=None):
        """Forecast time series at future horizon.

        Parameters
        ----------
        fh : int, list, np.array or ForecastingHorizon
            Forecasting horizon
        X : time series in sktime compatible format, optional, default=None
            Exogenous time series to use in prediction

        Returns
        -------
        y_pred : time series in sktime compatible format
            Point forecasts
        """
        X = self._get_forecaster_X_prediction(fh=fh, X=X)
        y_pred = self.forecaster_y_.predict(fh=fh, X=X)
        return y_pred

    def _update(self, y, X=None, update_params=True):
        """Update fitted parameters.

        Parameters
        ----------
        y : time series in sktime compatible format
            Target time series to which to fit the forecaster
        X : time series in sktime compatible format, optional, default=None
            Exogenous time series to which to fit the forecaster
        update_params : bool, optional (default=True)

        Returns
        -------
        self : an instance of self
        """
        if self.behaviour == "update" and X is not None:
            self.forecaster_X_.update(y=self._get_Xcols(X), update_params=update_params)
        self.forecaster_y_.update(y=y, X=X, update_params=update_params)

        return self

    def _predict_interval(self, fh, X=None, coverage=0.90):
        """Compute/return prediction interval forecasts.

        private _predict_interval containing the core logic,
            called from predict_interval and default _predict_quantiles

        Parameters
        ----------
        fh : guaranteed to be ForecastingHorizon
            The forecasting horizon with the steps ahead to to predict.
        X : optional (default=None)
            guaranteed to be of a type in self.get_tag("X_inner_mtype")
            Exogeneous time series to predict from.
        coverage : float or list, optional (default=0.95)
           nominal coverage(s) of predictive interval(s)

        Returns
        -------
        pred_int : pd.DataFrame
            Column has multi-index: first level is variable name from y in fit,
                second level coverage fractions for which intervals were computed.
                    in the same order as in input `coverage`.
                Third level is string "lower" or "upper", for lower/upper interval end.
            Row index is fh, with additional (upper) levels equal to instance levels,
                from y seen in fit, if y_inner_mtype is Panel or Hierarchical.
            Entries are forecasts of lower/upper interval end,
                for var in col index, at nominal coverage in second col index,
                lower/upper depending on third col index, for the row index.
                Upper/lower interval end forecasts are equivalent to
                quantile forecasts at alpha = 0.5 - c/2, 0.5 + c/2 for c in coverage.
        """
        X = self._get_forecaster_X_prediction(fh=fh, X=X)
        y_pred = self.forecaster_y_.predict_interval(fh=fh, X=X)
        return y_pred

    def _predict_quantiles(self, fh, X, alpha):
        """Compute/return prediction quantiles for a forecast.

        private _predict_quantiles containing the core logic,
            called from predict_quantiles and default _predict_interval

        Parameters
        ----------
        fh : guaranteed to be ForecastingHorizon
            The forecasting horizon with the steps ahead to to predict.
        X : optional (default=None)
            guaranteed to be of a type in self.get_tag("X_inner_mtype")
            Exogeneous time series to predict from.
        alpha : list of float, optional (default=[0.5])
            A list of probabilities at which quantile forecasts are computed.

        Returns
        -------
        quantiles : pd.DataFrame
            Column has multi-index: first level is variable name from y in fit,
                second level being the values of alpha passed to the function.
            Row index is fh, with additional (upper) levels equal to instance levels,
                    from y seen in fit, if y_inner_mtype is Panel or Hierarchical.
            Entries are quantile forecasts, for var in col index,
                at quantile probability in second col index, for the row index.
        """
        X = self._get_forecaster_X_prediction(fh=fh, X=X)
        y_pred = self.forecaster_y_.predict_quantiles(fh=fh, X=X)
        return y_pred

    def _predict_var(self, fh=None, X=None, cov=False):
        """Compute/return variance forecasts.

        private _predict_var containing the core logic, called from predict_var

        Parameters
        ----------
        fh : guaranteed to be ForecastingHorizon
            The forecasting horizon with the steps ahead to to predict.
        X : optional (default=None)
            guaranteed to be of a type in self.get_tag("X_inner_mtype")
            Exogeneous time series to predict from.
        cov : bool, optional (default=False)
            if True, computes covariance matrix forecast.
            if False, computes marginal variance forecasts.

        Returns
        -------
        pred_var : pd.DataFrame, format dependent on `cov` variable
            If cov=False:
                Column names are exactly those of `y` passed in `fit`/`update`.
                    For nameless formats, column index will be a RangeIndex.
                Row index is fh, with additional levels equal to instance levels,
                    from y seen in fit, if y_inner_mtype is Panel or Hierarchical.
                Entries are variance forecasts, for var in col index.
                A variance forecast for given variable and fh index is a predicted
                    variance for that variable and index, given observed data.
            If cov=True:
                Column index is a multiindex: 1st level is variable names (as above)
                    2nd level is fh.
                Row index is fh, with additional levels equal to instance levels,
                    from y seen in fit, if y_inner_mtype is Panel or Hierarchical.
                Entries are (co-)variance forecasts, for var in col index, and
                    covariance between time index in row and col.
                Note: no covariance forecasts are returned between different variables.
        """
        X = self._get_forecaster_X_prediction(fh=fh, X=X)
        y_pred = self.forecaster_y_.predict_var(fh=fh, X=X)
        return y_pred

    # todo: does not work properly for multivariate or hierarchical
    #   still need to implement this - once interface is consolidated
    def _predict_proba(self, fh, X, marginal=True):
        """Compute/return fully probabilistic forecasts.

        private _predict_proba containing the core logic, called from predict_proba

        Parameters
        ----------
        fh : guaranteed to be ForecastingHorizon
            The forecasting horizon with the steps ahead to to predict.
        X : optional (default=None)
            guaranteed to be of a type in self.get_tag("X_inner_mtype")
            Exogeneous time series to predict from.
        marginal : bool, optional (default=True)
            whether returned distribution is marginal by time index

        Returns
        -------
        pred_dist : tfp Distribution object
            if marginal=True:
                batch shape is 1D and same length as fh
                event shape is 1D, with length equal number of variables being forecast
                i-th (batch) distribution is forecast for i-th entry of fh
                j-th (event) index is j-th variable, order as y in `fit`/`update`
            if marginal=False:
                there is a single batch
                event shape is 2D, of shape (len(fh), no. variables)
                i-th (event dim 1) distribution is forecast for i-th entry of fh
                j-th (event dim 1) index is j-th variable, order as y in `fit`/`update`
        """
        X = self._get_forecaster_X_prediction(fh=fh, X=X)
        y_pred = self.forecaster_y_.predict_proba(fh=fh, X=X)
        return y_pred

    @classmethod
    def get_test_params(cls, parameter_set="default"):
        """Return testing parameter settings for the estimator.

        Parameters
        ----------
        parameter_set : str, default="default"
            Name of the set of test parameters to return, for use in tests. If no
            special parameters are defined for a value, will return `"default"` set.
            There are currently no reserved values for transformers.

        Returns
        -------
        params : dict or list of dict, default = {}
            Parameters to create testing instances of the class
            Each dict are parameters to construct an "interesting" test instance, i.e.,
            `MyClass(**params)` or `MyClass(**params[i])` creates a valid test instance.
            `create_test_instance` uses the first (or only) dictionary in `params`
        """
        from sktime.forecasting.compose import DirectTabularRegressionForecaster
        from sktime.forecasting.compose._reduce import DirectReductionForecaster

        fx = DirectReductionForecaster.create_test_instance()
        fy = DirectTabularRegressionForecaster.create_test_instance()

        params = {"forecaster_X": fx, "forecaster_y": fy}

        return params


class Permute(_DelegatedForecaster, _HeterogenousMetaEstimator):
    """Permutation compositor for permuting forecasting pipeline steps.

    The compositor can be used to permute the sequence of any meta-forecaster,
    including ForecastingPipeline, TransformedTargetForecaster.

    The `steps_arg` parameter needs to be pointed to the "steps"-like parameter
    of the wrapped forecaster and `permutation` switches the sequence of steps.

    Not very useful on its own, but
    useful in combination with tuning or auto-ML wrappers on top of this.

    Parameters
    ----------
    estimator : sktime forecaster, inheriting from BaseForecaster
        must have parameter with name `steps_arg`
        estimator whose steps are being permuted
    permutation : list of str, or None, optional, default = None
        if not None, must be equal length as getattr(estimator, steps_arg)
        and elements must be equal to names of estimator.steps_arg estimators
        names are unique names as created by _get_estimator_tuples (if unnamed list),
        or first string element of tuples, of estimator.steps_arg
        list is interpreted as range of permutation of names
        if None, is interpreted as the identity permutation
    steps_arg : string, optional, default="steps"
        name of the steps parameter. getattr(estimator, steps_arg) must be
        list of estimators, or list of (str, estimator) pairs

    Examples
    --------
    >>> from sktime.datasets import load_airline
    >>> from sktime.forecasting.base import ForecastingHorizon
    >>> from sktime.forecasting.compose import ForecastingPipeline, Permute
    >>> from sktime.forecasting.naive import NaiveForecaster
    >>> from sktime.transformations.series.boxcox import BoxCoxTransformer
    >>> from sktime.transformations.series.exponent import ExponentTransformer

    Simple example: permute sequence of estimator in forecasting pipeline
    >>> y = load_airline()
    >>> fh = ForecastingHorizon([1, 2, 3])
    >>> pipe = ForecastingPipeline(
    ...     [
    ...         ("boxcox", BoxCoxTransformer()),
    ...         ("exp", ExponentTransformer(3)),
    ...         ("naive", NaiveForecaster()),
    ...     ]
    ... )
    >>> # this results in the pipeline with sequence "exp", "boxcox", "naive"
    >>> permuted = Permute(pipe, ["exp", "boxcox", "naive"])
    >>> permuted = permuted.fit(y, fh=fh)
    >>> y_pred = permuted.predict()

    The permuter is useful in combination with grid search (toy example):
    >>> from sktime.datasets import load_shampoo_sales
    >>> from sktime.forecasting.model_selection import (
    ...     ExpandingWindowSplitter,
    ...     ForecastingGridSearchCV,
    ... )
    >>> fh = [1,2,3]
    >>> cv = ExpandingWindowSplitter(
    ...     start_with_window=True,
    ...     fh=fh)
    >>> forecaster = NaiveForecaster()
    >>> # check which of the two sequences of transformers is better
    >>> param_grid = {
    ...     "permutation" : [["boxcox", "exp", "naive"], ["exp", "boxcox", "naive"]]
    ... }
    >>> gscv = ForecastingGridSearchCV(
    ...     forecaster=permuted,
    ...     param_grid=param_grid,
    ...     cv=cv)
    """

    _tags = {
        "scitype:y": "both",
        "y_inner_mtype": ALL_TIME_SERIES_MTYPES,
        "X_inner_mtype": ALL_TIME_SERIES_MTYPES,
        "ignores-exogeneous-X": False,
        "requires-fh-in-fit": False,
        "handles-missing-data": True,
        "capability:pred_int": True,
        "X-y-must-have-same-index": False,
    }

    _delegate_name = "estimator_"

    def __init__(self, estimator, permutation=None, steps_arg="steps"):
        self.estimator = estimator
        self.permutation = permutation
        self.steps_arg = steps_arg

        super(Permute, self).__init__()
        tags_to_clone = [
            "ignores-exogeneous-X",  # does estimator ignore the exogeneous X?
            "capability:pred_int",  # can the estimator produce prediction intervals?
            "requires-fh-in-fit",  # is forecasting horizon already required in fit?
            "enforce_index_type",  # index type that needs to be enforced in X/y
            "fit_is_empty",
        ]

        self.clone_tags(self.estimator, tags_to_clone)

        self._set_permuted_estimator()

    def _set_permuted_estimator(self):
        """Set self.estimator_ based on permutation arg."""
        estimator = self.estimator
        permutation = self.permutation
        steps_arg = self.steps_arg

        self.estimator_ = estimator.clone()

        if permutation is not None:

            inner_estimators = getattr(estimator, steps_arg)
            estimator_tuples = self._get_estimator_tuples(inner_estimators)

            estimator_dict = {x[0]: x[1] for x in estimator_tuples}

            # check that permutation is list of str
            msg = "Error in Permutation, permutation must be None or a list of strings"
            if not isinstance(permutation, list):
                raise ValueError(msg)
            if not all(isinstance(item, str) for item in permutation):
                raise ValueError(msg)

            # check that permutation contains same step names as given in steps
            if not set(estimator_dict.keys()) == set(permutation):
                raise ValueError(
                    f"""Permutation hyperparameter permutation must contain exactly
                    the same step names as
                    the names of steps in getattr(estimator, steps_arg), but
                    found tuple names {set(estimator_dict.keys())} but got
                    permutation {set(permutation)}."""
                )

            estimator_tuples_permuted = [(k, estimator_dict[k]) for k in permutation]

            self.estimator_ = estimator.clone()
            self.estimator_.set_params(**{steps_arg: estimator_tuples_permuted})

    @classmethod
    def get_test_params(cls, parameter_set="default"):
        """Return testing parameter settings for the estimator.

        Parameters
        ----------
        parameter_set : str, default="default"
            Name of the set of test parameters to return, for use in tests. If no
            special parameters are defined for a value, will return `"default"` set.
            There are currently no reserved values for forecasters.

        Returns
        -------
        params : dict or list of dict, default = {}
            Parameters to create testing instances of the class
            Each dict are parameters to construct an "interesting" test instance, i.e.,
            `MyClass(**params)` or `MyClass(**params[i])` creates a valid test instance.
            `create_test_instance` uses the first (or only) dictionary in `params`
        """
        from sktime.forecasting.naive import NaiveForecaster
        from sktime.transformations.series.boxcox import BoxCoxTransformer
        from sktime.transformations.series.exponent import ExponentTransformer

        # transformers mixed with-without fit, ForecastingPipeline
        # steps are (str, estimator)
        params1 = {
            "estimator": ForecastingPipeline(
                [
                    ("foo", BoxCoxTransformer()),
                    ("bar", ExponentTransformer(3)),
                    ("foobar", NaiveForecaster()),
                ]
            ),
            "permutation": ["bar", "foo", "foobar"],
        }

        # transformers have no fit, TransformedTargetForecaster
        # steps are only estimator
        params2 = {
            "estimator": TransformedTargetForecaster(
                [ExponentTransformer(0.5), NaiveForecaster(), ExponentTransformer(3)]
            ),
            "permutation": [
                "NaiveForecaster",
                "ExponentTransformer_1",
                "ExponentTransformer_2",
            ],
        }

        return [params1, params2]<|MERGE_RESOLUTION|>--- conflicted
+++ resolved
@@ -10,12 +10,8 @@
 from sktime.base import _HeterogenousMetaEstimator
 from sktime.datatypes import ALL_TIME_SERIES_MTYPES
 from sktime.forecasting.base._base import BaseForecaster
-<<<<<<< HEAD
 from sktime.forecasting.base._delegate import _DelegatedForecaster
-from sktime.registry import scitype
-=======
 from sktime.transformations.base import BaseTransformer
->>>>>>> a5f824a5
 from sktime.utils.validation.series import check_series
 
 
@@ -1443,7 +1439,7 @@
         return params
 
 
-class Permute(_DelegatedForecaster, _HeterogenousMetaEstimator):
+class Permute(_DelegatedForecaster, _HeterogenousMetaEstimator, BaseForecaster):
     """Permutation compositor for permuting forecasting pipeline steps.
 
     The compositor can be used to permute the sequence of any meta-forecaster,
