#!/usr/bin/env python3 -u
# -*- coding: utf-8 -*-
# copyright: sktime developers, BSD-3-Clause License (see LICENSE file)

"""Composition functionality for reduction approaches to forecasting."""

__author__ = [
    "mloning",
    "AyushmaanSeth",
    "Kavin Anand",
    "Luis Zugasti",
    "Lovkush-A",
    "fkiraly",
]

__all__ = [
    "make_reduction",
    "DirectTimeSeriesRegressionForecaster",
    "RecursiveTimeSeriesRegressionForecaster",
    "MultioutputTimeSeriesRegressionForecaster",
    "DirectTabularRegressionForecaster",
    "RecursiveTabularRegressionForecaster",
    "MultioutputTabularRegressionForecaster",
    "DirRecTabularRegressionForecaster",
    "DirRecTimeSeriesRegressionForecaster",
    "DirectReductionForecaster",
]

from warnings import warn

import numpy as np
import pandas as pd
from sklearn.base import RegressorMixin, clone
from sklearn.multioutput import MultiOutputRegressor

from sktime.datatypes._utilities import get_time_index
from sktime.forecasting.base import BaseForecaster, ForecastingHorizon
from sktime.forecasting.base._base import DEFAULT_ALPHA
from sktime.forecasting.base._fh import _index_range
from sktime.forecasting.base._sktime import _BaseWindowForecaster
from sktime.regression.base import BaseRegressor
from sktime.transformations.compose import FeatureUnion
from sktime.transformations.series.summarize import WindowSummarizer
from sktime.utils.datetime import _shift
from sktime.utils.validation import check_window_length


def _concat_y_X(y, X):
    """Concatenate y and X prior to sliding-window transform."""
    z = y.to_numpy()
    if z.ndim == 1:
        z = z.reshape(-1, 1)
    if X is not None:
        z = np.column_stack([z, X.to_numpy()])
    return z


def _check_fh(fh):
    """Check fh prior to sliding-window transform."""
    assert fh.is_relative
    assert fh.is_all_out_of_sample()
    return fh.to_indexer().to_numpy()


def _sliding_window_transform(
    y,
    window_length,
    fh,
    X=None,
    transformers=None,
    scitype="tabular-regressor",
    pooling="local",
):
    """Transform time series data using sliding window.

    See `test_sliding_window_transform_explicit` in test_reduce.py for explicit
    example.

    Parameters
    ----------
    y : pd.Series
        Endogenous time series
    window_length : int
        Window length for transformed feature variables
    fh : ForecastingHorizon
        Forecasting horizon for transformed target variable
    X : pd.DataFrame, optional (default=None)
        Exogenous series.
    transformers: list of transformers (default = None)
        A suitable list of transformers that allows for using an en-bloc approach with
        make_reduction. This means that instead of using the raw past observations of
        y across the window length, suitable features will be generated directly from
        the past raw observations. Currently only supports WindowSummarizer (or a list
        of WindowSummarizers) to generate features e.g. the mean of the past 7
        observations.
    pooling: str {"local", "global"}, optional
        Specifies whether separate models will be fit at the level of each instance
        (local) of if you wish to fit a single model to all instances ("global").
    scitype : str {"tabular-regressor", "time-series-regressor"}, optional
        Scitype of estimator to use with transformed data.
        - If "tabular-regressor", returns X as tabular 2d array
        - If "time-series-regressor", returns X as panel 3d array

    Returns
    -------
    yt : np.ndarray, shape = (n_timepoints - window_length, 1)
        Transformed target variable.
    Xt : np.ndarray, shape = (n_timepoints - window_length, n_variables,
    window_length)
        Transformed lagged values of target variable and exogenous variables,
        excluding contemporaneous values.
    """
    # There are different ways to implement this transform. Pre-allocating an
    # array and filling it by iterating over the window length seems to be the most
    # efficient one.

    ts_index = get_time_index(y)
    n_timepoints = ts_index.shape[0]
    window_length = check_window_length(window_length, n_timepoints)

    if pooling == "global":
        if len(transformers) == 1:
            tf_fit = transformers[0].fit(y)
        else:
            feat = [("trafo_" + str(index), i) for index, i in enumerate(transformers)]
            tf_fit = FeatureUnion(feat).fit(y)
        X_from_y = tf_fit.transform(y)

        X_from_y_cut = _cut_tail(X_from_y, n_tail=n_timepoints - window_length)
        yt = _cut_tail(y, n_tail=n_timepoints - window_length)

        if X is not None:
            X_cut = _cut_tail(X, n_tail=n_timepoints - window_length)
            Xt = pd.concat([X_from_y_cut, X_cut], axis=1)
        else:
            Xt = X_from_y_cut
    else:
        z = _concat_y_X(y, X)
        n_timepoints, n_variables = z.shape

        fh = _check_fh(fh)
        fh_max = fh[-1]

        if window_length + fh_max >= n_timepoints:
            raise ValueError(
                "The `window_length` and `fh` are incompatible with the length of `y`"
            )

        # Get the effective window length accounting for the forecasting horizon.
        effective_window_length = window_length + fh_max
        Zt = np.zeros(
            (
                n_timepoints + effective_window_length,
                n_variables,
                effective_window_length + 1,
            )
        )

        # Transform data.
        for k in range(effective_window_length + 1):
            i = effective_window_length - k
            j = n_timepoints + effective_window_length - k
            Zt[i:j, :, k] = z

        # Truncate data, selecting only full windows, discarding incomplete ones.
        Zt = Zt[effective_window_length:-effective_window_length]

        # Return transformed feature and target variables separately. This
        # excludes contemporaneous values of the exogenous variables. Including them
        # would lead to unequal-length data, with more time points for
        # exogenous series than the target series, which is currently not supported.
        yt = Zt[:, 0, window_length + fh]
        Xt = Zt[:, :, :window_length]
    # Pre-allocate array for sliding windows.
    # If the scitype is tabular regression, we have to convert X into a 2d array.
    if scitype == "tabular-regressor":
        if transformers is not None:
            return yt, Xt
        else:
            return yt, Xt.reshape(Xt.shape[0], -1)
    else:
        return yt, Xt


class _Reducer(_BaseWindowForecaster):
    """Base class for reducing forecasting to regression."""

    _tags = {
        "ignores-exogeneous-X": False,  # reduction uses X in non-trivial way
        "handles-missing-data": True,
    }

    def __init__(self, estimator, window_length=10, transformers=None, pooling=None):
        super(_Reducer, self).__init__(window_length=window_length)
        self.transformers = transformers
        self.transformers_ = None
        self.estimator = estimator
        self.pooling = None
        self._cv = None

        # it seems that the sklearn tags are not fully reliable
        # see discussion in PR #3405 and issue #3402
        # therefore this is commented out until sktime and sklearn are better aligned
        # self.set_tags(**{"handles-missing-data": estimator._get_tags()["allow_nan"]})

    def _is_predictable(self, last_window):
        """Check if we can make predictions from last window."""
        return (
            len(last_window) == self.window_length_
            and np.sum(np.isnan(last_window)) == 0
            and np.sum(np.isinf(last_window)) == 0
        )

    def _predict_in_sample(self, fh, X=None, return_pred_int=False, alpha=None):
        # Note that we currently only support out-of-sample predictions. For the
        # direct and multioutput strategy, we need to check this already during fit,
        # as the fh is required for fitting.
        raise NotImplementedError(
            f"Generating in-sample predictions is not yet "
            f"implemented for {self.__class__.__name__}."
        )

    @classmethod
    def get_test_params(cls, parameter_set="default"):
        """Return testing parameter settings for the estimator.

        Parameters
        ----------
        parameter_set : str, default="default"
            Name of the set of test parameters to return, for use in tests. If no
            special parameters are defined for a value, will return `"default"` set.

        Returns
        -------
        params : dict or list of dict, default = {}
            Parameters to create testing instances of the class
            Each dict are parameters to construct an "interesting" test instance, i.e.,
            `MyClass(**params)` or `MyClass(**params[i])` creates a valid test instance.
            `create_test_instance` uses the first (or only) dictionary in `params`
        """
        from sklearn.linear_model import LinearRegression
        from sklearn.pipeline import make_pipeline

        from sktime.transformations.panel.reduce import Tabularizer

        # naming convention is as follows:
        #   reducers with Tabular take an sklearn estimator, e.g., LinearRegressor
        #   reducers with TimeSeries take an sktime supervised estimator
        #       e.g., pipeline of Tabularizer and Linear Regression
        # which of these is the case, we check by checking substring in the class name
        est = LinearRegression()
        if "TimeSeries" in cls.__name__:
            est = make_pipeline(Tabularizer(), est)

        params = {"estimator": est, "window_length": 3}
        return params


class _DirectReducer(_Reducer):
    strategy = "direct"
    _tags = {
        "requires-fh-in-fit": True,  # is the forecasting horizon required in fit?
    }

    def _transform(self, y, X=None):
        fh = self.fh.to_relative(self.cutoff)
        return _sliding_window_transform(
            y,
            window_length=self.window_length,
            fh=fh,
            X=X,
            transformers=self.transformers_,
            scitype=self._estimator_scitype,
        )

    def _fit(self, y, X=None, fh=None):
        """Fit to training data.

        Parameters
        ----------
        y : pd.Series
            Target time series to which to fit the forecaster.
        X : pd.DataFrame, optional (default=None)
            Exogenous variables are ignored
        fh : int, list or np.array, optional (default=None)
             The forecasters horizon with the steps ahead to to predict.

        Returns
        -------
        self : Estimator
            An fitted instance of self.
        """
        # We currently only support out-of-sample predictions. For the direct
        # strategy, we need to check this at the beginning of fit, as the fh is
        # required for fitting.
        if not self.fh.is_all_out_of_sample(self.cutoff):
            raise NotImplementedError("In-sample predictions are not implemented.")

        self.window_length_ = check_window_length(
            self.window_length, n_timepoints=len(y)
        )

        yt, Xt = self._transform(y, X)

        # Iterate over forecasting horizon, fitting a separate estimator for each step.
        self.estimators_ = []
        for i in range(len(self.fh)):
            estimator = clone(self.estimator)
            estimator.fit(Xt, yt[:, i])
            self.estimators_.append(estimator)
        return self

    def _predict_last_window(
        self, fh, X=None, return_pred_int=False, alpha=DEFAULT_ALPHA
    ):
        """Fit to training data.

        Parameters
        ----------
        fh : int, list, np.array or ForecastingHorizon
            Forecasting horizon
        X : pd.DataFrame, optional (default=None)
            Exogenous time series
        return_pred_int : bool
        alpha : float or array-like

        Returns
        -------
        y_pred = pd.Series or pd.DataFrame
        """
        y_last, X_last = self._get_last_window()

        # If we cannot generate a prediction from the available data, return nan.
        if not self._is_predictable(y_last):
            return self._predict_nan(fh)

        if self._X is None:
            n_columns = 1
        else:
            # X is ignored here, since we currently only look at lagged values for
            # exogenous variables and not contemporaneous ones.
            n_columns = self._X.shape[1] + 1

        # Pre-allocate arrays.
        window_length = self.window_length_
        X_pred = np.zeros((1, n_columns, window_length))

        # Fill pre-allocated arrays with available data.
        X_pred[:, 0, :] = y_last
        if self._X is not None:
            X_pred[:, 1:, :] = X_last.T

        # We need to make sure that X has the same order as used in fit.
        if self._estimator_scitype == "tabular-regressor":
            X_pred = X_pred.reshape(1, -1)

        # Allocate array for predictions.
        y_pred = np.zeros(len(fh))

        # Iterate over estimators/forecast horizon
        for i, estimator in enumerate(self.estimators_):
            y_pred[i] = estimator.predict(X_pred)

        return y_pred


class _MultioutputReducer(_Reducer):
    strategy = "multioutput"
    _tags = {
        "requires-fh-in-fit": True,  # is the forecasting horizon required in fit?
    }

    def _transform(self, y, X=None):
        fh = self.fh.to_relative(self.cutoff)
        return _sliding_window_transform(
            y,
            window_length=self.window_length,
            fh=fh,
            X=X,
            scitype=self._estimator_scitype,
        )

    def _fit(self, y, X=None, fh=None):
        """Fit to training data.

        Parameters
        ----------
        y : pd.Series
            Target time series to which to fit the forecaster.
        X : pd.DataFrame, optional (default=None)
            Exogenous variables are ignored
        fh : int, list or np.array, optional (default=None)
             The forecasters horizon with the steps ahead to to predict.

        Returns
        -------
        self : returns an instance of self.
        """
        # We currently only support out-of-sample predictions. For the direct
        # strategy, we need to check this at the beginning of fit, as the fh is
        # required for fitting.
        if not self.fh.is_all_out_of_sample(self.cutoff):
            raise NotImplementedError("In-sample predictions are not implemented.")

        self.window_length_ = check_window_length(
            self.window_length, n_timepoints=len(y)
        )

        yt, Xt = self._transform(y, X)

        # Fit a multi-output estimator to the transformed data.
        self.estimator_ = clone(self.estimator)
        self.estimator_.fit(Xt, yt)
        return self

    def _predict_last_window(
        self, fh, X=None, return_pred_int=False, alpha=DEFAULT_ALPHA
    ):
        """Predict to training data.

        Parameters
        ----------
        fh : int, list, np.array or ForecastingHorizon
            Forecasting horizon
        X : pd.DataFrame, optional (default=None)
            Exogenous time series
        return_pred_int : bool
        alpha : float or array-like

        Returns
        -------
        y_pred = pd.Series or pd.DataFrame
        """
        # Get last window of available data.
        y_last, X_last = self._get_last_window()

        # If we cannot generate a prediction from the available data, return nan.
        if not self._is_predictable(y_last):
            return self._predict_nan(fh)

        if self._X is None:
            n_columns = 1
        else:
            # X is ignored here, since we currently only look at lagged values for
            # exogenous variables and not contemporaneous ones.
            n_columns = self._X.shape[1] + 1

        # Pre-allocate arrays.
        window_length = self.window_length_
        X_pred = np.zeros((1, n_columns, window_length))

        # Fill pre-allocated arrays with available data.
        X_pred[:, 0, :] = y_last
        if self._X is not None:
            X_pred[:, 1:, :] = X_last.T

        # We need to make sure that X has the same order as used in fit.
        if self._estimator_scitype == "tabular-regressor":
            X_pred = X_pred.reshape(1, -1)

        # Iterate over estimators/forecast horizon
        y_pred = self.estimator_.predict(X_pred)
        return y_pred.ravel()


class _RecursiveReducer(_Reducer):
    strategy = "recursive"

    def _transform(self, y, X=None):
        # For the recursive strategy, the forecasting horizon for the sliding-window
        # transform is simply a one-step ahead horizon, regardless of the horizon
        # used during prediction.
        fh = ForecastingHorizon([1])
        return _sliding_window_transform(
            y,
            self.window_length_,
            fh,
            X=X,
            transformers=self.transformers_,
            scitype=self._estimator_scitype,
            pooling=self.pooling,
        )

    def _fit(self, y, X=None, fh=None):
        """Fit to training data.

        Parameters
        ----------
        y : pd.Series
            Target time series to which to fit the forecaster.
        X : pd.DataFrame, optional (default=None)
            Exogenous variables are ignored
        fh : int, list or np.array, optional (default=None)
             The forecasters horizon with the steps ahead to to predict.

        Returns
        -------
        self : returns an instance of self.
        """
        if self.pooling is not None and self.pooling not in ["local", "global"]:
            raise ValueError(
                "pooling must be one of local, global" + f" but found {self.pooling}"
            )

        if self.window_length is not None and self.transformers is not None:
            raise ValueError(
                "Transformers provided, suggesting en-bloc approach"
                + " to derive reduction features. Window length will be"
                + " inferred, please set to None"
            )
        if self.transformers is not None and self.pooling == "local":
            raise ValueError(
                "Transformers currently cannot be provided"
                + "for models that run locally"
            )
        pd_format = isinstance(y, pd.Series) or isinstance(y, pd.DataFrame)
        if self.pooling == "local":
            if pd_format is True and isinstance(y, pd.MultiIndex):
                warn(
                    "Pooling has been changed by default to 'local', which"
                    + " means that separate models will be fit at the level of"
                    + " each instance. If you wish to fit a single model to"
                    + " all instances, please specify pooling = 'global'.",
                    DeprecationWarning,
                )
        self.window_length_ = check_window_length(
            self.window_length, n_timepoints=len(y)
        )
        if self.transformers is not None:
            self.transformers_ = clone(self.transformers)

        if self.transformers is None and self.pooling == "global":
            kwargs = {
                "lag_feature": {
                    "lag": list(range(1, self.window_length + 1)),
                }
            }
            self.transformers_ = [WindowSummarizer(**kwargs)]

        if self.window_length is None:
            trafo = self.transformers_
            fit_trafo = [i.fit(y) for i in trafo]
            ts = [i.truncate_start for i in fit_trafo if hasattr(i, "truncate_start")]

            if len(ts) > 0:
                self.window_length_ = max(ts)
            else:
                raise ValueError(
                    "Reduce must either have window length as argument"
                    + "or needs to have it passed by transformer via"
                    + "truncate_start"
                )

            n_timepoints = len(get_time_index(y))
            if self.transformers_ is not None and n_timepoints < max(ts):
                raise ValueError(
                    "Not sufficient observations to calculate transformations"
                    + "Please reduce window length / window lagging to match"
                    + "observation size"
                )

        yt, Xt = self._transform(y, X)

        # Make sure yt is 1d array to avoid DataConversion warning from scikit-learn.
        if self.transformers_ is not None:
            yt = yt.to_numpy().ravel()
        else:
            yt = yt.ravel()

        self.estimator_ = clone(self.estimator)
        self.estimator_.fit(Xt, yt)
        return self

    def _get_shifted_window(self, shift=0, y_update=None, X_update=None):
        """Get the start and end points of a shifted window.

        In recursive forecasting, the time based features need to be recalculated for
        every time step that is forecast. This is done in an iterative fashion over
        every forecasting horizon step. Shift specifies the timestemp over which the
        iteration is done, i.e. a shift of 0 will get a window between window_length
        steps in the past and t=0, shift = 1 will be window_length - 1 steps in the past
        and t= 1 etc- up to the forecasting horizon.

        Will also apply any transformers passed to the recursive reducer to y. This en
        bloc approach of directly applying the transformers is more efficient than
        creating all lags first across the window and then applying the transformers
        to the lagged data.

        Please see below a graphical representation of the logic using the following
        symbols:

        ``z`` = first observation to forecast.
        Not part of the window.
        ``*`` = (other) time stamps in the window which is summarized
        ``x`` = observations, past or future, not part of the window

        For`window_length = 7` and `fh = [3]` we get the following windows

        `shift = 0`
        |--------------------------- |
        | x x x x * * * * * * * z x x|
        |----------------------------|

        `shift = 1`
        |--------------------------- |
        | x x x x x * * * * * * * z x|
        |----------------------------|

        `shift = 2`
        |--------------------------- |
        | x x x x x x * * * * * * * z|
        |----------------------------|

        Parameters
        ----------
        shift : integer
            this will be correspond to the shift of the window_length into the future
        y_update : a pandas Series or Dataframe
            y values that were obtained in the recursive fashion.
        X_update : a pandas Series or Dataframe
            X values also need to be cut based on the into windows, see above.

        Returns
        -------
        y, X: A pandas dataframe or series
            contains the y and X data prepared for the respective windows, see above.

        """
        cutoff = _shift(self._cutoff, by=shift)

        # Get the last window of the endogenous variable.
        # If X is given, also get the last window of the exogenous variables.
        # relative _int will give the integer indices of the window defined above
        # Apart from the window_length, relative_int also contains the first
        # observation after the window, because this is what the window
        # is summarized to.
        relative_int = pd.Index(list(map(int, range(-self.window_length_ + 1, 2))))
        # index_range will give the same indices,
        # but using the date format of cutoff
        index_range = _index_range(relative_int, cutoff)

        # y_raw is defined solely for the purpose of deriving a dataframe
        # window_length forecasting steps into the past in order to calculate the
        # new X from y features based on the transformer provided

        # Historical values are passed here for all time steps of y_raw that lie in
        # the past .
        y_raw = _create_fcst_df(index_range, self._y)
        y_raw.update(self._y)
        # The y_raw dataframe will contain historical and / or recursively
        # forecast value to calculate the new X features.
        # Forecast values are passed here for all time steps of y_raw that lie in
        # the future and were forecast in previous iterations.
        if y_update is not None:
            y_raw.update(y_update)

        # After filling the empty y_raw frame with historic / forecast values
        # X from y features can be calculated based on the passed transformer.
        if len(self.transformers_) == 1:
            X_from_y = self.transformers_[0].fit_transform(y_raw)
        else:
            ref = self.transformers_
            feat = [("trafo_" + str(index), i) for index, i in enumerate(ref)]
            X_from_y = FeatureUnion(feat).fit_transform(y_raw)
        # We are only interested in the last observations, since only that one
        # contains relevant value. In recursive forecasting, only one observations
        # can be forecast at a time.
        X_from_y_cut = _cut_tail(X_from_y)

        # X_from_y_cut is added to X dataframe (unlike y_raw, the X dataframe can
        # directly be created with one observation from the start,
        # since no features need to be calculated).
        if self._X is not None:
            X = _create_fcst_df([index_range[-1]], self._X)
            X.update(self._X)
            if X_update is not None:
                X.update(X_update)
            X_cut = _cut_tail(X)
            X = pd.concat([X_from_y_cut, X_cut], axis=1)
        else:
            X = X_from_y_cut
        y = _cut_tail(y_raw)
        return y, X

    def _predict_last_window(
        self, fh, X=None, return_pred_int=False, alpha=DEFAULT_ALPHA
    ):
        """.

        In recursive reduction, iteration must be done over the
        entire forecasting horizon. Specifically, when transformers are
        applied to y that generate features in X, forecasting must be done step by
        step to integrate the latest prediction of for the new set of features in
        X derived from that y.

        Parameters
        ----------
        fh : int, list, np.array or ForecastingHorizon
            Forecasting horizon
        X : pd.DataFrame, optional (default=None)
            Exogenous time series
        return_pred_int : bool
        alpha : float or array-like

        Returns
        -------
        y_return = pd.Series or pd.DataFrame
        """
        if self._X is not None and X is None:
            raise ValueError(
                "`X` must be passed to `predict` if `X` is given in `fit`."
            )

        # Get last window of available data.
        # If we cannot generate a prediction from the available data, return nan.

        if self.pooling == "global":
            y_last, X_last = self._get_shifted_window(X_update=X)
            ys = np.array(y_last)
            if not np.sum(np.isnan(ys)) == 0 and np.sum(np.isinf(ys)) == 0:
                return self._predict_nan(fh)
        else:
            y_last, X_last = self._get_last_window()
            if not self._is_predictable(y_last):
                return self._predict_nan(fh)

        if self.pooling == "global":
            fh_max = fh.to_relative(self.cutoff)[-1]
            relative = pd.Index(list(map(int, range(1, fh_max + 1))))
            index_range = _index_range(relative, self.cutoff)

            y_pred = _create_fcst_df(index_range, self._y)

            for i in range(fh_max):
                # Generate predictions.
                y_pred_vector = self.estimator_.predict(X_last)
                y_pred_curr = _create_fcst_df(
                    [index_range[i]], self._y, fill=y_pred_vector
                )
                y_pred.update(y_pred_curr)

                # # Update last window with previous prediction.
                if i + 1 != fh_max:
                    y_last, X_last = self._get_shifted_window(
                        y_update=y_pred, X_update=X, shift=i + 1
                    )

        else:
            # Pre-allocate arrays.
            if X is None:
                n_columns = 1
            else:
                n_columns = X.shape[1] + 1
            window_length = self.window_length_
            fh_max = fh.to_relative(self.cutoff)[-1]

            y_pred = np.zeros(fh_max)
            last = np.zeros((1, n_columns, window_length + fh_max))

            # Fill pre-allocated arrays with available data.
            last[:, 0, :window_length] = y_last
            if X is not None:
                last[:, 1:, :window_length] = X_last.T
                last[:, 1:, window_length:] = X.iloc[
                    -(last.shape[2] - window_length) :, :
                ].T

            # Recursively generate predictions by iterating over forecasting horizon.
            for i in range(fh_max):
                # Slice prediction window.
                X_pred = last[:, :, i : window_length + i]

                # Reshape data into tabular array.
                if self._estimator_scitype == "tabular-regressor":
                    X_pred = X_pred.reshape(1, -1)

                # Generate predictions.
                y_pred[i] = self.estimator_.predict(X_pred)

                # Update last window with previous prediction.
                last[:, 0, window_length + i] = y_pred[i]

        # While the recursive strategy requires to generate predictions for all steps
        # until the furthest step in the forecasting horizon, we only return the
        # requested ones.
        fh_idx = fh.to_indexer(self.cutoff)

        if isinstance(self._y.index, pd.MultiIndex):
            yi_grp = self._y.index.names[0:-1]
            y_return = y_pred.groupby(yi_grp, as_index=False).nth(fh_idx.to_list())
        elif isinstance(y_pred, pd.Series) or isinstance(y_pred, pd.DataFrame):
            y_return = y_pred.iloc[fh_idx]
            if hasattr(y_return.index, "freq"):
                if y_return.index.freq != y_pred.index.freq:
                    y_return.index.freq = None
        else:
            y_return = y_pred[fh_idx]

        return y_return


class _DirRecReducer(_Reducer):
    strategy = "dirrec"
    _tags = {
        "requires-fh-in-fit": True,  # is the forecasting horizon required in fit?
        "ignores-exogeneous-X": True,
    }

    def _transform(self, y, X=None):
        # Note that the transform for dirrec is the same as in the direct
        # strategy.
        fh = self.fh.to_relative(self.cutoff)
        return _sliding_window_transform(
            y,
            window_length=self.window_length,
            fh=fh,
            X=X,
            scitype=self._estimator_scitype,
        )

    def _fit(self, y, X=None, fh=None):
        """Fit to training data.

        Parameters
        ----------
        y : pd.Series
            Target time series to which to fit the forecaster.
        X : pd.DataFrame, optional (default=None)
            Exogenous variables are ignored
        fh : int, list or np.array, optional (default=None)
             The forecasters horizon with the steps ahead to to predict.

        Returns
        -------
        self : Estimator
            An fitted instance of self.
        """
        # todo: logic for X below is broken. Escape X until fixed.
        if X is not None:
            X = None

        if len(self.fh.to_in_sample(self.cutoff)) > 0:
            raise NotImplementedError("In-sample predictions are not implemented")

        self.window_length_ = check_window_length(
            self.window_length, n_timepoints=len(y)
        )

        # Transform the data using sliding-window.
        yt, Xt = self._transform(y, X)

        # We cast the 2d tabular array into a 3d panel array to handle the data
        # consistently for the reduction to tabular and time-series regression.
        if self._estimator_scitype == "tabular-regressor":
            Xt = np.expand_dims(Xt, axis=1)

        # This only works without exogenous variables. To support exogenous
        # variables, we need additional values for X to fill the array
        # appropriately.
        X_full = np.concatenate([Xt, np.expand_dims(yt, axis=1)], axis=2)

        self.estimators_ = []
        n_timepoints = Xt.shape[2]

        for i in range(len(self.fh)):
            estimator = clone(self.estimator)

            # Slice data using expanding window.
            X_fit = X_full[:, :, : n_timepoints + i]

            # Convert to 2d tabular array for reduction to tabular regression.
            if self._estimator_scitype == "tabular-regressor":
                X_fit = X_fit.reshape(X_fit.shape[0], -1)

            estimator.fit(X_fit, yt[:, i])
            self.estimators_.append(estimator)
        return self

    def _predict_last_window(
        self, fh, X=None, return_pred_int=False, alpha=DEFAULT_ALPHA
    ):
        """Fit to training data.

        Parameters
        ----------
        fh : int, list, np.array or ForecastingHorizon
            Forecasting horizon
        X : pd.DataFrame, optional (default=None)
            Exogenous time series
        return_pred_int : bool
        alpha : float or array-like

        Returns
        -------
        y_pred = pd.Series or pd.DataFrame
        """
        # Exogenous variables are not yet support for the dirrec strategy.
        # todo: implement this. For now, we escape.
        if X is not None:
            X = None

        # Get last window of available data.
        y_last, X_last = self._get_last_window()
        if not self._is_predictable(y_last):
            return self._predict_nan(fh)

        window_length = self.window_length_

        # Pre-allocated arrays.
        # We set `n_columns` here to 1, because exogenous variables
        # are not yet supported.
        n_columns = 1
        X_full = np.zeros((1, n_columns, window_length + len(self.fh)))
        X_full[:, 0, :window_length] = y_last

        y_pred = np.zeros(len(fh))

        for i in range(len(self.fh)):

            # Slice data using expanding window.
            X_pred = X_full[:, :, : window_length + i]

            if self._estimator_scitype == "tabular-regressor":
                X_pred = X_pred.reshape(1, -1)

            y_pred[i] = self.estimators_[i].predict(X_pred)

            # Update the last window with previously predicted value.
            X_full[:, :, window_length + i] = y_pred[i]

        return y_pred


class DirectTabularRegressionForecaster(_DirectReducer):
    """Direct reduction from forecasting to tabular regression.

    For the direct reduction strategy, a separate forecaster is fitted
    for each step ahead of the forecasting horizon.

    Parameters
    ----------
    estimator : Estimator
        A tabular regression estimator as provided by scikit-learn.
    window_length : int, optional (default=10)
        The length of the sliding window used to transform the series into
        a tabular matrix.
    """

    _estimator_scitype = "tabular-regressor"


class MultioutputTabularRegressionForecaster(_MultioutputReducer):
    """Multioutput reduction from forecasting to tabular regression.

    For the multioutput strategy, a single estimator capable of handling multioutput
    targets is fitted to all the future steps in the forecasting horizon.

    Parameters
    ----------
    estimator : Estimator
        A tabular regression estimator as provided by scikit-learn.
    window_length : int, optional (default=10)
        The length of the sliding window used to transform the series into
        a tabular matrix.
    """

    _estimator_scitype = "tabular-regressor"


class RecursiveTabularRegressionForecaster(_RecursiveReducer):
    """Recursive reduction from forecasting to tabular regression.

    For the recursive strategy, a single estimator is fit for a one-step-ahead
    forecasting horizon and then called iteratively to predict multiple steps ahead.

    Parameters
    ----------
    estimator : Estimator
        A tabular regression estimator as provided by scikit-learn.
    window_length : int, optional (default=10)
        The length of the sliding window used to transform the series into
        a tabular matrix.
    transformers: list of transformers (default = None)
        A suitable list of transformers that allows for using an en-bloc approach with
        make_reduction. This means that instead of using the raw past observations of
        y across the window length, suitable features will be generated directly from
        the past raw observations. Currently only supports WindowSummarizer (or a list
        of WindowSummarizers) to generate features e.g. the mean of the past 7
        observations.
    pooling: str {"local", "global"}, optional
        Specifies whether separate models will be fit at the level of each instance
        (local) of if you wish to fit a single model to all instances ("global").
    """

    _tags = {
        "requires-fh-in-fit": False,  # is the forecasting horizon required in fit?
        "y_inner_mtype": "pd.Series",
        "X_inner_mtype": "pd.DataFrame",
        # hierarchical data types are commented out until #3316 is fixed
        # "y_inner_mtype": ["pd.Series", "pd-multiindex", "pd_multiindex_hier"],
        # "X_inner_mtype": ["pd.DataFrame", "pd-multiindex", "pd_multiindex_hier"],
    }

    def __init__(
        self,
        estimator,
        window_length=10,
        transformers=None,
        pooling="local",
    ):
        super(_RecursiveReducer, self).__init__(
            estimator=estimator, window_length=window_length, transformers=transformers
        )
        self.pooling = pooling

        if pooling == "local":
            mtypes_y = "pd.Series"
            mtypes_x = "pd.DataFrame"
        elif pooling == "global":
            mtypes_y = ["pd.DataFrame", "pd-multiindex", "pd_multiindex_hier"]
            mtypes_x = mtypes_y
        elif pooling == "panel":
            mtypes_y = ["pd.DataFrame", "pd-multiindex"]
            mtypes_x = mtypes_y
        else:
            raise ValueError(
                "pooling in DirectReductionForecaster must be one of"
                ' "local", "global", "panel", '
                f"but found {pooling}"
            )
        self.set_tags(**{"X_inner_mtype": mtypes_x})
        self.set_tags(**{"y_inner_mtype": mtypes_y})

    _estimator_scitype = "tabular-regressor"


class DirRecTabularRegressionForecaster(_DirRecReducer):
    """Dir-rec reduction from forecasting to tabular regression.

    For the hybrid dir-rec strategy, a separate forecaster is fitted
    for each step ahead of the forecasting horizon and then
    the previous forecasting horizon is added as an input
    for training the next forecaster, following the recusrive
    strategy.

    Parameters
    ----------
    estimator : sklearn estimator object
        Tabular regressor.
    window_length : int, optional (default=10)
        The length of the sliding window used to transform the series into
        a tabular matrix
    """

    _estimator_scitype = "tabular-regressor"


class DirectTimeSeriesRegressionForecaster(_DirectReducer):
    """Direct reduction from forecasting to time-series regression.

    For the direct reduction strategy, a separate forecaster is fitted
    for each step ahead of the forecasting horizon.

    Parameters
    ----------
    estimator : Estimator
        A time-series regression estimator as provided by sktime.
    window_length : int, optional (default=10)
        The length of the sliding window used to transform the series into
        a tabular matrix.
    """

    _estimator_scitype = "time-series-regressor"


class MultioutputTimeSeriesRegressionForecaster(_MultioutputReducer):
    """Multioutput reduction from forecasting to time series regression.

    For the multioutput strategy, a single estimator capable of handling multioutput
    targets is fitted to all the future steps in the forecasting horizon.

    Parameters
    ----------
    estimator : Estimator
        A time-series regression estimator as provided by sktime.
    window_length : int, optional (default=10)
        The length of the sliding window used to transform the series into
        a tabular matrix.
    """

    _estimator_scitype = "time-series-regressor"


class RecursiveTimeSeriesRegressionForecaster(_RecursiveReducer):
    """Recursive reduction from forecasting to time series regression.

    For the recursive strategy, a single estimator is fit for a one-step-ahead
    forecasting horizon and then called iteratively to predict multiple steps ahead.

    Parameters
    ----------
    estimator : Estimator
        A time-series regression estimator as provided by sktime.
    window_length : int, optional (default=10)
        The length of the sliding window used to transform the series into
        a tabular matrix.
    """

    _tags = {
        "requires-fh-in-fit": False,  # is the forecasting horizon required in fit?
    }

    _estimator_scitype = "time-series-regressor"


class DirRecTimeSeriesRegressionForecaster(_DirRecReducer):
    """Dir-rec reduction from forecasting to time-series regression.

    For the hybrid dir-rec strategy, a separate forecaster is fitted
    for each step ahead of the forecasting horizon and then
    the previous forecasting horizon is added as an input
    for training the next forecaster, following the recusrive
    strategy.

    Parameters
    ----------
    estimator : sktime estimator object
        Time-series regressor.
    window_length : int, optional (default=10)
        The length of the sliding window used to transform the series into
        a tabular matrix
    """

    _estimator_scitype = "time-series-regressor"


def make_reduction(
    estimator,
    strategy="recursive",
    window_length=10,
    scitype="infer",
    transformers=None,
    pooling="local",
):
    """Make forecaster based on reduction to tabular or time-series regression.

    During fitting, a sliding-window approach is used to first transform the
    time series into tabular or panel data, which is then used to fit a tabular or
    time-series regression estimator. During prediction, the last available data is
    used as input to the fitted regression estimator to generate forecasts.

    Parameters
    ----------
    estimator : an estimator instance
        Either a tabular regressor from scikit-learn or a time series regressor from
        sktime.
    strategy : str, optional (default="recursive")
        The strategy to generate forecasts. Must be one of "direct", "recursive" or
        "multioutput".
    window_length : int, optional (default=10)
        Window length used in sliding window transformation.
    scitype : str, optional (default="infer")
        Must be one of "infer", "tabular-regressor" or "time-series-regressor". If
        the scitype cannot be inferred, please specify it explicitly.
        See :term:`scitype`.
    transformers: list of transformers (default = None)
        A suitable list of transformers that allows for using an en-bloc approach with
        make_reduction. This means that instead of using the raw past observations of
        y across the window length, suitable features will be generated directly from
        the past raw observations. Currently only supports WindowSummarizer (or a list
        of WindowSummarizers) to generate features e.g. the mean of the past 7
        observations.
        Currently only works for RecursiveTimeSeriesRegressionForecaster.
    pooling: str {"local", "global"}, optional
        Specifies whether separate models will be fit at the level of each instance
        (local) of if you wish to fit a single model to all instances ("global").
        Currently only works for RecursiveTimeSeriesRegressionForecaster.

    Returns
    -------
    estimator : an Estimator instance
        A reduction forecaster

    Examples
    --------
    >>> from sktime.forecasting.compose import make_reduction
    >>> from sktime.datasets import load_airline
    >>> from sklearn.ensemble import GradientBoostingRegressor
    >>> y = load_airline()
    >>> regressor = GradientBoostingRegressor()
    >>> forecaster = make_reduction(regressor, window_length=15, strategy="recursive")
    >>> forecaster.fit(y)
    RecursiveTabularRegressionForecaster(...)
    >>> y_pred = forecaster.predict(fh=[1,2,3])

    References
    ----------
    .. [1] Bontempi, Gianluca & Ben Taieb, Souhaib & Le Borgne, Yann-Aël. (2013).
        Machine Learning Strategies for Time Series Forecasting.
    """
    # We provide this function as a factory method for user convenience.
    strategy = _check_strategy(strategy)
    scitype = _check_scitype(scitype)

    if scitype == "infer":
        scitype = _infer_scitype(estimator)

    Forecaster = _get_forecaster(scitype, strategy)
    return Forecaster(
        estimator=estimator,
        window_length=window_length,
        transformers=transformers,
        pooling=pooling,
    )


def _check_scitype(scitype):
    valid_scitypes = ("infer", "tabular-regressor", "time-series-regressor")
    if scitype not in valid_scitypes:
        raise ValueError(
            f"Invalid `scitype`. `scitype` must be one of:"
            f" {valid_scitypes}, but found: {scitype}."
        )
    return scitype


def _infer_scitype(estimator):
    # We can check if estimator is an instance of scikit-learn's RegressorMixin or
    # of sktime's BaseRegressor, otherwise we raise an error. Note that some time-series
    # regressor also inherit from scikit-learn classes, hence the order in which we
    # check matters and we first need to check for BaseRegressor.
    if isinstance(estimator, BaseRegressor):
        return "time-series-regressor"
    elif isinstance(estimator, RegressorMixin):
        return "tabular-regressor"
    else:
        raise ValueError(
            "The `scitype` of the given `estimator` cannot be inferred. "
            "Please specify the `scitype` explicitly."
        )


def _check_strategy(strategy):
    valid_strategies = ("direct", "recursive", "multioutput", "dirrec")
    if strategy not in valid_strategies:
        raise ValueError(
            f"Invalid `strategy`. `strategy` must be one of :"
            f" {valid_strategies}, but found: {strategy}."
        )
    return strategy


def _get_forecaster(scitype, strategy):
    """Select forecaster for a given scientific type and reduction strategy."""
    registry = {
        "tabular-regressor": {
            "direct": DirectTabularRegressionForecaster,
            "recursive": RecursiveTabularRegressionForecaster,
            "multioutput": MultioutputTabularRegressionForecaster,
            "dirrec": DirRecTabularRegressionForecaster,
        },
        "time-series-regressor": {
            "direct": DirectTimeSeriesRegressionForecaster,
            "recursive": RecursiveTimeSeriesRegressionForecaster,
            "multioutput": MultioutputTimeSeriesRegressionForecaster,
            "dirrec": DirRecTimeSeriesRegressionForecaster,
        },
    }
    return registry[scitype][strategy]


def _cut_tail(X, n_tail=1):
    """Cut input at tail, supports grouping."""
    if isinstance(X.index, pd.MultiIndex):
        Xi_grp = X.index.names[0:-1]
        X = X.groupby(Xi_grp, as_index=False).tail(n_tail)
    else:
        X = X.tail(n_tail)
    return X


def _create_fcst_df(target_date, origin_df, fill=None):
    """Create an empty multiindex dataframe from origin dataframe.

    In recursive forecasting, a new dataframe needs to be created that collects
    all forecasting steps (even for forecasting horizons other than those of interests).
    For example for fh =[1,2,12] we need the whole forecasting horizons from 1 to 12.

    Parameters
    ----------
    target_date : a list of dates
        this will be correspond to the new timepoints index to be created in the
        forecasting dataframe
    origin_df : a pandas Series or Dataframe
        the origin_df corresponds to the dataframe with the historic data. Useful
        information inferred from that dataframe is the index of the historic dataframe
        as well as the names of the original columns and the type of the object
        (dataframe or series)
    fill : a numpy.ndarray (optional)
        Corresponds to a numpy array of values that is used to fill up the dataframe.
        Useful when forecasts are returned from a forecasting models that discards
        the hierarchical structure of the input pandas dataframe

    Returns
    -------
    A pandas dataframe or series
    """
    oi = origin_df.index
    if not isinstance(oi, pd.MultiIndex):
        if isinstance(origin_df, pd.Series):
            if fill is None:
                template = pd.Series(np.zeros(len(target_date)), index=target_date)
            else:
                template = pd.Series(fill, index=target_date)
            template.name = origin_df.name
            return template
        else:
            if fill is None:
                template = pd.DataFrame(
                    np.zeros((len(target_date), len(origin_df.columns))),
                    index=target_date,
                    columns=origin_df.columns.to_list(),
                )
            else:
                template = pd.DataFrame(
                    fill, index=target_date, columns=origin_df.columns.to_list()
                )
            return template
    else:
        idx = origin_df.index.to_frame(index=False)
        instance_names = idx.columns[0:-1].to_list()
        time_names = idx.columns[-1]
        idx = idx[instance_names].drop_duplicates()

        timeframe = pd.DataFrame(target_date, columns=[time_names])
        target_frame = idx.merge(timeframe, how="cross")
        if hasattr(target_date, "freq"):
            freq_inferred = target_date[0].freq
            mi = (
                target_frame.groupby(instance_names, as_index=True)
                .apply(
                    lambda df: df.drop(instance_names, axis=1)
                    .set_index(time_names)
                    .asfreq(freq_inferred)
                )
                .index
            )
        else:
            mi = (
                target_frame.groupby(instance_names, as_index=True)
                .apply(lambda df: df.drop(instance_names, axis=1).set_index(time_names))
                .index
            )

        if fill is None:
            template = pd.DataFrame(
                np.zeros((len(target_date) * idx.shape[0], len(origin_df.columns))),
                index=mi,
                columns=origin_df.columns.to_list(),
            )
        else:
            template = pd.DataFrame(
                fill,
                index=mi,
                columns=origin_df.columns.to_list(),
            )

        template = template.astype(origin_df.dtypes.to_dict())
        return template


def _coerce_col_str(X):
    """Coerce columns to string, to satisfy sklearn convention."""
    X.columns = [str(x) for x in X.columns]
    return X


def slice_at_ix(df, ix):
    """Slice pd.DataFrame at one index value, valid for simple Index and MultiIndex.

    Parameters
    ----------
    df : pd.DataFrame
    ix : pandas compatible index value, or iterable of index values (incl pd.Index)

    Returns
    -------
    pd.DataFrame, row(s) of df, sliced at last (-1 st) level of df being equal to ix
        all index levels are retained in the return, none are dropped
        CAVEAT: index is sorted by last (-1 st) level if ix is iterable
    """
    if isinstance(ix, (list, pd.Index, ForecastingHorizon)):
        return pd.concat([slice_at_ix(df, x) for x in ix])
    if isinstance(df.index, pd.MultiIndex):
        return df.xs(ix, level=-1, axis=0, drop_level=False)
    else:
        return df.loc[[ix]]


class _ReducerMixin:
    """Common utilities for reducers."""

    def _get_expected_pred_idx(self, fh):
        """Construct DataFrame Index expected in y_pred, return of _predict.

        Parameters
        ----------
        fh : ForecastingHorizon, fh of self; or, iterable coercable to pd.Index

        Returns
        -------
        fh_idx : pd.Index, expected index of y_pred returned by _predict
            CAVEAT: sorted by index level -1, since reduction is applied by fh
        """
        if isinstance(fh, ForecastingHorizon):
            fh_idx = pd.Index(fh.to_absolute(self.cutoff))
        else:
            fh_idx = pd.Index(fh)
        y_index = self._y.index

        if isinstance(y_index, pd.MultiIndex):
            y_inst_idx = y_index.droplevel(-1).unique()
            if isinstance(y_inst_idx, pd.MultiIndex):
                fh_idx = pd.Index([x + (y,) for y in fh_idx for x in y_inst_idx])
            else:
                fh_idx = pd.Index([(x, y) for y in fh_idx for x in y_inst_idx])

        return fh_idx


class DirectReductionForecaster(BaseForecaster, _ReducerMixin):
    """Direct reduction forecaster, incl single-output, multi-output, exogeneous Dir.

    Implements direct reduction, of forecasting to tabular regression.

    For no `X`, defaults to DirMO (direct multioutput) for `X_treatment = "concurrent"`,
    and simple direct (direct single-output) for `X_treatment = "shifted"`.

    Direct single-output with concurrent `X` behaviour can be configured
    by passing a single-output `scikit-learn` compatible transformer.

    Algorithm details:

    In `fit`, given endogeneous time series `y` and possibly exogeneous `X`:
        fits `estimator` to feature-label pairs as defined as follows.
    if `X_treatment = "concurrent":
        features = `y(t)`, `y(t-1)`, ..., `y(t-window_size)`, if provided: `X(t+h)`
        labels = `y(t+h)` for `h` in the forecasting horizon
        ranging over all `t` where the above have been observed (are in the index)
        for each `h` in the forecasting horizon (separate estimator fitted per `h`)
    if `X_treatment = "shifted":
        features = `y(t)`, `y(t-1)`, ..., `y(t-window_size)`, if provided: `X(t)`
        labels = `y(t+h_1)`, ..., `y(t+h_k)` for `h_j` in the forecasting horizon
        ranging over all `t` where the above have been observed (are in the index)
        estimator is fitted as a multi-output estimator (for all  `h_j` simultaneously)

    In `predict`, given possibly exogeneous `X`, at cutoff time `c`,
    if `X_treatment = "concurrent":
        applies fitted estimators' predict to
        feature = `y(c)`, `y(c-1)`, ..., `y(c-window_size)`, if provided: `X(c+h)`
        to obtain a prediction for `y(c+h)`, for each `h` in the forecasting horizon
    if `X_treatment = "shifted":
        applies fitted estimator's predict to
        features = `y(c)`, `y(c-1)`, ..., `y(c-window_size)`, if provided: `X(t)`
        to obtain prediction for `y(c+h_1)`, ..., `y(c+h_k)` for `h_j` in forec. horizon

    Parameters
    ----------
    estimator : sklearn regressor, must be compatible with sklearn interface
        tabular regression algorithm used in reduction algorithm
    window_length : int, optional, default=10
        window length used in the reduction algorithm
    transformers : currently not used
    X_treatment : str, optional, one of "concurrent" (default) or "shifted"
        determines the timestamps of X from which y(t+h) is predicted, for horizon h
        "concurrent": y(t+h) is predicted from lagged y, and X(t+h), for all h in fh
            in particular, if no y-lags are specified, y(t+h) is predicted from X(t)
        "shifted": y(t+h) is predicted from lagged y, and X(t), for all h in fh
            in particular, if no y-lags are specified, y(t+h) is predicted from X(t+h)
    impute : str or None, optional, method string passed to Imputer
        default="bfill", admissible strings are of Imputer.method parameter, see there
        if None, no imputation is done when applying Lag transformer to obtain inner X
    pooling : str, one of ["local", "global", "panel"], optional, default="local"
        level on which data are pooled to fit the supervised regression model
        "local" = unit/instance level, one reduced model per lowest hierarchy level
        "global" = top level, one reduced model overall, on pooled data ignoring levels
        "panel" = second lowest level, one reduced model per panel level (-2)
        if there are 2 or less levels, "global" and "panel" result in the same
        if there is only 1 level (single time series), all three settings agree
    """

    _tags = {
        "requires-fh-in-fit": True,  # is the forecasting horizon required in fit?
        "ignores-exogeneous-X": False,
        "X_inner_mtype": ["pd.DataFrame", "pd-multiindex", "pd_multiindex_hier"],
        "y_inner_mtype": ["pd.DataFrame", "pd-multiindex", "pd_multiindex_hier"],
    }

    def __init__(
        self,
        estimator,
        window_length=10,
        transformers=None,
        X_treatment="concurrent",
        impute_method="bfill",
        pooling="local",
    ):
        self.window_length = window_length
        self.transformers = transformers
        self.transformers_ = None
        self.estimator = estimator
        self.X_treatment = X_treatment
        self.impute_method = impute_method
        self.pooling = pooling
        self._lags = list(range(window_length))
        super(DirectReductionForecaster, self).__init__()

        warn(
            "DirectReductionForecaster is experimental, and interfaces may change. "
            "user feedback is appreciated in issue #3224 here: "
            "https://github.com/sktime/sktime/issues/3224"
        )

        if pooling == "local":
            mtypes = "pd.DataFrame"
        elif pooling == "global":
            mtypes = ["pd.DataFrame", "pd-multiindex", "pd_multiindex_hier"]
        elif pooling == "panel":
            mtypes = ["pd.DataFrame", "pd-multiindex"]
        else:
            raise ValueError(
                "pooling in DirectReductionForecaster must be one of"
                ' "local", "global", "panel", '
                f"but found {pooling}"
            )
        self.set_tags(**{"X_inner_mtype": mtypes})
        self.set_tags(**{"y_inner_mtype": mtypes})

        # it seems that the sklearn tags are not fully reliable
        # see discussion in PR #3405 and issue #3402
        # therefore this is commented out until sktime and sklearn are better aligned
        # self.set_tags(**{"handles-missing-data": estimator._get_tags()["allow_nan"]})

    def _fit(self, y, X=None, fh=None):
        """Fit dispatcher based on X_treatment."""
        methodname = f"_fit_{self.X_treatment}"
        return getattr(self, methodname)(y=y, X=X, fh=fh)

    def _predict(self, X=None, fh=None):
        """Predict dispatcher based on X_treatment."""
        methodname = f"_predict_{self.X_treatment}"
        return getattr(self, methodname)(X=X, fh=fh)

    def _fit_shifted(self, y, X=None, fh=None):
        """Fit to training data."""
        from sktime.transformations.series.lag import Lag, ReducerTransform

        impute_method = self.impute_method
        lags = self._lags
        trafos = self.transformers

        # lagger_y_to_X_ will lag y to obtain the sklearn X
        lagger_y_to_X = ReducerTransform(
            lags=lags, transformers=trafos, impute_method=impute_method
        )
        self.lagger_y_to_X_ = lagger_y_to_X

        # lagger_y_to_y_ will lag y to obtain the sklearn y
        fh_rel = fh.to_relative(self.cutoff)
        y_lags = list(fh_rel)
        y_lags = [-x for x in y_lags]
        lagger_y_to_y = Lag(lags=y_lags, index_out="original", keep_column_names=True)
        self.lagger_y_to_y_ = lagger_y_to_y

        yt = lagger_y_to_y.fit_transform(X=y)
        y_notna = yt.notnull().all(axis=1)
        y_notna_idx = y_notna.index[y_notna]

        # we now check whether the set of full lags is empty
        # if yes, we set a flag, since we cannot fit the reducer
        # instead, later, we return a dummy prediction
        if len(y_notna_idx) == 0:
            self.empty_lags_ = True
            self.dummy_value_ = y.mean()
            return self
        else:
            self.empty_lags_ = False

        yt = yt.loc[y_notna_idx]

        Xt = lagger_y_to_X.fit_transform(X=y, y=X)
        Xt = Xt.loc[y_notna_idx]

        Xt = _coerce_col_str(Xt)
        yt = _coerce_col_str(yt)

        estimator = clone(self.estimator)
        if not estimator._get_tags()["multioutput"]:
            estimator = MultiOutputRegressor(estimator)
        estimator.fit(Xt, yt)
        self.estimator_ = estimator

        return self

    def _predict_shifted(self, fh=None, X=None):
        """Predict core logic."""
        y_cols = self._y.columns
        fh_idx = self._get_expected_pred_idx(fh=fh)

        if self.empty_lags_:
            ret = pd.DataFrame(index=fh_idx, columns=y_cols)
            for i in ret.index:
                ret.loc[i] = self.dummy_value_
            return ret

        lagger_y_to_X = self.lagger_y_to_X_

        Xt = lagger_y_to_X.transform(X=self._y, y=self._X)
        Xt_lastrow = slice_at_ix(Xt, self.cutoff)
        Xt_lastrow = _coerce_col_str(Xt_lastrow)

        estimator = self.estimator_
        # 2D numpy array with col index = (fh, var) and 1 row
        y_pred = estimator.predict(Xt_lastrow)
        y_pred = y_pred.reshape((len(fh_idx), len(y_cols)))

        y_pred = pd.DataFrame(y_pred, columns=y_cols, index=fh_idx)

        if isinstance(y_pred.index, pd.MultiIndex):
            y_pred = y_pred.sort_index()

        return y_pred

    def _fit_concurrent(self, y, X=None, fh=None):
        """Fit to training data."""
        from sktime.transformations.series.lag import Lag, ReducerTransform

        impute_method = self.impute_method

        # lagger_y_to_X_ will lag y to obtain the sklearn X
        lags = self._lags

        # lagger_y_to_y_ will lag y to obtain the sklearn y
        fh_rel = fh.to_relative(self.cutoff)
        y_lags = list(fh_rel)
        y_lags = [-x for x in y_lags]

        # lagging behaviour is per fh, so w initialize dicts
        # copied to self.lagger_y_to_X/y_, by reference
        lagger_y_to_y = dict()
        lagger_y_to_X = dict()
        self.lagger_y_to_y_ = lagger_y_to_y
        self.lagger_y_to_X_ = lagger_y_to_X

        self.estimators_ = []

        for lag in y_lags:

            t = Lag(lags=lag, index_out="original", keep_column_names=True)
            lagger_y_to_y[lag] = t

            yt = lagger_y_to_y[lag].fit_transform(X=y)

            impute_method = self.impute_method
            lags = self._lags
            trafos = self.transformers

            # lagger_y_to_X_ will lag y to obtain the sklearn X
            # also updates self.lagger_y_to_X_ by reference
            lagger_y_to_X[lag] = ReducerTransform(
                lags=lags,
                shifted_vars_lag=lag,
                transformers=trafos,
                impute_method=impute_method,
            )

            Xtt = lagger_y_to_X[lag].fit_transform(X=y, y=X)
            Xtt_notna_idx = Xtt.notnull().all(axis=1).index

            y_notna_idx = yt.notnull().all(axis=1).index
            notna_idx = Xtt_notna_idx.intersection(y_notna_idx)

            yt = yt.loc[notna_idx]
            Xtt = Xtt.loc[notna_idx]

            Xtt = _coerce_col_str(Xtt)
            yt = _coerce_col_str(yt)

            # we now check whether the set of full lags is empty
            # if yes, we set a flag, since we cannot fit the reducer
            # instead, later, we return a dummy prediction
            if len(notna_idx) == 0:
                self.estimators_.append(y.mean())
            else:
                estimator = clone(self.estimator)
                estimator.fit(Xtt, yt)
                self.estimators_.append(estimator)

        return self

    def _predict_concurrent(self, X=None, fh=None):
        """Fit to training data."""
        from sktime.transformations.series.lag import Lag

        if X is not None and self._X is not None:
            X_pool = X.combine_first(self._X)
        elif X is None and self._X is not None:
            X_pool = self._X
        else:
            X_pool = X

        fh_idx = self._get_expected_pred_idx(fh=fh)
        y_cols = self._y.columns

        lagger_y_to_X = self.lagger_y_to_X_

        fh_rel = fh.to_relative(self.cutoff)
        fh_abs = fh.to_absolute(self.cutoff)
        y_lags = list(fh_rel)
        y_abs = list(fh_abs)

        Xt = lagger_y_to_X.transform(self._y)
        y_pred_list = []

        for i in range(len(y_lags)):

            lag = y_lags[i]
            predict_idx = y_abs[i]

            lag_plus = Lag(lag, index_out="extend", keep_column_names=True)
            Xtt = lag_plus.fit_transform(Xt)
            Xtt_predrow = slice_at_ix(Xtt, predict_idx)
            if X_pool is not None:
                Xtt_predrow = pd.concat(
                    [slice_at_ix(X_pool, predict_idx), Xtt_predrow], axis=1
                )

            Xtt_predrow = _coerce_col_str(Xtt_predrow)

            estimator = self.estimators_[i]

            # if = no training indices in _fit, fill in y training mean
            if isinstance(estimator, pd.Series):
                y_pred_i = pd.DataFrame(index=[0], columns=y_cols)
                y_pred_i.iloc[0] = estimator
            # otherwise proceed as per direct reduction algorithm
            else:
                y_pred_i = estimator.predict(Xtt_predrow)
            # 2D numpy array with col index = (var) and 1 row
            y_pred_list.append(y_pred_i)

        y_pred = np.concatenate(y_pred_list)
        y_pred = pd.DataFrame(y_pred, columns=y_cols, index=fh_idx)

        if isinstance(y_pred.index, pd.MultiIndex):
            y_pred = y_pred.sort_index()

        return y_pred

    @classmethod
    def get_test_params(cls, parameter_set="default"):
        """Return testing parameter settings for the estimator.

        Parameters
        ----------
        parameter_set : str, default="default"
            Name of the set of test parameters to return, for use in tests. If no
            special parameters are defined for a value, will return `"default"` set.

        Returns
        -------
        params : dict or list of dict, default = {}
            Parameters to create testing instances of the class
            Each dict are parameters to construct an "interesting" test instance, i.e.,
            `MyClass(**params)` or `MyClass(**params[i])` creates a valid test instance.
            `create_test_instance` uses the first (or only) dictionary in `params`
        """
        from sklearn.linear_model import LinearRegression

        est = LinearRegression()
        params1 = {
            "estimator": est,
            "window_length": 3,
            "X_treatment": "shifted",
            "pooling": "global",  # all internal mtypes are tested across scenarios
        }
        params2 = {
            "estimator": est,
            "window_length": 3,
            "X_treatment": "concurrent",
            "pooling": "global",
        }
<<<<<<< HEAD
        params3 = {"estimator": est, "window_length": 0}
        return [params1, params2, params3]
=======
        return [params1, params2]


class RecursiveReductionForecaster(BaseForecaster, _ReducerMixin):
    """Recursive reduction forecaster, incl exogeneous Rec.

    Implements recursive reduction, of forecasting to tabular regression.

    Algorithm details:

    In `fit`, given endogeneous time series `y` and possibly exogeneous `X`:
        fits `estimator` to feature-label pairs as defined as follows.

        features = `y(t)`, `y(t-1)`, ..., `y(t-window_size)`, if provided: `X(t+1)`
        labels = `y(t+1)`
        ranging over all `t` where the above have been observed (are in the index)

    In `predict`, given possibly exogeneous `X`, at cutoff time `c`,
        applies fitted estimators' predict to
        feature = `y(c)`, `y(c-1)`, ..., `y(c-window_size)`, if provided: `X(c+1)`
        to obtain a prediction for `y(c+1)`.
        If a given `y(t)` has not been observed, it is replaced by a prediction
        obtained in the same way - done repeatedly until all predictions are obtained.
        Out-of-sample, this results in the "recursive" behaviour, where predictions
        at time points c+1, c+2, etc, are obtained iteratively.
        In-sample, predictions are obtained in a single step, with potential
        missing values obtained via the `impute` strategy chosen.

    Parameters
    ----------
    estimator : sklearn regressor, must be compatible with sklearn interface
        tabular regression algorithm used in reduction algorithm
    window_length : int, optional, default=10
        window length used in the reduction algorithm
    impute : str or None, optional, method string passed to Imputer
        default="bfill", admissible strings are of Imputer.method parameter, see there
        if None, no imputation is done when applying Lag transformer to obtain inner X
    pooling : str, one of ["local", "global", "panel"], optional, default="local"
        level on which data are pooled to fit the supervised regression model
        "local" = unit/instance level, one reduced model per lowest hierarchy level
        "global" = top level, one reduced model overall, on pooled data ignoring levels
        "panel" = second lowest level, one reduced model per panel level (-2)
        if there are 2 or less levels, "global" and "panel" result in the same
        if there is only 1 level (single time series), all three settings agree
    """

    _tags = {
        "requires-fh-in-fit": False,  # is the forecasting horizon required in fit?
        "ignores-exogeneous-X": False,
        "X_inner_mtype": ["pd.DataFrame", "pd-multiindex", "pd_multiindex_hier"],
        "y_inner_mtype": ["pd.DataFrame", "pd-multiindex", "pd_multiindex_hier"],
    }

    def __init__(
        self,
        estimator,
        window_length=10,
        impute_method="bfill",
        pooling="local",
    ):
        self.window_length = window_length
        self.estimator = estimator
        self.impute_method = impute_method
        self.pooling = pooling
        self._lags = list(range(window_length))
        super(RecursiveReductionForecaster, self).__init__()

        warn(
            "RecursiveReductionForecaster is experimental, and interfaces may change. "
            "user feedback is appreciated in issue #3224 here: "
            "https://github.com/alan-turing-institute/sktime/issues/3224"
        )

        if pooling == "local":
            mtypes = "pd.DataFrame"
        elif pooling == "global":
            mtypes = ["pd.DataFrame", "pd-multiindex", "pd_multiindex_hier"]
        elif pooling == "panel":
            mtypes = ["pd.DataFrame", "pd-multiindex"]
        else:
            raise ValueError(
                "pooling in DirectReductionForecaster must be one of"
                ' "local", "global", "panel", '
                f"but found {pooling}"
            )
        self.set_tags(**{"X_inner_mtype": mtypes})
        self.set_tags(**{"y_inner_mtype": mtypes})

    def _fit(self, y, X=None, fh=None):
        """Fit forecaster to training data.

        private _fit containing the core logic, called from fit

        Parameters
        ----------
        y : pd.DataFrame
            mtype is pd.DataFrame, pd-multiindex, or pd_multiindex_hier
            Time series to which to fit the forecaster.
        fh : guaranteed to be ForecastingHorizon or None, optional (default=None)
            The forecasting horizon with the steps ahead to to predict.
            Required (non-optional) here if self.get_tag("requires-fh-in-fit")==True
            Otherwise, if not passed in _fit, guaranteed to be passed in _predict
        X : pd.DataFrame optional (default=None)
            mtype is pd.DataFrame, pd-multiindex, or pd_multiindex_hier
            Exogeneous time series to fit to.

        Returns
        -------
        self : reference to self
        """
        # todo: very similar to _fit_concurrent of DirectReductionForecaster - refactor?
        from sktime.transformations.series.impute import Imputer
        from sktime.transformations.series.lag import Lag

        impute_method = self.impute_method

        # lagger_y_to_X_ will lag y to obtain the sklearn X
        lags = self._lags
        lagger_y_to_X = Lag(lags=lags, index_out="extend")
        if impute_method is not None:
            lagger_y_to_X = lagger_y_to_X * Imputer(method=impute_method)
        self.lagger_y_to_X_ = lagger_y_to_X

        Xt = lagger_y_to_X.fit_transform(y)

        # lag is 1, since we want to do recursive forecasting with 1 step ahead
        lag_plus = Lag(lags=1, index_out="extend")
        Xtt = lag_plus.fit_transform(Xt)
        Xtt_notna = Xtt.notnull().all(axis=1)
        Xtt_notna_idx = Xtt_notna.index[Xtt_notna].intersection(y.index)

        yt = y.loc[Xtt_notna_idx]
        Xtt = Xtt.loc[Xtt_notna_idx]

        # we now check whether the set of full lags is empty
        # if yes, we set a flag, since we cannot fit the reducer
        # instead, later, we return a dummy prediction
        if len(Xtt_notna_idx) == 0:
            self.estimator_ = y.mean()
        else:
            if X is not None:
                Xtt = pd.concat([X.loc[Xtt_notna_idx], Xtt], axis=1)

            Xtt = _coerce_col_str(Xtt)
            yt = _coerce_col_str(yt)

            estimator = clone(self.estimator)
            estimator.fit(Xtt, yt)
            self.estimator_ = estimator

        return self

    def _predict(self, X=None, fh=None):
        """Forecast time series at future horizon.

        private _predict containing the core logic, called from predict

        Parameters
        ----------
        fh : guaranteed to be ForecastingHorizon or None, optional (default=None)
            The forecasting horizon with the steps ahead to to predict.
            If not passed in _fit, guaranteed to be passed here
        X : pd.DataFrame, optional (default=None)
            mtype is pd.DataFrame, pd-multiindex, or pd_multiindex_hier
            Exogeneous time series for the forecast

        Returns
        -------
        y_pred : pd.DataFrame, same type as y in _fit
            Point predictions
        """
        if X is not None and self._X is not None:
            X_pool = X.combine_first(self._X)
        elif X is None and self._X is not None:
            X_pool = self._X
        else:
            X_pool = X

        fh_oos = fh.to_out_of_sample(self.cutoff)
        fh_ins = fh.to_in_sample(self.cutoff)

        if len(fh_oos) == 0:
            y_pred = self._predict_in_sample(X_pool, fh_ins)
        elif len(fh_ins) == 0:
            y_pred = self._predict_out_of_sample(X_pool, fh_oos)
        else:
            y_pred_ins = self._predict_in_sample(X_pool, fh_ins)
            y_pred_oos = self._predict_out_of_sample(X_pool, fh_oos)
            y_pred = pd.concat([y_pred_ins, y_pred_oos], axis=0)

        if isinstance(y_pred.index, pd.MultiIndex):
            y_pred = y_pred.sort_index()

        return y_pred

    def _predict_out_of_sample(self, X_pool, fh):
        """Recursive reducer: predict out of sample (ahead of cutoff)."""
        # very similar to _predict_concurrent of DirectReductionForecaster - refactor?
        from sktime.transformations.series.impute import Imputer
        from sktime.transformations.series.lag import Lag

        fh_idx = self._get_expected_pred_idx(fh=fh)
        y_cols = self._y.columns

        lagger_y_to_X = self.lagger_y_to_X_

        fh_rel = fh.to_relative(self.cutoff)
        y_lags = list(fh_rel)

        # for all positive fh
        y_lags_no_gaps = range(1, y_lags[-1] + 1)
        y_abs_no_gaps = ForecastingHorizon(
            list(y_lags_no_gaps), is_relative=True, freq=self._cutoff
        )
        y_abs_no_gaps = y_abs_no_gaps.to_absolute(self._cutoff)

        # we will keep growing y_plus_preds recursively
        y_plus_preds = self._y
        y_pred_list = []

        for _ in y_lags_no_gaps:

            if hasattr(self.fh, "freq") and self.fh.freq is not None:
                y_plus_preds = y_plus_preds.asfreq(self.fh.freq)

            Xt = lagger_y_to_X.transform(y_plus_preds)

            lag_plus = Lag(lags=1, index_out="extend")
            if self.impute_method is not None:
                lag_plus = lag_plus * Imputer(method=self.impute_method)

            Xtt = lag_plus.fit_transform(Xt)
            y_plus_one = lag_plus.fit_transform(y_plus_preds)
            predict_idx = y_plus_one.iloc[[-1]].index.get_level_values(-1)[0]
            Xtt_predrow = slice_at_ix(Xtt, predict_idx)
            if X_pool is not None:
                Xtt_predrow = pd.concat(
                    [slice_at_ix(X_pool, predict_idx), Xtt_predrow], axis=1
                )

            Xtt_predrow = _coerce_col_str(Xtt_predrow)

            estimator = self.estimator_

            # if = no training indices in _fit, fill in y training mean
            if isinstance(estimator, pd.Series):
                y_pred_i = pd.DataFrame(index=[0], columns=y_cols)
                y_pred_i.iloc[0] = estimator
            # otherwise proceed as per direct reduction algorithm
            else:
                y_pred_i = estimator.predict(Xtt_predrow)
            # 2D numpy array with col index = (var) and 1 row
            y_pred_list.append(y_pred_i)

            y_pred_new_idx = self._get_expected_pred_idx(fh=[predict_idx])
            y_pred_new = pd.DataFrame(y_pred_i, columns=y_cols, index=y_pred_new_idx)
            y_plus_preds = y_plus_preds.combine_first(y_pred_new)

        y_pred = np.concatenate(y_pred_list)
        y_pred = pd.DataFrame(y_pred, columns=y_cols, index=y_abs_no_gaps)
        y_pred = slice_at_ix(y_pred, fh_idx)

        return y_pred

    def _predict_in_sample(self, X_pool, fh):
        """Recursive reducer: predict out of sample (in past of of cutoff)."""
        from sktime.transformations.series.impute import Imputer
        from sktime.transformations.series.lag import Lag

        fh_idx = self._get_expected_pred_idx(fh=fh)
        y_cols = self._y.columns

        lagger_y_to_X = self.lagger_y_to_X_

        fh_abs = fh.to_absolute(self.cutoff)
        y = self._y

        Xt = lagger_y_to_X.transform(y)

        lag_plus = Lag(lags=1, index_out="extend")
        if self.impute_method is not None:
            lag_plus = lag_plus * Imputer(method=self.impute_method)

        Xtt = lag_plus.fit_transform(Xt)

        Xtt_predrows = slice_at_ix(Xtt, fh_abs)
        if X_pool is not None:
            Xtt_predrows = pd.concat(
                [slice_at_ix(X_pool, fh_abs), Xtt_predrows], axis=1
            )

        Xtt_predrows = _coerce_col_str(Xtt_predrows)

        estimator = self.estimator_

        # if = no training indices in _fit, fill in y training mean
        if isinstance(estimator, pd.Series):
            y_pred = pd.DataFrame(index=fh_idx, columns=y_cols)
            y_pred = y_pred.fillna(self.estimator)
        # otherwise proceed as per direct reduction algorithm
        else:
            y_pred = estimator.predict(Xtt_predrows)
            # 2D numpy array with col index = (var) and 1 row
            y_pred = pd.DataFrame(y_pred, columns=y_cols, index=fh_idx)

        return y_pred

    @classmethod
    def get_test_params(cls, parameter_set="default"):
        """Return testing parameter settings for the estimator.

        Parameters
        ----------
        parameter_set : str, default="default"
            Name of the set of test parameters to return, for use in tests. If no
            special parameters are defined for a value, will return `"default"` set.

        Returns
        -------
        params : dict or list of dict, default = {}
            Parameters to create testing instances of the class
            Each dict are parameters to construct an "interesting" test instance, i.e.,
            `MyClass(**params)` or `MyClass(**params[i])` creates a valid test instance.
            `create_test_instance` uses the first (or only) dictionary in `params`
        """
        from sklearn.linear_model import LinearRegression

        est = LinearRegression()
        params1 = {
            "estimator": est,
            "window_length": 3,
            "pooling": "global",  # all internal mtypes are tested across scenarios
        }

        return params1
>>>>>>> faaff842
<|MERGE_RESOLUTION|>--- conflicted
+++ resolved
@@ -1790,11 +1790,8 @@
             "X_treatment": "concurrent",
             "pooling": "global",
         }
-<<<<<<< HEAD
         params3 = {"estimator": est, "window_length": 0}
         return [params1, params2, params3]
-=======
-        return [params1, params2]
 
 
 class RecursiveReductionForecaster(BaseForecaster, _ReducerMixin):
@@ -2128,5 +2125,4 @@
             "pooling": "global",  # all internal mtypes are tested across scenarios
         }
 
-        return params1
->>>>>>> faaff842
+        return params1