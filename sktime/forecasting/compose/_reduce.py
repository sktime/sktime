#!/usr/bin/env python3 -u
# -*- coding: utf-8 -*-
# copyright: sktime developers, BSD-3-Clause License (see LICENSE file)

<<<<<<< HEAD
__author__ = ["Markus Löning", "Ayushmaan Seth", "Kavin Anand", "Luis Zugasti"]
=======
__author__ = ["Lovkush Agarwal", "Markus Löning"]
>>>>>>> f313c399
__all__ = [
    "make_reduction",
    "DirectTimeSeriesRegressionForecaster",
    "RecursiveTimeSeriesRegressionForecaster",
    "MultioutputTimeSeriesRegressionForecaster",
    "DirectTabularRegressionForecaster",
    "RecursiveTabularRegressionForecaster",
    "MultioutputTabularRegressionForecaster",
    "ReducedForecaster",
<<<<<<< HEAD
    "DirRecRegressionForecaster",
    "DirRecTimeSeriesForecaster",
=======
    "ReducedRegressionForecaster",
>>>>>>> f313c399
]

import numpy as np
from sklearn.base import RegressorMixin
from sklearn.base import clone

from sktime.forecasting.base import ForecastingHorizon
from sktime.forecasting.base._base import DEFAULT_ALPHA
from sktime.forecasting.base._sktime import _BaseWindowForecaster
from sktime.forecasting.base._sktime import _OptionalForecastingHorizonMixin
from sktime.forecasting.base._sktime import _RequiredForecastingHorizonMixin
from sktime.regression.base import BaseRegressor
from sktime.utils._maint import deprecated
from sktime.utils.validation import check_window_length
from sktime.utils.validation.forecasting import check_step_length


def _concat_y_X(y, X):
    """Helper function to concatenate y and X in preparation for sliding-window
    transform"""
    z = y.to_numpy()
    if z.ndim == 1:
        z = z.reshape(-1, 1)
    if X is not None:
        z = np.column_stack([z, X.to_numpy()])
    return z


def _check_fh(fh):
    """Helper function to check fh for sliding-window transform"""
    assert fh.is_relative
    assert fh.is_all_out_of_sample()
    return fh.to_indexer().to_numpy()


def _sliding_window_transform(
    y, window_length, fh, X=None, scitype="tabular-regressor"
):
    """Transform time series data `y` and `X` using sliding window.

    See `test_sliding_window_transform_explicit` in test_reduce.py for explicit
    example.

    Parameters
    ----------
    y : pd.Series
        Endogenous time series
    window_length : int
        Window length for transformed feature variables
    fh : ForecastingHorizon
        Forecasting horizon for transformed target variable
    X : pd.DataFrame, optional (default=None)
        Exogenous series.
    scitype : str {"tabular-regressor", "time-series-regressor"}, optional
        Scitype of estimator to use with transformed data.
        - If "tabular-regressor", returns X as tabular 2d array
        - If "time-series-regressor", returns X as panel 3d array

    Returns
    -------
    yt : np.ndarray, shape = (n_timepoints - window_length, 1)
        Transformed target variable.
    Xt : np.ndarray, shape = (n_timepoints - window_length, n_variables,
    window_length)
        Transformed lagged values of target variable and exogenous variables,
        excluding contemporaneous values.
    """
    # There are different ways to implement this transform. Pre-allocating an
    # array and filling it by iterating over the window length seems to be the most
    # efficient one.
    window_length = check_window_length(window_length)

    z = _concat_y_X(y, X)
    n_timepoints, n_variables = z.shape

    fh = _check_fh(fh)
    fh_max = fh[-1]

    if window_length + fh_max >= n_timepoints:
        raise ValueError(
            "The `window_length` and `fh` are incompatible with the length of `y`"
        )

    # Get the effective window length accounting for the forecasting horizon.
    effective_window_length = window_length + fh_max

    # Pre-allocate array for sliding windows.
    Zt = np.zeros(
        (
            n_timepoints + effective_window_length,
            n_variables,
            effective_window_length + 1,
        )
    )

    # Transform data.
    for k in range(effective_window_length + 1):
        i = effective_window_length - k
        j = n_timepoints + effective_window_length - k
        Zt[i:j, :, k] = z

    # Truncate data, selecting only full windows, discarding incomplete ones.
    Zt = Zt[effective_window_length:-effective_window_length]

    # Return transformed feature and target variables separately. This excludes
    # contemporaneous values of the exogenous variables. Including them would lead to
    # unequal-length data, with more time points for exogenous series than the target
    # series, which is currently not supported.
    yt = Zt[:, 0, window_length + fh]
    Xt = Zt[:, :, :window_length]

    # If the scitype is tabular regression, we have to convert X into a 2d array.
    if scitype == "tabular-regressor":
        return yt, Xt.reshape(Xt.shape[0], -1)
    else:
        return yt, Xt


class _Reducer(_BaseWindowForecaster):
    """Base class for reducing forecasting to time series regression"""

    _required_parameters = ["estimator"]

    def __init__(self, estimator, window_length=10, step_length=1):
        super(_Reducer, self).__init__(window_length=window_length)
        self.estimator = estimator
        self.step_length = step_length
        self.step_length_ = None
        self._cv = None

    def fit(self, y, X=None, fh=None):
        """Fit to training data.

        Parameters
        ----------
        y : pd.Series
            Target time series to which to fit the forecaster.
        X : pd.DataFrame, optional (default=None)
            Exogenous variables are ignored
        fh : int, list or np.array, optional (default=None)
            The forecasters horizon with the steps ahead to to predict.

        Returns
        -------
        self : returns an instance of self.
        """
        self._set_y_X(y, X)
        self._set_fh(fh)

        self.step_length_ = check_step_length(self.step_length)
        self.window_length_ = check_window_length(self.window_length)

        self._fit(y, X)
        self._is_fitted = True
        return self

    def _fit(self, y, X):
        raise NotImplementedError("abstract method")

    def _is_predictable(self, last_window):
        """Helper function to check if we can make predictions from last
        window"""
        return (
            len(last_window) == self.window_length_
            and np.sum(np.isnan(last_window)) == 0
            and np.sum(np.isinf(last_window)) == 0
        )

    def _predict_in_sample(self, fh, X=None, return_pred_int=False, alpha=None):
        # Note that we currently only support out-of-sample predictions. For the
        # direct and multioutput strategy, we need to check this already during fit,
        # as the fh is required for fitting.
        raise NotImplementedError(
            f"Generating in-sample predictions is not yet "
            f"implemented for {self.__class__.__name__}."
        )


class _DirectReducer(_RequiredForecastingHorizonMixin, _Reducer):
    strategy = "direct"

    def _transform(self, y, X=None):
        fh = self.fh.to_relative(self.cutoff)
        return _sliding_window_transform(
            y,
            window_length=self.window_length,
            fh=fh,
            X=X,
            scitype=self._estimator_scitype,
        )

    def _fit(self, y, X=None):
        """Fit to training data.

        Parameters
        ----------
        y : pd.Series
            Target time series to which to fit the forecaster.
        fh : int, list or np.array, optional (default=None)
            The forecasters horizon with the steps ahead to to predict.
        X : pd.DataFrame, optional (default=None)
            Exogenous variables are ignored
        Returns
        -------
        self : returns an instance of self.
        """
        # We currently only support out-of-sample predictions. For the direct
        # strategy, we need to check this at the beginning of fit, as the fh is
        # required for fitting.
        if not self.fh.is_all_out_of_sample(self.cutoff):
            raise NotImplementedError("In-sample predictions are not implemented.")

        yt, Xt = self._transform(y, X)

        # Iterate over forecasting horizon, fitting a separate estimator for each step.
        self.estimators_ = []
        for i in range(len(self.fh)):
            estimator = clone(self.estimator)
            estimator.fit(Xt, yt[:, i])
            self.estimators_.append(estimator)
        return self

    def _predict_last_window(
        self, fh, X=None, return_pred_int=False, alpha=DEFAULT_ALPHA
    ):
        # Get last window of available data.
        y_last, X_last = self._get_last_window()

        # If we cannot generate a prediction from the available data, return nan.
        if not self._is_predictable(y_last):
            return self._predict_nan(fh)

        if self._X is None:
            n_columns = 1
        else:
            # X is ignored here, since we currently only look at lagged values for
            # exogenous variables and not contemporaneous ones.
            n_columns = self._X.shape[1] + 1

        # Pre-allocate arrays.
        window_length = self.window_length_
        X_pred = np.zeros((1, n_columns, window_length))

        # Fill pre-allocated arrays with available data.
        X_pred[:, 0, :] = y_last
        if self._X is not None:
            X_pred[:, 1:, :] = X_last.T

        # We need to make sure that X has the same order as used in fit.
        if self._estimator_scitype == "tabular-regressor":
            X_pred = X_pred.reshape(1, -1)

        # Allocate array for predictions.
        y_pred = np.zeros(len(fh))

        # Iterate over estimators/forecast horizon
        for i, estimator in enumerate(self.estimators_):
            y_pred[i] = estimator.predict(X_pred)

        return y_pred


class _MultioutputReducer(_RequiredForecastingHorizonMixin, _Reducer):
    strategy = "multioutput"

    def _transform(self, y, X=None):
        fh = self.fh.to_relative(self.cutoff)
        return _sliding_window_transform(
            y,
            window_length=self.window_length,
            fh=fh,
            X=X,
            scitype=self._estimator_scitype,
        )

    def _fit(self, y, X=None):
        """Fit to training data.

        Parameters
        ----------
        y : pd.Series
            Target time series to which to fit the forecaster.
        fh : int, list or np.array, optional (default=None)
            The forecasters horizon with the steps ahead to to predict.
        X : pd.DataFrame, optional (default=None)
            Exogenous variables are ignored
        Returns
        -------
        self : returns an instance of self.
        """
        # We currently only support out-of-sample predictions. For the direct
        # strategy, we need to check this at the beginning of fit, as the fh is
        # required for fitting.
        if not self.fh.is_all_out_of_sample(self.cutoff):
            raise NotImplementedError("In-sample predictions are not implemented.")

        yt, Xt = self._transform(y, X)

        # Fit a multi-output estimator to the transformed data.
        self.estimator_ = clone(self.estimator)
        self.estimator_.fit(Xt, yt)
        return self

    def _predict_last_window(
        self, fh, X=None, return_pred_int=False, alpha=DEFAULT_ALPHA
    ):
        # Get last window of available data.
        y_last, X_last = self._get_last_window()

        # If we cannot generate a prediction from the available data, return nan.
        if not self._is_predictable(y_last):
            return self._predict_nan(fh)

        if self._X is None:
            n_columns = 1
        else:
            # X is ignored here, since we currently only look at lagged values for
            # exogenous variables and not contemporaneous ones.
            n_columns = self._X.shape[1] + 1

        # Pre-allocate arrays.
        window_length = self.window_length_
        X_pred = np.zeros((1, n_columns, window_length))

        # Fill pre-allocated arrays with available data.
        X_pred[:, 0, :] = y_last
        if self._X is not None:
            X_pred[:, 1:, :] = X_last.T

        # We need to make sure that X has the same order as used in fit.
        if self._estimator_scitype == "tabular-regressor":
            X_pred = X_pred.reshape(1, -1)

        # Iterate over estimators/forecast horizon
        y_pred = self.estimator_.predict(X_pred)
        return y_pred.ravel()


class _RecursiveReducer(_OptionalForecastingHorizonMixin, _Reducer):
    strategy = "recursive"

    def _transform(self, y, X=None):
        # For the recursive strategy, the forecasting horizon for the sliding-window
        # transform is simply a one-step ahead horizon, regardless of the horizon
        # used during prediction.
        fh = ForecastingHorizon([1])
        return _sliding_window_transform(
            y, self.window_length_, fh, X, scitype=self._estimator_scitype
        )

    def _fit(self, y, X):
        yt, Xt = self._transform(y, X)

        # Make sure yt is 1d array to avoid DataConversion warning from scikit-learn.
        yt = yt.ravel()

        self.estimator_ = clone(self.estimator)
        self.estimator_.fit(Xt, yt)
        return self

    def _predict_last_window(
        self, fh, X=None, return_pred_int=False, alpha=DEFAULT_ALPHA
    ):
        if self._X is not None and X is None:
            raise ValueError(
                "`X` must be passed to `predict` if `X` is given in `fit`."
            )

        # Get last window of available data.
        y_last, X_last = self._get_last_window()

        # If we cannot generate a prediction from the available data, return nan.
        if not self._is_predictable(y_last):
            return self._predict_nan(fh)

        # Pre-allocate arrays.
        if X is None:
            n_columns = 1
        else:
            n_columns = X.shape[1] + 1
        window_length = self.window_length_
        fh_max = fh.to_relative(self.cutoff)[-1]

        y_pred = np.zeros(fh_max)
        last = np.zeros((1, n_columns, window_length + fh_max))

        # Fill pre-allocated arrays with available data.
        last[:, 0, :window_length] = y_last
        if X is not None:
            last[:, 1:, :window_length] = X_last.T
            last[:, 1:, window_length:] = X.T

        # Recursively generate predictions by iterating over forecasting horizon.
        for i in range(fh_max):
            # Slice prediction window.
            X_pred = last[:, :, i : window_length + i]

            # Reshape data into tabular array.
            if self._estimator_scitype == "tabular-regressor":
                X_pred = X_pred.reshape(1, -1)

            # Generate predictions.
            y_pred[i] = self.estimator_.predict(X_pred)

            # Update last window with previous prediction.
            last[:, 0, window_length + i] = y_pred[i]

        # While the recursive strategy requires to generate predictions for all steps
        # until the furthest step in the forecasting horizon, we only return the
        # requested ones.
        fh_idx = fh.to_indexer(self.cutoff)
        return y_pred[fh_idx]


<<<<<<< HEAD
class _DirRecReducer(_RequiredForecastingHorizonMixin, BaseReducer):
    strategy = "dirrec"

    def _list_transform(self):
        # Three possibilities. We are either provided with a list that's too long,
        # or a list of the same length/shorter,
        # or a single regressor.
        len_fh = len(self.fh)

        regressors = np.empty(len_fh, dtype=object)
        try:
            if len(self.regressor) != len_fh:
                raise ValueError(
                    "When using a list with regressors, the regressor list must"
                    " be equal in length to the forecasting horizon."
                )

            for i in range(len_fh):
                regressors[i] = clone(self.regressor[i % len(self.regressor)])

        except TypeError:
            for i in range(len_fh):
                regressors[i] = clone(self.regressor)

        return regressors

    def fit(self, y, X=None, fh=None):
        """Fit to training data.

        Parameters
        ----------
        y : pd.Series
            Target time series to which to fit the forecaster.
        fh : int, list or np.array, optional (default=None)
            The forecasters horizon with the steps ahead to to predict.
        X : pd.DataFrame, optional (default=None)
            For this estimator, exogenous variables are ignored
        Returns
        -------
        self : returns an instance of self.
        """
        if X is not None:
            raise NotImplementedError("Exogenous variables `X` are not yet supported.")

        self._set_y_X(y)
        self._set_fh(fh)

        if len(self.fh.to_in_sample(self.cutoff)) > 0:
            raise NotImplementedError("In-sample predictions are not implemented")

        self.step_length_ = check_step_length(self.step_length)
        self.window_length_ = check_window_length(self.window_length)

        # for the direct reduction strategy, a separate forecaster is fitted
        # for each step ahead of the forecasting horizon

        self._cv = SlidingWindowSplitter(
            fh=self.fh.to_relative(self.cutoff),
            window_length=self.window_length_,
            step_length=self.step_length_,
            start_with_window=True,
        )

        # transform data using rolling window split
        X, Y_train = self._transform(y, X)

        # perform conversion to list from provided regressors
        self.regressors_ = self._list_transform()

        for i in range(len(self.fh)):
            y = Y_train[:, i]
            self.regressors_[i].fit(X, y)
            X = np.column_stack([X, y.reshape(-1, 1)])
            X = self._format_windows(X)

        self._is_fitted = True
        return self

    def _predict_last_window(
        self, fh, X=None, return_pred_int=False, alpha=DEFAULT_ALPHA
    ):
        # prepare recursive predictions
        y_pred = np.zeros(len(fh))

        # get last window from observation horizon
        (
            last_window,
            _,
        ) = self._get_last_window()
        if not self._is_predictable(last_window):
            return self._predict_nan(fh)

        # pre-allocate last window indices
        original_window_size = len(last_window)
        last_window = np.append(last_window, np.zeros(len(fh)))

        # recursively predict iterating over forecasting horizon
        for i in range(len(y_pred)):
            # convert data into required input format
            X_last = self._format_windows([last_window[: original_window_size + i]])
            # make forecast using specific fitted regressor
            y_pred[i] = self.regressors_[i].predict(X_last)

            # update last window with previous prediction
            last_window[i + original_window_size] = y_pred[i]

        return y_pred


##############################################################################
# reduction to regression
class DirectRegressionForecaster(ReducedTabularRegressorMixin, _DirectReducer):
=======
class DirectTabularRegressionForecaster(_DirectReducer):
>>>>>>> f313c399
    """
    Forecasting based on reduction to tabular regression using the direct
    strategy.

    For the direct reduction strategy, a separate forecaster is fitted
    for each step ahead of the forecasting horizon.

    Parameters
    ----------
    estimator : Estimator
        A tabular regression estimator as provided by scikit-learn.
    window_length : int, optional (default=10)
        The length of the sliding window used to transform the series into
        a tabular matrix.
    """

    _estimator_scitype = "tabular-regressor"


class MultioutputTabularRegressionForecaster(_MultioutputReducer):
    """
    Forecasting based on reduction to tabular regression using the multioutput
    strategy.

    For the multioutput strategy, a single estimator capable of handling multioutput
    targets is fitted to all the future steps in the forecasting horizon.

    Parameters
    ----------
    estimator : Estimator
        A tabular regression estimator as provided by scikit-learn.
    window_length : int, optional (default=10)
        The length of the sliding window used to transform the series into
        a tabular matrix.
    """

    _estimator_scitype = "tabular-regressor"


class RecursiveTabularRegressionForecaster(_RecursiveReducer):
    """
    Forecasting based on reduction to tabular regression using the recursive
    strategy.

    For the recursive strategy, a single estimator is fit for a one-step-ahead
    forecasting horizon and then called iteratively to predict multiple steps ahead.

    Parameters
    ----------
    estimator : Estimator
        A tabular regression estimator as provided by scikit-learn.
    window_length : int, optional (default=10)
        The length of the sliding window used to transform the series into
        a tabular matrix.
    """

    _estimator_scitype = "tabular-regressor"


<<<<<<< HEAD
##############################################################################
# dirrec


class DirRecTimeSeriesForecaster(ReducedTimeSeriesRegressorMixin, _DirRecReducer):
    """
    Forecasting based on reduction to time series regression with a DirRec
    (hybrid) reduction strategy.
    For the direct strategy,  a separate forecaster is fitted
    for each step ahead of the forecasting horizon and then
    the previous forecasting horizon is added as an input
    for training the next forecaster, following the recusrive
    strategy.

    Parameters
    ----------
    regressor : sktime estimator object
        Define the type of time series regression model.
    window_length : int, optional (default=10)
        The length of the sliding window used to transform the series into
        a tabular matrix
    step_length : int, optional (default=1)
        The number of time steps taken at each step of the sliding window
        used to transform the series into a tabular matrix.
    """

    pass


class DirRecRegressionForecaster(ReducedTabularRegressorMixin, _DirRecReducer):
    """
    Forecasting based on reduction to tabular regression with the
    DirRec (hybrid) strategy.
    For the DirRec strategy, a separate forecaster is fitted
    for each step ahead of the forecasting horizon and then
    the previous forecasting horizon is added as an input
    for training the next forecaster, following the Recusrive
    strategy.

    Parameters
    ----------
    regressor : sklearn estimator object
        Define the regression model type.
    window_length : int, optional (default=10)
        The length of the sliding window used to transform the series into
        a tabular matrix
    step_length : int, optional (default=1)
        The number of time steps taken at each step of the sliding window
        used to transform the series into a tabular matrix.
    """

    pass


##############################################################################
# reduction to time series regression
class DirectTimeSeriesRegressionForecaster(
    ReducedTimeSeriesRegressorMixin, _DirectReducer
):
=======
class DirectTimeSeriesRegressionForecaster(_DirectReducer):
>>>>>>> f313c399
    """
    Forecasting based on reduction to time-series regression using the direct
    strategy.

    For the direct reduction strategy, a separate forecaster is fitted
    for each step ahead of the forecasting horizon.

    Parameters
    ----------
    estimator : Estimator
        A time-series regression estimator as provided by sktime.
    window_length : int, optional (default=10)
        The length of the sliding window used to transform the series into
        a tabular matrix.
    """

    _estimator_scitype = "time-series-regressor"


class MultioutputTimeSeriesRegressionForecaster(_MultioutputReducer):
    """
    Forecasting based on reduction to time series regression with a multioutput
    reduction strategy.

    For the multioutput strategy, a single estimator capable of handling multioutput
    targets is fitted to all the future steps in the forecasting horizon.

    Parameters
    ----------
    estimator : Estimator
        A time-series regression estimator as provided by sktime.
    window_length : int, optional (default=10)
        The length of the sliding window used to transform the series into
        a tabular matrix.
    """

    pass
    _estimator_scitype = "time-series-regressor"


class RecursiveTimeSeriesRegressionForecaster(_RecursiveReducer):
    """
    Forecasting based on reduction to time series regression with a recursive
    reduction strategy.

    For the recursive strategy, a single estimator is fit for a one-step-ahead
    forecasting horizon and then called iteratively to predict multiple steps ahead.

    Parameters
    ----------
    estimator : Estimator
        A time-series regression estimator as provided by sktime.
    window_length : int, optional (default=10)
        The length of the sliding window used to transform the series into
        a tabular matrix.
    """

    _estimator_scitype = "time-series-regressor"


@deprecated("Please use `make_reduction` from `sktime.forecasting.compose` instead.")
def ReducedForecaster(
    estimator, scitype="infer", strategy="recursive", window_length=10, step_length=1
):
    """
    Forecasting based on reduction.

    During fitting, a sliding-window approach is used to first transform the
    time series into tabular or panel data, which is then used to fit a tabular or
    time-series regression estimator. During prediction, the last available data is
    used as input to the fitted regression estimator to generate forecasts.

    Parameters
    ----------
    estimator : a estimator of type given by parameter scitype
    scitype : str {"infer", "tabular-regressor", "time-series-regressor"}
        Scitype of estimator.
    strategy : str {"recursive", "direct", "multioutput"}, optional
        Strategy to generate predictions
    window_length : int, optional (default=10)
    step_length : int, optional (default=1)

    References
    ----------
    ..[1] Bontempi, Gianluca & Ben Taieb, Souhaib & Le Borgne, Yann-Aël. (
    2013).
      Machine Learning Strategies for Time Series Forecasting.
    """
    if step_length != 1:
        raise ValueError(
            "`step_length` values different from 1 are no longer supported."
        )
    return make_reduction(
        estimator, strategy=strategy, window_length=window_length, scitype=scitype
    )


@deprecated("Please use `make_reduction` from `sktime.forecasting.compose` instead.")
def ReducedRegressionForecaster(
    estimator, scitype, strategy="recursive", window_length=10, step_length=1
):
    """
    Forecasting based on reduction.

    During fitting, a sliding-window approach is used to first transform the
    time series into tabular or panel data, which is then used to fit a tabular or
    time-series regression estimator. During prediction, the last available data is
    used as input to the fitted regression estimator to generate forecasts.

    Parameters
    ----------
    estimator : a estimator of type given by parameter scitype
    scitype : str {"infer", "tabular-regressor", "time-series-regressor"}
        Scitype of estimator.
    strategy : str {"recursive", "direct", "multioutput"}, optional
        Strategy to generate predictions
    window_length : int, optional (default=10)
    step_length : int, optional (default=1)

<<<<<<< HEAD
    allowed_strategies = ("direct", "recursive", "multioutput", "dirrec")
    if strategy not in allowed_strategies:
=======
    References
    ----------
    ..[1] Bontempi, Gianluca & Ben Taieb, Souhaib & Le Borgne, Yann-Aël. (
    2013).
      Machine Learning Strategies for Time Series Forecasting.
    """
    if step_length != 1:
>>>>>>> f313c399
        raise ValueError(
            "`step_length` values different from 1 are no longer " "supported."
        )
    return make_reduction(
        estimator, strategy=strategy, window_length=window_length, scitype=scitype
    )


def make_reduction(
    estimator,
    strategy="recursive",
    window_length=10,
    scitype="infer",
):
    """
    Create a reduction forecaster based on a tabular or time-series regression
    estimator.

    During fitting, a sliding-window approach is used to first transform the
    time series into tabular or panel data, which is then used to fit a tabular or
    time-series regression estimator. During prediction, the last available data is
    used as input to the fitted regression estimator to generate forecasts.

    Parameters
    ----------
    estimator : an estimator instance
        Either a tabular regressor from scikit-learn or a time series regressor from
        sktime.
    strategy : str, optional (default="recursive")
        The strategy to generate forecasts. Must be one of "direct", "recursive" or
        "multioutput".
    window_length : int, optional (default=10)
        Window length used in sliding window transformation.
    scitype : str, optional (default="infer")
        Must be one of "infer", "tabular-regressor" or "time-series-regressor". If
        the scitype cannot be inferred, please specify it explicitly.

    Returns
    -------
    estimator : an Estimator instance
        A reduction forecaster

    References
    ----------
    ..[1] Bontempi, Gianluca & Ben Taieb, Souhaib & Le Borgne, Yann-Aël. (2013).
      Machine Learning Strategies for Time Series Forecasting.
    """
    # We provide this function as a factory method for user convenience.
    strategy = _check_strategy(strategy)
    scitype = _check_scitype(scitype)

    if scitype == "infer":
        scitype = _infer_scitype(estimator)

    Forecaster = _get_forecaster(scitype, strategy)
    return Forecaster(estimator=estimator, window_length=window_length)


def _check_scitype(scitype):
    valid_scitypes = ("infer", "tabular-regressor", "time-series-regressor")
    if scitype not in valid_scitypes:
        raise ValueError(
            f"Invalid `scitype`. `scitype` must be one of:"
            f" {valid_scitypes}, but found: {scitype}."
        )
    return scitype


def _infer_scitype(estimator):
    # We can check if estimator is an instance of scikit-learn's RegressorMixin or
    # of sktime's BaseRegressor, otherwise we raise an error. Note that some time-series
    # regressor also inherit from scikit-learn classes, hence the order in which we
    # check matters and we first need to check for BaseRegressor.
    if isinstance(estimator, BaseRegressor):
        return "time-series-regressor"
    elif isinstance(estimator, RegressorMixin):
        return "tabular-regressor"
    else:
        raise ValueError(
            "The `scitype` of the given `estimator` cannot be inferred. "
            "Please specify the `scitype` explicitly."
        )

<<<<<<< HEAD
    if scitype == "ts_regressor" and strategy == "dirrec":
        raise NotImplementedError(
            "The `dirrec` strategy is not yet implemented "
            "for time series regressors."
        )

    lookup_table = {
        "regressor": {
            "direct": DirectRegressionForecaster,
            "recursive": RecursiveRegressionForecaster,
            "multioutput": MultioutputRegressionForecaster,
            "dirrec": DirRecRegressionForecaster,
=======

def _check_strategy(strategy):
    valid_strategies = ("direct", "recursive", "multioutput")
    if strategy not in valid_strategies:
        raise ValueError(
            f"Invalid `strategy`. `strategy` must be one of :"
            f" {valid_strategies}, but found: {strategy}."
        )
    return strategy


def _get_forecaster(scitype, strategy):
    """Helper function to select forecaster for a given scientific type (
    scitype)
    and reduction strategy"""

    registry = {
        "tabular-regressor": {
            "direct": DirectTabularRegressionForecaster,
            "recursive": RecursiveTabularRegressionForecaster,
            "multioutput": MultioutputTabularRegressionForecaster,
>>>>>>> f313c399
        },
        "time-series-regressor": {
            "direct": DirectTimeSeriesRegressionForecaster,
            "recursive": RecursiveTimeSeriesRegressionForecaster,
            "multioutput": MultioutputTimeSeriesRegressionForecaster,
        },
    }
    return registry[scitype][strategy]<|MERGE_RESOLUTION|>--- conflicted
+++ resolved
@@ -2,11 +2,9 @@
 # -*- coding: utf-8 -*-
 # copyright: sktime developers, BSD-3-Clause License (see LICENSE file)
 
-<<<<<<< HEAD
-__author__ = ["Markus Löning", "Ayushmaan Seth", "Kavin Anand", "Luis Zugasti"]
-=======
-__author__ = ["Lovkush Agarwal", "Markus Löning"]
->>>>>>> f313c399
+
+__author__ = ["Ayushmaan Seth", "Kavin Anand", "Luis Zugasti", "Lovkush Agarwal", "Markus Löning"]
+
 __all__ = [
     "make_reduction",
     "DirectTimeSeriesRegressionForecaster",
@@ -15,13 +13,10 @@
     "DirectTabularRegressionForecaster",
     "RecursiveTabularRegressionForecaster",
     "MultioutputTabularRegressionForecaster",
-    "ReducedForecaster",
-<<<<<<< HEAD
     "DirRecRegressionForecaster",
     "DirRecTimeSeriesForecaster",
-=======
+    "ReducedForecaster"
     "ReducedRegressionForecaster",
->>>>>>> f313c399
 ]
 
 import numpy as np
@@ -436,7 +431,6 @@
         return y_pred[fh_idx]
 
 
-<<<<<<< HEAD
 class _DirRecReducer(_RequiredForecastingHorizonMixin, BaseReducer):
     strategy = "dirrec"
 
@@ -546,12 +540,7 @@
         return y_pred
 
 
-##############################################################################
-# reduction to regression
-class DirectRegressionForecaster(ReducedTabularRegressorMixin, _DirectReducer):
-=======
 class DirectTabularRegressionForecaster(_DirectReducer):
->>>>>>> f313c399
     """
     Forecasting based on reduction to tabular regression using the direct
     strategy.
@@ -609,11 +598,6 @@
     """
 
     _estimator_scitype = "tabular-regressor"
-
-
-<<<<<<< HEAD
-##############################################################################
-# dirrec
 
 
 class DirRecTimeSeriesForecaster(ReducedTimeSeriesRegressorMixin, _DirRecReducer):
@@ -638,6 +622,7 @@
         used to transform the series into a tabular matrix.
     """
 
+    _estimator_scitype = "time-series-regressor"
     pass
 
 
@@ -663,17 +648,12 @@
         used to transform the series into a tabular matrix.
     """
 
+    _estimator_scitype = "tabular-regressor"
     pass
 
-
-##############################################################################
-# reduction to time series regression
-class DirectTimeSeriesRegressionForecaster(
-    ReducedTimeSeriesRegressorMixin, _DirectReducer
-):
-=======
+  
 class DirectTimeSeriesRegressionForecaster(_DirectReducer):
->>>>>>> f313c399
+
     """
     Forecasting based on reduction to time-series regression using the direct
     strategy.
@@ -709,10 +689,9 @@
         The length of the sliding window used to transform the series into
         a tabular matrix.
     """
-
+    
+    _estimator_scitype = "time-series-regressor"
     pass
-    _estimator_scitype = "time-series-regressor"
-
 
 class RecursiveTimeSeriesRegressionForecaster(_RecursiveReducer):
     """
@@ -793,10 +772,6 @@
     window_length : int, optional (default=10)
     step_length : int, optional (default=1)
 
-<<<<<<< HEAD
-    allowed_strategies = ("direct", "recursive", "multioutput", "dirrec")
-    if strategy not in allowed_strategies:
-=======
     References
     ----------
     ..[1] Bontempi, Gianluca & Ben Taieb, Souhaib & Le Borgne, Yann-Aël. (
@@ -804,7 +779,6 @@
       Machine Learning Strategies for Time Series Forecasting.
     """
     if step_length != 1:
->>>>>>> f313c399
         raise ValueError(
             "`step_length` values different from 1 are no longer " "supported."
         )
@@ -887,24 +861,10 @@
             "The `scitype` of the given `estimator` cannot be inferred. "
             "Please specify the `scitype` explicitly."
         )
-
-<<<<<<< HEAD
-    if scitype == "ts_regressor" and strategy == "dirrec":
-        raise NotImplementedError(
-            "The `dirrec` strategy is not yet implemented "
-            "for time series regressors."
-        )
-
-    lookup_table = {
-        "regressor": {
-            "direct": DirectRegressionForecaster,
-            "recursive": RecursiveRegressionForecaster,
-            "multioutput": MultioutputRegressionForecaster,
-            "dirrec": DirRecRegressionForecaster,
-=======
+        
 
 def _check_strategy(strategy):
-    valid_strategies = ("direct", "recursive", "multioutput")
+    valid_strategies = ("direct", "recursive", "multioutput", "dirrec")
     if strategy not in valid_strategies:
         raise ValueError(
             f"Invalid `strategy`. `strategy` must be one of :"
@@ -923,12 +883,12 @@
             "direct": DirectTabularRegressionForecaster,
             "recursive": RecursiveTabularRegressionForecaster,
             "multioutput": MultioutputTabularRegressionForecaster,
->>>>>>> f313c399
         },
         "time-series-regressor": {
             "direct": DirectTimeSeriesRegressionForecaster,
             "recursive": RecursiveTimeSeriesRegressionForecaster,
             "multioutput": MultioutputTimeSeriesRegressionForecaster,
+            "dirrec": DirRecRegressionForecaster,
         },
     }
     return registry[scitype][strategy]