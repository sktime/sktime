#!/usr/bin/env python3 -u
# -*- coding: utf-8 -*-
# copyright: sktime developers, BSD-3-Clause License (see LICENSE file)

__author__ = ["Markus Löning", "Sebastiaan Koel"]
__all__ = [
    "ReducedTabularRegressorMixin",
    "ReducedTimeSeriesRegressorMixin",
    "ReducedTimeSeriesRegressionForecaster",
    "DirectTimeSeriesRegressionForecaster",
    "RecursiveTimeSeriesRegressionForecaster",
    "ReducedRegressionForecaster",
    "DirectRegressionForecaster",
    "RecursiveRegressionForecaster",
]

import numpy as np
import pandas as pd
from sklearn.base import clone

from sktime.forecasting.base._base import DEFAULT_ALPHA
from sktime.forecasting.base._sktime import BaseWindowForecaster
from sktime.forecasting.base._sktime import OptionalForecastingHorizonMixin
from sktime.forecasting.base._sktime import RequiredForecastingHorizonMixin
from sktime.forecasting.model_selection import SlidingWindowSplitter
from sktime.utils.validation.forecasting import check_step_length
from sktime.utils.validation.forecasting import check_window_length
from sktime.utils.validation.forecasting import check_y


##############################################################################
# base classes for reduction from forecasting to regression


class BaseReducer(BaseWindowForecaster):
    """Base class for reducing forecasting to time series regression"""

    _required_parameters = ["regressor"]

    def __init__(self, regressor, window_length=10, step_length=1):
        super(BaseReducer, self).__init__(window_length=window_length)
        self.regressor = regressor
        self.step_length = step_length
        self.step_length_ = None
        self._cv = None

    def update(self, y_new, X_new=None, update_params=False):
        """Update fitted parameters

        Parameters
        ----------
        y_new : pd.Series
        X_new : pd.DataFrame
        update_params : bool, optional (default=False)

        Returns
        -------
        self : an instance of self
        """
        if X_new is not None or update_params:
            raise NotImplementedError()
        self.check_is_fitted()
        self._update_y_X(y_new, X_new)
        return self

    def _transform(self, y_train, X_train=None):
        """Transform data using rolling window approach"""
        y_train = check_y(y_train)

        # get integer time index
        cv = self._cv

        # Transform target series into tabular format using
        # rolling window tabularisation

        x_windows = []
        y_windows = []
        for x_index, y_index in cv.split(y_train):
            x_window = y_train.iloc[x_index]
            y_window = y_train.iloc[y_index]

            if X_train is not None:
                endo_window = X_train.iloc[x_index, :].transpose().values.flatten()
                x_window = np.hstack((x_window, endo_window))

            x_windows.append(x_window)
            y_windows.append(y_window)

        # Put into required input format for regression
        X_train, y_train = self._format_windows(x_windows, y_windows)
        return X_train, y_train

    def _format_windows(self, x_windows, y_windows=None):
        """Helper function to combine windows from temporal cross-validation
        into nested
        pd.DataFrame for reduction to time series regression or tabular
        np.array for
        tabular regression.

        Parameters
        ----------
        x_windows : list of pd.Series or np.array
        y_windows : list of pd.Series or np.array, optional (default=None)

        Returns
        -------
        X : pd.DataFrame or np.array
            Nested time series data frame.
        y : np.array
            Array of target values.
        """
        X = self._format_x_windows(x_windows)

        # during prediction, y=None, so only return X
        if y_windows is None:
            return X

        y = self._format_y_windows(y_windows)
        return X, y

    @staticmethod
    def _format_y_windows(y_windows):
        """Template method for formatting y windows"""
        raise NotImplementedError("abstract method")

    @staticmethod
    def _format_x_windows(x_windows):
        """Template method for formatting x windows"""
        raise NotImplementedError("abstract method")

    def _is_predictable(self, last_window):
        """Helper function to check if we can make predictions from last
        window"""
        return (
            len(last_window) == self.window_length_
            and np.sum(np.isnan(last_window)) == 0
            and np.sum(np.isinf(last_window)) == 0
        )


class ReducedTimeSeriesRegressorMixin:
    """Mixin class for reducing forecasting to time series regression"""

    @staticmethod
    def _format_x_windows(x_windows):
        """Helper function to combine windows from temporal cross-validation
        into nested
        pd.DataFrame used for solving forecasting via reduction to time
        series regression.

        Parameters
        ----------
        x_windows : list of pd.Series or np.array

        Returns
        -------
        X : pd.DataFrame
            Nested time series data frame.
        """
        # return nested dataframe
        return pd.DataFrame(pd.Series([pd.Series(xi) for xi in x_windows]))

    @staticmethod
    def _format_y_windows(y_windows):
        return np.array([np.asarray(yi) for yi in y_windows])


class ReducedTabularRegressorMixin:
    """Mixin class for reducing forecasting to tabular regression"""

    @staticmethod
    def _format_x_windows(x_windows):
        """Helper function to combine windows from temporal cross-validation
        into nested
        pd.DataFrame used for solving forecasting via reduction to time
        series regression.

        Parameters
        ----------
        x_windows : list of pd.Series or np.array

        Returns
        -------
        X : pd.DataFrame
            Nested time series data frame.
        """
        return np.vstack(x_windows)

    @staticmethod
    def _format_y_windows(y_windows):
        return np.vstack(y_windows)


class _DirectReducer(RequiredForecastingHorizonMixin, BaseReducer):
    strategy = "direct"

    def fit(self, y_train, fh=None, X_train=None):
        """Fit to training data.

        Parameters
        ----------
        y_train : pd.Series
            Target time series to which to fit the forecaster.
        fh : int, list or np.array, optional (default=None)
            The forecasters horizon with the steps ahead to to predict.
        X_train : pd.DataFrame, optional (default=None)
            Exogenous variables are ignored
        Returns
        -------
        self : returns an instance of self.
        """
        self._set_y_X(y_train, X_train)
        self._set_fh(fh)
<<<<<<< HEAD
        if np.any(self.fh <= 0):
            raise NotImplementedError("in-sample predictions are not implemented")
=======
        if len(self.fh.to_in_sample(self.cutoff)) > 0:
            raise NotImplementedError("In-sample predictions are" " not implemented")
>>>>>>> 84051d60

        self.step_length_ = check_step_length(self.step_length)
        self.window_length_ = check_window_length(self.window_length)

        # for the direct reduction strategy, a separate forecaster is fitted
        # for each step ahead of the forecasting horizon
        self._cv = SlidingWindowSplitter(
<<<<<<< HEAD
            fh=self.fh,
=======
            fh=self.fh.to_relative(self.cutoff),
>>>>>>> 84051d60
            window_length=self.window_length_,
            step_length=self.step_length_,
            start_with_window=True,
        )

        # transform data using rolling window split
        X_train, Y_train = self._transform(y_train, X_train)

        # iterate over forecasting horizon
        self.regressors_ = []
        for i in range(len(self.fh)):
            y_train = Y_train[:, i]
            regressor = clone(self.regressor)
            regressor.fit(X_train, y_train)
            self.regressors_.append(regressor)

        self._is_fitted = True
        return self

    def _predict_last_window(
        self, fh, X=None, return_pred_int=False, alpha=DEFAULT_ALPHA
    ):
        # use last window as new input data for time series regressors to
        # make forecasts
        # get last window from observation horizon
        # To Do, implement multivariate like _RecursiveReducer
        last_window, last_window_X = self._get_last_window()

        if not self._is_predictable(last_window):
            return self._predict_nan(fh)

        if last_window_X is not None:
            X_last = self._format_windows(
                [np.hstack((last_window, last_window_X.transpose().flatten()))]
            )
        else:
            X_last = self._format_windows([last_window])

        # preallocate array for forecasted values
        y_pred = np.zeros(len(fh))

        # Iterate over estimators/forecast horizon
        for i, regressor in enumerate(self.regressors_):
            y_pred[i] = regressor.predict(X_last)
        return y_pred

    def _predict_in_sample(self, fh, X=None, return_pred_int=False, alpha=None):
        # it's not clear how the direct reducer would generate in-sample
        # predictions
        raise NotImplementedError("in-sample predictions are not implemented")


class _RecursiveReducer(OptionalForecastingHorizonMixin, BaseReducer):
    strategy = "recursive"

    def fit(self, y_train, fh=None, X_train=None):
        """Fit to training data.

        Parameters
        ----------
        y_train : pd.Series
            Target time series to which to fit the forecaster.
        fh : int, list or np.array, optional (default=None)
            The forecasters horizon with the steps ahead to to predict.
        X_train : pd.DataFrame, optional (default=None)
            Exogenous variables are ignored
        Returns
        -------
        self : returns an instance of self.
        """
        # set values
        self._set_y_X(y_train, X_train)
        self._set_fh(fh)

        self.step_length_ = check_step_length(self.step_length)
        self.window_length_ = check_window_length(self.window_length)

        # set up cv iterator, for recursive strategy, a single estimator
        # is fit for a one-step-ahead forecasting horizon and then called
        # iteratively to predict multiple steps ahead
        self._cv = SlidingWindowSplitter(
            fh=1,
            window_length=self.window_length_,
            step_length=self.step_length_,
            start_with_window=True,
        )

        # transform data into tabular form
        X_train_tab, y_train_tab = self._transform(y_train, X_train)

        # fit base regressor
        regressor = clone(self.regressor)
        regressor.fit(X_train_tab, y_train_tab.ravel())
        self.regressor_ = regressor

        self._is_fitted = True
        return self

    def _predict_last_window(
        self, fh, X=None, return_pred_int=False, alpha=DEFAULT_ALPHA
    ):
        """Predict"""
        # compute prediction
        # prepare recursive predictions
        fh_max = fh.to_relative(self.cutoff)[-1]
        y_pred = np.zeros(fh_max)

        # get last window from observation horizon
        last_window, last_window_X = self._get_last_window()
        if not self._is_predictable(last_window):
            return self._predict_nan(fh)

        # recursively predict iterating over forecasting horizon
        for i in range(fh_max):
<<<<<<< HEAD

            if last_window_X is not None:
                # convert data into required input format
                X_last = self._format_windows(
                    [np.hstack((last_window, last_window_X.transpose().flatten()))]
                )
            else:
                # convert data into required input format
                X_last = self._format_windows([last_window])

            y_pred[i] = self.regressor_.predict(
                X_last
            )  # make forecast using fitted regressor

            if X is not None:
                last_window_X = np.vstack((last_window_X, X.iloc[i, :]))[
                    -self.window_length_:
                ]

            # update last window with previous prediction
            last_window = np.append(last_window, y_pred[i])[-self.window_length_:]
=======
            X_last = self._format_windows(
                [last_window]
            )  # convert data into required input format
            y_pred[i] = self.regressor_.predict(
                X_last
            )  # make forecast using fitted regressor

            # update last window with previous prediction
            last_window = np.append(last_window, y_pred[i])[-self.window_length_ :]
>>>>>>> 84051d60

        fh_idx = fh.to_indexer(self.cutoff)
        return y_pred[fh_idx]

    # def _predict_in_sample(self, fh, X=None, return_pred_int=False,
    # alpha=None):
    #     raise NotImplementedError()


##############################################################################
# reduction to regression
class DirectRegressionForecaster(ReducedTabularRegressorMixin, _DirectReducer):
    """
    Forecasting based on reduction to tabular regression with a direct
    reduction strategy.
    For the direct reduction strategy, a separate forecaster is fitted
    for each step ahead of the forecasting horizon

    Parameters
    ----------
    regressor : sklearn estimator object
        Define the regression model type.
    window_length : int, optional (default=10)
        The length of the sliding window used to transform the series into
        a tabular matrix
    step_length : int, optional (default=1)
        The number of time steps taken at each step of the sliding window
        used to transform the series into a tabular matrix.
    """

    pass


class RecursiveRegressionForecaster(ReducedTabularRegressorMixin, _RecursiveReducer):
    """
    Forecasting based on reduction to tabular regression with a recursive
    reduction strategy.
    For the recursive reduction strategy, a single estimator is
    fit for a one-step-ahead forecasting horizon and then called
    iteratively to predict multiple steps ahead.

    Parameters
    ----------
    regressor : sklearn estimator object
        Define the regression model type.
    window_length : int, optional (default=10)
        The length of the sliding window used to transform the series into
        a tabular matrix
    step_length : int, optional (default=1)
        The number of time steps taken at each step of the sliding window
        used to transform the series into a tabular matrix.
    """

    pass


##############################################################################
# reduction to time series regression
class DirectTimeSeriesRegressionForecaster(
    ReducedTimeSeriesRegressorMixin, _DirectReducer
):
    """
    Forecasting based on reduction to time series regression with a direct
    reduction strategy.
    For the direct reduction strategy, a separate forecaster is fitted
    for each step ahead of the forecasting horizon

    Parameters
    ----------
    regressor : sktime estimator object
        Define the type of time series regression model.
    window_length : int, optional (default=10)
        The length of the sliding window used to transform the series into
        a tabular matrix
    step_length : int, optional (default=1)
        The number of time steps taken at each step of the sliding window
        used to transform the series into a tabular matrix.
    """

    pass


class RecursiveTimeSeriesRegressionForecaster(
    ReducedTimeSeriesRegressorMixin, _RecursiveReducer
):
    """
    Forecasting based on reduction to time series regression with a recursive
    reduction strategy.
    For the recursive reduction strategy, a single estimator is
    fit for a one-step-ahead forecasting horizon and then called
    iteratively to predict multiple steps ahead.

    Parameters
    ----------
    regressor : sktime estimator object
        Define the type of time series regression model.
    window_length : int, optional (default=10)
        The length of the sliding window used to transform the series into
        a tabular matrix
    step_length : int, optional (default=1)
        The number of time steps taken at each step of the sliding window
        used to transform the series into a tabular matrix.
    """

    pass


##############################################################################
# factory methods for easier user interface, but not tunable as it's not an
# estimator
def ReducedTimeSeriesRegressionForecaster(
    ts_regressor, strategy="recursive", window_length=10, step_length=1
):
    """
    Forecasting based on reduction to time series regression.

    When fitting, a rolling window approach is used to first transform the
    target series into panel data which is
    then used to train a time series regressor. During prediction, the last
    available data is used as input to the
    fitted time series regressors to make forecasts.

    Parameters
    ----------
    ts_regressor : a time series regressor

    References
    ----------
    ..[1] Bontempi, Gianluca & Ben Taieb, Souhaib & Le Borgne, Yann-Aël. (
    2013).
      Machine Learning Strategies for Time Series Forecasting.
    """
    scitype = "ts_regressor"
    Forecaster = _get_forecaster_class(scitype, strategy)
    return Forecaster(
        regressor=ts_regressor, window_length=window_length, step_length=step_length
    )


def ReducedRegressionForecaster(
    regressor, strategy="recursive", window_length=10, step_length=1
):
    """
    Forecasting based on reduction to tabular regression.

    When fitting, a rolling window approach is used to first transform the
    target series into panel data which is
    then used to train a regressor. During prediction, the last available
    data is used as input to the
    fitted regressors to make forecasts.

    Parameters
    ----------
    regressor : a regressor

    References
    ----------
    ..[1] Bontempi, Gianluca & Ben Taieb, Souhaib & Le Borgne, Yann-Aël. (
    2013).
      Machine Learning Strategies for Time Series Forecasting.
    """
    scitype = "regressor"
    Forecaster = _get_forecaster_class(scitype, strategy)
    return Forecaster(
        regressor=regressor, window_length=window_length, step_length=step_length
    )


def _get_forecaster_class(scitype, strategy):
    """Helper function to select forecaster for a given scientific type (
    scitype)
    and reduction strategy"""

    allowed_strategies = ("direct", "recursive", "dirrec")
    if strategy not in allowed_strategies:
        raise ValueError(
            f"Unknown strategy, please provide one of {allowed_strategies}."
        )

    if strategy == "dirrec":
        raise NotImplementedError("The `dirrec` strategy is not yet implemented.")

    lookup_table = {
        "regressor": {
            "direct": DirectRegressionForecaster,
            "recursive": RecursiveRegressionForecaster,
        },
        "ts_regressor": {
            "direct": DirectTimeSeriesRegressionForecaster,
            "recursive": RecursiveTimeSeriesRegressionForecaster,
        },
    }
    # look up and return forecaster class
    Forecaster = lookup_table.get(scitype).get(strategy)
    return Forecaster<|MERGE_RESOLUTION|>--- conflicted
+++ resolved
@@ -211,13 +211,8 @@
         """
         self._set_y_X(y_train, X_train)
         self._set_fh(fh)
-<<<<<<< HEAD
-        if np.any(self.fh <= 0):
-            raise NotImplementedError("in-sample predictions are not implemented")
-=======
         if len(self.fh.to_in_sample(self.cutoff)) > 0:
             raise NotImplementedError("In-sample predictions are" " not implemented")
->>>>>>> 84051d60
 
         self.step_length_ = check_step_length(self.step_length)
         self.window_length_ = check_window_length(self.window_length)
@@ -225,11 +220,7 @@
         # for the direct reduction strategy, a separate forecaster is fitted
         # for each step ahead of the forecasting horizon
         self._cv = SlidingWindowSplitter(
-<<<<<<< HEAD
-            fh=self.fh,
-=======
             fh=self.fh.to_relative(self.cutoff),
->>>>>>> 84051d60
             window_length=self.window_length_,
             step_length=self.step_length_,
             start_with_window=True,
@@ -344,7 +335,6 @@
 
         # recursively predict iterating over forecasting horizon
         for i in range(fh_max):
-<<<<<<< HEAD
 
             if last_window_X is not None:
                 # convert data into required input format
@@ -366,24 +356,9 @@
 
             # update last window with previous prediction
             last_window = np.append(last_window, y_pred[i])[-self.window_length_:]
-=======
-            X_last = self._format_windows(
-                [last_window]
-            )  # convert data into required input format
-            y_pred[i] = self.regressor_.predict(
-                X_last
-            )  # make forecast using fitted regressor
-
-            # update last window with previous prediction
-            last_window = np.append(last_window, y_pred[i])[-self.window_length_ :]
->>>>>>> 84051d60
 
         fh_idx = fh.to_indexer(self.cutoff)
         return y_pred[fh_idx]
-
-    # def _predict_in_sample(self, fh, X=None, return_pred_int=False,
-    # alpha=None):
-    #     raise NotImplementedError()
 
 
 ##############################################################################
