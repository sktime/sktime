#!/usr/bin/env python3 -u
# -*- coding: utf-8 -*-
# copyright: sktime developers, BSD-3-Clause License (see LICENSE file)

"""Composition functionality for reduction approaches to forecasting."""

__author__ = [
    "mloning",
    "AyushmaanSeth",
    "Kavin Anand",
    "Luis Zugasti",
    "Lovkush-A",
    "fkiraly",
]

__all__ = [
    "make_reduction",
    "DirectTimeSeriesRegressionForecaster",
    "RecursiveTimeSeriesRegressionForecaster",
    "MultioutputTimeSeriesRegressionForecaster",
    "DirectTabularRegressionForecaster",
    "RecursiveTabularRegressionForecaster",
    "MultioutputTabularRegressionForecaster",
    "DirRecTabularRegressionForecaster",
    "DirRecTimeSeriesRegressionForecaster",
    "DirectReductionForecaster",
]

from warnings import warn

import numpy as np
import pandas as pd
from sklearn.base import RegressorMixin, clone
from sklearn.multioutput import MultiOutputRegressor

from sktime.datatypes._utilities import get_time_index
from sktime.forecasting.base import BaseForecaster, ForecastingHorizon
from sktime.forecasting.base._base import DEFAULT_ALPHA
from sktime.forecasting.base._fh import _index_range
from sktime.forecasting.base._sktime import _BaseWindowForecaster
from sktime.regression.base import BaseRegressor
from sktime.transformations.compose import FeatureUnion
from sktime.transformations.series.summarize import WindowSummarizer
from sktime.utils.datetime import _shift
from sktime.utils.validation import check_window_length


def _concat_y_X(y, X):
    """Concatenate y and X prior to sliding-window transform."""
    z = y.to_numpy()
    if z.ndim == 1:
        z = z.reshape(-1, 1)
    if X is not None:
        z = np.column_stack([z, X.to_numpy()])
    return z


def _check_fh(fh):
    """Check fh prior to sliding-window transform."""
    assert fh.is_relative
    assert fh.is_all_out_of_sample()
    return fh.to_indexer().to_numpy()


def _sliding_window_transform(
    y,
    window_length,
    fh,
    X=None,
    transformers=None,
    scitype="tabular-regressor",
    pooling="local",
    discard_maxfh=True,
):
    """Transform time series data using sliding window.

    See `test_sliding_window_transform_explicit` in test_reduce.py for explicit
    example.

    Parameters
    ----------
    y : pd.Series
        Endogenous time series
    window_length : int
        Window length for transformed feature variables
    fh : ForecastingHorizon
        Forecasting horizon for transformed target variable
    X : pd.DataFrame, optional (default=None)
        Exogenous series.
    transformers: list of transformers (default = None)
        A suitable list of transformers that allows for using an en-bloc approach with
        make_reduction. This means that instead of using the raw past observations of
        y across the window length, suitable features will be generated directly from
        the past raw observations. Currently only supports WindowSummarizer (or a list
        of WindowSummarizers) to generate features e.g. the mean of the past 7
        observations.
    pooling: str {"local", "global"}, optional
        Specifies whether separate models will be fit at the level of each instance
        (local) of if you wish to fit a single model to all instances ("global").
    scitype : str {"tabular-regressor", "time-series-regressor"}, optional
        Scitype of estimator to use with transformed data.
        - If "tabular-regressor", returns X as tabular 2d array
        - If "time-series-regressor", returns X as panel 3d array
    discard_maxfh: str {True, False}, (default = True)
        Direct forecasting only.
        Specifies whether all direct models use the same number of observations
        (True: Total observations + 1 - window_length - maximum forecasting horizon)
        or a different number of observations (False: Total observations + 1
        - window_length - forecasting horizon).

    Returns
    -------
    yt : np.ndarray, shape = (n_timepoints - window_length, 1)
        Transformed target variable.
    Xt : np.ndarray, shape = (n_timepoints - window_length, n_variables,
    window_length)
        Transformed lagged values of target variable and exogenous variables,
        excluding contemporaneous values.
    """
    # There are different ways to implement this transform. Pre-allocating an
    # array and filling it by iterating over the window length seems to be the most
    # efficient one.

    ts_index = get_time_index(y)
    n_timepoints = ts_index.shape[0]
    window_length = check_window_length(window_length, n_timepoints)

    if pooling == "global":
        if len(transformers) == 1:
            tf_fit = transformers[0].fit(y)
        else:
            feat = [("trafo_" + str(index), i) for index, i in enumerate(transformers)]
            tf_fit = FeatureUnion(feat).fit(y)
        X_from_y = tf_fit.transform(y)

        X_from_y_cut = _cut_df(X_from_y, n_obs=n_timepoints - window_length)
        yt = _cut_df(y, n_obs=n_timepoints - window_length)

        if X is not None:
            X_cut = _cut_df(X, n_obs=n_timepoints - window_length)
            Xt = pd.concat([X_from_y_cut, X_cut], axis=1)
        else:
            Xt = X_from_y_cut
    else:
        z = _concat_y_X(y, X)
        n_timepoints, n_variables = z.shape

        fh = _check_fh(fh)
        fh_max = fh[-1]

        if window_length + fh_max >= n_timepoints:
            raise ValueError(
                "The `window_length` and `fh` are incompatible with the length of `y`"
            )

        # Get the effective window length accounting for the forecasting horizon.
        effective_window_length = window_length + fh_max
        Zt = np.zeros(
            (
                n_timepoints + effective_window_length,
                n_variables,
                effective_window_length + 1,
            )
        )

        # Transform data.
        for k in range(effective_window_length + 1):
            i = effective_window_length - k
            j = n_timepoints + effective_window_length - k
            Zt[i:j, :, k] = z

        # Truncate data, selecting only full windows, discarding incomplete ones.
        # Zt = Zt[effective_window_length:-effective_window_length]
        if discard_maxfh is True:
            Zt = Zt[effective_window_length:-effective_window_length]
        else:
            Zt = Zt[effective_window_length:-window_length]
        # Zt = Zt[effective_window_length : -(effective_window_length)]
        # Return transformed feature and target variables separately. This
        # excludes contemporaneous values of the exogenous variables. Including them
        # would lead to unequal-length data, with more time points for
        # exogenous series than the target series, which is currently not supported.
        yt = Zt[:, 0, window_length + fh]
        Xt = Zt[:, :, :window_length]
    # Pre-allocate array for sliding windows.
    # If the scitype is tabular regression, we have to convert X into a 2d array.
    if scitype == "tabular-regressor":
        if transformers is not None:
            return yt, Xt
        else:
            return yt, Xt.reshape(Xt.shape[0], -1)
    else:
        return yt, Xt


class _Reducer(_BaseWindowForecaster):
    """Base class for reducing forecasting to regression."""

    _tags = {
        "ignores-exogeneous-X": False,  # reduction uses X in non-trivial way
        "handles-missing-data": True,
    }

    def __init__(
        self,
        estimator,
        window_length=10,
        transformers=None,
        pooling="local",
        discard_maxfh=True,
    ):
        super(_Reducer, self).__init__(window_length=window_length)
        self.transformers = transformers
        self.transformers_ = None
        self.estimator = estimator
        self.pooling = pooling
        self.discard_maxfh = discard_maxfh
        self._cv = None

        # it seems that the sklearn tags are not fully reliable
        # see discussion in PR #3405 and issue #3402
        # therefore this is commented out until sktime and sklearn are better aligned
        # self.set_tags(**{"handles-missing-data": estimator._get_tags()["allow_nan"]})

    def _is_predictable(self, last_window):
        """Check if we can make predictions from last window."""
        return (
            len(last_window) == self.window_length_
            and np.sum(np.isnan(last_window)) == 0
            and np.sum(np.isinf(last_window)) == 0
        )

    def _predict_in_sample(self, fh, X=None, return_pred_int=False, alpha=None):
        # Note that we currently only support out-of-sample predictions. For the
        # direct and multioutput strategy, we need to check this already during fit,
        # as the fh is required for fitting.
        raise NotImplementedError(
            f"Generating in-sample predictions is not yet "
            f"implemented for {self.__class__.__name__}."
        )

    @classmethod
    def get_test_params(cls, parameter_set="default"):
        """Return testing parameter settings for the estimator.

        Parameters
        ----------
        parameter_set : str, default="default"
            Name of the set of test parameters to return, for use in tests. If no
            special parameters are defined for a value, will return `"default"` set.

        Returns
        -------
        params : dict or list of dict, default = {}
            Parameters to create testing instances of the class
            Each dict are parameters to construct an "interesting" test instance, i.e.,
            `MyClass(**params)` or `MyClass(**params[i])` creates a valid test instance.
            `create_test_instance` uses the first (or only) dictionary in `params`
        """
        from sklearn.linear_model import LinearRegression
        from sklearn.pipeline import make_pipeline

        from sktime.transformations.panel.reduce import Tabularizer

        # naming convention is as follows:
        #   reducers with Tabular take an sklearn estimator, e.g., LinearRegressor
        #   reducers with TimeSeries take an sktime supervised estimator
        #       e.g., pipeline of Tabularizer and Linear Regression
        # which of these is the case, we check by checking substring in the class name
        est = LinearRegression()
        if "TimeSeries" in cls.__name__:
            est = make_pipeline(Tabularizer(), est)

        params = {"estimator": est, "window_length": 3}
        return params


class _DirectReducer(_Reducer):
    strategy = "direct"
    _tags = {
        "requires-fh-in-fit": True,  # is the forecasting horizon required in fit?
    }

    def _transform(self, y, X=None):
        fh = self.fh.to_relative(self.cutoff)
        return _sliding_window_transform(
            y,
            window_length=self.window_length_,
            fh=fh,
            X=X,
            transformers=self.transformers_,
            scitype=self._estimator_scitype,
<<<<<<< HEAD
            discard_maxfh=self.discard_maxfh,
=======
            pooling=self.pooling,
>>>>>>> 3f267a92
        )

    def _fit(self, y, X=None, fh=None):
        """Fit to training data.

        Parameters
        ----------
        y : pd.Series
            Target time series to which to fit the forecaster.
        X : pd.DataFrame, optional (default=None)
            Exogenous variables are ignored
        fh : int, list or np.array, optional (default=None)
             The forecasters horizon with the steps ahead to to predict.

        Returns
        -------
        self : Estimator
            An fitted instance of self.
        """
        # We currently only support out-of-sample predictions. For the direct
        # strategy, we need to check this at the beginning of fit, as the fh is
        # required for fitting.
        n_timepoints = len(get_time_index(y))

        if self.pooling is not None and self.pooling not in ["local", "global"]:
            raise ValueError(
                "pooling must be one of local, global" + f" but found {self.pooling}"
            )

        if self.window_length is not None and self.transformers is not None:
            raise ValueError(
                "Transformers provided, suggesting en-bloc approach"
                + " to derive reduction features. Window length will be"
                + " inferred, please set to None"
            )
        if self.transformers is not None and self.pooling == "local":
            raise ValueError(
                "Transformers currently cannot be provided"
                + "for models that run locally"
            )
        pd_format = isinstance(y, pd.Series) or isinstance(y, pd.DataFrame)
        if self.pooling == "local":
            if pd_format is True and isinstance(y, pd.MultiIndex):
                warn(
                    "Pooling has been changed by default to 'local', which"
                    + " means that separate models will be fit at the level of"
                    + " each instance. If you wish to fit a single model to"
                    + " all instances, please specify pooling = 'global'.",
                    DeprecationWarning,
                )
        self.window_length_ = check_window_length(
            self.window_length, n_timepoints=len(y)
        )
        if self.transformers is not None:
            self.transformers_ = clone(self.transformers)

        if self.transformers is None and self.pooling == "global":
            kwargs = {
                "lag_feature": {
                    "lag": list(range(1, self.window_length + 1)),
                }
            }
            self.transformers_ = [WindowSummarizer(**kwargs)]

        if self.window_length is None:
            trafo = self.transformers_
            fit_trafo = [i.fit(y) for i in trafo]
            ts = [i.truncate_start for i in fit_trafo if hasattr(i, "truncate_start")]

            if len(ts) > 0:
                self.window_length_ = max(ts)
            else:
                raise ValueError(
                    "Reduce must either have window length as argument"
                    + "or needs to have it passed by transformer via"
                    + "truncate_start"
                )

            if self.transformers_ is not None and n_timepoints < max(ts):
                raise ValueError(
                    "Not sufficient observations to calculate transformations"
                    + "Please reduce window length / window lagging to match"
                    + "observation size"
                )

        if not self.fh.is_all_out_of_sample(self.cutoff):
            raise NotImplementedError("In-sample predictions are not implemented.")

        yt, Xt = self._transform(y, X)

        n_window = len(get_time_index(yt))
        # Iterate over forecasting horizon, fitting a separate estimator for each step.
        self.estimators_ = []
        for i in range(len(self.fh)):
            fh_rel = fh.to_relative(self.cutoff)
            estimator = clone(self.estimator)
<<<<<<< HEAD
            if self.discard_maxfh is True:
                estimator.fit(Xt, yt[:, i])
            else:
                if (fh_rel[i] - 1) == 0:
                    estimator.fit(Xt, yt[:, i])
                else:
                    estimator.fit(Xt[: -(fh_rel[i] - 1)], yt[: -(fh_rel[i] - 1), i])
=======
            if self.transformers_ is not None:
                fh_rel = fh.to_relative(self.cutoff)
                yt = _cut_df(yt, n_window - fh_rel[i] + 1)
                Xt = _cut_df(Xt, n_window - fh_rel[i] + 1, type="head")
                estimator.fit(Xt, yt)
            else:
                estimator.fit(Xt, yt[:, i])
>>>>>>> 3f267a92
            self.estimators_.append(estimator)
        return self

    def _get_shifted_window(self, shift=0, y_update=None, X_update=None):
        """Get the start and end points of a shifted window.

        In recursive forecasting, the time based features need to be recalculated for
        every time step that is forecast. This is done in an iterative fashion over
        every forecasting horizon step. Shift specifies the timestemp over which the
        iteration is done, i.e. a shift of 0 will get a window between window_length
        steps in the past and t=0, shift = 1 will be window_length - 1 steps in the past
        and t= 1 etc- up to the forecasting horizon.

        Will also apply any transformers passed to the recursive reducer to y. This en
        bloc approach of directly applying the transformers is more efficient than
        creating all lags first across the window and then applying the transformers
        to the lagged data.

        Please see below a graphical representation of the logic using the following
        symbols:

        ``z`` = first observation to forecast.
        Not part of the window.
        ``*`` = (other) time stamps in the window which is summarized
        ``x`` = observations, past or future, not part of the window

        For`window_length = 7` and `fh = [3]` we get the following windows

        `shift = 0`
        |--------------------------- |
        | x x x x * * * * * * * z x x|
        |----------------------------|

        `shift = 1`
        |--------------------------- |
        | x x x x x * * * * * * * z x|
        |----------------------------|

        `shift = 2`
        |--------------------------- |
        | x x x x x x * * * * * * * z|
        |----------------------------|

        Parameters
        ----------
        shift : integer
            this will be correspond to the shift of the window_length into the future
        y_update : a pandas Series or Dataframe
            y values that were obtained in the recursive fashion.
        X_update : a pandas Series or Dataframe
            X values also need to be cut based on the into windows, see above.

        Returns
        -------
        y, X: A pandas dataframe or series
            contains the y and X data prepared for the respective windows, see above.

        """
        cutoff = _shift(self._cutoff, by=shift)

        # Get the last window of the endogenous variable.
        # If X is given, also get the last window of the exogenous variables.
        # relative _int will give the integer indices of the window defined above
        # Apart from the window_length, relative_int also contains the first
        # observation after the window, because this is what the window
        # is summarized to.
        relative_int = pd.Index(list(map(int, range(-self.window_length_ + 1, 2))))
        # index_range will give the same indices,
        # but using the date format of cutoff
        index_range = _index_range(relative_int, cutoff)

        # y_raw is defined solely for the purpose of deriving a dataframe
        # window_length forecasting steps into the past in order to calculate the
        # new X from y features based on the transformer provided

        # Historical values are passed here for all time steps of y_raw that lie in
        # the past .
        y_raw = _create_fcst_df(index_range, self._y)
        y_raw.update(self._y)
        # The y_raw dataframe will contain historical and / or recursively
        # forecast value to calculate the new X features.
        # Forecast values are passed here for all time steps of y_raw that lie in
        # the future and were forecast in previous iterations.
        if y_update is not None:
            y_raw.update(y_update)

        # After filling the empty y_raw frame with historic / forecast values
        # X from y features can be calculated based on the passed transformer.
        if len(self.transformers_) == 1:
            X_from_y = self.transformers_[0].fit_transform(y_raw)
        else:
            ref = self.transformers_
            feat = [("trafo_" + str(index), i) for index, i in enumerate(ref)]
            X_from_y = FeatureUnion(feat).fit_transform(y_raw)
        # We are only interested in the last observations, since only that one
        # contains relevant value. In recursive forecasting, only one observations
        # can be forecast at a time.
        X_from_y_cut = _cut_df(X_from_y)

        # X_from_y_cut is added to X dataframe (unlike y_raw, the X dataframe can
        # directly be created with one observation from the start,
        # since no features need to be calculated).
        if self._X is not None:
            X = _create_fcst_df([index_range[-1]], self._X)
            X.update(self._X)
            if X_update is not None:
                X.update(X_update)
            X_cut = _cut_df(X)
            X = pd.concat([X_from_y_cut, X_cut], axis=1)
        else:
            X = X_from_y_cut
        y = _cut_df(y_raw)
        return y, X

    def _predict_last_window(
        self, fh, X=None, return_pred_int=False, alpha=DEFAULT_ALPHA
    ):
        """.

        In recursive reduction, iteration must be done over the
        entire forecasting horizon. Specifically, when transformers are
        applied to y that generate features in X, forecasting must be done step by
        step to integrate the latest prediction of for the new set of features in
        X derived from that y.

        Parameters
        ----------
        fh : int, list, np.array or ForecastingHorizon
            Forecasting horizon
        X : pd.DataFrame, optional (default=None)
            Exogenous time series
        return_pred_int : bool
        alpha : float or array-like

        Returns
        -------
        y_return = pd.Series or pd.DataFrame
        """
        if self._X is not None and X is None:
            raise ValueError(
                "`X` must be passed to `predict` if `X` is given in `fit`."
            )

        # Get last window of available data.
        # If we cannot generate a prediction from the available data, return nan.

        if self.pooling == "global":
            y_last, X_last = self._get_shifted_window(X_update=X)
            ys = np.array(y_last)
            if not np.sum(np.isnan(ys)) == 0 and np.sum(np.isinf(ys)) == 0:
                return self._predict_nan(fh)
        else:
            y_last, X_last = self._get_last_window()
            if not self._is_predictable(y_last):
                return self._predict_nan(fh)

        if self.pooling == "global":
            fh_abs = fh.to_absolute(self.cutoff).to_pandas()
            y_pred = _create_fcst_df(fh_abs, self._y)

            for i, estimator in enumerate(self.estimators_):
                y_pred_short = estimator.predict(X_last)
                y_pred_curr = _create_fcst_df([fh_abs[i]], self._y, fill=y_pred_short)
                y_pred.update(y_pred_curr)

            # for i in range(fh_max):
            #     # Generate predictions.
            #     y_pred_vector = self.estimator_.predict(X_last)
            #     y_pred_curr = _create_fcst_df(
            #         [index_range[i]], self._y, fill=y_pred_vector
            #     )
            #     y_pred.update(y_pred_curr)

            #     # # Update last window with previous prediction.
            #     if i + 1 != fh_max:
            #         y_last, X_last = self._get_shifted_window(
            #             y_update=y_pred, X_update=X, shift=i + 1
            #         )

        else:
            # Pre-allocate arrays.
            if self._X is None:
                n_columns = 1
            else:
                # X is ignored here, since we currently only look at lagged values for
                # exogenous variables and not contemporaneous ones.
                n_columns = self._X.shape[1] + 1

            # Pre-allocate arrays.
            window_length = self.window_length_
            X_pred = np.zeros((1, n_columns, window_length))

            # Fill pre-allocated arrays with available data.
            X_pred[:, 0, :] = y_last
            if self._X is not None:
                X_pred[:, 1:, :] = X_last.T

            # We need to make sure that X has the same order as used in fit.
            if self._estimator_scitype == "tabular-regressor":
                X_pred = X_pred.reshape(1, -1)

            # Allocate array for predictions.
            y_pred = np.zeros(len(fh))

            # Iterate over estimators/forecast horizon
            for i, estimator in enumerate(self.estimators_):
                y_pred[i] = estimator.predict(X_pred)
        return y_pred


class _MultioutputReducer(_Reducer):
    strategy = "multioutput"
    _tags = {
        "requires-fh-in-fit": True,  # is the forecasting horizon required in fit?
    }

    def _transform(self, y, X=None):
        fh = self.fh.to_relative(self.cutoff)
        return _sliding_window_transform(
            y,
            window_length=self.window_length,
            fh=fh,
            X=X,
            scitype=self._estimator_scitype,
        )

    def _fit(self, y, X=None, fh=None):
        """Fit to training data.

        Parameters
        ----------
        y : pd.Series
            Target time series to which to fit the forecaster.
        X : pd.DataFrame, optional (default=None)
            Exogenous variables are ignored
        fh : int, list or np.array, optional (default=None)
             The forecasters horizon with the steps ahead to to predict.

        Returns
        -------
        self : returns an instance of self.
        """
        # We currently only support out-of-sample predictions. For the direct
        # strategy, we need to check this at the beginning of fit, as the fh is
        # required for fitting.
        if not self.fh.is_all_out_of_sample(self.cutoff):
            raise NotImplementedError("In-sample predictions are not implemented.")

        self.window_length_ = check_window_length(
            self.window_length, n_timepoints=len(y)
        )

        yt, Xt = self._transform(y, X)

        # Fit a multi-output estimator to the transformed data.
        self.estimator_ = clone(self.estimator)
        self.estimator_.fit(Xt, yt)
        return self

    def _predict_last_window(
        self, fh, X=None, return_pred_int=False, alpha=DEFAULT_ALPHA
    ):
        """Predict to training data.

        Parameters
        ----------
        fh : int, list, np.array or ForecastingHorizon
            Forecasting horizon
        X : pd.DataFrame, optional (default=None)
            Exogenous time series
        return_pred_int : bool
        alpha : float or array-like

        Returns
        -------
        y_pred = pd.Series or pd.DataFrame
        """
        # Get last window of available data.
        y_last, X_last = self._get_last_window()

        # If we cannot generate a prediction from the available data, return nan.
        if not self._is_predictable(y_last):
            return self._predict_nan(fh)

        if self._X is None:
            n_columns = 1
        else:
            # X is ignored here, since we currently only look at lagged values for
            # exogenous variables and not contemporaneous ones.
            n_columns = self._X.shape[1] + 1

        # Pre-allocate arrays.
        window_length = self.window_length_
        X_pred = np.zeros((1, n_columns, window_length))

        # Fill pre-allocated arrays with available data.
        X_pred[:, 0, :] = y_last
        if self._X is not None:
            X_pred[:, 1:, :] = X_last.T

        # We need to make sure that X has the same order as used in fit.
        if self._estimator_scitype == "tabular-regressor":
            X_pred = X_pred.reshape(1, -1)

        # Iterate over estimators/forecast horizon
        y_pred = self.estimator_.predict(X_pred)
        return y_pred.ravel()


class _RecursiveReducer(_Reducer):
    strategy = "recursive"

    def _transform(self, y, X=None):
        # For the recursive strategy, the forecasting horizon for the sliding-window
        # transform is simply a one-step ahead horizon, regardless of the horizon
        # used during prediction.
        fh = ForecastingHorizon([1])
        return _sliding_window_transform(
            y,
            self.window_length_,
            fh,
            X=X,
            transformers=self.transformers_,
            scitype=self._estimator_scitype,
            pooling=self.pooling,
        )

    def _fit(self, y, X=None, fh=None):
        """Fit to training data.

        Parameters
        ----------
        y : pd.Series
            Target time series to which to fit the forecaster.
        X : pd.DataFrame, optional (default=None)
            Exogenous variables are ignored
        fh : int, list or np.array, optional (default=None)
             The forecasters horizon with the steps ahead to to predict.

        Returns
        -------
        self : returns an instance of self.
        """
        if self.pooling is not None and self.pooling not in ["local", "global"]:
            raise ValueError(
                "pooling must be one of local, global" + f" but found {self.pooling}"
            )

        if self.window_length is not None and self.transformers is not None:
            raise ValueError(
                "Transformers provided, suggesting en-bloc approach"
                + " to derive reduction features. Window length will be"
                + " inferred, please set to None"
            )
        if self.transformers is not None and self.pooling == "local":
            raise ValueError(
                "Transformers currently cannot be provided"
                + "for models that run locally"
            )
        pd_format = isinstance(y, pd.Series) or isinstance(y, pd.DataFrame)
        if self.pooling == "local":
            if pd_format is True and isinstance(y, pd.MultiIndex):
                warn(
                    "Pooling has been changed by default to 'local', which"
                    + " means that separate models will be fit at the level of"
                    + " each instance. If you wish to fit a single model to"
                    + " all instances, please specify pooling = 'global'.",
                    DeprecationWarning,
                )
        self.window_length_ = check_window_length(
            self.window_length, n_timepoints=len(y)
        )
        if self.transformers is not None:
            self.transformers_ = clone(self.transformers)

        if self.transformers is None and self.pooling == "global":
            kwargs = {
                "lag_feature": {
                    "lag": list(range(1, self.window_length + 1)),
                }
            }
            self.transformers_ = [WindowSummarizer(**kwargs)]

        if self.window_length is None:
            trafo = self.transformers_
            fit_trafo = [i.fit(y) for i in trafo]
            ts = [i.truncate_start for i in fit_trafo if hasattr(i, "truncate_start")]

            if len(ts) > 0:
                self.window_length_ = max(ts)
            else:
                raise ValueError(
                    "Reduce must either have window length as argument"
                    + "or needs to have it passed by transformer via"
                    + "truncate_start"
                )

            n_timepoints = len(get_time_index(y))
            if self.transformers_ is not None and n_timepoints < max(ts):
                raise ValueError(
                    "Not sufficient observations to calculate transformations"
                    + "Please reduce window length / window lagging to match"
                    + "observation size"
                )

        yt, Xt = self._transform(y, X)

        # Make sure yt is 1d array to avoid DataConversion warning from scikit-learn.
        if self.transformers_ is not None:
            yt = yt.to_numpy().ravel()
        else:
            yt = yt.ravel()

        self.estimator_ = clone(self.estimator)
        self.estimator_.fit(Xt, yt)
        return self

    def _get_shifted_window(self, shift=0, y_update=None, X_update=None):
        """Get the start and end points of a shifted window.

        In recursive forecasting, the time based features need to be recalculated for
        every time step that is forecast. This is done in an iterative fashion over
        every forecasting horizon step. Shift specifies the timestemp over which the
        iteration is done, i.e. a shift of 0 will get a window between window_length
        steps in the past and t=0, shift = 1 will be window_length - 1 steps in the past
        and t= 1 etc- up to the forecasting horizon.

        Will also apply any transformers passed to the recursive reducer to y. This en
        bloc approach of directly applying the transformers is more efficient than
        creating all lags first across the window and then applying the transformers
        to the lagged data.

        Please see below a graphical representation of the logic using the following
        symbols:

        ``z`` = first observation to forecast.
        Not part of the window.
        ``*`` = (other) time stamps in the window which is summarized
        ``x`` = observations, past or future, not part of the window

        For`window_length = 7` and `fh = [3]` we get the following windows

        `shift = 0`
        |--------------------------- |
        | x x x x * * * * * * * z x x|
        |----------------------------|

        `shift = 1`
        |--------------------------- |
        | x x x x x * * * * * * * z x|
        |----------------------------|

        `shift = 2`
        |--------------------------- |
        | x x x x x x * * * * * * * z|
        |----------------------------|

        Parameters
        ----------
        shift : integer
            this will be correspond to the shift of the window_length into the future
        y_update : a pandas Series or Dataframe
            y values that were obtained in the recursive fashion.
        X_update : a pandas Series or Dataframe
            X values also need to be cut based on the into windows, see above.

        Returns
        -------
        y, X: A pandas dataframe or series
            contains the y and X data prepared for the respective windows, see above.

        """
        cutoff = _shift(self._cutoff, by=shift)

        # Get the last window of the endogenous variable.
        # If X is given, also get the last window of the exogenous variables.
        # relative _int will give the integer indices of the window defined above
        # Apart from the window_length, relative_int also contains the first
        # observation after the window, because this is what the window
        # is summarized to.
        relative_int = pd.Index(list(map(int, range(-self.window_length_ + 1, 2))))
        # index_range will give the same indices,
        # but using the date format of cutoff
        index_range = _index_range(relative_int, cutoff)

        # y_raw is defined solely for the purpose of deriving a dataframe
        # window_length forecasting steps into the past in order to calculate the
        # new X from y features based on the transformer provided

        # Historical values are passed here for all time steps of y_raw that lie in
        # the past .
        y_raw = _create_fcst_df(index_range, self._y)
        y_raw.update(self._y)
        # The y_raw dataframe will contain historical and / or recursively
        # forecast value to calculate the new X features.
        # Forecast values are passed here for all time steps of y_raw that lie in
        # the future and were forecast in previous iterations.
        if y_update is not None:
            y_raw.update(y_update)

        # After filling the empty y_raw frame with historic / forecast values
        # X from y features can be calculated based on the passed transformer.
        if len(self.transformers_) == 1:
            X_from_y = self.transformers_[0].fit_transform(y_raw)
        else:
            ref = self.transformers_
            feat = [("trafo_" + str(index), i) for index, i in enumerate(ref)]
            X_from_y = FeatureUnion(feat).fit_transform(y_raw)
        # We are only interested in the last observations, since only that one
        # contains relevant value. In recursive forecasting, only one observations
        # can be forecast at a time.
        X_from_y_cut = _cut_df(X_from_y)

        # X_from_y_cut is added to X dataframe (unlike y_raw, the X dataframe can
        # directly be created with one observation from the start,
        # since no features need to be calculated).
        if self._X is not None:
            X = _create_fcst_df([index_range[-1]], self._X)
            X.update(self._X)
            if X_update is not None:
                X.update(X_update)
            X_cut = _cut_df(X)
            X = pd.concat([X_from_y_cut, X_cut], axis=1)
        else:
            X = X_from_y_cut
        y = _cut_df(y_raw)
        return y, X

    def _predict_last_window(
        self, fh, X=None, return_pred_int=False, alpha=DEFAULT_ALPHA
    ):
        """.

        In recursive reduction, iteration must be done over the
        entire forecasting horizon. Specifically, when transformers are
        applied to y that generate features in X, forecasting must be done step by
        step to integrate the latest prediction of for the new set of features in
        X derived from that y.

        Parameters
        ----------
        fh : int, list, np.array or ForecastingHorizon
            Forecasting horizon
        X : pd.DataFrame, optional (default=None)
            Exogenous time series
        return_pred_int : bool
        alpha : float or array-like

        Returns
        -------
        y_return = pd.Series or pd.DataFrame
        """
        if self._X is not None and X is None:
            raise ValueError(
                "`X` must be passed to `predict` if `X` is given in `fit`."
            )

        # Get last window of available data.
        # If we cannot generate a prediction from the available data, return nan.

        if self.pooling == "global":
            y_last, X_last = self._get_shifted_window(X_update=X)
            ys = np.array(y_last)
            if not np.sum(np.isnan(ys)) == 0 and np.sum(np.isinf(ys)) == 0:
                return self._predict_nan(fh)
        else:
            y_last, X_last = self._get_last_window()
            if not self._is_predictable(y_last):
                return self._predict_nan(fh)

        if self.pooling == "global":
            fh_max = fh.to_relative(self.cutoff)[-1]
            relative = pd.Index(list(map(int, range(1, fh_max + 1))))
            index_range = _index_range(relative, self.cutoff)

            y_pred = _create_fcst_df(index_range, self._y)

            for i in range(fh_max):
                # Generate predictions.
                y_pred_vector = self.estimator_.predict(X_last)
                y_pred_curr = _create_fcst_df(
                    [index_range[i]], self._y, fill=y_pred_vector
                )
                y_pred.update(y_pred_curr)

                # # Update last window with previous prediction.
                if i + 1 != fh_max:
                    y_last, X_last = self._get_shifted_window(
                        y_update=y_pred, X_update=X, shift=i + 1
                    )

        else:
            # Pre-allocate arrays.
            if X is None:
                n_columns = 1
            else:
                n_columns = X.shape[1] + 1
            window_length = self.window_length_
            fh_max = fh.to_relative(self.cutoff)[-1]

            y_pred = np.zeros(fh_max)
            last = np.zeros((1, n_columns, window_length + fh_max))

            # Fill pre-allocated arrays with available data.
            last[:, 0, :window_length] = y_last
            if X is not None:
                last[:, 1:, :window_length] = X_last.T
                last[:, 1:, window_length:] = X.iloc[
                    -(last.shape[2] - window_length) :, :
                ].T

            # Recursively generate predictions by iterating over forecasting horizon.
            for i in range(fh_max):
                # Slice prediction window.
                X_pred = last[:, :, i : window_length + i]

                # Reshape data into tabular array.
                if self._estimator_scitype == "tabular-regressor":
                    X_pred = X_pred.reshape(1, -1)

                # Generate predictions.
                y_pred[i] = self.estimator_.predict(X_pred)

                # Update last window with previous prediction.
                last[:, 0, window_length + i] = y_pred[i]

        # While the recursive strategy requires to generate predictions for all steps
        # until the furthest step in the forecasting horizon, we only return the
        # requested ones.
        fh_idx = fh.to_indexer(self.cutoff)

        if isinstance(self._y.index, pd.MultiIndex):
            yi_grp = self._y.index.names[0:-1]
            y_return = y_pred.groupby(yi_grp, as_index=False).nth(fh_idx.to_list())
        elif isinstance(y_pred, pd.Series) or isinstance(y_pred, pd.DataFrame):
            y_return = y_pred.iloc[fh_idx]
            if hasattr(y_return.index, "freq"):
                if y_return.index.freq != y_pred.index.freq:
                    y_return.index.freq = None
        else:
            y_return = y_pred[fh_idx]

        return y_return


class _DirRecReducer(_Reducer):
    strategy = "dirrec"
    _tags = {
        "requires-fh-in-fit": True,  # is the forecasting horizon required in fit?
        "ignores-exogeneous-X": True,
    }

    def _transform(self, y, X=None):
        # Note that the transform for dirrec is the same as in the direct
        # strategy.
        fh = self.fh.to_relative(self.cutoff)
        return _sliding_window_transform(
            y,
            window_length=self.window_length,
            fh=fh,
            X=X,
            scitype=self._estimator_scitype,
            discard_maxfh=self.discard_maxfh,
        )

    def _fit(self, y, X=None, fh=None):
        """Fit to training data.

        Parameters
        ----------
        y : pd.Series
            Target time series to which to fit the forecaster.
        X : pd.DataFrame, optional (default=None)
            Exogenous variables are ignored
        fh : int, list or np.array, optional (default=None)
             The forecasters horizon with the steps ahead to to predict.

        Returns
        -------
        self : Estimator
            An fitted instance of self.
        """
        # todo: logic for X below is broken. Escape X until fixed.
        if X is not None:
            X = None

        if len(self.fh.to_in_sample(self.cutoff)) > 0:
            raise NotImplementedError("In-sample predictions are not implemented")

        self.window_length_ = check_window_length(
            self.window_length, n_timepoints=len(y)
        )

        # Transform the data using sliding-window.
        yt, Xt = self._transform(y, X)

        # We cast the 2d tabular array into a 3d panel array to handle the data
        # consistently for the reduction to tabular and time-series regression.
        if self._estimator_scitype == "tabular-regressor":
            Xt = np.expand_dims(Xt, axis=1)

        # This only works without exogenous variables. To support exogenous
        # variables, we need additional values for X to fill the array
        # appropriately.
        X_full = np.concatenate([Xt, np.expand_dims(yt, axis=1)], axis=2)

        self.estimators_ = []
        n_timepoints = Xt.shape[2]

        for i in range(len(self.fh)):
            estimator = clone(self.estimator)

            # Slice data using expanding window.
            X_fit = X_full[:, :, : n_timepoints + i]

            # Convert to 2d tabular array for reduction to tabular regression.
            if self._estimator_scitype == "tabular-regressor":
                X_fit = X_fit.reshape(X_fit.shape[0], -1)

            estimator.fit(X_fit, yt[:, i])
            self.estimators_.append(estimator)
        return self

    def _predict_last_window(
        self, fh, X=None, return_pred_int=False, alpha=DEFAULT_ALPHA
    ):
        """Fit to training data.

        Parameters
        ----------
        fh : int, list, np.array or ForecastingHorizon
            Forecasting horizon
        X : pd.DataFrame, optional (default=None)
            Exogenous time series
        return_pred_int : bool
        alpha : float or array-like

        Returns
        -------
        y_pred = pd.Series or pd.DataFrame
        """
        # Exogenous variables are not yet support for the dirrec strategy.
        # todo: implement this. For now, we escape.
        if X is not None:
            X = None

        # Get last window of available data.
        y_last, X_last = self._get_last_window()
        if not self._is_predictable(y_last):
            return self._predict_nan(fh)

        window_length = self.window_length_

        # Pre-allocated arrays.
        # We set `n_columns` here to 1, because exogenous variables
        # are not yet supported.
        n_columns = 1
        X_full = np.zeros((1, n_columns, window_length + len(self.fh)))
        X_full[:, 0, :window_length] = y_last

        y_pred = np.zeros(len(fh))

        for i in range(len(self.fh)):

            # Slice data using expanding window.
            X_pred = X_full[:, :, : window_length + i]

            if self._estimator_scitype == "tabular-regressor":
                X_pred = X_pred.reshape(1, -1)

            y_pred[i] = self.estimators_[i].predict(X_pred)

            # Update the last window with previously predicted value.
            X_full[:, :, window_length + i] = y_pred[i]

        return y_pred


class DirectTabularRegressionForecaster(_DirectReducer):
    """Direct reduction from forecasting to tabular regression.

    For the direct reduction strategy, a separate forecaster is fitted
    for each step ahead of the forecasting horizon.

    Parameters
    ----------
    estimator : Estimator
        A tabular regression estimator as provided by scikit-learn.
    window_length : int, optional (default=10)
        The length of the sliding window used to transform the series into
        a tabular matrix.
    """

    def __init__(
        self,
        estimator,
        window_length=10,
        transformers=None,
        pooling="local",
    ):
        super(_DirectReducer, self).__init__(
            estimator=estimator, window_length=window_length, transformers=transformers
        )
        self.pooling = pooling

        if pooling == "local":
            mtypes_y = "pd.Series"
            mtypes_x = "pd.DataFrame"
        elif pooling == "global":
            mtypes_y = ["pd.DataFrame", "pd-multiindex", "pd_multiindex_hier"]
            mtypes_x = mtypes_y
        elif pooling == "panel":
            mtypes_y = ["pd.DataFrame", "pd-multiindex"]
            mtypes_x = mtypes_y
        else:
            raise ValueError(
                "pooling in DirectReductionForecaster must be one of"
                ' "local", "global", "panel", '
                f"but found {pooling}"
            )
        self.set_tags(**{"X_inner_mtype": mtypes_x})
        self.set_tags(**{"y_inner_mtype": mtypes_y})

    _estimator_scitype = "tabular-regressor"


class MultioutputTabularRegressionForecaster(_MultioutputReducer):
    """Multioutput reduction from forecasting to tabular regression.

    For the multioutput strategy, a single estimator capable of handling multioutput
    targets is fitted to all the future steps in the forecasting horizon.

    Parameters
    ----------
    estimator : Estimator
        A tabular regression estimator as provided by scikit-learn.
    window_length : int, optional (default=10)
        The length of the sliding window used to transform the series into
        a tabular matrix.
    """

    _estimator_scitype = "tabular-regressor"


class RecursiveTabularRegressionForecaster(_RecursiveReducer):
    """Recursive reduction from forecasting to tabular regression.

    For the recursive strategy, a single estimator is fit for a one-step-ahead
    forecasting horizon and then called iteratively to predict multiple steps ahead.

    Parameters
    ----------
    estimator : Estimator
        A tabular regression estimator as provided by scikit-learn.
    window_length : int, optional (default=10)
        The length of the sliding window used to transform the series into
        a tabular matrix.
    transformers: list of transformers (default = None)
        A suitable list of transformers that allows for using an en-bloc approach with
        make_reduction. This means that instead of using the raw past observations of
        y across the window length, suitable features will be generated directly from
        the past raw observations. Currently only supports WindowSummarizer (or a list
        of WindowSummarizers) to generate features e.g. the mean of the past 7
        observations.
    pooling: str {"local", "global"}, optional
        Specifies whether separate models will be fit at the level of each instance
        (local) of if you wish to fit a single model to all instances ("global").
    discard_maxfh: str {True, False}, (default = True)
        Direct forecasting only.
    """

    _tags = {
        "requires-fh-in-fit": False,  # is the forecasting horizon required in fit?
    }

    def __init__(
        self,
        estimator,
        window_length=10,
        transformers=None,
        pooling="local",
        discard_maxfh=None,
    ):
        super(_RecursiveReducer, self).__init__(
            estimator=estimator, window_length=window_length, transformers=transformers
        )
        self.pooling = pooling
        self.discard_maxfh = discard_maxfh

        if pooling == "local":
            mtypes_y = "pd.Series"
            mtypes_x = "pd.DataFrame"
        elif pooling == "global":
            mtypes_y = ["pd.DataFrame", "pd-multiindex", "pd_multiindex_hier"]
            mtypes_x = mtypes_y
        elif pooling == "panel":
            mtypes_y = ["pd.DataFrame", "pd-multiindex"]
            mtypes_x = mtypes_y
        else:
            raise ValueError(
                "pooling in DirectReductionForecaster must be one of"
                ' "local", "global", "panel", '
                f"but found {pooling}"
            )
        self.set_tags(**{"X_inner_mtype": mtypes_x})
        self.set_tags(**{"y_inner_mtype": mtypes_y})

    _estimator_scitype = "tabular-regressor"


class DirRecTabularRegressionForecaster(_DirRecReducer):
    """Dir-rec reduction from forecasting to tabular regression.

    For the hybrid dir-rec strategy, a separate forecaster is fitted
    for each step ahead of the forecasting horizon and then
    the previous forecasting horizon is added as an input
    for training the next forecaster, following the recusrive
    strategy.

    Parameters
    ----------
    estimator : sklearn estimator object
        Tabular regressor.
    window_length : int, optional (default=10)
        The length of the sliding window used to transform the series into
        a tabular matrix
    """

    _estimator_scitype = "tabular-regressor"


class DirectTimeSeriesRegressionForecaster(_DirectReducer):
    """Direct reduction from forecasting to time-series regression.

    For the direct reduction strategy, a separate forecaster is fitted
    for each step ahead of the forecasting horizon.

    Parameters
    ----------
    estimator : Estimator
        A time-series regression estimator as provided by sktime.
    window_length : int, optional (default=10)
        The length of the sliding window used to transform the series into
        a tabular matrix.
    """

    _estimator_scitype = "time-series-regressor"


class MultioutputTimeSeriesRegressionForecaster(_MultioutputReducer):
    """Multioutput reduction from forecasting to time series regression.

    For the multioutput strategy, a single estimator capable of handling multioutput
    targets is fitted to all the future steps in the forecasting horizon.

    Parameters
    ----------
    estimator : Estimator
        A time-series regression estimator as provided by sktime.
    window_length : int, optional (default=10)
        The length of the sliding window used to transform the series into
        a tabular matrix.
    """

    _estimator_scitype = "time-series-regressor"


class RecursiveTimeSeriesRegressionForecaster(_RecursiveReducer):
    """Recursive reduction from forecasting to time series regression.

    For the recursive strategy, a single estimator is fit for a one-step-ahead
    forecasting horizon and then called iteratively to predict multiple steps ahead.

    Parameters
    ----------
    estimator : Estimator
        A time-series regression estimator as provided by sktime.
    window_length : int, optional (default=10)
        The length of the sliding window used to transform the series into
        a tabular matrix.
    """

    _tags = {
        "requires-fh-in-fit": False,  # is the forecasting horizon required in fit?
    }

    _estimator_scitype = "time-series-regressor"


class DirRecTimeSeriesRegressionForecaster(_DirRecReducer):
    """Dir-rec reduction from forecasting to time-series regression.

    For the hybrid dir-rec strategy, a separate forecaster is fitted
    for each step ahead of the forecasting horizon and then
    the previous forecasting horizon is added as an input
    for training the next forecaster, following the recusrive
    strategy.

    Parameters
    ----------
    estimator : sktime estimator object
        Time-series regressor.
    window_length : int, optional (default=10)
        The length of the sliding window used to transform the series into
        a tabular matrix
    """

    _estimator_scitype = "time-series-regressor"


def make_reduction(
    estimator,
    strategy="recursive",
    window_length=10,
    scitype="infer",
    transformers=None,
    pooling="local",
    discard_maxfh=True,
):
    """Make forecaster based on reduction to tabular or time-series regression.

    During fitting, a sliding-window approach is used to first transform the
    time series into tabular or panel data, which is then used to fit a tabular or
    time-series regression estimator. During prediction, the last available data is
    used as input to the fitted regression estimator to generate forecasts.

    Parameters
    ----------
    estimator : an estimator instance
        Either a tabular regressor from scikit-learn or a time series regressor from
        sktime.
    strategy : str, optional (default="recursive")
        The strategy to generate forecasts. Must be one of "direct", "recursive" or
        "multioutput".
    window_length : int, optional (default=10)
        Window length used in sliding window transformation.
    scitype : str, optional (default="infer")
        Must be one of "infer", "tabular-regressor" or "time-series-regressor". If
        the scitype cannot be inferred, please specify it explicitly.
        See :term:`scitype`.
    transformers: list of transformers (default = None)
        A suitable list of transformers that allows for using an en-bloc approach with
        make_reduction. This means that instead of using the raw past observations of
        y across the window length, suitable features will be generated directly from
        the past raw observations. Currently only supports WindowSummarizer (or a list
        of WindowSummarizers) to generate features e.g. the mean of the past 7
        observations.
        Currently only works for RecursiveTimeSeriesRegressionForecaster.
    pooling: str {"local", "global"}, optional
        Specifies whether separate models will be fit at the level of each instance
        (local) of if you wish to fit a single model to all instances ("global").
        Currently only works for RecursiveTimeSeriesRegressionForecaster.
    discard_maxfh: str {True, False}, (default = True)
        Direct forecasting only.
        Specifies whether all direct models use the same number of observations
        (True: Total observations + 1 - window_length - maximum forecasting horizon)
        or a different number of observations (False: Total observations + 1
        - window_length - forecasting horizon).


    Returns
    -------
    estimator : an Estimator instance
        A reduction forecaster

    Examples
    --------
    >>> from sktime.forecasting.compose import make_reduction
    >>> from sktime.datasets import load_airline
    >>> from sklearn.ensemble import GradientBoostingRegressor
    >>> y = load_airline()
    >>> regressor = GradientBoostingRegressor()
    >>> forecaster = make_reduction(regressor, window_length=15, strategy="recursive")
    >>> forecaster.fit(y)
    RecursiveTabularRegressionForecaster(...)
    >>> y_pred = forecaster.predict(fh=[1,2,3])

    References
    ----------
    .. [1] Bontempi, Gianluca & Ben Taieb, Souhaib & Le Borgne, Yann-Aël. (2013).
        Machine Learning Strategies for Time Series Forecasting.
    """
    # We provide this function as a factory method for user convenience.
    strategy = _check_strategy(strategy)
    scitype = _check_scitype(scitype)

    if scitype == "infer":
        scitype = _infer_scitype(estimator)

    Forecaster = _get_forecaster(scitype, strategy)
    return Forecaster(
        estimator=estimator,
        window_length=window_length,
        transformers=transformers,
        pooling=pooling,
        discard_maxfh=discard_maxfh,
    )


def _check_scitype(scitype):
    valid_scitypes = ("infer", "tabular-regressor", "time-series-regressor")
    if scitype not in valid_scitypes:
        raise ValueError(
            f"Invalid `scitype`. `scitype` must be one of:"
            f" {valid_scitypes}, but found: {scitype}."
        )
    return scitype


def _infer_scitype(estimator):
    # We can check if estimator is an instance of scikit-learn's RegressorMixin or
    # of sktime's BaseRegressor, otherwise we raise an error. Note that some time-series
    # regressor also inherit from scikit-learn classes, hence the order in which we
    # check matters and we first need to check for BaseRegressor.
    if isinstance(estimator, BaseRegressor):
        return "time-series-regressor"
    elif isinstance(estimator, RegressorMixin):
        return "tabular-regressor"
    else:
        raise ValueError(
            "The `scitype` of the given `estimator` cannot be inferred. "
            "Please specify the `scitype` explicitly."
        )


def _check_strategy(strategy):
    valid_strategies = ("direct", "recursive", "multioutput", "dirrec")
    if strategy not in valid_strategies:
        raise ValueError(
            f"Invalid `strategy`. `strategy` must be one of :"
            f" {valid_strategies}, but found: {strategy}."
        )
    return strategy


def _get_forecaster(scitype, strategy):
    """Select forecaster for a given scientific type and reduction strategy."""
    registry = {
        "tabular-regressor": {
            "direct": DirectTabularRegressionForecaster,
            "recursive": RecursiveTabularRegressionForecaster,
            "multioutput": MultioutputTabularRegressionForecaster,
            "dirrec": DirRecTabularRegressionForecaster,
        },
        "time-series-regressor": {
            "direct": DirectTimeSeriesRegressionForecaster,
            "recursive": RecursiveTimeSeriesRegressionForecaster,
            "multioutput": MultioutputTimeSeriesRegressionForecaster,
            "dirrec": DirRecTimeSeriesRegressionForecaster,
        },
    }
    return registry[scitype][strategy]


def _cut_df(X, n_obs=1, type="tail"):
    """Cut input at tail or tail, supports grouping."""
    if isinstance(X.index, pd.MultiIndex):
        Xi_grp = X.index.names[0:-1]
        if type == "tail":
            X = X.groupby(Xi_grp, as_index=False).tail(n_obs)
        elif type == "head":
            X = X.groupby(Xi_grp, as_index=False).head(n_obs)
    else:
        if type == "tail":
            X = X.tail(n_obs)
        elif type == "head":
            X = X.head(n_obs)
    return X


def _create_fcst_df(target_date, origin_df, fill=None):
    """Create an empty multiindex dataframe from origin dataframe.

    In recursive forecasting, a new dataframe needs to be created that collects
    all forecasting steps (even for forecasting horizons other than those of interests).
    For example for fh =[1,2,12] we need the whole forecasting horizons from 1 to 12.

    Parameters
    ----------
    target_date : a list of dates
        this will be correspond to the new timepoints index to be created in the
        forecasting dataframe
    origin_df : a pandas Series or Dataframe
        the origin_df corresponds to the dataframe with the historic data. Useful
        information inferred from that dataframe is the index of the historic dataframe
        as well as the names of the original columns and the type of the object
        (dataframe or series)
    fill : a numpy.ndarray (optional)
        Corresponds to a numpy array of values that is used to fill up the dataframe.
        Useful when forecasts are returned from a forecasting models that discards
        the hierarchical structure of the input pandas dataframe

    Returns
    -------
    A pandas dataframe or series
    """
    oi = origin_df.index
    if not isinstance(oi, pd.MultiIndex):
        if isinstance(origin_df, pd.Series):
            if fill is None:
                template = pd.Series(np.zeros(len(target_date)), index=target_date)
            else:
                template = pd.Series(fill, index=target_date)
            template.name = origin_df.name
            return template
        else:
            if fill is None:
                template = pd.DataFrame(
                    np.zeros((len(target_date), len(origin_df.columns))),
                    index=target_date,
                    columns=origin_df.columns.to_list(),
                )
            else:
                template = pd.DataFrame(
                    fill, index=target_date, columns=origin_df.columns.to_list()
                )
            return template
    else:
        idx = origin_df.index.to_frame(index=False)
        instance_names = idx.columns[0:-1].to_list()
        time_names = idx.columns[-1]
        idx = idx[instance_names].drop_duplicates()

        timeframe = pd.DataFrame(target_date, columns=[time_names])
        target_frame = idx.merge(timeframe, how="cross")
        if hasattr(target_date, "freq"):
            freq_inferred = target_date[0].freq
            mi = (
                target_frame.groupby(instance_names, as_index=True)
                .apply(
                    lambda df: df.drop(instance_names, axis=1)
                    .set_index(time_names)
                    .asfreq(freq_inferred)
                )
                .index
            )
        else:
            mi = (
                target_frame.groupby(instance_names, as_index=True)
                .apply(lambda df: df.drop(instance_names, axis=1).set_index(time_names))
                .index
            )

        if fill is None:
            template = pd.DataFrame(
                np.zeros((len(target_date) * idx.shape[0], len(origin_df.columns))),
                index=mi,
                columns=origin_df.columns.to_list(),
            )
        else:
            template = pd.DataFrame(
                fill,
                index=mi,
                columns=origin_df.columns.to_list(),
            )

        template = template.astype(origin_df.dtypes.to_dict())
        return template


def _coerce_col_str(X):
    """Coerce columns to string, to satisfy sklearn convention."""
    X.columns = [str(x) for x in X.columns]
    return X


def slice_at_ix(df, ix):
    """Slice pd.DataFrame at one index value, valid for simple Index and MultiIndex.

    Parameters
    ----------
    df : pd.DataFrame
    ix : pandas compatible index value, or iterable of index values (incl pd.Index)

    Returns
    -------
    pd.DataFrame, row(s) of df, sliced at last (-1 st) level of df being equal to ix
        all index levels are retained in the return, none are dropped
        CAVEAT: index is sorted by last (-1 st) level if ix is iterable
    """
    if isinstance(ix, (list, pd.Index, ForecastingHorizon)):
        return pd.concat([slice_at_ix(df, x) for x in ix])
    if isinstance(df.index, pd.MultiIndex):
        return df.xs(ix, level=-1, axis=0, drop_level=False)
    else:
        return df.loc[[ix]]


def _get_notna_idx(df):
    """Get sub-index of df that contains rows without nans.

    Parameters
    ----------
    df : pd.DataFrame

    Returns
    -------
    df_notna_idx : pd.Index
        sub-set of df.index that contains rows of df without nans
        index is in same order as of df
    """
    df_notna_bool = df.notnull().all(axis=1)
    df_notna_idx = df.index[df_notna_bool]
    return df_notna_idx


class _ReducerMixin:
    """Common utilities for reducers."""

    def _get_expected_pred_idx(self, fh):
        """Construct DataFrame Index expected in y_pred, return of _predict.

        Parameters
        ----------
        fh : ForecastingHorizon, fh of self; or, iterable coercable to pd.Index

        Returns
        -------
        fh_idx : pd.Index, expected index of y_pred returned by _predict
            CAVEAT: sorted by index level -1, since reduction is applied by fh
        """
        if isinstance(fh, ForecastingHorizon):
            fh_idx = pd.Index(fh.to_absolute(self.cutoff))
        else:
            fh_idx = pd.Index(fh)
        y_index = self._y.index

        if isinstance(y_index, pd.MultiIndex):
            y_inst_idx = y_index.droplevel(-1).unique()
            if isinstance(y_inst_idx, pd.MultiIndex):
                fh_idx = pd.Index([x + (y,) for y in fh_idx for x in y_inst_idx])
            else:
                fh_idx = pd.Index([(x, y) for y in fh_idx for x in y_inst_idx])

        return fh_idx


class DirectReductionForecaster(BaseForecaster, _ReducerMixin):
    """Direct reduction forecaster, incl single-output, multi-output, exogeneous Dir.

    Implements direct reduction, of forecasting to tabular regression.

    For no `X`, defaults to DirMO (direct multioutput) for `X_treatment = "concurrent"`,
    and simple direct (direct single-output) for `X_treatment = "shifted"`.

    Direct single-output with concurrent `X` behaviour can be configured
    by passing a single-output `scikit-learn` compatible transformer.

    Algorithm details:

    In `fit`, given endogeneous time series `y` and possibly exogeneous `X`:
        fits `estimator` to feature-label pairs as defined as follows.
    if `X_treatment = "concurrent":
        features = `y(t)`, `y(t-1)`, ..., `y(t-window_size)`, if provided: `X(t+h)`
        labels = `y(t+h)` for `h` in the forecasting horizon
        ranging over all `t` where the above have been observed (are in the index)
        for each `h` in the forecasting horizon (separate estimator fitted per `h`)
    if `X_treatment = "shifted":
        features = `y(t)`, `y(t-1)`, ..., `y(t-window_size)`, if provided: `X(t)`
        labels = `y(t+h_1)`, ..., `y(t+h_k)` for `h_j` in the forecasting horizon
        ranging over all `t` where the above have been observed (are in the index)
        estimator is fitted as a multi-output estimator (for all  `h_j` simultaneously)

    In `predict`, given possibly exogeneous `X`, at cutoff time `c`,
    if `X_treatment = "concurrent":
        applies fitted estimators' predict to
        feature = `y(c)`, `y(c-1)`, ..., `y(c-window_size)`, if provided: `X(c+h)`
        to obtain a prediction for `y(c+h)`, for each `h` in the forecasting horizon
    if `X_treatment = "shifted":
        applies fitted estimator's predict to
        features = `y(c)`, `y(c-1)`, ..., `y(c-window_size)`, if provided: `X(t)`
        to obtain prediction for `y(c+h_1)`, ..., `y(c+h_k)` for `h_j` in forec. horizon

    Parameters
    ----------
    estimator : sklearn regressor, must be compatible with sklearn interface
        tabular regression algorithm used in reduction algorithm
    window_length : int, optional, default=10
        window length used in the reduction algorithm
    transformers : currently not used
    X_treatment : str, optional, one of "concurrent" (default) or "shifted"
        determines the timestamps of X from which y(t+h) is predicted, for horizon h
        "concurrent": y(t+h) is predicted from lagged y, and X(t+h), for all h in fh
            in particular, if no y-lags are specified, y(t+h) is predicted from X(t)
        "shifted": y(t+h) is predicted from lagged y, and X(t), for all h in fh
            in particular, if no y-lags are specified, y(t+h) is predicted from X(t+h)
    impute : str or None, optional, method string passed to Imputer
        default="bfill", admissible strings are of Imputer.method parameter, see there
        if None, no imputation is done when applying Lag transformer to obtain inner X
    pooling : str, one of ["local", "global", "panel"], optional, default="local"
        level on which data are pooled to fit the supervised regression model
        "local" = unit/instance level, one reduced model per lowest hierarchy level
        "global" = top level, one reduced model overall, on pooled data ignoring levels
        "panel" = second lowest level, one reduced model per panel level (-2)
        if there are 2 or less levels, "global" and "panel" result in the same
        if there is only 1 level (single time series), all three settings agree
    """

    _tags = {
        "requires-fh-in-fit": True,  # is the forecasting horizon required in fit?
        "ignores-exogeneous-X": False,
        "X_inner_mtype": ["pd.DataFrame", "pd-multiindex", "pd_multiindex_hier"],
        "y_inner_mtype": ["pd.DataFrame", "pd-multiindex", "pd_multiindex_hier"],
    }

    def __init__(
        self,
        estimator,
        window_length=10,
        transformers=None,
        X_treatment="concurrent",
        impute_method="bfill",
        pooling="local",
    ):
        self.window_length = window_length
        self.transformers = transformers
        self.transformers_ = None
        self.estimator = estimator
        self.X_treatment = X_treatment
        self.impute_method = impute_method
        self.pooling = pooling
        self._lags = list(range(window_length))
        super(DirectReductionForecaster, self).__init__()

        warn(
            "DirectReductionForecaster is experimental, and interfaces may change. "
            "user feedback is appreciated in issue #3224 here: "
            "https://github.com/sktime/sktime/issues/3224"
        )

        if pooling == "local":
            mtypes = "pd.DataFrame"
        elif pooling == "global":
            mtypes = ["pd.DataFrame", "pd-multiindex", "pd_multiindex_hier"]
        elif pooling == "panel":
            mtypes = ["pd.DataFrame", "pd-multiindex"]
        else:
            raise ValueError(
                "pooling in DirectReductionForecaster must be one of"
                ' "local", "global", "panel", '
                f"but found {pooling}"
            )
        self.set_tags(**{"X_inner_mtype": mtypes})
        self.set_tags(**{"y_inner_mtype": mtypes})

        # it seems that the sklearn tags are not fully reliable
        # see discussion in PR #3405 and issue #3402
        # therefore this is commented out until sktime and sklearn are better aligned
        # self.set_tags(**{"handles-missing-data": estimator._get_tags()["allow_nan"]})

    def _fit(self, y, X=None, fh=None):
        """Fit dispatcher based on X_treatment."""
        methodname = f"_fit_{self.X_treatment}"
        return getattr(self, methodname)(y=y, X=X, fh=fh)

    def _predict(self, X=None, fh=None):
        """Predict dispatcher based on X_treatment."""
        methodname = f"_predict_{self.X_treatment}"
        return getattr(self, methodname)(X=X, fh=fh)

    def _fit_shifted(self, y, X=None, fh=None):
        """Fit to training data."""
        from sktime.transformations.series.lag import Lag, ReducerTransform

        impute_method = self.impute_method
        lags = self._lags
        trafos = self.transformers

        # lagger_y_to_X_ will lag y to obtain the sklearn X
        lagger_y_to_X = ReducerTransform(
            lags=lags, transformers=trafos, impute_method=impute_method
        )
        self.lagger_y_to_X_ = lagger_y_to_X

        # lagger_y_to_y_ will lag y to obtain the sklearn y
        fh_rel = fh.to_relative(self.cutoff)
        y_lags = list(fh_rel)
        y_lags = [-x for x in y_lags]
        lagger_y_to_y = Lag(lags=y_lags, index_out="original", keep_column_names=True)
        self.lagger_y_to_y_ = lagger_y_to_y

        yt = lagger_y_to_y.fit_transform(X=y)
        y_notna_idx = _get_notna_idx(yt)

        # we now check whether the set of full lags is empty
        # if yes, we set a flag, since we cannot fit the reducer
        # instead, later, we return a dummy prediction
        if len(y_notna_idx) == 0:
            self.empty_lags_ = True
            self.dummy_value_ = y.mean()
            return self
        else:
            self.empty_lags_ = False

        yt = yt.loc[y_notna_idx]

        Xt = lagger_y_to_X.fit_transform(X=y, y=X)
        Xt = Xt.loc[y_notna_idx]

        Xt = _coerce_col_str(Xt)
        yt = _coerce_col_str(yt)

        estimator = clone(self.estimator)
        if not estimator._get_tags()["multioutput"]:
            estimator = MultiOutputRegressor(estimator)
        estimator.fit(Xt, yt)
        self.estimator_ = estimator

        return self

    def _predict_shifted(self, fh=None, X=None):
        """Predict core logic."""
        y_cols = self._y.columns
        fh_idx = self._get_expected_pred_idx(fh=fh)

        if self.empty_lags_:
            ret = pd.DataFrame(index=fh_idx, columns=y_cols)
            for i in ret.index:
                ret.loc[i] = self.dummy_value_
            return ret

        lagger_y_to_X = self.lagger_y_to_X_

        Xt = lagger_y_to_X.transform(X=self._y, y=self._X)
        Xt_lastrow = slice_at_ix(Xt, self.cutoff)
        Xt_lastrow = _coerce_col_str(Xt_lastrow)

        estimator = self.estimator_
        # 2D numpy array with col index = (fh, var) and 1 row
        y_pred = estimator.predict(Xt_lastrow)
        y_pred = y_pred.reshape((len(fh_idx), len(y_cols)))

        y_pred = pd.DataFrame(y_pred, columns=y_cols, index=fh_idx)

        if isinstance(y_pred.index, pd.MultiIndex):
            y_pred = y_pred.sort_index()

        return y_pred

    def _fit_concurrent(self, y, X=None, fh=None):
        """Fit to training data."""
        from sktime.transformations.series.lag import Lag, ReducerTransform

        impute_method = self.impute_method

        # lagger_y_to_X_ will lag y to obtain the sklearn X
        lags = self._lags

        # lagger_y_to_y_ will lag y to obtain the sklearn y
        fh_rel = fh.to_relative(self.cutoff)
        y_lags = list(fh_rel)
        y_lags = [-x for x in y_lags]

        # lagging behaviour is per fh, so w initialize dicts
        # copied to self.lagger_y_to_X/y_, by reference
        lagger_y_to_y = dict()
        lagger_y_to_X = dict()
        self.lagger_y_to_y_ = lagger_y_to_y
        self.lagger_y_to_X_ = lagger_y_to_X

        self.estimators_ = []

        for lag in y_lags:

            t = Lag(lags=lag, index_out="original", keep_column_names=True)
            lagger_y_to_y[lag] = t

            yt = lagger_y_to_y[lag].fit_transform(X=y)

            impute_method = self.impute_method
            lags = self._lags
            trafos = self.transformers

            # lagger_y_to_X_ will lag y to obtain the sklearn X
            # also updates self.lagger_y_to_X_ by reference
            lagger_y_to_X[lag] = ReducerTransform(
                lags=lags,
                shifted_vars_lag=lag,
                transformers=trafos,
                impute_method=impute_method,
            )

            Xtt = lagger_y_to_X[lag].fit_transform(X=y, y=X)
            Xtt_notna_idx = _get_notna_idx(Xtt)
            yt_notna_idx = _get_notna_idx(yt)
            notna_idx = Xtt_notna_idx.intersection(yt_notna_idx)

            yt = yt.loc[notna_idx]
            Xtt = Xtt.loc[notna_idx]

            Xtt = _coerce_col_str(Xtt)
            yt = _coerce_col_str(yt)

            # we now check whether the set of full lags is empty
            # if yes, we set a flag, since we cannot fit the reducer
            # instead, later, we return a dummy prediction
            if len(notna_idx) == 0:
                self.estimators_.append(y.mean())
            else:
                estimator = clone(self.estimator)
                estimator.fit(Xtt, yt)
                self.estimators_.append(estimator)

        return self

    def _predict_concurrent(self, X=None, fh=None):
        """Fit to training data."""
        from sktime.transformations.series.lag import Lag

        if X is not None and self._X is not None:
            X_pool = X.combine_first(self._X)
        elif X is None and self._X is not None:
            X_pool = self._X
        else:
            X_pool = X

        fh_idx = self._get_expected_pred_idx(fh=fh)
        y_cols = self._y.columns

        lagger_y_to_X = self.lagger_y_to_X_

        fh_rel = fh.to_relative(self.cutoff)
        fh_abs = fh.to_absolute(self.cutoff)
        y_lags = list(fh_rel)
        y_abs = list(fh_abs)

        y_pred_list = []

        for i, lag in enumerate(y_lags):

            predict_idx = y_abs[i]

            lag_plus = Lag(lag, index_out="extend", keep_column_names=True)

            Xt = lagger_y_to_X[-lag].transform(X=self._y, y=X_pool)
            Xtt = lag_plus.fit_transform(Xt)
            Xtt_predrow = slice_at_ix(Xtt, predict_idx)
            Xtt_predrow = _coerce_col_str(Xtt_predrow)

            estimator = self.estimators_[i]

            # if = no training indices in _fit, fill in y training mean
            if isinstance(estimator, pd.Series):
                y_pred_i = pd.DataFrame(index=[0], columns=y_cols)
                y_pred_i.iloc[0] = estimator
            # otherwise proceed as per direct reduction algorithm
            else:
                y_pred_i = estimator.predict(Xtt_predrow)
            # 2D numpy array with col index = (var) and 1 row
            y_pred_list.append(y_pred_i)

        y_pred = np.concatenate(y_pred_list)
        y_pred = pd.DataFrame(y_pred, columns=y_cols, index=fh_idx)

        if isinstance(y_pred.index, pd.MultiIndex):
            y_pred = y_pred.sort_index()

        return y_pred

    @classmethod
    def get_test_params(cls, parameter_set="default"):
        """Return testing parameter settings for the estimator.

        Parameters
        ----------
        parameter_set : str, default="default"
            Name of the set of test parameters to return, for use in tests. If no
            special parameters are defined for a value, will return `"default"` set.

        Returns
        -------
        params : dict or list of dict, default = {}
            Parameters to create testing instances of the class
            Each dict are parameters to construct an "interesting" test instance, i.e.,
            `MyClass(**params)` or `MyClass(**params[i])` creates a valid test instance.
            `create_test_instance` uses the first (or only) dictionary in `params`
        """
        from sklearn.linear_model import LinearRegression

        est = LinearRegression()
        params1 = {
            "estimator": est,
            "window_length": 3,
            "X_treatment": "shifted",
            "pooling": "global",  # all internal mtypes are tested across scenarios
        }
        params2 = {
            "estimator": est,
            "window_length": 3,
            "X_treatment": "concurrent",
            "pooling": "global",
        }
        params3 = {"estimator": est, "window_length": 0}
        return [params1, params2, params3]


class RecursiveReductionForecaster(BaseForecaster, _ReducerMixin):
    """Recursive reduction forecaster, incl exogeneous Rec.

    Implements recursive reduction, of forecasting to tabular regression.

    Algorithm details:

    In `fit`, given endogeneous time series `y` and possibly exogeneous `X`:
        fits `estimator` to feature-label pairs as defined as follows.

        features = `y(t)`, `y(t-1)`, ..., `y(t-window_size)`, if provided: `X(t+1)`
        labels = `y(t+1)`
        ranging over all `t` where the above have been observed (are in the index)

    In `predict`, given possibly exogeneous `X`, at cutoff time `c`,
        applies fitted estimators' predict to
        feature = `y(c)`, `y(c-1)`, ..., `y(c-window_size)`, if provided: `X(c+1)`
        to obtain a prediction for `y(c+1)`.
        If a given `y(t)` has not been observed, it is replaced by a prediction
        obtained in the same way - done repeatedly until all predictions are obtained.
        Out-of-sample, this results in the "recursive" behaviour, where predictions
        at time points c+1, c+2, etc, are obtained iteratively.
        In-sample, predictions are obtained in a single step, with potential
        missing values obtained via the `impute` strategy chosen.

    Parameters
    ----------
    estimator : sklearn regressor, must be compatible with sklearn interface
        tabular regression algorithm used in reduction algorithm
    window_length : int, optional, default=10
        window length used in the reduction algorithm
    impute : str or None, optional, method string passed to Imputer
        default="bfill", admissible strings are of Imputer.method parameter, see there
        if None, no imputation is done when applying Lag transformer to obtain inner X
    pooling : str, one of ["local", "global", "panel"], optional, default="local"
        level on which data are pooled to fit the supervised regression model
        "local" = unit/instance level, one reduced model per lowest hierarchy level
        "global" = top level, one reduced model overall, on pooled data ignoring levels
        "panel" = second lowest level, one reduced model per panel level (-2)
        if there are 2 or less levels, "global" and "panel" result in the same
        if there is only 1 level (single time series), all three settings agree
    """

    _tags = {
        "requires-fh-in-fit": False,  # is the forecasting horizon required in fit?
        "ignores-exogeneous-X": False,
        "X_inner_mtype": ["pd.DataFrame", "pd-multiindex", "pd_multiindex_hier"],
        "y_inner_mtype": ["pd.DataFrame", "pd-multiindex", "pd_multiindex_hier"],
    }

    def __init__(
        self,
        estimator,
        window_length=10,
        impute_method="bfill",
        pooling="local",
    ):
        self.window_length = window_length
        self.estimator = estimator
        self.impute_method = impute_method
        self.pooling = pooling
        self._lags = list(range(window_length))
        super(RecursiveReductionForecaster, self).__init__()

        warn(
            "RecursiveReductionForecaster is experimental, and interfaces may change. "
            "user feedback is appreciated in issue #3224 here: "
            "https://github.com/alan-turing-institute/sktime/issues/3224"
        )

        if pooling == "local":
            mtypes = "pd.DataFrame"
        elif pooling == "global":
            mtypes = ["pd.DataFrame", "pd-multiindex", "pd_multiindex_hier"]
        elif pooling == "panel":
            mtypes = ["pd.DataFrame", "pd-multiindex"]
        else:
            raise ValueError(
                "pooling in DirectReductionForecaster must be one of"
                ' "local", "global", "panel", '
                f"but found {pooling}"
            )
        self.set_tags(**{"X_inner_mtype": mtypes})
        self.set_tags(**{"y_inner_mtype": mtypes})

    def _fit(self, y, X=None, fh=None):
        """Fit forecaster to training data.

        private _fit containing the core logic, called from fit

        Parameters
        ----------
        y : pd.DataFrame
            mtype is pd.DataFrame, pd-multiindex, or pd_multiindex_hier
            Time series to which to fit the forecaster.
        fh : guaranteed to be ForecastingHorizon or None, optional (default=None)
            The forecasting horizon with the steps ahead to to predict.
            Required (non-optional) here if self.get_tag("requires-fh-in-fit")==True
            Otherwise, if not passed in _fit, guaranteed to be passed in _predict
        X : pd.DataFrame optional (default=None)
            mtype is pd.DataFrame, pd-multiindex, or pd_multiindex_hier
            Exogeneous time series to fit to.

        Returns
        -------
        self : reference to self
        """
        # todo: very similar to _fit_concurrent of DirectReductionForecaster - refactor?
        from sktime.transformations.series.impute import Imputer
        from sktime.transformations.series.lag import Lag

        impute_method = self.impute_method

        # lagger_y_to_X_ will lag y to obtain the sklearn X
        lags = self._lags
        lagger_y_to_X = Lag(lags=lags, index_out="extend")
        if impute_method is not None:
            lagger_y_to_X = lagger_y_to_X * Imputer(method=impute_method)
        self.lagger_y_to_X_ = lagger_y_to_X

        Xt = lagger_y_to_X.fit_transform(y)

        # lag is 1, since we want to do recursive forecasting with 1 step ahead
        lag_plus = Lag(lags=1, index_out="extend")
        Xtt = lag_plus.fit_transform(Xt)
        Xtt_notna_idx = _get_notna_idx(Xtt)
        notna_idx = Xtt_notna_idx.intersection(y.index)

        yt = y.loc[notna_idx]
        Xtt = Xtt.loc[notna_idx]

        # we now check whether the set of full lags is empty
        # if yes, we set a flag, since we cannot fit the reducer
        # instead, later, we return a dummy prediction
        if len(notna_idx) == 0:
            self.estimator_ = y.mean()
        else:
            if X is not None:
                Xtt = pd.concat([X.loc[notna_idx], Xtt], axis=1)

            Xtt = _coerce_col_str(Xtt)
            yt = _coerce_col_str(yt)

            estimator = clone(self.estimator)
            estimator.fit(Xtt, yt)
            self.estimator_ = estimator

        return self

    def _predict(self, X=None, fh=None):
        """Forecast time series at future horizon.

        private _predict containing the core logic, called from predict

        Parameters
        ----------
        fh : guaranteed to be ForecastingHorizon or None, optional (default=None)
            The forecasting horizon with the steps ahead to to predict.
            If not passed in _fit, guaranteed to be passed here
        X : pd.DataFrame, optional (default=None)
            mtype is pd.DataFrame, pd-multiindex, or pd_multiindex_hier
            Exogeneous time series for the forecast

        Returns
        -------
        y_pred : pd.DataFrame, same type as y in _fit
            Point predictions
        """
        if X is not None and self._X is not None:
            X_pool = X.combine_first(self._X)
        elif X is None and self._X is not None:
            X_pool = self._X
        else:
            X_pool = X

        fh_oos = fh.to_out_of_sample(self.cutoff)
        fh_ins = fh.to_in_sample(self.cutoff)

        if len(fh_oos) == 0:
            y_pred = self._predict_in_sample(X_pool, fh_ins)
        elif len(fh_ins) == 0:
            y_pred = self._predict_out_of_sample(X_pool, fh_oos)
        else:
            y_pred_ins = self._predict_in_sample(X_pool, fh_ins)
            y_pred_oos = self._predict_out_of_sample(X_pool, fh_oos)
            y_pred = pd.concat([y_pred_ins, y_pred_oos], axis=0)

        if isinstance(y_pred.index, pd.MultiIndex):
            y_pred = y_pred.sort_index()

        return y_pred

    def _predict_out_of_sample(self, X_pool, fh):
        """Recursive reducer: predict out of sample (ahead of cutoff)."""
        # very similar to _predict_concurrent of DirectReductionForecaster - refactor?
        from sktime.transformations.series.impute import Imputer
        from sktime.transformations.series.lag import Lag

        fh_idx = self._get_expected_pred_idx(fh=fh)
        y_cols = self._y.columns

        lagger_y_to_X = self.lagger_y_to_X_

        fh_rel = fh.to_relative(self.cutoff)
        y_lags = list(fh_rel)

        # for all positive fh
        y_lags_no_gaps = range(1, y_lags[-1] + 1)
        y_abs_no_gaps = ForecastingHorizon(
            list(y_lags_no_gaps), is_relative=True, freq=self._cutoff
        )
        y_abs_no_gaps = y_abs_no_gaps.to_absolute(self._cutoff)

        # we will keep growing y_plus_preds recursively
        y_plus_preds = self._y
        y_pred_list = []

        for _ in y_lags_no_gaps:

            if hasattr(self.fh, "freq") and self.fh.freq is not None:
                y_plus_preds = y_plus_preds.asfreq(self.fh.freq)

            Xt = lagger_y_to_X.transform(y_plus_preds)

            lag_plus = Lag(lags=1, index_out="extend")
            if self.impute_method is not None:
                lag_plus = lag_plus * Imputer(method=self.impute_method)

            Xtt = lag_plus.fit_transform(Xt)
            y_plus_one = lag_plus.fit_transform(y_plus_preds)
            predict_idx = y_plus_one.iloc[[-1]].index.get_level_values(-1)[0]
            Xtt_predrow = slice_at_ix(Xtt, predict_idx)
            if X_pool is not None:
                Xtt_predrow = pd.concat(
                    [slice_at_ix(X_pool, predict_idx), Xtt_predrow], axis=1
                )

            Xtt_predrow = _coerce_col_str(Xtt_predrow)

            estimator = self.estimator_

            # if = no training indices in _fit, fill in y training mean
            if isinstance(estimator, pd.Series):
                y_pred_i = pd.DataFrame(index=[0], columns=y_cols)
                y_pred_i.iloc[0] = estimator
            # otherwise proceed as per direct reduction algorithm
            else:
                y_pred_i = estimator.predict(Xtt_predrow)
            # 2D numpy array with col index = (var) and 1 row
            y_pred_list.append(y_pred_i)

            y_pred_new_idx = self._get_expected_pred_idx(fh=[predict_idx])
            y_pred_new = pd.DataFrame(y_pred_i, columns=y_cols, index=y_pred_new_idx)
            y_plus_preds = y_plus_preds.combine_first(y_pred_new)

        y_pred = np.concatenate(y_pred_list)
        y_pred = pd.DataFrame(y_pred, columns=y_cols, index=y_abs_no_gaps)
        y_pred = slice_at_ix(y_pred, fh_idx)

        return y_pred

    def _predict_in_sample(self, X_pool, fh):
        """Recursive reducer: predict out of sample (in past of of cutoff)."""
        from sktime.transformations.series.impute import Imputer
        from sktime.transformations.series.lag import Lag

        fh_idx = self._get_expected_pred_idx(fh=fh)
        y_cols = self._y.columns

        lagger_y_to_X = self.lagger_y_to_X_

        fh_abs = fh.to_absolute(self.cutoff)
        y = self._y

        Xt = lagger_y_to_X.transform(y)

        lag_plus = Lag(lags=1, index_out="extend")
        if self.impute_method is not None:
            lag_plus = lag_plus * Imputer(method=self.impute_method)

        Xtt = lag_plus.fit_transform(Xt)

        Xtt_predrows = slice_at_ix(Xtt, fh_abs)
        if X_pool is not None:
            Xtt_predrows = pd.concat(
                [slice_at_ix(X_pool, fh_abs), Xtt_predrows], axis=1
            )

        Xtt_predrows = _coerce_col_str(Xtt_predrows)

        estimator = self.estimator_

        # if = no training indices in _fit, fill in y training mean
        if isinstance(estimator, pd.Series):
            y_pred = pd.DataFrame(index=fh_idx, columns=y_cols)
            y_pred = y_pred.fillna(self.estimator)
        # otherwise proceed as per direct reduction algorithm
        else:
            y_pred = estimator.predict(Xtt_predrows)
            # 2D numpy array with col index = (var) and 1 row
            y_pred = pd.DataFrame(y_pred, columns=y_cols, index=fh_idx)

        return y_pred

    @classmethod
    def get_test_params(cls, parameter_set="default"):
        """Return testing parameter settings for the estimator.

        Parameters
        ----------
        parameter_set : str, default="default"
            Name of the set of test parameters to return, for use in tests. If no
            special parameters are defined for a value, will return `"default"` set.

        Returns
        -------
        params : dict or list of dict, default = {}
            Parameters to create testing instances of the class
            Each dict are parameters to construct an "interesting" test instance, i.e.,
            `MyClass(**params)` or `MyClass(**params[i])` creates a valid test instance.
            `create_test_instance` uses the first (or only) dictionary in `params`
        """
        from sklearn.linear_model import LinearRegression

        est = LinearRegression()
        params1 = {
            "estimator": est,
            "window_length": 3,
            "pooling": "global",  # all internal mtypes are tested across scenarios
        }

        return params1<|MERGE_RESOLUTION|>--- conflicted
+++ resolved
@@ -290,11 +290,8 @@
             X=X,
             transformers=self.transformers_,
             scitype=self._estimator_scitype,
-<<<<<<< HEAD
             discard_maxfh=self.discard_maxfh,
-=======
             pooling=self.pooling,
->>>>>>> 3f267a92
         )
 
     def _fit(self, y, X=None, fh=None):
@@ -391,23 +388,20 @@
         for i in range(len(self.fh)):
             fh_rel = fh.to_relative(self.cutoff)
             estimator = clone(self.estimator)
-<<<<<<< HEAD
-            if self.discard_maxfh is True:
-                estimator.fit(Xt, yt[:, i])
-            else:
-                if (fh_rel[i] - 1) == 0:
-                    estimator.fit(Xt, yt[:, i])
-                else:
-                    estimator.fit(Xt[: -(fh_rel[i] - 1)], yt[: -(fh_rel[i] - 1), i])
-=======
+
             if self.transformers_ is not None:
                 fh_rel = fh.to_relative(self.cutoff)
                 yt = _cut_df(yt, n_window - fh_rel[i] + 1)
                 Xt = _cut_df(Xt, n_window - fh_rel[i] + 1, type="head")
                 estimator.fit(Xt, yt)
             else:
-                estimator.fit(Xt, yt[:, i])
->>>>>>> 3f267a92
+                if self.discard_maxfh is True:
+                    estimator.fit(Xt, yt[:, i])
+                else:
+                    if (fh_rel[i] - 1) == 0:
+                        estimator.fit(Xt, yt[:, i])
+                    else:
+                        estimator.fit(Xt[: -(fh_rel[i] - 1)], yt[: -(fh_rel[i] - 1), i])
             self.estimators_.append(estimator)
         return self
 
@@ -1207,11 +1201,13 @@
         window_length=10,
         transformers=None,
         pooling="local",
+        discard_maxfh=True,
     ):
         super(_DirectReducer, self).__init__(
             estimator=estimator, window_length=window_length, transformers=transformers
         )
         self.pooling = pooling
+        self.discard_maxfh = discard_maxfh
 
         if pooling == "local":
             mtypes_y = "pd.Series"
