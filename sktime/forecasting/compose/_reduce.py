--- conflicted
+++ resolved
@@ -1,13 +1,6 @@
 #!/usr/bin/env python3 -u
 # coding: utf-8
-<<<<<<< HEAD
-<<<<<<< HEAD
-=======
 # copyright: sktime developers, BSD-3-Clause License (see LICENSE file)
->>>>>>> 67c56be8b1e838f2628df829946f795b7dba9aed
-=======
-# copyright: sktime developers, BSD-3-Clause License (see LICENSE file)
->>>>>>> f29b45e0
 
 __author__ = "Markus Löning"
 __all__ = [
@@ -24,19 +17,6 @@
 import numpy as np
 import pandas as pd
 from sklearn.base import clone
-<<<<<<< HEAD
-<<<<<<< HEAD
-from sktime.forecasting.base._sktime import BaseLastWindowForecaster
-=======
->>>>>>> f29b45e0
-from sktime.forecasting.base._base import DEFAULT_ALPHA
-from sktime.forecasting.base._sktime import BaseLastWindowForecaster
-from sktime.forecasting.base._sktime import OptionalForecastingHorizonMixin
-from sktime.forecasting.base._sktime import RequiredForecastingHorizonMixin
-from sktime.forecasting.model_selection import SlidingWindowSplitter
-<<<<<<< HEAD
-from sktime.utils.validation.forecasting import check_y, check_window_length, check_step_length
-=======
 from sktime.forecasting.base._base import DEFAULT_ALPHA
 from sktime.forecasting.base._sktime import BaseLastWindowForecaster
 from sktime.forecasting.base._sktime import OptionalForecastingHorizonMixin
@@ -45,12 +25,6 @@
 from sktime.utils.validation.forecasting import check_step_length
 from sktime.utils.validation.forecasting import check_window_length
 from sktime.utils.validation.forecasting import check_y
->>>>>>> 67c56be8b1e838f2628df829946f795b7dba9aed
-=======
-from sktime.utils.validation.forecasting import check_step_length
-from sktime.utils.validation.forecasting import check_window_length
-from sktime.utils.validation.forecasting import check_y
->>>>>>> f29b45e0
 
 
 ##############################################################################
@@ -87,17 +61,6 @@
         self._set_oh(y_new)
         return self
 
-<<<<<<< HEAD
-<<<<<<< HEAD
-    def transform(self, y_train, X_train=None):
-        # we need to call fit first to make sure that self._cv is properly set
-        self.check_is_fitted()
-        return self._transform(y_train, X_train=X_train)
-
-=======
->>>>>>> 67c56be8b1e838f2628df829946f795b7dba9aed
-=======
->>>>>>> f29b45e0
     def _transform(self, y_train, X_train=None):
         """Transform data using rolling window approach"""
         if X_train is not None:
@@ -123,21 +86,10 @@
         return X_train, y_train
 
     def _format_windows(self, x_windows, y_windows=None):
-<<<<<<< HEAD
-<<<<<<< HEAD
-        """Helper function to combine windows from temporal cross-validation into nested
-        pd.DataFrame for reduction to time series regression or tabular np.array for
-=======
-=======
->>>>>>> f29b45e0
         """Helper function to combine windows from temporal cross-validation
         into nested
         pd.DataFrame for reduction to time series regression or tabular
         np.array for
-<<<<<<< HEAD
->>>>>>> 67c56be8b1e838f2628df829946f795b7dba9aed
-=======
->>>>>>> f29b45e0
         tabular regression.
 
         Parameters
@@ -172,24 +124,11 @@
         raise NotImplementedError("abstract method")
 
     def _is_predictable(self, last_window):
-<<<<<<< HEAD
-<<<<<<< HEAD
-        """Helper function to check if we can make predictions from last window"""
-        return len(last_window) == self.window_length_ \
-               and np.sum(np.isnan(last_window)) == 0 \
-               and np.sum(np.isinf(last_window)) == 0
-=======
-=======
->>>>>>> f29b45e0
         """Helper function to check if we can make predictions from last
         window"""
         return (len(last_window) == self.window_length_ and
                 np.sum(np.isnan(last_window)) == 0 and
                 np.sum(np.isinf(last_window)) == 0)
-<<<<<<< HEAD
->>>>>>> 67c56be8b1e838f2628df829946f795b7dba9aed
-=======
->>>>>>> f29b45e0
 
 
 class ReducedTimeSeriesRegressorMixin:
@@ -197,21 +136,10 @@
 
     @staticmethod
     def _format_x_windows(x_windows):
-<<<<<<< HEAD
-<<<<<<< HEAD
-        """Helper function to combine windows from temporal cross-validation into nested
-        pd.DataFrame used for solving forecasting via reduction to time series regression.
-=======
-=======
->>>>>>> f29b45e0
         """Helper function to combine windows from temporal cross-validation
         into nested
         pd.DataFrame used for solving forecasting via reduction to time
         series regression.
-<<<<<<< HEAD
->>>>>>> 67c56be8b1e838f2628df829946f795b7dba9aed
-=======
->>>>>>> f29b45e0
 
         Parameters
         ----------
@@ -235,21 +163,10 @@
 
     @staticmethod
     def _format_x_windows(x_windows):
-<<<<<<< HEAD
-<<<<<<< HEAD
-        """Helper function to combine windows from temporal cross-validation into nested
-        pd.DataFrame used for solving forecasting via reduction to time series regression.
-=======
-=======
->>>>>>> f29b45e0
         """Helper function to combine windows from temporal cross-validation
         into nested
         pd.DataFrame used for solving forecasting via reduction to time
         series regression.
-<<<<<<< HEAD
->>>>>>> 67c56be8b1e838f2628df829946f795b7dba9aed
-=======
->>>>>>> f29b45e0
 
         Parameters
         ----------
@@ -292,36 +209,17 @@
         self._set_oh(y_train)
         self._set_fh(fh)
         if np.any(self.fh <= 0):
-<<<<<<< HEAD
-<<<<<<< HEAD
-            raise NotImplementedError("in-sample predictions are not implemented")
-=======
             raise NotImplementedError(
                 "in-sample predictions are not implemented")
->>>>>>> 67c56be8b1e838f2628df829946f795b7dba9aed
-=======
-            raise NotImplementedError(
-                "in-sample predictions are not implemented")
->>>>>>> f29b45e0
 
         self.step_length_ = check_step_length(self.step_length)
         self.window_length_ = check_window_length(self.window_length)
 
         # for the direct reduction strategy, a separate forecaster is fitted
         # for each step ahead of the forecasting horizon
-<<<<<<< HEAD
-<<<<<<< HEAD
-        self._cv = SlidingWindowSplitter(fh=self.fh, window_length=self.window_length_, step_length=self.step_length_,
-=======
         self._cv = SlidingWindowSplitter(fh=self.fh,
                                          window_length=self.window_length_,
                                          step_length=self.step_length_,
->>>>>>> 67c56be8b1e838f2628df829946f795b7dba9aed
-=======
-        self._cv = SlidingWindowSplitter(fh=self.fh,
-                                         window_length=self.window_length_,
-                                         step_length=self.step_length_,
->>>>>>> f29b45e0
                                          start_with_window=True)
 
         # transform data using rolling window split
@@ -338,21 +236,10 @@
         self._is_fitted = True
         return self
 
-<<<<<<< HEAD
-<<<<<<< HEAD
-    def _predict_last_window(self, fh, X=None, return_pred_int=False, alpha=DEFAULT_ALPHA):
-        # use last window as new input data for time series regressors to make forecasts
-=======
-=======
->>>>>>> f29b45e0
     def _predict_last_window(self, fh, X=None, return_pred_int=False,
                              alpha=DEFAULT_ALPHA):
         # use last window as new input data for time series regressors to
         # make forecasts
-<<<<<<< HEAD
->>>>>>> 67c56be8b1e838f2628df829946f795b7dba9aed
-=======
->>>>>>> f29b45e0
         # get last window from observation horizon
         last_window = self._get_last_window()
         if not self._is_predictable(last_window):
@@ -368,21 +255,10 @@
             y_pred[i] = regressor.predict(X_last)
         return y_pred
 
-<<<<<<< HEAD
-<<<<<<< HEAD
-    def _predict_in_sample(self, fh, X=None, return_pred_int=False, alpha=None):
-        # it's not clear how the direct reducer would generate in-sample predictions
-=======
-=======
->>>>>>> f29b45e0
     def _predict_in_sample(self, fh, X=None, return_pred_int=False,
                            alpha=None):
         # it's not clear how the direct reducer would generate in-sample
         # predictions
-<<<<<<< HEAD
->>>>>>> 67c56be8b1e838f2628df829946f795b7dba9aed
-=======
->>>>>>> f29b45e0
         raise NotImplementedError("in-sample predictions are not implemented")
 
 
@@ -418,19 +294,9 @@
         # set up cv iterator, for recursive strategy, a single estimator
         # is fit for a one-step-ahead forecasting horizon and then called
         # iteratively to predict multiple steps ahead
-<<<<<<< HEAD
-<<<<<<< HEAD
-        self._cv = SlidingWindowSplitter(fh=1, window_length=self.window_length_, step_length=self.step_length_,
-=======
         self._cv = SlidingWindowSplitter(fh=1,
                                          window_length=self.window_length_,
                                          step_length=self.step_length_,
->>>>>>> 67c56be8b1e838f2628df829946f795b7dba9aed
-=======
-        self._cv = SlidingWindowSplitter(fh=1,
-                                         window_length=self.window_length_,
-                                         step_length=self.step_length_,
->>>>>>> f29b45e0
                                          start_with_window=True)
 
         # transform data into tabular form
@@ -444,17 +310,8 @@
         self._is_fitted = True
         return self
 
-<<<<<<< HEAD
-<<<<<<< HEAD
-    def _predict_last_window(self, fh, X=None, return_pred_int=False, alpha=DEFAULT_ALPHA):
-=======
     def _predict_last_window(self, fh, X=None, return_pred_int=False,
                              alpha=DEFAULT_ALPHA):
->>>>>>> 67c56be8b1e838f2628df829946f795b7dba9aed
-=======
-    def _predict_last_window(self, fh, X=None, return_pred_int=False,
-                             alpha=DEFAULT_ALPHA):
->>>>>>> f29b45e0
         """Predict"""
         # compute prediction
         # prepare recursive predictions
@@ -468,14 +325,6 @@
 
         # recursively predict iterating over forecasting horizon
         for i in range(fh_max):
-<<<<<<< HEAD
-<<<<<<< HEAD
-            X_last = self._format_windows([last_window])  # convert data into required input format
-            y_pred[i] = self.regressor_.predict(X_last)  # make forecast using fitted regressor
-
-            # update last window with previous prediction
-            last_window = np.append(last_window, y_pred[i])[-self.window_length_:]
-=======
             X_last = self._format_windows(
                 [last_window])  # convert data into required input format
             y_pred[i] = self.regressor_.predict(
@@ -484,32 +333,12 @@
             # update last window with previous prediction
             last_window = np.append(last_window, y_pred[i])[
                           -self.window_length_:]
->>>>>>> 67c56be8b1e838f2628df829946f795b7dba9aed
-=======
-            X_last = self._format_windows(
-                [last_window])  # convert data into required input format
-            y_pred[i] = self.regressor_.predict(
-                X_last)  # make forecast using fitted regressor
-
-            # update last window with previous prediction
-            last_window = np.append(last_window, y_pred[i])[
-                          -self.window_length_:]
->>>>>>> f29b45e0
 
         fh_idx = fh.index_like(self.cutoff)
         return y_pred[fh_idx]
 
-<<<<<<< HEAD
-<<<<<<< HEAD
-    # def _predict_in_sample(self, fh, X=None, return_pred_int=False, alpha=None):
-=======
     # def _predict_in_sample(self, fh, X=None, return_pred_int=False,
     # alpha=None):
->>>>>>> 67c56be8b1e838f2628df829946f795b7dba9aed
-=======
-    # def _predict_in_sample(self, fh, X=None, return_pred_int=False,
-    # alpha=None):
->>>>>>> f29b45e0
     #     raise NotImplementedError()
 
 
@@ -519,30 +348,13 @@
     pass
 
 
-<<<<<<< HEAD
-<<<<<<< HEAD
-class RecursiveRegressionForecaster(ReducedTabularRegressorMixin, _RecursiveReducer):
-=======
 class RecursiveRegressionForecaster(ReducedTabularRegressorMixin,
                                     _RecursiveReducer):
->>>>>>> 67c56be8b1e838f2628df829946f795b7dba9aed
-=======
-class RecursiveRegressionForecaster(ReducedTabularRegressorMixin,
-                                    _RecursiveReducer):
->>>>>>> f29b45e0
     pass
 
 
 ##############################################################################
 # reduction to time series regression
-<<<<<<< HEAD
-<<<<<<< HEAD
-class DirectTimeSeriesRegressionForecaster(ReducedTimeSeriesRegressorMixin, _DirectReducer):
-    pass
-
-
-class RecursiveTimeSeriesRegressionForecaster(ReducedTimeSeriesRegressorMixin, _RecursiveReducer):
-=======
 class DirectTimeSeriesRegressionForecaster(ReducedTimeSeriesRegressorMixin,
                                            _DirectReducer):
     pass
@@ -550,30 +362,10 @@
 
 class RecursiveTimeSeriesRegressionForecaster(ReducedTimeSeriesRegressorMixin,
                                               _RecursiveReducer):
->>>>>>> 67c56be8b1e838f2628df829946f795b7dba9aed
-=======
-class DirectTimeSeriesRegressionForecaster(ReducedTimeSeriesRegressorMixin,
-                                           _DirectReducer):
     pass
 
 
-class RecursiveTimeSeriesRegressionForecaster(ReducedTimeSeriesRegressorMixin,
-                                              _RecursiveReducer):
->>>>>>> f29b45e0
-    pass
-
-
 ##############################################################################
-<<<<<<< HEAD
-<<<<<<< HEAD
-# factory methods for easier user interface, but not tunable as it's not an estimator
-def ReducedTimeSeriesRegressionForecaster(ts_regressor, strategy="recursive", window_length=10, step_length=1):
-    """
-    Forecasting based on reduction to time series regression.
-
-    When fitting, a rolling window approach is used to first transform the target series into panel data which is
-    then used to train a time series regressor. During prediction, the last available data is used as input to the
-=======
 # factory methods for easier user interface, but not tunable as it's not an
 # estimator
 def ReducedTimeSeriesRegressionForecaster(ts_regressor, strategy="recursive",
@@ -581,23 +373,10 @@
     """
     Forecasting based on reduction to time series regression.
 
-=======
-# factory methods for easier user interface, but not tunable as it's not an
-# estimator
-def ReducedTimeSeriesRegressionForecaster(ts_regressor, strategy="recursive",
-                                          window_length=10, step_length=1):
-    """
-    Forecasting based on reduction to time series regression.
-
->>>>>>> f29b45e0
     When fitting, a rolling window approach is used to first transform the
     target series into panel data which is
     then used to train a time series regressor. During prediction, the last
     available data is used as input to the
-<<<<<<< HEAD
->>>>>>> 67c56be8b1e838f2628df829946f795b7dba9aed
-=======
->>>>>>> f29b45e0
     fitted time series regressors to make forecasts.
 
     Parameters
@@ -606,28 +385,14 @@
 
     References
     ----------
-<<<<<<< HEAD
-<<<<<<< HEAD
-    ..[1] Bontempi, Gianluca & Ben Taieb, Souhaib & Le Borgne, Yann-Aël. (2013).
-=======
     ..[1] Bontempi, Gianluca & Ben Taieb, Souhaib & Le Borgne, Yann-Aël. (
     2013).
->>>>>>> 67c56be8b1e838f2628df829946f795b7dba9aed
-=======
-    ..[1] Bontempi, Gianluca & Ben Taieb, Souhaib & Le Borgne, Yann-Aël. (
-    2013).
->>>>>>> f29b45e0
       Machine Learning Strategies for Time Series Forecasting.
     """
     scitype = "ts_regressor"
     Forecaster = _get_forecaster_class(scitype, strategy)
-<<<<<<< HEAD
-<<<<<<< HEAD
-    return Forecaster(regressor=ts_regressor, window_length=window_length, step_length=step_length)
-=======
     return Forecaster(regressor=ts_regressor, window_length=window_length,
                       step_length=step_length)
->>>>>>> f29b45e0
 
 
 def ReducedRegressionForecaster(regressor, strategy="recursive",
@@ -635,29 +400,10 @@
     """
     Forecasting based on reduction to tabular regression.
 
-<<<<<<< HEAD
-    When fitting, a rolling window approach is used to first transform the target series into panel data which is
-    then used to train a regressor. During prediction, the last available data is used as input to the
-=======
-    return Forecaster(regressor=ts_regressor, window_length=window_length,
-                      step_length=step_length)
-
-
-def ReducedRegressionForecaster(regressor, strategy="recursive",
-                                window_length=10, step_length=1):
-    """
-    Forecasting based on reduction to tabular regression.
-
-=======
->>>>>>> f29b45e0
     When fitting, a rolling window approach is used to first transform the
     target series into panel data which is
     then used to train a regressor. During prediction, the last available
     data is used as input to the
-<<<<<<< HEAD
->>>>>>> 67c56be8b1e838f2628df829946f795b7dba9aed
-=======
->>>>>>> f29b45e0
     fitted regressors to make forecasts.
 
     Parameters
@@ -666,29 +412,12 @@
 
     References
     ----------
-<<<<<<< HEAD
-<<<<<<< HEAD
-    ..[1] Bontempi, Gianluca & Ben Taieb, Souhaib & Le Borgne, Yann-Aël. (2013).
-=======
     ..[1] Bontempi, Gianluca & Ben Taieb, Souhaib & Le Borgne, Yann-Aël. (
     2013).
->>>>>>> 67c56be8b1e838f2628df829946f795b7dba9aed
-=======
-    ..[1] Bontempi, Gianluca & Ben Taieb, Souhaib & Le Borgne, Yann-Aël. (
-    2013).
->>>>>>> f29b45e0
       Machine Learning Strategies for Time Series Forecasting.
     """
     scitype = "regressor"
     Forecaster = _get_forecaster_class(scitype, strategy)
-<<<<<<< HEAD
-<<<<<<< HEAD
-    return Forecaster(regressor=regressor, window_length=window_length, step_length=step_length)
-
-
-def _get_forecaster_class(scitype, strategy):
-    """Helper function to select forecaster for a given scientific type (scitype)
-=======
     return Forecaster(regressor=regressor, window_length=window_length,
                       step_length=step_length)
 
@@ -696,42 +425,16 @@
 def _get_forecaster_class(scitype, strategy):
     """Helper function to select forecaster for a given scientific type (
     scitype)
->>>>>>> 67c56be8b1e838f2628df829946f795b7dba9aed
-=======
-    return Forecaster(regressor=regressor, window_length=window_length,
-                      step_length=step_length)
-
-
-def _get_forecaster_class(scitype, strategy):
-    """Helper function to select forecaster for a given scientific type (
-    scitype)
->>>>>>> f29b45e0
     and reduction strategy"""
 
     allowed_strategies = ("direct", "recursive", "dirrec")
     if strategy not in allowed_strategies:
-<<<<<<< HEAD
-<<<<<<< HEAD
-        raise ValueError(f"Unknown strategy, please provide one of {allowed_strategies}.")
-
-    if strategy == "dirrec":
-        raise NotImplementedError("The `dirrec` strategy is not yet implemented.")
-=======
         raise ValueError(
             f"Unknown strategy, please provide one of {allowed_strategies}.")
 
     if strategy == "dirrec":
         raise NotImplementedError(
             "The `dirrec` strategy is not yet implemented.")
->>>>>>> 67c56be8b1e838f2628df829946f795b7dba9aed
-=======
-        raise ValueError(
-            f"Unknown strategy, please provide one of {allowed_strategies}.")
-
-    if strategy == "dirrec":
-        raise NotImplementedError(
-            "The `dirrec` strategy is not yet implemented.")
->>>>>>> f29b45e0
 
     lookup_table = {
         "regressor": {
