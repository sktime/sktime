#!/usr/bin/env python3 -u
# copyright: sktime developers, BSD-3-Clause License (see LICENSE file)
"""Composition functionality for reduction approaches to forecasting."""

__author__ = [
    "mloning",
    "AyushmaanSeth",
    "kAnand77",
    "LuisZugasti",
    "Lovkush-A",
    "fkiraly",
]

__all__ = [
    "make_reduction",
    "DirectTimeSeriesRegressionForecaster",
    "RecursiveTimeSeriesRegressionForecaster",
    "MultioutputTimeSeriesRegressionForecaster",
    "DirectTabularRegressionForecaster",
    "RecursiveTabularRegressionForecaster",
    "MultioutputTabularRegressionForecaster",
    "DirRecTabularRegressionForecaster",
    "DirRecTimeSeriesRegressionForecaster",
    "DirectReductionForecaster",
    "YfromX",
]

import numpy as np
import pandas as pd
from sklearn.base import clone
from sklearn.multioutput import MultiOutputRegressor

from sktime.datatypes._utilities import get_time_index
from sktime.forecasting.base import BaseForecaster, ForecastingHorizon
from sktime.forecasting.base._fh import _index_range
from sktime.forecasting.base._sktime import _BaseWindowForecaster
from sktime.regression.base import BaseRegressor
from sktime.transformations.compose import FeatureUnion
from sktime.transformations.series.summarize import WindowSummarizer
from sktime.utils.datetime import _shift
from sktime.utils.estimators.dispatch import construct_dispatch
from sktime.utils.sklearn import is_sklearn_regressor, prep_skl_df
from sktime.utils.validation import check_window_length
from sktime.utils.warnings import warn


def _concat_y_X(y, X):
    """Concatenate y and X prior to sliding-window transform."""
    z = y.to_numpy()
    if z.ndim == 1:
        z = z.reshape(-1, 1)
    if X is not None:
        z = np.column_stack([z, X.to_numpy()])
    return z


def _check_fh(fh):
    """Check fh prior to sliding-window transform."""
    assert fh.is_relative
    assert fh.is_all_out_of_sample()
    return fh.to_indexer().to_numpy()


def _sliding_window_transform(
    y,
    window_length,
    fh,
    X=None,
    transformers=None,
    scitype="tabular-regressor",
    pooling="local",
    windows_identical=True,
):
    """Transform time series data using sliding window.

    See `test_sliding_window_transform_explicit` in test_reduce.py for explicit
    example.

    Parameters
    ----------
    y : pd.Series
        Endogenous time series
    window_length : int
        Window length for transformed feature variables
    fh : ForecastingHorizon
        Forecasting horizon for transformed target variable
    X : pd.DataFrame, optional (default=None)
        Exogenous series.
    transformers: list of transformers (default = None)
        A suitable list of transformers that allows for using an en-bloc approach with
        make_reduction. This means that instead of using the raw past observations of
        y across the window length, suitable features will be generated directly from
        the past raw observations. Currently only supports WindowSummarizer (or a list
        of WindowSummarizers) to generate features e.g. the mean of the past 7
        observations.
    pooling: str {"local", "global"}, optional
        Specifies whether separate models will be fit at the level of each instance
        (local) of if you wish to fit a single model to all instances ("global").
    scitype : str {"tabular-regressor", "time-series-regressor"}, optional
        Scitype of estimator to use with transformed data.
        - If "tabular-regressor", returns X as tabular 2d array
        - If "time-series-regressor", returns X as panel 3d array
    windows_identical: bool, (default = True)
        Direct forecasting only.
        Specifies whether all direct models use the same number of observations
        (True: Total observations + 1 - window_length - maximum forecasting horizon)
        or a different number of observations (False: Total observations + 1
        - window_length - forecasting horizon).

    Returns
    -------
    yt : np.ndarray, shape = (n_timepoints - window_length, 1)
        Transformed target variable.
    Xt : np.ndarray, shape = (n_timepoints - window_length, n_variables,
    window_length)
        Transformed lagged values of target variable and exogenous variables,
        excluding contemporaneous values.
    """
    # There are different ways to implement this transform. Pre-allocating an
    # array and filling it by iterating over the window length seems to be the most
    # efficient one.

    ts_index = get_time_index(y)
    n_timepoints = ts_index.shape[0]
    window_length = check_window_length(window_length, n_timepoints)

    if pooling == "global":
        n_cut = -window_length

        if len(transformers) == 1:
            tf_fit = transformers[0].fit(y)
        else:
            feat = [("trafo_" + str(index), i) for index, i in enumerate(transformers)]
            tf_fit = FeatureUnion(feat).fit(y)
        X_from_y = tf_fit.transform(y)

        X_from_y_cut = _cut_df(X_from_y, n_obs=n_cut)
        yt = _cut_df(y, n_obs=n_cut)

        if X is not None:
            X_cut = _cut_df(X, n_obs=n_cut)
            Xt = pd.concat([X_from_y_cut, X_cut], axis=1)
        else:
            Xt = X_from_y_cut
    else:
        z = _concat_y_X(y, X)
        n_timepoints, n_variables = z.shape

        fh = _check_fh(fh)
        fh_max = fh[-1]

        if window_length + fh_max >= n_timepoints:
            raise ValueError(
                "The `window_length` and `fh` are incompatible with the length of `y`"
            )

        # Get the effective window length accounting for the forecasting horizon.
        effective_window_length = window_length + fh_max
        Zt = np.zeros(
            (
                n_timepoints + effective_window_length,
                n_variables,
                effective_window_length + 1,
            )
        )

        # Transform data.
        for k in range(effective_window_length + 1):
            i = effective_window_length - k
            j = n_timepoints + effective_window_length - k
            Zt[i:j, :, k] = z

        # Truncate data, selecting only full windows, discarding incomplete ones.
        if windows_identical is True:
            Zt = Zt[effective_window_length:-effective_window_length]
        else:
            Zt = Zt[effective_window_length:-window_length]
        # Return transformed feature and target variables separately. This
        # excludes contemporaneous values of the exogenous variables. Including them
        # would lead to unequal-length data, with more time points for
        # exogenous series than the target series, which is currently not supported.
        yt = Zt[:, 0, window_length + fh]
        Xt = Zt[:, :, :window_length]
    # Pre-allocate array for sliding windows.
    # If the scitype is tabular regression, we have to convert X into a 2d array.
    if scitype == "tabular-regressor":
        if transformers is not None:
            return yt, Xt
        else:
            return yt, Xt.reshape(Xt.shape[0], -1)
    else:
        return yt, Xt


class _Reducer(_BaseWindowForecaster):
    """Base class for reducing forecasting to regression."""

    _tags = {
        "ignores-exogeneous-X": False,  # reduction uses X in non-trivial way
        "handles-missing-data": True,
        "capability:insample": False,
        "capability:pred_int": True,
    }

    def __init__(
        self,
        estimator,
        window_length=10,
        transformers=None,
        pooling="local",
    ):
        super().__init__(window_length=window_length)
        self.transformers = transformers
        self.transformers_ = None
        self.estimator = estimator
        self.pooling = pooling
        self._cv = None

        # it seems that the sklearn tags are not fully reliable
        # see discussion in PR #3405 and issue #3402
        # therefore this is commented out until sktime and sklearn are better aligned
        # self.set_tags(**{"handles-missing-data": estimator._get_tags()["allow_nan"]})

        # it seems that the sklearn tags are not fully reliable
        # see discussion in PR #3405 and issue #3402
        # therefore this is commented out until sktime and sklearn are better aligned
        # self.set_tags(**{"handles-missing-data": estimator._get_tags()["allow_nan"]})

        # for dealing with probabilistic regressors:
        # self._est_type encodes information what type of estimator is passed
        if hasattr(estimator, "get_tags"):
            _est_type = estimator.get_tag("object_type", "regressor", False)
        else:
            _est_type = "regressor"

        if _est_type not in ["regressor", "regressor_proba"]:
            raise TypeError(
                f"error in {type(self).__name}, "
                "estimator must be either an sklearn compatible "
                "regressor, or an skpro probabilistic regressor."
            )

        # has probabilistic mode iff the estimator is of type regressor_proba
        self.set_tags(**{"capability:pred_int": _est_type == "regressor_proba"})

        self._est_type = _est_type

    def _is_predictable(self, last_window):
        """Check if we can make predictions from last window."""
        return (
            len(last_window) == self.window_length_
            and np.sum(np.isnan(last_window)) == 0
            and np.sum(np.isinf(last_window)) == 0
        )

    def _predict_quantiles(self, fh, X, alpha):
        """Compute/return prediction quantiles for a forecast.

        Parameters
        ----------
        fh : guaranteed to be ForecastingHorizon
            The forecasting horizon with the steps ahead to to predict.
        X :  sktime time series object, optional (default=None)
            guaranteed to be of an mtype in self.get_tag("X_inner_mtype")
            Exogeneous time series for the forecast
        alpha : list of float (guaranteed not None and floats in [0,1] interval)
            A list of probabilities at which quantile forecasts are computed.
        """
        kwargs = {"X": X, "alpha": alpha, "method": "predict_quantiles"}

        y_pred = self._predict_boilerplate(fh, **kwargs)

        return y_pred

    def _predict_in_sample(self, fh, X=None, **kwargs):
        # Note that we currently only support out-of-sample predictions. For the
        # direct and multioutput strategy, we need to check this already during fit,
        # as the fh is required for fitting.
        raise NotImplementedError(
            f"Generating in-sample predictions is not yet "
            f"implemented for {self.__class__.__name__}."
        )

    @classmethod
    def get_test_params(cls, parameter_set="default"):
        """Return testing parameter settings for the estimator.

        Parameters
        ----------
        parameter_set : str, default="default"
            Name of the set of test parameters to return, for use in tests. If no
            special parameters are defined for a value, will return `"default"` set.

        Returns
        -------
        params : dict or list of dict, default = {}
            Parameters to create testing instances of the class
            Each dict are parameters to construct an "interesting" test instance, i.e.,
            `MyClass(**params)` or `MyClass(**params[i])` creates a valid test instance.
            `create_test_instance` uses the first (or only) dictionary in `params`
        """
        from sklearn.linear_model import LinearRegression
        from sklearn.pipeline import make_pipeline

        from sktime.transformations.panel.reduce import Tabularizer
        from sktime.utils.validation._dependencies import _check_soft_dependencies

        # naming convention is as follows:
        #   reducers with Tabular take an sklearn estimator, e.g., LinearRegressor
        #   reducers with TimeSeries take an sktime supervised estimator
        #       e.g., pipeline of Tabularizer and Linear Regression
        # which of these is the case, we check by checking substring in the class name
        est = LinearRegression()
        if "TimeSeries" in cls.__name__:
            est = make_pipeline(Tabularizer(), est)

        params = [{"estimator": est, "window_length": 3}]

        PROBA_IMPLEMENTED = ["DirectTabularRegressionForecaster"]
        self_supports_proba = cls.__name__ in PROBA_IMPLEMENTED

        if _check_soft_dependencies("skpro", severity="none") and self_supports_proba:
            from skpro.regression.residual import ResidualDouble

            params_proba = {
                "estimator": ResidualDouble.create_test_instance(),
                "pooling": "global",
            }
            params = params + [params_proba]

        return params

    def _get_shifted_window(self, shift=0, y_update=None, X_update=None):
        """Get the start and end points of a shifted window.

        In recursive forecasting, the time based features need to be recalculated for
        every time step that is forecast. This is done in an iterative fashion over
        every forecasting horizon step. Shift specifies the timestamp over which the
        iteration is done, i.e. a shift of 0 will get a window between window_length
        steps in the past and t=0, shift = 1 will be window_length - 1 steps in the past
        and t= 1 etc- up to the forecasting horizon.

        Will also apply any transformers passed to the recursive reducer to y. This en
        block approach of directly applying the transformers is more efficient than
        creating all lags first across the window and then applying the transformers
        to the lagged data.

        Please see below a graphical representation of the logic using the following
        symbols:

        ``z`` = first observation to forecast.
        Not part of the window.
        ``*`` = (other) time stamps in the window which is summarized
        ``x`` = observations, past or future, not part of the window

        For`window_length = 7` and `fh = [3]` we get the following windows

        `shift = 0`
        |--------------------------- |
        | x x x x * * * * * * * z x x|
        |----------------------------|

        `shift = 1`
        |--------------------------- |
        | x x x x x * * * * * * * z x|
        |----------------------------|

        `shift = 2`
        |--------------------------- |
        | x x x x x x * * * * * * * z|
        |----------------------------|

        Parameters
        ----------
        shift: int, default=0
            this will be correspond to the shift of the window_length into the future
        y_update : a pandas Series or Dataframe
            y values that were obtained in the recursive fashion.
        X_update : a pandas Series or Dataframe
            X values also need to be cut based on the into windows, see above.

        Returns
        -------
        y, X: A pandas dataframe or series
            contains the y and X data prepared for the respective windows, see above.
        """
        if hasattr(self._timepoints, "freq"):
            if self._timepoints.freq is None:
                freq_inferred = pd.infer_freq(self._timepoints)
                cutoff_with_freq = self._cutoff
                cutoff_with_freq.freq = freq_inferred
            else:
                cutoff_with_freq = self._cutoff
        else:
            cutoff_with_freq = self._cutoff
        cutoff = _shift(cutoff_with_freq, by=shift, return_index=True)

        relative_int = pd.Index(list(map(int, range(-self.window_length_ + 1, 2))))
        # relative _int will give the integer indices of the window. Also contains the
        # first observation after the window (this is what the window is summarized to).

        index_range = _index_range(relative_int, cutoff)
        if isinstance(cutoff, pd.DatetimeIndex):
            if cutoff.tzinfo is not None:
                index_range = index_range.tz_localize(cutoff.tzinfo)
        # index_range will convert the indices to the date format of cutoff

        y_raw = _create_fcst_df(index_range, self._y)
        # y_raw is a dataframe window_length forecasting steps into the past in order to
        # calculate the new X from y features based on the transformer provided

        y_raw.update(self._y)
        # Historical values are passed here for all time steps of y_raw that lie in
        # the past .

        if y_update is not None:
            y_raw.update(y_update)
        # The y_raw dataframe will is updated with recursively forecast values.

        if len(self.transformers_) == 1:
            X_from_y = self.transformers_[0].fit_transform(y_raw)
        else:
            ref = self.transformers_
            feat = [("trafo_" + str(index), i) for index, i in enumerate(ref)]
            X_from_y = FeatureUnion(feat).fit_transform(y_raw)
        # After filling the empty y_raw frame with historic / forecast values
        # X from y features can be calculated based on the passed transformer.

        X_from_y_cut = _cut_df(X_from_y)
        # We are only interested in the last observation, since only that one
        # contains the value the window is summarized to.

        if self._X is not None:
            X = _create_fcst_df([index_range[-1]], self._X)
            X.update(self._X)
            if X_update is not None:
                X.update(X_update)
            X_cut = _cut_df(X)
            X = pd.concat([X_from_y_cut, X_cut], axis=1)
            # X_from_y_cut is added to X dataframe (no features need to be calculated).
        else:
            X = X_from_y_cut

        y = _cut_df(y_raw)
        return y, X


class _DirectReducer(_Reducer):
    strategy = "direct"
    _tags = {
        "requires-fh-in-fit": True,  # is the forecasting horizon required in fit?
    }

    def __init__(
        self,
        estimator,
        window_length=10,
        transformers=None,
        pooling="local",
        windows_identical=True,
    ):
        self.windows_identical = windows_identical
        super().__init__(
            estimator=estimator,
            window_length=window_length,
            transformers=transformers,
            pooling=pooling,
        )

    def _transform(self, y, X=None):
        fh = self.fh.to_relative(self.cutoff)
        return _sliding_window_transform(
            y,
            window_length=self.window_length_,
            fh=fh,
            X=X,
            transformers=self.transformers_,
            scitype=self._estimator_scitype,
            pooling=self.pooling,
            windows_identical=self.windows_identical,
        )

    def _fit(self, y, X, fh):
        """Fit to training data.

        Parameters
        ----------
        y : pd.Series
            Target time series to which to fit the forecaster.
        X : pd.DataFrame, optional (default=None)
            Exogenous variables are ignored
        fh : int, list or np.array, optional (default=None)
             The forecasters horizon with the steps ahead to to predict.

        Returns
        -------
        self : Estimator
            An fitted instance of self.
        """
        # We currently only support out-of-sample predictions. For the direct
        # strategy, we need to check this at the beginning of fit, as the fh is
        # required for fitting.
        self._timepoints = get_time_index(y)
        n_timepoints = len(self._timepoints)

        if self.pooling is not None and self.pooling not in ["local", "global"]:
            raise ValueError(
                "pooling must be one of local, global" + f" but found {self.pooling}"
            )

        if self.window_length is not None and self.transformers is not None:
            raise ValueError(
                "Transformers provided, suggesting en-bloc approach"
                + " to derive reduction features. Window length will be"
                + " inferred, please set to None"
            )
        if self.transformers is not None and self.pooling == "local":
            raise ValueError(
                "Transformers currently cannot be provided"
                + "for models that run locally"
            )
        pd_format = isinstance(y, pd.Series) or isinstance(y, pd.DataFrame)
        if self.pooling == "local":
            if pd_format is True and isinstance(y, pd.MultiIndex):
                warn(
                    "Pooling is by default 'local', which"
                    + " means that separate models will be fit at the level of"
                    + " each instance. If you wish to fit a single model to"
                    + " all instances, please specify pooling = 'global'.",
                    obj=self,
                )
        self.window_length_ = check_window_length(
            self.window_length, n_timepoints=len(y)
        )
        if self.transformers is not None:
            self.transformers_ = clone(self.transformers)

        if self.transformers is None and self.pooling == "global":
            kwargs = {
                "lag_feature": {
                    "lag": list(range(1, self.window_length + 1)),
                }
            }
            self.transformers_ = [WindowSummarizer(**kwargs, n_jobs=1)]

        if self.window_length is None:
            trafo = self.transformers_
            fit_trafo = [i.fit(y) for i in trafo]
            ts = [i.truncate_start for i in fit_trafo if hasattr(i, "truncate_start")]

            if len(ts) > 0:
                self.window_length_ = max(ts)
            else:
                raise ValueError(
                    "Reduce must either have window length as argument"
                    + "or needs to have it passed by transformer via"
                    + "truncate_start"
                )

            if self.transformers_ is not None and n_timepoints < max(ts):
                raise ValueError(
                    "Not sufficient observations to calculate transformations"
                    + "Please reduce window length / window lagging to match"
                    + "observation size"
                )

        if not self.fh.is_all_out_of_sample(self.cutoff):
            raise NotImplementedError("In-sample predictions are not implemented.")

        yt, Xt = self._transform(y, X)
        if hasattr(Xt, "columns"):
            Xt.columns = Xt.columns.astype(str)

        # Iterate over forecasting horizon, fitting a separate estimator for each step.
        self.estimators_ = []
        for i in range(len(self.fh)):
            fh_rel = fh.to_relative(self.cutoff)
            estimator = clone(self.estimator)

            if self.transformers_ is not None:
                fh_rel = fh.to_relative(self.cutoff)
                yt = _cut_df(yt, n_timepoints - fh_rel[i] + 1)
                Xt = _cut_df(Xt, n_timepoints - fh_rel[i] + 1, type="head")
                estimator.fit(Xt, yt)
            else:
                if self.windows_identical is True:
                    estimator.fit(Xt, yt[:, i])
                else:
                    if (fh_rel[i] - 1) == 0:
                        estimator.fit(Xt, yt[:, i])
                    else:
                        estimator.fit(Xt[: -(fh_rel[i] - 1)], yt[: -(fh_rel[i] - 1), i])
            self.estimators_.append(estimator)
        return self

    def _predict_last_window(self, fh, X=None, **kwargs):
        """.

        In recursive reduction, iteration must be done over the
        entire forecasting horizon. Specifically, when transformers are
        applied to y that generate features in X, forecasting must be done step by
        step to integrate the latest prediction of for the new set of features in
        X derived from that y.

        Parameters
        ----------
        fh : int, list, np.array or ForecastingHorizon
            Forecasting horizon
        X : pd.DataFrame, optional (default=None)
            Exogenous time series

        Returns
        -------
        y_return = pd.Series or pd.DataFrame
        """
        if "method" in kwargs:
            method = kwargs["method"]
        else:
            method = "predict"

        # estimator type for case branches
        est_type = self._est_type
        # "regressor" for sklearn, "regressor_proba" for skpro

        if self._X is not None and X is None:
            raise ValueError(
                "`X` must be passed to `predict` if `X` is given in `fit`."
            )

        if self.pooling == "global":
            y_last, X_last = self._get_shifted_window(X_update=X)
            ys = np.array(y_last)
            if not np.sum(np.isnan(ys)) == 0 and np.sum(np.isinf(ys)) == 0:
                return self._predict_nan(fh)
        else:
            y_last, X_last = self._get_last_window()
            if not self._is_predictable(y_last):
                return self._predict_nan(fh)
        # Get last window of available data.
        # If we cannot generate a prediction from the available data, return nan.

        if isinstance(X_last, pd.DataFrame):
            X_last = _coerce_col_str(X_last)

        if self.pooling == "global":
            fh_abs = fh.to_absolute_index(self.cutoff)
            y_pred = pd.DataFrame()

            for i, estimator in enumerate(self.estimators_):
                y_pred_est = getattr(estimator, method)(X_last)
                if est_type == "regressor":
                    y_pred_i = _create_fcst_df([fh_abs[i]], self._y, fill=y_pred_est)
                else:  # est_type == "regressor_proba"
                    y_pred_v = y_pred_est.values
                    y_pred_i = _create_fcst_df([fh_abs[i]], y_pred_est, fill=y_pred_v)
                y_pred.update(y_pred_i)
        else:
            # Pre-allocate arrays.
            if self._X is None:
                n_columns = 1
            else:
                # X is ignored here, since we currently only look at lagged values for
                # exogenous variables and not contemporaneous ones.
                n_columns = self._X.shape[1] + 1

            # Pre-allocate arrays.
            window_length = self.window_length_
            X_pred = np.zeros((1, n_columns, window_length))

            # Fill pre-allocated arrays with available data.
            X_pred[:, 0, :] = y_last
            if self._X is not None:
                X_pred[:, 1:, :] = X_last.T

            # We need to make sure that X has the same order as used in fit.
            if self._estimator_scitype == "tabular-regressor":
                X_pred = X_pred.reshape(1, -1)

            # Allocate array for predictions.
            if est_type == "regressor":
                y_pred = np.zeros(len(fh))
            else:  # est_type == "regressor_proba"
                y_pred = pd.DataFrame()

            # Iterate over estimators/forecast horizon
            for i, estimator in enumerate(self.estimators_):
                y_pred_est = getattr(estimator, method)(X_pred)
                if est_type == "regressor":
                    y_pred[i] = y_pred_est
                else:  # est_type == "regressor_proba"
                    y_pred_v = y_pred_est.values
                    y_pred_i = _create_fcst_df([fh[i]], y_pred_est, fill=y_pred_v)
                    y_pred.update(y_pred_i)

        return y_pred


class _MultioutputReducer(_Reducer):
    strategy = "multioutput"
    _tags = {
        "requires-fh-in-fit": True,  # is the forecasting horizon required in fit?
    }

    def _transform(self, y, X=None):
        fh = self.fh.to_relative(self.cutoff)
        return _sliding_window_transform(
            y,
            window_length=self.window_length,
            fh=fh,
            X=X,
            scitype=self._estimator_scitype,
        )

    def _fit(self, y, X, fh):
        """Fit to training data.

        Parameters
        ----------
        y : pd.Series
            Target time series to which to fit the forecaster.
        X : pd.DataFrame, optional (default=None)
            Exogenous variables are ignored
        fh : int, list or np.array, optional (default=None)
             The forecasters horizon with the steps ahead to to predict.

        Returns
        -------
        self : returns an instance of self.
        """
        # We currently only support out-of-sample predictions. For the direct
        # strategy, we need to check this at the beginning of fit, as the fh is
        # required for fitting.
        if not self.fh.is_all_out_of_sample(self.cutoff):
            raise NotImplementedError("In-sample predictions are not implemented.")

        self.window_length_ = check_window_length(
            self.window_length, n_timepoints=len(y)
        )

        yt, Xt = self._transform(y, X)

        # Fit a multi-output estimator to the transformed data.
        self.estimator_ = clone(self.estimator)
        self.estimator_.fit(Xt, yt)
        return self

    def _predict_last_window(self, fh, X=None, **kwargs):
        """Predict to training data.

        Parameters
        ----------
        fh : int, list, np.array or ForecastingHorizon
            Forecasting horizon
        X : pd.DataFrame, optional (default=None)
            Exogenous time series

        Returns
        -------
        y_pred = pd.Series or pd.DataFrame
        """
        # Get last window of available data.
        y_last, X_last = self._get_last_window()

        # If we cannot generate a prediction from the available data, return nan.
        if not self._is_predictable(y_last):
            return self._predict_nan(fh)

        if self._X is None:
            n_columns = 1
        else:
            # X is ignored here, since we currently only look at lagged values for
            # exogenous variables and not contemporaneous ones.
            n_columns = self._X.shape[1] + 1

        # Pre-allocate arrays.
        window_length = self.window_length_
        X_pred = np.zeros((1, n_columns, window_length))

        # Fill pre-allocated arrays with available data.
        X_pred[:, 0, :] = y_last
        if self._X is not None:
            X_pred[:, 1:, :] = X_last.T

        # We need to make sure that X has the same order as used in fit.
        if self._estimator_scitype == "tabular-regressor":
            X_pred = X_pred.reshape(1, -1)

        # Iterate over estimators/forecast horizon
        y_pred = self.estimator_.predict(X_pred)
        return y_pred.ravel()


class _RecursiveReducer(_Reducer):
    strategy = "recursive"

    def _transform(self, y, X=None):
        # For the recursive strategy, the forecasting horizon for the sliding-window
        # transform is simply a one-step ahead horizon, regardless of the horizon
        # used during prediction.
        fh = ForecastingHorizon([1])
        return _sliding_window_transform(
            y,
            self.window_length_,
            fh,
            X=X,
            transformers=self.transformers_,
            scitype=self._estimator_scitype,
            pooling=self.pooling,
        )

    def _fit(self, y, X, fh):
        """Fit to training data.

        Parameters
        ----------
        y : pd.Series
            Target time series to which to fit the forecaster.
        X : pd.DataFrame, optional (default=None)
            Exogenous variables are ignored
        fh : int, list or np.array, optional (default=None)
             The forecasters horizon with the steps ahead to to predict.

        Returns
        -------
        self : returns an instance of self.
        """
        if self.pooling is not None and self.pooling not in ["local", "global"]:
            raise ValueError(
                "pooling must be one of local, global" + f" but found {self.pooling}"
            )

        if self.window_length is not None and self.transformers is not None:
            raise ValueError(
                "Transformers provided, suggesting en-bloc approach"
                + " to derive reduction features. Window length will be"
                + " inferred, please set to None"
            )
        if self.transformers is not None and self.pooling == "local":
            raise ValueError(
                "Transformers currently cannot be provided"
                + "for models that run locally"
            )

        pd_format = isinstance(y, pd.Series) or isinstance(y, pd.DataFrame)

        self._timepoints = get_time_index(y)
        n_timepoints = len(self._timepoints)

        self.window_length_ = check_window_length(
            self.window_length, n_timepoints=n_timepoints
        )

        if self.pooling == "local":
            if pd_format is True and isinstance(y, pd.MultiIndex):
                warn(
                    "Pooling is by default 'local', which"
                    + " means that separate models will be fit at the level of"
                    + " each instance. If you wish to fit a single model to"
                    + " all instances, please specify pooling = 'global'.",
                    obj=self,
                )
        if self.transformers is not None:
            self.transformers_ = clone(self.transformers)

        if self.transformers is None and self.pooling == "global":
            kwargs = {
                "lag_feature": {
                    "lag": list(range(1, self.window_length + 1)),
                }
            }
            self.transformers_ = [WindowSummarizer(**kwargs, n_jobs=1)]

        if self.window_length is None:
            trafo = self.transformers_
            fit_trafo = [i.fit(y) for i in trafo]
            ts = [i.truncate_start for i in fit_trafo if hasattr(i, "truncate_start")]

            if len(ts) > 0:
                self.window_length_ = max(ts)
            else:
                raise ValueError(
                    "Reduce must either have window length as argument"
                    + "or needs to have it passed by transformer via"
                    + "truncate_start"
                )

            if self.transformers_ is not None and n_timepoints < max(ts):
                raise ValueError(
                    "Not sufficient observations to calculate transformations"
                    + "Please reduce window length / window lagging to match"
                    + "observation size"
                )

        yt, Xt = self._transform(y, X)

        # Make sure yt is 1d array to avoid DataConversion warning from scikit-learn.
        if self.transformers_ is not None:
            yt = yt.to_numpy().ravel()
        else:
            yt = yt.ravel()

        self.estimator_ = clone(self.estimator)
        self.estimator_.fit(Xt, yt)
        return self

    def _predict_last_window(self, fh, X=None, **kwargs):
        """.

        In recursive reduction, iteration must be done over the
        entire forecasting horizon. Specifically, when transformers are
        applied to y that generate features in X, forecasting must be done step by
        step to integrate the latest prediction of for the new set of features in
        X derived from that y.

        Parameters
        ----------
        fh : int, list, np.array or ForecastingHorizon
            Forecasting horizon
        X : pd.DataFrame, optional (default=None)
            Exogenous time series
        return_pred_int : bool
        alpha : float or array-like

        Returns
        -------
        y_return = pd.Series or pd.DataFrame
        """
        if self._X is not None and X is None:
            raise ValueError(
                "`X` must be passed to `predict` if `X` is given in `fit`."
            )

        # Get last window of available data.
        # If we cannot generate a prediction from the available data, return nan.

        if self.pooling == "global":
            y_last, X_last = self._get_shifted_window(X_update=X)
            ys = np.array(y_last)
            if not np.sum(np.isnan(ys)) == 0 and np.sum(np.isinf(ys)) == 0:
                return self._predict_nan(fh)
        else:
            y_last, X_last = self._get_last_window()
            if not self._is_predictable(y_last):
                return self._predict_nan(fh)

        if self.pooling == "global":
            fh_max = fh.to_relative(self.cutoff)[-1]
            relative = pd.Index(list(map(int, range(1, fh_max + 1))))
            index_range = _index_range(relative, self.cutoff)
            if isinstance(self.cutoff, pd.DatetimeIndex):
                if self.cutoff.tzinfo is not None:
                    index_range = index_range.tz_localize(self.cutoff.tzinfo)

            y_pred = _create_fcst_df(index_range, self._y)

            for i in range(fh_max):
                # Generate predictions.
                y_pred_vector = self.estimator_.predict(X_last)
                y_pred_curr = _create_fcst_df(
                    [index_range[i]], self._y, fill=y_pred_vector
                )
                y_pred.update(y_pred_curr)

                # # Update last window with previous prediction.
                if i + 1 != fh_max:
                    y_last, X_last = self._get_shifted_window(
                        y_update=y_pred, X_update=X, shift=i + 1
                    )
        else:
            # Pre-allocate arrays.
            if X is None:
                n_columns = 1
            else:
                n_columns = X.shape[1] + 1
            window_length = self.window_length_
            fh_max = fh.to_relative(self.cutoff)[-1]

            y_pred = np.zeros(fh_max)

            # Array with input data for prediction.
            last = np.zeros((1, n_columns, window_length + fh_max))

            # Fill pre-allocated arrays with available data.
            last[:, 0, :window_length] = y_last
            if X is not None:
                X_to_use = np.concatenate(
                    [X_last.T, X.iloc[-(last.shape[2] - window_length) :, :].T], axis=1
                )
                if X_to_use.shape[1] < window_length + fh_max:
                    X_to_use = np.pad(
                        X_to_use,
                        ((0, 0), (0, window_length + fh_max - X_to_use.shape[1])),
                        "edge",
                    )
                elif X_to_use.shape[1] > window_length + fh_max:
                    X_to_use = X_to_use[:, : window_length + fh_max]
                # else X_to_use.shape[1] == window_length + fh_max
                # and there are no additional steps to take
                last[:, 1:] = X_to_use

            # Recursively generate predictions by iterating over forecasting horizon.
            for i in range(fh_max):
                # Slice prediction window.
                X_pred = last[:, :, i : window_length + i]

                # Reshape data into tabular array.
                if self._estimator_scitype == "tabular-regressor":
                    X_pred = X_pred.reshape(1, -1)

                # Generate predictions.
                y_pred[i] = self.estimator_.predict(X_pred)[0]

                # Update last window with previous prediction.
                last[:, 0, window_length + i] = y_pred[i]

        # While the recursive strategy requires to generate predictions for all steps
        # until the furthest step in the forecasting horizon, we only return the
        # requested ones.
        fh_idx = fh.to_indexer(self.cutoff)

        if isinstance(self._y.index, pd.MultiIndex):
            yi_grp = self._y.index.names[0:-1]
            y_return = y_pred.groupby(yi_grp, as_index=False).nth(fh_idx.to_list())
        elif isinstance(y_pred, pd.Series) or isinstance(y_pred, pd.DataFrame):
            y_return = y_pred.iloc[fh_idx]
            if hasattr(y_return.index, "freq"):
                if y_return.index.freq != y_pred.index.freq:
                    y_return.index.freq = None
        else:
            y_return = y_pred[fh_idx]

        return y_return


class _DirRecReducer(_Reducer):
    strategy = "dirrec"
    _tags = {
        "requires-fh-in-fit": True,  # is the forecasting horizon required in fit?
        "ignores-exogeneous-X": True,
    }

    def _transform(self, y, X=None):
        # Note that the transform for dirrec is the same as in the direct
        # strategy.
        fh = self.fh.to_relative(self.cutoff)
        return _sliding_window_transform(
            y,
            window_length=self.window_length,
            fh=fh,
            X=X,
            scitype=self._estimator_scitype,
        )

    def _fit(self, y, X, fh):
        """Fit to training data.

        Parameters
        ----------
        y : pd.Series
            Target time series to which to fit the forecaster.
        X : pd.DataFrame, optional (default=None)
            Exogenous variables are ignored
        fh : int, list or np.array, optional (default=None)
             The forecasters horizon with the steps ahead to to predict.

        Returns
        -------
        self : Estimator
            An fitted instance of self.
        """
        # todo: logic for X below is broken. Escape X until fixed.
        if X is not None:
            X = None

        if len(self.fh.to_in_sample(self.cutoff)) > 0:
            raise NotImplementedError("In-sample predictions are not implemented")

        self.window_length_ = check_window_length(
            self.window_length, n_timepoints=len(y)
        )

        # Transform the data using sliding-window.
        yt, Xt = self._transform(y, X)

        # We cast the 2d tabular array into a 3d panel array to handle the data
        # consistently for the reduction to tabular and time-series regression.
        if self._estimator_scitype == "tabular-regressor":
            Xt = np.expand_dims(Xt, axis=1)

        # This only works without exogenous variables. To support exogenous
        # variables, we need additional values for X to fill the array
        # appropriately.
        X_full = np.concatenate([Xt, np.expand_dims(yt, axis=1)], axis=2)

        self.estimators_ = []
        n_timepoints = Xt.shape[2]

        for i in range(len(self.fh)):
            estimator = clone(self.estimator)

            # Slice data using expanding window.
            X_fit = X_full[:, :, : n_timepoints + i]

            # Convert to 2d tabular array for reduction to tabular regression.
            if self._estimator_scitype == "tabular-regressor":
                X_fit = X_fit.reshape(X_fit.shape[0], -1)

            estimator.fit(X_fit, yt[:, i])
            self.estimators_.append(estimator)
        return self

    def _predict_last_window(self, fh, X=None, **kwargs):
        """Fit to training data.

        Parameters
        ----------
        fh : int, list, np.array or ForecastingHorizon
            Forecasting horizon
        X : pd.DataFrame, optional (default=None)
            Exogenous time series

        Returns
        -------
        y_pred = pd.Series or pd.DataFrame
        """
        # Exogenous variables are not yet support for the dirrec strategy.
        # todo: implement this. For now, we escape.
        if X is not None:
            X = None

        # Get last window of available data.
        y_last, X_last = self._get_last_window()
        if not self._is_predictable(y_last):
            return self._predict_nan(fh)

        window_length = self.window_length_

        # Pre-allocated arrays.
        # We set `n_columns` here to 1, because exogenous variables
        # are not yet supported.
        n_columns = 1
        X_full = np.zeros((1, n_columns, window_length + len(self.fh)))
        X_full[:, 0, :window_length] = y_last

        y_pred = np.zeros(len(fh))

        for i in range(len(self.fh)):
            # Slice data using expanding window.
            X_pred = X_full[:, :, : window_length + i]

            if self._estimator_scitype == "tabular-regressor":
                X_pred = X_pred.reshape(1, -1)

            y_pred[i] = self.estimators_[i].predict(X_pred)[0]

            # Update the last window with previously predicted value.
            X_full[:, :, window_length + i] = y_pred[i]

        return y_pred


class DirectTabularRegressionForecaster(_DirectReducer):
    """Direct reduction from forecasting to tabular regression.

    For the direct reduction strategy, a separate forecaster is fitted
    for each step ahead of the forecasting horizon.

    Parameters
    ----------
    estimator : Estimator
        A tabular regression estimator as provided by scikit-learn.
    window_length : int, optional (default=10)
        The length of the sliding window used to transform the series into
        a tabular matrix.
    """

    def __init__(
        self,
        estimator,
        window_length=10,
        transformers=None,
        pooling="local",
        windows_identical=True,
    ):
        super(_DirectReducer, self).__init__(
            estimator=estimator, window_length=window_length, transformers=transformers
        )
        self.pooling = pooling
        self.windows_identical = windows_identical

        if pooling == "local":
            mtypes_y = "pd.Series"
            mtypes_x = "pd.DataFrame"
        elif pooling == "global":
            mtypes_y = ["pd.DataFrame", "pd-multiindex", "pd_multiindex_hier"]
            mtypes_x = mtypes_y
        elif pooling == "panel":
            mtypes_y = ["pd.DataFrame", "pd-multiindex"]
            mtypes_x = mtypes_y
        else:
            raise ValueError(
                "pooling in DirectReductionForecaster must be one of"
                ' "local", "global", "panel", '
                f"but found {pooling}"
            )
        self.set_tags(**{"X_inner_mtype": mtypes_x})
        self.set_tags(**{"y_inner_mtype": mtypes_y})

    _estimator_scitype = "tabular-regressor"


class MultioutputTabularRegressionForecaster(_MultioutputReducer):
    """Multioutput reduction from forecasting to tabular regression.

    For the multioutput strategy, a single estimator capable of handling multioutput
    targets is fitted to all the future steps in the forecasting horizon.

    Parameters
    ----------
    estimator : Estimator
        A tabular regression estimator as provided by scikit-learn.
    window_length : int, optional (default=10)
        The length of the sliding window used to transform the series into
        a tabular matrix.
    """

    _estimator_scitype = "tabular-regressor"


class RecursiveTabularRegressionForecaster(_RecursiveReducer):
    """Recursive reduction from forecasting to tabular regression.

    For the recursive strategy, a single estimator is fit for a one-step-ahead
    forecasting horizon and then called iteratively to predict multiple steps ahead.

    Parameters
    ----------
    estimator : Estimator
        A tabular regression estimator as provided by scikit-learn.
    window_length : int, optional (default=10)
        The length of the sliding window used to transform the series into
        a tabular matrix.
    transformers: list of transformers (default = None)
        A suitable list of transformers that allows for using an en-bloc approach with
        make_reduction. This means that instead of using the raw past observations of
        y across the window length, suitable features will be generated directly from
        the past raw observations. Currently only supports WindowSummarizer (or a list
        of WindowSummarizers) to generate features e.g. the mean of the past 7
        observations.
    pooling: str {"local", "global"}, optional
        Specifies whether separate models will be fit at the level of each instance
        (local) of if you wish to fit a single model to all instances ("global").
    """

    _tags = {
        "requires-fh-in-fit": False,  # is the forecasting horizon required in fit?
    }

    def __init__(
        self,
        estimator,
        window_length=10,
        transformers=None,
        pooling="local",
    ):
        super(_RecursiveReducer, self).__init__(
            estimator=estimator, window_length=window_length, transformers=transformers
        )
        self.pooling = pooling

        if pooling == "local":
            mtypes_y = "pd.Series"
            mtypes_x = "pd.DataFrame"
        elif pooling == "global":
            mtypes_y = ["pd.DataFrame", "pd-multiindex", "pd_multiindex_hier"]
            mtypes_x = mtypes_y
        elif pooling == "panel":
            mtypes_y = ["pd.DataFrame", "pd-multiindex"]
            mtypes_x = mtypes_y
        else:
            raise ValueError(
                "pooling in DirectReductionForecaster must be one of"
                ' "local", "global", "panel", '
                f"but found {pooling}"
            )
        self.set_tags(**{"X_inner_mtype": mtypes_x})
        self.set_tags(**{"y_inner_mtype": mtypes_y})

    _estimator_scitype = "tabular-regressor"


class DirRecTabularRegressionForecaster(_DirRecReducer):
    """Dir-rec reduction from forecasting to tabular regression.

    For the hybrid dir-rec strategy, a separate forecaster is fitted
    for each step ahead of the forecasting horizon and then
    the previous forecasting horizon is added as an input
    for training the next forecaster, following the recursive
    strategy.

    Parameters
    ----------
    estimator : sklearn estimator object
        Tabular regressor.
    window_length : int, optional (default=10)
        The length of the sliding window used to transform the series into
        a tabular matrix
    """

    _estimator_scitype = "tabular-regressor"


class DirectTimeSeriesRegressionForecaster(_DirectReducer):
    """Direct reduction from forecasting to time-series regression.

    For the direct reduction strategy, a separate forecaster is fitted
    for each step ahead of the forecasting horizon.

    Parameters
    ----------
    estimator : Estimator
        A time-series regression estimator as provided by sktime.
    window_length : int, optional (default=10)
        The length of the sliding window used to transform the series into
        a tabular matrix.
    """

    _estimator_scitype = "time-series-regressor"


class MultioutputTimeSeriesRegressionForecaster(_MultioutputReducer):
    """Multioutput reduction from forecasting to time series regression.

    For the multioutput strategy, a single estimator capable of handling multioutput
    targets is fitted to all the future steps in the forecasting horizon.

    Parameters
    ----------
    estimator : Estimator
        A time-series regression estimator as provided by sktime.
    window_length : int, optional (default=10)
        The length of the sliding window used to transform the series into
        a tabular matrix.
    """

    _estimator_scitype = "time-series-regressor"


class RecursiveTimeSeriesRegressionForecaster(_RecursiveReducer):
    """Recursive reduction from forecasting to time series regression.

    For the recursive strategy, a single estimator is fit for a one-step-ahead
    forecasting horizon and then called iteratively to predict multiple steps ahead.

    Parameters
    ----------
    estimator : Estimator
        A time-series regression estimator as provided by sktime.
    window_length : int, optional (default=10)
        The length of the sliding window used to transform the series into
        a tabular matrix.
    """

    _tags = {
        "requires-fh-in-fit": False,  # is the forecasting horizon required in fit?
    }

    _estimator_scitype = "time-series-regressor"


class DirRecTimeSeriesRegressionForecaster(_DirRecReducer):
    """Dir-rec reduction from forecasting to time-series regression.

    For the hybrid dir-rec strategy, a separate forecaster is fitted
    for each step ahead of the forecasting horizon and then
    the previous forecasting horizon is added as an input
    for training the next forecaster, following the recursive
    strategy.

    Parameters
    ----------
    estimator : sktime estimator object
        Time-series regressor.
    window_length : int, optional (default=10)
        The length of the sliding window used to transform the series into
        a tabular matrix
    """

    _estimator_scitype = "time-series-regressor"


def make_reduction(
    estimator,
    strategy="recursive",
    window_length=10,
    scitype="infer",
    transformers=None,
    pooling="local",
    windows_identical=True,
):
    r"""Make forecaster based on reduction to tabular or time-series regression.

    During fitting, a sliding-window approach is used to first transform the
    time series into tabular or panel data, which is then used to fit a tabular or
    time-series regression estimator. During prediction, the last available data is
    used as input to the fitted regression estimator to generate forecasts.

    Please see below a graphical representation of the make_reduction logic using the
    following symbols:

    - ``y`` = forecast target.
    - ``x`` = past values of y that are used as features (X) to forecast y
    - ``*`` = observations, past or future, neither part of window nor forecast.

    Assume we have the following training data (14 observations)::

    |----------------------------|
    | * * * * * * * * * * * * * *|
    |----------------------------|

    And want to forecast with `window_length = 9` and `fh = [2, 4]`.

    By construction, a recursive reducer always targets the first data point after
    the window, irrespective of the forecasting horizons requested.
    In the example the following 5 windows are created::

    |----------------------------|
    | x x x x x x x x x y * * * *|
    | * x x x x x x x x x y * * *|
    | * * x x x x x x x x x y * *|
    | * * * x x x x x x x x x y *|
    | * * * * x x x x x x x x x y|
    |----------------------------|

    Direct Reducers will create multiple models, one for each forecasting horizon.
    With the argument `windows_identical = True` (default) the windows used to train
    the model are defined by the maximum forecasting horizon.
    Only two complete windows can be defined in this example
    `fh = 4` (maximum of `fh = [2, 4]`)::

    |----------------------------|
    | x x x x x x x x x * * * y *|
    | * x x x x x x x x x * * * y|
    |----------------------------|

    All other forecasting horizons will also use those two (maximal) windows.
    `fh = 2`::

    |----------------------------|
    | x x x x x x x x x * y * * *|
    | * x x x x x x x x x * y * *|
    |----------------------------|

    With `windows_identical = False` we drop the requirement to use the same windows
    for each of the direct models, so more windows can be created for horizons other
    than the maximum forecasting horizon.
    `fh = 2`::

    |----------------------------|
    | x x x x x x x x x * y * * *|
    | * x x x x x x x x x * y * *|
    | * * x x x x x x x x x * y *|
    | * * * x x x x x x x x x * y|
    |----------------------------|

    `fh = 4`::

    |----------------------------|
    | x x x x x x x x x * * * y *|
    | * x x x x x x x x x * * * y|
    |----------------------------|

    Use `windows_identical = True` if you want to compare the forecasting
    performance across different horizons, since all models trained will use the
    same windows. Use `windows_identical = False` if you want to have the highest
    forecasting accuracy for each forecasting horizon.

    Parameters
    ----------
    estimator : an estimator instance
        Either a tabular regressor from scikit-learn or a time series regressor from
        sktime.
    strategy : str, optional (default="recursive")
        The strategy to generate forecasts. Must be one of "direct", "recursive" or
        "multioutput".
    window_length : int, optional (default=10)
        Window length used in sliding window transformation.
    scitype : str, optional (default="infer")
        Legacy argument for downwards compatibility, should not be used.
        `make_reduction` will automatically infer the correct type of `estimator`.
        This internal inference can be force-overridden by the `scitype` argument.
        Must be one of "infer", "tabular-regressor" or "time-series-regressor".
        If the scitype cannot be inferred, this is a bug and should be reported.
    transformers: list of transformers (default = None)
        A suitable list of transformers that allows for using an en-bloc approach with
        make_reduction. This means that instead of using the raw past observations of
        y across the window length, suitable features will be generated directly from
        the past raw observations. Currently only supports WindowSummarizer (or a list
        of WindowSummarizers) to generate features e.g. the mean of the past 7
        observations. Currently only works for RecursiveTimeSeriesRegressionForecaster.
    pooling: str {"local", "global"}, optional
        Specifies whether separate models will be fit at the level of each instance
        (local) of if you wish to fit a single model to all instances ("global").
        Currently only works for RecursiveTimeSeriesRegressionForecaster.
    windows_identical: bool, (default = True)
        Direct forecasting only.
        Specifies whether all direct models use the same X windows from y (True: Number
        of windows = total observations + 1 - window_length - maximum forecasting
        horizon) or a different number of X windows depending on the forecasting horizon
        (False: Number of windows = total observations + 1 - window_length
        - forecasting horizon). See pictionary below for more information.

    Returns
    -------
    estimator : an Estimator instance
        A reduction forecaster

    Examples
    --------
    >>> from sktime.forecasting.compose import make_reduction
    >>> from sktime.datasets import load_airline
    >>> from sklearn.ensemble import GradientBoostingRegressor
    >>> y = load_airline()
    >>> regressor = GradientBoostingRegressor()
    >>> forecaster = make_reduction(regressor, window_length=15, strategy="recursive")
    >>> forecaster.fit(y)
    RecursiveTabularRegressionForecaster(...)
    >>> y_pred = forecaster.predict(fh=[1,2,3])

    References
    ----------
    .. [1] Bontempi, Gianluca & Ben Taieb, Souhaib & Le Borgne, Yann-Aël. (2013).
        Machine Learning Strategies for Time Series Forecasting.
    """
    # We provide this function as a factory method for user convenience.
    strategy = _check_strategy(strategy)
    scitype = _check_scitype(scitype)

    if scitype == "infer":
        scitype = _infer_scitype(estimator)

    Forecaster = _get_forecaster(scitype, strategy)

    dispatch_params = {
        "estimator": estimator,
        "window_length": window_length,
        "transformers": transformers,
        "pooling": pooling,
        "windows_identical": windows_identical,
    }

    return construct_dispatch(Forecaster, dispatch_params)


def _check_scitype(scitype):
    valid_scitypes = ("infer", "tabular-regressor", "time-series-regressor")
    if scitype not in valid_scitypes:
        raise ValueError(
            f"Invalid `scitype`. `scitype` must be one of:"
            f" {valid_scitypes}, but found: {scitype}."
        )
    return scitype


def _infer_scitype(estimator):
    # We can check if estimator is an instance of scikit-learn's RegressorMixin or
    # of sktime's BaseRegressor, otherwise we raise an error. Note that some time-series
    # regressor also inherit from scikit-learn classes, hence the order in which we
    # check matters and we first need to check for BaseRegressor.
    if isinstance(estimator, BaseRegressor):
        return "time-series-regressor"
    elif is_sklearn_regressor(estimator):
        return "tabular-regressor"
    else:
        warn(
            "The `scitype` of the given `estimator` cannot be inferred. "
            'Assuming "tabular-regressor" = scikit-learn regressor interface. '
            "If this warning is followed by an unexpected exception, "
            "please consider report as a bug on the sktime issue tracker.",
            obj=estimator,
        )
        return "tabular-regressor"


def _check_strategy(strategy):
    valid_strategies = ("direct", "recursive", "multioutput", "dirrec")
    if strategy not in valid_strategies:
        raise ValueError(
            f"Invalid `strategy`. `strategy` must be one of :"
            f" {valid_strategies}, but found: {strategy}."
        )
    return strategy


def _get_forecaster(scitype, strategy):
    """Select forecaster for a given scientific type and reduction strategy."""
    registry = {
        "tabular-regressor": {
            "direct": DirectTabularRegressionForecaster,
            "recursive": RecursiveTabularRegressionForecaster,
            "multioutput": MultioutputTabularRegressionForecaster,
            "dirrec": DirRecTabularRegressionForecaster,
        },
        "time-series-regressor": {
            "direct": DirectTimeSeriesRegressionForecaster,
            "recursive": RecursiveTimeSeriesRegressionForecaster,
            "multioutput": MultioutputTimeSeriesRegressionForecaster,
            "dirrec": DirRecTimeSeriesRegressionForecaster,
        },
    }
    return registry[scitype][strategy]


def _cut_df(X, n_obs=1, type="tail"):
    """Cut input at tail or head, supports grouping."""
    if n_obs == 0:
        return X.copy()
    if isinstance(X.index, pd.MultiIndex):
        Xi_grp = X.index.names[0:-1]
        if type == "tail":
            X = X.groupby(Xi_grp, as_index=False).tail(n_obs)
        elif type == "head":
            X = X.groupby(Xi_grp, as_index=False).head(n_obs)
    else:
        if type == "tail":
            X = X.tail(n_obs)
        elif type == "head":
            X = X.head(n_obs)
    return X


def _create_fcst_df(target_date, origin_df, fill=None):
    """Create an empty multiindex dataframe from origin dataframe.

    In recursive forecasting, a new dataframe needs to be created that collects
    all forecasting steps (even for forecasting horizons other than those of interests).
    For example for fh =[1,2,12] we need the whole forecasting horizons from 1 to 12.

    Parameters
    ----------
    target_date : a list of dates
        this will be correspond to the new timepoints index to be created in the
        forecasting dataframe
    origin_df : a pandas Series or Dataframe
        the origin_df corresponds to the dataframe with the historic data. Useful
        information inferred from that dataframe is the index of the historic dataframe
        as well as the names of the original columns and the type of the object
        (dataframe or series)
    fill : a numpy.ndarray (optional)
        Corresponds to a numpy array of values that is used to fill up the dataframe.
        Useful when forecasts are returned from a forecasting models that discards
        the hierarchical structure of the input pandas dataframe

    Returns
    -------
    A pandas dataframe or series
    """
    if not isinstance(target_date, ForecastingHorizon):
        ix = pd.Index(target_date)
        fh = ForecastingHorizon(ix, is_relative=False)
    else:
        fh = target_date.to_absolute()

    index = fh.get_expected_pred_idx(origin_df)

    if isinstance(origin_df, pd.Series):
        columns = [origin_df.name]
    else:
        columns = origin_df.columns.to_list()

    if fill is None:
        values = 0
    else:
        values = fill

    res = pd.DataFrame(values, index=index, columns=columns)

    if isinstance(origin_df, pd.Series) and not isinstance(index, pd.MultiIndex):
        res = res.iloc[:, 0]
        res.name = origin_df.name

    return res


<<<<<<< HEAD
def _coerce_col_str(X):
    """Coerce columns to string, to satisfy sklearn convention."""
    X_col_str = X.columns.astype(str)

    if not np.all(X_col_str == X.columns):
        X = X.copy()
        X.columns = [str(x) for x in X.columns]

    return X


=======
>>>>>>> 5ab21991
def slice_at_ix(df, ix):
    """Slice pd.DataFrame at one index value, valid for simple Index and MultiIndex.

    Parameters
    ----------
    df : pd.DataFrame
    ix : pandas compatible index value, or iterable of index values (incl pd.Index)

    Returns
    -------
    pd.DataFrame, row(s) of df, sliced at last (-1 st) level of df being equal to ix
        all index levels are retained in the return, none are dropped
        CAVEAT: index is sorted by last (-1 st) level if ix is iterable
    """
    if isinstance(ix, (list, pd.Index, ForecastingHorizon)):
        return pd.concat([slice_at_ix(df, x) for x in ix])
    if isinstance(df.index, pd.MultiIndex):
        return df.xs(ix, level=-1, axis=0, drop_level=False)
    else:
        return df.loc[[ix]]


def _get_notna_idx(df):
    """Get sub-index of df that contains rows without nans.

    Parameters
    ----------
    df : pd.DataFrame

    Returns
    -------
    df_notna_idx : pd.Index
        sub-set of df.index that contains rows of df without nans
        index is in same order as of df
    """
    df_notna_bool = df.notnull().all(axis=1)
    df_notna_idx = df.index[df_notna_bool]
    return df_notna_idx


class _ReducerMixin:
    """Common utilities for reducers."""

    def _get_expected_pred_idx(self, fh):
        """Construct DataFrame Index expected in y_pred, return of _predict.

        Parameters
        ----------
        fh : ForecastingHorizon, fh of self; or, iterable coercible to pd.Index

        Returns
        -------
        fh_idx : pd.Index, expected index of y_pred returned by _predict
            CAVEAT: sorted by index level -1, since reduction is applied by fh
        """
        if isinstance(fh, ForecastingHorizon):
            fh_idx = pd.Index(fh.to_absolute_index(self.cutoff))
        else:
            fh_idx = pd.Index(fh)
        y_index = self._y.index

        if isinstance(y_index, pd.MultiIndex):
            y_inst_idx = y_index.droplevel(-1).unique()
            if isinstance(y_inst_idx, pd.MultiIndex):
                fh_idx = pd.Index([x + (y,) for x in y_inst_idx for y in fh_idx])
            else:
                fh_idx = pd.Index([(x, y) for x in y_inst_idx for y in fh_idx])

        if hasattr(y_index, "names") and y_index.names is not None:
            fh_idx.names = y_index.names

        return fh_idx


class DirectReductionForecaster(BaseForecaster, _ReducerMixin):
    """Direct reduction forecaster, incl single-output, multi-output, exogeneous Dir.

    Implements direct reduction, of forecasting to tabular regression.

    For no `X`, defaults to DirMO (direct multioutput) for `X_treatment = "concurrent"`,
    and simple direct (direct single-output) for `X_treatment = "shifted"`.

    Direct single-output with concurrent `X` behaviour can be configured
    by passing a single-output `scikit-learn` compatible transformer.

    Algorithm details:

    In `fit`, given endogeneous time series `y` and possibly exogeneous `X`:
        fits `estimator` to feature-label pairs as defined as follows.
    if `X_treatment = "concurrent":
        features = `y(t)`, `y(t-1)`, ..., `y(t-window_size)`, if provided: `X(t+h)`
        labels = `y(t+h)` for `h` in the forecasting horizon
        ranging over all `t` where the above have been observed (are in the index)
        for each `h` in the forecasting horizon (separate estimator fitted per `h`)
    if `X_treatment = "shifted":
        features = `y(t)`, `y(t-1)`, ..., `y(t-window_size)`, if provided: `X(t)`
        labels = `y(t+h_1)`, ..., `y(t+h_k)` for `h_j` in the forecasting horizon
        ranging over all `t` where the above have been observed (are in the index)
        estimator is fitted as a multi-output estimator (for all  `h_j` simultaneously)

    In `predict`, given possibly exogeneous `X`, at cutoff time `c`,
    if `X_treatment = "concurrent":
        applies fitted estimators' predict to
        feature = `y(c)`, `y(c-1)`, ..., `y(c-window_size)`, if provided: `X(c+h)`
        to obtain a prediction for `y(c+h)`, for each `h` in the forecasting horizon
    if `X_treatment = "shifted":
        applies fitted estimator's predict to
        features = `y(c)`, `y(c-1)`, ..., `y(c-window_size)`, if provided: `X(c)`
        to obtain prediction for `y(c+h_1)`, ..., `y(c+h_k)` for `h_j` in forec. horizon

    Parameters
    ----------
    estimator : sklearn regressor, must be compatible with sklearn interface
        tabular regression algorithm used in reduction algorithm
    window_length : int, optional, default=10
        window length used in the reduction algorithm
    transformers : currently not used
    X_treatment : str, optional, one of "concurrent" (default) or "shifted"
        determines the timestamps of X from which y(t+h) is predicted, for horizon h
        "concurrent": y(t+h) is predicted from lagged y, and X(t+h), for all h in fh
            in particular, if no y-lags are specified, y(t+h) is predicted from X(t)
        "shifted": y(t+h) is predicted from lagged y, and X(t), for all h in fh
            in particular, if no y-lags are specified, y(t+h) is predicted from X(t+h)
    impute : str or None, optional, method string passed to Imputer
        default="bfill", admissible strings are of Imputer.method parameter, see there
        if None, no imputation is done when applying Lag transformer to obtain inner X
    pooling : str, one of ["local", "global", "panel"], optional, default="local"
        level on which data are pooled to fit the supervised regression model
        "local" = unit/instance level, one reduced model per lowest hierarchy level
        "global" = top level, one reduced model overall, on pooled data ignoring levels
        "panel" = second lowest level, one reduced model per panel level (-2)
        if there are 2 or less levels, "global" and "panel" result in the same
        if there is only 1 level (single time series), all three settings agree
    """

    _tags = {
        "requires-fh-in-fit": True,  # is the forecasting horizon required in fit?
        "ignores-exogeneous-X": False,
        "X_inner_mtype": ["pd.DataFrame", "pd-multiindex", "pd_multiindex_hier"],
        "y_inner_mtype": ["pd.DataFrame", "pd-multiindex", "pd_multiindex_hier"],
    }

    def __init__(
        self,
        estimator,
        window_length=10,
        transformers=None,
        X_treatment="concurrent",
        impute_method="bfill",
        pooling="local",
    ):
        self.window_length = window_length
        self.transformers = transformers
        self.transformers_ = None
        self.estimator = estimator
        self.X_treatment = X_treatment
        self.impute_method = impute_method
        self.pooling = pooling
        self._lags = list(range(window_length))
        super().__init__()

        warn(
            "DirectReductionForecaster is experimental, and interfaces may change. "
            "user feedback is appreciated in issue #3224 here: "
            "https://github.com/sktime/sktime/issues/3224"
        )

        if pooling == "local":
            mtypes = "pd.DataFrame"
        elif pooling == "global":
            mtypes = ["pd.DataFrame", "pd-multiindex", "pd_multiindex_hier"]
        elif pooling == "panel":
            mtypes = ["pd.DataFrame", "pd-multiindex"]
        else:
            raise ValueError(
                "pooling in DirectReductionForecaster must be one of"
                ' "local", "global", "panel", '
                f"but found {pooling}"
            )
        self.set_tags(**{"X_inner_mtype": mtypes})
        self.set_tags(**{"y_inner_mtype": mtypes})

        # it seems that the sklearn tags are not fully reliable
        # see discussion in PR #3405 and issue #3402
        # therefore this is commented out until sktime and sklearn are better aligned
        # self.set_tags(**{"handles-missing-data": estimator._get_tags()["allow_nan"]})

    def _fit(self, y, X, fh):
        """Fit dispatcher based on X_treatment."""
        methodname = f"_fit_{self.X_treatment}"
        return getattr(self, methodname)(y=y, X=X, fh=fh)

    def _predict(self, X=None, fh=None):
        """Predict dispatcher based on X_treatment."""
        methodname = f"_predict_{self.X_treatment}"
        return getattr(self, methodname)(X=X, fh=fh)

    def _fit_shifted(self, y, X=None, fh=None):
        """Fit to training data."""
        from sktime.transformations.series.lag import Lag, ReducerTransform

        impute_method = self.impute_method
        lags = self._lags
        trafos = self.transformers

        # lagger_y_to_X_ will lag y to obtain the sklearn X
        lagger_y_to_X = ReducerTransform(
            lags=lags, transformers=trafos, impute_method=impute_method
        )
        self.lagger_y_to_X_ = lagger_y_to_X

        # lagger_y_to_y_ will lag y to obtain the sklearn y
        fh_rel = fh.to_relative(self.cutoff)
        y_lags = list(fh_rel)
        y_lags = [-x for x in y_lags]
        lagger_y_to_y = Lag(lags=y_lags, index_out="original", keep_column_names=True)
        self.lagger_y_to_y_ = lagger_y_to_y

        yt = lagger_y_to_y.fit_transform(X=y)
        y_notna_idx = _get_notna_idx(yt)

        # we now check whether the set of full lags is empty
        # if yes, we set a flag, since we cannot fit the reducer
        # instead, later, we return a dummy prediction
        if len(y_notna_idx) == 0:
            self.empty_lags_ = True
            self.dummy_value_ = y.mean()
            return self
        else:
            self.empty_lags_ = False

        yt = yt.loc[y_notna_idx]

        Xt = lagger_y_to_X.fit_transform(X=y, y=X)
        Xt = Xt.loc[y_notna_idx]

        Xt = prep_skl_df(Xt)
        yt = prep_skl_df(yt)

        estimator = clone(self.estimator)
        if not estimator._get_tags()["multioutput"]:
            estimator = MultiOutputRegressor(estimator)
        estimator.fit(Xt, yt)
        self.estimator_ = estimator

        return self

    def _predict_shifted(self, fh=None, X=None):
        """Predict core logic."""
        y_cols = self._y.columns
        fh_idx = self._get_expected_pred_idx(fh=fh)

        if self.empty_lags_:
            ret = pd.DataFrame(index=fh_idx, columns=y_cols)
            for i in ret.index:
                ret.loc[i] = self.dummy_value_
            return ret

        lagger_y_to_X = self.lagger_y_to_X_

        Xt = lagger_y_to_X.transform(X=self._y, y=self._X)
        Xt_lastrow = slice_at_ix(Xt, self.cutoff)
        Xt_lastrow = prep_skl_df(Xt_lastrow)

        estimator = self.estimator_
        # 2D numpy array with col index = (fh, var) and 1 row
        y_pred = estimator.predict(Xt_lastrow)
        y_pred = y_pred.reshape((len(fh_idx), len(y_cols)))

        y_pred = pd.DataFrame(y_pred, columns=y_cols, index=fh_idx)

        if isinstance(y_pred.index, pd.MultiIndex):
            y_pred = y_pred.sort_index()

        return y_pred

    def _fit_concurrent(self, y, X=None, fh=None):
        """Fit to training data."""
        from sktime.transformations.series.lag import Lag, ReducerTransform

        impute_method = self.impute_method

        # lagger_y_to_X_ will lag y to obtain the sklearn X
        lags = self._lags

        # lagger_y_to_y_ will lag y to obtain the sklearn y
        fh_rel = fh.to_relative(self.cutoff)
        y_lags = list(fh_rel)
        y_lags = [-x for x in y_lags]

        # lagging behaviour is per fh, so w initialize dicts
        # copied to self.lagger_y_to_X/y_, by reference
        lagger_y_to_y = dict()
        lagger_y_to_X = dict()
        self.lagger_y_to_y_ = lagger_y_to_y
        self.lagger_y_to_X_ = lagger_y_to_X

        self.estimators_ = []

        for lag in y_lags:
            t = Lag(lags=lag, index_out="original", keep_column_names=True)
            lagger_y_to_y[lag] = t

            yt = lagger_y_to_y[lag].fit_transform(X=y)

            impute_method = self.impute_method
            lags = self._lags
            trafos = self.transformers

            # lagger_y_to_X_ will lag y to obtain the sklearn X
            # also updates self.lagger_y_to_X_ by reference
            lagger_y_to_X[lag] = ReducerTransform(
                lags=lags,
                shifted_vars_lag=lag,
                transformers=trafos,
                impute_method=impute_method,
            )

            Xtt = lagger_y_to_X[lag].fit_transform(X=y, y=X)
            Xtt_notna_idx = _get_notna_idx(Xtt)
            yt_notna_idx = _get_notna_idx(yt)
            notna_idx = Xtt_notna_idx.intersection(yt_notna_idx)

            yt = yt.loc[notna_idx]
            Xtt = Xtt.loc[notna_idx]

            Xtt = prep_skl_df(Xtt)
            yt = prep_skl_df(yt)

            # we now check whether the set of full lags is empty
            # if yes, we set a flag, since we cannot fit the reducer
            # instead, later, we return a dummy prediction
            if len(notna_idx) == 0:
                self.estimators_.append(y.mean())
            else:
                estimator = clone(self.estimator)
                estimator.fit(Xtt, yt)
                self.estimators_.append(estimator)

        return self

    def _predict_concurrent(self, X=None, fh=None):
        """Fit to training data."""
        from sktime.transformations.series.lag import Lag

        if X is not None and self._X is not None:
            X_pool = X.combine_first(self._X)
        elif X is None and self._X is not None:
            X_pool = self._X
        else:
            X_pool = X

        fh_idx = self._get_expected_pred_idx(fh=fh)
        y_cols = self._y.columns

        lagger_y_to_X = self.lagger_y_to_X_

        fh_rel = fh.to_relative(self.cutoff)
        fh_abs = fh.to_absolute(self.cutoff)
        y_lags = list(fh_rel)
        y_abs = list(fh_abs)

        y_pred_list = []

        for i, lag in enumerate(y_lags):
            predict_idx = y_abs[i]

            lag_plus = Lag(lag, index_out="extend", keep_column_names=True)

            Xt = lagger_y_to_X[-lag].transform(X=self._y, y=X_pool)
            Xtt = lag_plus.fit_transform(Xt)
            Xtt_predrow = slice_at_ix(Xtt, predict_idx)
            Xtt_predrow = prep_skl_df(Xtt_predrow)

            estimator = self.estimators_[i]

            # if = no training indices in _fit, fill in y training mean
            if isinstance(estimator, pd.Series):
                y_pred_i = pd.DataFrame(index=[0], columns=y_cols)
                y_pred_i.iloc[0] = estimator
            # otherwise proceed as per direct reduction algorithm
            else:
                y_pred_i = estimator.predict(Xtt_predrow)
            # 2D numpy array with col index = (var) and 1 row
            y_pred_list.append(y_pred_i)

        y_pred = np.concatenate(y_pred_list)
        y_pred = pd.DataFrame(y_pred, columns=y_cols, index=fh_idx)

        if isinstance(y_pred.index, pd.MultiIndex):
            y_pred = y_pred.sort_index()

        return y_pred

    @classmethod
    def get_test_params(cls, parameter_set="default"):
        """Return testing parameter settings for the estimator.

        Parameters
        ----------
        parameter_set : str, default="default"
            Name of the set of test parameters to return, for use in tests. If no
            special parameters are defined for a value, will return `"default"` set.

        Returns
        -------
        params : dict or list of dict, default = {}
            Parameters to create testing instances of the class
            Each dict are parameters to construct an "interesting" test instance, i.e.,
            `MyClass(**params)` or `MyClass(**params[i])` creates a valid test instance.
            `create_test_instance` uses the first (or only) dictionary in `params`
        """
        from sklearn.linear_model import LinearRegression

        est = LinearRegression()
        params1 = {
            "estimator": est,
            "window_length": 3,
            "X_treatment": "shifted",
            "pooling": "global",  # all internal mtypes are tested across scenarios
        }
        params2 = {
            "estimator": est,
            "window_length": 3,
            "X_treatment": "concurrent",
            "pooling": "global",
        }
        params3 = {"estimator": est, "window_length": 0}
        return [params1, params2, params3]


class RecursiveReductionForecaster(BaseForecaster, _ReducerMixin):
    """Recursive reduction forecaster, incl exogeneous Rec.

    Implements recursive reduction, of forecasting to tabular regression.

    Algorithm details:

    In `fit`, given endogeneous time series `y` and possibly exogeneous `X`:
        fits `estimator` to feature-label pairs as defined as follows.

        features = `y(t)`, `y(t-1)`, ..., `y(t-window_size)`, if provided: `X(t+1)`
        labels = `y(t+1)`
        ranging over all `t` where the above have been observed (are in the index)

    In `predict`, given possibly exogeneous `X`, at cutoff time `c`,
        applies fitted estimators' predict to
        feature = `y(c)`, `y(c-1)`, ..., `y(c-window_size)`, if provided: `X(c+1)`
        to obtain a prediction for `y(c+1)`.
        If a given `y(t)` has not been observed, it is replaced by a prediction
        obtained in the same way - done repeatedly until all predictions are obtained.
        Out-of-sample, this results in the "recursive" behaviour, where predictions
        at time points c+1, c+2, etc, are obtained iteratively.
        In-sample, predictions are obtained in a single step, with potential
        missing values obtained via the `impute` strategy chosen.

    Parameters
    ----------
    estimator : sklearn regressor, must be compatible with sklearn interface
        tabular regression algorithm used in reduction algorithm
    window_length : int, optional, default=10
        window length used in the reduction algorithm
    impute : str or None, optional, method string passed to Imputer
        default="bfill", admissible strings are of Imputer.method parameter, see there
        if None, no imputation is done when applying Lag transformer to obtain inner X
    pooling : str, one of ["local", "global", "panel"], optional, default="local"
        level on which data are pooled to fit the supervised regression model
        "local" = unit/instance level, one reduced model per lowest hierarchy level
        "global" = top level, one reduced model overall, on pooled data ignoring levels
        "panel" = second lowest level, one reduced model per panel level (-2)
        if there are 2 or less levels, "global" and "panel" result in the same
        if there is only 1 level (single time series), all three settings agree
    """

    _tags = {
        "requires-fh-in-fit": False,  # is the forecasting horizon required in fit?
        "ignores-exogeneous-X": False,
        "X_inner_mtype": ["pd.DataFrame", "pd-multiindex", "pd_multiindex_hier"],
        "y_inner_mtype": ["pd.DataFrame", "pd-multiindex", "pd_multiindex_hier"],
    }

    def __init__(
        self,
        estimator,
        window_length=10,
        impute_method="bfill",
        pooling="local",
    ):
        self.window_length = window_length
        self.estimator = estimator
        self.impute_method = impute_method
        self.pooling = pooling
        self._lags = list(range(window_length))
        super().__init__()

        warn(
            "RecursiveReductionForecaster is experimental, and interfaces may change. "
            "user feedback is appreciated in issue #3224 here: "
            "https://github.com/alan-turing-institute/sktime/issues/3224"
        )

        if pooling == "local":
            mtypes = "pd.DataFrame"
        elif pooling == "global":
            mtypes = ["pd.DataFrame", "pd-multiindex", "pd_multiindex_hier"]
        elif pooling == "panel":
            mtypes = ["pd.DataFrame", "pd-multiindex"]
        else:
            raise ValueError(
                "pooling in DirectReductionForecaster must be one of"
                ' "local", "global", "panel", '
                f"but found {pooling}"
            )
        self.set_tags(**{"X_inner_mtype": mtypes})
        self.set_tags(**{"y_inner_mtype": mtypes})

    def _fit(self, y, X, fh):
        """Fit forecaster to training data.

        private _fit containing the core logic, called from fit

        Parameters
        ----------
        y : pd.DataFrame
            mtype is pd.DataFrame, pd-multiindex, or pd_multiindex_hier
            Time series to which to fit the forecaster.
        fh : guaranteed to be ForecastingHorizon or None, optional (default=None)
            The forecasting horizon with the steps ahead to to predict.
            Required (non-optional) here if self.get_tag("requires-fh-in-fit")==True
            Otherwise, if not passed in _fit, guaranteed to be passed in _predict
        X : pd.DataFrame optional (default=None)
            mtype is pd.DataFrame, pd-multiindex, or pd_multiindex_hier
            Exogeneous time series to fit to.

        Returns
        -------
        self : reference to self
        """
        # todo: very similar to _fit_concurrent of DirectReductionForecaster - refactor?
        from sktime.transformations.series.impute import Imputer
        from sktime.transformations.series.lag import Lag

        impute_method = self.impute_method

        # lagger_y_to_X_ will lag y to obtain the sklearn X
        lags = self._lags
        lagger_y_to_X = Lag(lags=lags, index_out="extend")
        if impute_method is not None:
            lagger_y_to_X = lagger_y_to_X * Imputer(method=impute_method)
        self.lagger_y_to_X_ = lagger_y_to_X

        Xt = lagger_y_to_X.fit_transform(y)

        # lag is 1, since we want to do recursive forecasting with 1 step ahead
        lag_plus = Lag(lags=1, index_out="extend")
        Xtt = lag_plus.fit_transform(Xt)
        Xtt_notna_idx = _get_notna_idx(Xtt)
        notna_idx = Xtt_notna_idx.intersection(y.index)

        yt = y.loc[notna_idx]
        Xtt = Xtt.loc[notna_idx]

        # we now check whether the set of full lags is empty
        # if yes, we set a flag, since we cannot fit the reducer
        # instead, later, we return a dummy prediction
        if len(notna_idx) == 0:
            self.estimator_ = y.mean()
        else:
            if X is not None:
                Xtt = pd.concat([X.loc[notna_idx], Xtt], axis=1)

            Xtt = prep_skl_df(Xtt)
            yt = prep_skl_df(yt)

            estimator = clone(self.estimator)
            estimator.fit(Xtt, yt)
            self.estimator_ = estimator

        return self

    def _predict(self, X=None, fh=None):
        """Forecast time series at future horizon.

        private _predict containing the core logic, called from predict

        Parameters
        ----------
        fh : guaranteed to be ForecastingHorizon or None, optional (default=None)
            The forecasting horizon with the steps ahead to to predict.
            If not passed in _fit, guaranteed to be passed here
        X : pd.DataFrame, optional (default=None)
            mtype is pd.DataFrame, pd-multiindex, or pd_multiindex_hier
            Exogeneous time series for the forecast

        Returns
        -------
        y_pred : pd.DataFrame, same type as y in _fit
            Point predictions
        """
        if X is not None and self._X is not None:
            X_pool = X.combine_first(self._X)
        elif X is None and self._X is not None:
            X_pool = self._X
        else:
            X_pool = X

        fh_oos = fh.to_out_of_sample(self.cutoff)
        fh_ins = fh.to_in_sample(self.cutoff)

        if len(fh_oos) == 0:
            y_pred = self._predict_in_sample(X_pool, fh_ins)
        elif len(fh_ins) == 0:
            y_pred = self._predict_out_of_sample(X_pool, fh_oos)
        else:
            y_pred_ins = self._predict_in_sample(X_pool, fh_ins)
            y_pred_oos = self._predict_out_of_sample(X_pool, fh_oos)
            y_pred = pd.concat([y_pred_ins, y_pred_oos], axis=0)

        if isinstance(y_pred.index, pd.MultiIndex):
            y_pred = y_pred.sort_index()

        return y_pred

    def _predict_out_of_sample(self, X_pool, fh):
        """Recursive reducer: predict out of sample (ahead of cutoff)."""
        # very similar to _predict_concurrent of DirectReductionForecaster - refactor?
        from sktime.transformations.series.impute import Imputer
        from sktime.transformations.series.lag import Lag

        fh_idx = self._get_expected_pred_idx(fh=fh)
        y_cols = self._y.columns

        lagger_y_to_X = self.lagger_y_to_X_

        fh_rel = fh.to_relative(self.cutoff)
        y_lags = list(fh_rel)

        # for all positive fh
        y_lags_no_gaps = range(1, y_lags[-1] + 1)
        y_abs_no_gaps = ForecastingHorizon(
            list(y_lags_no_gaps), is_relative=True, freq=self._cutoff
        )
        y_abs_no_gaps = y_abs_no_gaps.to_absolute_index(self._cutoff)

        # we will keep growing y_plus_preds recursively
        y_plus_preds = self._y
        y_pred_list = []

        for _ in y_lags_no_gaps:
            if hasattr(self.fh, "freq") and self.fh.freq is not None:
                y_plus_preds = y_plus_preds.asfreq(self.fh.freq)

            Xt = lagger_y_to_X.transform(y_plus_preds)

            lag_plus = Lag(lags=1, index_out="extend")
            if self.impute_method is not None:
                lag_plus = lag_plus * Imputer(method=self.impute_method)

            Xtt = lag_plus.fit_transform(Xt)
            y_plus_one = lag_plus.fit_transform(y_plus_preds)
            predict_idx = y_plus_one.iloc[[-1]].index.get_level_values(-1)[0]
            Xtt_predrow = slice_at_ix(Xtt, predict_idx)
            if X_pool is not None:
                Xtt_predrow = pd.concat(
                    [slice_at_ix(X_pool, predict_idx), Xtt_predrow], axis=1
                )

            Xtt_predrow = prep_skl_df(Xtt_predrow)

            estimator = self.estimator_

            # if = no training indices in _fit, fill in y training mean
            if isinstance(estimator, pd.Series):
                y_pred_i = pd.DataFrame(index=[0], columns=y_cols)
                y_pred_i.iloc[0] = estimator
            # otherwise proceed as per direct reduction algorithm
            else:
                y_pred_i = estimator.predict(Xtt_predrow)
            # 2D numpy array with col index = (var) and 1 row
            y_pred_list.append(y_pred_i)

            y_pred_new_idx = self._get_expected_pred_idx(fh=[predict_idx])
            y_pred_new = pd.DataFrame(y_pred_i, columns=y_cols, index=y_pred_new_idx)
            y_plus_preds = y_plus_preds.combine_first(y_pred_new)

        y_pred = np.concatenate(y_pred_list)
        y_pred = pd.DataFrame(y_pred, columns=y_cols, index=y_abs_no_gaps)
        y_pred = slice_at_ix(y_pred, fh_idx)

        return y_pred

    def _predict_in_sample(self, X_pool, fh):
        """Recursive reducer: predict out of sample (in past of of cutoff)."""
        from sktime.transformations.series.impute import Imputer
        from sktime.transformations.series.lag import Lag

        fh_idx = self._get_expected_pred_idx(fh=fh)
        y_cols = self._y.columns

        lagger_y_to_X = self.lagger_y_to_X_

        fh_abs = fh.to_absolute(self.cutoff)
        y = self._y

        Xt = lagger_y_to_X.transform(y)

        lag_plus = Lag(lags=1, index_out="extend")
        if self.impute_method is not None:
            lag_plus = lag_plus * Imputer(method=self.impute_method)

        Xtt = lag_plus.fit_transform(Xt)

        Xtt_predrows = slice_at_ix(Xtt, fh_abs)
        if X_pool is not None:
            Xtt_predrows = pd.concat(
                [slice_at_ix(X_pool, fh_abs), Xtt_predrows], axis=1
            )

        Xtt_predrows = prep_skl_df(Xtt_predrows)

        estimator = self.estimator_

        # if = no training indices in _fit, fill in y training mean
        if isinstance(estimator, pd.Series):
            y_pred = pd.DataFrame(index=fh_idx, columns=y_cols)
            y_pred = y_pred.fillna(self.estimator)
        # otherwise proceed as per direct reduction algorithm
        else:
            y_pred = estimator.predict(Xtt_predrows)
            # 2D numpy array with col index = (var) and 1 row
            y_pred = pd.DataFrame(y_pred, columns=y_cols, index=fh_idx)

        return y_pred

    @classmethod
    def get_test_params(cls, parameter_set="default"):
        """Return testing parameter settings for the estimator.

        Parameters
        ----------
        parameter_set : str, default="default"
            Name of the set of test parameters to return, for use in tests. If no
            special parameters are defined for a value, will return `"default"` set.

        Returns
        -------
        params : dict or list of dict, default = {}
            Parameters to create testing instances of the class
            Each dict are parameters to construct an "interesting" test instance, i.e.,
            `MyClass(**params)` or `MyClass(**params[i])` creates a valid test instance.
            `create_test_instance` uses the first (or only) dictionary in `params`
        """
        from sklearn.linear_model import LinearRegression

        est = LinearRegression()
        params1 = {
            "estimator": est,
            "window_length": 3,
            "pooling": "global",  # all internal mtypes are tested across scenarios
        }

        return params1


class YfromX(BaseForecaster, _ReducerMixin):
    """Simple reduction predicting endogeneous from concurrent exogeneous variables.

    Tabulates all seen ``X`` and ``y`` by time index and applies
    tabular supervised regression.

    In ``fit``, given endogeneous time series ``y`` and exogeneous ``X``:
    fits ``estimator`` to feature-label pairs as defined as follows.

    features = :math:`y(t)`, labels: :math:`X(t)`
    ranging over all :math:`t` where the above have been observed (are in the index)

    In ``predict``, at a time :math:`t` in the forecasting horizon, uses ``estimator``
    to predict :math:`y(t)`, from labels: :math:`X(t)`

    If regressor is ``skpro`` probabilistic regressor, and has ``predict_interval`` etc,
    uses ``estimator`` to predict :math:`y(t)`, from labels: :math:`X(t)`,
    passing on the ``predict_interval`` etc arguments.

    If no exogeneous data is provided, will predict the mean of ``y`` seen in ``fit``.

    In order to use a fit not on the entire historical data
    and update periodically, combine this with ``UpdateRefitsEvery``.

    In order to deal with missing data, combine this with ``Imputer``.

    To construct an custom direct reducer,
    combine with ``YtoX``, ``Lag``, or ``ReducerTransform``.

    Parameters
    ----------
    estimator : sklearn regressor or skpro probabilistic regressor,
        must be compatible with sklearn or skpro interface
        tabular regression algorithm used in reduction algorithm
        if skpro regressor, resulting forecaster will have probabilistic capability
    pooling : str, one of ["local", "global", "panel"], optional, default="local"
        level on which data are pooled to fit the supervised regression model
        "local" = unit/instance level, one reduced model per lowest hierarchy level
        "global" = top level, one reduced model overall, on pooled data ignoring levels
        "panel" = second lowest level, one reduced model per panel level (-2)
        if there are 2 or less levels, "global" and "panel" result in the same
        if there is only 1 level (single time series), all three settings agree

    Example
    -------
    >>> from sktime.datasets import load_longley
    >>> from sktime.split import temporal_train_test_split
    >>> from sktime.forecasting.compose import YfromX
    >>> from sklearn.linear_model import LinearRegression
    >>>
    >>> y, X = load_longley()
    >>> y_train, y_test, X_train, X_test = temporal_train_test_split(y, X)
    >>> fh = y_test.index
    >>>
    >>> f = YfromX(LinearRegression())
    >>> f.fit(y=y_train, X=X_train, fh=fh)
    YfromX(...)
    >>> y_pred = f.predict(X=X_test)

    YfromX can also be used with skpro probabilistic regressors,
    in this case the resulting forecaster will be capable of probabilistic forecasts:
    >>> from skpro.regression.residual import ResidualDouble  # doctest: +SKIP
    >>> reg_proba = ResidualDouble(LinearRegression())  # doctest: +SKIP
    >>> f = YfromX(reg_proba)  # doctest: +SKIP
    >>> f.fit(y=y_train, X=X_train, fh=fh)  # doctest: +SKIP
    YfromX(...)
    >>> y_pred = f.predict_interval(X=X_test)  # doctest: +SKIP
    """

    _tags = {
        "requires-fh-in-fit": False,  # is the forecasting horizon required in fit?
        "ignores-exogeneous-X": False,
        "handles-missing-data": True,
        "X_inner_mtype": ["pd.DataFrame", "pd-multiindex", "pd_multiindex_hier"],
        "y_inner_mtype": ["pd.DataFrame", "pd-multiindex", "pd_multiindex_hier"],
        "capability:pred_int": True,
    }

    def __init__(self, estimator, pooling="local"):
        self.estimator = estimator
        self.pooling = pooling
        super().__init__()

        # self._est_type encodes information what type of estimator is passed
        if hasattr(estimator, "get_tags"):
            _est_type = estimator.get_tag("object_type", "regressor", False)
        else:
            _est_type = "regressor"

        if _est_type not in ["regressor", "regressor_proba"]:
            raise TypeError(
                "error in YfromX, estimator must be either an sklearn compatible "
                "regressor, or an skpro probabilistic regressor."
            )

        # has probabilistic mode iff the estimator is of type regressor_proba
        self.set_tags(**{"capability:pred_int": _est_type == "regressor_proba"})

        self._est_type = _est_type

        if pooling == "local":
            mtypes = "pd.DataFrame"
        elif pooling == "global":
            mtypes = ["pd.DataFrame", "pd-multiindex", "pd_multiindex_hier"]
        elif pooling == "panel":
            mtypes = ["pd.DataFrame", "pd-multiindex"]
        else:
            raise ValueError(
                "pooling in DirectReductionForecaster must be one of"
                ' "local", "global", "panel", '
                f"but found {pooling}"
            )
        self.set_tags(**{"X_inner_mtype": mtypes})
        self.set_tags(**{"y_inner_mtype": mtypes})

    def _fit(self, y, X, fh):
        """Fit forecaster to training data.

        private _fit containing the core logic, called from fit

        Parameters
        ----------
        y : pd.DataFrame
            mtype is pd.DataFrame, pd-multiindex, or pd_multiindex_hier
            Time series to which to fit the forecaster.
        fh : guaranteed to be ForecastingHorizon or None, optional (default=None)
            The forecasting horizon with the steps ahead to to predict.
            Required (non-optional) here if self.get_tag("requires-fh-in-fit")==True
            Otherwise, if not passed in _fit, guaranteed to be passed in _predict
        X : pd.DataFrame optional (default=None)
            mtype is pd.DataFrame, pd-multiindex, or pd_multiindex_hier
            Exogeneous time series to fit to.

        Returns
        -------
        self : reference to self
        """
        _est_type = self._est_type

        if X is None:
            from sklearn.dummy import DummyRegressor

            if _est_type == "regressor":
                estimator = DummyRegressor()
            else:  # "proba_regressor"
                from skpro.regression.residual import ResidualDouble

                dummy = DummyRegressor()
                estimator = ResidualDouble(dummy)

            X = prep_skl_df(y, copy_df=True)
        else:
            X = prep_skl_df(X, copy_df=True)
            estimator = clone(self.estimator)

        if _est_type == "regressor":
            y = prep_skl_df(y, copy_df=True)
            y = y.values.flatten()

        estimator.fit(X, y)
        self.estimator_ = estimator

        return self

    def _predict(self, X=None, fh=None):
        """Forecast time series at future horizon.

        private _predict containing the core logic, called from predict

        Parameters
        ----------
        fh : guaranteed to be ForecastingHorizon or None, optional (default=None)
            The forecasting horizon with the steps ahead to to predict.
            If not passed in _fit, guaranteed to be passed here
        X : pd.DataFrame, optional (default=None)
            mtype is pd.DataFrame, pd-multiindex, or pd_multiindex_hier
            Exogeneous time series for the forecast

        Returns
        -------
        y_pred : pd.DataFrame, same type as y in _fit
            Point predictions
        """
        _est_type = self._est_type

        fh_idx = self._get_expected_pred_idx(fh=fh)

        X_idx = self._get_pred_X(X=X, fh_idx=fh_idx)
        y_pred = self.estimator_.predict(X_idx)

        if _est_type == "regressor":
            y_cols = self._y.columns
            y_pred = pd.DataFrame(y_pred, index=fh_idx, columns=y_cols)

        return y_pred

    def _predict_quantiles(self, fh, X, alpha):
        """Compute/return prediction quantiles for a forecast.

        private _predict_quantiles containing the core logic,
            called from predict_quantiles and possibly predict_interval

        State required:
            Requires state to be "fitted".

        Accesses in self:
            Fitted model attributes ending in "_"
            self.cutoff

        Parameters
        ----------
        fh : guaranteed to be ForecastingHorizon
            The forecasting horizon with the steps ahead to to predict.
        X :  sktime time series object, optional (default=None)
            guaranteed to be of an mtype in self.get_tag("X_inner_mtype")
            Exogeneous time series for the forecast
        alpha : list of float (guaranteed not None and floats in [0,1] interval)
            A list of probabilities at which quantile forecasts are computed.

        Returns
        -------
        quantiles : pd.DataFrame
            Column has multi-index: first level is variable name from y in fit,
                second level being the values of alpha passed to the function.
            Row index is fh, with additional (upper) levels equal to instance levels,
                    from y seen in fit, if y_inner_mtype is Panel or Hierarchical.
            Entries are quantile forecasts, for var in col index,
                at quantile probability in second col index, for the row index.
        """
        fh_idx = self._get_expected_pred_idx(fh=fh)
        X_idx = self._get_pred_X(X=X, fh_idx=fh_idx)
        y_pred = self.estimator_.predict_quantiles(X_idx, alpha=alpha)
        return y_pred

    def _predict_interval(self, fh, X, coverage):
        """Compute/return prediction quantiles for a forecast.

        private _predict_interval containing the core logic,
            called from predict_interval and possibly predict_quantiles

        State required:
            Requires state to be "fitted".

        Accesses in self:
            Fitted model attributes ending in "_"
            self.cutoff

        Parameters
        ----------
        fh : guaranteed to be ForecastingHorizon
            The forecasting horizon with the steps ahead to to predict.
        X :  sktime time series object, optional (default=None)
            guaranteed to be of an mtype in self.get_tag("X_inner_mtype")
            Exogeneous time series for the forecast
        coverage : list of float (guaranteed not None and floats in [0,1] interval)
           nominal coverage(s) of predictive interval(s)

        Returns
        -------
        pred_int : pd.DataFrame
            Column has multi-index: first level is variable name from y in fit,
                second level coverage fractions for which intervals were computed.
                    in the same order as in input `coverage`.
                Third level is string "lower" or "upper", for lower/upper interval end.
            Row index is fh, with additional (upper) levels equal to instance levels,
                from y seen in fit, if y_inner_mtype is Panel or Hierarchical.
            Entries are forecasts of lower/upper interval end,
                for var in col index, at nominal coverage in second col index,
                lower/upper depending on third col index, for the row index.
                Upper/lower interval end forecasts are equivalent to
                quantile forecasts at alpha = 0.5 - c/2, 0.5 + c/2 for c in coverage.
        """
        fh_idx = self._get_expected_pred_idx(fh=fh)
        X_idx = self._get_pred_X(X=X, fh_idx=fh_idx)
        y_pred = self.estimator_.predict_interval(X_idx, coverage=coverage)
        return y_pred

    def _predict_var(self, fh, X=None, cov=False):
        """Forecast variance at future horizon.

        private _predict_var containing the core logic, called from predict_var

        Parameters
        ----------
        fh : guaranteed to be ForecastingHorizon or None, optional (default=None)
            The forecasting horizon with the steps ahead to to predict.
            If not passed in _fit, guaranteed to be passed here
        X :  sktime time series object, optional (default=None)
            guaranteed to be of an mtype in self.get_tag("X_inner_mtype")
            Exogeneous time series for the forecast
        cov : bool, optional (default=False)
            if True, computes covariance matrix forecast.
            if False, computes marginal variance forecasts.

        Returns
        -------
        pred_var : pd.DataFrame, format dependent on `cov` variable
            If cov=False:
                Column names are exactly those of `y` passed in `fit`/`update`.
                    For nameless formats, column index will be a RangeIndex.
                Row index is fh, with additional levels equal to instance levels,
                    from y seen in fit, if y_inner_mtype is Panel or Hierarchical.
                Entries are variance forecasts, for var in col index.
                A variance forecast for given variable and fh index is a predicted
                    variance for that variable and index, given observed data.
            If cov=True:
                Column index is a multiindex: 1st level is variable names (as above)
                    2nd level is fh.
                Row index is fh, with additional levels equal to instance levels,
                    from y seen in fit, if y_inner_mtype is Panel or Hierarchical.
                Entries are (co-)variance forecasts, for var in col index, and
                    covariance between time index in row and col.
                Note: no covariance forecasts are returned between different variables.
        """
        fh_idx = self._get_expected_pred_idx(fh=fh)
        X_idx = self._get_pred_X(X=X, fh_idx=fh_idx)
        y_pred = self.estimator_.predict_var(X_idx)
        return y_pred

    def _predict_proba(self, fh, X, marginal=True):
        """Compute/return fully probabilistic forecasts.

        private _predict_proba containing the core logic, called from predict_proba

        Parameters
        ----------
        fh : int, list, np.array or ForecastingHorizon (not optional)
            The forecasting horizon encoding the time stamps to forecast at.
            if has not been passed in fit, must be passed, not optional
        X : sktime time series object, optional (default=None)
                Exogeneous time series for the forecast
            Should be of same scitype (Series, Panel, or Hierarchical) as y in fit
            if self.get_tag("X-y-must-have-same-index"),
                X.index must contain fh.index and y.index both
        marginal : bool, optional (default=True)
            whether returned distribution is marginal by time index

        Returns
        -------
        pred_dist : sktime BaseDistribution
            predictive distribution
            if marginal=True, will be marginal distribution by time point
            if marginal=False and implemented by method, will be joint
        """
        fh_idx = self._get_expected_pred_idx(fh=fh)
        X_idx = self._get_pred_X(X=X, fh_idx=fh_idx)
        y_pred = self.estimator_.predict_proba(X_idx)
        return y_pred

    def _get_pred_X(self, X, fh_idx):
        y_cols = self._y.columns

        if X is not None and self._X is not None:
            X_pool = X.combine_first(self._X)
        elif X is None and self._X is not None:
            X_pool = self._X
        elif X is not None:
            X_pool = X
        else:
            X_pool = pd.DataFrame(0, index=fh_idx, columns=y_cols)

        X_pool = prep_skl_df(X_pool, copy_df=True)

        X_idx = X_pool.loc[fh_idx]
        return X_idx

    @classmethod
    def get_test_params(cls, parameter_set="default"):
        """Return testing parameter settings for the estimator.

        Parameters
        ----------
        parameter_set : str, default="default"
            Name of the set of test parameters to return, for use in tests. If no
            special parameters are defined for a value, will return `"default"` set.

        Returns
        -------
        params : dict or list of dict, default = {}
            Parameters to create testing instances of the class
            Each dict are parameters to construct an "interesting" test instance, i.e.,
            `MyClass(**params)` or `MyClass(**params[i])` creates a valid test instance.
            `create_test_instance` uses the first (or only) dictionary in `params`
        """
        from sklearn.ensemble import RandomForestRegressor
        from sklearn.linear_model import LinearRegression

        from sktime.utils.validation._dependencies import _check_soft_dependencies

        params1 = {
            "estimator": LinearRegression(),
            "pooling": "local",
        }

        params2 = {
            "estimator": RandomForestRegressor(),
            "pooling": "global",  # all internal mtypes are tested across scenarios
        }

        params = [params1, params2]

        if _check_soft_dependencies("skpro", severity="none"):
            from skpro.regression.residual import ResidualDouble

            params3 = {
                "estimator": ResidualDouble.create_test_instance(),
                "pooling": "global",
            }
            params = params + [params3]

        return params<|MERGE_RESOLUTION|>--- conflicted
+++ resolved
@@ -1682,7 +1682,6 @@
     return res
 
 
-<<<<<<< HEAD
 def _coerce_col_str(X):
     """Coerce columns to string, to satisfy sklearn convention."""
     X_col_str = X.columns.astype(str)
@@ -1694,8 +1693,6 @@
     return X
 
 
-=======
->>>>>>> 5ab21991
 def slice_at_ix(df, ix):
     """Slice pd.DataFrame at one index value, valid for simple Index and MultiIndex.
 
