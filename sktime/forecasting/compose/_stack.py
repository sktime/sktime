#!/usr/bin/env python3 -u
# copyright: sktime developers, BSD-3-Clause License (see LICENSE file)
"""Implements forecasters for combining forecasts via stacking."""

__author__ = ["mloning", "fkiraly", "indinewton"]
__all__ = ["StackingForecaster"]

import numpy as np
import pandas as pd

from sktime.forecasting.base._meta import _HeterogenousEnsembleForecaster
from sktime.split import SingleWindowSplitter
from sktime.utils.validation.forecasting import check_regressor
from sktime.utils.warnings import warn


class StackingForecaster(_HeterogenousEnsembleForecaster):
    """StackingForecaster.

    Stacks two or more Forecasters and uses a meta-model (regressor) to infer
    the final predictions from the predictions of the given forecasters.

    Parameters
    ----------
    forecasters : list of (str, estimator) tuples
        Estimators to apply to the input series.
    regressor: sklearn-like regressor, optional, default=None.
        The regressor is used as a meta-model and trained with the predictions
        of the ensemble forecasters as exog data and with y as endog data. The
        length of the data is dependent to the given fh. If None, then
        a GradientBoostingRegressor(max_depth=5) is used.
        The regressor can also be a sklearn.Pipeline().
    random_state : int, RandomState instance or None, default=None
        Used to set random_state of the default regressor.
    backend : {"dask", "loky", "multiprocessing", "threading"}, by default None.
        Runs parallel evaluate if specified and ``strategy`` is set as "refit".

        - "None": executes loop sequentally, simple list comprehension
        - "loky", "multiprocessing" and "threading": uses ``joblib.Parallel`` loops
        - "joblib": custom and 3rd party ``joblib`` backends, e.g., ``spark``
        - "dask": uses ``dask``, requires ``dask`` package in environment
        - "dask_lazy": same as "dask",
          but changes the return to (lazy) ``dask.dataframe.DataFrame``.

        Recommendation: Use "dask" or "loky" for parallel evaluate.
        "threading" is unlikely to see speed ups due to the GIL and the serialization
        backend (``cloudpickle``) for "dask" and "loky" is generally more robust
        than the standard ``pickle`` library used in "multiprocessing".
    backend_params : dict, optional
        additional parameters passed to the backend as config.
        Directly passed to ``utils.parallel.parallelize``.
        Valid keys depend on the value of ``backend``:

        - "None": no additional parameters, ``backend_params`` is ignored
        - "loky", "multiprocessing" and "threading": default ``joblib`` backends
          any valid keys for ``joblib.Parallel`` can be passed here, e.g., ``n_jobs``,
          with the exception of ``backend`` which is directly controlled by ``backend``.
          If ``n_jobs`` is not passed, it will default to ``-1``, other parameters
          will default to ``joblib`` defaults.
        - "joblib": custom and 3rd party ``joblib`` backends, e.g., ``spark``.
          any valid keys for ``joblib.Parallel`` can be passed here, e.g., ``n_jobs``,
          ``backend`` must be passed as a key of ``backend_params`` in this case.
          If ``n_jobs`` is not passed, it will default to ``-1``, other parameters
          will default to ``joblib`` defaults.
        - "dask": any valid keys for ``dask.compute`` can be passed,
          e.g., ``scheduler``
    n_jobs : int or None, optional, default=None
        Deprecated, use backend_params instead.
        The number of jobs to run in parallel for fit.

    Attributes
    ----------
    regressor_ : sklearn-like regressor
        Fitted meta-model (regressor)

    Examples
    --------
    >>> from sktime.forecasting.compose import StackingForecaster
    >>> from sktime.forecasting.naive import NaiveForecaster
    >>> from sktime.forecasting.trend import PolynomialTrendForecaster
    >>> from sktime.datasets import load_airline
    >>> y = load_airline()
    >>> forecasters = [
    ...     ("trend", PolynomialTrendForecaster()),
    ...     ("naive", NaiveForecaster()),
    ... ]
    >>> forecaster = StackingForecaster(forecasters=forecasters)
    >>> forecaster.fit(y=y, fh=[1,2,3])
    StackingForecaster(...)
    >>> y_pred = forecaster.predict()
    """

    _tags = {
        "authors": ["mloning", "fkiraly", "indinewton"],
        "ignores-exogeneous-X": False,
        "requires-fh-in-fit": True,
        "capability:missing_values": True,
        "scitype:y": "univariate",
        "X-y-must-have-same-index": True,
    }

    def __init__(
        self,
        forecasters,
        regressor=None,
        random_state=None,
<<<<<<< HEAD
        # n_jobs=None,  # Deprecated
=======
        n_jobs="deprecated",  # Deprecated
>>>>>>> da7d3d1a
        backend=None,
        backend_params=None,
    ):
        self.regressor = regressor
        self.random_state = random_state

        super().__init__(
            forecasters=forecasters,
<<<<<<< HEAD
            # n_jobs=n_jobs,
=======
            n_jobs=n_jobs,
>>>>>>> da7d3d1a
            backend=backend,
            backend_params=backend_params,
        )

        self._anytagis_then_set("ignores-exogeneous-X", False, True, forecasters)
        self._anytagis_then_set("capability:missing_values", False, True, forecasters)
        self._anytagis_then_set("fit_is_empty", False, True, forecasters)

    def _fit(self, y, X, fh):
        """Fit to training data.

        Parameters
        ----------
        y : pd.Series
            Target time series to which to fit the forecaster.
        fh : int, list or np.array, optional (default=None)
            The forecasters horizon with the steps ahead to to predict.
        X : pd.DataFrame, optional (default=None)
            Exogenous variables are ignored

        Returns
        -------
        self : returns an instance of self.
        """
        forecasters = [x[1] for x in self.forecasters_]
        self.regressor_ = check_regressor(
            regressor=self.regressor, random_state=self.random_state
        )

        # split training series into training set to fit forecasters and
        # validation set to fit meta-learner
        inner_fh = fh.to_relative(self.cutoff)
        cv = SingleWindowSplitter(fh=inner_fh)
        train_window, test_window = next(cv.split(y))
        y_train = y.iloc[train_window]
        y_test = y.iloc[test_window]
        if X is not None:
            X_test = X.iloc[test_window]
            X_train = X.iloc[train_window]
        else:
            X_test = None
            X_train = None

        # fit forecasters on training window
        self._fit_forecasters(forecasters, y_train, fh=inner_fh, X=X_train)
        y_preds = self._predict_forecasters(fh=inner_fh, X=X_test)

        y_meta = y_test.values
        X_meta = np.column_stack(y_preds)

        # fit final regressor on on validation window
        self.regressor_.fit(X_meta, y_meta)

        # refit forecasters on entire training series
        self._fit_forecasters(forecasters, y, fh=fh, X=X)

        return self

    def _update(self, y, X=None, update_params=True):
        """Update fitted parameters.

        Parameters
        ----------
        y : pd.Series
        X : pd.DataFrame
        update_params : bool, optional (default=True)

        Returns
        -------
        self : an instance of self
        """
        if update_params:
            warn("Updating `final regressor is not implemented", obj=self)
        for forecaster in self._get_forecaster_list():
            forecaster.update(y, X, update_params=update_params)
        return self

    def _predict(self, fh=None, X=None):
        """Forecast time series at future horizon.

        Parameters
        ----------
        fh : int, list, np.array or ForecastingHorizon
            Forecasting horizon
        X : pd.DataFrame, optional (default=None)
            Exogenous time series

        Returns
        -------
        y_pred : pd.Series
            Point predictions
        """
        y_preds = np.column_stack(self._predict_forecasters(fh=fh, X=X))
        y_pred = self.regressor_.predict(y_preds)
        # index = y_preds.index
        index = self.fh.to_absolute_index(self.cutoff)
        return pd.Series(y_pred, index=index, name=self._y.name)

    @classmethod
    def get_test_params(cls, parameter_set="default"):
        """Return testing parameter settings for the estimator.

        Parameters
        ----------
        parameter_set : str, default="default"
            Name of the set of test parameters to return, for use in tests. If no
            special parameters are defined for a value, will return ``"default"`` set.


        Returns
        -------
        params : dict or list of dict
        """
        from sktime.forecasting.naive import NaiveForecaster

        f1 = NaiveForecaster()
        f2 = NaiveForecaster(strategy="mean", window_length=3)
        params = {"forecasters": [("f1", f1), ("f2", f2)]}

        return params<|MERGE_RESOLUTION|>--- conflicted
+++ resolved
@@ -104,11 +104,7 @@
         forecasters,
         regressor=None,
         random_state=None,
-<<<<<<< HEAD
-        # n_jobs=None,  # Deprecated
-=======
         n_jobs="deprecated",  # Deprecated
->>>>>>> da7d3d1a
         backend=None,
         backend_params=None,
     ):
@@ -117,11 +113,7 @@
 
         super().__init__(
             forecasters=forecasters,
-<<<<<<< HEAD
-            # n_jobs=n_jobs,
-=======
             n_jobs=n_jobs,
->>>>>>> da7d3d1a
             backend=backend,
             backend_params=backend_params,
         )
