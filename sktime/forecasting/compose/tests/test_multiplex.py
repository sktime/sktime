--- conflicted
+++ resolved
@@ -5,12 +5,8 @@
 
 __author__ = ["miraep8"]
 
-<<<<<<< HEAD
-=======
 import pytest
-from sklearn.base import clone
 
->>>>>>> 8f807b92
 from sktime.datasets import load_shampoo_sales
 from sktime.forecasting.arima import AutoARIMA
 from sktime.forecasting.compose import MultiplexForecaster
