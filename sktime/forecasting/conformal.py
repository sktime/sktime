--- conflicted
+++ resolved
@@ -14,11 +14,7 @@
 import pandas as pd
 from sklearn.base import clone
 
-<<<<<<< HEAD
-from sktime.datatypes._convert import convert_to
-=======
-from sktime.datatypes import convert
->>>>>>> a7450732
+from sktime.datatypes import convert, convert_to
 from sktime.datatypes._utilities import get_slice
 from sktime.forecasting.base import BaseForecaster
 
