# -*- coding: utf-8 -*-
"""Implements simple conformal forecast intervals.

Code based partially on NaiveVariance by ilyasmoutawwakil.
"""
# copyright: sktime developers, BSD-3-Clause License (see LICENSE file)

__all__ = ["ConformalIntervals"]
__author__ = ["fkiraly", "bethrice44"]

from warnings import warn

import numpy as np
import pandas as pd
from sklearn.base import clone

from sktime.datatypes._utilities import get_slice
from sktime.forecasting.base import BaseForecaster


class ConformalIntervals(BaseForecaster):
    r"""Empirical and conformal prediction intervals.

    Implements empirical and conformal prediction intervals, on absolute residuals.
    Empirical prediction intervals are based on sliding window empirical quantiles.
    Conformal prediction intervals are implemented as described in [1]_.

    All intervals wrap an arbitrary forecaster, i.e., add probabilistic prediction
    capability to a given point prediction forecaster (first argument).

    method="conformal_bonferroni" is the method described in [1]_,
        where an arbitrary forecaster is used instead of the RNN.
    method="conformal" is the method in [1]_, but without Bonferroni correction.
        i.e., separate forecasts are made which results in H=1 (at all horizons).
    method="empirical" uses quantiles of relative signed residuals on training set,
        i.e., y_t+h^(i) - y-hat_t+h^(i), ranging over i, in the notation of [1]_,
        at quantiles 0.5-0.5*coverage (lower) and 0.5+0.5*coverage (upper),
        as offsets to the point prediction at forecast horizon h
    method="empirical_residual" uses empirical quantiles of absolute residuals
        on the training set, i.e., quantiles of epsilon-h (in notation [1]_),
        at quantile point (1-coverage)/2 quantiles, as offsets to point prediction

    Parameters
    ----------
    forecaster : estimator
        Estimator to which probabilistic forecasts are being added
    method : str, optional, default="empirical"
        "empirical": predictive interval bounds are empirical quantiles from training
        "empirical_residual": upper/lower are plusminus (1-coverage)/2 quantiles
            of the absolute residuals at horizon, i.e., of epsilon-h
        "conformal_bonferroni": Bonferroni, as in Stankeviciute et al
            Caveat: this does not give frequentist but conformal predictive intervals
        "conformal": as in Stankeviciute et al, but with H=1,
            i.e., no Bonferroni correction under number of indices in the horizon
    initial_window : int, optional, default=1
        number of minimum initial indices to use for fitting when computing residuals
    sample_frac : float, optional, default=None
        value in range (0,1) corresponding to fraction of y index to calculate
        residuals matrix values for (for speeding up calculation)
    verbose : bool, optional, default=False
        whether to print warnings if windows with too few data points occur

    References
    ----------
    .. [1] Kamile Stankeviciute, Ahmed M Alaa and Mihaela van der Schaar.
        Conformal Time Series Forecasting. NeurIPS 2021.

    Examples
    --------
    >>> from sktime.datasets import load_airline
    >>> from sktime.forecasting.conformal import ConformalIntervals
    >>> from sktime.forecasting.naive import NaiveForecaster
    >>> y = load_airline()
    >>> forecaster = NaiveForecaster(strategy="drift")
    >>> conformal_forecaster = ConformalIntervals(forecaster)
    >>> conformal_forecaster.fit(y, fh=[1,2,3])
    ConformalIntervals(...)
    >>> pred_int = conformal_forecaster.predict_interval()
    """

    _required_parameters = ["forecaster"]
    _tags = {
        "scitype:y": "univariate",
        "requires-fh-in-fit": False,
        "handles-missing-data": False,
        "ignores-exogeneous-X": False,
        "capability:pred_int": True,
    }

    ALLOWED_METHODS = [
        "empirical",
        "empirical_residual",
        "conformal",
        "conformal_bonferroni",
    ]

    def __init__(
        self,
        forecaster,
        method="empirical",
        initial_window=1,
        sample_frac=None,
        verbose=False,
    ):

        if not isinstance(method, str):
            raise TypeError(f"method must be a str, one of {self.ALLOWED_METHODS}")

        if method not in self.ALLOWED_METHODS:
            raise ValueError(
                f"method must be one of {self.ALLOWED_METHODS}, but found {method}"
            )

        self.forecaster = forecaster
        self.method = method
        self.verbose = verbose
        self.initial_window = initial_window
        self.sample_frac = sample_frac
<<<<<<< HEAD
=======

>>>>>>> f171247d
        super(ConformalIntervals, self).__init__()

        tags_to_clone = [
            "requires-fh-in-fit",
            "ignores-exogeneous-X",
            "handles-missing-data",
            "y_inner_mtype",
            "X_inner_mtype",
            "X-y-must-have-same-index",
            "enforce_index_type",
        ]
        self.clone_tags(self.forecaster, tags_to_clone)

    def _fit(self, y, X=None, fh=None):
        self.fh_early_ = fh is not None
        self.forecaster_ = clone(self.forecaster)
        self.forecaster_.fit(y=y, X=X, fh=fh)

        if self.fh_early_:
            self.residuals_matrix_ = self._compute_sliding_residuals(
                y=y,
                X=X,
                forecaster=self.forecaster,
                initial_window=self.initial_window,
                sample_frac=self.sample_frac,
            )
<<<<<<< HEAD
=======

>>>>>>> f171247d
        return self

    def _predict(self, fh, X=None):
        return self.forecaster_.predict(fh=fh, X=X)

    def _update(self, y, X=None, update_params=True):
        self.forecaster_.update(y, X, update_params=update_params)
        return self

    def _predict_interval(self, fh, X=None, coverage=None):
        """Compute/return prediction quantiles for a forecast.

        private _predict_interval containing the core logic,
            called from predict_interval and possibly predict_quantiles

        State required:
            Requires state to be "fitted".

        Accesses in self:
            Fitted model attributes ending in "_"
            self.cutoff

        Parameters
        ----------
        fh : guaranteed to be ForecastingHorizon
            The forecasting horizon with the steps ahead to to predict.
        X : optional (default=None)
            guaranteed to be of a type in self.get_tag("X_inner_mtype")
            Exogeneous time series for the forecast
        coverage : list of float (guaranteed not None and floats in [0,1] interval)
           nominal coverage(s) of predictive interval(s)

        Returns
        -------
        pred_int : pd.DataFrame
            Column has multi-index: first level is variable name from y in fit,
                second level coverage fractions for which intervals were computed.
                    in the same order as in input `coverage`.
                Third level is string "lower" or "upper", for lower/upper interval end.
            Row index is fh, with additional (upper) levels equal to instance levels,
                from y seen in fit, if y_inner_mtype is Panel or Hierarchical.
            Entries are forecasts of lower/upper interval end,
                for var in col index, at nominal coverage in second col index,
                lower/upper depending on third col index, for the row index.
                Upper/lower interval end forecasts are equivalent to
                quantile forecasts at alpha = 0.5 - c/2, 0.5 + c/2 for c in coverage.
        """
        fh_relative = fh.to_relative(self.cutoff)
        fh_absolute = fh.to_absolute(self.cutoff)

        if self.fh_early_:
            residuals_matrix = self.residuals_matrix_
        else:
            residuals_matrix = self._compute_sliding_residuals(
                y=self._y,
                X=self._X,
                forecaster=self.forecaster,
                initial_window=self.initial_window,
                sample_frac=self.sample_frac,
            )

        ABS_RESIDUAL_BASED = ["conformal", "conformal_bonferroni", "empirical_residual"]

        cols = pd.MultiIndex.from_product([["Coverage"], coverage, ["lower", "upper"]])
        pred_int = pd.DataFrame(index=fh_absolute, columns=cols)
        for fh_ind, offset in zip(fh_absolute, fh_relative):
            resids = np.diagonal(residuals_matrix, offset=offset)
            resids = resids[~np.isnan(resids)]
            abs_resids = np.abs(resids)
            coverage2 = np.repeat(coverage, 2)
            if self.method == "empirical":
                quantiles = 0.5 + np.tile([-0.5, 0.5], len(coverage)) * coverage2
                pred_int_row = np.quantile(resids, quantiles)
            if self.method == "empirical_residual":
                quantiles = 0.5 - 0.5 * coverage2
                pred_int_row = np.quantile(abs_resids, quantiles)
            elif self.method == "conformal_bonferroni":
                alphas = 1 - coverage2
                quantiles = 1 - alphas / len(fh)
                pred_int_row = np.quantile(abs_resids, quantiles)
            elif self.method == "conformal":
                quantiles = coverage2
                pred_int_row = np.quantile(abs_resids, quantiles)

            pred_int.loc[fh_ind] = pred_int_row

        y_pred = self.predict(fh=fh, X=X)

        for col in cols:
            if self.method in ABS_RESIDUAL_BASED:
                sign = 1 - 2 * (col[2] == "lower")
            else:
                sign = 1
            pred_int[col] = y_pred + sign * pred_int[col]

        return pred_int.convert_dtypes()

    def _compute_sliding_residuals(self, y, X, forecaster, initial_window, sample_frac):
        """Compute sliding residuals used in uncertainty estimates.

        Parameters
        ----------
        y : pd.Series or pd.DataFrame
            sktime compatible time series to use in computing residuals matrix
        X : pd.DataFrame
            sktime compatible exogeneous time series to use in forecasts
        forecaster : sktime compatible forecaster
            forecaster to use in computing the sliding residuals
        initial_window : int
            minimum length of initial window to use in fitting
<<<<<<< HEAD
=======
        sample_frac : float
            for speeding up computing of residuals matrix.
            sample value in range (0, 1) to obtain a fraction of y indices to
            compute residuals matrix for
>>>>>>> f171247d
        Returns
        -------
        residuals_matrix : pd.DataFrame, row and column index = y.index[initial_window:]
            [i,j]-th entry is signed residual of forecasting y.loc[j] from y.loc[:i],
<<<<<<< HEAD
            using a clone of the forecaster passed through the forecaster arg
=======
            using a clone of the forecaster passed through the forecaster arg.
            if sample_frac is passed this will have NaN values for 1 - sample_frac
            fraction of the matrix
>>>>>>> f171247d
        """
        y_index = y.index[initial_window:]

        residuals_matrix = pd.DataFrame(columns=y_index, index=y_index, dtype="float")

        if sample_frac:
            y_index = y_index.to_series().sample(frac=sample_frac)

        for id in y_index:
            forecaster = clone(forecaster)
<<<<<<< HEAD
            y_train = y[:id]  # subset on which we fit
            X_train = X[:id]
            y_test = y[id:]  # subset on which we predict
            X_test = X[id:]
            # Check whether train and test are overlapping due to pandas
            # slicing logic for timestamps. Shift test forward in this case
            if y_train.index.max() == y_test.index.min():
                y_test = y_test[1:]
                X_test = X_test[1:]
=======
            y_train = get_slice(y, start=None, end=id)  # subset on which we fit
            y_test = get_slice(y, start=id, end=None)  # subset on which we predict

            X_train = get_slice(X, start=None, end=id)
            X_test = get_slice(X, start=id, end=None)

>>>>>>> f171247d
            try:
                forecaster.fit(y_train, X=X_train, fh=y_test.index)
            except ValueError:
                warn(
                    f"Couldn't fit the model on "
                    f"time series window length {len(y_train)}.\n"
                )
                continue
            try:
<<<<<<< HEAD
                residuals_matrix.loc[id] = forecaster.predict_residuals(
                    y_test, X_test
                ).iloc[:, 0]
=======
                residuals_matrix.loc[id] = forecaster.predict_residuals(y_test, X_test)
>>>>>>> f171247d
            except IndexError:
                warn(
                    f"Couldn't predict after fitting on time series of length \
                     {len(y_train)}.\n"
                )

        return residuals_matrix

    @classmethod
    def get_test_params(cls, parameter_set="default"):
        """Return testing parameter settings for the estimator.

        Parameters
        ----------
        parameter_set : str, default="default"
            Name of the set of test parameters to return, for use in tests. If no
            special parameters are defined for a value, will return `"default"` set.

        Returns
        -------
        params : dict or list of dict
        """
        from sktime.forecasting.naive import NaiveForecaster

        FORECASTER = NaiveForecaster()
        params_list = {"forecaster": FORECASTER}

        return params_list<|MERGE_RESOLUTION|>--- conflicted
+++ resolved
@@ -116,10 +116,7 @@
         self.verbose = verbose
         self.initial_window = initial_window
         self.sample_frac = sample_frac
-<<<<<<< HEAD
-=======
-
->>>>>>> f171247d
+
         super(ConformalIntervals, self).__init__()
 
         tags_to_clone = [
@@ -146,10 +143,7 @@
                 initial_window=self.initial_window,
                 sample_frac=self.sample_frac,
             )
-<<<<<<< HEAD
-=======
-
->>>>>>> f171247d
+
         return self
 
     def _predict(self, fh, X=None):
@@ -260,24 +254,17 @@
             forecaster to use in computing the sliding residuals
         initial_window : int
             minimum length of initial window to use in fitting
-<<<<<<< HEAD
-=======
         sample_frac : float
             for speeding up computing of residuals matrix.
             sample value in range (0, 1) to obtain a fraction of y indices to
             compute residuals matrix for
->>>>>>> f171247d
         Returns
         -------
         residuals_matrix : pd.DataFrame, row and column index = y.index[initial_window:]
             [i,j]-th entry is signed residual of forecasting y.loc[j] from y.loc[:i],
-<<<<<<< HEAD
-            using a clone of the forecaster passed through the forecaster arg
-=======
             using a clone of the forecaster passed through the forecaster arg.
             if sample_frac is passed this will have NaN values for 1 - sample_frac
             fraction of the matrix
->>>>>>> f171247d
         """
         y_index = y.index[initial_window:]
 
@@ -288,24 +275,12 @@
 
         for id in y_index:
             forecaster = clone(forecaster)
-<<<<<<< HEAD
-            y_train = y[:id]  # subset on which we fit
-            X_train = X[:id]
-            y_test = y[id:]  # subset on which we predict
-            X_test = X[id:]
-            # Check whether train and test are overlapping due to pandas
-            # slicing logic for timestamps. Shift test forward in this case
-            if y_train.index.max() == y_test.index.min():
-                y_test = y_test[1:]
-                X_test = X_test[1:]
-=======
             y_train = get_slice(y, start=None, end=id)  # subset on which we fit
             y_test = get_slice(y, start=id, end=None)  # subset on which we predict
 
             X_train = get_slice(X, start=None, end=id)
             X_test = get_slice(X, start=id, end=None)
 
->>>>>>> f171247d
             try:
                 forecaster.fit(y_train, X=X_train, fh=y_test.index)
             except ValueError:
@@ -315,13 +290,7 @@
                 )
                 continue
             try:
-<<<<<<< HEAD
-                residuals_matrix.loc[id] = forecaster.predict_residuals(
-                    y_test, X_test
-                ).iloc[:, 0]
-=======
                 residuals_matrix.loc[id] = forecaster.predict_residuals(y_test, X_test)
->>>>>>> f171247d
             except IndexError:
                 warn(
                     f"Couldn't predict after fitting on time series of length \
