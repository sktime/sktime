# copyright: sktime developers, BSD-3-Clause License (see LICENSE file)
"""Implements EnbPIForecaster."""

import numpy as np
import pandas as pd
from sklearn.base import clone
from sklearn.utils import check_random_state

from sktime.forecasting.base import BaseForecaster
from sktime.forecasting.naive import NaiveForecaster
from sktime.libs._aws_fortuna_enbpi.enbpi import EnbPI
from sktime.transformations.bootstrap import (
    MovingBlockBootstrapTransformer,
    TSBootstrapAdapter,
)
from sktime.utils.dependencies._dependencies import _check_soft_dependencies
from sktime.utils.warnings import warn

__all__ = ["EnbPIForecaster"]
__author__ = ["benheid"]


class EnbPIForecaster(BaseForecaster):
    """
    Ensemble Bootstrap Prediction Interval Forecaster.

    The forecaster combines sktime forecasters, with tsbootstrap bootstrappers
    and the EnbPI algorithm [1] implemented in fortuna using the
    tutorial from this blogpost [2].

    The forecaster is similar to the the bagging forecaster and performs
    internally the following steps:
    For training:
        1. Uses a tsbootstrap transformer to generate bootstrap samples
           and returning the corresponding indices of the original time
           series
        2. Fit a forecaster on the first n - max(fh) values of each
           bootstrap sample
        3. Uses each forecaster to predict the last max(fh) values of each
           bootstrap sample

    For Prediction:
        1. Average the predictions of each fitted forecaster using the
           aggregation function

    For Probabilistic Forecasting:
        1. Calculate the point forecast by average the prediction of each
           fitted forecaster using the aggregation function
        2. Passes the indices of the bootstrapped samples, the predictions
           from the fit call, the point prediction of the test set, and
           the desired error rate to the EnbPI algorithm to calculate the
           prediction intervals.
           For more information on the EnbPI algorithm, see the references
           and the documentation of the EnbPI class in aws-fortuna.

    Parameters
    ----------
    forecaster : estimator
        The base forecaster to fit to each bootstrap sample.
    bootstrap_transformer : tsbootstrap.BootstrapTransformer
        The transformer to fit to the target series to generate bootstrap samples.
    random_state : int, RandomState instance or None, default=None
        Random state for reproducibility.
    aggregation_function : str, default="mean"
        The aggregation function to use for combining the predictions of the
        fitted forecasters. Either "mean" or "median".

    Examples
    --------
    >>> from tsbootstrap import MovingBlockBootstrap
    >>> from sktime.forecasting.enbpi import EnbPIForecaster
    >>> from sktime.forecasting.naive import NaiveForecaster
    >>> from sktime.datasets import load_airline
    >>> from sktime.transformations.series.difference import Differencer
    >>> from sktime.transformations.series.detrend import Deseasonalizer
    >>> from sktime.forecasting.base import ForecastingHorizon
    >>> y = load_airline()
    >>> forecaster = Differencer(lags=[1]) * Deseasonalizer(sp=12) * EnbPIForecaster(
    ...    forecaster=NaiveForecaster(sp=12),
    ...    bootstrap_transformer=MovingBlockBootstrap(n_bootstraps=10))
<<<<<<< HEAD
    >>> forecaster = forecaster.fit(y, fh=range(1, 12))
=======
    >>> fh = ForecastingHorizon(np.arange(1, 13))
    >>> forecaster.fit(y, fh=fh)
>>>>>>> ba5dad06
    >>> res = forecaster.predict()
    >>> res_int = forecaster.predict_interval(coverage=[0.5])


    References
    ----------
    .. [1] Chen Xu & Yao Xie (2021). Conformal Prediction Interval for Dynamic
    Time-Series.
    .. [2] Valeriy Manokhin, PhD, MBA, CQF. Demystifying EnbPI: Mastering Conformal
    Prediction Forecasting
    """

    _tags = {
        "authors": ["benheid"],
        "python_dependencies": ["tsbootstrap>=0.1.0"],
        "scitype:y": "univariate",  # which y are fine? univariate/multivariate/both
        "ignores-exogeneous-X": False,  # does estimator ignore the exogeneous X?
        "handles-missing-data": False,  # can estimator handle missing data?
        "y_inner_mtype": "pd.DataFrame",
        # which types do _fit, _predict, assume for y?
        "X_inner_mtype": "pd.DataFrame",
        # which types do _fit, _predict, assume for X?
        "X-y-must-have-same-index": True,  # can estimator handle different X/y index?
        "requires-fh-in-fit": True,  # like AutoETS overwritten if forecaster not None
        "enforce_index_type": None,  # like AutoETS overwritten if forecaster not None
        "capability:insample": False,  # can the estimator make in-sample predictions?
        "capability:pred_int": True,  # can the estimator produce prediction intervals?
        "capability:pred_int:insample": False,  # ... for in-sample horizons?
    }

    def __init__(
        self,
        forecaster=None,
        bootstrap_transformer=None,
        random_state=None,
        aggregation_function="mean",
    ):
        self.forecaster = forecaster
        self.forecaster_ = (
            forecaster.clone() if forecaster is not None else NaiveForecaster()
        )
        self.bootstrap_transformer = bootstrap_transformer
        self.random_state = random_state
        self.aggregation_function = aggregation_function
        if self.aggregation_function == "mean":
            self._aggregation_function = np.mean
        elif self.aggregation_function == "median":
            self._aggregation_function = np.median
        else:
            raise ValueError(
                f"Aggregation function {self.aggregation_function} not supported. "
                f"Please choose either 'mean' or 'median'."
            )

        super().__init__()

        if bootstrap_transformer.get_tag("object_type") == "bootstrap":
            self.bootstrap_transformer_ = TSBootstrapAdapter(
                bootstrap_transformer, return_indices=True
            )
        else:
            self.bootstrap_transformer_ = bootstrap_transformer

        if self.bootstrap_transformer is None:
            # todo: 0.38.0 remove this warning
            warn(
                "The default value for the bootstrap_transformer will change to the"
                "sktime MovingBlockBootstrap in version 0.38.0."
                "For obtaining the current default behaviour after 0.37.0, pass "
                "bootstrap_transformer=TSBootstrapAdapter(MovingBlockBootstrap()), "
                "with moving block bootstrap from tsbootstrap.",
                obj=self,
                stacklevel=2,
            )
            from tsbootstrap import MovingBlockBootstrap

            # todo: 0.38.0 replace with Moving Block Bootstrap from sktime. And set
            # the return_indices=True
            self.bootstrap_transformer_ = TSBootstrapAdapter(MovingBlockBootstrap())

        if (
            not self.bootstrap_transformer_.get_tags()["can_return_indices"]
            or not self.bootstrap_transformer_.return_indices
        ):
            raise ValueError(
                "The bootstrap_transformer needs to be able to return indices"
            )

    def _fit(self, X, y, fh=None):
        self._fh = fh
        self._y_ix_names = y.index.names

        # random state handling passed into input estimators
        self.random_state_ = check_random_state(self.random_state)

        # fit/transform the transformer to obtain bootstrap samples
        bs_ts_index = self.bootstrap_transformer_.fit_transform(y)

        self.indexes = bs_ts_index["resampled_index"].values.reshape((-1, len(y)))
        bootstrapped_ts = bs_ts_index[y.columns]

        self.forecasters = []
        self._preds = []
        # Fit Models per Bootstrap Sample
        for bs_index in bootstrapped_ts.index.get_level_values(0).unique():
            bs_ts = bootstrapped_ts.loc[bs_index]
            bs_df = pd.DataFrame(bs_ts, index=y.index)
            forecaster = clone(self.forecaster_)
            forecaster.fit(y=bs_df, fh=fh, X=X)
            self.forecasters.append(forecaster)
            prediction = forecaster.predict(fh=y.index, X=X)
            self._preds.append(prediction)

        return self

    def _predict(self, X, fh=None):
        # Calculate Prediction Intervals using Bootstrap Samples

        preds = [forecaster.predict(fh=fh, X=X) for forecaster in self.forecasters]

        return pd.DataFrame(
            self._aggregation_function(np.stack(preds, axis=0), axis=0),
            index=list(fh.to_absolute(self.cutoff)),
            columns=self._y.columns,
        )

    def _predict_interval(self, fh, X, coverage):
        preds = []
        for forecaster in self.forecasters:
            preds.append(forecaster.predict(fh=fh, X=X).values)

        train_targets = self._y.copy()
        train_targets.index = pd.RangeIndex(len(train_targets))
        intervals = []
        for cov in coverage:
            conformal_intervals = EnbPI(self.aggregation_function).conformal_interval(
                bootstrap_indices=self.indexes,
                bootstrap_train_preds=np.stack(self._preds),
                bootstrap_test_preds=np.stack(preds),
                train_targets=train_targets.values,
                error=1 - cov,
            )
            intervals.append(conformal_intervals.reshape(-1, 2))

        cols = pd.MultiIndex.from_product(
            [self._y.columns, coverage, ["lower", "upper"]]
        )
        fh_absolute_idx = fh.to_absolute_index(self.cutoff)
        pred_int = pd.DataFrame(
            np.concatenate(intervals, axis=1), index=fh_absolute_idx, columns=cols
        )
        return pred_int

    def _update(self, y, X=None, update_params=True):
        """Update cutoff value and, optionally, fitted parameters.

        Parameters
        ----------
        y : pd.Series, pd.DataFrame, or np.array
            Target time series to which to fit the forecaster.
        X : pd.DataFrame, optional (default=None)
            Exogeneous data
        update_params : bool, optional (default=True)
            whether model parameters should be updated

        Returns
        -------
        self : reference to self
        """
        self.fit(y=self._y, X=self._X, fh=self._fh)
        return self

    @classmethod
    def get_test_params(cls):
        """Return testing parameter settings for the estimator.

        Returns
        -------
        params : dict or list of dict, default = {}
            Parameters to create testing instances of the class
            Each dict are parameters to construct an "interesting" test instance, i.e.,
            ``MyClass(**params)`` or ``MyClass(**params[i])`` creates a valid test
            instance.
            ``create_test_instance`` uses the first (or only) dictionary in ``params``
        """
        params = [
            {
                "bootstrap_transformer": MovingBlockBootstrapTransformer(
                    return_indices=True
                ),
            }
        ]
        if _check_soft_dependencies("tsbootstrap", severity="none"):
            from tsbootstrap import BlockBootstrap

            params.append(
                {
                    "forecaster": NaiveForecaster(),
                    "bootstrap_transformer": BlockBootstrap(),
                }
            )

        return params<|MERGE_RESOLUTION|>--- conflicted
+++ resolved
@@ -78,12 +78,8 @@
     >>> forecaster = Differencer(lags=[1]) * Deseasonalizer(sp=12) * EnbPIForecaster(
     ...    forecaster=NaiveForecaster(sp=12),
     ...    bootstrap_transformer=MovingBlockBootstrap(n_bootstraps=10))
-<<<<<<< HEAD
-    >>> forecaster = forecaster.fit(y, fh=range(1, 12))
-=======
     >>> fh = ForecastingHorizon(np.arange(1, 13))
     >>> forecaster.fit(y, fh=fh)
->>>>>>> ba5dad06
     >>> res = forecaster.predict()
     >>> res_int = forecaster.predict_interval(coverage=[0.5])
 
