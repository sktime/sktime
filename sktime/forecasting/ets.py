--- conflicted
+++ resolved
@@ -432,9 +432,6 @@
         pd.DataFrame
             confidence intervals at each timestep
 
-<<<<<<< HEAD
-        valid_indices = fh.to_absolute_index(self.cutoff)
-=======
             The dataframe must have at least two columns ``lower`` and ``upper``, and
             the row indices must be integers relative to ``self.cutoff``. Order of
             columns do not matter, and row indices must be a superset of relative
@@ -442,7 +439,6 @@
         """
         conf_int = prediction_results.pred_int(alpha=alpha)
         conf_int.columns = ["lower", "upper"]
->>>>>>> 94a1d1c4
 
         return conf_int
 
