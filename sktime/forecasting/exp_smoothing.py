# !/usr/bin/env python3 -u
# copyright: sktime developers, BSD-3-Clause License (see LICENSE file)
"""Holt-Winters exponential smoothing forecaster."""

__all__ = ["ExponentialSmoothing"]
__author__ = ["mloning", "big-o"]

from sktime.forecasting.base.adapters import _StatsModelsAdapter


class ExponentialSmoothing(_StatsModelsAdapter):
    """Holt-Winters exponential smoothing forecaster.

    Direct interface for ``statsmodels.tsa.holtwinters``.

    Default settings use simple exponential smoothing without trend and
    seasonality components.

    Parameters
    ----------
    trend : {"add", "mul", "additive", "multiplicative", None}, default=None
        Type of trend component.
    damped_trend : bool, default=False
        Should the trend component be damped.
    seasonal : {"add", "mul", "additive", "multiplicative", None}, default=None
        Type of seasonal component.Takes one of
    sp : int or None, default=None
        The number of seasonal periods to consider.
    initial_level : float or None, default=None
        The alpha value of the simple exponential smoothing, if the value
        is set then this value will be used as the value.
    initial_trend : float or None, default=None
        The beta value of the Holt's trend method, if the value is
        set then this value will be used as the value.
    initial_seasonal : float or None, default=None
        The gamma value of the holt winters seasonal method, if the value
        is set then this value will be used as the value.
    use_boxcox : {True, False, 'log', float}, default=None
        Should the Box-Cox transform be applied to the data first?
        If 'log' then apply the log. If float then use lambda equal to float.
    initialization_method:{'estimated','heuristic','legacy-heuristic','known',None},
        default='estimated'
        Method for initialize the recursions.
        If 'known' initialization is used, then ``initial_level`` must be
        passed, as well as ``initial_trend`` and ``initial_seasonal`` if
        applicable.
        'heuristic' uses a heuristic based on the data to estimate initial
        level, trend, and seasonal state. 'estimated' uses the same heuristic
        as initial guesses, but then estimates the initial states as part of
        the fitting process.
    smoothing_level : float, optional
        The alpha value of the simple exponential smoothing, if the value
        is set then this value will be used as the value.
    smoothing_trend :  float, optional
        The beta value of the Holt's trend method, if the value is
        set then this value will be used as the value.
    smoothing_seasonal : float, optional
        The gamma value of the holt winters seasonal method, if the value
        is set then this value will be used as the value.
    damping_trend : float, optional
        The phi value of the damped method, if the value is
        set then this value will be used as the value.
    optimized : bool, optional
        Estimate model parameters by maximizing the log-likelihood.
    remove_bias : bool, optional
        Remove bias from forecast values and fitted values by enforcing
        that the average residual is equal to zero.
    start_params : array_like, optional
        Starting values to used when optimizing the fit.  If not provided,
        starting values are determined using a combination of grid search
        and reasonable values based on the initial values of the data. See
        the notes for the structure of the model parameters.
    method : str, default "SLSQP"
        The minimizer used. Valid options are "L-BFGS-B" , "TNC",
        "SLSQP" (default), "Powell", "trust-constr", "basinhopping" (also
        "bh") and "least_squares" (also "ls"). basinhopping tries multiple
        starting values in an attempt to find a global minimizer in
        non-convex problems, and so is slower than the others.
    minimize_kwargs : dict[str, Any]
        A dictionary of keyword arguments passed to SciPy's minimize
        function if method is one of "L-BFGS-B", "TNC",
        "SLSQP", "Powell", or "trust-constr", or SciPy's basinhopping
        or least_squares functions. The valid keywords are optimizer
        specific. Consult SciPy's documentation for the full set of
        options.
    use_brute : bool, optional
        Search for good starting values using a brute force (grid)
        optimizer. If False, a naive set of starting values is used.
    random_state : int, RandomState instance or None, optional ,
        default=None - If int, random_state is the seed used by the random
        number generator; If RandomState instance, random_state is the random
        number generator; If None, the random number generator is the
        RandomState instance used by np.random.

    References
    ----------
    [1] Hyndman, Rob J., and George Athanasopoulos. Forecasting: principles
        and practice. OTexts, 2014.

    Examples
    --------
    >>> from sktime.datasets import load_airline
    >>> from sktime.forecasting.exp_smoothing import ExponentialSmoothing
    >>> y = load_airline()
    >>> forecaster = ExponentialSmoothing(
    ...     trend='add', seasonal='multiplicative', sp=12
    ... )  # doctest: +SKIP
    >>> forecaster.fit(y)  # doctest: +SKIP
    ExponentialSmoothing(...)
    >>> y_pred = forecaster.predict(fh=[1,2,3])  # doctest: +SKIP
    """

    _tags = {
        # packaging info
        # --------------
        "authors": ["bashtage", "wooqo", "mloning", "big-o"],
        # "python_dependencies": "statsmodels" - inherited from _StatsModelsAdapter
        # estimator type tags inherited from _StatsModelsAdapter
        "capability:random_state": True,
        "property:randomness": "derandomized",
<<<<<<< HEAD
=======
        "tests:skip_by_name": ["test_update_with_exogenous_variables"],
        # the test fails due to negative values in the test scenario,
        # which is expected and not a bug
>>>>>>> 4190544c
    }

    _fitted_param_names = (
        "initial_level",
        "initial_slope",
        "initial_seasons",
        "aic",
        "bic",
        "aicc",
    )

    def __init__(
        self,
        trend=None,
        damped_trend=False,
        seasonal=None,
        sp=None,
        initial_level=None,
        initial_trend=None,
        initial_seasonal=None,
        use_boxcox=None,
        initialization_method="estimated",
        smoothing_level=None,
        smoothing_trend=None,
        smoothing_seasonal=None,
        damping_trend=None,
        optimized=True,
        remove_bias=False,
        start_params=None,
        method=None,
        minimize_kwargs=None,
        use_brute=True,
        random_state=None,
    ):
        # Model params
        self.trend = trend
        self.damped_trend = damped_trend
        self.seasonal = seasonal
        self.sp = sp
        self.use_boxcox = use_boxcox
        self.initial_level = initial_level
        self.initial_trend = initial_trend
        self.initial_seasonal = initial_seasonal
        self.initialization_method = initialization_method
        self.smoothing_level = smoothing_level
        self.smoothing_trend = smoothing_trend
        self.smoothing_seasonal = smoothing_seasonal
        self.damping_trend = damping_trend
        self.optimized = optimized
        self.remove_bias = remove_bias
        self.start_params = start_params
        self.method = method
        self.minimize_kwargs = minimize_kwargs
        self.use_brute = use_brute

        super().__init__(random_state=random_state)

    def _fit_forecaster(self, y, X=None):
        from statsmodels.tsa.holtwinters import (
            ExponentialSmoothing as _ExponentialSmoothing,
        )

        self._forecaster = _ExponentialSmoothing(
            y,
            trend=self.trend,
            damped_trend=self.damped_trend,
            seasonal=self.seasonal,
            seasonal_periods=self.sp,
            use_boxcox=self.use_boxcox,
            initial_level=self.initial_level,
            initial_trend=self.initial_trend,
            initial_seasonal=self.initial_seasonal,
            initialization_method=self.initialization_method,
        )

        self._fitted_forecaster = self._forecaster.fit(
            smoothing_level=self.smoothing_level,
            smoothing_trend=self.smoothing_trend,
            smoothing_seasonal=self.smoothing_seasonal,
            damping_trend=self.damping_trend,
            optimized=self.optimized,
            remove_bias=self.remove_bias,
            start_params=self.start_params,
            method=self.method,
            minimize_kwargs=self.minimize_kwargs,
            use_brute=self.use_brute,
        )

    @classmethod
    def get_test_params(cls, parameter_set="default"):
        """Return testing parameter settings for the estimator.

        Parameters
        ----------
        parameter_set : str , default = "default"
            Name of the set of test parameters to return, for use in tests. If no
            special parameters are defined for a value, will return ``"default"`` set.
            There are currently no reserved values for forecasters.

        Returns
        -------
        params :dict or list of dict , default = {}
            parameters to create testing instances of the class
            Each dict are parameters to construct an "interesting" test instance, i.e.,
            ``MyClass(**params)`` or ``MyClass(**params[i])`` creates a valid test
            instance.
            ``create_test_instance`` uses the first (or only) dictionary in `params
        """
        params = [
            {},
            {
                "trend": "mul",
                "damped_trend": True,
                "seasonal": "mul",
                "sp": 2,
                "use_boxcox": False,
                "initialization_method": "heuristic",
                "smoothing_level": 0.1,
                "smoothing_trend": 0.1,
                "damping_trend": 0.42,
                "method": "least_squares",
            },
            {
                "trend": "add",
                "damped_trend": False,
                "seasonal": "add",
                "sp": 2,
                "use_boxcox": False,
                "initialization_method": "estimated",
                "smoothing_level": 0.3,
                "smoothing_trend": 0.5,
                "damping_trend": 0.28,
                "method": "SLSQP",
            },
        ]

        return params<|MERGE_RESOLUTION|>--- conflicted
+++ resolved
@@ -118,12 +118,9 @@
         # estimator type tags inherited from _StatsModelsAdapter
         "capability:random_state": True,
         "property:randomness": "derandomized",
-<<<<<<< HEAD
-=======
         "tests:skip_by_name": ["test_update_with_exogenous_variables"],
         # the test fails due to negative values in the test scenario,
         # which is expected and not a bug
->>>>>>> 4190544c
     }
 
     _fitted_param_names = (
