#!/usr/bin/env python3 -u
# -*- coding: utf-8 -*-
# copyright: sktime developers, BSD-3-Clause License (see LICENSE file)
"""Implements Prophet forecaster by wrapping fbprophet."""

__author__ = ["Martin Walter"]
__all__ = ["Prophet"]

from sktime.forecasting.base._base import DEFAULT_ALPHA
from sktime.forecasting.base.adapters import _ProphetAdapter
from sktime.utils.validation._dependencies import _check_soft_dependencies

_check_soft_dependencies("fbprophet")


class Prophet(_ProphetAdapter):
    """Prophet forecaster by wrapping fbprophet.

    Parameters
    ----------
<<<<<<< HEAD
    freq: String of DatetimeIndex frequency. Refer [1]_ for possible values:
    add_seasonality: dict or None, default=None
        Dict with args for Prophet.add_seasonality().
        Dict can have the following keys/values:
            * name: string name of the seasonality component.
            * period: float number of days in one period.
            * fourier_order: int number of Fourier components to use.
            * prior_scale: optional float prior scale for this component.
            * mode: optional 'additive' or 'multiplicative'
            * condition_name: string name of the seasonality condition.
    add_country_holidays: dict or None, default=None
        Dict with args for Prophet.add_country_holidays().
=======
    freq: String of DatetimeIndex frequency. See here for possible values:
        https://pandas.pydata.org/pandas-docs/stable/user_guide/timeseries.html
        #timeseries-offset-aliases
    add_seasonality: Dict or List of Dicts with args for Prophet.add_seasonality().
        Dict or each Dict in List can have the following keys/values:
            name: string name of the seasonality component.
            period: float number of days in one period.
            fourier_order: int number of Fourier components to use.
            prior_scale: optional float prior scale for this component.
            mode: optional 'additive' or 'multiplicative'
            condition_name: string name of the seasonality condition.
    add_country_holidays: Dict with args for Prophet.add_country_holidays().
>>>>>>> 92717494
        Dict can have the following keys/values:
            country_name: Name of the country, like 'UnitedStates' or 'US'
    growth: str, default="linear"
        String 'linear' or 'logistic' to specify a linear or logistic
        trend.
    changepoints: list or None, default=None
        List of dates at which to include potential changepoints. If
        not specified, potential changepoints are selected automatically.
    n_changepoints: int, default=25
        Number of potential changepoints to include. Not used
        if input `changepoints` is supplied. If `changepoints` is not supplied,
        then n_changepoints potential changepoints are selected uniformly from
        the first `changepoint_range` proportion of the history.
    changepoint_range: float, default=0.8
        Proportion of history in which trend changepoints will
        be estimated. Defaults to 0.8 for the first 80%. Not used if
        `changepoints` is specified.
    yearly_seasonality: str or bool or int, default="auto"
        Fit yearly seasonality.
        Can be 'auto', True, False, or a number of Fourier terms to generate.
    weekly_seasonality: str or bool or int, default="auto"
        Fit weekly seasonality.
        Can be 'auto', True, False, or a number of Fourier terms to generate.
    daily_seasonality: str or bool or int, default="auto"
        Fit daily seasonality.
        Can be 'auto', True, False, or a number of Fourier terms to generate.
    holidays: pd.DataFrame or None, default=None
        pd.DataFrame with columns holiday (string) and ds (date type)
        and optionally columns lower_window and upper_window which specify a
        range of days around the date to be included as holidays.
        lower_window=-2 will include 2 days prior to the date as holidays. Also
        optionally can have a column prior_scale specifying the prior scale for
        that holiday.
    seasonality_mode: str, default='additive'
        Take one of 'additive' or 'multiplicative'.
    seasonality_prior_scale: float, default=10.0
        Parameter modulating the strength of the seasonality model.
        Larger values allow the model to fit larger seasonal
        fluctuations, smaller values dampen the seasonality. Can be specified
        for individual seasonalities using add_seasonality.
    holidays_prior_scale: float, default=10.0
        Parameter modulating the strength of the holiday
        components model, unless overridden in the holidays input.
    changepoint_prior_scale: float, default=0.05
        Parameter modulating the flexibility of the
        automatic changepoint selection. Large values will allow many
        changepoints, small values will allow few changepoints.
    mcmc_samples: int, default=0
        If greater than 0, will do full Bayesian inference
        with the specified number of MCMC samples. If 0, will do MAP
        estimation.
    alpha: float, default=0.05
        Width of the uncertainty intervals provided
        for the forecast. If mcmc_samples=0, this will be only the uncertainty
        in the trend using the MAP estimate of the extrapolated generative
        model. If mcmc.samples>0, this will be integrated over all model
        parameters, which will include uncertainty in seasonality.
    uncertainty_samples: int, default=1000
        Number of simulated draws used to estimate uncertainty intervals.
        Settings this value to 0 or False will disable
        uncertainty estimation and speed up the calculation.
    stan_backend: str or None, default=None
        str as defined in StanBackendEnum. If None, will try to
        iterate over all available backends and find the working one.

    References
    ----------
    .. [1] timeseries-offset-aliases : https://pandas.pydata.org/pandas-docs/stable/user_guide/timeseries.html
    .. [2] https://facebook.github.io/prophet
    .. [3] https://github.com/facebook/prophet

    Examples
    --------
    >>> from sktime.datasets import load_airline
    >>> from sktime.forecasting.fbprophet import Prophet
    >>> # Prophet requires to have data with a pandas.DatetimeIndex
    >>> y = load_airline().to_timestamp(freq='M')
    >>> forecaster = Prophet(
    ...     seasonality_mode='multiplicative',
    ...     n_changepoints=int(len(y) / 12),
    ...     add_country_holidays={'country_name': 'Germany'},
    ...     yearly_seasonality=True)
    >>> forecaster.fit(y)
    Prophet(...)
    >>> y_pred = forecaster.predict(fh=[1,2,3])
    """

    def __init__(
        self,
        # Args due to wrapping
        freq=None,
        add_seasonality=None,
        add_country_holidays=None,
        # Args of fbprophet
        growth="linear",
        changepoints=None,
        n_changepoints=25,
        changepoint_range=0.8,
        yearly_seasonality="auto",
        weekly_seasonality="auto",
        daily_seasonality="auto",
        holidays=None,
        seasonality_mode="additive",
        seasonality_prior_scale=10.0,
        holidays_prior_scale=10.0,
        changepoint_prior_scale=0.05,
        mcmc_samples=0,
        alpha=DEFAULT_ALPHA,
        uncertainty_samples=1000,
        stan_backend=None,
        verbose=0,
    ):
        self.freq = freq
        self.add_seasonality = add_seasonality
        self.add_country_holidays = add_country_holidays

        self.growth = growth
        self.changepoints = changepoints
        self.n_changepoints = n_changepoints
        self.changepoint_range = changepoint_range
        self.yearly_seasonality = yearly_seasonality
        self.weekly_seasonality = weekly_seasonality
        self.daily_seasonality = daily_seasonality
        self.holidays = holidays
        self.seasonality_mode = seasonality_mode
        self.seasonality_prior_scale = seasonality_prior_scale
        self.changepoint_prior_scale = changepoint_prior_scale
        self.holidays_prior_scale = holidays_prior_scale
        self.mcmc_samples = mcmc_samples
        self.alpha = alpha
        self.uncertainty_samples = uncertainty_samples
        self.stan_backend = stan_backend
        self.verbose = verbose

        # import inside method to avoid hard dependency
        from fbprophet.forecaster import Prophet as _Prophet

        self._ModelClass = _Prophet

        super(Prophet, self).__init__()

    def _instantiate_model(self):
        self._forecaster = self._ModelClass(
            growth=self.growth,
            changepoints=self.changepoints,
            n_changepoints=self.n_changepoints,
            changepoint_range=self.changepoint_range,
            yearly_seasonality=self.yearly_seasonality,
            weekly_seasonality=self.weekly_seasonality,
            daily_seasonality=self.daily_seasonality,
            holidays=self.holidays,
            seasonality_mode=self.seasonality_mode,
            seasonality_prior_scale=float(self.seasonality_prior_scale),
            holidays_prior_scale=float(self.holidays_prior_scale),
            changepoint_prior_scale=float(self.changepoint_prior_scale),
            mcmc_samples=self.mcmc_samples,
            interval_width=1 - self.alpha,
            uncertainty_samples=self.uncertainty_samples,
            stan_backend=self.stan_backend,
        )
        return self<|MERGE_RESOLUTION|>--- conflicted
+++ resolved
@@ -3,7 +3,7 @@
 # copyright: sktime developers, BSD-3-Clause License (see LICENSE file)
 """Implements Prophet forecaster by wrapping fbprophet."""
 
-__author__ = ["Martin Walter"]
+__author__ = ["aiwalter"]
 __all__ = ["Prophet"]
 
 from sktime.forecasting.base._base import DEFAULT_ALPHA
@@ -14,12 +14,11 @@
 
 
 class Prophet(_ProphetAdapter):
-    """Prophet forecaster by wrapping fbprophet.
+    """Prophet forecaster by wrapping Facebook's prophet algorithm [1]_.
 
     Parameters
     ----------
-<<<<<<< HEAD
-    freq: String of DatetimeIndex frequency. Refer [1]_ for possible values:
+    freq: String of DatetimeIndex frequency. Refer [2]_ for possible values:
     add_seasonality: dict or None, default=None
         Dict with args for Prophet.add_seasonality().
         Dict can have the following keys/values:
@@ -31,20 +30,6 @@
             * condition_name: string name of the seasonality condition.
     add_country_holidays: dict or None, default=None
         Dict with args for Prophet.add_country_holidays().
-=======
-    freq: String of DatetimeIndex frequency. See here for possible values:
-        https://pandas.pydata.org/pandas-docs/stable/user_guide/timeseries.html
-        #timeseries-offset-aliases
-    add_seasonality: Dict or List of Dicts with args for Prophet.add_seasonality().
-        Dict or each Dict in List can have the following keys/values:
-            name: string name of the seasonality component.
-            period: float number of days in one period.
-            fourier_order: int number of Fourier components to use.
-            prior_scale: optional float prior scale for this component.
-            mode: optional 'additive' or 'multiplicative'
-            condition_name: string name of the seasonality condition.
-    add_country_holidays: Dict with args for Prophet.add_country_holidays().
->>>>>>> 92717494
         Dict can have the following keys/values:
             country_name: Name of the country, like 'UnitedStates' or 'US'
     growth: str, default="linear"
@@ -112,9 +97,8 @@
 
     References
     ----------
-    .. [1] timeseries-offset-aliases : https://pandas.pydata.org/pandas-docs/stable/user_guide/timeseries.html
-    .. [2] https://facebook.github.io/prophet
-    .. [3] https://github.com/facebook/prophet
+    .. [1] https://facebook.github.io/prophet
+    .. [2] https://pandas.pydata.org/pandas-docs/stable/user_guide/timeseries.html
 
     Examples
     --------
