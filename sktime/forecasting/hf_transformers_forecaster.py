--- conflicted
+++ resolved
@@ -63,13 +63,6 @@
         Whether the predictions should be deterministic or not.
     callbacks : list, default=[]
         List of callbacks to use during training. See `transformers.Trainer`
-<<<<<<< HEAD
-=======
-    peft_config : peft.PeftConfig, default=None
-        Configuration for Parameter-Efficient Fine-Tuning.
-        When `fit_strategy` is set to "peft",
-        this will be used to set up PEFT parameters for the model.
-        See the `peft` documentation for details.
 
     Examples
     --------
@@ -96,39 +89,6 @@
     >>> forecaster.fit(y) # doctest: +SKIP
     >>> fh = [1, 2, 3]
     >>> y_pred = forecaster.predict(fh) # doctest: +SKIP
-
-    >>> from sktime.forecasting.hf_transformers_forecaster import (
-    ...     HFTransformersForecaster,
-    ... )
-    >>> from sktime.datasets import load_airline
-    >>> from peft import LoraConfig
-    >>> y = load_airline()
-    >>> forecaster = HFTransformersForecaster(
-    ...    model_path="huggingface/autoformer-tourism-monthly",
-    ...    fit_strategy="peft",
-    ...    training_args={
-    ...        "num_train_epochs": 20,
-    ...        "output_dir": "test_output",
-    ...        "per_device_train_batch_size": 32,
-    ...    },
-    ...    config={
-    ...         "lags_sequence": [1, 2, 3],
-    ...         "context_length": 2,
-    ...         "prediction_length": 4,
-    ...         "use_cpu": True,
-    ...         "label_length": 2,
-    ...    },
-    ...    peft_config=LoraConfig(
-    ...        r=8,
-    ...        lora_alpha=32,
-    ...        target_modules=["q_proj", "v_proj"],
-    ...        lora_dropout=0.01,
-    ...    )
-    ... ) # doctest: +SKIP
-    >>> forecaster.fit(y) # doctest: +SKIP
-    >>> fh = [1, 2, 3]
-    >>> y_pred = forecaster.predict(fh) # doctest: +SKIP
->>>>>>> 14e312e1
     """
 
     _tags = {
