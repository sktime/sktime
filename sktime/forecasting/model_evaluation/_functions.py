#!/usr/bin/env python3 -u
# copyright: sktime developers, BSD-3-Clause License (see LICENSE file)
"""Implements functions to be used in evaluating forecasting models."""

__author__ = ["aiwalter", "mloning", "fkiraly", "topher-lo"]
__all__ = ["evaluate"]

import time
import warnings
from typing import Dict, List, Optional, Union

import numpy as np
import pandas as pd

from sktime.datatypes import check_is_scitype, convert_to
from sktime.exceptions import FitFailedWarning
from sktime.forecasting.base import ForecastingHorizon
from sktime.utils.parallel import parallelize
from sktime.utils.validation._dependencies import _check_soft_dependencies
from sktime.utils.validation.forecasting import check_cv, check_scoring

PANDAS_MTYPES = ["pd.DataFrame", "pd.Series", "pd-multiindex", "pd_multiindex_hier"]


def _check_strategy(strategy):
    """Assert strategy value.

    Parameters
    ----------
    strategy : str
        strategy of how to evaluate a forecaster
        must be in "refit", "update" , "no-update_params"

    Raises
    ------
    ValueError
        If strategy value is not in expected values, raise error.
    """
    valid_strategies = ("refit", "update", "no-update_params")
    if strategy not in valid_strategies:
        raise ValueError(f"`strategy` must be one of {valid_strategies}")


def _check_scores(metrics) -> Dict:
    """Validate and coerce to BaseMetric and segregate them based on predict type.

    Parameters
    ----------
    metrics : sktime accepted metrics object or a list of them or None

    Return
    ------
    metrics_type : Dict
        The key is metric types and its value is a list of its corresponding metrics.
    """
    if not isinstance(metrics, List):
        metrics = [metrics]

    metrics_type = {}
    for metric in metrics:
        metric = check_scoring(metric)
        # collect predict type
        if hasattr(metric, "get_tag"):
            scitype = metric.get_tag(
                "scitype:y_pred", raise_error=False, tag_value_default="pred"
            )
        else:  # If no scitype exists then metric is a point forecast type
            scitype = "pred"
        if scitype not in metrics_type.keys():
            metrics_type[scitype] = [metric]
        else:
            metrics_type[scitype].append(metric)
    return metrics_type


def _get_column_order_and_datatype(
    metric_types: Dict, return_data: bool = True, cutoff_dtype=None, old_naming=True
) -> Dict:
    """Get the ordered column name and input datatype of results."""
    others_metadata = {
        "len_train_window": "int",
        "cutoff": cutoff_dtype,
    }
    y_metadata = {
        "y_train": "object",
        "y_test": "object",
    }
    fit_metadata, metrics_metadata = {"fit_time": "float"}, {}
    for scitype in metric_types:
        for metric in metric_types.get(scitype):
            pred_args = _get_pred_args_from_metric(scitype, metric)
            if pred_args == {} or old_naming:
                time_key = f"{scitype}_time"
                result_key = f"test_{metric.name}"
                y_pred_key = f"y_{scitype}"
            else:
                argval = list(pred_args.values())[0]
                time_key = f"{scitype}_{argval}_time"
                result_key = f"test_{metric.name}_{argval}"
                y_pred_key = f"y_{scitype}_{argval}"
            fit_metadata[time_key] = "float"
            metrics_metadata[result_key] = "float"
            if return_data:
                y_metadata[y_pred_key] = "object"
    fit_metadata.update(others_metadata)
    if return_data:
        fit_metadata.update(y_metadata)
    metrics_metadata.update(fit_metadata)
    return metrics_metadata.copy()


# should we remove _split since this is no longer being used?
def _split(
    y,
    X,
    train,
    test,
    freq=None,
):
    # split data according to cv
    y_train, y_test = y.iloc[train], y.iloc[test]
    X_train, X_test = None, None

    if X is not None:
        # For X_test, we select the full range of test/train values.
        # for those transformers that change the size of input.
        test_plus_train = np.append(train, test)
        X_train, X_test = (
            X.iloc[train].sort_index(),
            X.iloc[test_plus_train].sort_index(),
        )  # Defensive sort

    # Defensive assignment of freq
    if freq is not None:
        try:
            if y_train.index.nlevels == 1:
                y_train.index.freq = freq
                y_test.index.freq = freq
            else:
                # See: https://github.com/pandas-dev/pandas/issues/33647
                y_train.index.levels[-1].freq = freq
                y_test.index.levels[-1].freq = freq
        except AttributeError:  # Can't set attribute for range or period index
            pass

        if X is not None:
            try:
                if X.index.nlevels == 1:
                    X_train.index.freq = freq
                    X_test.index.freq = freq
                else:
                    X_train.index.levels[-1].freq = freq
                    X_test.index.levels[-1].freq = freq
            except AttributeError:  # Can't set attribute for range or period index
                pass

    return y_train, y_test, X_train, X_test


def _select_fh_from_y(y):
    # create forecasting horizon
    # if cv object has fh, we use that
    idx = y.index
    # otherwise, if y_test is not hierarchical, we simply take the index of y_test
    if y.index.nlevels == 1:
        fh = ForecastingHorizon(idx, is_relative=False)
    # otherwise, y_test is hierarchical, and we take its unique time indices
    else:
        fh_idx = idx.get_level_values(-1).unique()
        fh = ForecastingHorizon(fh_idx, is_relative=False)
    return fh


<<<<<<< HEAD
def _evaluate_window(x, meta):
    # unpack args
    i, (y_train, y_test, X_train, X_test) = x
    fh = meta["fh"]
    forecaster = meta["forecaster"]
    strategy = meta["strategy"]
    scoring = meta["scoring"]
    return_data = meta["return_data"]
    score_name = meta["score_name"]
    error_score = meta["error_score"]
    cutoff_dtype = meta["cutoff_dtype"]

=======
def _get_pred_args_from_metric(scitype, metric):
    pred_args = {
        "pred_quantiles": "alpha",
        "pred_interval": "coverage",
    }
    if scitype in pred_args.keys():
        val = getattr(metric, pred_args[scitype], None)
        if val is not None:
            return {pred_args[scitype]: val}
    return {}


def _evaluate_window(
    y_train,
    y_test,
    X_train,
    X_test,
    i,
    fh,
    forecaster,
    strategy,
    scoring,
    return_data,
    error_score,
    cutoff_dtype,
):
>>>>>>> d7e16a57
    # set default result values in case estimator fitting fails
    score = error_score
    fit_time = np.nan
    pred_time = np.nan
    cutoff = pd.Period(pd.NaT) if cutoff_dtype.startswith("period") else pd.NA
    y_pred = pd.NA
    temp_result = dict()
    y_preds_cache = dict()
    old_naming = True
    old_name_mapping = {}
    if fh is None:
        fh = _select_fh_from_y(y_test)

    try:
        # fit/update
        start_fit = time.perf_counter()
        if i == 0 or strategy == "refit":
            forecaster = forecaster.clone()
            forecaster.fit(y=y_train, X=X_train, fh=fh)
        else:  # if strategy in ["update", "no-update_params"]:
            update_params = strategy == "update"
            forecaster.update(y_train, X_train, update_params=update_params)
        fit_time = time.perf_counter() - start_fit

        # predict based on metrics
        pred_type = {
            "pred_quantiles": "predict_quantiles",
            "pred_interval": "predict_interval",
            "pred_proba": "predict_proba",
            "pred": "predict",
        }
        # cache prediction from the first scitype and reuse it to compute other metrics
        for scitype in scoring:
            method = getattr(forecaster, pred_type[scitype])
            if len(set(map(lambda metric: metric.name, scoring.get(scitype)))) != len(
                scoring.get(scitype)
            ):
                old_naming = False
            for metric in scoring.get(scitype):
                pred_args = _get_pred_args_from_metric(scitype, metric)
                if pred_args == {}:
                    time_key = f"{scitype}_time"
                    result_key = f"test_{metric.name}"
                    y_pred_key = f"y_{scitype}"
                else:
                    argval = list(pred_args.values())[0]
                    time_key = f"{scitype}_{argval}_time"
                    result_key = f"test_{metric.name}_{argval}"
                    y_pred_key = f"y_{scitype}_{argval}"
                    old_name_mapping[f"{scitype}_{argval}_time"] = f"{scitype}_time"
                    old_name_mapping[
                        f"test_{metric.name}_{argval}"
                    ] = f"test_{metric.name}"
                    old_name_mapping[f"y_{scitype}_{argval}"] = f"y_{scitype}"

                # make prediction
                if y_pred_key not in y_preds_cache.keys():
                    start_pred = time.perf_counter()
                    y_pred = method(fh, X_test, **pred_args)
                    pred_time = time.perf_counter() - start_pred
                    temp_result[time_key] = [pred_time]
                    y_preds_cache[y_pred_key] = [y_pred]
                else:
                    y_pred = y_preds_cache[y_pred_key][0]

                score = metric(y_test, y_pred, y_train=y_train)
                temp_result[result_key] = [score]

        # get cutoff
        cutoff = forecaster.cutoff

    except Exception as e:
        if error_score == "raise":
            raise e
        else:  # assign default value when fitting failed
            for scitype in scoring:
                temp_result[f"{scitype}_time"] = [pred_time]
                if return_data:
                    temp_result[f"y_{scitype}"] = [y_pred]
                for metric in scoring.get(scitype):
                    temp_result[f"test_{metric.name}"] = [score]
            warnings.warn(
                f"""
                In evaluate, fitting of forecaster {type(forecaster).__name__} failed,
                you can set error_score='raise' in evaluate to see
                the exception message.
                Fit failed for the {i}-th data split, on training data y_train with
                cutoff {cutoff}, and len(y_train)={len(y_train)}.
                The score will be set to {error_score}.
                Failed forecaster with parameters: {forecaster}.
                """,
                FitFailedWarning,
                stacklevel=2,
            )

    if pd.isnull(cutoff):
        cutoff_ind = cutoff
    else:
        cutoff_ind = cutoff[0]

    # Storing the remaining evaluate detail
    temp_result["fit_time"] = [fit_time]
    temp_result["len_train_window"] = [len(y_train)]
    temp_result["cutoff"] = [cutoff_ind]
    if return_data:
        temp_result["y_train"] = [y_train]
        temp_result["y_test"] = [y_test]
        temp_result.update(y_preds_cache)
    result = pd.DataFrame(temp_result)
    result = result.astype({"len_train_window": int, "cutoff": cutoff_dtype})
    if old_naming:
        result = result.rename(columns=old_name_mapping)
    column_order = _get_column_order_and_datatype(
        scoring, return_data, cutoff_dtype, old_naming=old_naming
    )
    result = result.reindex(columns=column_order.keys())

    # Return forecaster if "update"
    if strategy == "update" or (strategy == "no-update_params" and i == 0):
        return result, forecaster
    else:
        return result


def evaluate(
    forecaster,
    cv,
    y,
    X=None,
    strategy: str = "refit",
    scoring: Optional[Union[callable, List[callable]]] = None,
    return_data: bool = False,
    error_score: Union[str, int, float] = np.nan,
    backend: Optional[str] = None,
    compute: bool = True,
    cv_X=None,
    **kwargs,
):
    r"""Evaluate forecaster using timeseries cross-validation.

    All-in-one statistical performance benchmarking utility for forecasters
    which runs a simple backtest experiment and returns a summary pd.DataFrame.

    The experiment run is the following:

    Denote by :math:`y_{train, 1}, y_{test, 1}, \dots, y_{train, K}, y_{test, K}`
    the train/test folds produced by the generator ``cv.split_series(y)``.
    Denote by :math:`X_{train, 1}, X_{test, 1}, \dots, X_{train, K}, X_{test, K}`
    the train/test folds produced by the generator ``cv_X.split_series(X)``
    (if ``X`` is ``None``, consider these to be ``None`` as well).

    1. Set ``i = 1``
    2. Fit the ``forecaster`` to :math:`y_{train, 1}`, :math:`X_{train, 1}`,
       with a ``fh`` to forecast :math:`y_{test, 1}`
    3. The ``forecaster`` predict with exogeneous data :math:`X_{test, i}`
       ``y_pred = forecaster.predict`` (or ``predict_proba`` or ``predict_quantiles``,
       depending on ``scoring``)
    4. Compute ``scoring`` on ``y_pred`` versus :math:`y_{test, 1}`
    5. If ``i == K``, terminate, otherwise
    6. Set ``i = i + 1``
    7. Ingest more data :math:`y_{train, i}`, :math:`X_{train, i}`,
       how depends on ``strategy``:

        - if ``strategy == "refit"``, reset and fit ``forecaster`` via ``fit``,
          on :math:`y_{train, i}`, :math:`X_{train, i}` to forecast :math:`y_{test, i}`
        - if ``strategy == "update"``, update ``forecaster`` via ``update``,
          on :math:`y_{train, i}`, :math:`X_{train, i}` to forecast :math:`y_{test, i}`
        - if ``strategy == "no-update_params"``, forward ``forecaster`` via ``update``,
          with argument ``update_params=False``, to the cutoff of :math:`y_{train, i}`

    8. Go to 3

    Results returned in this function's return are:

    * results of ``scoring`` calculations, from 4,  in the `i`-th loop
    * runtimes for fitting and/or predicting, from 2, 3, 7, in the `i`-th loop
    * cutoff state of ``forecaster``, at 3, in the `i`-th loop
    * :math:`y_{train, i}`, :math:`y_{test, i}`, ``y_pred`` (optional)

    A distributed and-or parallel back-end can be chosen via the ``backend`` parameter.

    Parameters
    ----------
    forecaster : sktime BaseForecaster descendant (concrete forecaster)
        sktime forecaster to benchmark
    cv : sktime BaseSplitter descendant
        determines split of ``y`` and possibly ``X`` into test and train folds
        y is always split according to ``cv``, see above
        if ``cv_X`` is not passed, ``X`` splits are subset to ``loc`` equal to ``y``
        if ``cv_X`` is passed, ``X`` is split according to ``cv_X``
    y : sktime time series container
        Target (endogeneous) time series used in the evaluation experiment
    X : sktime time series container, of same mtype as y
        Exogenous time series used in the evaluation experiment
    strategy : {"refit", "update", "no-update_params"}, optional, default="refit"
        defines the ingestion mode when the forecaster sees new data when window expands
        "refit" = forecaster is refitted to each training window
        "update" = forecaster is updated with training window data, in sequence provided
        "no-update_params" = fit to first training window, re-used without fit or update
    scoring : subclass of sktime.performance_metrics.BaseMetric or list of same,
        default=None. Used to get a score function that takes y_pred and y_test
        arguments and accept y_train as keyword argument.
        If None, then uses scoring = MeanAbsolutePercentageError(symmetric=True).
    return_data : bool, default=False
        Returns three additional columns in the DataFrame, by default False.
        The cells of the columns contain each a pd.Series for y_train,
        y_pred, y_test.
    error_score : "raise" or numeric, default=np.nan
        Value to assign to the score if an exception occurs in estimator fitting. If set
        to "raise", the exception is raised. If a numeric value is given,
        FitFailedWarning is raised.
    backend : {"dask", "loky", "multiprocessing", "threading"}, by default None.
        Runs parallel evaluate if specified and `strategy` is set as "refit".
        - "loky", "multiprocessing" and "threading": uses `joblib` Parallel loops
        - "dask": uses `dask`, requires `dask` package in environment
        Recommendation: Use "dask" or "loky" for parallel evaluate.
        "threading" is unlikely to see speed ups due to the GIL and the serialization
        backend (`cloudpickle`) for "dask" and "loky" is generally more robust than the
        standard `pickle` library used in "multiprocessing".
    compute : bool, default=True
        If backend="dask", whether returned DataFrame is computed.
        If set to True, returns `pd.DataFrame`, otherwise `dask.dataframe.DataFrame`.
    cv_X : sktime BaseSplitter descendant, optional
        determines split of ``X`` into test and train folds
        default is ``X`` being split to identical ``loc`` indices as ``y``
        if passed, must have same number of splits as ``cv``
    **kwargs : Keyword arguments
        Only relevant if backend is specified. Additional kwargs are passed into
        `dask.distributed.get_client` or `dask.distributed.Client` if backend is
        set to "dask", otherwise kwargs are passed into `joblib.Parallel`.

    Returns
    -------
    results : pd.DataFrame or dask.dataframe.DataFrame
        DataFrame that contains several columns with information regarding each
        refit/update and prediction of the forecaster.
        Row index is splitter index of train/test fold in `cv`.
        Entries in the i-th row are for the i-th train/test split in `cv`.
        Columns are as follows:

        - test_{scoring.name}: (float) Model performance score. If `scoring` is a list,
        then there is a column withname `test_{scoring.name}` for each scorer.

        - fit_time: (float) Time in sec for `fit` or `update` on train fold.
        - pred_time: (float) Time in sec to `predict` from fitted estimator.
        - len_train_window: (int) Length of train window.
        - cutoff: (int, pd.Timestamp, pd.Period) cutoff = last time index in train fold.
        - y_train: (pd.Series) only present if see `return_data=True`
        train fold of the i-th split in `cv`, used to fit/update the forecaster.

        - y_pred: (pd.Series) present if see `return_data=True`
        forecasts from fitted forecaster for the i-th test fold indices of `cv`.

        - y_test: (pd.Series) present if see `return_data=True`
        testing fold of the i-th split in `cv`, used to compute the metric.

    Examples
    --------
    The type of evaluation that is done by `evaluate` depends on metrics in
    param `scoring`. Default is `MeanAbsolutePercentageError`.

    >>> from sktime.datasets import load_airline
    >>> from sktime.forecasting.model_evaluation import evaluate
    >>> from sktime.split import ExpandingWindowSplitter
    >>> from sktime.forecasting.naive import NaiveForecaster
    >>> y = load_airline()[:24]
    >>> forecaster = NaiveForecaster(strategy="mean", sp=3)
    >>> cv = ExpandingWindowSplitter(initial_window=12, step_length=6, fh=[1, 2, 3])
    >>> results = evaluate(forecaster=forecaster, y=y, cv=cv)

    Optionally, users may select other metrics that can be supplied
    by `scoring` argument. These can be forecast metrics of any kind as stated `here
    <https://www.sktime.net/en/stable/api_reference/performance_metrics.html?highlight=metrics>`_
    i.e., point forecast metrics, interval metrics, quantile forecast metrics.
    To evaluate estimators using a specific metric, provide them to the scoring arg.

    >>> from sktime.performance_metrics.forecasting import MeanAbsoluteError
    >>> loss = MeanAbsoluteError()
    >>> results = evaluate(forecaster=forecaster, y=y, cv=cv, scoring=loss)

    Optionally, users can provide a list of metrics to `scoring` argument.

    >>> from sktime.performance_metrics.forecasting import MeanSquaredError
    >>> results = evaluate(
    ...     forecaster=forecaster,
    ...     y=y,
    ...     cv=cv,
    ...     scoring=[MeanSquaredError(square_root=True), MeanAbsoluteError()],
    ... )

    An example of an interval metric is the `PinballLoss`.
    It can be used with all probabilistic forecasters.

    >>> from sktime.forecasting.naive import NaiveVariance
    >>> from sktime.performance_metrics.forecasting.probabilistic import PinballLoss
    >>> loss = PinballLoss()
    >>> forecaster = NaiveForecaster(strategy="drift")
    >>> results = evaluate(forecaster=NaiveVariance(forecaster),
    ... y=y, cv=cv, scoring=loss)
    """
    if backend in ["dask", "dask_lazy"]:
        if not _check_soft_dependencies("dask", severity="none"):
            raise RuntimeError(
                "running evaluate with backend='dask' requires the dask package "
                "installed, but dask is not present in the python environment"
            )
    if backend == "dask" and not compute:
        warnings.warn(
            "the compute argument of evaluate is deprecated and will be removed "
            "in sktime 0.25.0. For the same behaviour in the future, "
            'use backend="dask_lazy"',
            stacklevel=2,
        )
        backend = "dask_lazy"

    _check_strategy(strategy)
    cv = check_cv(cv, enforce_start_with_window=True)
    # TODO: remove lines(four lines below) and 599-612 in v0.25.0
    if isinstance(scoring, list):
        raise_warn, num = True, len(scoring)
    else:
        raise_warn, num = False, 1
    # removal until here
    scoring = _check_scores(scoring)

    ALLOWED_SCITYPES = ["Series", "Panel", "Hierarchical"]

    y_valid, _, _ = check_is_scitype(y, scitype=ALLOWED_SCITYPES, return_metadata=True)
    if not y_valid:
        raise TypeError(
            f"Expected y dtype {ALLOWED_SCITYPES!r}. Got {type(y)} instead."
        )

    y = convert_to(y, to_type=PANDAS_MTYPES)

    if X is not None:
        X_valid, _, _ = check_is_scitype(
            X, scitype=ALLOWED_SCITYPES, return_metadata=True
        )
        if not X_valid:
            raise TypeError(
                f"Expected X dtype {ALLOWED_SCITYPES!r}. Got {type(X)} instead."
            )
        X = convert_to(X, to_type=PANDAS_MTYPES)

    cutoff_dtype = str(y.index.dtype)
    _evaluate_window_kwargs = {
        "fh": cv.fh,
        "forecaster": forecaster,
        "scoring": scoring,
        "strategy": strategy,
        "return_data": return_data,
        "error_score": error_score,
        "cutoff_dtype": cutoff_dtype,
    }

    def gen_y_X_train_test(y, X, cv, cv_X):
        """Generate joint splits of y, X as per cv, cv_X.

        If X is None, train/test splits of X are also None.

        If cv_X is None, will default to
        SameLocSplitter(TestPlusTrainSplitter(cv), y)
        i.e., X splits have same loc index as y splits.

        Yields
        ------
        y_train : i-th train split of y as per cv
        y_test : i-th test split of y as per cv
        X_train : i-th train split of y as per cv_X. None if X was None.
        X_test : i-th test split of y as per cv_X. None if X was None.
        """
        geny = cv.split_series(y)
        if X is None:
            for y_train, y_test in geny:
                yield y_train, y_test, None, None
        else:
            if cv_X is None:
                from sktime.split import SameLocSplitter, TestPlusTrainSplitter

                cv_X = SameLocSplitter(TestPlusTrainSplitter(cv), y)

            genx = cv_X.split_series(X)

            for (y_train, y_test), (X_train, X_test) in zip(geny, genx):
                yield y_train, y_test, X_train, X_test

    # generator for y and X splits to iterate over below
    yx_splits = gen_y_X_train_test(y, X, cv, cv_X)

    # sequential strategies cannot be parallelized
    not_parallel = strategy in ["update", "no-update_params"]

    # dispatch by backend and strategy
    if not_parallel:
        # Run temporal cross-validation sequentially
        results = []
        for x in enumerate(yx_splits):
            is_first = x[0] == 0  # first iteration
            if strategy == "update" or (strategy == "no-update_params" and is_first):
                result, forecaster = _evaluate_window(x, _evaluate_window_kwargs)
                _evaluate_window_kwargs["forecaster"] = forecaster
            else:
                result = _evaluate_window(x, _evaluate_window_kwargs)
            results.append(result)
    else:
        if backend == "dask":
            backend_in = "dask_lazy"
        else:
            backend_in = backend
        results = parallelize(
            _evaluate_window, enumerate(yx_splits), _evaluate_window_kwargs, backend_in
        )

    # final formatting of dask dataframes
    if backend in ["dask", "dask_lazy"] and not not_parallel:
        import dask.dataframe as dd

<<<<<<< HEAD
=======
        results = []
        metadata = _get_column_order_and_datatype(scoring, return_data, cutoff_dtype)
        for i, (y_train, y_test, X_train, X_test) in enumerate(yx_splits):
            results.append(
                dask_delayed(_evaluate_window)(
                    y_train,
                    y_test,
                    X_train,
                    X_test,
                    i,
                    **_evaluate_window_kwargs,
                )
            )
>>>>>>> d7e16a57
        results = dd.from_delayed(
            results,
            meta=metadata,
        )
        if backend == "dask":
            results = results.compute()
    else:
        results = pd.concat(results)

    # final formatting of results DataFrame
    results = results.reset_index(drop=True)

    # TODO: remove 16 lines below and 451-455 in v0.25.0
    if raise_warn:
        warnings.warn(
            "Starting v0.25.0 model_evaluation.evaluate module will rearrange "
            "all metric columns to the left of its output result DataFrame. "
            "Please use loc references when addressing the columns. You can "
            "safely ignore this warning if you don't use evaluate function directly.",
            DeprecationWarning,
            stacklevel=2,
        )
        columns = results.columns.to_list()
        non_first_metrics = []
        for _ in range(1, num):
            metric = columns.pop(1)
            non_first_metrics.append(metric)
        results = results.reindex(columns=columns + non_first_metrics)
    #  removal until here
    return results<|MERGE_RESOLUTION|>--- conflicted
+++ resolved
@@ -171,20 +171,6 @@
     return fh
 
 
-<<<<<<< HEAD
-def _evaluate_window(x, meta):
-    # unpack args
-    i, (y_train, y_test, X_train, X_test) = x
-    fh = meta["fh"]
-    forecaster = meta["forecaster"]
-    strategy = meta["strategy"]
-    scoring = meta["scoring"]
-    return_data = meta["return_data"]
-    score_name = meta["score_name"]
-    error_score = meta["error_score"]
-    cutoff_dtype = meta["cutoff_dtype"]
-
-=======
 def _get_pred_args_from_metric(scitype, metric):
     pred_args = {
         "pred_quantiles": "alpha",
@@ -197,21 +183,17 @@
     return {}
 
 
-def _evaluate_window(
-    y_train,
-    y_test,
-    X_train,
-    X_test,
-    i,
-    fh,
-    forecaster,
-    strategy,
-    scoring,
-    return_data,
-    error_score,
-    cutoff_dtype,
-):
->>>>>>> d7e16a57
+def _evaluate_window(x, meta):
+    # unpack args
+    i, (y_train, y_test, X_train, X_test) = x
+    fh = meta["fh"]
+    forecaster = meta["forecaster"]
+    strategy = meta["strategy"]
+    scoring = meta["scoring"]
+    return_data = meta["return_data"]
+    error_score = meta["error_score"]
+    cutoff_dtype = meta["cutoff_dtype"]
+
     # set default result values in case estimator fitting fails
     score = error_score
     fit_time = np.nan
@@ -630,26 +612,9 @@
     if backend in ["dask", "dask_lazy"] and not not_parallel:
         import dask.dataframe as dd
 
-<<<<<<< HEAD
-=======
-        results = []
         metadata = _get_column_order_and_datatype(scoring, return_data, cutoff_dtype)
-        for i, (y_train, y_test, X_train, X_test) in enumerate(yx_splits):
-            results.append(
-                dask_delayed(_evaluate_window)(
-                    y_train,
-                    y_test,
-                    X_train,
-                    X_test,
-                    i,
-                    **_evaluate_window_kwargs,
-                )
-            )
->>>>>>> d7e16a57
-        results = dd.from_delayed(
-            results,
-            meta=metadata,
-        )
+
+        results = dd.from_delayed(results, meta=metadata)
         if backend == "dask":
             results = results.compute()
     else:
