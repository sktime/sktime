#!/usr/bin/env python3 -u
# -*- coding: utf-8 -*-
# copyright: sktime developers, BSD-3-Clause License (see LICENSE file)
"""Implements functions to be used in evaluating forecasting models."""

__author__ = ["aiwalter", "mloning"]
__all__ = ["evaluate"]

import time
import warnings

import numpy as np
import pandas as pd

from sktime.exceptions import FitFailedWarning
from sktime.forecasting.base import ForecastingHorizon
from sktime.utils.validation.forecasting import (
    check_cv,
    check_fh,
    check_scoring,
    check_X,
)
from sktime.utils.validation.series import check_series


def evaluate(
    forecaster,
    cv,
    y,
    X=None,
    strategy="refit",
    scoring=None,
    return_data=False,
    error_score=np.nan,
):
    """Evaluate forecaster using timeseries cross-validation.

    Parameters
    ----------
    forecaster : sktime.forecaster
        Any forecaster
    cv : Temporal cross-validation splitter
        Splitter of how to split the data into test data and train data
    y : pd.Series
        Target time series to which to fit the forecaster.
    X : pd.DataFrame, default=None
        Exogenous variables
    strategy : {"refit", "update", "no-update_params"}, optional, default="refit"
        defines the ingestion mode when the forecaster sees new data when window expands
        "refit" = forecaster is refitted to each training window
        "update" = forecaster is updated with training window data, in sequence provided
        "no-update_params" = fit to first training window, re-used without fit or update
    scoring : subclass of sktime.performance_metrics.BaseMetric, default=None.
        Used to get a score function that takes y_pred and y_test arguments
        and accept y_train as keyword argument.
        If None, then uses scoring = MeanAbsolutePercentageError(symmetric=True).
    return_data : bool, default=False
        Returns three additional columns in the DataFrame, by default False.
        The cells of the columns contain each a pd.Series for y_train,
        y_pred, y_test.
    error_score : "raise" or numeric, default=np.nan
        Value to assign to the score if an exception occurs in estimator fitting. If set
        to "raise", the exception is raised. If a numeric value is given,
        FitFailedWarning is raised.

    Returns
    -------
    pd.DataFrame
        DataFrame that contains several columns with information regarding each
        refit/update and prediction of the forecaster.

    Examples
    --------
        The type of evaluation that is done by `evaluate` depends on metrics in
        param `scoring`. Default is `MeanAbsolutePercentageError`.
    >>> from sktime.datasets import load_airline
    >>> from sktime.forecasting.model_evaluation import evaluate
    >>> from sktime.forecasting.model_selection import ExpandingWindowSplitter
    >>> from sktime.forecasting.naive import NaiveForecaster
    >>> y = load_airline()
    >>> forecaster = NaiveForecaster(strategy="mean", sp=12)
    >>> cv = ExpandingWindowSplitter(initial_window=12, step_length=3,
    ... fh=[1, 2, 3, 4, 5, 6, 7, 8, 9, 10, 11, 12])
    >>> results = evaluate(forecaster=forecaster, y=y, cv=cv)

        Optionally, users may select other metrics that can be supplied
        by `scoring` argument. These can be forecast metrics of any kind,
        i.e., point forecast metrics, interval metrics, quantile foreast metrics.
        https://www.sktime.org/en/stable/api_reference/performance_metrics.html?highlight=metrics

        To evaluate estimators using a specific metric, provide them to the scoring arg.
    >>> from sktime.performance_metrics.forecasting import MeanAbsoluteError
    >>> loss = MeanAbsoluteError()
    >>> results = evaluate(forecaster=forecaster, y=y, cv=cv, scoring=loss)

        An example of an interval metric is the `PinballLoss`.
        It can be used with all probabilistic forecasters.
    >>> from sktime.forecasting.naive import NaiveVariance
    >>> from sktime.performance_metrics.forecasting.probabilistic import PinballLoss
    >>> loss = PinballLoss()
    >>> forecaster = NaiveForecaster(strategy="drift")
    >>> results = evaluate(forecaster=NaiveVariance(forecaster),
    ... y=y, cv=cv, scoring=loss)
    """
    _check_strategy(strategy)
    cv = check_cv(cv, enforce_start_with_window=True)
    scoring = check_scoring(scoring)
    y = check_series(
        y,
        enforce_univariate=forecaster.get_tag("scitype:y") == "univariate",
        enforce_multivariate=forecaster.get_tag("scitype:y") == "multivariate",
    )
    X = check_X(X)

    # Define score name.
    score_name = "test_" + scoring.name

    # Initialize dataframe.
    results = []

    # Run temporal cross-validation.
    for i, (train, test) in enumerate(cv.split(y)):

<<<<<<< HEAD
=======
        # set default result values in case estimator fitting fails
        score = error_score
        fit_time = np.nan
        pred_time = np.nan
        cutoff = np.nan
        y_pred = np.nan

>>>>>>> ffff8067
        # split data
        y_train, y_test, X_train, X_test = _split(y, X, train, test, cv.fh)

        # create forecasting horizon
        fh = ForecastingHorizon(y_test.index, is_relative=False)

        try:
            # fit/update
            start_fit = time.perf_counter()
            if i == 0 or strategy == "refit":
                forecaster = forecaster.clone()
                forecaster.fit(y_train, X_train, fh=fh)

            else:  # if strategy in ["update", "no-update_params"]:
                update_params = strategy == "update"
                forecaster.update(y_train, X_train, update_params=update_params)
            fit_time = time.perf_counter() - start_fit

            pred_type = {
                "pred_quantiles": "forecaster.predict_quantiles",
                "pred_intervals": "forecaster.predict_interval",
                "pred_proba": "forecaster.predict_proba",
                None: "forecaster.predict",
            }
            # predict
            start_pred = time.perf_counter()

            if hasattr(scoring, "metric_args"):
                metric_args = scoring.metric_args

            try:
                scitype = scoring.get_tag("scitype:y_pred")
            except ValueError:
                # If no scitype exists then metric is not proba and no args needed
                scitype = None
                metric_args = {}

            y_pred = eval(pred_type[scitype])(fh, X_test, **metric_args)

            pred_time = time.perf_counter() - start_pred

            # score
            score = scoring(y_test, y_pred, y_train=y_train)
<<<<<<< HEAD
            if True:
                raise ValueError("ererrere")
=======
>>>>>>> ffff8067

            # cutoff
            cutoff = forecaster.cutoff

        except Exception as e:
            if error_score == "raise":
                raise e
            else:
                warnings.warn(
                    f"""
                Fitting of forecaster failed, you can set error_score='raise' to see
                the exception message. Fit failed for len(y_train)={len(y_train)}.
                The score will be set to {error_score}.
                Failed forecaster: {forecaster}.
                """,
                    FitFailedWarning,
                )
<<<<<<< HEAD
                # set default result values in case estimator fitting has failed
                score = error_score
                fit_time = np.nan
                pred_time = np.nan
                cutoff = np.nan
                y_pred = np.nan
=======
>>>>>>> ffff8067

        # save results
        results.append(
            {
                score_name: score,
                "fit_time": fit_time,
                "pred_time": pred_time,
                "len_train_window": len(y_train),
                "cutoff": cutoff,
                "y_train": y_train if return_data else np.nan,
                "y_test": y_test if return_data else np.nan,
                "y_pred": y_pred if return_data else np.nan,
            }
        )

    results = pd.DataFrame(results)
    # post-processing of results
    if not return_data:
        results = results.drop(columns=["y_train", "y_test", "y_pred"])
    results["len_train_window"] = results["len_train_window"].astype(int)

    return results


def _split(y, X, train, test, fh):
    """Split y and X for given train and test set indices."""
    y_train = y.iloc[train]
    y_test = y.iloc[test]

    cutoff = y_train.index[-1]
    fh = check_fh(fh)
    fh = fh.to_relative(cutoff)

    if X is not None:
        X_train = X.iloc[train, :]

        # We need to expand test indices to a full range, since some forecasters
        # require the full range of exogenous values.
        test = np.arange(test[0] - fh.min(), test[-1]) + 1
        X_test = X.iloc[test, :]
    else:
        X_train = None
        X_test = None

    return y_train, y_test, X_train, X_test


def _check_strategy(strategy):
    """Assert strategy value.

    Parameters
    ----------
    strategy : str
        strategy of how to evaluate a forecaster
        must be in "refit", "update" , "no-update_params"

    Raises
    ------
    ValueError
        If strategy value is not in expected values, raise error.
    """
    valid_strategies = ("refit", "update", "no-update_params")
    if strategy not in valid_strategies:
        raise ValueError(f"`strategy` must be one of {valid_strategies}")<|MERGE_RESOLUTION|>--- conflicted
+++ resolved
@@ -121,16 +121,6 @@
     # Run temporal cross-validation.
     for i, (train, test) in enumerate(cv.split(y)):
 
-<<<<<<< HEAD
-=======
-        # set default result values in case estimator fitting fails
-        score = error_score
-        fit_time = np.nan
-        pred_time = np.nan
-        cutoff = np.nan
-        y_pred = np.nan
-
->>>>>>> ffff8067
         # split data
         y_train, y_test, X_train, X_test = _split(y, X, train, test, cv.fh)
 
@@ -174,11 +164,6 @@
 
             # score
             score = scoring(y_test, y_pred, y_train=y_train)
-<<<<<<< HEAD
-            if True:
-                raise ValueError("ererrere")
-=======
->>>>>>> ffff8067
 
             # cutoff
             cutoff = forecaster.cutoff
@@ -196,15 +181,12 @@
                 """,
                     FitFailedWarning,
                 )
-<<<<<<< HEAD
                 # set default result values in case estimator fitting has failed
                 score = error_score
                 fit_time = np.nan
                 pred_time = np.nan
                 cutoff = np.nan
                 y_pred = np.nan
-=======
->>>>>>> ffff8067
 
         # save results
         results.append(
