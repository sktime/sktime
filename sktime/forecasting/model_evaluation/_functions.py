--- conflicted
+++ resolved
@@ -171,8 +171,6 @@
     return fh
 
 
-<<<<<<< HEAD
-=======
 def _get_pred_args_from_metric(scitype, metric):
     pred_args = {
         "pred_quantiles": "alpha",
@@ -185,7 +183,6 @@
     return {}
 
 
->>>>>>> ac6bf41e
 def _evaluate_window(x, meta):
     # unpack args
     i, (y_train, y_test, X_train, X_test) = x
@@ -194,10 +191,6 @@
     strategy = meta["strategy"]
     scoring = meta["scoring"]
     return_data = meta["return_data"]
-<<<<<<< HEAD
-    score_name = meta["score_name"]
-=======
->>>>>>> ac6bf41e
     error_score = meta["error_score"]
     cutoff_dtype = meta["cutoff_dtype"]
 
@@ -524,7 +517,6 @@
                 "running evaluate with backend='dask' requires the dask package "
                 "installed, but dask is not present in the python environment"
             )
-<<<<<<< HEAD
 
     # todo 0.25.0: remove kwargs and this warning
     if kwargs != {}:
@@ -533,13 +525,6 @@
             "to pass configuration arguments to the parallelization backend, "
             "use backend_params instead.",
             DeprecationWarning,
-=======
-    if backend == "dask" and not compute:
-        warnings.warn(
-            "the compute argument of evaluate is deprecated and will be removed "
-            "in sktime 0.25.0. For the same behaviour in the future, "
-            'use backend="dask_lazy"',
->>>>>>> ac6bf41e
             stacklevel=2,
         )
         backend = "dask_lazy"
@@ -654,40 +639,20 @@
         else:
             backend_in = backend
         results = parallelize(
-<<<<<<< HEAD
             fun=_evaluate_window,
             iter=enumerate(yx_splits),
             meta=_evaluate_window_kwargs,
             backend=backend_in,
             backend_params=backend_params,
-=======
-            _evaluate_window, enumerate(yx_splits), _evaluate_window_kwargs, backend_in
->>>>>>> ac6bf41e
         )
 
     # final formatting of dask dataframes
     if backend in ["dask", "dask_lazy"] and not not_parallel:
         import dask.dataframe as dd
 
-<<<<<<< HEAD
-        results = dd.from_delayed(
-            results,
-            meta={
-                score_name: "float",
-                "fit_time": "float",
-                "pred_time": "float",
-                "len_train_window": "int",
-                "cutoff": cutoff_dtype,
-                "y_train": "object",
-                "y_test": "object",
-                "y_pred": "object",
-            },
-        )
-=======
         metadata = _get_column_order_and_datatype(scoring, return_data, cutoff_dtype)
 
         results = dd.from_delayed(results, meta=metadata)
->>>>>>> ac6bf41e
         if backend == "dask":
             results = results.compute()
     else:
