#!/usr/bin/env python3 -u
# copyright: sktime developers, BSD-3-Clause License (see LICENSE file)
"""Implements functions to be used in evaluating forecasting models."""

__author__ = ["aiwalter", "mloning", "fkiraly", "topher-lo"]
__all__ = ["evaluate"]

import time
import warnings
from typing import Dict, List, Optional, Union

import numpy as np
import pandas as pd

from sktime.datatypes import check_is_scitype, convert_to
from sktime.exceptions import FitFailedWarning
from sktime.forecasting.base import ForecastingHorizon
from sktime.utils.validation._dependencies import _check_soft_dependencies
from sktime.utils.validation.forecasting import check_cv, check_scoring

PANDAS_MTYPES = ["pd.DataFrame", "pd.Series", "pd-multiindex", "pd_multiindex_hier"]


def _check_strategy(strategy):
    """Assert strategy value.

    Parameters
    ----------
    strategy : str
        strategy of how to evaluate a forecaster
        must be in "refit", "update" , "no-update_params"

    Raises
    ------
    ValueError
        If strategy value is not in expected values, raise error.
    """
    valid_strategies = ("refit", "update", "no-update_params")
    if strategy not in valid_strategies:
        raise ValueError(f"`strategy` must be one of {valid_strategies}")


def _check_scores(metrics) -> Dict:
    """Validate and coerce to BaseMetric and segregate them based on predict type.

    Parameters
    ----------
    metrics : sktime accepted metrics object or a list of them or None

    Return
    ------
    metrics_type : Dict
        The key is metric types and its value is a list of its corresponding metrics.
    """
    if not isinstance(metrics, List):
        metrics = [metrics]

    metrics_type = {}
    for metric in metrics:
        metric = check_scoring(metric)
        # collect predict type
        if hasattr(metric, "get_tag"):
            scitype = metric.get_tag(
                "scitype:y_pred", raise_error=False, tag_value_default="pred"
            )
        else:  # If no scitype exists then metric is a point forecast type
            scitype = "pred"
        if scitype not in metrics_type.keys():
            metrics_type[scitype] = [metric]
        else:
            metrics_type[scitype].append(metric)
    return metrics_type


def _get_column_order_and_datatype(
    metric_types: Dict, return_data: bool = True, cutoff_dtype=None
) -> Dict:
    """Get the ordered column name and input datatype of results."""
    others_metadata = {
        "len_train_window": "int",
        "cutoff": cutoff_dtype,
    }
    y_metadata = {
        "y_train": "object",
        "y_test": "object",
    }
    fit_metadata, metrics_metadata = {"fit_time": "float"}, {}
    for scitype in metric_types:
        fit_metadata[f"{scitype}_time"] = "float"
        if return_data:
            y_metadata[f"y_{scitype}"] = "object"
        for metric in metric_types.get(scitype):
            metrics_metadata[f"test_{metric.name}"] = "float"
    fit_metadata.update(others_metadata)
    if return_data:
        fit_metadata.update(y_metadata)
    metrics_metadata.update(fit_metadata)
    return metrics_metadata.copy()


# should we remove _split since this is no longer being used?
def _split(
    y,
    X,
    train,
    test,
    freq=None,
):
    # split data according to cv
    y_train, y_test = y.iloc[train], y.iloc[test]
    X_train, X_test = None, None

    if X is not None:
        # For X_test, we select the full range of test/train values.
        # for those transformers that change the size of input.
        test_plus_train = np.append(train, test)
        X_train, X_test = (
            X.iloc[train].sort_index(),
            X.iloc[test_plus_train].sort_index(),
        )  # Defensive sort

    # Defensive assignment of freq
    if freq is not None:
        try:
            if y_train.index.nlevels == 1:
                y_train.index.freq = freq
                y_test.index.freq = freq
            else:
                # See: https://github.com/pandas-dev/pandas/issues/33647
                y_train.index.levels[-1].freq = freq
                y_test.index.levels[-1].freq = freq
        except AttributeError:  # Can't set attribute for range or period index
            pass

        if X is not None:
            try:
                if X.index.nlevels == 1:
                    X_train.index.freq = freq
                    X_test.index.freq = freq
                else:
                    X_train.index.levels[-1].freq = freq
                    X_test.index.levels[-1].freq = freq
            except AttributeError:  # Can't set attribute for range or period index
                pass

    return y_train, y_test, X_train, X_test


def _select_fh_from_y(y):
    # create forecasting horizon
    # if cv object has fh, we use that
    idx = y.index
    # otherwise, if y_test is not hierarchical, we simply take the index of y_test
    if y.index.nlevels == 1:
        fh = ForecastingHorizon(idx, is_relative=False)
    # otherwise, y_test is hierarchical, and we take its unique time indices
    else:
        fh_idx = idx.get_level_values(-1).unique()
        fh = ForecastingHorizon(fh_idx, is_relative=False)
    return fh


def _evaluate_window(
    y_train,
    y_test,
    X_train,
    X_test,
    i,
    fh,
    forecaster,
    strategy,
    scoring,
    return_data,
    error_score,
    cutoff_dtype,
):
    # set default result values in case estimator fitting fails
    score = error_score
    fit_time = np.nan
    pred_time = np.nan
    cutoff = pd.Period(pd.NaT) if cutoff_dtype.startswith("period") else pd.NA
    y_pred = pd.NA
    temp_result = dict()

    if fh is None:
        fh = _select_fh_from_y(y_test)

    try:
        # fit/update
        start_fit = time.perf_counter()
        if i == 0 or strategy == "refit":
            forecaster = forecaster.clone()
            forecaster.fit(y=y_train, X=X_train, fh=fh)
        else:  # if strategy in ["update", "no-update_params"]:
            update_params = strategy == "update"
            forecaster.update(y_train, X_train, update_params=update_params)
        fit_time = time.perf_counter() - start_fit

        # predict based on metrics
        pred_type = {
            "pred_quantiles": "predict_quantiles",
            "pred_interval": "predict_interval",
            "pred_proba": "predict_proba",
            "pred": "predict",
        }
<<<<<<< HEAD
        # cache prediction from the first scitype and reuse it to compute other metrics
        for scitype in scoring:
            method = getattr(forecaster, pred_type[scitype])
            start_pred = time.perf_counter()
            y_pred = method(fh, X_test)
            pred_time = time.perf_counter() - start_pred
            temp_result[f"{scitype}_time"] = [pred_time]
            for metric in scoring.get(scitype):
                score = metric(y_test, y_pred, y_train=y_train)
                temp_result[f"test_{metric.name}"] = [score]
            if return_data:
                temp_result[f"y_{scitype}"] = [y_pred]
=======
        # predict
        start_pred = time.perf_counter()

        if hasattr(scoring, "metric_args"):
            metric_args = scoring.metric_args
        else:
            metric_args = {}

        if hasattr(scoring, "get_tag"):
            scitype = scoring.get_tag("scitype:y_pred", raise_error=False)
        else:
            # If no scitype exists then metric is not proba and no args needed
            scitype = None

        methodname = pred_type[scitype]
        method = getattr(forecaster, methodname)

        y_pred = method(fh=fh, X=X_test, **metric_args)
        pred_time = time.perf_counter() - start_pred
        # score
        score = scoring(y_test, y_pred, y_train=y_train)
>>>>>>> 3860377d
        # get cutoff
        cutoff = forecaster.cutoff

    except Exception as e:
        if error_score == "raise":
            raise e
        else:  # assign default value when fitting failed
            for scitype in scoring:
                temp_result[f"{scitype}_time"] = [pred_time]
                if return_data:
                    temp_result[f"y_{scitype}"] = [y_pred]
                for metric in scoring.get(scitype):
                    temp_result[f"test_{metric.name}"] = [score]
            warnings.warn(
                f"""
                In evaluate, fitting of forecaster {type(forecaster).__name__} failed,
                you can set error_score='raise' in evaluate to see
                the exception message. Fit failed for len(y_train)={len(y_train)}.
                The score will be set to {error_score}.
                Failed forecaster with parameters: {forecaster}.
                """,
                FitFailedWarning,
                stacklevel=2,
            )

    if pd.isnull(cutoff):
        cutoff_ind = cutoff
    else:
        cutoff_ind = cutoff[0]

    # Storing the remaining evaluate detail
    temp_result["fit_time"] = [fit_time]
    temp_result["len_train_window"] = [len(y_train)]
    temp_result["cutoff"] = [cutoff_ind]
    if return_data:
        temp_result["y_train"] = [y_train]
        temp_result["y_test"] = [y_test]
    result = pd.DataFrame(temp_result)
    result = result.astype({"len_train_window": int, "cutoff": cutoff_dtype})
    column_order = _get_column_order_and_datatype(scoring, return_data, cutoff_dtype)
    result = result.reindex(columns=column_order.keys())

    # Return forecaster if "update"
    if strategy == "update" or (strategy == "no-update_params" and i == 0):
        return result, forecaster
    else:
        return result


def evaluate(
    forecaster,
    cv,
    y,
    X=None,
    strategy: str = "refit",
    scoring: Optional[Union[callable, List[callable]]] = None,
    return_data: bool = False,
    error_score: Union[str, int, float] = np.nan,
    backend: Optional[str] = None,
    compute: bool = True,
    cv_X=None,
    **kwargs,
):
    r"""Evaluate forecaster using timeseries cross-validation.

    All-in-one statistical performance benchmarking utility for forecasters
    which runs a simple backtest experiment and returns a summary pd.DataFrame.

    The experiment run is the following:

    Denote by :math:`y_{train, 1}, y_{test, 1}, \dots, y_{train, K}, y_{test, K}`
    the train/test folds produced by the generator ``cv.split_series(y)``.
    Denote by :math:`X_{train, 1}, X_{test, 1}, \dots, X_{train, K}, X_{test, K}`
    the train/test folds produced by the generator ``cv_X.split_series(X)``
    (if ``X`` is ``None``, consider these to be ``None`` as well).

    1. Set ``i = 1``
    2. Fit the ``forecaster`` to :math:`y_{train, 1}`, :math:`X_{train, 1}`,
       with a ``fh`` to forecast :math:`y_{test, 1}`
    3. The ``forecaster`` predict with exogeneous data :math:`X_{test, i}`
       ``y_pred = forecaster.predict`` (or ``predict_proba`` or ``predict_quantiles``,
       depending on ``scoring``)
    4. Compute ``scoring`` on ``y_pred`` versus :math:`y_{test, 1}`
    5. If ``i == K``, terminate, otherwise
    6. Set ``i = i + 1``
    7. Ingest more data :math:`y_{train, i}`, :math:`X_{train, i}`,
       how depends on ``strategy``:

        - if ``strategy == "refit"``, reset and fit ``forecaster`` via ``fit``,
          on :math:`y_{train, i}`, :math:`X_{train, i}` to forecast :math:`y_{test, i}`
        - if ``strategy == "update"``, update ``forecaster`` via ``update``,
          on :math:`y_{train, i}`, :math:`X_{train, i}` to forecast :math:`y_{test, i}`
        - if ``strategy == "no-update_params"``, forward ``forecaster`` via ``update``,
          with argument ``update_params=False``, to the cutoff of :math:`y_{train, i}`

    8. Go to 3

    Results returned in this function's return are:

    * results of ``scoring`` calculations, from 4,  in the `i`-th loop
    * runtimes for fitting and/or predicting, from 2, 3, 7, in the `i`-th loop
    * cutoff state of ``forecaster``, at 3, in the `i`-th loop
    * :math:`y_{train, i}`, :math:`y_{test, i}`, ``y_pred`` (optional)

    A distributed and-or parallel back-end can be chosen via the ``backend`` parameter.

    Parameters
    ----------
    forecaster : sktime BaseForecaster descendant (concrete forecaster)
        sktime forecaster to benchmark
    cv : sktime BaseSplitter descendant
        determines split of ``y`` and possibly ``X`` into test and train folds
        y is always split according to ``cv``, see above
        if ``cv_X`` is not passed, ``X`` splits are subset to ``loc`` equal to ``y``
        if ``cv_X`` is passed, ``X`` is split according to ``cv_X``
    y : sktime time series container
        Target (endogeneous) time series used in the evaluation experiment
    X : sktime time series container, of same mtype as y
        Exogenous time series used in the evaluation experiment
    strategy : {"refit", "update", "no-update_params"}, optional, default="refit"
        defines the ingestion mode when the forecaster sees new data when window expands
        "refit" = forecaster is refitted to each training window
        "update" = forecaster is updated with training window data, in sequence provided
        "no-update_params" = fit to first training window, re-used without fit or update
    scoring : subclass of sktime.performance_metrics.BaseMetric or list of same,
        default=None. Used to get a score function that takes y_pred and y_test
        arguments and accept y_train as keyword argument.
        If None, then uses scoring = MeanAbsolutePercentageError(symmetric=True).
    return_data : bool, default=False
        Returns three additional columns in the DataFrame, by default False.
        The cells of the columns contain each a pd.Series for y_train,
        y_pred, y_test.
    error_score : "raise" or numeric, default=np.nan
        Value to assign to the score if an exception occurs in estimator fitting. If set
        to "raise", the exception is raised. If a numeric value is given,
        FitFailedWarning is raised.
    backend : {"dask", "loky", "multiprocessing", "threading"}, by default None.
        Runs parallel evaluate if specified and `strategy` is set as "refit".
        - "loky", "multiprocessing" and "threading": uses `joblib` Parallel loops
        - "dask": uses `dask`, requires `dask` package in environment
        Recommendation: Use "dask" or "loky" for parallel evaluate.
        "threading" is unlikely to see speed ups due to the GIL and the serialization
        backend (`cloudpickle`) for "dask" and "loky" is generally more robust than the
        standard `pickle` library used in "multiprocessing".
    compute : bool, default=True
        If backend="dask", whether returned DataFrame is computed.
        If set to True, returns `pd.DataFrame`, otherwise `dask.dataframe.DataFrame`.
    cv_X : sktime BaseSplitter descendant, optional
        determines split of ``X`` into test and train folds
        default is ``X`` being split to identical ``loc`` indices as ``y``
        if passed, must have same number of splits as ``cv``
    **kwargs : Keyword arguments
        Only relevant if backend is specified. Additional kwargs are passed into
        `dask.distributed.get_client` or `dask.distributed.Client` if backend is
        set to "dask", otherwise kwargs are passed into `joblib.Parallel`.

    Returns
    -------
    results : pd.DataFrame or dask.dataframe.DataFrame
        DataFrame that contains several columns with information regarding each
        refit/update and prediction of the forecaster.
        Row index is splitter index of train/test fold in `cv`.
        Entries in the i-th row are for the i-th train/test split in `cv`.
        Columns are as follows:

        - test_{scoring.name}: (float) Model performance score. If `scoring` is a list,
        then there is a column withname `test_{scoring.name}` for each scorer.

        - fit_time: (float) Time in sec for `fit` or `update` on train fold.
        - pred_time: (float) Time in sec to `predict` from fitted estimator.
        - len_train_window: (int) Length of train window.
        - cutoff: (int, pd.Timestamp, pd.Period) cutoff = last time index in train fold.
        - y_train: (pd.Series) only present if see `return_data=True`
        train fold of the i-th split in `cv`, used to fit/update the forecaster.

        - y_pred: (pd.Series) present if see `return_data=True`
        forecasts from fitted forecaster for the i-th test fold indices of `cv`.

        - y_test: (pd.Series) present if see `return_data=True`
        testing fold of the i-th split in `cv`, used to compute the metric.

    Examples
    --------
    The type of evaluation that is done by `evaluate` depends on metrics in
    param `scoring`. Default is `MeanAbsolutePercentageError`.

    >>> from sktime.datasets import load_airline
    >>> from sktime.forecasting.model_evaluation import evaluate
    >>> from sktime.forecasting.model_selection import ExpandingWindowSplitter
    >>> from sktime.forecasting.naive import NaiveForecaster
    >>> y = load_airline()[:24]
    >>> forecaster = NaiveForecaster(strategy="mean", sp=3)
    >>> cv = ExpandingWindowSplitter(initial_window=12, step_length=6, fh=[1, 2, 3])
    >>> results = evaluate(forecaster=forecaster, y=y, cv=cv)

    Optionally, users may select other metrics that can be supplied
    by `scoring` argument. These can be forecast metrics of any kind as stated `here
    <https://www.sktime.net/en/stable/api_reference/performance_metrics.html?highlight=metrics>`_
    i.e., point forecast metrics, interval metrics, quantile forecast metrics.
    To evaluate estimators using a specific metric, provide them to the scoring arg.

    >>> from sktime.performance_metrics.forecasting import MeanAbsoluteError
    >>> loss = MeanAbsoluteError()
    >>> results = evaluate(forecaster=forecaster, y=y, cv=cv, scoring=loss)

    Optionally, users can provide a list of metrics to `scoring` argument.

    >>> from sktime.performance_metrics.forecasting import MeanSquaredError
    >>> results = evaluate(
    ...     forecaster=forecaster,
    ...     y=y,
    ...     cv=cv,
    ...     scoring=[MeanSquaredError(square_root=True), MeanAbsoluteError()],
    ... )

    An example of an interval metric is the `PinballLoss`.
    It can be used with all probabilistic forecasters.

    >>> from sktime.forecasting.naive import NaiveVariance
    >>> from sktime.performance_metrics.forecasting.probabilistic import PinballLoss
    >>> loss = PinballLoss()
    >>> forecaster = NaiveForecaster(strategy="drift")
    >>> results = evaluate(forecaster=NaiveVariance(forecaster),
    ... y=y, cv=cv, scoring=loss)
    """
    if backend == "dask" and not _check_soft_dependencies("dask", severity="none"):
        raise RuntimeError(
            "running evaluate with backend='dask' requires the dask package installed,"
            "but dask is not present in the python environment"
        )

    _check_strategy(strategy)
    cv = check_cv(cv, enforce_start_with_window=True)
    # TODO: remove lines 457-458 and 602-608 in v0.24.0
    raise_warn = True if isinstance(scoring, list) else False
    scoring = _check_scores(scoring)

    ALLOWED_SCITYPES = ["Series", "Panel", "Hierarchical"]

    y_valid, _, _ = check_is_scitype(y, scitype=ALLOWED_SCITYPES, return_metadata=True)
    if not y_valid:
        raise TypeError(
            f"Expected y dtype {ALLOWED_SCITYPES!r}. Got {type(y)} instead."
        )

    y = convert_to(y, to_type=PANDAS_MTYPES)

    if X is not None:
        X_valid, _, _ = check_is_scitype(
            X, scitype=ALLOWED_SCITYPES, return_metadata=True
        )
        if not X_valid:
            raise TypeError(
                f"Expected X dtype {ALLOWED_SCITYPES!r}. Got {type(X)} instead."
            )
        X = convert_to(X, to_type=PANDAS_MTYPES)

    cutoff_dtype = str(y.index.dtype)
    _evaluate_window_kwargs = {
        "fh": cv.fh,
        "forecaster": forecaster,
        "scoring": scoring,
        "strategy": strategy,
        "return_data": return_data,
        "error_score": error_score,
        "cutoff_dtype": cutoff_dtype,
    }

    def gen_y_X_train_test(y, X, cv, cv_X):
        """Generate joint splits of y, X as per cv, cv_X.

        If X is None, train/test splits of X are also None.

        If cv_X is None, will default to
        SameLocSplitter(TestPlusTrainSplitter(cv), y)
        i.e., X splits have same loc index as y splits.

        Yields
        ------
        y_train : i-th train split of y as per cv
        y_test : i-th test split of y as per cv
        X_train : i-th train split of y as per cv_X. None if X was None.
        X_test : i-th test split of y as per cv_X. None if X was None.
        """
        geny = cv.split_series(y)
        if X is None:
            for y_train, y_test in geny:
                yield y_train, y_test, None, None
        else:
            if cv_X is None:
                from sktime.forecasting.model_selection import (
                    SameLocSplitter,
                    TestPlusTrainSplitter,
                )

                cv_X = SameLocSplitter(TestPlusTrainSplitter(cv), y)

            genx = cv_X.split_series(X)

            for (y_train, y_test), (X_train, X_test) in zip(geny, genx):
                yield y_train, y_test, X_train, X_test

    # generator for y and X splits to iterate over below
    yx_splits = gen_y_X_train_test(y, X, cv, cv_X)

    # dispatch by backend and strategy
    if backend is None or strategy in ["update", "no-update_params"]:
        # Run temporal cross-validation sequentially
        results = []
        for i, (y_train, y_test, X_train, X_test) in enumerate(yx_splits):
            if strategy == "update" or (strategy == "no-update_params" and i == 0):
                result, forecaster = _evaluate_window(
                    y_train,
                    y_test,
                    X_train,
                    X_test,
                    i,
                    **_evaluate_window_kwargs,
                )
                _evaluate_window_kwargs["forecaster"] = forecaster
            else:
                result = _evaluate_window(
                    y_train,
                    y_test,
                    X_train,
                    X_test,
                    i,
                    **_evaluate_window_kwargs,
                )
            results.append(result)
        results = pd.concat(results)

    elif backend == "dask":
        # Use Dask delayed instead of joblib,
        # which uses Futures under the hood
        import dask.dataframe as dd
        from dask import delayed as dask_delayed

        results = []
        metadata = _get_column_order_and_datatype(scoring, return_data, cutoff_dtype)
        for i, (y_train, y_test, X_train, X_test) in enumerate(yx_splits):
            results.append(
                dask_delayed(_evaluate_window)(
                    y_train,
                    y_test,
                    X_train,
                    X_test,
                    i,
                    **_evaluate_window_kwargs,
                )
            )
        results = dd.from_delayed(
            results,
            meta=metadata,
        )
        if compute:
            results = results.compute()

    else:
        # Otherwise use joblib
        from joblib import Parallel, delayed

        results = Parallel(backend=backend, **kwargs)(
            delayed(_evaluate_window)(
                y_train,
                y_test,
                X_train,
                X_test,
                i,
                **_evaluate_window_kwargs,
            )
            for i, (y_train, y_test, X_train, X_test) in enumerate(yx_splits)
        )
        results = pd.concat(results)

    # final formatting of results DataFrame
    results = results.reset_index(drop=True)

    # TODO: remove lines 602-608 and 457-458 in v0.24.0
    if raise_warn:
        warnings.warn(
            "Please ensure using loc references when addressing the columns' result",
            DeprecationWarning,
            stacklevel=2,
        )
    return results<|MERGE_RESOLUTION|>--- conflicted
+++ resolved
@@ -203,7 +203,6 @@
             "pred_proba": "predict_proba",
             "pred": "predict",
         }
-<<<<<<< HEAD
         # cache prediction from the first scitype and reuse it to compute other metrics
         for scitype in scoring:
             method = getattr(forecaster, pred_type[scitype])
@@ -216,29 +215,6 @@
                 temp_result[f"test_{metric.name}"] = [score]
             if return_data:
                 temp_result[f"y_{scitype}"] = [y_pred]
-=======
-        # predict
-        start_pred = time.perf_counter()
-
-        if hasattr(scoring, "metric_args"):
-            metric_args = scoring.metric_args
-        else:
-            metric_args = {}
-
-        if hasattr(scoring, "get_tag"):
-            scitype = scoring.get_tag("scitype:y_pred", raise_error=False)
-        else:
-            # If no scitype exists then metric is not proba and no args needed
-            scitype = None
-
-        methodname = pred_type[scitype]
-        method = getattr(forecaster, methodname)
-
-        y_pred = method(fh=fh, X=X_test, **metric_args)
-        pred_time = time.perf_counter() - start_pred
-        # score
-        score = scoring(y_test, y_pred, y_train=y_train)
->>>>>>> 3860377d
         # get cutoff
         cutoff = forecaster.cutoff
 
