--- conflicted
+++ resolved
@@ -139,16 +139,14 @@
     np.testing.assert_equal(actual, expected)
 
 
-<<<<<<< HEAD
+
 '''
 Just temporarily commenting this out, will add back later! - Suspect Arima
 may not be the best way to test this
-=======
 @pytest.mark.skipif(
     not _check_estimator_deps(ARIMA, severity="none"),
     reason="skip test if required soft dependencies not available",
 )
->>>>>>> 32fdc4e5
 def test_evaluate_no_exog_against_with_exog():
     """Check that adding exogenous data produces different results."""
     y, X = load_longley()
