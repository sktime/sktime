#!/usr/bin/env python3 -u
# copyright: sktime developers, BSD-3-Clause License (see LICENSE file)
"""Tests for model evaluation module.

In particular, function `evaluate`, that performs time series cross-validation, is
tested with various configurations for correct output.
"""

__author__ = ["aiwalter", "mloning", "fkiraly"]
__all__ = [
    "test_evaluate_common_configs",
    "test_evaluate_global_mode",
    "test_evaluate_initial_window",
    "test_evaluate_no_exog_against_with_exog",
]

import numpy as np
import pandas as pd
import pytest
from sklearn.linear_model import LinearRegression
from sklearn.model_selection import KFold

from sktime.datasets import load_airline, load_longley

# from sktime.exceptions import FitFailedWarning
# commented out until bugs are resolved, see test_evaluate_error_score
from sktime.forecasting.arima import ARIMA, AutoARIMA
from sktime.forecasting.base import ForecastingHorizon
from sktime.forecasting.base._base import BaseForecaster
from sktime.forecasting.compose._reduce import DirectReductionForecaster
from sktime.forecasting.exp_smoothing import ExponentialSmoothing
from sktime.forecasting.model_evaluation import evaluate
from sktime.forecasting.model_evaluation._functions import (
    _check_scores,
    _get_column_order_and_datatype,
)
from sktime.forecasting.naive import NaiveForecaster
from sktime.forecasting.tests._config import TEST_FHS, TEST_STEP_LENGTHS_INT
from sktime.performance_metrics.forecasting import (
    MeanAbsoluteError,
    MeanAbsolutePercentageError,
    MeanAbsoluteScaledError,
    MeanSquaredPercentageError,
    MedianSquaredPercentageError,
)
from sktime.performance_metrics.forecasting.probabilistic import (
    CRPS,
    ConstraintViolation,
    EmpiricalCoverage,
    IntervalWidth,
    LogLoss,
    PinballLoss,
)
from sktime.split import (
    ExpandingWindowSplitter,
    InstanceSplitter,
    SingleWindowSplitter,
    SlidingWindowSplitter,
)
from sktime.tests.test_switch import run_test_for_class
from sktime.utils._testing.estimator_checks import _assert_array_almost_equal
from sktime.utils._testing.forecasting import make_forecasting_problem
from sktime.utils._testing.hierarchical import _make_hierarchical
from sktime.utils._testing.series import _make_series
from sktime.utils.dependencies import _check_soft_dependencies
from sktime.utils.parallel import _get_parallel_test_fixtures

METRICS = [MeanAbsolutePercentageError(symmetric=True), MeanAbsoluteScaledError()]
METRICS_GLOBAL = [MeanSquaredPercentageError(), MedianSquaredPercentageError()]
PROBA_METRICS = [CRPS(), EmpiricalCoverage(), LogLoss(), PinballLoss()]
INTERVAL_METRICS_WITH_PARAMS = [
    EmpiricalCoverage(coverage=0.95),
    ConstraintViolation(coverage=[0.7, 0.8]),
    IntervalWidth(coverage=[0.7, 0.8]),
]

# list of parallelization backends to test
BACKENDS = _get_parallel_test_fixtures("estimator")
STRATEGY = ["refit", "update", "no-update_params"]


def _check_evaluate_output(
    out,
    cv,
    y,
    scoring,
    return_data,
    return_model,
    cv_global=None,
):
    assert isinstance(out, pd.DataFrame)
    # Check column names.
    scoring = _check_scores(scoring)
    columns = _get_column_order_and_datatype(
        metric_types=scoring, return_data=return_data, return_model=return_model
    )
    assert set(out.columns) == columns.keys(), "Columns are not identical"

    # Check number of rows against number of splits.
    if cv_global is not None:
        n_splits = cv_global.get_n_splits(y)
    else:
        n_splits = cv.get_n_splits(y)
    assert out.shape[0] == n_splits

    # Check if all timings are positive.
    assert np.all(out.filter(like="_time") >= 0)

    # Check cutoffs.
    if cv_global is None:
        cutoff = cv.get_cutoffs(y)
        cutoff = y.iloc[cutoff].index.to_numpy()
        np.testing.assert_array_equal(out["cutoff"].to_numpy(), cutoff)
    else:
        cutoff = cv.get_cutoffs(y)
        cutoff = y.iloc[cutoff, :].index.get_level_values(-1).to_numpy()

        np.testing.assert_array_equal(
            out["cutoff"].map(lambda x: x.to_numpy()).to_numpy(),
            cutoff.repeat(len(out["cutoff"])),
        )

    # Check training window lengths.
    if isinstance(cv, SlidingWindowSplitter) and cv.initial_window is not None:
        assert np.all(out.loc[0, "len_train_window"] == cv.initial_window)
        assert np.all(out.loc[1:, "len_train_window"] == cv.window_length)

    elif isinstance(cv, ExpandingWindowSplitter):
        step = cv.step_length
        start = cv.window_length
        end = start + (n_splits * step)
        expected = np.arange(start, end, step)
        actual = out.loc[:, "len_train_window"].to_numpy()

        np.testing.assert_array_equal(expected, actual)
        assert np.all(out.loc[0, "len_train_window"] == cv.window_length)

    elif cv_global is not None:
        if isinstance(cv.fh, ForecastingHorizon):
            window_length = cv.window_length + np.max(cv.fh.to_relative(cutoff))
        else:
            window_length = cv.window_length + np.max(cv.fh)
        assert np.all(out.loc[:, "len_train_window"] == window_length)

    else:
        assert np.all(out.loc[:, "len_train_window"] == cv.window_length)

    # Check fitted models
    if return_model:
        assert "fitted_forecaster" in out.columns
        assert all(
            isinstance(f, (BaseForecaster, type(None)))
            for f in out["fitted_forecaster"].values
        )


@pytest.mark.skipif(
    not run_test_for_class(evaluate),
    reason="run test only if softdeps are present and incrementally (if requested)",
)
# Test using MAPE and MASE scorers so that tests cover a metric that doesn't
# use y_train (MAPE) and one that does use y_train (MASE).
@pytest.mark.parametrize("CV", [SlidingWindowSplitter, ExpandingWindowSplitter])
@pytest.mark.parametrize("fh", TEST_FHS)
@pytest.mark.parametrize("window_length", [7, 10])
@pytest.mark.parametrize("step_length", TEST_STEP_LENGTHS_INT)
@pytest.mark.parametrize("strategy", STRATEGY)
@pytest.mark.parametrize("scoring", METRICS)
@pytest.mark.parametrize("backend", BACKENDS)
def test_evaluate_common_configs(
    CV, fh, window_length, step_length, strategy, scoring, backend
):
    """Test evaluate common configs."""
    # skip test for dask backend if dask is not installed
    if backend == "dask" and not _check_soft_dependencies("dask", severity="none"):
        return None
    # also skip for ray backend if ray is not installed
    if backend == "ray" and not _check_soft_dependencies("ray", severity="none"):
        return None

    y = make_forecasting_problem(n_timepoints=30, index_type="int")
    forecaster = NaiveForecaster()
    cv = CV(fh, window_length, step_length=step_length)

    out = evaluate(
        forecaster=forecaster,
        y=y,
        cv=cv,
        strategy=strategy,
        scoring=scoring,
        **backend,
    )
    _check_evaluate_output(
        out=out, cv=cv, y=y, scoring=scoring, return_data=False, return_model=False
    )

    # check scoring
    actual = out.loc[:, f"test_{scoring.name}"]

    n_splits = cv.get_n_splits(y)
    expected = np.empty(n_splits)
    for i, (train, test) in enumerate(cv.split(y)):
        f = forecaster.clone()
        f.fit(y.iloc[train], fh=fh)
        expected[i] = scoring(y.iloc[test], f.predict(), y_train=y.iloc[train])

    np.testing.assert_array_equal(actual, expected)


@pytest.mark.skipif(
    not run_test_for_class(evaluate),
    reason="run test only if softdeps are present and incrementally (if requested)",
)
@pytest.mark.skipif(
    not _check_soft_dependencies("pytorch-forecasting", severity="none"),
    reason="skip test if required soft dependency not available",
)
@pytest.mark.parametrize("scoring", METRICS_GLOBAL)
@pytest.mark.parametrize("strategy", STRATEGY)
@pytest.mark.parametrize("backend", BACKENDS)
def test_evaluate_global_mode(scoring, strategy, backend):
    """Check that evaluate works with hierarchical data."""
    if backend["backend"] == "multiprocessing":
        # multiprocessing will block the test due to unknown reason
        if strategy not in ["update", "no-update_params"]:
            # if strategy in ["update","no-update_params"], it won't run parallelly
            return None

<<<<<<< HEAD
    # skip test for dask backend if dask is not installed
    if backend == "dask" and not _check_soft_dependencies("dask", severity="none"):
        return None
    # also skip for ray backend if ray is not installed
    if backend == "ray" and not _check_soft_dependencies("ray", severity="ray"):
        return None

=======
>>>>>>> 02e3716c
    hierarchy_levels = (4, 4)
    timepoints = 5
    data = _make_hierarchical(
        hierarchy_levels=hierarchy_levels,
        max_timepoints=timepoints,
        min_timepoints=timepoints,
        n_columns=2,
    )
    for col in data.columns:
        data[col] = np.ones(timepoints * np.prod(hierarchy_levels))
    X = data["c0"].to_frame()
    y = data["c1"].to_frame()

    from sktime.forecasting.pytorchforecasting import PytorchForecastingDeepAR

    params = {
        "trainer_params": {
            # the training process is not deterministic
            # train 10 epoches to make sure loss is low enough
            "max_epochs": 1,
        },
        "model_params": {
            "cell_type": "GRU",
            "rnn_layers": 1,
            "hidden_size": 2,
            "log_interval": -1,
        },
        "dataset_params": {
            "max_encoder_length": 3,
        },
        "random_log_path": True,  # fix parallel file access error in CI
    }
    forecaster = PytorchForecastingDeepAR(**params)
    cv_global = InstanceSplitter(KFold(2))
    cv = SingleWindowSplitter(fh=[1], window_length=4)
    out = evaluate(
        forecaster,
        cv,
        y,
        X=X,
        scoring=scoring,
        strategy=strategy,
        error_score="raise",
        cv_global=cv_global,
        **backend,
    )
    _check_evaluate_output(
        out, cv, y, scoring, False, cv_global=cv_global, return_model=False
    )
    # check scoring
    actual = out.loc[:, f"test_{scoring.name}"]
    assert np.all(np.abs(actual) < 1e-3)


@pytest.mark.skipif(
    not run_test_for_class([evaluate] + PROBA_METRICS)
    or not _check_soft_dependencies("skpro", severity="none"),
    reason="run test only if softdeps are present and incrementally (if requested)",
)
@pytest.mark.parametrize("return_data", [True, False])
@pytest.mark.parametrize("return_model", [True, False])
@pytest.mark.parametrize("scores", [METRICS, PROBA_METRICS, METRICS + PROBA_METRICS])
def test_scoring_list(return_data, return_model, scores):
    y = make_forecasting_problem(n_timepoints=30, index_type="int")
    forecaster = NaiveForecaster()
    cv = SlidingWindowSplitter(fh=[1, 2, 3], initial_window=15, step_length=5)

    out = evaluate(
        forecaster=forecaster,
        y=y,
        cv=cv,
        scoring=scores,
        return_data=return_data,
        return_model=return_model,
    )
    _check_evaluate_output(
        out=out,
        cv=cv,
        y=y,
        scoring=scores,
        return_data=return_data,
        return_model=return_model,
    )


@pytest.mark.skipif(
    not run_test_for_class(evaluate),
    reason="run test only if softdeps are present and incrementally (if requested)",
)
def test_evaluate_initial_window():
    """Test evaluate initial window."""
    initial_window = 20
    y = make_forecasting_problem(n_timepoints=30, index_type="int")
    forecaster = NaiveForecaster()
    fh = 1
    cv = SlidingWindowSplitter(fh=fh, initial_window=initial_window)
    scoring = MeanAbsolutePercentageError(symmetric=True)
    out = evaluate(
        forecaster=forecaster, y=y, cv=cv, strategy="update", scoring=scoring
    )
    _check_evaluate_output(
        out=out, cv=cv, y=y, scoring=scoring, return_data=False, return_model=False
    )
    assert out.loc[0, "len_train_window"] == initial_window

    # check scoring
    actual = out.loc[0, f"test_{scoring.name}"]
    train, test = next(cv.split(y))
    f = forecaster.clone()
    f.fit(y.iloc[train], fh=fh)
    expected = scoring(y.iloc[test], f.predict(), y_Train=y.iloc[train])
    np.testing.assert_equal(actual, expected)


@pytest.mark.skipif(
    not run_test_for_class(evaluate),
    reason="run test only if softdeps are present and incrementally (if requested)",
)
def test_evaluate_no_exog_against_with_exog():
    """Check that adding exogenous data produces different results."""
    y, X = load_longley()
    forecaster = DirectReductionForecaster(LinearRegression())
    cv = SlidingWindowSplitter()
    scoring = MeanAbsolutePercentageError(symmetric=True)

    out_exog = evaluate(forecaster, cv, y, X=X, scoring=scoring)
    out_no_exog = evaluate(forecaster, cv, y, X=None, scoring=scoring)

    scoring_name = f"test_{scoring.name}"
    assert np.all(out_exog[scoring_name] != out_no_exog[scoring_name])


@pytest.mark.skipif(
    not run_test_for_class(evaluate),
    reason="run test only if softdeps are present and incrementally (if requested)",
)
@pytest.mark.skipif(
    not _check_soft_dependencies("statsmodels", severity="none"),
    reason="skip test if required soft dependency not available",
)
@pytest.mark.parametrize("error_score", [np.nan, "raise", 1000])
@pytest.mark.parametrize("return_data", [True, False])
@pytest.mark.parametrize("strategy", STRATEGY)
@pytest.mark.parametrize("return_model", [True, False])
@pytest.mark.parametrize("backend", BACKENDS)
@pytest.mark.parametrize("scores", [[MeanAbsolutePercentageError()], METRICS])
def test_evaluate_error_score(
    error_score, return_data, return_model, strategy, backend, scores
):
    """Test evaluate to raise warnings and exceptions according to error_score value."""
    forecaster = ExponentialSmoothing(sp=12)
    y = load_airline()
    # add NaN to make ExponentialSmoothing fail
    y.iloc[1] = np.nan
    fh = [1, 2, 3]
    cv = SlidingWindowSplitter(step_length=33, initial_window=36, fh=fh)
    scoring_name = [f"test_{score.name}" for score in scores]

    args = {
        "forecaster": forecaster,
        "y": y,
        "cv": cv,
        "scoring": scores,
        "return_data": return_data,
        "return_model": return_model,
        "error_score": error_score,
        "strategy": strategy,
    }
    args.update(backend)

    if error_score in [np.nan, 1000]:
        # known bug - loky backend does not pass on warnings, #5307
        # known bug - warnings are sporadically not raised otherwise, #5959

        # commented out until bugs are resolved

        # if backend["backend"] not in ["loky", "multiprocessing"]:
        #     with pytest.warns(FitFailedWarning):
        #         results = evaluate(**args)
        # else:
        #     results = evaluate(**args)
        results = evaluate(**args)

        if isinstance(error_score, type(np.nan)):
            assert all(results[scoring_name].isna().sum() > 0)
        if error_score == 1000:
            assert all(results[scoring_name].max() == 1000)
    if error_score == "raise":
        with pytest.raises(Exception):  # noqa: B017
            evaluate(**args)


@pytest.mark.skipif(
    not run_test_for_class(evaluate),
    reason="run test only if softdeps are present and incrementally (if requested)",
)
@pytest.mark.parametrize("backend", BACKENDS)
def test_evaluate_hierarchical(backend):
    """Check that evaluate works with hierarchical data."""
    # skip test for dask backend if dask is not installed
    if backend == "dask" and not _check_soft_dependencies("dask", severity="none"):
        return None
    # also skip for ray backend if ray is not installed
    if backend == "ray" and not _check_soft_dependencies("ray", severity="none"):
        return None

    y = _make_hierarchical(
        random_state=0, hierarchy_levels=(2, 2), min_timepoints=12, max_timepoints=12
    )
    X = _make_hierarchical(
        random_state=42, hierarchy_levels=(2, 2), min_timepoints=12, max_timepoints=12
    )
    y = y.sort_index()
    X = X.sort_index()

    forecaster = DirectReductionForecaster(LinearRegression())
    cv = SlidingWindowSplitter()
    scoring = MeanAbsolutePercentageError(symmetric=True)
    out_exog = evaluate(
        forecaster, cv, y, X=X, scoring=scoring, error_score="raise", **backend
    )
    out_no_exog = evaluate(
        forecaster, cv, y, X=None, scoring=scoring, error_score="raise", **backend
    )

    scoring_name = f"test_{scoring.name}"
    assert np.all(out_exog[scoring_name] != out_no_exog[scoring_name])


# ARIMA models from statsmodels, pmdarima
ARIMA_MODELS = [ARIMA, AutoARIMA]

# breaks for SARIMAX, see issue #3670, this should be fixed
# ARIMA_MODELS = [ARIMA, AutoARIMA, SARIMAX]


@pytest.mark.skipif(
    not run_test_for_class([evaluate]),
    reason="run test only if softdeps are present and incrementally (if requested)",
)
@pytest.mark.parametrize("cls", ARIMA_MODELS)
def test_evaluate_bigger_X(cls):
    """Check that evaluating ARIMA models with exogeneous X works.

    Example adapted from bug report #3657.
    """
    if not run_test_for_class(cls):
        return None

    y, X = load_longley()

    f = cls.create_test_instance()
    cv = ExpandingWindowSplitter(initial_window=3, step_length=1, fh=np.arange(1, 4))
    loss = MeanAbsoluteError()

    # check that this does not break
    evaluate(forecaster=f, y=y, X=X, cv=cv, error_score="raise", scoring=loss)


@pytest.mark.skipif(
    not run_test_for_class([evaluate] + PROBA_METRICS)
    or not _check_soft_dependencies("skpro", severity="none"),
    reason="run test only if softdeps are present and incrementally (if requested)",
)
@pytest.mark.parametrize("n_columns", [1, 2])
@pytest.mark.parametrize("scoring", PROBA_METRICS)
def test_evaluate_probabilistic(n_columns, scoring):
    """Check that evaluate works with interval, quantile, and distribution forecasts."""
    y = _make_series(n_columns=n_columns)

    forecaster = NaiveForecaster()
    cv = SlidingWindowSplitter()
    try:
        out = evaluate(
            forecaster,
            cv,
            y,
            X=None,
            scoring=scoring,
            error_score="raise",
        )
        scoring_name = f"test_{scoring.name}"
        assert scoring_name in out.columns
    except NotImplementedError:
        pass


@pytest.mark.skipif(
    not run_test_for_class([evaluate] + INTERVAL_METRICS_WITH_PARAMS),
    reason="run test only if softdeps are present and incrementally (if requested)",
)
@pytest.mark.parametrize("n_columns", [1, 2])
@pytest.mark.parametrize("scoring", INTERVAL_METRICS_WITH_PARAMS)
def test_evaluate_probabilistic_with_params(n_columns, scoring):
    """Check that evaluate works with interval, quantile, and distribution forecasts."""
    y = _make_series(n_columns=n_columns)

    forecaster = NaiveForecaster()
    cv = SlidingWindowSplitter()
    out = evaluate(
        forecaster,
        cv,
        y,
        X=None,
        scoring=scoring,
        error_score="raise",
        return_data=True,
    )
    scoring_coverage = scoring._coverage
    assert "y_pred_interval" in out.columns
    df_intervals = pd.concat(out["y_pred_interval"].to_list())
    columns = {col[1] for col in df_intervals.columns if len(col) == 3}
    assert all(coverage in columns for coverage in scoring_coverage)


@pytest.mark.skipif(
    not run_test_for_class(evaluate),
    reason="run test only if softdeps are present and incrementally (if requested)",
)
def test_evaluate_hierarchical_unequal_X_y():
    """Test evaluate with hierarchical X and y where X is larger.

    Tests failure case in bug report #4842.
    """
    from sktime.transformations.hierarchical.aggregate import Aggregator

    # hierarchical/panel with 2-level pd.MultiIndex,
    # level 0 with "A", and "B", dates from 2020-01-01 to 2020-01-10
    df = pd.DataFrame(
        index=pd.MultiIndex.from_product(
            [["A", "B"], pd.date_range("2020-01-01", "2020-01-10").to_period("D")]
        ),
        data={"target": np.arange(20) % 10},
    ).sort_index()
    df = Aggregator().fit_transform(df)

    y = df[df.index.get_level_values(-1) < "2020-01-08"]
    X = df.copy()
    cv = ExpandingWindowSplitter(initial_window=2, fh=[1], step_length=1)

    f = NaiveForecaster()

    # this fails in the case of #4842 as y and X have different length
    res = evaluate(f, cv, y, X, error_score="raise")

    # further sanity checks to pin down deterministic properties of return
    assert isinstance(res, pd.DataFrame)
    assert res.shape == (5, 5)

    expected_cols = np.array([1 / 2, 1 / 3, 1 / 4, 1 / 5, 1 / 6])
    output_metrics = res.loc[:, "test_MeanAbsolutePercentageError"].values
    _assert_array_almost_equal(output_metrics, expected_cols)<|MERGE_RESOLUTION|>--- conflicted
+++ resolved
@@ -226,16 +226,6 @@
             # if strategy in ["update","no-update_params"], it won't run parallelly
             return None
 
-<<<<<<< HEAD
-    # skip test for dask backend if dask is not installed
-    if backend == "dask" and not _check_soft_dependencies("dask", severity="none"):
-        return None
-    # also skip for ray backend if ray is not installed
-    if backend == "ray" and not _check_soft_dependencies("ray", severity="ray"):
-        return None
-
-=======
->>>>>>> 02e3716c
     hierarchy_levels = (4, 4)
     timepoints = 5
     data = _make_hierarchical(
