#!/usr/bin/env python3 -u
# -*- coding: utf-8 -*-
# copyright: sktime developers, BSD-3-Clause License (see LICENSE file)
"""Tests for model evaluation module.

In particular, function `evaluate`, that performs time series
cross-validation, is tested with various configurations for correct output.
"""

__author__ = ["aiwalter", "mloning", "fkiraly"]
__all__ = [
    "test_evaluate_common_configs",
    "test_evaluate_initial_window",
    "test_evaluate_no_exog_against_with_exog",
]

import numpy as np
import pandas as pd
import pytest
from sklearn.linear_model import LinearRegression

from sktime.datasets import load_airline, load_longley
from sktime.exceptions import FitFailedWarning
from sktime.forecasting.arima import ARIMA, AutoARIMA
from sktime.forecasting.compose._reduce import DirectReductionForecaster
from sktime.forecasting.ets import AutoETS
from sktime.forecasting.exp_smoothing import ExponentialSmoothing
from sktime.forecasting.model_evaluation import evaluate
from sktime.forecasting.model_selection import (
    ExpandingWindowSplitter,
    SlidingWindowSplitter,
)
from sktime.forecasting.naive import NaiveForecaster
from sktime.forecasting.tests._config import TEST_FHS, TEST_STEP_LENGTHS_INT
from sktime.performance_metrics.forecasting import (
    MeanAbsoluteError,
    MeanAbsolutePercentageError,
    MeanAbsoluteScaledError,
)
from sktime.performance_metrics.forecasting.probabilistic import (
    CRPS,
    EmpiricalCoverage,
    LogLoss,
    PinballLoss,
)
from sktime.utils._testing.forecasting import make_forecasting_problem
from sktime.utils._testing.hierarchical import _make_hierarchical
<<<<<<< HEAD
from sktime.utils.validation._dependencies import _check_estimator_deps
=======
from sktime.utils._testing.series import _make_series
from sktime.utils.validation._dependencies import _check_soft_dependencies
>>>>>>> 4ffd8d4c


def _check_evaluate_output(out, cv, y, scoring):
    assert isinstance(out, pd.DataFrame)

    # Check column names.
    assert set(out.columns) == {
        "cutoff",
        "fit_time",
        "len_train_window",
        "pred_time",
        f"test_{scoring.name}",
    }

    # Check number of rows against number of splits.
    n_splits = cv.get_n_splits(y)
    assert out.shape[0] == n_splits

    # Check if all timings are positive.
    assert np.all(out.filter(like="_time") >= 0)

    # Check cutoffs.
    np.testing.assert_array_equal(
        out["cutoff"].to_numpy(), y.iloc[cv.get_cutoffs(y)].index.to_numpy()
    )

    # Check training window lengths.
    if isinstance(cv, SlidingWindowSplitter) and cv.initial_window is not None:
        assert np.all(out.loc[0, "len_train_window"] == cv.initial_window)
        assert np.all(out.loc[1:, "len_train_window"] == cv.window_length)

    elif isinstance(cv, ExpandingWindowSplitter):
        step = cv.step_length
        start = cv.window_length
        end = start + (n_splits * step)
        expected = np.arange(start, end, step)
        actual = out.loc[:, "len_train_window"].to_numpy()

        np.testing.assert_array_equal(expected, actual)
        assert np.all(out.loc[0, "len_train_window"] == cv.window_length)

    else:
        assert np.all(out.loc[:, "len_train_window"] == cv.window_length)


# Test using MAPE and MASE scorers so that tests cover a metric that doesn't
# use y_train (MAPE) and one that does use y_train (MASE).
@pytest.mark.parametrize("CV", [SlidingWindowSplitter, ExpandingWindowSplitter])
@pytest.mark.parametrize("fh", TEST_FHS)
@pytest.mark.parametrize("window_length", [7, 10])
@pytest.mark.parametrize("step_length", TEST_STEP_LENGTHS_INT)
@pytest.mark.parametrize("strategy", ["refit", "update"])
@pytest.mark.parametrize(
    "scoring",
    [
        MeanAbsolutePercentageError(symmetric=True),
        MeanAbsoluteScaledError(),
    ],
)
@pytest.mark.parametrize("backend", [None, "dask", "loky", "threading"])
def test_evaluate_common_configs(
    CV, fh, window_length, step_length, strategy, scoring, backend
):
    """Test evaluate common configs."""
    # skip test for dask backend if dask is not installed
    if backend == "dask" and not _check_soft_dependencies("dask", severity="none"):
        return None

    y = make_forecasting_problem(n_timepoints=30, index_type="int")
    forecaster = NaiveForecaster()
    cv = CV(fh, window_length, step_length=step_length)

    out = evaluate(
        forecaster=forecaster,
        y=y,
        cv=cv,
        strategy=strategy,
        scoring=scoring,
        backend=backend,
    )
    _check_evaluate_output(out, cv, y, scoring)

    # check scoring
    actual = out.loc[:, f"test_{scoring.name}"]

    n_splits = cv.get_n_splits(y)
    expected = np.empty(n_splits)
    for i, (train, test) in enumerate(cv.split(y)):
        f = forecaster.clone()
        f.fit(y.iloc[train], fh=fh)
        expected[i] = scoring(y.iloc[test], f.predict(), y_train=y.iloc[train])

    np.testing.assert_array_equal(actual, expected)


@pytest.mark.parametrize("return_data", [True, False])
def test_scoring_list(return_data):
    y = make_forecasting_problem(n_timepoints=30, index_type="int")
    forecaster = NaiveForecaster()
    cv = SlidingWindowSplitter(fh=[1, 2, 3], initial_window=15, step_length=5)

    out = evaluate(
        forecaster=forecaster,
        y=y,
        cv=cv,
        scoring=[
            MeanAbsolutePercentageError(symmetric=True),
            MeanAbsoluteScaledError(),
        ],
        return_data=return_data,
    )
    assert "test_MeanAbsolutePercentageError" in out.columns
    assert "test_MeanAbsoluteScaledError" in out.columns
    if return_data:
        assert "y_pred" in out.columns
        assert "y_train" in out.columns
        assert "y_test" in out.columns
    else:
        assert "y_pred" not in out.columns
        assert "y_train" not in out.columns
        assert "y_test" not in out.columns


def test_evaluate_initial_window():
    """Test evaluate initial window."""
    initial_window = 20
    y = make_forecasting_problem(n_timepoints=30, index_type="int")
    forecaster = NaiveForecaster()
    fh = 1
    cv = SlidingWindowSplitter(fh=fh, initial_window=initial_window)
    scoring = MeanAbsolutePercentageError(symmetric=True)
    out = evaluate(
        forecaster=forecaster, y=y, cv=cv, strategy="update", scoring=scoring
    )
    _check_evaluate_output(out, cv, y, scoring)
    assert out.loc[0, "len_train_window"] == initial_window

    # check scoring
    actual = out.loc[0, f"test_{scoring.name}"]
    train, test = next(cv.split(y))
    f = forecaster.clone()
    f.fit(y.iloc[train], fh=fh)
    expected = scoring(y.iloc[test], f.predict(), y_Train=y.iloc[train])
    np.testing.assert_equal(actual, expected)


def test_evaluate_no_exog_against_with_exog():
    """Check that adding exogenous data produces different results."""
    y, X = load_longley()
    forecaster = DirectReductionForecaster(LinearRegression())
    cv = SlidingWindowSplitter()
    scoring = MeanAbsolutePercentageError(symmetric=True)

    out_exog = evaluate(forecaster, cv, y, X=X, scoring=scoring)
    out_no_exog = evaluate(forecaster, cv, y, X=None, scoring=scoring)

    scoring_name = f"test_{scoring.name}"
    assert np.all(out_exog[scoring_name] != out_no_exog[scoring_name])


@pytest.mark.skipif(
    not _check_soft_dependencies("statsmodels", severity="none"),
    reason="skip test if required soft dependency not available",
)
@pytest.mark.parametrize("error_score", [np.nan, "raise", 1000])
@pytest.mark.parametrize("return_data", [True, False])
@pytest.mark.parametrize("strategy", ["refit", "update"])
@pytest.mark.parametrize("backend", [None, "dask", "loky", "threading"])
def test_evaluate_error_score(error_score, return_data, strategy, backend):
    """Test evaluate to raise warnings and exceptions according to error_score value."""
    # skip test for dask backend if dask is not installed
    if backend == "dask" and not _check_soft_dependencies("dask", severity="none"):
        return None

    forecaster = ExponentialSmoothing(sp=12)
    y = load_airline()
    # add NaN to make ExponentialSmoothing fail
    y.iloc[1] = np.nan
    fh = [1, 2, 3]
    cv = ExpandingWindowSplitter(step_length=48, initial_window=12, fh=fh)
    if error_score in [np.nan, 1000]:
        with pytest.warns(FitFailedWarning):
            results = evaluate(
                forecaster=forecaster,
                y=y,
                cv=cv,
                return_data=return_data,
                error_score=error_score,
                strategy=strategy,
                backend=backend,
            )
        if isinstance(error_score, type(np.nan)):
            assert results["test_MeanAbsolutePercentageError"].isna().sum() > 0
        if error_score == 1000:
            assert results["test_MeanAbsolutePercentageError"].max() == 1000
    if error_score == "raise":
        with pytest.raises(Exception):  # noqa: B017
            evaluate(
                forecaster=forecaster,
                y=y,
                cv=cv,
                return_data=return_data,
                error_score=error_score,
                strategy=strategy,
            )


@pytest.mark.parametrize("backend", [None, "dask", "loky", "threading"])
def test_evaluate_hierarchical(backend):
    """Check that evaluate works with hierarchical data."""
    # skip test for dask backend if dask is not installed
    if backend == "dask" and not _check_soft_dependencies("dask", severity="none"):
        return None

    y = _make_hierarchical(
        random_state=0, hierarchy_levels=(2, 2), min_timepoints=20, max_timepoints=20
    )
    X = _make_hierarchical(
        random_state=42, hierarchy_levels=(2, 2), min_timepoints=20, max_timepoints=20
    )
    y = y.sort_index()
    X = X.sort_index()

    forecaster = DirectReductionForecaster(LinearRegression())
    cv = SlidingWindowSplitter()
    scoring = MeanAbsolutePercentageError(symmetric=True)
    out_exog = evaluate(
        forecaster, cv, y, X=X, scoring=scoring, error_score="raise", backend=backend
    )
    out_no_exog = evaluate(
        forecaster, cv, y, X=None, scoring=scoring, error_score="raise", backend=backend
    )

    scoring_name = f"test_{scoring.name}"
    assert np.all(out_exog[scoring_name] != out_no_exog[scoring_name])


<<<<<<< HEAD
# ARIMA models from statsmodels, pmdarima
ARIMA_MODELS = [ARIMA, AutoARIMA]

# breaks for SARIMAX, see issue #3670, this should be fixed
# ARIMA_MODELS = [ARIMA, AutoARIMA, SARIMAX]


@pytest.mark.parametrize("cls", ARIMA_MODELS)
def test_evaluate_bigger_X(cls):
    """Check that evaluating ARIMA models with exogeneous X works.

    Example adapted from bug report #3657.
    """
    if not _check_estimator_deps(cls, severity="none"):
        return None

    y, X = load_longley()

    f = cls.create_test_instance()
    cv = ExpandingWindowSplitter(initial_window=3, step_length=1, fh=np.arange(1, 4))
    loss = MeanAbsoluteError()

    # check that this does not break
    evaluate(forecaster=f, y=y, X=X, cv=cv, error_score="raise", scoring=loss)
=======
PROBA_METRICS = [CRPS, EmpiricalCoverage, LogLoss, PinballLoss]


@pytest.mark.skipif(
    not _check_soft_dependencies("statsmodels", severity="none"),
    reason="skip test if required soft dependency not available",
)
@pytest.mark.parametrize("n_columns", [1, 2])
@pytest.mark.parametrize("metric", PROBA_METRICS)
def test_evaluate_probabilistic(n_columns, metric):
    """Check that evaluate works with interval, quantile, and distribution forecasts."""
    y = _make_series(n_columns=n_columns)

    forecaster = AutoETS()
    cv = SlidingWindowSplitter()
    scoring = metric()
    try:
        out = evaluate(
            forecaster,
            cv,
            y,
            X=None,
            scoring=scoring,
            error_score="raise",
        )
        scoring_name = f"test_{scoring.name}"
        assert scoring_name in out.columns
    except NotImplementedError:
        pass
>>>>>>> 4ffd8d4c
<|MERGE_RESOLUTION|>--- conflicted
+++ resolved
@@ -45,12 +45,11 @@
 )
 from sktime.utils._testing.forecasting import make_forecasting_problem
 from sktime.utils._testing.hierarchical import _make_hierarchical
-<<<<<<< HEAD
-from sktime.utils.validation._dependencies import _check_estimator_deps
-=======
 from sktime.utils._testing.series import _make_series
-from sktime.utils.validation._dependencies import _check_soft_dependencies
->>>>>>> 4ffd8d4c
+from sktime.utils.validation._dependencies import (
+    _check_estimator_deps,
+    _check_soft_dependencies,
+)
 
 
 def _check_evaluate_output(out, cv, y, scoring):
@@ -288,7 +287,6 @@
     assert np.all(out_exog[scoring_name] != out_no_exog[scoring_name])
 
 
-<<<<<<< HEAD
 # ARIMA models from statsmodels, pmdarima
 ARIMA_MODELS = [ARIMA, AutoARIMA]
 
@@ -313,7 +311,8 @@
 
     # check that this does not break
     evaluate(forecaster=f, y=y, X=X, cv=cv, error_score="raise", scoring=loss)
-=======
+
+
 PROBA_METRICS = [CRPS, EmpiricalCoverage, LogLoss, PinballLoss]
 
 
@@ -342,5 +341,4 @@
         scoring_name = f"test_{scoring.name}"
         assert scoring_name in out.columns
     except NotImplementedError:
-        pass
->>>>>>> 4ffd8d4c
+        pass