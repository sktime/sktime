--- conflicted
+++ resolved
@@ -229,21 +229,14 @@
     # add NaN to make ExponentialSmoothing fail
     y.iloc[1] = np.nan
     fh = [1, 2, 3]
-<<<<<<< HEAD
-    cv = ExpandingWindowSplitter(step_length=48, initial_window=12, fh=fh)
-=======
     cv = SlidingWindowSplitter(step_length=33, initial_window=36, fh=fh)
     scoring_name = [f"test_{score.name}" for score in scores]
->>>>>>> ac6bf41e
 
     args = {
         "forecaster": forecaster,
         "y": y,
         "cv": cv,
-<<<<<<< HEAD
-=======
         "scoring": scores,
->>>>>>> ac6bf41e
         "return_data": return_data,
         "error_score": error_score,
         "strategy": strategy,
@@ -257,10 +250,7 @@
                 results = evaluate(**args)
         else:
             results = evaluate(**args)
-<<<<<<< HEAD
-=======
-
->>>>>>> ac6bf41e
+
         if isinstance(error_score, type(np.nan)):
             assert all(results[scoring_name].isna().sum() > 0)
         if error_score == 1000:
