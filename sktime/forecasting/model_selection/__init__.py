#!/usr/bin/env python3 -u
# copyright: sktime developers, BSD-3-Clause License (see LICENSE file)
"""Implements functionality for selecting forecasting models."""

__all__ = [
    "ForecastingGridSearchCV",
    "ForecastingRandomizedSearchCV",
    "ForecastingSkoptSearchCV",
<<<<<<< HEAD
    "ExpandingWindowSplitter",
    "SlidingWindowSplitter",
=======
>>>>>>> 5885e337
    "temporal_train_test_split",
]

from sktime.forecasting.model_selection._tune import (
    ForecastingGridSearchCV,
    ForecastingRandomizedSearchCV,
    ForecastingSkoptSearchCV,
)


# todo 0.26.0 - check whether we should remove, otherwise bump
<<<<<<< HEAD
# still used in blog posts and old tutorials
def temporal_train_test_split(
    y, X=None, test_size=None, train_size=None, fh=None, anchor="start"
):
    """Split time series data into temporal train and test sets.

    DEPRECATED - use sktime.split.temporal_train_test_split instead.
    """
=======
def temporal_train_test_split(
    y, X=None, test_size=None, train_size=None, fh=None, anchor="start"
):
    """Split time series data into temporal train and test sets."""
>>>>>>> 5885e337
    from warnings import warn

    from sktime.split import temporal_train_test_split as _tts

    warn(
        "WARNING - the old location of temporal_train_test_split in "
        "sktime.forecasting.model_selection is deprecated and is scheduled for "
        "imminent removal in a MINOR version. "
        "Please update any import statements to "
        "from sktime.split import temporal_train_test_split.",
        DeprecationWarning,
    )

    return _tts(
        y=y, X=X, test_size=test_size, train_size=train_size, fh=fh, anchor=anchor
<<<<<<< HEAD
    )


# todo 0.26.0 - check whether we should remove, otherwise bump
# still used in blog posts and old tutorials
def ExpandingWindowSplitter(fh, initial_window, step_length):
    """Expanding window splitter.

    DEPRECATED - use sktime.split.ExpandingWindowSplitter instead.
    """
    from warnings import warn

    from sktime.split import ExpandingWindowSplitter as _EWSplitter

    warn(
        "WARNING - the old location of ExpandingWindowSplitter in "
        "sktime.forecasting.model_selection is deprecated and is scheduled for "
        "imminent removal in a MINOR version. "
        "Please update any import statements to "
        "from sktime.split import ExpandingWindowSplitter.",
        DeprecationWarning,
    )

    return _EWSplitter(fh=fh, initial_window=initial_window, step_length=step_length)


# todo 0.26.0 - check whether we should remove, otherwise bump
# still used in blog posts and old tutorials
def SlidingWindowSplitter(
    fh, window_length, step_length, initial_window, start_with_window
):
    """Sliding window splitter.

    DEPRECATED - use sktime.split.ExpandingWindowSplitter instead.
    """
    from warnings import warn

    from sktime.split import SlidingWindowSplitter as _SWSplitter

    warn(
        "WARNING - the old location of SlidingWindowSplitter in "
        "sktime.forecasting.model_selection is deprecated and is scheduled for "
        "imminent removal in a MINOR version. "
        "Please update any import statements to "
        "from sktime.split import SlidingWindowSplitter.",
        DeprecationWarning,
    )

    return _SWSplitter(
        fh=fh,
        window_length=window_length,
        step_length=step_length,
        initial_window=initial_window,
        start_with_window=start_with_window,
=======
>>>>>>> 5885e337
    )<|MERGE_RESOLUTION|>--- conflicted
+++ resolved
@@ -6,11 +6,8 @@
     "ForecastingGridSearchCV",
     "ForecastingRandomizedSearchCV",
     "ForecastingSkoptSearchCV",
-<<<<<<< HEAD
     "ExpandingWindowSplitter",
     "SlidingWindowSplitter",
-=======
->>>>>>> 5885e337
     "temporal_train_test_split",
 ]
 
@@ -22,7 +19,6 @@
 
 
 # todo 0.26.0 - check whether we should remove, otherwise bump
-<<<<<<< HEAD
 # still used in blog posts and old tutorials
 def temporal_train_test_split(
     y, X=None, test_size=None, train_size=None, fh=None, anchor="start"
@@ -31,12 +27,6 @@
 
     DEPRECATED - use sktime.split.temporal_train_test_split instead.
     """
-=======
-def temporal_train_test_split(
-    y, X=None, test_size=None, train_size=None, fh=None, anchor="start"
-):
-    """Split time series data into temporal train and test sets."""
->>>>>>> 5885e337
     from warnings import warn
 
     from sktime.split import temporal_train_test_split as _tts
@@ -52,7 +42,6 @@
 
     return _tts(
         y=y, X=X, test_size=test_size, train_size=train_size, fh=fh, anchor=anchor
-<<<<<<< HEAD
     )
 
 
@@ -107,6 +96,4 @@
         step_length=step_length,
         initial_window=initial_window,
         start_with_window=start_with_window,
-=======
->>>>>>> 5885e337
     )