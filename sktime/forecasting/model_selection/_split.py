#!/usr/bin/env python3 -u
# copyright: sktime developers, BSD-3-Clause License (see LICENSE file)
"""Implement dataset splitting for model evaluation and selection."""

# This module is deprecated. Below the deprecation cycle :
# - Until the 0.25.0 release, imports are allowed from this location but raise a
# DeprecationWarning.
# - In the 0.25.0 release, this file (sktime/forecasting/model_selection/_split.py)
# will be removed.
# todo 0.25.0 : Please ensure this file is deleted.

__all__ = [
    "ExpandingGreedySplitter",
    "ExpandingWindowSplitter",
    "SlidingWindowSplitter",
    "CutoffSplitter",
    "SingleWindowSplitter",
    "SameLocSplitter",
    "temporal_train_test_split",
    "TestPlusTrainSplitter",
]

import warnings

from sktime.split import (
    CutoffSplitter,
    ExpandingGreedySplitter,
    ExpandingWindowSplitter,
    SameLocSplitter,
    SingleWindowSplitter,
    SlidingWindowSplitter,
    TestPlusTrainSplitter,
    temporal_train_test_split,
)
<<<<<<< HEAD
from sktime.utils.validation.series import check_equal_time_index

DEFAULT_STEP_LENGTH = 1
DEFAULT_WINDOW_LENGTH = 10
DEFAULT_FH = 1
ACCEPTED_Y_TYPES = Union[pd.Series, pd.DataFrame, np.ndarray, pd.Index]
FORECASTING_HORIZON_TYPES = Union[
    Union[VALID_FORECASTING_HORIZON_TYPES], ForecastingHorizon
]
SPLIT_TYPE = Union[
    Tuple[pd.Series, pd.Series], Tuple[pd.Series, pd.Series, pd.DataFrame, pd.DataFrame]
]
SPLIT_ARRAY_TYPE = Tuple[np.ndarray, np.ndarray]
SPLIT_GENERATOR_TYPE = Iterator[SPLIT_ARRAY_TYPE]
PANDAS_MTYPES = ["pd.DataFrame", "pd.Series", "pd-multiindex", "pd_multiindex_hier"]


def _check_fh(fh: VALID_FORECASTING_HORIZON_TYPES) -> ForecastingHorizon:
    """Check and convert fh to format expected by CV splitters."""
    return check_fh(fh, enforce_relative=True)


def _get_end(y_index: pd.Index, fh: ForecastingHorizon) -> int:
    """Compute the end of the last training window for a forecasting horizon.

    For a time series index `y_index`, `y_index[end]` will give
    the index of the training window.
    Correspondingly, for a time series `y` with index `y_index`,
    `y.iloc[end]` or `y.loc[y_index[end]]`
    will provide the last index of the training window.

    Parameters
    ----------
    y_index : pd.Index
        Index of time series
    fh : int, timedelta, list or np.ndarray of ints or timedeltas

    Returns
    -------
    end : int
        0-indexed integer end of the training window
    """
    # `fh` is assumed to be ordered and checked by `_check_fh` and `window_length` by
    # `check_window_length`.
    n_timepoints = y_index.shape[0]
    assert isinstance(y_index, pd.Index)

    # For purely in-sample forecasting horizons, the last split point is the end of the
    # training data.
    # Otherwise, the last point must ensure that the last horizon is within the data.
    null = 0 if array_is_int(fh) else pd.Timedelta(0)
    fh_offset = null if fh.is_all_in_sample() else fh[-1]
    if array_is_int(fh):
        return n_timepoints - fh_offset - 1
    return y_index.get_loc(y_index[-1] - fh_offset)


def _check_window_lengths(
    y: pd.Index,
    fh: ForecastingHorizon,
    window_length: NON_FLOAT_WINDOW_LENGTH_TYPES,
    initial_window: NON_FLOAT_WINDOW_LENGTH_TYPES,
) -> None:
    """Check that combination of inputs is compatible.

    Parameters
    ----------
    y : pd.Index
        Index of time series
    fh : int, timedelta, list or np.ndarray of ints or timedeltas
    window_length : int or timedelta or pd.DateOffset
    initial_window : int or timedelta or pd.DateOffset
        Window length of first window

    Raises
    ------
    ValueError
        if window length plus max horizon is above the last observation in `y`,
        or if initial window plus max horizon is above the last observation in `y`
    TypeError
        if type of the input is not supported
    """
    n_timepoints = y.shape[0]
    fh_max = fh[-1]

    error_msg_for_incompatible_window_length = (
        f"The `window_length` and the forecasting horizon are incompatible "
        f"with the length of `y`. Found `window_length`={window_length}, "
        f"`max(fh)`={fh_max}, but len(y)={n_timepoints}. "
        f"It is required that the window length plus maximum forecast horizon "
        f"is smaller than the length of the time series `y` itself."
    )
    if is_timedelta_or_date_offset(x=window_length):
        if y[0] + window_length + fh_max > y[-1]:
            raise ValueError(error_msg_for_incompatible_window_length)
    else:
        if window_length + fh_max > n_timepoints:
            raise ValueError(error_msg_for_incompatible_window_length)

    error_msg_for_incompatible_initial_window = (
        f"The `initial_window` and the forecasting horizon are incompatible "
        f"with the length of `y`. Found `initial_window`={initial_window}, "
        f"`max(fh)`={fh_max}, but len(y)={n_timepoints}. "
        f"It is required that the initial window plus maximum forecast horizon "
        f"is smaller than the length of the time series `y` itself."
    )
    error_msg_for_incompatible_types = (
        "The `initial_window` and `window_length` types are incompatible. "
        "They should be either all timedelta or all int."
    )
    if initial_window is not None:
        if is_timedelta_or_date_offset(x=initial_window):
            if y[0] + initial_window + fh_max > y[-1]:
                raise ValueError(error_msg_for_incompatible_initial_window)
            if not is_timedelta_or_date_offset(x=window_length):
                raise TypeError(error_msg_for_incompatible_types)
        else:
            if initial_window + fh_max > n_timepoints:
                raise ValueError(error_msg_for_incompatible_initial_window)
            if is_timedelta_or_date_offset(x=window_length):
                raise TypeError(error_msg_for_incompatible_types)


def _inputs_are_supported(args: list) -> bool:
    """Check that combination of inputs is supported.

    Currently, only two cases are allowed:
    either all inputs are iloc-friendly, or they are all time-like

    Parameters
    ----------
    args : list of inputs to check

    Returns
    -------
    True if all inputs are compatible, False otherwise
    """
    return all_inputs_are_iloc_like(args) or all_inputs_are_time_like(args)


def _check_inputs_for_compatibility(args: list) -> None:
    """Check that combination of inputs is supported.

    Currently, only two cases are allowed:
    either all inputs are iloc-friendly, or they are time-like

    Parameters
    ----------
    args : list of inputs

    Raises
    ------
    TypeError
        if combination of inputs is not supported
    """
    if not _inputs_are_supported(args):
        raise TypeError("Unsupported combination of types")


def _check_cutoffs_and_y(cutoffs: VALID_CUTOFF_TYPES, y: ACCEPTED_Y_TYPES) -> None:
    """Check that combination of inputs is compatible.

    Parameters
    ----------
    cutoffs : np.array or pd.Index
        cutoff points, positive and integer- or datetime-index like
    y : pd.Series, pd.DataFrame, np.ndarray, or pd.Index
        coerced and checked version of input y

    Raises
    ------
    ValueError
        if max cutoff is above the last observation in `y`
    TypeError
        if `cutoffs` type is not supported
    """
    max_cutoff = np.max(cutoffs)
    msg = (
        "`cutoffs` are incompatible with given `y`. "
        "Maximum cutoff is not smaller than the "
    )
    if array_is_int(cutoffs):
        if max_cutoff >= y.shape[0]:
            raise ValueError(msg + "number of observations.")
    elif array_is_datetime64(cutoffs):
        if max_cutoff >= np.max(y):
            raise ValueError(msg + "maximum index value of `y`.")
    else:
        raise TypeError("Unsupported type of `cutoffs`")


def _check_cutoffs_fh_y(
    cutoffs: VALID_CUTOFF_TYPES, fh: FORECASTING_HORIZON_TYPES, y: pd.Index
) -> None:
    """Check that combination of inputs is compatible.

    Currently, only two cases are allowed:
    either both `cutoffs` and `fh` are integers, or they are datetime or timedelta.

    Parameters
    ----------
    cutoffs : np.array or pd.Index
        Cutoff points, positive and integer- or datetime-index like.
        Type should match the type of `fh` input.
    fh : int, timedelta, list or np.ndarray of ints or timedeltas
        Type should match the type of `cutoffs` input.
    y : pd.Index
        Index of time series

    Raises
    ------
    ValueError
        if max cutoff plus max `fh` is above the last observation in `y`
    TypeError
        if `cutoffs` and `fh` type combination is not supported
    """
    max_cutoff = np.max(cutoffs)
    max_fh = fh.max()

    msg = "`fh` is incompatible with given `cutoffs` and `y`."
    if is_int(x=max_cutoff) and is_int(x=max_fh):
        if max_cutoff + max_fh > y.shape[0]:
            raise ValueError(msg)
    elif is_datetime(x=max_cutoff) and is_timedelta(x=max_fh):
        if max_cutoff + max_fh > y.max():
            raise ValueError(msg)
    else:
        raise TypeError("Unsupported type of `cutoffs` and `fh`")


class BaseSplitter(BaseObject):
    r"""Base class for temporal cross-validation splitters.

    The purpose of this implementation is to fill the gap relative to
    `sklearn.model_selection.TimeSeriesSplit
    <https://scikit-learn.org/stable/modules/generated/sklearn.model_selection.TimeSeriesSplit.html>`__
    which implements only expanding window split strategy, and only integer based.

    The most important method in this class is `.split(y)` which generates indices
    of non-overlapping train/test splits of a time series `y`.
    The length of the train split is determined by `window_length`.
    The length of the test split is determined by forecasting horizon `fh`.

    In general, splitting a time series :math:`y=(y_1,\ldots,y_T)`
    into train/test splits means separating it into two non-overlapping series:
    train :math:`(y_{t(1)},\ldots,y_{t(k)})`
    and test :math:`(y_{t(k+1)},\ldots,y_{t(k+l)})`,
    where :math:`k,l` are all integers greater than zero,
    and :math:`t(k)<t(k+1)` are ordered time indices.
    The exact set of indices depends on a concrete splitter.
    Method `.split` is used to generate a pair of index sets:
    train :math:`(t(1),\ldots,t(k))` and test :math:`(t(k+1),\ldots,t(k+l))`.

    In case `window_length` and `fh` are integer valued,
    they translate into :math:`k` and :math:`l`, respectively.

    In case `window_length` and `fh` can be interpreted
    as time interval length (time deltas), then they correspond to
    :math:`t(k)-t(1)` and :math:`t(k+l)-t(k+1)`, respectively.

    Method `.get_n_splits` returns the number of splitting iterations.
    This number depends on a concrete splitting strategy and splitter parameters.

    Method `.get_cutoffs` returns the cutoff points between each train/test split.
    Using the above notation, for a single split it corresponds
    to the last integer index of the training window, :math:`k`

    In order to illustrate the difference in integer/interval arithmetic
    in calculating train/test indices, let us consider the following examples.
    Suppose, the arguments of a splitter are `cutoff = 10` and `window_length = 6`.
    Then, we have `train_start = cutoff - window_length = 4`.
    For timedelta-like values the logic is a bit more complicated.
    The time point corresponding to the `cutoff`
    (index value of the `y` series) is shifted back
    by the timedelta `window_length`,
    and then the integer position of the resulting datetime
    is considered to be the training window start.
    For example, for `cutoff = 10`, and `window_length = pd.Timedelta(6, unit="D")`,
    we have `y[cutoff] = pd.Timestamp("2021-01-10")`,
    and `y[cutoff] - window_length = pd.Timestamp("2021-01-04")`,
    which leads to `train_start = y.loc(y[cutoff] - window_length) = 4`.
    Similar timedelta arithmetic applies to other splitter arguments.

    Parameters
    ----------
    window_length : int or timedelta or pd.DateOffset
        Length of rolling window
    fh : array-like  or int, optional, (default=None)
        Single step ahead or array of steps ahead to forecast.
    """

    def __init__(
        self,
        fh: FORECASTING_HORIZON_TYPES = DEFAULT_FH,
        window_length: NON_FLOAT_WINDOW_LENGTH_TYPES = DEFAULT_WINDOW_LENGTH,
    ) -> None:
        self.window_length = window_length
        self.fh = fh

        super(BaseSplitter, self).__init__()

    def split(self, y: ACCEPTED_Y_TYPES) -> SPLIT_GENERATOR_TYPE:
        """Get iloc references to train/test splits of `y`.

        Parameters
        ----------
        y : pd.Index or time series in sktime compatible time series format,
                time series can be in any Series, Panel, or Hierarchical mtype format
            Index of time series to split, or time series to split
            If time series, considered as index of equivalent pandas type container:
                pd.DataFrame, pd.Series, pd-multiindex, or pd_multiindex_hier mtype

        Yields
        ------
        train : 1D np.ndarray of dtype int
            Training window indices, iloc references to training indices in y
        test : 1D np.ndarray of dtype int
            Test window indices, iloc references to test indices in y
        """
        y_index = self._coerce_to_index(y)

        if not isinstance(y_index, pd.MultiIndex):
            split = self._split
        else:
            split = self._split_vectorized

        for train, test in split(y_index):
            yield train[train >= 0], test[test >= 0]

    def _split(self, y: pd.Index) -> SPLIT_GENERATOR_TYPE:
        """Get iloc references to train/test splits of `y`.

        private _split containing the core logic, called from split

        Parameters
        ----------
        y : pd.Index or time series in sktime compatible time series format
            Time series to split, or index of time series to split

        Yields
        ------
        train : 1D np.ndarray of dtype int
            Training window indices, iloc references to training indices in y
        test : 1D np.ndarray of dtype int
            Test window indices, iloc references to test indices in y
        """
        raise NotImplementedError("abstract method")

    def _split_vectorized(self, y: pd.MultiIndex) -> SPLIT_GENERATOR_TYPE:
        """Get iloc references to train/test splits of `y`, for pd.MultiIndex.

        This applies _split per time series instance in the multiindex.
        Instances in this context are defined by levels except last level.

        Parameters
        ----------
        y : pd.MultiIndex, with last level time-like
            as used in pd_multiindex and pd_multiindex_hier sktime mtypes

        Yields
        ------
        train : 1D np.ndarray of dtype int
            Training window indices, iloc references to training indices in y
        test : 1D np.ndarray of dtype int
            Test window indices, iloc references to test indices in y
        """
        srs = pd.DataFrame(index=y).reset_index(-1).iloc[:, 0]
        index = srs.index
        anchors = pd.Series(range(len(srs)), index).groupby(index).first().tolist()
        splits = (self._split(pd.Index(inst.values)) for _, inst in srs.groupby(index))

        train = []
        test = []
        for split_inst, anchor in zip(splits, anchors):
            train_inst, test_inst = zip(*split_inst)
            train.append(tuple(indices + anchor for indices in train_inst))
            test.append(tuple(indices + anchor for indices in test_inst))

        train = map(np.concatenate, zip(*train))
        test = map(np.concatenate, zip(*test))

        yield from zip(train, test)

    def split_loc(self, y: ACCEPTED_Y_TYPES) -> Iterator[Tuple[pd.Index, pd.Index]]:
        """Get loc references to train/test splits of `y`.

        Parameters
        ----------
        y : pd.Index or time series in sktime compatible time series format,
                time series can be in any Series, Panel, or Hierarchical mtype format
            Time series to split, or index of time series to split

        Yields
        ------
        train : pd.Index
            Training window indices, loc references to training indices in y
        test : pd.Index
            Test window indices, loc references to test indices in y
        """
        y_index = self._coerce_to_index(y)

        for train, test in self.split(y_index):
            yield y_index[train], y_index[test]

    def split_series(self, y: ACCEPTED_Y_TYPES) -> Iterator[SPLIT_TYPE]:
        """Split `y` into training and test windows.

        Parameters
        ----------
        y : time series in sktime compatible time series format,
                time series can be in any Series, Panel, or Hierarchical mtype format
            e.g., pd.Series, pd.DataFrame, np.ndarray
            Time series to split, or index of time series to split

        Yields
        ------
        train : time series of same sktime mtype as `y`
            training series in the split
        test : time series of same sktime mtype as `y`
            test series in the split
        """
        y, y_orig_mtype = self._check_y(y)

        for train, test in self.split(y.index):
            y_train = y.iloc[train]
            y_test = y.iloc[test]
            y_train = convert_to(y_train, y_orig_mtype)
            y_test = convert_to(y_test, y_orig_mtype)
            yield y_train, y_test

    def _coerce_to_index(self, y: ACCEPTED_Y_TYPES) -> pd.Index:
        """Check and coerce y to pandas index.

        Parameters
        ----------
        y : pd.Index or time series in sktime compatible time series format (any)
            Index of time series to split, or time series to split
            If time series, considered as index of equivalent pandas type container:
                pd.DataFrame, pd.Series, pd-multiindex, or pd_multiindex_hier mtype

        Returns
        -------
        y_index : y, if y was pd.Index; otherwise _check_y(y).index
        """
        if not isinstance(y, pd.Index):
            y, _ = self._check_y(y, allow_index=True)
            y_index = y.index
        else:
            y_index = y
        return y_index

    def _check_y(self, y, allow_index=False):
        """Check and coerce y to a pandas based mtype.

        Parameters
        ----------
        y : pd.Series, pd.DataFrame, or np.ndarray (1D or 2D), optional (default=None)
            Time series to check, must conform with one of the sktime type conventions.

        Returns
        -------
        y_inner : time series y coerced to one of the sktime pandas based mtypes:
            pd.DataFrame, pd.Series, pd-multiindex, pd_multiindex_hier
            returns pd.Series only if y was pd.Series, otherwise a pandas.DataFrame
        y_mtype : original mtype of y

        Raises
        ------
        TypeError if y is not one of the permissible mtypes
        """
        if allow_index and isinstance(y, pd.Index):
            return y, "pd.Index"

        ALLOWED_SCITYPES = ["Series", "Panel", "Hierarchical"]
        ALLOWED_MTYPES = [
            "pd.Series",
            "pd.DataFrame",
            "np.ndarray",
            "nested_univ",
            "numpy3D",
            # "numpyflat",
            "pd-multiindex",
            # "pd-wide",
            # "pd-long",
            "df-list",
            "pd_multiindex_hier",
        ]
        y_valid, _, y_metadata = check_is_scitype(
            y, scitype=ALLOWED_SCITYPES, return_metadata=True, var_name="y"
        )
        if allow_index:
            msg = (
                "y must be a pandas.Index, or a time series in an sktime compatible "
                "format, of scitype Series, Panel or Hierarchical, "
                "for instance a pandas.DataFrame with sktime compatible time indices, "
                "or with MultiIndex and last(-1) level an sktime compatible time index."
                f" Allowed compatible mtype format specifications are: {ALLOWED_MTYPES}"
                "See the forecasting tutorial examples/01_forecasting.ipynb, or"
                " the data format tutorial examples/AA_datatypes_and_datasets.ipynb, "
                "If you think y is already in an sktime supported input format, "
                "run sktime.datatypes.check_raise(y, mtype) to diagnose the error, "
                "where mtype is the string of the type specification you want for y. "
            )
        else:
            msg = (
                "y must be in an sktime compatible format, "
                "of scitype Series, Panel or Hierarchical, "
                "for instance a pandas.DataFrame with sktime compatible time indices, "
                "or with MultiIndex and last(-1) level an sktime compatible time index."
                f" Allowed compatible mtype format specifications are: {ALLOWED_MTYPES}"
                "See the forecasting tutorial examples/01_forecasting.ipynb, or"
                " the data format tutorial examples/AA_datatypes_and_datasets.ipynb, "
                "If you think y is already in an sktime supported input format, "
                "run sktime.datatypes.check_raise(y, mtype) to diagnose the error, "
                "where mtype is the string of the type specification you want for y. "
            )
        if not y_valid:
            raise TypeError(msg)

        y_inner = convert_to(y, to_type=PANDAS_MTYPES)

        mtype = y_metadata["mtype"]

        return y_inner, mtype

    def get_n_splits(self, y: Optional[ACCEPTED_Y_TYPES] = None) -> int:
        """Return the number of splits.

        Parameters
        ----------
        y : pd.Series or pd.Index, optional (default=None)
            Time series to split

        Returns
        -------
        n_splits : int
            The number of splits.
        """
        raise NotImplementedError("abstract method")

    def get_cutoffs(self, y: Optional[ACCEPTED_Y_TYPES] = None) -> np.ndarray:
        """Return the cutoff points in .iloc[] context.

        Parameters
        ----------
        y : pd.Series or pd.Index, optional (default=None)
            Time series to split

        Returns
        -------
        cutoffs : 1D np.ndarray of int
            iloc location indices, in reference to y, of cutoff indices
        """
        raise NotImplementedError("abstract method")

    def get_fh(self) -> ForecastingHorizon:
        """Return the forecasting horizon.

        Returns
        -------
        fh : ForecastingHorizon
            The forecasting horizon
        """
        return check_fh(self.fh)

    @staticmethod
    def _get_train_window(
        y: pd.Index, train_start: int, split_point: int
    ) -> np.ndarray:
        """Get train window.

        For formal definition of the train window see docstring of the `BaseSplitter`

        Parameters
        ----------
        y : pd.Index
            Index of time series to split
        train_start : int
            Integer index of the training window start
        split_point : int
            Integer index of the train window end

        Returns
        -------
        np.ndarray with integer indices of the train window

        """
        if split_point > max(0, train_start):
            return np.argwhere(
                (y >= y[max(train_start, 0)]) & (y <= y[min(split_point, len(y)) - 1])
            ).flatten()
        return np.array([], dtype=int)


class CutoffSplitter(BaseSplitter):
    r"""Cutoff window splitter.

    Split time series at given cutoff points into a fixed-length training and test set.

    Here the user is expected to provide a set of cutoffs (train set endpoints),
    which using the notation provided in :class:`BaseSplitter`,
    can be written as :math:`(k_1,\ldots,k_n)` for integer based indexing,
    or :math:`(t(k_1),\ldots,t(k_n))` for datetime based indexing.

    For a cutoff :math:`k_i` and a `window_length` :math:`w`
    the training window is :math:`(k_i-w+1,k_i-w+2,k_i-w+3,\ldots,k_i)`.
    Training window's last point is equal to the cutoff.

    Test window is defined by forecasting horizons
    relative to the end of the training window.
    It will contain as many indices
    as there are forecasting horizons provided to the `fh` argument.
    For a forecasating horizon :math:`(h_1,\ldots,h_H)`, the test window will
    consist of the indices :math:`(k_n+h_1,\ldots, k_n+h_H)`.

    The number of splits returned by `.get_n_splits`
    is then trivially equal to :math:`n`.

    The sorted array of cutoffs returned by `.get_cutoffs` is then equal to
    :math:(t(k_1),\ldots,t(k_n))` with :math:`k_i<k_{i+1}`.

    Parameters
    ----------
    cutoffs : list or np.ndarray or pd.Index
        Cutoff points, positive and integer- or datetime-index like.
        Type should match the type of `fh` input.
    fh : int, timedelta, list or np.ndarray of ints or timedeltas
        Type should match the type of `cutoffs` input.
    window_length : int or timedelta or pd.DateOffset

    Examples
    --------
    >>> import numpy as np
    >>> from sktime.forecasting.model_selection import CutoffSplitter
    >>> ts = np.arange(10)
    >>> splitter = CutoffSplitter(fh=[2, 4], cutoffs=np.array([3, 5]), window_length=3)
    >>> list(splitter.split(ts)) # doctest: +SKIP
    [(array([1, 2, 3]), array([5, 7])), (array([3, 4, 5]), array([7, 9]))]
    """

    def __init__(
        self,
        cutoffs: VALID_CUTOFF_TYPES,
        fh: FORECASTING_HORIZON_TYPES = DEFAULT_FH,
        window_length: ACCEPTED_WINDOW_LENGTH_TYPES = DEFAULT_WINDOW_LENGTH,
    ) -> None:
        _check_inputs_for_compatibility([fh, cutoffs, window_length])
        self.cutoffs = cutoffs
        super(CutoffSplitter, self).__init__(fh, window_length)

    def _split(self, y: pd.Index) -> SPLIT_GENERATOR_TYPE:
        n_timepoints = y.shape[0]
        cutoffs = check_cutoffs(cutoffs=self.cutoffs)
        fh = _check_fh(fh=self.fh)
        window_length = check_window_length(
            window_length=self.window_length, n_timepoints=n_timepoints
        )
        if isinstance(y, (pd.DatetimeIndex, pd.PeriodIndex)) and is_int(window_length):
            window_length = y.freq * window_length
        _check_cutoffs_and_y(cutoffs=cutoffs, y=y)
        _check_cutoffs_fh_y(cutoffs=cutoffs, fh=fh, y=y)

        for cutoff in cutoffs:
            null = 0 if is_int(cutoff) else pd.Timestamp(0)
            if cutoff >= null:
                train_end = y[cutoff] if is_int(cutoff) else cutoff
                y_train = pd.Series(index=y[y <= train_end], dtype=y.dtype)
                training_window = get_window(y_train, window_length=window_length).index
            else:
                training_window = []
            training_window = y.get_indexer(training_window)
            test_window = cutoff + fh.to_numpy()
            if is_datetime(x=cutoff):
                test_window = y.get_indexer(test_window[test_window >= y.min()])
            yield training_window, test_window

    def get_n_splits(self, y: Optional[ACCEPTED_Y_TYPES] = None) -> int:
        """Return the number of splits.

        For this splitter the number is trivially equal to
        the number of cutoffs given during instance initialization.

        Parameters
        ----------
        y : pd.Series or pd.Index, optional (default=None)
            Time series to split

        Returns
        -------
        n_splits : int
            The number of splits.
        """
        return len(self.cutoffs)

    def get_cutoffs(self, y: Optional[ACCEPTED_Y_TYPES] = None) -> np.ndarray:
        """Return the cutoff points in .iloc[] context.

        This method trivially returns the cutoffs given during instance initialization,
        in case these cutoffs are integer .iloc[] friendly indices.
        The only change is that the set of cutoffs is sorted from smallest to largest.
        When the given cutoffs are datetime-like,
        then this method returns corresponding integer indices.

        Parameters
        ----------
        y : pd.Series or pd.Index, optional (default=None)
            Time series to split

        Returns
        -------
        cutoffs : 1D np.ndarray of int
            iloc location indices, in reference to y, of cutoff indices
        """
        if array_is_int(self.cutoffs):
            return check_cutoffs(self.cutoffs)
        return np.argwhere(y.index.isin(check_cutoffs(self.cutoffs))).flatten()

    @classmethod
    def get_test_params(cls, parameter_set="default"):
        """Return testing parameter settings for the splitter.

        Parameters
        ----------
        parameter_set : str, default="default"
            Name of the set of test parameters to return, for use in tests. If no
            special parameters are defined for a value, will return `"default"` set.

        Returns
        -------
        params : dict or list of dict, default = {}
            Parameters to create testing instances of the class
            Each dict are parameters to construct an "interesting" test instance, i.e.,
            `MyClass(**params)` or `MyClass(**params[i])` creates a valid test instance.
            `create_test_instance` uses the first (or only) dictionary in `params`
        """
        return {"cutoffs": np.array([3, 7, 10])}


class BaseWindowSplitter(BaseSplitter):
    """Base class for sliding and expanding window splitter."""

    def __init__(
        self,
        fh: FORECASTING_HORIZON_TYPES,
        initial_window: ACCEPTED_WINDOW_LENGTH_TYPES,
        window_length: ACCEPTED_WINDOW_LENGTH_TYPES,
        step_length: NON_FLOAT_WINDOW_LENGTH_TYPES,
        start_with_window: bool,
    ) -> None:
        _check_inputs_for_compatibility(
            [fh, initial_window, window_length, step_length]
        )
        self.step_length = step_length
        self.start_with_window = start_with_window
        self.initial_window = initial_window
        super(BaseWindowSplitter, self).__init__(fh=fh, window_length=window_length)

    @property
    def _initial_window(self):
        if hasattr(self, "initial_window"):
            return self.initial_window
        return None

    def _split(self, y: pd.Index) -> SPLIT_GENERATOR_TYPE:
        n_timepoints = y.shape[0]
        window_length = check_window_length(
            window_length=self.window_length,
            n_timepoints=n_timepoints,
            name="window_length",
        )
        initial_window = check_window_length(
            window_length=self._initial_window,
            n_timepoints=n_timepoints,
            name="initial_window",
        )
        fh = _check_fh(self.fh)
        _check_window_lengths(
            y=y, fh=fh, window_length=window_length, initial_window=initial_window
        )

        if self._initial_window is not None:
            yield self._split_for_initial_window(y)

        for train, test in self._split_windows(window_length=window_length, y=y, fh=fh):
            yield train, test

    def _split_for_initial_window(self, y: pd.Index) -> SPLIT_ARRAY_TYPE:
        """Get train/test splits for non-empty initial window.

        Parameters
        ----------
        y : pd.Index
            Index of the time series to split

        Returns
        -------
        (np.ndarray, np.ndarray)
            Integer indices of the train/test windows

        """
        fh = _check_fh(self.fh)
        if not self.start_with_window:
            raise ValueError(
                "`start_with_window` must be True if `initial_window` is given"
            )
        if self._initial_window <= self.window_length:
            raise ValueError("`initial_window` must greater than `window_length`")
        if is_int(x=self._initial_window):
            end = self._initial_window
        else:
            end = y.get_loc(y[0] + self._initial_window)
        train = self._get_train_window(y=y, train_start=0, split_point=end)
        if array_is_int(fh):
            test = end + fh.to_numpy() - 1
        else:
            test = np.argwhere(y.isin(y[end - 1] + fh)).flatten()
        return train, test

    def _split_windows(
        self,
        window_length: ACCEPTED_WINDOW_LENGTH_TYPES,
        y: pd.Index,
        fh: ForecastingHorizon,
    ) -> SPLIT_GENERATOR_TYPE:
        """Abstract method for sliding/expanding windows."""
        raise NotImplementedError("abstract method")

    def _split_windows_generic(
        self,
        window_length: ACCEPTED_WINDOW_LENGTH_TYPES,
        y: pd.Index,
        fh: ForecastingHorizon,
        expanding: bool,
    ) -> SPLIT_GENERATOR_TYPE:
        """Split `y` into training and test windows.

        This function encapsulates common functionality
        shared by concrete implementations of this abstract class.

        Parameters
        ----------
        window_length : int or timedelta or pd.DateOffset
            Length of training window
        y : pd.Index
            Index of time series to split
        fh : ForecastingHorizon
            Single step ahead or array of steps ahead to forecast.
        expanding : bool
            Expanding (True) or sliding window (False) splitter

        Yields
        ------
        train : 1D np.ndarray of int
            Training window iloc indices, in reference to y
        test : 1D np.ndarray of int
            Test window iloc indices, in reference to y
        """
        start = self._get_start(y=y, fh=fh)
        split_points = self.get_cutoffs(pd.Series(index=y, dtype=float)) + 1
        split_points = (
            split_points if self._initial_window is None else split_points[1:]
        )
        for split_point in split_points:
            train_start = self._get_train_start(
                start=start if expanding else split_point,
                window_length=window_length,
                y=y,
            )
            train = self._get_train_window(
                y=y, train_start=train_start, split_point=split_point
            )
            if array_is_int(fh):
                test = split_point + fh.to_numpy() - 1
            else:
                test = np.argwhere(
                    y.isin(y[max(0, split_point - 1)] + fh.to_pandas())
                ).flatten()
                if split_point == 0:
                    test -= 1
            yield train, test

    @staticmethod
    def _get_train_start(
        start: int, window_length: ACCEPTED_WINDOW_LENGTH_TYPES, y: pd.Index
    ) -> int:
        if is_timedelta_or_date_offset(x=window_length):
            train_start = y.get_loc(
                max(y[min(start, len(y) - 1)] - window_length, min(y))
            )
            if start >= len(y):
                train_start += 1
        else:
            train_start = start - window_length
        return train_start

    def _get_start(self, y: pd.Index, fh: ForecastingHorizon) -> int:
        """Get the first split point."""
        # By default, the first split point is the index zero, the first
        # observation in
        # the data.
        start = 0

        # If we start with a full window, the first split point depends on the window
        # length.
        if hasattr(self, "start_with_window") and self.start_with_window:

            if self._initial_window not in [None, 0]:

                if is_timedelta_or_date_offset(x=self._initial_window):
                    start = y.get_loc(
                        y[start] + self._initial_window + self.step_length
                    )
                else:
                    start += self._initial_window + self.step_length
            else:
                if is_timedelta_or_date_offset(x=self.window_length):
                    start = y.get_loc(y[start] + self.window_length)
                else:
                    start += self.window_length

        # For in-sample forecasting horizons, the first split must ensure that
        # in-sample test set is still within the data.
        if not fh.is_all_out_of_sample():
            fh_min = abs(fh[0])
            if is_int(fh_min):
                start = fh_min + 1 if fh_min >= start else start
            else:
                shifted_y0 = y[0] + fh_min
                start = np.argmin(y <= shifted_y0) if shifted_y0 >= y[start] else start
        return start

    def get_n_splits(self, y: Optional[ACCEPTED_Y_TYPES] = None) -> int:
        """Return the number of splits.

        Parameters
        ----------
        y : pd.Series or pd.Index, optional (default=None)
            Time series to split

        Returns
        -------
        n_splits : int
            The number of splits.
        """
        if y is None:
            raise ValueError(
                f"{self.__class__.__name__} requires `y` to compute the "
                f"number of splits."
            )
        return len(self.get_cutoffs(y))

    def get_cutoffs(self, y: Optional[ACCEPTED_Y_TYPES] = None) -> np.ndarray:
        """Return the cutoff points in .iloc[] context.

        Parameters
        ----------
        y : pd.Series or pd.Index, optional (default=None)
            Time series to split

        Returns
        -------
        cutoffs : 1D np.ndarray of int
            iloc location indices, in reference to y, of cutoff indices
        """
        if y is None:
            raise ValueError(
                f"{self.__class__.__name__} requires `y` to compute the cutoffs."
            )
        y = get_index_for_series(y)
        fh = _check_fh(self.fh)
        step_length = check_step_length(self.step_length)

        if self._initial_window is None:
            start = self._get_start(y=y, fh=fh)
        elif is_int(x=self._initial_window):
            start = self._initial_window
        else:
            start = y.get_loc(y[0] + self._initial_window)

        end = _get_end(y_index=y, fh=fh) + 2
        if is_int(x=step_length):
            return np.arange(start, end, step_length) - 1
        else:
            offset = step_length if start == 0 else pd.Timedelta(0)
            start_date = y[y < y[start] + offset][-1]
            end_date = y[end - 1] - step_length if end <= len(y) else y[-1]
            date_cutoffs = pd.date_range(
                start=start_date, end=end_date, freq=step_length
            )
            cutoffs = np.argwhere(y.isin(date_cutoffs)).flatten()
            if start <= 0:
                cutoffs = np.hstack((-1, cutoffs))
            return cutoffs


class SlidingWindowSplitter(BaseWindowSplitter):
    r"""Sliding window splitter.

    Split time series repeatedly into a fixed-length training and test set.

    Test window is defined by forecasting horizons
    relative to the end of the training window.
    It will contain as many indices
    as there are forecasting horizons provided to the `fh` argument.
    For a forecasating horizon :math:`(h_1,\ldots,h_H)`, the training window will
    consist of the indices :math:`(k_n+h_1,\ldots,k_n+h_H)`.

    For example for `window_length = 5`, `step_length = 1` and `fh = [1, 2, 3]`
    here is a representation of the folds::

    |-----------------------|
    | * * * * * x x x - - - |
    | - * * * * * x x x - - |
    | - - * * * * * x x x - |
    | - - - * * * * * x x x |

    ``*`` = training fold.

    ``x`` = test fold.

    Parameters
    ----------
    fh : int, list or np.array
        Forecasting horizon
    window_length : int or timedelta or pd.DateOffset
        Window length
    step_length : int or timedelta or pd.DateOffset, optional (default=1)
        Step length between windows
    initial_window : int or timedelta or pd.DateOffset, optional (default=None)
        Window length of first window
    start_with_window : bool, optional (default=True)
        - If True, starts with full window.
        - If False, starts with empty window.

    Examples
    --------
    >>> import numpy as np
    >>> from sktime.forecasting.model_selection import SlidingWindowSplitter
    >>> ts = np.arange(10)
    >>> splitter = SlidingWindowSplitter(fh=[2, 4], window_length=3, step_length=2)
    >>> list(splitter.split(ts)) # doctest: +SKIP
    [(array([0, 1, 2]), array([4, 6])), (array([2, 3, 4]), array([6, 8]))]

    """

    def __init__(
        self,
        fh: FORECASTING_HORIZON_TYPES = DEFAULT_FH,
        window_length: ACCEPTED_WINDOW_LENGTH_TYPES = DEFAULT_WINDOW_LENGTH,
        step_length: NON_FLOAT_WINDOW_LENGTH_TYPES = DEFAULT_STEP_LENGTH,
        initial_window: Optional[ACCEPTED_WINDOW_LENGTH_TYPES] = None,
        start_with_window: bool = True,
    ) -> None:
        super(SlidingWindowSplitter, self).__init__(
            fh=fh,
            window_length=window_length,
            initial_window=initial_window,
            step_length=step_length,
            start_with_window=start_with_window,
        )

    def _split_windows(self, **kwargs) -> SPLIT_GENERATOR_TYPE:
        return self._split_windows_generic(expanding=False, **kwargs)


class ExpandingWindowSplitter(BaseWindowSplitter):
    r"""Expanding window splitter.

    Split time series repeatedly into an growing training set and a fixed-size test set.

    Test window is defined by forecasting horizons
    relative to the end of the training window.
    It will contain as many indices
    as there are forecasting horizons provided to the `fh` argument.
    For a forecasating horizon :math:`(h_1,\ldots,h_H)`, the training window will
    consist of the indices :math:`(k_n+h_1,\ldots,k_n+h_H)`.

    For example for `initial_window = 5`, `step_length = 1` and `fh = [1, 2, 3]`
    here is a representation of the folds::

    |-----------------------|
    | * * * * * x x x - - - |
    | * * * * * * x x x - - |
    | * * * * * * * x x x - |
    | * * * * * * * * x x x |


    ``*`` = training fold.

    ``x`` = test fold.

    Parameters
    ----------
    fh : int, list or np.array, optional (default=1)
        Forecasting horizon
    initial_window : int or timedelta or pd.DateOffset, optional (default=10)
        Window length of initial training fold. If =0, initial training fold is empty.
    step_length : int or timedelta or pd.DateOffset, optional (default=1)
        Step length between windows

    Examples
    --------
    >>> import numpy as np
    >>> from sktime.forecasting.model_selection import ExpandingWindowSplitter
    >>> ts = np.arange(10)
    >>> splitter = ExpandingWindowSplitter(fh=[2, 4], initial_window=5, step_length=2)
    >>> list(splitter.split(ts)) # doctest: +SKIP
    '[(array([0, 1, 2, 3, 4]), array([6, 8]))]'

    """

    def __init__(
        self,
        fh: FORECASTING_HORIZON_TYPES = DEFAULT_FH,
        initial_window: ACCEPTED_WINDOW_LENGTH_TYPES = DEFAULT_WINDOW_LENGTH,
        step_length: NON_FLOAT_WINDOW_LENGTH_TYPES = DEFAULT_STEP_LENGTH,
    ) -> None:

        start_with_window = initial_window != 0

        # Note that we pass the initial window as the window_length below. This
        # allows us to use the common logic from the parent class, while at the same
        # time expose the more intuitive name for the ExpandingWindowSplitter.
        super(ExpandingWindowSplitter, self).__init__(
            fh=fh,
            window_length=initial_window,
            initial_window=None,
            step_length=step_length,
            start_with_window=start_with_window,
        )

        # initial_window needs to be written to self for sklearn compatibility
        self.initial_window = initial_window
        # this class still acts as if it were overwritten with None,
        # via the _initial_window property that is read everywhere

    @property
    def _initial_window(self):
        return None

    def _split_windows(self, **kwargs) -> SPLIT_GENERATOR_TYPE:
        return self._split_windows_generic(expanding=True, **kwargs)


class SingleWindowSplitter(BaseSplitter):
    r"""Single window splitter.

    Split time series once into a training and test set.
    See more details on what to expect from this splitter in :class:`BaseSplitter`.

    Test window is defined by forecasting horizons
    relative to the end of the training window.
    It will contain as many indices
    as there are forecasting horizons provided to the `fh` argument.
    For a forecasating horizon :math:`(h_1,\ldots,h_H)`, the training window will
    consist of the indices :math:`(k_n+h_1,\ldots,k_n+h_H)`.

    Parameters
    ----------
    fh : int, list or np.array
        Forecasting horizon
    window_length : int or timedelta or pd.DateOffset
        Window length

    Examples
    --------
    >>> import numpy as np
    >>> from sktime.forecasting.model_selection import SingleWindowSplitter
    >>> ts = np.arange(10)
    >>> splitter = SingleWindowSplitter(fh=[2, 4], window_length=3)
    >>> list(splitter.split(ts)) # doctest: +SKIP
    [(array([3, 4, 5]), array([7, 9]))]

    """

    def __init__(
        self,
        fh: FORECASTING_HORIZON_TYPES,
        window_length: Optional[ACCEPTED_WINDOW_LENGTH_TYPES] = None,
    ) -> None:
        _check_inputs_for_compatibility(args=[fh, window_length])
        super(SingleWindowSplitter, self).__init__(fh=fh, window_length=window_length)

    def _split(self, y: pd.Index) -> SPLIT_GENERATOR_TYPE:
        n_timepoints = y.shape[0]
        window_length = check_window_length(self.window_length, n_timepoints)
        if isinstance(y, (pd.DatetimeIndex, pd.PeriodIndex)) and is_int(window_length):
            window_length = y.freq * window_length
        fh = _check_fh(self.fh)
        train_end = _get_end(y_index=y, fh=fh)

        training_window = get_window(
            pd.Series(index=y[y <= y[train_end]], dtype=y.dtype),
            window_length=window_length,
        ).index
        training_window = y.get_indexer(training_window)
        if array_is_int(fh):
            test_window = train_end + fh.to_numpy()
        else:
            test_window = y.get_indexer(y[train_end] + fh.to_pandas())

        yield training_window, test_window

    def get_n_splits(self, y: Optional[ACCEPTED_Y_TYPES] = None) -> int:
        """Return the number of splits.

        Since this splitter returns a single train/test split,
        this number is trivially 1.

        Parameters
        ----------
        y : pd.Series or pd.Index, optional (default=None)
            Time series to split

        Returns
        -------
        n_splits : int
            The number of splits.
        """
        return 1

    def get_cutoffs(self, y: Optional[ACCEPTED_Y_TYPES] = None) -> np.ndarray:
        """Return the cutoff points in .iloc[] context.

        Since this splitter returns a single train/test split,
        this method returns a single one-dimensional array
        with the last train set index.

        Parameters
        ----------
        y : pd.Series or pd.Index, optional (default=None)
            Time series to split

        Returns
        -------
        cutoffs : 1D np.ndarray of int
            iloc location indices, in reference to y, of cutoff indices
        """
        if y is None:
            raise ValueError(
                f"{self.__class__.__name__} requires `y` to compute the cutoffs."
            )
        fh = _check_fh(self.fh)
        y = get_index_for_series(y)
        end = _get_end(y_index=y, fh=fh)
        return np.array([end])

    @classmethod
    def get_test_params(cls, parameter_set="default"):
        """Return testing parameter settings for the splitter.

        Parameters
        ----------
        parameter_set : str, default="default"
            Name of the set of test parameters to return, for use in tests. If no
            special parameters are defined for a value, will return `"default"` set.

        Returns
        -------
        params : dict or list of dict, default = {}
            Parameters to create testing instances of the class
            Each dict are parameters to construct an "interesting" test instance, i.e.,
            `MyClass(**params)` or `MyClass(**params[i])` creates a valid test instance.
            `create_test_instance` uses the first (or only) dictionary in `params`
        """
        params = {"fh": 3}
        return params


def temporal_train_test_split(
    y: ACCEPTED_Y_TYPES,
    X: Optional[pd.DataFrame] = None,
    test_size: Optional[Union[int, float]] = None,
    train_size: Optional[Union[int, float]] = None,
    fh: Optional[FORECASTING_HORIZON_TYPES] = None,
) -> SPLIT_TYPE:
    """Split arrays or matrices into sequential train and test subsets.

    Creates train/test splits over endogenous arrays an optional exogenous
    arrays.

    This is a wrapper of scikit-learn's ``train_test_split`` that
    does not shuffle the data.

    Parameters
    ----------
    y : data in sktime compatible data container format
    X : data in sktime compatible data container format, optional (default=None)
        Exogenous data
        y and X can be in one of the following formats:
        Series scitype: pd.Series, pd.DataFrame, or np.ndarray (1D or 2D)
            for vanilla forecasting, one time series
        Panel scitype: pd.DataFrame with 2-level row MultiIndex,
            3D np.ndarray, list of Series pd.DataFrame, or nested pd.DataFrame
            for global or panel forecasting
        Hierarchical scitype: pd.DataFrame with 3 or more level row MultiIndex
            for hierarchical forecasting
        Number of columns admissible depend on the "scitype:y" tag:
            if self.get_tag("scitype:y")=="univariate":
                y must have a single column/variable
            if self.get_tag("scitype:y")=="multivariate":
                y must have 2 or more columns
            if self.get_tag("scitype:y")=="both": no restrictions on columns apply
        
        
    test_size : float, int or None, optional (default=None)
        If float, should be between 0.0 and 1.0 and represent the proportion
        of the dataset to include in the test split. If int, represents the
        relative number of test samples. If None, the value is set to the
        complement of the train size. If ``train_size`` is also None, it will
        be set to 0.25.
    train_size : float, int, or None, (default=None)
        If float, should be between 0.0 and 1.0 and represent the
        proportion of the dataset to include in the train split. If
        int, represents the relative number of train samples. If None,
        the value is automatically set to the complement of the test size.
    fh : int, list, np.array or ForecastingHorizon, optional (default=None)
        The forecasting horizon encoding the time stamps to forecast at.
        if self.get_tag("requires-fh-in-fit"), must be passed, not optional

    Returns
    -------
    splitting : tuple, length=2 * len(arrays)
        List containing train-test split of `y` and `X` if given.

    References
    ----------
    .. [1]  adapted from https://github.com/alkaline-ml/pmdarima/
    """
    if fh is not None:
        if test_size is not None or train_size is not None:
            raise ValueError(
                "If `fh` is given, `test_size` and `train_size` cannot "
                "also be specified."
            )
        return _split_by_fh(y, fh, X=X)
    else:
        pd_format = isinstance(y, pd.Series) or isinstance(y, pd.DataFrame)
        if pd_format is True and isinstance(y.index, pd.MultiIndex):
            ys = get_time_index(y)
            # Get index to group across (only indices other than timepoints index)
            yi_name = y.index.names
            yi_grp = yi_name[0:-1]

            # Get split into test and train data for timeindex only
            series = (ys,)
            yret = _train_test_split(
                *series,
                shuffle=False,
                stratify=None,
                test_size=test_size,
                train_size=train_size,
            )

            # Convert into list indices
            ysl = ys.to_list()
            yrl1 = yret[0].to_list()
            yrl2 = yret[1].to_list()
            p1 = [index for (index, item) in enumerate(ysl) if item in yrl1]
            p2 = [index for (index, item) in enumerate(ysl) if item in yrl2]

            # Subset by group based on identified indices
            y_train = y.groupby(yi_grp, as_index=False).nth(p1)
            y_test = y.groupby(yi_grp, as_index=False).nth(p2)
            if X is not None:
                X_train = X.groupby(yi_grp, as_index=False).nth(p1)
                X_test = X.groupby(yi_grp, as_index=False).nth(p2)
                return y_train, y_test, X_train, X_test
            else:
                return y_train, y_test
        else:
            series = (y,) if X is None else (y, X)
            return _train_test_split(
                *series,
                shuffle=False,
                stratify=None,
                test_size=test_size,
                train_size=train_size,
            )


def _split_by_fh(
    y: ACCEPTED_Y_TYPES, fh: FORECASTING_HORIZON_TYPES, X: Optional[pd.DataFrame] = None
) -> SPLIT_TYPE:
    """Split time series with forecasting horizon.

    Handles both relative and absolute horizons.
    """
    if X is not None:
        check_equal_time_index(y, X)
    index = y.index
    fh = check_fh(fh, freq=index)
    idx = fh.to_pandas()

    if fh.is_relative:
        if not fh.is_all_out_of_sample():
            raise ValueError("`fh` must only contain out-of-sample values")
        max_step = idx.max()
        steps = fh.to_indexer()
        train = index[:-max_step]
        test = index[-max_step:]

        y_test = y.loc[test[steps]]

    else:
        min_step, max_step = idx.min(), idx.max()
        train = index[index < min_step]
        test = index[(index <= max_step) & (min_step <= index)]

        y_test = y.loc[idx]

    y_train = y.loc[train]
    if X is None:
        return y_train, y_test
=======
>>>>>>> 6a4605dc

warnings.warn(
    "Please import sktime splitters from `sktime.split`. Importing splitters from "
    "`sktime.forecasting.model_selection` is deprecated and will be removed in release "
    "0.25.0",
    DeprecationWarning,
    stacklevel=2,
)<|MERGE_RESOLUTION|>--- conflicted
+++ resolved
@@ -32,1423 +32,6 @@
     TestPlusTrainSplitter,
     temporal_train_test_split,
 )
-<<<<<<< HEAD
-from sktime.utils.validation.series import check_equal_time_index
-
-DEFAULT_STEP_LENGTH = 1
-DEFAULT_WINDOW_LENGTH = 10
-DEFAULT_FH = 1
-ACCEPTED_Y_TYPES = Union[pd.Series, pd.DataFrame, np.ndarray, pd.Index]
-FORECASTING_HORIZON_TYPES = Union[
-    Union[VALID_FORECASTING_HORIZON_TYPES], ForecastingHorizon
-]
-SPLIT_TYPE = Union[
-    Tuple[pd.Series, pd.Series], Tuple[pd.Series, pd.Series, pd.DataFrame, pd.DataFrame]
-]
-SPLIT_ARRAY_TYPE = Tuple[np.ndarray, np.ndarray]
-SPLIT_GENERATOR_TYPE = Iterator[SPLIT_ARRAY_TYPE]
-PANDAS_MTYPES = ["pd.DataFrame", "pd.Series", "pd-multiindex", "pd_multiindex_hier"]
-
-
-def _check_fh(fh: VALID_FORECASTING_HORIZON_TYPES) -> ForecastingHorizon:
-    """Check and convert fh to format expected by CV splitters."""
-    return check_fh(fh, enforce_relative=True)
-
-
-def _get_end(y_index: pd.Index, fh: ForecastingHorizon) -> int:
-    """Compute the end of the last training window for a forecasting horizon.
-
-    For a time series index `y_index`, `y_index[end]` will give
-    the index of the training window.
-    Correspondingly, for a time series `y` with index `y_index`,
-    `y.iloc[end]` or `y.loc[y_index[end]]`
-    will provide the last index of the training window.
-
-    Parameters
-    ----------
-    y_index : pd.Index
-        Index of time series
-    fh : int, timedelta, list or np.ndarray of ints or timedeltas
-
-    Returns
-    -------
-    end : int
-        0-indexed integer end of the training window
-    """
-    # `fh` is assumed to be ordered and checked by `_check_fh` and `window_length` by
-    # `check_window_length`.
-    n_timepoints = y_index.shape[0]
-    assert isinstance(y_index, pd.Index)
-
-    # For purely in-sample forecasting horizons, the last split point is the end of the
-    # training data.
-    # Otherwise, the last point must ensure that the last horizon is within the data.
-    null = 0 if array_is_int(fh) else pd.Timedelta(0)
-    fh_offset = null if fh.is_all_in_sample() else fh[-1]
-    if array_is_int(fh):
-        return n_timepoints - fh_offset - 1
-    return y_index.get_loc(y_index[-1] - fh_offset)
-
-
-def _check_window_lengths(
-    y: pd.Index,
-    fh: ForecastingHorizon,
-    window_length: NON_FLOAT_WINDOW_LENGTH_TYPES,
-    initial_window: NON_FLOAT_WINDOW_LENGTH_TYPES,
-) -> None:
-    """Check that combination of inputs is compatible.
-
-    Parameters
-    ----------
-    y : pd.Index
-        Index of time series
-    fh : int, timedelta, list or np.ndarray of ints or timedeltas
-    window_length : int or timedelta or pd.DateOffset
-    initial_window : int or timedelta or pd.DateOffset
-        Window length of first window
-
-    Raises
-    ------
-    ValueError
-        if window length plus max horizon is above the last observation in `y`,
-        or if initial window plus max horizon is above the last observation in `y`
-    TypeError
-        if type of the input is not supported
-    """
-    n_timepoints = y.shape[0]
-    fh_max = fh[-1]
-
-    error_msg_for_incompatible_window_length = (
-        f"The `window_length` and the forecasting horizon are incompatible "
-        f"with the length of `y`. Found `window_length`={window_length}, "
-        f"`max(fh)`={fh_max}, but len(y)={n_timepoints}. "
-        f"It is required that the window length plus maximum forecast horizon "
-        f"is smaller than the length of the time series `y` itself."
-    )
-    if is_timedelta_or_date_offset(x=window_length):
-        if y[0] + window_length + fh_max > y[-1]:
-            raise ValueError(error_msg_for_incompatible_window_length)
-    else:
-        if window_length + fh_max > n_timepoints:
-            raise ValueError(error_msg_for_incompatible_window_length)
-
-    error_msg_for_incompatible_initial_window = (
-        f"The `initial_window` and the forecasting horizon are incompatible "
-        f"with the length of `y`. Found `initial_window`={initial_window}, "
-        f"`max(fh)`={fh_max}, but len(y)={n_timepoints}. "
-        f"It is required that the initial window plus maximum forecast horizon "
-        f"is smaller than the length of the time series `y` itself."
-    )
-    error_msg_for_incompatible_types = (
-        "The `initial_window` and `window_length` types are incompatible. "
-        "They should be either all timedelta or all int."
-    )
-    if initial_window is not None:
-        if is_timedelta_or_date_offset(x=initial_window):
-            if y[0] + initial_window + fh_max > y[-1]:
-                raise ValueError(error_msg_for_incompatible_initial_window)
-            if not is_timedelta_or_date_offset(x=window_length):
-                raise TypeError(error_msg_for_incompatible_types)
-        else:
-            if initial_window + fh_max > n_timepoints:
-                raise ValueError(error_msg_for_incompatible_initial_window)
-            if is_timedelta_or_date_offset(x=window_length):
-                raise TypeError(error_msg_for_incompatible_types)
-
-
-def _inputs_are_supported(args: list) -> bool:
-    """Check that combination of inputs is supported.
-
-    Currently, only two cases are allowed:
-    either all inputs are iloc-friendly, or they are all time-like
-
-    Parameters
-    ----------
-    args : list of inputs to check
-
-    Returns
-    -------
-    True if all inputs are compatible, False otherwise
-    """
-    return all_inputs_are_iloc_like(args) or all_inputs_are_time_like(args)
-
-
-def _check_inputs_for_compatibility(args: list) -> None:
-    """Check that combination of inputs is supported.
-
-    Currently, only two cases are allowed:
-    either all inputs are iloc-friendly, or they are time-like
-
-    Parameters
-    ----------
-    args : list of inputs
-
-    Raises
-    ------
-    TypeError
-        if combination of inputs is not supported
-    """
-    if not _inputs_are_supported(args):
-        raise TypeError("Unsupported combination of types")
-
-
-def _check_cutoffs_and_y(cutoffs: VALID_CUTOFF_TYPES, y: ACCEPTED_Y_TYPES) -> None:
-    """Check that combination of inputs is compatible.
-
-    Parameters
-    ----------
-    cutoffs : np.array or pd.Index
-        cutoff points, positive and integer- or datetime-index like
-    y : pd.Series, pd.DataFrame, np.ndarray, or pd.Index
-        coerced and checked version of input y
-
-    Raises
-    ------
-    ValueError
-        if max cutoff is above the last observation in `y`
-    TypeError
-        if `cutoffs` type is not supported
-    """
-    max_cutoff = np.max(cutoffs)
-    msg = (
-        "`cutoffs` are incompatible with given `y`. "
-        "Maximum cutoff is not smaller than the "
-    )
-    if array_is_int(cutoffs):
-        if max_cutoff >= y.shape[0]:
-            raise ValueError(msg + "number of observations.")
-    elif array_is_datetime64(cutoffs):
-        if max_cutoff >= np.max(y):
-            raise ValueError(msg + "maximum index value of `y`.")
-    else:
-        raise TypeError("Unsupported type of `cutoffs`")
-
-
-def _check_cutoffs_fh_y(
-    cutoffs: VALID_CUTOFF_TYPES, fh: FORECASTING_HORIZON_TYPES, y: pd.Index
-) -> None:
-    """Check that combination of inputs is compatible.
-
-    Currently, only two cases are allowed:
-    either both `cutoffs` and `fh` are integers, or they are datetime or timedelta.
-
-    Parameters
-    ----------
-    cutoffs : np.array or pd.Index
-        Cutoff points, positive and integer- or datetime-index like.
-        Type should match the type of `fh` input.
-    fh : int, timedelta, list or np.ndarray of ints or timedeltas
-        Type should match the type of `cutoffs` input.
-    y : pd.Index
-        Index of time series
-
-    Raises
-    ------
-    ValueError
-        if max cutoff plus max `fh` is above the last observation in `y`
-    TypeError
-        if `cutoffs` and `fh` type combination is not supported
-    """
-    max_cutoff = np.max(cutoffs)
-    max_fh = fh.max()
-
-    msg = "`fh` is incompatible with given `cutoffs` and `y`."
-    if is_int(x=max_cutoff) and is_int(x=max_fh):
-        if max_cutoff + max_fh > y.shape[0]:
-            raise ValueError(msg)
-    elif is_datetime(x=max_cutoff) and is_timedelta(x=max_fh):
-        if max_cutoff + max_fh > y.max():
-            raise ValueError(msg)
-    else:
-        raise TypeError("Unsupported type of `cutoffs` and `fh`")
-
-
-class BaseSplitter(BaseObject):
-    r"""Base class for temporal cross-validation splitters.
-
-    The purpose of this implementation is to fill the gap relative to
-    `sklearn.model_selection.TimeSeriesSplit
-    <https://scikit-learn.org/stable/modules/generated/sklearn.model_selection.TimeSeriesSplit.html>`__
-    which implements only expanding window split strategy, and only integer based.
-
-    The most important method in this class is `.split(y)` which generates indices
-    of non-overlapping train/test splits of a time series `y`.
-    The length of the train split is determined by `window_length`.
-    The length of the test split is determined by forecasting horizon `fh`.
-
-    In general, splitting a time series :math:`y=(y_1,\ldots,y_T)`
-    into train/test splits means separating it into two non-overlapping series:
-    train :math:`(y_{t(1)},\ldots,y_{t(k)})`
-    and test :math:`(y_{t(k+1)},\ldots,y_{t(k+l)})`,
-    where :math:`k,l` are all integers greater than zero,
-    and :math:`t(k)<t(k+1)` are ordered time indices.
-    The exact set of indices depends on a concrete splitter.
-    Method `.split` is used to generate a pair of index sets:
-    train :math:`(t(1),\ldots,t(k))` and test :math:`(t(k+1),\ldots,t(k+l))`.
-
-    In case `window_length` and `fh` are integer valued,
-    they translate into :math:`k` and :math:`l`, respectively.
-
-    In case `window_length` and `fh` can be interpreted
-    as time interval length (time deltas), then they correspond to
-    :math:`t(k)-t(1)` and :math:`t(k+l)-t(k+1)`, respectively.
-
-    Method `.get_n_splits` returns the number of splitting iterations.
-    This number depends on a concrete splitting strategy and splitter parameters.
-
-    Method `.get_cutoffs` returns the cutoff points between each train/test split.
-    Using the above notation, for a single split it corresponds
-    to the last integer index of the training window, :math:`k`
-
-    In order to illustrate the difference in integer/interval arithmetic
-    in calculating train/test indices, let us consider the following examples.
-    Suppose, the arguments of a splitter are `cutoff = 10` and `window_length = 6`.
-    Then, we have `train_start = cutoff - window_length = 4`.
-    For timedelta-like values the logic is a bit more complicated.
-    The time point corresponding to the `cutoff`
-    (index value of the `y` series) is shifted back
-    by the timedelta `window_length`,
-    and then the integer position of the resulting datetime
-    is considered to be the training window start.
-    For example, for `cutoff = 10`, and `window_length = pd.Timedelta(6, unit="D")`,
-    we have `y[cutoff] = pd.Timestamp("2021-01-10")`,
-    and `y[cutoff] - window_length = pd.Timestamp("2021-01-04")`,
-    which leads to `train_start = y.loc(y[cutoff] - window_length) = 4`.
-    Similar timedelta arithmetic applies to other splitter arguments.
-
-    Parameters
-    ----------
-    window_length : int or timedelta or pd.DateOffset
-        Length of rolling window
-    fh : array-like  or int, optional, (default=None)
-        Single step ahead or array of steps ahead to forecast.
-    """
-
-    def __init__(
-        self,
-        fh: FORECASTING_HORIZON_TYPES = DEFAULT_FH,
-        window_length: NON_FLOAT_WINDOW_LENGTH_TYPES = DEFAULT_WINDOW_LENGTH,
-    ) -> None:
-        self.window_length = window_length
-        self.fh = fh
-
-        super(BaseSplitter, self).__init__()
-
-    def split(self, y: ACCEPTED_Y_TYPES) -> SPLIT_GENERATOR_TYPE:
-        """Get iloc references to train/test splits of `y`.
-
-        Parameters
-        ----------
-        y : pd.Index or time series in sktime compatible time series format,
-                time series can be in any Series, Panel, or Hierarchical mtype format
-            Index of time series to split, or time series to split
-            If time series, considered as index of equivalent pandas type container:
-                pd.DataFrame, pd.Series, pd-multiindex, or pd_multiindex_hier mtype
-
-        Yields
-        ------
-        train : 1D np.ndarray of dtype int
-            Training window indices, iloc references to training indices in y
-        test : 1D np.ndarray of dtype int
-            Test window indices, iloc references to test indices in y
-        """
-        y_index = self._coerce_to_index(y)
-
-        if not isinstance(y_index, pd.MultiIndex):
-            split = self._split
-        else:
-            split = self._split_vectorized
-
-        for train, test in split(y_index):
-            yield train[train >= 0], test[test >= 0]
-
-    def _split(self, y: pd.Index) -> SPLIT_GENERATOR_TYPE:
-        """Get iloc references to train/test splits of `y`.
-
-        private _split containing the core logic, called from split
-
-        Parameters
-        ----------
-        y : pd.Index or time series in sktime compatible time series format
-            Time series to split, or index of time series to split
-
-        Yields
-        ------
-        train : 1D np.ndarray of dtype int
-            Training window indices, iloc references to training indices in y
-        test : 1D np.ndarray of dtype int
-            Test window indices, iloc references to test indices in y
-        """
-        raise NotImplementedError("abstract method")
-
-    def _split_vectorized(self, y: pd.MultiIndex) -> SPLIT_GENERATOR_TYPE:
-        """Get iloc references to train/test splits of `y`, for pd.MultiIndex.
-
-        This applies _split per time series instance in the multiindex.
-        Instances in this context are defined by levels except last level.
-
-        Parameters
-        ----------
-        y : pd.MultiIndex, with last level time-like
-            as used in pd_multiindex and pd_multiindex_hier sktime mtypes
-
-        Yields
-        ------
-        train : 1D np.ndarray of dtype int
-            Training window indices, iloc references to training indices in y
-        test : 1D np.ndarray of dtype int
-            Test window indices, iloc references to test indices in y
-        """
-        srs = pd.DataFrame(index=y).reset_index(-1).iloc[:, 0]
-        index = srs.index
-        anchors = pd.Series(range(len(srs)), index).groupby(index).first().tolist()
-        splits = (self._split(pd.Index(inst.values)) for _, inst in srs.groupby(index))
-
-        train = []
-        test = []
-        for split_inst, anchor in zip(splits, anchors):
-            train_inst, test_inst = zip(*split_inst)
-            train.append(tuple(indices + anchor for indices in train_inst))
-            test.append(tuple(indices + anchor for indices in test_inst))
-
-        train = map(np.concatenate, zip(*train))
-        test = map(np.concatenate, zip(*test))
-
-        yield from zip(train, test)
-
-    def split_loc(self, y: ACCEPTED_Y_TYPES) -> Iterator[Tuple[pd.Index, pd.Index]]:
-        """Get loc references to train/test splits of `y`.
-
-        Parameters
-        ----------
-        y : pd.Index or time series in sktime compatible time series format,
-                time series can be in any Series, Panel, or Hierarchical mtype format
-            Time series to split, or index of time series to split
-
-        Yields
-        ------
-        train : pd.Index
-            Training window indices, loc references to training indices in y
-        test : pd.Index
-            Test window indices, loc references to test indices in y
-        """
-        y_index = self._coerce_to_index(y)
-
-        for train, test in self.split(y_index):
-            yield y_index[train], y_index[test]
-
-    def split_series(self, y: ACCEPTED_Y_TYPES) -> Iterator[SPLIT_TYPE]:
-        """Split `y` into training and test windows.
-
-        Parameters
-        ----------
-        y : time series in sktime compatible time series format,
-                time series can be in any Series, Panel, or Hierarchical mtype format
-            e.g., pd.Series, pd.DataFrame, np.ndarray
-            Time series to split, or index of time series to split
-
-        Yields
-        ------
-        train : time series of same sktime mtype as `y`
-            training series in the split
-        test : time series of same sktime mtype as `y`
-            test series in the split
-        """
-        y, y_orig_mtype = self._check_y(y)
-
-        for train, test in self.split(y.index):
-            y_train = y.iloc[train]
-            y_test = y.iloc[test]
-            y_train = convert_to(y_train, y_orig_mtype)
-            y_test = convert_to(y_test, y_orig_mtype)
-            yield y_train, y_test
-
-    def _coerce_to_index(self, y: ACCEPTED_Y_TYPES) -> pd.Index:
-        """Check and coerce y to pandas index.
-
-        Parameters
-        ----------
-        y : pd.Index or time series in sktime compatible time series format (any)
-            Index of time series to split, or time series to split
-            If time series, considered as index of equivalent pandas type container:
-                pd.DataFrame, pd.Series, pd-multiindex, or pd_multiindex_hier mtype
-
-        Returns
-        -------
-        y_index : y, if y was pd.Index; otherwise _check_y(y).index
-        """
-        if not isinstance(y, pd.Index):
-            y, _ = self._check_y(y, allow_index=True)
-            y_index = y.index
-        else:
-            y_index = y
-        return y_index
-
-    def _check_y(self, y, allow_index=False):
-        """Check and coerce y to a pandas based mtype.
-
-        Parameters
-        ----------
-        y : pd.Series, pd.DataFrame, or np.ndarray (1D or 2D), optional (default=None)
-            Time series to check, must conform with one of the sktime type conventions.
-
-        Returns
-        -------
-        y_inner : time series y coerced to one of the sktime pandas based mtypes:
-            pd.DataFrame, pd.Series, pd-multiindex, pd_multiindex_hier
-            returns pd.Series only if y was pd.Series, otherwise a pandas.DataFrame
-        y_mtype : original mtype of y
-
-        Raises
-        ------
-        TypeError if y is not one of the permissible mtypes
-        """
-        if allow_index and isinstance(y, pd.Index):
-            return y, "pd.Index"
-
-        ALLOWED_SCITYPES = ["Series", "Panel", "Hierarchical"]
-        ALLOWED_MTYPES = [
-            "pd.Series",
-            "pd.DataFrame",
-            "np.ndarray",
-            "nested_univ",
-            "numpy3D",
-            # "numpyflat",
-            "pd-multiindex",
-            # "pd-wide",
-            # "pd-long",
-            "df-list",
-            "pd_multiindex_hier",
-        ]
-        y_valid, _, y_metadata = check_is_scitype(
-            y, scitype=ALLOWED_SCITYPES, return_metadata=True, var_name="y"
-        )
-        if allow_index:
-            msg = (
-                "y must be a pandas.Index, or a time series in an sktime compatible "
-                "format, of scitype Series, Panel or Hierarchical, "
-                "for instance a pandas.DataFrame with sktime compatible time indices, "
-                "or with MultiIndex and last(-1) level an sktime compatible time index."
-                f" Allowed compatible mtype format specifications are: {ALLOWED_MTYPES}"
-                "See the forecasting tutorial examples/01_forecasting.ipynb, or"
-                " the data format tutorial examples/AA_datatypes_and_datasets.ipynb, "
-                "If you think y is already in an sktime supported input format, "
-                "run sktime.datatypes.check_raise(y, mtype) to diagnose the error, "
-                "where mtype is the string of the type specification you want for y. "
-            )
-        else:
-            msg = (
-                "y must be in an sktime compatible format, "
-                "of scitype Series, Panel or Hierarchical, "
-                "for instance a pandas.DataFrame with sktime compatible time indices, "
-                "or with MultiIndex and last(-1) level an sktime compatible time index."
-                f" Allowed compatible mtype format specifications are: {ALLOWED_MTYPES}"
-                "See the forecasting tutorial examples/01_forecasting.ipynb, or"
-                " the data format tutorial examples/AA_datatypes_and_datasets.ipynb, "
-                "If you think y is already in an sktime supported input format, "
-                "run sktime.datatypes.check_raise(y, mtype) to diagnose the error, "
-                "where mtype is the string of the type specification you want for y. "
-            )
-        if not y_valid:
-            raise TypeError(msg)
-
-        y_inner = convert_to(y, to_type=PANDAS_MTYPES)
-
-        mtype = y_metadata["mtype"]
-
-        return y_inner, mtype
-
-    def get_n_splits(self, y: Optional[ACCEPTED_Y_TYPES] = None) -> int:
-        """Return the number of splits.
-
-        Parameters
-        ----------
-        y : pd.Series or pd.Index, optional (default=None)
-            Time series to split
-
-        Returns
-        -------
-        n_splits : int
-            The number of splits.
-        """
-        raise NotImplementedError("abstract method")
-
-    def get_cutoffs(self, y: Optional[ACCEPTED_Y_TYPES] = None) -> np.ndarray:
-        """Return the cutoff points in .iloc[] context.
-
-        Parameters
-        ----------
-        y : pd.Series or pd.Index, optional (default=None)
-            Time series to split
-
-        Returns
-        -------
-        cutoffs : 1D np.ndarray of int
-            iloc location indices, in reference to y, of cutoff indices
-        """
-        raise NotImplementedError("abstract method")
-
-    def get_fh(self) -> ForecastingHorizon:
-        """Return the forecasting horizon.
-
-        Returns
-        -------
-        fh : ForecastingHorizon
-            The forecasting horizon
-        """
-        return check_fh(self.fh)
-
-    @staticmethod
-    def _get_train_window(
-        y: pd.Index, train_start: int, split_point: int
-    ) -> np.ndarray:
-        """Get train window.
-
-        For formal definition of the train window see docstring of the `BaseSplitter`
-
-        Parameters
-        ----------
-        y : pd.Index
-            Index of time series to split
-        train_start : int
-            Integer index of the training window start
-        split_point : int
-            Integer index of the train window end
-
-        Returns
-        -------
-        np.ndarray with integer indices of the train window
-
-        """
-        if split_point > max(0, train_start):
-            return np.argwhere(
-                (y >= y[max(train_start, 0)]) & (y <= y[min(split_point, len(y)) - 1])
-            ).flatten()
-        return np.array([], dtype=int)
-
-
-class CutoffSplitter(BaseSplitter):
-    r"""Cutoff window splitter.
-
-    Split time series at given cutoff points into a fixed-length training and test set.
-
-    Here the user is expected to provide a set of cutoffs (train set endpoints),
-    which using the notation provided in :class:`BaseSplitter`,
-    can be written as :math:`(k_1,\ldots,k_n)` for integer based indexing,
-    or :math:`(t(k_1),\ldots,t(k_n))` for datetime based indexing.
-
-    For a cutoff :math:`k_i` and a `window_length` :math:`w`
-    the training window is :math:`(k_i-w+1,k_i-w+2,k_i-w+3,\ldots,k_i)`.
-    Training window's last point is equal to the cutoff.
-
-    Test window is defined by forecasting horizons
-    relative to the end of the training window.
-    It will contain as many indices
-    as there are forecasting horizons provided to the `fh` argument.
-    For a forecasating horizon :math:`(h_1,\ldots,h_H)`, the test window will
-    consist of the indices :math:`(k_n+h_1,\ldots, k_n+h_H)`.
-
-    The number of splits returned by `.get_n_splits`
-    is then trivially equal to :math:`n`.
-
-    The sorted array of cutoffs returned by `.get_cutoffs` is then equal to
-    :math:(t(k_1),\ldots,t(k_n))` with :math:`k_i<k_{i+1}`.
-
-    Parameters
-    ----------
-    cutoffs : list or np.ndarray or pd.Index
-        Cutoff points, positive and integer- or datetime-index like.
-        Type should match the type of `fh` input.
-    fh : int, timedelta, list or np.ndarray of ints or timedeltas
-        Type should match the type of `cutoffs` input.
-    window_length : int or timedelta or pd.DateOffset
-
-    Examples
-    --------
-    >>> import numpy as np
-    >>> from sktime.forecasting.model_selection import CutoffSplitter
-    >>> ts = np.arange(10)
-    >>> splitter = CutoffSplitter(fh=[2, 4], cutoffs=np.array([3, 5]), window_length=3)
-    >>> list(splitter.split(ts)) # doctest: +SKIP
-    [(array([1, 2, 3]), array([5, 7])), (array([3, 4, 5]), array([7, 9]))]
-    """
-
-    def __init__(
-        self,
-        cutoffs: VALID_CUTOFF_TYPES,
-        fh: FORECASTING_HORIZON_TYPES = DEFAULT_FH,
-        window_length: ACCEPTED_WINDOW_LENGTH_TYPES = DEFAULT_WINDOW_LENGTH,
-    ) -> None:
-        _check_inputs_for_compatibility([fh, cutoffs, window_length])
-        self.cutoffs = cutoffs
-        super(CutoffSplitter, self).__init__(fh, window_length)
-
-    def _split(self, y: pd.Index) -> SPLIT_GENERATOR_TYPE:
-        n_timepoints = y.shape[0]
-        cutoffs = check_cutoffs(cutoffs=self.cutoffs)
-        fh = _check_fh(fh=self.fh)
-        window_length = check_window_length(
-            window_length=self.window_length, n_timepoints=n_timepoints
-        )
-        if isinstance(y, (pd.DatetimeIndex, pd.PeriodIndex)) and is_int(window_length):
-            window_length = y.freq * window_length
-        _check_cutoffs_and_y(cutoffs=cutoffs, y=y)
-        _check_cutoffs_fh_y(cutoffs=cutoffs, fh=fh, y=y)
-
-        for cutoff in cutoffs:
-            null = 0 if is_int(cutoff) else pd.Timestamp(0)
-            if cutoff >= null:
-                train_end = y[cutoff] if is_int(cutoff) else cutoff
-                y_train = pd.Series(index=y[y <= train_end], dtype=y.dtype)
-                training_window = get_window(y_train, window_length=window_length).index
-            else:
-                training_window = []
-            training_window = y.get_indexer(training_window)
-            test_window = cutoff + fh.to_numpy()
-            if is_datetime(x=cutoff):
-                test_window = y.get_indexer(test_window[test_window >= y.min()])
-            yield training_window, test_window
-
-    def get_n_splits(self, y: Optional[ACCEPTED_Y_TYPES] = None) -> int:
-        """Return the number of splits.
-
-        For this splitter the number is trivially equal to
-        the number of cutoffs given during instance initialization.
-
-        Parameters
-        ----------
-        y : pd.Series or pd.Index, optional (default=None)
-            Time series to split
-
-        Returns
-        -------
-        n_splits : int
-            The number of splits.
-        """
-        return len(self.cutoffs)
-
-    def get_cutoffs(self, y: Optional[ACCEPTED_Y_TYPES] = None) -> np.ndarray:
-        """Return the cutoff points in .iloc[] context.
-
-        This method trivially returns the cutoffs given during instance initialization,
-        in case these cutoffs are integer .iloc[] friendly indices.
-        The only change is that the set of cutoffs is sorted from smallest to largest.
-        When the given cutoffs are datetime-like,
-        then this method returns corresponding integer indices.
-
-        Parameters
-        ----------
-        y : pd.Series or pd.Index, optional (default=None)
-            Time series to split
-
-        Returns
-        -------
-        cutoffs : 1D np.ndarray of int
-            iloc location indices, in reference to y, of cutoff indices
-        """
-        if array_is_int(self.cutoffs):
-            return check_cutoffs(self.cutoffs)
-        return np.argwhere(y.index.isin(check_cutoffs(self.cutoffs))).flatten()
-
-    @classmethod
-    def get_test_params(cls, parameter_set="default"):
-        """Return testing parameter settings for the splitter.
-
-        Parameters
-        ----------
-        parameter_set : str, default="default"
-            Name of the set of test parameters to return, for use in tests. If no
-            special parameters are defined for a value, will return `"default"` set.
-
-        Returns
-        -------
-        params : dict or list of dict, default = {}
-            Parameters to create testing instances of the class
-            Each dict are parameters to construct an "interesting" test instance, i.e.,
-            `MyClass(**params)` or `MyClass(**params[i])` creates a valid test instance.
-            `create_test_instance` uses the first (or only) dictionary in `params`
-        """
-        return {"cutoffs": np.array([3, 7, 10])}
-
-
-class BaseWindowSplitter(BaseSplitter):
-    """Base class for sliding and expanding window splitter."""
-
-    def __init__(
-        self,
-        fh: FORECASTING_HORIZON_TYPES,
-        initial_window: ACCEPTED_WINDOW_LENGTH_TYPES,
-        window_length: ACCEPTED_WINDOW_LENGTH_TYPES,
-        step_length: NON_FLOAT_WINDOW_LENGTH_TYPES,
-        start_with_window: bool,
-    ) -> None:
-        _check_inputs_for_compatibility(
-            [fh, initial_window, window_length, step_length]
-        )
-        self.step_length = step_length
-        self.start_with_window = start_with_window
-        self.initial_window = initial_window
-        super(BaseWindowSplitter, self).__init__(fh=fh, window_length=window_length)
-
-    @property
-    def _initial_window(self):
-        if hasattr(self, "initial_window"):
-            return self.initial_window
-        return None
-
-    def _split(self, y: pd.Index) -> SPLIT_GENERATOR_TYPE:
-        n_timepoints = y.shape[0]
-        window_length = check_window_length(
-            window_length=self.window_length,
-            n_timepoints=n_timepoints,
-            name="window_length",
-        )
-        initial_window = check_window_length(
-            window_length=self._initial_window,
-            n_timepoints=n_timepoints,
-            name="initial_window",
-        )
-        fh = _check_fh(self.fh)
-        _check_window_lengths(
-            y=y, fh=fh, window_length=window_length, initial_window=initial_window
-        )
-
-        if self._initial_window is not None:
-            yield self._split_for_initial_window(y)
-
-        for train, test in self._split_windows(window_length=window_length, y=y, fh=fh):
-            yield train, test
-
-    def _split_for_initial_window(self, y: pd.Index) -> SPLIT_ARRAY_TYPE:
-        """Get train/test splits for non-empty initial window.
-
-        Parameters
-        ----------
-        y : pd.Index
-            Index of the time series to split
-
-        Returns
-        -------
-        (np.ndarray, np.ndarray)
-            Integer indices of the train/test windows
-
-        """
-        fh = _check_fh(self.fh)
-        if not self.start_with_window:
-            raise ValueError(
-                "`start_with_window` must be True if `initial_window` is given"
-            )
-        if self._initial_window <= self.window_length:
-            raise ValueError("`initial_window` must greater than `window_length`")
-        if is_int(x=self._initial_window):
-            end = self._initial_window
-        else:
-            end = y.get_loc(y[0] + self._initial_window)
-        train = self._get_train_window(y=y, train_start=0, split_point=end)
-        if array_is_int(fh):
-            test = end + fh.to_numpy() - 1
-        else:
-            test = np.argwhere(y.isin(y[end - 1] + fh)).flatten()
-        return train, test
-
-    def _split_windows(
-        self,
-        window_length: ACCEPTED_WINDOW_LENGTH_TYPES,
-        y: pd.Index,
-        fh: ForecastingHorizon,
-    ) -> SPLIT_GENERATOR_TYPE:
-        """Abstract method for sliding/expanding windows."""
-        raise NotImplementedError("abstract method")
-
-    def _split_windows_generic(
-        self,
-        window_length: ACCEPTED_WINDOW_LENGTH_TYPES,
-        y: pd.Index,
-        fh: ForecastingHorizon,
-        expanding: bool,
-    ) -> SPLIT_GENERATOR_TYPE:
-        """Split `y` into training and test windows.
-
-        This function encapsulates common functionality
-        shared by concrete implementations of this abstract class.
-
-        Parameters
-        ----------
-        window_length : int or timedelta or pd.DateOffset
-            Length of training window
-        y : pd.Index
-            Index of time series to split
-        fh : ForecastingHorizon
-            Single step ahead or array of steps ahead to forecast.
-        expanding : bool
-            Expanding (True) or sliding window (False) splitter
-
-        Yields
-        ------
-        train : 1D np.ndarray of int
-            Training window iloc indices, in reference to y
-        test : 1D np.ndarray of int
-            Test window iloc indices, in reference to y
-        """
-        start = self._get_start(y=y, fh=fh)
-        split_points = self.get_cutoffs(pd.Series(index=y, dtype=float)) + 1
-        split_points = (
-            split_points if self._initial_window is None else split_points[1:]
-        )
-        for split_point in split_points:
-            train_start = self._get_train_start(
-                start=start if expanding else split_point,
-                window_length=window_length,
-                y=y,
-            )
-            train = self._get_train_window(
-                y=y, train_start=train_start, split_point=split_point
-            )
-            if array_is_int(fh):
-                test = split_point + fh.to_numpy() - 1
-            else:
-                test = np.argwhere(
-                    y.isin(y[max(0, split_point - 1)] + fh.to_pandas())
-                ).flatten()
-                if split_point == 0:
-                    test -= 1
-            yield train, test
-
-    @staticmethod
-    def _get_train_start(
-        start: int, window_length: ACCEPTED_WINDOW_LENGTH_TYPES, y: pd.Index
-    ) -> int:
-        if is_timedelta_or_date_offset(x=window_length):
-            train_start = y.get_loc(
-                max(y[min(start, len(y) - 1)] - window_length, min(y))
-            )
-            if start >= len(y):
-                train_start += 1
-        else:
-            train_start = start - window_length
-        return train_start
-
-    def _get_start(self, y: pd.Index, fh: ForecastingHorizon) -> int:
-        """Get the first split point."""
-        # By default, the first split point is the index zero, the first
-        # observation in
-        # the data.
-        start = 0
-
-        # If we start with a full window, the first split point depends on the window
-        # length.
-        if hasattr(self, "start_with_window") and self.start_with_window:
-
-            if self._initial_window not in [None, 0]:
-
-                if is_timedelta_or_date_offset(x=self._initial_window):
-                    start = y.get_loc(
-                        y[start] + self._initial_window + self.step_length
-                    )
-                else:
-                    start += self._initial_window + self.step_length
-            else:
-                if is_timedelta_or_date_offset(x=self.window_length):
-                    start = y.get_loc(y[start] + self.window_length)
-                else:
-                    start += self.window_length
-
-        # For in-sample forecasting horizons, the first split must ensure that
-        # in-sample test set is still within the data.
-        if not fh.is_all_out_of_sample():
-            fh_min = abs(fh[0])
-            if is_int(fh_min):
-                start = fh_min + 1 if fh_min >= start else start
-            else:
-                shifted_y0 = y[0] + fh_min
-                start = np.argmin(y <= shifted_y0) if shifted_y0 >= y[start] else start
-        return start
-
-    def get_n_splits(self, y: Optional[ACCEPTED_Y_TYPES] = None) -> int:
-        """Return the number of splits.
-
-        Parameters
-        ----------
-        y : pd.Series or pd.Index, optional (default=None)
-            Time series to split
-
-        Returns
-        -------
-        n_splits : int
-            The number of splits.
-        """
-        if y is None:
-            raise ValueError(
-                f"{self.__class__.__name__} requires `y` to compute the "
-                f"number of splits."
-            )
-        return len(self.get_cutoffs(y))
-
-    def get_cutoffs(self, y: Optional[ACCEPTED_Y_TYPES] = None) -> np.ndarray:
-        """Return the cutoff points in .iloc[] context.
-
-        Parameters
-        ----------
-        y : pd.Series or pd.Index, optional (default=None)
-            Time series to split
-
-        Returns
-        -------
-        cutoffs : 1D np.ndarray of int
-            iloc location indices, in reference to y, of cutoff indices
-        """
-        if y is None:
-            raise ValueError(
-                f"{self.__class__.__name__} requires `y` to compute the cutoffs."
-            )
-        y = get_index_for_series(y)
-        fh = _check_fh(self.fh)
-        step_length = check_step_length(self.step_length)
-
-        if self._initial_window is None:
-            start = self._get_start(y=y, fh=fh)
-        elif is_int(x=self._initial_window):
-            start = self._initial_window
-        else:
-            start = y.get_loc(y[0] + self._initial_window)
-
-        end = _get_end(y_index=y, fh=fh) + 2
-        if is_int(x=step_length):
-            return np.arange(start, end, step_length) - 1
-        else:
-            offset = step_length if start == 0 else pd.Timedelta(0)
-            start_date = y[y < y[start] + offset][-1]
-            end_date = y[end - 1] - step_length if end <= len(y) else y[-1]
-            date_cutoffs = pd.date_range(
-                start=start_date, end=end_date, freq=step_length
-            )
-            cutoffs = np.argwhere(y.isin(date_cutoffs)).flatten()
-            if start <= 0:
-                cutoffs = np.hstack((-1, cutoffs))
-            return cutoffs
-
-
-class SlidingWindowSplitter(BaseWindowSplitter):
-    r"""Sliding window splitter.
-
-    Split time series repeatedly into a fixed-length training and test set.
-
-    Test window is defined by forecasting horizons
-    relative to the end of the training window.
-    It will contain as many indices
-    as there are forecasting horizons provided to the `fh` argument.
-    For a forecasating horizon :math:`(h_1,\ldots,h_H)`, the training window will
-    consist of the indices :math:`(k_n+h_1,\ldots,k_n+h_H)`.
-
-    For example for `window_length = 5`, `step_length = 1` and `fh = [1, 2, 3]`
-    here is a representation of the folds::
-
-    |-----------------------|
-    | * * * * * x x x - - - |
-    | - * * * * * x x x - - |
-    | - - * * * * * x x x - |
-    | - - - * * * * * x x x |
-
-    ``*`` = training fold.
-
-    ``x`` = test fold.
-
-    Parameters
-    ----------
-    fh : int, list or np.array
-        Forecasting horizon
-    window_length : int or timedelta or pd.DateOffset
-        Window length
-    step_length : int or timedelta or pd.DateOffset, optional (default=1)
-        Step length between windows
-    initial_window : int or timedelta or pd.DateOffset, optional (default=None)
-        Window length of first window
-    start_with_window : bool, optional (default=True)
-        - If True, starts with full window.
-        - If False, starts with empty window.
-
-    Examples
-    --------
-    >>> import numpy as np
-    >>> from sktime.forecasting.model_selection import SlidingWindowSplitter
-    >>> ts = np.arange(10)
-    >>> splitter = SlidingWindowSplitter(fh=[2, 4], window_length=3, step_length=2)
-    >>> list(splitter.split(ts)) # doctest: +SKIP
-    [(array([0, 1, 2]), array([4, 6])), (array([2, 3, 4]), array([6, 8]))]
-
-    """
-
-    def __init__(
-        self,
-        fh: FORECASTING_HORIZON_TYPES = DEFAULT_FH,
-        window_length: ACCEPTED_WINDOW_LENGTH_TYPES = DEFAULT_WINDOW_LENGTH,
-        step_length: NON_FLOAT_WINDOW_LENGTH_TYPES = DEFAULT_STEP_LENGTH,
-        initial_window: Optional[ACCEPTED_WINDOW_LENGTH_TYPES] = None,
-        start_with_window: bool = True,
-    ) -> None:
-        super(SlidingWindowSplitter, self).__init__(
-            fh=fh,
-            window_length=window_length,
-            initial_window=initial_window,
-            step_length=step_length,
-            start_with_window=start_with_window,
-        )
-
-    def _split_windows(self, **kwargs) -> SPLIT_GENERATOR_TYPE:
-        return self._split_windows_generic(expanding=False, **kwargs)
-
-
-class ExpandingWindowSplitter(BaseWindowSplitter):
-    r"""Expanding window splitter.
-
-    Split time series repeatedly into an growing training set and a fixed-size test set.
-
-    Test window is defined by forecasting horizons
-    relative to the end of the training window.
-    It will contain as many indices
-    as there are forecasting horizons provided to the `fh` argument.
-    For a forecasating horizon :math:`(h_1,\ldots,h_H)`, the training window will
-    consist of the indices :math:`(k_n+h_1,\ldots,k_n+h_H)`.
-
-    For example for `initial_window = 5`, `step_length = 1` and `fh = [1, 2, 3]`
-    here is a representation of the folds::
-
-    |-----------------------|
-    | * * * * * x x x - - - |
-    | * * * * * * x x x - - |
-    | * * * * * * * x x x - |
-    | * * * * * * * * x x x |
-
-
-    ``*`` = training fold.
-
-    ``x`` = test fold.
-
-    Parameters
-    ----------
-    fh : int, list or np.array, optional (default=1)
-        Forecasting horizon
-    initial_window : int or timedelta or pd.DateOffset, optional (default=10)
-        Window length of initial training fold. If =0, initial training fold is empty.
-    step_length : int or timedelta or pd.DateOffset, optional (default=1)
-        Step length between windows
-
-    Examples
-    --------
-    >>> import numpy as np
-    >>> from sktime.forecasting.model_selection import ExpandingWindowSplitter
-    >>> ts = np.arange(10)
-    >>> splitter = ExpandingWindowSplitter(fh=[2, 4], initial_window=5, step_length=2)
-    >>> list(splitter.split(ts)) # doctest: +SKIP
-    '[(array([0, 1, 2, 3, 4]), array([6, 8]))]'
-
-    """
-
-    def __init__(
-        self,
-        fh: FORECASTING_HORIZON_TYPES = DEFAULT_FH,
-        initial_window: ACCEPTED_WINDOW_LENGTH_TYPES = DEFAULT_WINDOW_LENGTH,
-        step_length: NON_FLOAT_WINDOW_LENGTH_TYPES = DEFAULT_STEP_LENGTH,
-    ) -> None:
-
-        start_with_window = initial_window != 0
-
-        # Note that we pass the initial window as the window_length below. This
-        # allows us to use the common logic from the parent class, while at the same
-        # time expose the more intuitive name for the ExpandingWindowSplitter.
-        super(ExpandingWindowSplitter, self).__init__(
-            fh=fh,
-            window_length=initial_window,
-            initial_window=None,
-            step_length=step_length,
-            start_with_window=start_with_window,
-        )
-
-        # initial_window needs to be written to self for sklearn compatibility
-        self.initial_window = initial_window
-        # this class still acts as if it were overwritten with None,
-        # via the _initial_window property that is read everywhere
-
-    @property
-    def _initial_window(self):
-        return None
-
-    def _split_windows(self, **kwargs) -> SPLIT_GENERATOR_TYPE:
-        return self._split_windows_generic(expanding=True, **kwargs)
-
-
-class SingleWindowSplitter(BaseSplitter):
-    r"""Single window splitter.
-
-    Split time series once into a training and test set.
-    See more details on what to expect from this splitter in :class:`BaseSplitter`.
-
-    Test window is defined by forecasting horizons
-    relative to the end of the training window.
-    It will contain as many indices
-    as there are forecasting horizons provided to the `fh` argument.
-    For a forecasating horizon :math:`(h_1,\ldots,h_H)`, the training window will
-    consist of the indices :math:`(k_n+h_1,\ldots,k_n+h_H)`.
-
-    Parameters
-    ----------
-    fh : int, list or np.array
-        Forecasting horizon
-    window_length : int or timedelta or pd.DateOffset
-        Window length
-
-    Examples
-    --------
-    >>> import numpy as np
-    >>> from sktime.forecasting.model_selection import SingleWindowSplitter
-    >>> ts = np.arange(10)
-    >>> splitter = SingleWindowSplitter(fh=[2, 4], window_length=3)
-    >>> list(splitter.split(ts)) # doctest: +SKIP
-    [(array([3, 4, 5]), array([7, 9]))]
-
-    """
-
-    def __init__(
-        self,
-        fh: FORECASTING_HORIZON_TYPES,
-        window_length: Optional[ACCEPTED_WINDOW_LENGTH_TYPES] = None,
-    ) -> None:
-        _check_inputs_for_compatibility(args=[fh, window_length])
-        super(SingleWindowSplitter, self).__init__(fh=fh, window_length=window_length)
-
-    def _split(self, y: pd.Index) -> SPLIT_GENERATOR_TYPE:
-        n_timepoints = y.shape[0]
-        window_length = check_window_length(self.window_length, n_timepoints)
-        if isinstance(y, (pd.DatetimeIndex, pd.PeriodIndex)) and is_int(window_length):
-            window_length = y.freq * window_length
-        fh = _check_fh(self.fh)
-        train_end = _get_end(y_index=y, fh=fh)
-
-        training_window = get_window(
-            pd.Series(index=y[y <= y[train_end]], dtype=y.dtype),
-            window_length=window_length,
-        ).index
-        training_window = y.get_indexer(training_window)
-        if array_is_int(fh):
-            test_window = train_end + fh.to_numpy()
-        else:
-            test_window = y.get_indexer(y[train_end] + fh.to_pandas())
-
-        yield training_window, test_window
-
-    def get_n_splits(self, y: Optional[ACCEPTED_Y_TYPES] = None) -> int:
-        """Return the number of splits.
-
-        Since this splitter returns a single train/test split,
-        this number is trivially 1.
-
-        Parameters
-        ----------
-        y : pd.Series or pd.Index, optional (default=None)
-            Time series to split
-
-        Returns
-        -------
-        n_splits : int
-            The number of splits.
-        """
-        return 1
-
-    def get_cutoffs(self, y: Optional[ACCEPTED_Y_TYPES] = None) -> np.ndarray:
-        """Return the cutoff points in .iloc[] context.
-
-        Since this splitter returns a single train/test split,
-        this method returns a single one-dimensional array
-        with the last train set index.
-
-        Parameters
-        ----------
-        y : pd.Series or pd.Index, optional (default=None)
-            Time series to split
-
-        Returns
-        -------
-        cutoffs : 1D np.ndarray of int
-            iloc location indices, in reference to y, of cutoff indices
-        """
-        if y is None:
-            raise ValueError(
-                f"{self.__class__.__name__} requires `y` to compute the cutoffs."
-            )
-        fh = _check_fh(self.fh)
-        y = get_index_for_series(y)
-        end = _get_end(y_index=y, fh=fh)
-        return np.array([end])
-
-    @classmethod
-    def get_test_params(cls, parameter_set="default"):
-        """Return testing parameter settings for the splitter.
-
-        Parameters
-        ----------
-        parameter_set : str, default="default"
-            Name of the set of test parameters to return, for use in tests. If no
-            special parameters are defined for a value, will return `"default"` set.
-
-        Returns
-        -------
-        params : dict or list of dict, default = {}
-            Parameters to create testing instances of the class
-            Each dict are parameters to construct an "interesting" test instance, i.e.,
-            `MyClass(**params)` or `MyClass(**params[i])` creates a valid test instance.
-            `create_test_instance` uses the first (or only) dictionary in `params`
-        """
-        params = {"fh": 3}
-        return params
-
-
-def temporal_train_test_split(
-    y: ACCEPTED_Y_TYPES,
-    X: Optional[pd.DataFrame] = None,
-    test_size: Optional[Union[int, float]] = None,
-    train_size: Optional[Union[int, float]] = None,
-    fh: Optional[FORECASTING_HORIZON_TYPES] = None,
-) -> SPLIT_TYPE:
-    """Split arrays or matrices into sequential train and test subsets.
-
-    Creates train/test splits over endogenous arrays an optional exogenous
-    arrays.
-
-    This is a wrapper of scikit-learn's ``train_test_split`` that
-    does not shuffle the data.
-
-    Parameters
-    ----------
-    y : data in sktime compatible data container format
-    X : data in sktime compatible data container format, optional (default=None)
-        Exogenous data
-        y and X can be in one of the following formats:
-        Series scitype: pd.Series, pd.DataFrame, or np.ndarray (1D or 2D)
-            for vanilla forecasting, one time series
-        Panel scitype: pd.DataFrame with 2-level row MultiIndex,
-            3D np.ndarray, list of Series pd.DataFrame, or nested pd.DataFrame
-            for global or panel forecasting
-        Hierarchical scitype: pd.DataFrame with 3 or more level row MultiIndex
-            for hierarchical forecasting
-        Number of columns admissible depend on the "scitype:y" tag:
-            if self.get_tag("scitype:y")=="univariate":
-                y must have a single column/variable
-            if self.get_tag("scitype:y")=="multivariate":
-                y must have 2 or more columns
-            if self.get_tag("scitype:y")=="both": no restrictions on columns apply
-        
-        
-    test_size : float, int or None, optional (default=None)
-        If float, should be between 0.0 and 1.0 and represent the proportion
-        of the dataset to include in the test split. If int, represents the
-        relative number of test samples. If None, the value is set to the
-        complement of the train size. If ``train_size`` is also None, it will
-        be set to 0.25.
-    train_size : float, int, or None, (default=None)
-        If float, should be between 0.0 and 1.0 and represent the
-        proportion of the dataset to include in the train split. If
-        int, represents the relative number of train samples. If None,
-        the value is automatically set to the complement of the test size.
-    fh : int, list, np.array or ForecastingHorizon, optional (default=None)
-        The forecasting horizon encoding the time stamps to forecast at.
-        if self.get_tag("requires-fh-in-fit"), must be passed, not optional
-
-    Returns
-    -------
-    splitting : tuple, length=2 * len(arrays)
-        List containing train-test split of `y` and `X` if given.
-
-    References
-    ----------
-    .. [1]  adapted from https://github.com/alkaline-ml/pmdarima/
-    """
-    if fh is not None:
-        if test_size is not None or train_size is not None:
-            raise ValueError(
-                "If `fh` is given, `test_size` and `train_size` cannot "
-                "also be specified."
-            )
-        return _split_by_fh(y, fh, X=X)
-    else:
-        pd_format = isinstance(y, pd.Series) or isinstance(y, pd.DataFrame)
-        if pd_format is True and isinstance(y.index, pd.MultiIndex):
-            ys = get_time_index(y)
-            # Get index to group across (only indices other than timepoints index)
-            yi_name = y.index.names
-            yi_grp = yi_name[0:-1]
-
-            # Get split into test and train data for timeindex only
-            series = (ys,)
-            yret = _train_test_split(
-                *series,
-                shuffle=False,
-                stratify=None,
-                test_size=test_size,
-                train_size=train_size,
-            )
-
-            # Convert into list indices
-            ysl = ys.to_list()
-            yrl1 = yret[0].to_list()
-            yrl2 = yret[1].to_list()
-            p1 = [index for (index, item) in enumerate(ysl) if item in yrl1]
-            p2 = [index for (index, item) in enumerate(ysl) if item in yrl2]
-
-            # Subset by group based on identified indices
-            y_train = y.groupby(yi_grp, as_index=False).nth(p1)
-            y_test = y.groupby(yi_grp, as_index=False).nth(p2)
-            if X is not None:
-                X_train = X.groupby(yi_grp, as_index=False).nth(p1)
-                X_test = X.groupby(yi_grp, as_index=False).nth(p2)
-                return y_train, y_test, X_train, X_test
-            else:
-                return y_train, y_test
-        else:
-            series = (y,) if X is None else (y, X)
-            return _train_test_split(
-                *series,
-                shuffle=False,
-                stratify=None,
-                test_size=test_size,
-                train_size=train_size,
-            )
-
-
-def _split_by_fh(
-    y: ACCEPTED_Y_TYPES, fh: FORECASTING_HORIZON_TYPES, X: Optional[pd.DataFrame] = None
-) -> SPLIT_TYPE:
-    """Split time series with forecasting horizon.
-
-    Handles both relative and absolute horizons.
-    """
-    if X is not None:
-        check_equal_time_index(y, X)
-    index = y.index
-    fh = check_fh(fh, freq=index)
-    idx = fh.to_pandas()
-
-    if fh.is_relative:
-        if not fh.is_all_out_of_sample():
-            raise ValueError("`fh` must only contain out-of-sample values")
-        max_step = idx.max()
-        steps = fh.to_indexer()
-        train = index[:-max_step]
-        test = index[-max_step:]
-
-        y_test = y.loc[test[steps]]
-
-    else:
-        min_step, max_step = idx.min(), idx.max()
-        train = index[index < min_step]
-        test = index[(index <= max_step) & (min_step <= index)]
-
-        y_test = y.loc[idx]
-
-    y_train = y.loc[train]
-    if X is None:
-        return y_train, y_test
-=======
->>>>>>> 6a4605dc
 
 warnings.warn(
     "Please import sktime splitters from `sktime.split`. Importing splitters from "
