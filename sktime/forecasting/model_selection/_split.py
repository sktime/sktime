--- conflicted
+++ resolved
@@ -583,17 +583,10 @@
                     f"`cutoff`: {type(cutoff)}"
                 )
 
-<<<<<<< HEAD
-            cutoff_datetime = y[cutoff] if is_int(x=cutoff) else cutoff
-            training_window = np.argwhere(
-                (y >= y[max(0, train_start)]) & (y <= cutoff_datetime)
-            ).flatten()
-=======
             split_point = cutoff if is_int(x=cutoff) else y.get_loc(y[y <= cutoff][-1])
             training_window = self._get_train_window(
                 y=y, train_start=train_start + 1, split_point=split_point + 1
             )
->>>>>>> 095109e8
 
             test_window = cutoff + fh.to_numpy()
             if is_datetime(x=max_cutoff) and is_timedelta(x=max_fh):
@@ -678,38 +671,7 @@
         )
 
         if self.initial_window is not None:
-<<<<<<< HEAD
-            if not self.start_with_window:
-                raise ValueError(
-                    "`start_with_window` must be True if `initial_window` is given"
-                )
-
-            if self.initial_window <= self.window_length:
-                raise ValueError("`initial_window` must greater than `window_length`")
-
-            if is_timedelta_or_date_offset(x=self.initial_window):
-                initial_window_threshold = y.get_loc(y[0] + self.initial_window)
-            else:
-                initial_window_threshold = self.initial_window
-            # For in-sample forecasting horizons, the first split must ensure that
-            # in-sample test set is still within the data.
-            if not fh.is_all_out_of_sample() and abs(fh[0]) >= initial_window_threshold:
-                initial_start = abs(fh[0]) - self.initial_window + 1
-            else:
-                initial_start = 0
-
-            if is_timedelta_or_date_offset(x=initial_window):
-                initial_end = y.get_loc(y[initial_start] + initial_window)
-            else:
-                initial_end = initial_start + initial_window
-            train = np.argwhere(
-                (y >= y[initial_start]) & (y < y[initial_end])
-            ).flatten()
-            test = initial_end + fh.to_numpy() - 1
-            yield train, test
-=======
             yield self._split_for_initial_window(y)
->>>>>>> 095109e8
 
         start = self._get_start(y=y, fh=fh)
         end = _get_end(y_index=y, fh=fh) + 2
@@ -792,22 +754,7 @@
             train_start = start - window_length
         return train_start
 
-<<<<<<< HEAD
-    @staticmethod
-    def _get_train_window(
-        y: ACCEPTED_Y_TYPES, train_start: int, split_point: int
-    ) -> np.ndarray:
-        if (split_point <= len(y)) & (split_point > 0):
-            return np.argwhere(
-                (y >= y[max(train_start, 0)]) & (y <= y[min(split_point, len(y)) - 1])
-            ).flatten()
-        else:
-            return np.array([], dtype=np.int)
-
-    def _get_start(self, y: ACCEPTED_Y_TYPES, fh: ForecastingHorizon) -> int:
-=======
     def _get_start(self, y: pd.Index, fh: ForecastingHorizon) -> int:
->>>>>>> 095109e8
         """Get the first split point."""
         # By default, the first split point is the index zero, the first
         # observation in
@@ -897,8 +844,7 @@
         else:
             start = self._get_start(y=y, fh=fh)
 
-<<<<<<< HEAD
-        end = _get_end(y=y, fh=fh)
+        end = _get_end(y=y, fh=fh) + 2
         if is_int(x=step_length):
             return self._get_cutoffs_with_integer_step_length(
                 end=end, start=start, step_length=step_length
@@ -907,10 +853,6 @@
             return self._get_cutoffs_with_non_integer_step_length(
                 end=end, start=start, step_length=step_length, y=y
             )
-=======
-        end = _get_end(y_index=y, fh=fh) + 2
-        step_length = self._get_step_length(x=step_length)
->>>>>>> 095109e8
 
     @staticmethod
     def _get_cutoffs_with_integer_step_length(
@@ -1117,11 +1059,6 @@
         elif is_int(window_length):
             start = end - window_length + 1
         else:
-<<<<<<< HEAD
-            start = end - window_length
-        train = np.argwhere((y >= y[max(0, start)]) & (y <= y[end - 1])).flatten()
-        test = end + fh.to_numpy() - 1
-=======
             start = np.argwhere(y > y[end] - window_length).flatten()[0]
 
         train = self._get_train_window(y=y, train_start=start, split_point=end + 1)
@@ -1131,7 +1068,6 @@
         else:
             test = np.array([y.get_loc(y[end] + x) for x in fh.to_pandas()])
 
->>>>>>> 095109e8
         yield train, test
 
     def get_n_splits(self, y: Optional[ACCEPTED_Y_TYPES] = None) -> int:
