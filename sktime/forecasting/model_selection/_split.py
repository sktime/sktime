#!/usr/bin/env python3 -u
# copyright: sktime developers, BSD-3-Clause License (see LICENSE file)
"""Implement dataset splitting for model evaluation and selection."""

__all__ = [
    "ExpandingWindowSplitter",
    "SlidingWindowSplitter",
    "CutoffSplitter",
    "SingleWindowSplitter",
    "SameLocSplitter",
    "temporal_train_test_split",
    "TestPlusTrainSplitter",
]
__author__ = ["mloning", "kkoralturk", "khrapovs", "chillerobscuro", "fkiraly"]

from typing import Iterator, Optional, Tuple, Union

import numpy as np
import pandas as pd
from sklearn.model_selection import train_test_split as _train_test_split

from sktime.base import BaseObject
from sktime.datatypes import check_is_scitype, convert_to
from sktime.datatypes._utilities import get_index_for_series, get_time_index, get_window
from sktime.forecasting.base import ForecastingHorizon
from sktime.forecasting.base._fh import VALID_FORECASTING_HORIZON_TYPES
from sktime.utils.validation import (
    ACCEPTED_WINDOW_LENGTH_TYPES,
    NON_FLOAT_WINDOW_LENGTH_TYPES,
    all_inputs_are_iloc_like,
    all_inputs_are_time_like,
    array_is_datetime64,
    array_is_int,
    check_window_length,
    is_datetime,
    is_int,
    is_timedelta,
    is_timedelta_or_date_offset,
)
from sktime.utils.validation.forecasting import (
    VALID_CUTOFF_TYPES,
    check_cutoffs,
    check_fh,
    check_step_length,
)
from sktime.utils.validation.series import check_equal_time_index

DEFAULT_STEP_LENGTH = 1
DEFAULT_WINDOW_LENGTH = 10
DEFAULT_FH = 1
ACCEPTED_Y_TYPES = Union[pd.Series, pd.DataFrame, np.ndarray, pd.Index]
FORECASTING_HORIZON_TYPES = Union[
    Union[VALID_FORECASTING_HORIZON_TYPES], ForecastingHorizon
]
SPLIT_TYPE = Union[
    Tuple[pd.Series, pd.Series], Tuple[pd.Series, pd.Series, pd.DataFrame, pd.DataFrame]
]
SPLIT_ARRAY_TYPE = Tuple[np.ndarray, np.ndarray]
SPLIT_GENERATOR_TYPE = Iterator[SPLIT_ARRAY_TYPE]
PANDAS_MTYPES = ["pd.DataFrame", "pd.Series", "pd-multiindex", "pd_multiindex_hier"]


def _check_fh(fh: VALID_FORECASTING_HORIZON_TYPES) -> ForecastingHorizon:
    """Check and convert fh to format expected by CV splitters."""
    return check_fh(fh, enforce_relative=True)


def _get_end(y_index: pd.Index, fh: ForecastingHorizon) -> int:
    """Compute the end of the last training window for a forecasting horizon.

    For a time series index `y_index`, `y_index[end]` will give
    the index of the training window.
    Correspondingly, for a time series `y` with index `y_index`,
    `y.iloc[end]` or `y.loc[y_index[end]]`
    will provide the last index of the training window.

    Parameters
    ----------
    y_index : pd.Index
        Index of time series
    fh : int, timedelta, list or np.ndarray of ints or timedeltas

    Returns
    -------
    end : int
        0-indexed integer end of the training window
    """
    # `fh` is assumed to be ordered and checked by `_check_fh` and `window_length` by
    # `check_window_length`.
    n_timepoints = y_index.shape[0]
    assert isinstance(y_index, pd.Index)

    # For purely in-sample forecasting horizons, the last split point is the end of the
    # training data.
    # Otherwise, the last point must ensure that the last horizon is within the data.
    null = 0 if array_is_int(fh) else pd.Timedelta(0)
    fh_offset = null if fh.is_all_in_sample() else fh[-1]
    if array_is_int(fh):
        return n_timepoints - fh_offset - 1
    return y_index.get_loc(y_index[-1] - fh_offset)


def _check_window_lengths(
    y: pd.Index,
    fh: ForecastingHorizon,
    window_length: NON_FLOAT_WINDOW_LENGTH_TYPES,
    initial_window: NON_FLOAT_WINDOW_LENGTH_TYPES,
) -> None:
    """Check that combination of inputs is compatible.

    Parameters
    ----------
    y : pd.Index
        Index of time series
    fh : int, timedelta, list or np.ndarray of ints or timedeltas
    window_length : int or timedelta or pd.DateOffset
    initial_window : int or timedelta or pd.DateOffset
        Window length of first window

    Raises
    ------
    ValueError
        if window length plus max horizon is above the last observation in `y`,
        or if initial window plus max horizon is above the last observation in `y`
    TypeError
        if type of the input is not supported
    """
    n_timepoints = y.shape[0]
    fh_max = fh[-1]

    error_msg_for_incompatible_window_length = (
        f"The `window_length` and the forecasting horizon are incompatible "
        f"with the length of `y`. Found `window_length`={window_length}, "
        f"`max(fh)`={fh_max}, but len(y)={n_timepoints}. "
        f"It is required that the window length plus maximum forecast horizon "
        f"is smaller than the length of the time series `y` itself."
    )
    if is_timedelta_or_date_offset(x=window_length):
        if y[0] + window_length + fh_max > y[-1]:
            raise ValueError(error_msg_for_incompatible_window_length)
    else:
        if window_length + fh_max > n_timepoints:
            raise ValueError(error_msg_for_incompatible_window_length)

    error_msg_for_incompatible_initial_window = (
        f"The `initial_window` and the forecasting horizon are incompatible "
        f"with the length of `y`. Found `initial_window`={initial_window}, "
        f"`max(fh)`={fh_max}, but len(y)={n_timepoints}. "
        f"It is required that the initial window plus maximum forecast horizon "
        f"is smaller than the length of the time series `y` itself."
    )
    error_msg_for_incompatible_types = (
        "The `initial_window` and `window_length` types are incompatible. "
        "They should be either all timedelta or all int."
    )
    if initial_window is not None:
        if is_timedelta_or_date_offset(x=initial_window):
            if y[0] + initial_window + fh_max > y[-1]:
                raise ValueError(error_msg_for_incompatible_initial_window)
            if not is_timedelta_or_date_offset(x=window_length):
                raise TypeError(error_msg_for_incompatible_types)
        else:
            if initial_window + fh_max > n_timepoints:
                raise ValueError(error_msg_for_incompatible_initial_window)
            if is_timedelta_or_date_offset(x=window_length):
                raise TypeError(error_msg_for_incompatible_types)


def _inputs_are_supported(args: list) -> bool:
    """Check that combination of inputs is supported.

    Currently, only two cases are allowed:
    either all inputs are iloc-friendly, or they are all time-like

    Parameters
    ----------
    args : list of inputs to check

    Returns
    -------
    True if all inputs are compatible, False otherwise
    """
    return all_inputs_are_iloc_like(args) or all_inputs_are_time_like(args)


def _check_inputs_for_compatibility(args: list) -> None:
    """Check that combination of inputs is supported.

    Currently, only two cases are allowed:
    either all inputs are iloc-friendly, or they are time-like

    Parameters
    ----------
    args : list of inputs

    Raises
    ------
    TypeError
        if combination of inputs is not supported
    """
    if not _inputs_are_supported(args):
        raise TypeError("Unsupported combination of types")


def _check_cutoffs_and_y(cutoffs: VALID_CUTOFF_TYPES, y: ACCEPTED_Y_TYPES) -> None:
    """Check that combination of inputs is compatible.

    Parameters
    ----------
    cutoffs : np.array or pd.Index
        cutoff points, positive and integer- or datetime-index like
    y : pd.Series, pd.DataFrame, np.ndarray, or pd.Index
        coerced and checked version of input y

    Raises
    ------
    ValueError
        if max cutoff is above the last observation in `y`
    TypeError
        if `cutoffs` type is not supported
    """
    max_cutoff = np.max(cutoffs)
    msg = (
        "`cutoffs` are incompatible with given `y`. "
        "Maximum cutoff is not smaller than the "
    )
    if array_is_int(cutoffs):
        if max_cutoff >= y.shape[0]:
            raise ValueError(msg + "number of observations.")
    elif array_is_datetime64(cutoffs):
        if max_cutoff >= np.max(y):
            raise ValueError(msg + "maximum index value of `y`.")
    else:
        raise TypeError("Unsupported type of `cutoffs`")


def _check_cutoffs_fh_y(
    cutoffs: VALID_CUTOFF_TYPES, fh: FORECASTING_HORIZON_TYPES, y: pd.Index
) -> None:
    """Check that combination of inputs is compatible.

    Currently, only two cases are allowed:
    either both `cutoffs` and `fh` are integers, or they are datetime or timedelta.

    Parameters
    ----------
    cutoffs : np.array or pd.Index
        Cutoff points, positive and integer- or datetime-index like.
        Type should match the type of `fh` input.
    fh : int, timedelta, list or np.ndarray of ints or timedeltas
        Type should match the type of `cutoffs` input.
    y : pd.Index
        Index of time series

    Raises
    ------
    ValueError
        if max cutoff plus max `fh` is above the last observation in `y`
    TypeError
        if `cutoffs` and `fh` type combination is not supported
    """
    max_cutoff = np.max(cutoffs)
    max_fh = fh.max()

    msg = "`fh` is incompatible with given `cutoffs` and `y`."
    if is_int(x=max_cutoff) and is_int(x=max_fh):
        if max_cutoff + max_fh > y.shape[0]:
            raise ValueError(msg)
    elif is_datetime(x=max_cutoff) and is_timedelta(x=max_fh):
        if max_cutoff + max_fh > y.max():
            raise ValueError(msg)
    else:
        raise TypeError("Unsupported type of `cutoffs` and `fh`")


class BaseSplitter(BaseObject):
    r"""Base class for temporal cross-validation splitters.

    The purpose of this implementation is to fill the gap relative to
    `sklearn.model_selection.TimeSeriesSplit
    <https://scikit-learn.org/stable/modules/generated/sklearn.model_selection.TimeSeriesSplit.html>`__
    which implements only expanding window split strategy, and only integer based.

    The most important method in this class is `.split(y)` which generates indices
    of non-overlapping train/test splits of a time series `y`.
    The length of the train split is determined by `window_length`.
    The length of the test split is determined by forecasting horizon `fh`.

    In general, splitting a time series :math:`y=(y_1,\ldots,y_T)`
    into train/test splits means separating it into two non-overlapping series:
    train :math:`(y_{t(1)},\ldots,y_{t(k)})`
    and test :math:`(y_{t(k+1)},\ldots,y_{t(k+l)})`,
    where :math:`k,l` are all integers greater than zero,
    and :math:`t(k)<t(k+1)` are ordered time indices.
    The exact set of indices depends on a concrete splitter.
    Method `.split` is used to generate a pair of index sets:
    train :math:`(t(1),\ldots,t(k))` and test :math:`(t(k+1),\ldots,t(k+l))`.

    In case `window_length` and `fh` are integer valued,
    they translate into :math:`k` and :math:`l`, respectively.

    In case `window_length` and `fh` can be interpreted
    as time interval length (time deltas), then they correspond to
    :math:`t(k)-t(1)` and :math:`t(k+l)-t(k+1)`, respectively.

    Method `.get_n_splits` returns the number of splitting iterations.
    This number depends on a concrete splitting strategy and splitter parameters.

    Method `.get_cutoffs` returns the cutoff points between each train/test split.
    Using the above notation, for a single split it corresponds
    to the last integer index of the training window, :math:`k`

    In order to illustrate the difference in integer/interval arithmetic
    in calculating train/test indices, let us consider the following examples.
    Suppose, the arguments of a splitter are `cutoff = 10` and `window_length = 6`.
    Then, we have `train_start = cutoff - window_length = 4`.
    For timedelta-like values the logic is a bit more complicated.
    The time point corresponding to the `cutoff`
    (index value of the `y` series) is shifted back
    by the timedelta `window_length`,
    and then the integer position of the resulting datetime
    is considered to be the training window start.
    For example, for `cutoff = 10`, and `window_length = pd.Timedelta(6, unit="D")`,
    we have `y[cutoff] = pd.Timestamp("2021-01-10")`,
    and `y[cutoff] - window_length = pd.Timestamp("2021-01-04")`,
    which leads to `train_start = y.loc(y[cutoff] - window_length) = 4`.
    Similar timedelta arithmetic applies to other splitter arguments.

    Parameters
    ----------
    window_length : int or timedelta or pd.DateOffset
        Length of rolling window
    fh : array-like  or int, optional, (default=None)
        Single step ahead or array of steps ahead to forecast.
    """

    _tags = {"split_hierarchical": False}
    # split_hierarchical: whether _split supports hierarchical types natively
    # if not, splitter broadcasts over instances

    def __init__(
        self,
        fh: FORECASTING_HORIZON_TYPES = DEFAULT_FH,
        window_length: NON_FLOAT_WINDOW_LENGTH_TYPES = DEFAULT_WINDOW_LENGTH,
    ) -> None:
        self.window_length = window_length
        self.fh = fh

        super().__init__()

    def split(self, y: ACCEPTED_Y_TYPES) -> SPLIT_GENERATOR_TYPE:
        """Get iloc references to train/test splits of `y`.

        Parameters
        ----------
        y : pd.Index or time series in sktime compatible time series format,
                time series can be in any Series, Panel, or Hierarchical mtype format
            Index of time series to split, or time series to split
            If time series, considered as index of equivalent pandas type container:
                pd.DataFrame, pd.Series, pd-multiindex, or pd_multiindex_hier mtype

        Yields
        ------
        train : 1D np.ndarray of dtype int
            Training window indices, iloc references to training indices in y
        test : 1D np.ndarray of dtype int
            Test window indices, iloc references to test indices in y
        """
        y_index = self._coerce_to_index(y)

        if not isinstance(y_index, pd.MultiIndex):
            split = self._split
        elif self.get_tag("split_hierarchical", False, raise_error=False):
            split = self._split
        else:
            split = self._split_vectorized

        if self.__class__.__name__ == "SameLocSplitter":
            split = self._split

        for train, test in split(y_index):
            yield train[train >= 0], test[test >= 0]

    def _split(self, y: pd.Index) -> SPLIT_GENERATOR_TYPE:
        """Get iloc references to train/test splits of `y`.

        private _split containing the core logic, called from split

        Parameters
        ----------
        y : pd.Index or time series in sktime compatible time series format
            Time series to split, or index of time series to split

        Yields
        ------
        train : 1D np.ndarray of dtype int
            Training window indices, iloc references to training indices in y
        test : 1D np.ndarray of dtype int
            Test window indices, iloc references to test indices in y
        """
        raise NotImplementedError("abstract method")

    def _split_vectorized(self, y: pd.MultiIndex) -> SPLIT_GENERATOR_TYPE:
        """Get iloc references to train/test splits of `y`, for pd.MultiIndex.

        This applies _split per time series instance in the multiindex.
        Instances in this context are defined by levels except last level.

        Parameters
        ----------
        y : pd.MultiIndex, with last level time-like
            as used in pd_multiindex and pd_multiindex_hier sktime mtypes

        Yields
        ------
        train : 1D np.ndarray of dtype int
            Training window indices, iloc references to training indices in y
        test : 1D np.ndarray of dtype int
            Test window indices, iloc references to test indices in y
        """
        srs = pd.DataFrame(index=y).reset_index(-1).iloc[:, 0]
        index = srs.index
        anchors = pd.Series(range(len(srs)), index).groupby(index).first().tolist()
        splits = (self._split(pd.Index(inst.values)) for _, inst in srs.groupby(index))

        train = []
        test = []
        for split_inst, anchor in zip(splits, anchors):
            train_inst, test_inst = zip(*split_inst)
            train.append(tuple(indices + anchor for indices in train_inst))
            test.append(tuple(indices + anchor for indices in test_inst))

        train = map(np.concatenate, zip(*train))
        test = map(np.concatenate, zip(*test))

        yield from zip(train, test)

    def split_loc(self, y: ACCEPTED_Y_TYPES) -> Iterator[Tuple[pd.Index, pd.Index]]:
        """Get loc references to train/test splits of `y`.

        Parameters
        ----------
        y : pd.Index or time series in sktime compatible time series format,
                time series can be in any Series, Panel, or Hierarchical mtype format
            Time series to split, or index of time series to split

        Yields
        ------
        train : pd.Index
            Training window indices, loc references to training indices in y
        test : pd.Index
            Test window indices, loc references to test indices in y
        """
        y_index = self._coerce_to_index(y)

        for train, test in self.split(y_index):
            yield y_index[train], y_index[test]

    def split_series(self, y: ACCEPTED_Y_TYPES) -> Iterator[SPLIT_TYPE]:
        """Split `y` into training and test windows.

        Parameters
        ----------
        y : time series in sktime compatible time series format,
                time series can be in any Series, Panel, or Hierarchical mtype format
            e.g., pd.Series, pd.DataFrame, np.ndarray
            Time series to split, or index of time series to split

        Yields
        ------
        train : time series of same sktime mtype as `y`
            training series in the split
        test : time series of same sktime mtype as `y`
            test series in the split
        """
        y, y_orig_mtype = self._check_y(y)

        for train, test in self.split(y.index):
            y_train = y.iloc[train]
            y_test = y.iloc[test]
            y_train = convert_to(y_train, y_orig_mtype)
            y_test = convert_to(y_test, y_orig_mtype)
            yield y_train, y_test

    def _coerce_to_index(self, y: ACCEPTED_Y_TYPES) -> pd.Index:
        """Check and coerce y to pandas index.

        Parameters
        ----------
        y : pd.Index or time series in sktime compatible time series format (any)
            Index of time series to split, or time series to split
            If time series, considered as index of equivalent pandas type container:
                pd.DataFrame, pd.Series, pd-multiindex, or pd_multiindex_hier mtype

        Returns
        -------
        y_index : y, if y was pd.Index; otherwise _check_y(y).index
        """
        if not isinstance(y, pd.Index):
            y, _ = self._check_y(y, allow_index=True)
            y_index = y.index
        else:
            y_index = y
        return y_index

    def _check_y(self, y, allow_index=False):
        """Check and coerce y to a pandas based mtype.

        Parameters
        ----------
        y : pd.Series, pd.DataFrame, or np.ndarray (1D or 2D), optional (default=None)
            Time series to check, must conform with one of the sktime type conventions.

        Returns
        -------
        y_inner : time series y coerced to one of the sktime pandas based mtypes:
            pd.DataFrame, pd.Series, pd-multiindex, pd_multiindex_hier
            returns pd.Series only if y was pd.Series, otherwise a pandas.DataFrame
        y_mtype : original mtype of y

        Raises
        ------
        TypeError if y is not one of the permissible mtypes
        """
        if allow_index and isinstance(y, pd.Index):
            return y, "pd.Index"

        ALLOWED_SCITYPES = ["Series", "Panel", "Hierarchical"]
        ALLOWED_MTYPES = [
            "pd.Series",
            "pd.DataFrame",
            "np.ndarray",
            "nested_univ",
            "numpy3D",
            # "numpyflat",
            "pd-multiindex",
            # "pd-wide",
            # "pd-long",
            "df-list",
            "pd_multiindex_hier",
        ]
        y_valid, _, y_metadata = check_is_scitype(
            y, scitype=ALLOWED_SCITYPES, return_metadata=True, var_name="y"
        )
        if allow_index:
            msg = (
                "y must be a pandas.Index, or a time series in an sktime compatible "
                "format, of scitype Series, Panel or Hierarchical, "
                "for instance a pandas.DataFrame with sktime compatible time indices, "
                "or with MultiIndex and last(-1) level an sktime compatible time index."
                f" Allowed compatible mtype format specifications are: {ALLOWED_MTYPES}"
                "See the forecasting tutorial examples/01_forecasting.ipynb, or"
                " the data format tutorial examples/AA_datatypes_and_datasets.ipynb, "
                "If you think y is already in an sktime supported input format, "
                "run sktime.datatypes.check_raise(y, mtype) to diagnose the error, "
                "where mtype is the string of the type specification you want for y. "
            )
        else:
            msg = (
                "y must be in an sktime compatible format, "
                "of scitype Series, Panel or Hierarchical, "
                "for instance a pandas.DataFrame with sktime compatible time indices, "
                "or with MultiIndex and last(-1) level an sktime compatible time index."
                f" Allowed compatible mtype format specifications are: {ALLOWED_MTYPES}"
                "See the forecasting tutorial examples/01_forecasting.ipynb, or"
                " the data format tutorial examples/AA_datatypes_and_datasets.ipynb, "
                "If you think y is already in an sktime supported input format, "
                "run sktime.datatypes.check_raise(y, mtype) to diagnose the error, "
                "where mtype is the string of the type specification you want for y. "
            )
        if not y_valid:
            raise TypeError(msg)

        y_inner = convert_to(y, to_type=PANDAS_MTYPES)

        mtype = y_metadata["mtype"]

        return y_inner, mtype

    def get_n_splits(self, y: Optional[ACCEPTED_Y_TYPES] = None) -> int:
        """Return the number of splits.

        Parameters
        ----------
        y : pd.Series or pd.Index, optional (default=None)
            Time series to split

        Returns
        -------
        n_splits : int
            The number of splits.
        """
        raise NotImplementedError("abstract method")

    def get_cutoffs(self, y: Optional[ACCEPTED_Y_TYPES] = None) -> np.ndarray:
        """Return the cutoff points in .iloc[] context.

        Parameters
        ----------
        y : pd.Series or pd.Index, optional (default=None)
            Time series to split

        Returns
        -------
        cutoffs : 1D np.ndarray of int
            iloc location indices, in reference to y, of cutoff indices
        """
        raise NotImplementedError("abstract method")

    def get_fh(self) -> ForecastingHorizon:
        """Return the forecasting horizon.

        Returns
        -------
        fh : ForecastingHorizon
            The forecasting horizon
        """
        return check_fh(self.fh)

    @staticmethod
    def _get_train_window(
        y: pd.Index, train_start: int, split_point: int
    ) -> np.ndarray:
        """Get train window.

        For formal definition of the train window see docstring of the `BaseSplitter`

        Parameters
        ----------
        y : pd.Index
            Index of time series to split
        train_start : int
            Integer index of the training window start
        split_point : int
            Integer index of the train window end

        Returns
        -------
        np.ndarray with integer indices of the train window
        """
        if split_point > max(0, train_start):
            return np.argwhere(
                (y >= y[max(train_start, 0)]) & (y <= y[min(split_point, len(y)) - 1])
            ).flatten()
        return np.array([], dtype=int)


class CutoffSplitter(BaseSplitter):
    r"""Cutoff window splitter.

    Split time series at given cutoff points into a fixed-length training and test set.

    Here the user is expected to provide a set of cutoffs (train set endpoints),
    which using the notation provided in :class:`BaseSplitter`,
    can be written as :math:`(k_1,\ldots,k_n)` for integer based indexing,
    or :math:`(t(k_1),\ldots,t(k_n))` for datetime based indexing.

    For a cutoff :math:`k_i` and a `window_length` :math:`w`
    the training window is :math:`(k_i-w+1,k_i-w+2,k_i-w+3,\ldots,k_i)`.
    Training window's last point is equal to the cutoff.

    Test window is defined by forecasting horizons
    relative to the end of the training window.
    It will contain as many indices
    as there are forecasting horizons provided to the `fh` argument.
    For a forecasating horizon :math:`(h_1,\ldots,h_H)`, the test window will
    consist of the indices :math:`(k_n+h_1,\ldots, k_n+h_H)`.

    The number of splits returned by `.get_n_splits`
    is then trivially equal to :math:`n`.

    The sorted array of cutoffs returned by `.get_cutoffs` is then equal to
    :math:(t(k_1),\ldots,t(k_n))` with :math:`k_i<k_{i+1}`.

    Parameters
    ----------
    cutoffs : list or np.ndarray or pd.Index
        Cutoff points, positive and integer- or datetime-index like.
        Type should match the type of `fh` input.
    fh : int, timedelta, list or np.ndarray of ints or timedeltas
        Type should match the type of `cutoffs` input.
    window_length : int or timedelta or pd.DateOffset

    Examples
    --------
    >>> import numpy as np
    >>> from sktime.forecasting.model_selection import CutoffSplitter
    >>> ts = np.arange(10)
    >>> splitter = CutoffSplitter(fh=[2, 4], cutoffs=np.array([3, 5]), window_length=3)
    >>> list(splitter.split(ts)) # doctest: +SKIP
    [(array([1, 2, 3]), array([5, 7])), (array([3, 4, 5]), array([7, 9]))]
    """

    def __init__(
        self,
        cutoffs: VALID_CUTOFF_TYPES,
        fh: FORECASTING_HORIZON_TYPES = DEFAULT_FH,
        window_length: ACCEPTED_WINDOW_LENGTH_TYPES = DEFAULT_WINDOW_LENGTH,
    ) -> None:
        _check_inputs_for_compatibility([fh, cutoffs, window_length])
        self.cutoffs = cutoffs
        super().__init__(fh, window_length)

    def _split(self, y: pd.Index) -> SPLIT_GENERATOR_TYPE:
        n_timepoints = y.shape[0]
        cutoffs = check_cutoffs(cutoffs=self.cutoffs)
        fh = _check_fh(fh=self.fh)
        window_length = check_window_length(
            window_length=self.window_length, n_timepoints=n_timepoints
        )
        if isinstance(y, (pd.DatetimeIndex, pd.PeriodIndex)) and is_int(window_length):
            window_length = y.freq * window_length
        _check_cutoffs_and_y(cutoffs=cutoffs, y=y)
        _check_cutoffs_fh_y(cutoffs=cutoffs, fh=fh, y=y)

        for cutoff in cutoffs:
            null = 0 if is_int(cutoff) else pd.Timestamp(0)
            if cutoff >= null:
                train_end = y[cutoff] if is_int(cutoff) else cutoff
                y_train = pd.Series(index=y[y <= train_end], dtype=y.dtype)
                training_window = get_window(y_train, window_length=window_length).index
            else:
                training_window = []
            training_window = y.get_indexer(training_window)
            test_window = cutoff + fh.to_numpy()
            if is_datetime(x=cutoff):
                test_window = y.get_indexer(test_window[test_window >= y.min()])
            yield training_window, test_window

    def get_n_splits(self, y: Optional[ACCEPTED_Y_TYPES] = None) -> int:
        """Return the number of splits.

        For this splitter the number is trivially equal to
        the number of cutoffs given during instance initialization.

        Parameters
        ----------
        y : pd.Series or pd.Index, optional (default=None)
            Time series to split

        Returns
        -------
        n_splits : int
            The number of splits.
        """
        return len(self.cutoffs)

    def get_cutoffs(self, y: Optional[ACCEPTED_Y_TYPES] = None) -> np.ndarray:
        """Return the cutoff points in .iloc[] context.

        This method trivially returns the cutoffs given during instance initialization,
        in case these cutoffs are integer .iloc[] friendly indices.
        The only change is that the set of cutoffs is sorted from smallest to largest.
        When the given cutoffs are datetime-like,
        then this method returns corresponding integer indices.

        Parameters
        ----------
        y : pd.Series or pd.Index, optional (default=None)
            Time series to split

        Returns
        -------
        cutoffs : 1D np.ndarray of int
            iloc location indices, in reference to y, of cutoff indices
        """
        if array_is_int(self.cutoffs):
            return check_cutoffs(self.cutoffs)
        return np.argwhere(y.index.isin(check_cutoffs(self.cutoffs))).flatten()

    @classmethod
    def get_test_params(cls, parameter_set="default"):
        """Return testing parameter settings for the splitter.

        Parameters
        ----------
        parameter_set : str, default="default"
            Name of the set of test parameters to return, for use in tests. If no
            special parameters are defined for a value, will return `"default"` set.

        Returns
        -------
        params : dict or list of dict, default = {}
            Parameters to create testing instances of the class
            Each dict are parameters to construct an "interesting" test instance, i.e.,
            `MyClass(**params)` or `MyClass(**params[i])` creates a valid test instance.
            `create_test_instance` uses the first (or only) dictionary in `params`
        """
        return {"cutoffs": np.array([3, 7, 10])}


class BaseWindowSplitter(BaseSplitter):
    """Base class for sliding and expanding window splitter."""

    def __init__(
        self,
        fh: FORECASTING_HORIZON_TYPES,
        initial_window: ACCEPTED_WINDOW_LENGTH_TYPES,
        window_length: ACCEPTED_WINDOW_LENGTH_TYPES,
        step_length: NON_FLOAT_WINDOW_LENGTH_TYPES,
        start_with_window: bool,
    ) -> None:
        _check_inputs_for_compatibility(
            [fh, initial_window, window_length, step_length]
        )
        self.step_length = step_length
        self.start_with_window = start_with_window
        self.initial_window = initial_window
        super().__init__(fh=fh, window_length=window_length)

    @property
    def _initial_window(self):
        if hasattr(self, "initial_window"):
            return self.initial_window
        return None

    def _split(self, y: pd.Index) -> SPLIT_GENERATOR_TYPE:
        n_timepoints = y.shape[0]
        window_length = check_window_length(
            window_length=self.window_length,
            n_timepoints=n_timepoints,
            name="window_length",
        )
        initial_window = check_window_length(
            window_length=self._initial_window,
            n_timepoints=n_timepoints,
            name="initial_window",
        )
        fh = _check_fh(self.fh)
        _check_window_lengths(
            y=y, fh=fh, window_length=window_length, initial_window=initial_window
        )

        if self._initial_window is not None:
            yield self._split_for_initial_window(y)

        yield from self._split_windows(window_length=window_length, y=y, fh=fh)

    def _split_for_initial_window(self, y: pd.Index) -> SPLIT_ARRAY_TYPE:
        """Get train/test splits for non-empty initial window.

        Parameters
        ----------
        y : pd.Index
            Index of the time series to split

        Returns
        -------
        (np.ndarray, np.ndarray)
            Integer indices of the train/test windows
        """
        fh = _check_fh(self.fh)
        if not self.start_with_window:
            raise ValueError(
                "`start_with_window` must be True if `initial_window` is given"
            )
        if self._initial_window <= self.window_length:
            raise ValueError("`initial_window` must greater than `window_length`")
        if is_int(x=self._initial_window):
            end = self._initial_window
        else:
            end = y.get_loc(y[0] + self._initial_window)
        train = self._get_train_window(y=y, train_start=0, split_point=end)
        if array_is_int(fh):
            test = end + fh.to_numpy() - 1
        else:
            test = np.argwhere(y.isin(y[end - 1] + fh)).flatten()
        return train, test

    def _split_windows(
        self,
        window_length: ACCEPTED_WINDOW_LENGTH_TYPES,
        y: pd.Index,
        fh: ForecastingHorizon,
    ) -> SPLIT_GENERATOR_TYPE:
        """Abstract method for sliding/expanding windows."""
        raise NotImplementedError("abstract method")

    def _split_windows_generic(
        self,
        window_length: ACCEPTED_WINDOW_LENGTH_TYPES,
        y: pd.Index,
        fh: ForecastingHorizon,
        expanding: bool,
    ) -> SPLIT_GENERATOR_TYPE:
        """Split `y` into training and test windows.

        This function encapsulates common functionality
        shared by concrete implementations of this abstract class.

        Parameters
        ----------
        window_length : int or timedelta or pd.DateOffset
            Length of training window
        y : pd.Index
            Index of time series to split
        fh : ForecastingHorizon
            Single step ahead or array of steps ahead to forecast.
        expanding : bool
            Expanding (True) or sliding window (False) splitter

        Yields
        ------
        train : 1D np.ndarray of int
            Training window iloc indices, in reference to y
        test : 1D np.ndarray of int
            Test window iloc indices, in reference to y
        """
        start = self._get_start(y=y, fh=fh)
        split_points = self.get_cutoffs(pd.Series(index=y, dtype=float)) + 1
        split_points = (
            split_points if self._initial_window is None else split_points[1:]
        )
        for split_point in split_points:
            train_start = self._get_train_start(
                start=start if expanding else split_point,
                window_length=window_length,
                y=y,
            )
            train = self._get_train_window(
                y=y, train_start=train_start, split_point=split_point
            )
            if array_is_int(fh):
                test = split_point + fh.to_numpy() - 1
            else:
                test = np.argwhere(
                    y.isin(y[max(0, split_point - 1)] + fh.to_pandas())
                ).flatten()
                if split_point == 0:
                    test -= 1
            yield train, test

    @staticmethod
    def _get_train_start(
        start: int, window_length: ACCEPTED_WINDOW_LENGTH_TYPES, y: pd.Index
    ) -> int:
        if is_timedelta_or_date_offset(x=window_length):
            train_start = y.get_loc(
                max(y[min(start, len(y) - 1)] - window_length, min(y))
            )
            if start >= len(y):
                train_start += 1
        else:
            train_start = start - window_length
        return train_start

    def _get_start(self, y: pd.Index, fh: ForecastingHorizon) -> int:
        """Get the first split point."""
        # By default, the first split point is the index zero, the first
        # observation in
        # the data.
        start = 0

        # If we start with a full window, the first split point depends on the window
        # length.
        if hasattr(self, "start_with_window") and self.start_with_window:
            if self._initial_window not in [None, 0]:
                if is_timedelta_or_date_offset(x=self._initial_window):
                    start = y.get_loc(
                        y[start] + self._initial_window + self.step_length
                    )
                else:
                    start += self._initial_window + self.step_length
            else:
                if is_timedelta_or_date_offset(x=self.window_length):
                    start = y.get_loc(y[start] + self.window_length)
                else:
                    start += self.window_length

        # For in-sample forecasting horizons, the first split must ensure that
        # in-sample test set is still within the data.
        if not fh.is_all_out_of_sample():
            fh_min = abs(fh[0])
            if is_int(fh_min):
                start = fh_min + 1 if fh_min >= start else start
            else:
                shifted_y0 = y[0] + fh_min
                start = np.argmin(y <= shifted_y0) if shifted_y0 >= y[start] else start
        return start

    def get_n_splits(self, y: Optional[ACCEPTED_Y_TYPES] = None) -> int:
        """Return the number of splits.

        Parameters
        ----------
        y : pd.Series or pd.Index, optional (default=None)
            Time series to split

        Returns
        -------
        n_splits : int
            The number of splits.
        """
        if y is None:
            raise ValueError(
                f"{self.__class__.__name__} requires `y` to compute the "
                f"number of splits."
            )
        return len(self.get_cutoffs(y))

    def get_cutoffs(self, y: Optional[ACCEPTED_Y_TYPES] = None) -> np.ndarray:
        """Return the cutoff points in .iloc[] context.

        Parameters
        ----------
        y : pd.Series or pd.Index, optional (default=None)
            Time series to split

        Returns
        -------
        cutoffs : 1D np.ndarray of int
            iloc location indices, in reference to y, of cutoff indices
        """
        if y is None:
            raise ValueError(
                f"{self.__class__.__name__} requires `y` to compute the cutoffs."
            )
        y = get_index_for_series(y)
        fh = _check_fh(self.fh)
        step_length = check_step_length(self.step_length)

        if self._initial_window is None:
            start = self._get_start(y=y, fh=fh)
        elif is_int(x=self._initial_window):
            start = self._initial_window
        else:
            start = y.get_loc(y[0] + self._initial_window)

        end = _get_end(y_index=y, fh=fh) + 2
        if is_int(x=step_length):
            return np.arange(start, end, step_length) - 1
        else:
            offset = step_length if start == 0 else pd.Timedelta(0)
            start_date = y[y < y[start] + offset][-1]
            end_date = y[end - 1] - step_length if end <= len(y) else y[-1]
            date_cutoffs = pd.date_range(
                start=start_date, end=end_date, freq=step_length
            )
            cutoffs = np.argwhere(y.isin(date_cutoffs)).flatten()
            if start <= 0:
                cutoffs = np.hstack((-1, cutoffs))
            return cutoffs


class SlidingWindowSplitter(BaseWindowSplitter):
    r"""Sliding window splitter.

    Split time series repeatedly into a fixed-length training and test set.

    Test window is defined by forecasting horizons
    relative to the end of the training window.
    It will contain as many indices
    as there are forecasting horizons provided to the `fh` argument.
    For a forecasating horizon :math:`(h_1,\ldots,h_H)`, the training window will
    consist of the indices :math:`(k_n+h_1,\ldots,k_n+h_H)`.

    For example for `window_length = 5`, `step_length = 1` and `fh = [1, 2, 3]`
    here is a representation of the folds::

    |-----------------------|
    | * * * * * x x x - - - |
    | - * * * * * x x x - - |
    | - - * * * * * x x x - |
    | - - - * * * * * x x x |

    ``*`` = training fold.

    ``x`` = test fold.

    Parameters
    ----------
    fh : int, list or np.array
        Forecasting horizon
    window_length : int or timedelta or pd.DateOffset
        Window length
    step_length : int or timedelta or pd.DateOffset, optional (default=1)
        Step length between windows
    initial_window : int or timedelta or pd.DateOffset, optional (default=None)
        Window length of first window
    start_with_window : bool, optional (default=True)
        - If True, starts with full window.
        - If False, starts with empty window.

    Examples
    --------
    >>> import numpy as np
    >>> from sktime.forecasting.model_selection import SlidingWindowSplitter
    >>> ts = np.arange(10)
    >>> splitter = SlidingWindowSplitter(fh=[2, 4], window_length=3, step_length=2)
    >>> list(splitter.split(ts)) # doctest: +SKIP
    [(array([0, 1, 2]), array([4, 6])), (array([2, 3, 4]), array([6, 8]))]
    """

    def __init__(
        self,
        fh: FORECASTING_HORIZON_TYPES = DEFAULT_FH,
        window_length: ACCEPTED_WINDOW_LENGTH_TYPES = DEFAULT_WINDOW_LENGTH,
        step_length: NON_FLOAT_WINDOW_LENGTH_TYPES = DEFAULT_STEP_LENGTH,
        initial_window: Optional[ACCEPTED_WINDOW_LENGTH_TYPES] = None,
        start_with_window: bool = True,
    ) -> None:
        super().__init__(
            fh=fh,
            window_length=window_length,
            initial_window=initial_window,
            step_length=step_length,
            start_with_window=start_with_window,
        )

    def _split_windows(self, **kwargs) -> SPLIT_GENERATOR_TYPE:
        return self._split_windows_generic(expanding=False, **kwargs)


class ExpandingWindowSplitter(BaseWindowSplitter):
    r"""Expanding window splitter.

    Split time series repeatedly into an growing training set and a fixed-size test set.

    Test window is defined by forecasting horizons
    relative to the end of the training window.
    It will contain as many indices
    as there are forecasting horizons provided to the `fh` argument.
    For a forecasating horizon :math:`(h_1,\ldots,h_H)`, the training window will
    consist of the indices :math:`(k_n+h_1,\ldots,k_n+h_H)`.

    For example for `initial_window = 5`, `step_length = 1` and `fh = [1, 2, 3]`
    here is a representation of the folds::

    |-----------------------|
    | * * * * * x x x - - - |
    | * * * * * * x x x - - |
    | * * * * * * * x x x - |
    | * * * * * * * * x x x |


    ``*`` = training fold.

    ``x`` = test fold.

    Parameters
    ----------
    fh : int, list or np.array, optional (default=1)
        Forecasting horizon
    initial_window : int or timedelta or pd.DateOffset, optional (default=10)
        Window length of initial training fold. If =0, initial training fold is empty.
    step_length : int or timedelta or pd.DateOffset, optional (default=1)
        Step length between windows

    Examples
    --------
    >>> import numpy as np
    >>> from sktime.forecasting.model_selection import ExpandingWindowSplitter
    >>> ts = np.arange(10)
    >>> splitter = ExpandingWindowSplitter(fh=[2, 4], initial_window=5, step_length=2)
    >>> list(splitter.split(ts)) # doctest: +SKIP
    '[(array([0, 1, 2, 3, 4]), array([6, 8]))]'
    """

    def __init__(
        self,
        fh: FORECASTING_HORIZON_TYPES = DEFAULT_FH,
        initial_window: ACCEPTED_WINDOW_LENGTH_TYPES = DEFAULT_WINDOW_LENGTH,
        step_length: NON_FLOAT_WINDOW_LENGTH_TYPES = DEFAULT_STEP_LENGTH,
    ) -> None:
        start_with_window = initial_window != 0

        # Note that we pass the initial window as the window_length below. This
        # allows us to use the common logic from the parent class, while at the same
        # time expose the more intuitive name for the ExpandingWindowSplitter.
        super().__init__(
            fh=fh,
            window_length=initial_window,
            initial_window=None,
            step_length=step_length,
            start_with_window=start_with_window,
        )

        # initial_window needs to be written to self for sklearn compatibility
        self.initial_window = initial_window
        # this class still acts as if it were overwritten with None,
        # via the _initial_window property that is read everywhere

    @property
    def _initial_window(self):
        return None

    def _split_windows(self, **kwargs) -> SPLIT_GENERATOR_TYPE:
        return self._split_windows_generic(expanding=True, **kwargs)


class SingleWindowSplitter(BaseSplitter):
    r"""Single window splitter.

    Split time series once into a training and test set.
    See more details on what to expect from this splitter in :class:`BaseSplitter`.

    Test window is defined by forecasting horizons
    relative to the end of the training window.
    It will contain as many indices
    as there are forecasting horizons provided to the `fh` argument.
    For a forecasating horizon :math:`(h_1,\ldots,h_H)`, the training window will
    consist of the indices :math:`(k_n+h_1,\ldots,k_n+h_H)`.

    Parameters
    ----------
    fh : int, list or np.array
        Forecasting horizon
    window_length : int or timedelta or pd.DateOffset
        Window length

    Examples
    --------
    >>> import numpy as np
    >>> from sktime.forecasting.model_selection import SingleWindowSplitter
    >>> ts = np.arange(10)
    >>> splitter = SingleWindowSplitter(fh=[2, 4], window_length=3)
    >>> list(splitter.split(ts)) # doctest: +SKIP
    [(array([3, 4, 5]), array([7, 9]))]
    """

    def __init__(
        self,
        fh: FORECASTING_HORIZON_TYPES,
        window_length: Optional[ACCEPTED_WINDOW_LENGTH_TYPES] = None,
    ) -> None:
        _check_inputs_for_compatibility(args=[fh, window_length])
        super().__init__(fh=fh, window_length=window_length)

    def _split(self, y: pd.Index) -> SPLIT_GENERATOR_TYPE:
        n_timepoints = y.shape[0]
        window_length = check_window_length(self.window_length, n_timepoints)
        if isinstance(y, (pd.DatetimeIndex, pd.PeriodIndex)) and is_int(window_length):
            window_length = y.freq * window_length
        fh = _check_fh(self.fh)
        train_end = _get_end(y_index=y, fh=fh)

        training_window = get_window(
            pd.Series(index=y[y <= y[train_end]], dtype=y.dtype),
            window_length=window_length,
        ).index
        training_window = y.get_indexer(training_window)
        if array_is_int(fh):
            test_window = train_end + fh.to_numpy()
        else:
            test_window = y.get_indexer(y[train_end] + fh.to_pandas())

        yield training_window, test_window

    def get_n_splits(self, y: Optional[ACCEPTED_Y_TYPES] = None) -> int:
        """Return the number of splits.

        Since this splitter returns a single train/test split,
        this number is trivially 1.

        Parameters
        ----------
        y : pd.Series or pd.Index, optional (default=None)
            Time series to split

        Returns
        -------
        n_splits : int
            The number of splits.
        """
        return 1

    def get_cutoffs(self, y: Optional[ACCEPTED_Y_TYPES] = None) -> np.ndarray:
        """Return the cutoff points in .iloc[] context.

        Since this splitter returns a single train/test split,
        this method returns a single one-dimensional array
        with the last train set index.

        Parameters
        ----------
        y : pd.Series or pd.Index, optional (default=None)
            Time series to split

        Returns
        -------
        cutoffs : 1D np.ndarray of int
            iloc location indices, in reference to y, of cutoff indices
        """
        if y is None:
            raise ValueError(
                f"{self.__class__.__name__} requires `y` to compute the cutoffs."
            )
        fh = _check_fh(self.fh)
        y = get_index_for_series(y)
        end = _get_end(y_index=y, fh=fh)
        return np.array([end])

    @classmethod
    def get_test_params(cls, parameter_set="default"):
        """Return testing parameter settings for the splitter.

        Parameters
        ----------
        parameter_set : str, default="default"
            Name of the set of test parameters to return, for use in tests. If no
            special parameters are defined for a value, will return `"default"` set.

        Returns
        -------
        params : dict or list of dict, default = {}
            Parameters to create testing instances of the class
            Each dict are parameters to construct an "interesting" test instance, i.e.,
            `MyClass(**params)` or `MyClass(**params[i])` creates a valid test instance.
            `create_test_instance` uses the first (or only) dictionary in `params`
        """
        params = {"fh": 3}
        return params


class SameLocSplitter(BaseSplitter):
    r"""Splitter that replicates loc indices from another splitter.

    Takes a splitter ``cv`` and a time series ``y_template``.
    Splits ``y`` in ``split`` and ``split_loc`` such that ``loc`` indices of splits
    are identical to loc indices of ``cv`` applied to ``y_template``.

    Parameters
    ----------
    cv : BaseSplitter
        splitter for which to replicate splits by ``loc`` index
    y_template : time series container of ``Series`` scitype, optional
        template used in ``cv`` to determine ``loc`` indices
        if None, ``y_template=y`` will be used in methods

    Examples
    --------
    >>> from sktime.datasets import load_airline
    >>> from sktime.forecasting.model_selection import (
    ...    ExpandingWindowSplitter,
    ...    SameLocSplitter,
    ... )

    >>> y = load_airline()
    >>> y_template = y[:60]
    >>> cv_tpl = ExpandingWindowSplitter(fh=[2, 4], initial_window=24, step_length=12)

    >>> splitter = SameLocSplitter(cv_tpl, y_template)

    these two are the same:
    >>> list(cv_tpl.split(y_template)) # doctest: +SKIP
    >>> list(splitter.split(y)) # doctest: +SKIP
    """

    _tags = {"split_hierarchical": True}
    # SameLocSplitter supports hierarchical pandas index

    def __init__(self, cv, y_template=None):
        self.cv = cv
        self.y_template = y_template
        super().__init__()

    def _split(self, y: pd.Index) -> SPLIT_GENERATOR_TYPE:
        cv = self.cv
        if self.y_template is None:
            y_template = y
        else:
            y_template = self.y_template

        for y_train_loc, y_test_loc in cv.split_loc(y_template):
            y_train_iloc = y.get_indexer(y_train_loc)
            y_test_iloc = y.get_indexer(y_test_loc)
            yield y_train_iloc, y_test_iloc

    def get_n_splits(self, y: Optional[ACCEPTED_Y_TYPES] = None) -> int:
        """Return the number of splits.

        This will always be equal to the number of splits
        of ``self.cv`` on ``self.y_template``.

        Parameters
        ----------
        y : pd.Series or pd.Index, optional (default=None)
            Time series to split

        Returns
        -------
        n_splits : int
            The number of splits.
        """
        if self.y_template is None:
            y_template = y
        else:
            y_template = self.y_template
        return self.cv.get_n_splits(y_template)

    @classmethod
    def get_test_params(cls, parameter_set="default"):
        """Return testing parameter settings for the splitter.

        Parameters
        ----------
        parameter_set : str, default="default"
            Name of the set of test parameters to return, for use in tests. If no
            special parameters are defined for a value, will return `"default"` set.

        Returns
        -------
        params : dict or list of dict, default = {}
            Parameters to create testing instances of the class
            Each dict are parameters to construct an "interesting" test instance, i.e.,
            `MyClass(**params)` or `MyClass(**params[i])` creates a valid test instance.
            `create_test_instance` uses the first (or only) dictionary in `params`
        """
        from sktime.datasets import load_airline
        from sktime.forecasting.model_selection import ExpandingWindowSplitter

        y = load_airline()
        y_template = y[:60]
        cv_tpl = ExpandingWindowSplitter(fh=[2, 4], initial_window=24, step_length=12)

        params = {"cv": cv_tpl, "y_template": y_template}

        return params


class TestPlusTrainSplitter(BaseSplitter):
    r"""Splitter that adds the train sets to the test sets.

    Takes a splitter ``cv`` and modifies it in the following way:
    The i-th train sets is identical to the i-th train set of ``cv``.
    The i-th test set is the union of the i-th train set and i-th test set of ``cv``.

    Parameters
    ----------
    cv : BaseSplitter
        splitter to modify as above

    Examples
    --------
    >>> from sktime.datasets import load_airline
    >>> from sktime.forecasting.model_selection import ExpandingWindowSplitter

    >>> y = load_airline()
    >>> y_template = y[:60]
    >>> cv_tpl = ExpandingWindowSplitter(fh=[2, 4], initial_window=24, step_length=12)

    >>> splitter = TestPlusTrainSplitter(cv_tpl)
    """

    def __init__(self, cv):
        self.cv = cv
        super().__init__()

    def _split(self, y: pd.Index) -> SPLIT_GENERATOR_TYPE:
        """Get iloc references to train/test splits of `y`.

        private _split containing the core logic, called from split

        Parameters
        ----------
        y : pd.Index or time series in sktime compatible time series format
            Time series to split, or index of time series to split

        Yields
        ------
        train : 1D np.ndarray of dtype int
            Training window indices, iloc references to training indices in y
        test : 1D np.ndarray of dtype int
            Test window indices, iloc references to test indices in y
        """
        cv = self.cv

        for y_train_inner, y_test_inner in cv.split(y):
            y_train_self = y_train_inner
<<<<<<< HEAD
            y_test_self = set(y_train_inner).union(y_test_inner)
            y_test_self = np.array(list(y_test_self))
=======
            y_test_self = np.union1d(y_train_inner, y_test_inner)
>>>>>>> 88fe022b
            yield y_train_self, y_test_self

    def get_n_splits(self, y: Optional[ACCEPTED_Y_TYPES] = None) -> int:
        """Return the number of splits.

<<<<<<< HEAD
        Since this splitter returns a single train/test split,
        this number is trivially 1.
=======
        This will always be equal to the number of splits
        of ``self.cv`` on ``y``.
>>>>>>> 88fe022b

        Parameters
        ----------
        y : pd.Series or pd.Index, optional (default=None)
            Time series to split

        Returns
        -------
        n_splits : int
            The number of splits.
        """
        return self.cv.get_n_splits(y)

    @classmethod
    def get_test_params(cls, parameter_set="default"):
        """Return testing parameter settings for the splitter.

        Parameters
        ----------
        parameter_set : str, default="default"
            Name of the set of test parameters to return, for use in tests. If no
            special parameters are defined for a value, will return `"default"` set.

        Returns
        -------
        params : dict or list of dict, default = {}
            Parameters to create testing instances of the class
            Each dict are parameters to construct an "interesting" test instance, i.e.,
            `MyClass(**params)` or `MyClass(**params[i])` creates a valid test instance.
            `create_test_instance` uses the first (or only) dictionary in `params`
        """
        from sktime.forecasting.model_selection import ExpandingWindowSplitter

        cv_tpl = ExpandingWindowSplitter(fh=[2, 4], initial_window=24, step_length=12)

        params = {"cv": cv_tpl}

        return params


def temporal_train_test_split(
    y: ACCEPTED_Y_TYPES,
    X: Optional[pd.DataFrame] = None,
    test_size: Optional[float] = None,
    train_size: Optional[float] = None,
    fh: Optional[FORECASTING_HORIZON_TYPES] = None,
) -> SPLIT_TYPE:
    """Split arrays or matrices into sequential train and test subsets.

    Creates train/test splits over endogenous arrays an optional exogenous
    arrays.

    This is a wrapper of scikit-learn's ``train_test_split`` that
    does not shuffle the data.

    Parameters
    ----------
    y : time series in sktime compatible data container format
    X : time series in sktime compatible data container format, optional, default=None
        y and X can be in one of the following formats:
        Series scitype: pd.Series, pd.DataFrame, or np.ndarray (1D or 2D)
            for vanilla forecasting, one time series
        Panel scitype: pd.DataFrame with 2-level row MultiIndex,
            3D np.ndarray, list of Series pd.DataFrame, or nested pd.DataFrame
            for global or panel forecasting
        Hierarchical scitype: pd.DataFrame with 3 or more level row MultiIndex
            for hierarchical forecasting
        Number of columns admissible depend on the "scitype:y" tag:
            if self.get_tag("scitype:y")=="univariate":
                y must have a single column/variable
            if self.get_tag("scitype:y")=="multivariate":
                y must have 2 or more columns
            if self.get_tag("scitype:y")=="both": no restrictions on columns apply
        For further details:
            on usage, see forecasting tutorial examples/01_forecasting.ipynb
            on specification of formats, examples/AA_datatypes_and_datasets.ipynb
    test_size : float, int or None, optional (default=None)
        If float, should be between 0.0 and 1.0 and represent the proportion
        of the dataset to include in the test split. If int, represents the
        relative number of test samples. If None, the value is set to the
        complement of the train size. If ``train_size`` is also None, it will
        be set to 0.25.
    train_size : float, int, or None, (default=None)
        If float, should be between 0.0 and 1.0 and represent the
        proportion of the dataset to include in the train split. If
        int, represents the relative number of train samples. If None,
        the value is automatically set to the complement of the test size.
    fh : ForecastingHorizon

    Returns
    -------
    splitting : tuple, length=2 * len(arrays)
        List containing train-test split of `y` and `X` if given.

    References
    ----------
    .. [1]  adapted from https://github.com/alkaline-ml/pmdarima/
    """
    if fh is not None:
        if test_size is not None or train_size is not None:
            raise ValueError(
                "If `fh` is given, `test_size` and `train_size` cannot "
                "also be specified."
            )
        return _split_by_fh(y, fh, X=X)
    else:
        pd_format = isinstance(y, pd.Series) or isinstance(y, pd.DataFrame)
        if pd_format is True and isinstance(y.index, pd.MultiIndex):
            ys = get_time_index(y)
            # Get index to group across (only indices other than timepoints index)
            yi_name = y.index.names
            yi_grp = yi_name[0:-1]

            # Get split into test and train data for timeindex only
            series = (ys,)
            yret = _train_test_split(
                *series,
                shuffle=False,
                stratify=None,
                test_size=test_size,
                train_size=train_size,
            )

            # Convert into list indices
            ysl = ys.to_list()
            yrl1 = yret[0].to_list()
            yrl2 = yret[1].to_list()
            p1 = [index for (index, item) in enumerate(ysl) if item in yrl1]
            p2 = [index for (index, item) in enumerate(ysl) if item in yrl2]

            # Subset by group based on identified indices
            y_train = y.groupby(yi_grp, as_index=False).nth(p1)
            y_test = y.groupby(yi_grp, as_index=False).nth(p2)
            if X is not None:
                X_train = X.groupby(yi_grp, as_index=False).nth(p1)
                X_test = X.groupby(yi_grp, as_index=False).nth(p2)
                return y_train, y_test, X_train, X_test
            else:
                return y_train, y_test
        else:
            series = (y,) if X is None else (y, X)
            return _train_test_split(
                *series,
                shuffle=False,
                stratify=None,
                test_size=test_size,
                train_size=train_size,
            )


def _split_by_fh(
    y: ACCEPTED_Y_TYPES, fh: FORECASTING_HORIZON_TYPES, X: Optional[pd.DataFrame] = None
) -> SPLIT_TYPE:
    """Split time series with forecasting horizon.

    Handles both relative and absolute horizons.
    """
    if X is not None:
        check_equal_time_index(y, X)
    index = y.index
    fh = check_fh(fh, freq=index)
    idx = fh.to_pandas()

    if fh.is_relative:
        if not fh.is_all_out_of_sample():
            raise ValueError("`fh` must only contain out-of-sample values")
        max_step = idx.max()
        steps = fh.to_indexer()
        train = index[:-max_step]
        test = index[-max_step:]

        y_test = y.loc[test[steps]]

    else:
        min_step, max_step = idx.min(), idx.max()
        train = index[index < min_step]
        test = index[(index <= max_step) & (min_step <= index)]

        y_test = y.loc[idx]

    y_train = y.loc[train]
    if X is None:
        return y_train, y_test

    X_train = X.loc[train]
    X_test = X.loc[test]
    return y_train, y_test, X_train, X_test<|MERGE_RESOLUTION|>--- conflicted
+++ resolved
@@ -1467,24 +1467,14 @@
 
         for y_train_inner, y_test_inner in cv.split(y):
             y_train_self = y_train_inner
-<<<<<<< HEAD
-            y_test_self = set(y_train_inner).union(y_test_inner)
-            y_test_self = np.array(list(y_test_self))
-=======
             y_test_self = np.union1d(y_train_inner, y_test_inner)
->>>>>>> 88fe022b
             yield y_train_self, y_test_self
 
     def get_n_splits(self, y: Optional[ACCEPTED_Y_TYPES] = None) -> int:
         """Return the number of splits.
 
-<<<<<<< HEAD
-        Since this splitter returns a single train/test split,
-        this number is trivially 1.
-=======
         This will always be equal to the number of splits
         of ``self.cv`` on ``y``.
->>>>>>> 88fe022b
 
         Parameters
         ----------
