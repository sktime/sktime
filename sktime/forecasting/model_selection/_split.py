#!/usr/bin/env python3 -u
# copyright: sktime developers, BSD-3-Clause License (see LICENSE file)
"""Implement dataset splitting for model evaluation and selection."""

__all__ = [
    "ExpandingWindowSplitter",
    "SlidingWindowSplitter",
    "CutoffSplitter",
    "SingleWindowSplitter",
    "SameLocSplitter",
    "temporal_train_test_split",
    "TestPlusTrainSplitter",
]
__author__ = ["mloning", "kkoralturk", "khrapovs", "chillerobscuro", "fkiraly"]

from typing import Iterator, Optional, Tuple, Union

import numpy as np
import pandas as pd
from sklearn.model_selection import train_test_split as _train_test_split

from sktime.base import BaseObject
from sktime.datatypes import check_is_scitype, convert_to
from sktime.datatypes._utilities import get_index_for_series, get_time_index, get_window
from sktime.forecasting.base import ForecastingHorizon
from sktime.forecasting.base._fh import VALID_FORECASTING_HORIZON_TYPES
from sktime.utils.validation import (
    ACCEPTED_WINDOW_LENGTH_TYPES,
    NON_FLOAT_WINDOW_LENGTH_TYPES,
    all_inputs_are_iloc_like,
    all_inputs_are_time_like,
    array_is_datetime64,
    array_is_int,
    check_window_length,
    is_datetime,
    is_int,
    is_timedelta,
    is_timedelta_or_date_offset,
)
from sktime.utils.validation.forecasting import (
    VALID_CUTOFF_TYPES,
    check_cutoffs,
    check_fh,
    check_step_length,
)
from sktime.utils.validation.series import check_equal_time_index

DEFAULT_STEP_LENGTH = 1
DEFAULT_WINDOW_LENGTH = 10
DEFAULT_FH = 1
ACCEPTED_Y_TYPES = Union[pd.Series, pd.DataFrame, np.ndarray, pd.Index]
FORECASTING_HORIZON_TYPES = Union[
    Union[VALID_FORECASTING_HORIZON_TYPES], ForecastingHorizon
]
SPLIT_TYPE = Union[
    Tuple[pd.Series, pd.Series], Tuple[pd.Series, pd.Series, pd.DataFrame, pd.DataFrame]
]
SPLIT_ARRAY_TYPE = Tuple[np.ndarray, np.ndarray]
SPLIT_GENERATOR_TYPE = Iterator[SPLIT_ARRAY_TYPE]
PANDAS_MTYPES = ["pd.DataFrame", "pd.Series", "pd-multiindex", "pd_multiindex_hier"]


def _check_fh(fh: VALID_FORECASTING_HORIZON_TYPES) -> ForecastingHorizon:
    """Check and convert fh to format expected by CV splitters."""
    return check_fh(fh, enforce_relative=True)


def _get_end(y_index: pd.Index, fh: ForecastingHorizon) -> int:
    """Compute the end of the last training window for a forecasting horizon.

    For a time series index `y_index`, `y_index[end]` will give
    the index of the training window.
    Correspondingly, for a time series `y` with index `y_index`,
    `y.iloc[end]` or `y.loc[y_index[end]]`
    will provide the last index of the training window.

    Parameters
    ----------
    y_index : pd.Index
        Index of time series
    fh : int, timedelta, list or np.ndarray of ints or timedeltas

    Returns
    -------
    end : int
        0-indexed integer end of the training window
    """
    # `fh` is assumed to be ordered and checked by `_check_fh` and `window_length` by
    # `check_window_length`.
    n_timepoints = y_index.shape[0]
    assert isinstance(y_index, pd.Index)

    # For purely in-sample forecasting horizons, the last split point is the end of the
    # training data.
    # Otherwise, the last point must ensure that the last horizon is within the data.
    null = 0 if array_is_int(fh) else pd.Timedelta(0)
    fh_offset = null if fh.is_all_in_sample() else fh[-1]
    if array_is_int(fh):
        return n_timepoints - fh_offset - 1
    return y_index.get_loc(y_index[-1] - fh_offset)


def _check_window_lengths(
    y: pd.Index,
    fh: ForecastingHorizon,
    window_length: NON_FLOAT_WINDOW_LENGTH_TYPES,
    initial_window: NON_FLOAT_WINDOW_LENGTH_TYPES,
) -> None:
    """Check that combination of inputs is compatible.

    Parameters
    ----------
    y : pd.Index
        Index of time series
    fh : int, timedelta, list or np.ndarray of ints or timedeltas
    window_length : int or timedelta or pd.DateOffset
    initial_window : int or timedelta or pd.DateOffset
        Window length of first window

    Raises
    ------
    ValueError
        if window length plus max horizon is above the last observation in `y`,
        or if initial window plus max horizon is above the last observation in `y`
    TypeError
        if type of the input is not supported
    """
    n_timepoints = y.shape[0]
    fh_max = fh[-1]

    error_msg_for_incompatible_window_length = (
        f"The `window_length` and the forecasting horizon are incompatible "
        f"with the length of `y`. Found `window_length`={window_length}, "
        f"`max(fh)`={fh_max}, but len(y)={n_timepoints}. "
        f"It is required that the window length plus maximum forecast horizon "
        f"is smaller than the length of the time series `y` itself."
    )
    if is_timedelta_or_date_offset(x=window_length):
        if y[0] + window_length + fh_max > y[-1]:
            raise ValueError(error_msg_for_incompatible_window_length)
    else:
        if window_length + fh_max > n_timepoints:
            raise ValueError(error_msg_for_incompatible_window_length)

    error_msg_for_incompatible_initial_window = (
        f"The `initial_window` and the forecasting horizon are incompatible "
        f"with the length of `y`. Found `initial_window`={initial_window}, "
        f"`max(fh)`={fh_max}, but len(y)={n_timepoints}. "
        f"It is required that the initial window plus maximum forecast horizon "
        f"is smaller than the length of the time series `y` itself."
    )
    error_msg_for_incompatible_types = (
        "The `initial_window` and `window_length` types are incompatible. "
        "They should be either all timedelta or all int."
    )
    if initial_window is not None:
        if is_timedelta_or_date_offset(x=initial_window):
            if y[0] + initial_window + fh_max > y[-1]:
                raise ValueError(error_msg_for_incompatible_initial_window)
            if not is_timedelta_or_date_offset(x=window_length):
                raise TypeError(error_msg_for_incompatible_types)
        else:
            if initial_window + fh_max > n_timepoints:
                raise ValueError(error_msg_for_incompatible_initial_window)
            if is_timedelta_or_date_offset(x=window_length):
                raise TypeError(error_msg_for_incompatible_types)


def _inputs_are_supported(args: list) -> bool:
    """Check that combination of inputs is supported.

    Currently, only two cases are allowed:
    either all inputs are iloc-friendly, or they are all time-like

    Parameters
    ----------
    args : list of inputs to check

    Returns
    -------
    True if all inputs are compatible, False otherwise
    """
    return all_inputs_are_iloc_like(args) or all_inputs_are_time_like(args)


def _check_inputs_for_compatibility(args: list) -> None:
    """Check that combination of inputs is supported.

    Currently, only two cases are allowed:
    either all inputs are iloc-friendly, or they are time-like

    Parameters
    ----------
    args : list of inputs

    Raises
    ------
    TypeError
        if combination of inputs is not supported
    """
    if not _inputs_are_supported(args):
        raise TypeError("Unsupported combination of types")


def _check_cutoffs_and_y(cutoffs: VALID_CUTOFF_TYPES, y: ACCEPTED_Y_TYPES) -> None:
    """Check that combination of inputs is compatible.

    Parameters
    ----------
    cutoffs : np.array or pd.Index
        cutoff points, positive and integer- or datetime-index like
    y : pd.Series, pd.DataFrame, np.ndarray, or pd.Index
        coerced and checked version of input y

    Raises
    ------
    ValueError
        if max cutoff is above the last observation in `y`
    TypeError
        if `cutoffs` type is not supported
    """
    max_cutoff = np.max(cutoffs)
    msg = (
        "`cutoffs` are incompatible with given `y`. "
        "Maximum cutoff is not smaller than the "
    )
    if array_is_int(cutoffs):
        if max_cutoff >= y.shape[0]:
            raise ValueError(msg + "number of observations.")
    elif array_is_datetime64(cutoffs):
        if max_cutoff >= np.max(y):
            raise ValueError(msg + "maximum index value of `y`.")
    else:
        raise TypeError("Unsupported type of `cutoffs`")


def _check_cutoffs_fh_y(
    cutoffs: VALID_CUTOFF_TYPES, fh: FORECASTING_HORIZON_TYPES, y: pd.Index
) -> None:
    """Check that combination of inputs is compatible.

    Currently, only two cases are allowed:
    either both `cutoffs` and `fh` are integers, or they are datetime or timedelta.

    Parameters
    ----------
    cutoffs : np.array or pd.Index
        Cutoff points, positive and integer- or datetime-index like.
        Type should match the type of `fh` input.
    fh : int, timedelta, list or np.ndarray of ints or timedeltas
        Type should match the type of `cutoffs` input.
    y : pd.Index
        Index of time series

    Raises
    ------
    ValueError
        if max cutoff plus max `fh` is above the last observation in `y`
    TypeError
        if `cutoffs` and `fh` type combination is not supported
    """
    max_cutoff = np.max(cutoffs)
    max_fh = fh.max()

    msg = "`fh` is incompatible with given `cutoffs` and `y`."
    if is_int(x=max_cutoff) and is_int(x=max_fh):
        if max_cutoff + max_fh > y.shape[0]:
            raise ValueError(msg)
    elif is_datetime(x=max_cutoff) and is_timedelta(x=max_fh):
        if max_cutoff + max_fh > y.max():
            raise ValueError(msg)
    else:
        raise TypeError("Unsupported type of `cutoffs` and `fh`")


class BaseSplitter(BaseObject):
    r"""Base class for temporal cross-validation splitters.

    The purpose of this implementation is to fill the gap relative to
    `sklearn.model_selection.TimeSeriesSplit
    <https://scikit-learn.org/stable/modules/generated/sklearn.model_selection.TimeSeriesSplit.html>`__
    which implements only expanding window split strategy, and only integer based.

    The most important method in this class is `.split(y)` which generates indices
    of non-overlapping train/test splits of a time series `y`.
    The length of the train split is determined by `window_length`.
    The length of the test split is determined by forecasting horizon `fh`.

    In general, splitting a time series :math:`y=(y_1,\ldots,y_T)`
    into train/test splits means separating it into two non-overlapping series:
    train :math:`(y_{t(1)},\ldots,y_{t(k)})`
    and test :math:`(y_{t(k+1)},\ldots,y_{t(k+l)})`,
    where :math:`k,l` are all integers greater than zero,
    and :math:`t(k)<t(k+1)` are ordered time indices.
    The exact set of indices depends on a concrete splitter.
    Method `.split` is used to generate a pair of index sets:
    train :math:`(t(1),\ldots,t(k))` and test :math:`(t(k+1),\ldots,t(k+l))`.

    In case `window_length` and `fh` are integer valued,
    they translate into :math:`k` and :math:`l`, respectively.

    In case `window_length` and `fh` can be interpreted
    as time interval length (time deltas), then they correspond to
    :math:`t(k)-t(1)` and :math:`t(k+l)-t(k+1)`, respectively.

    Method `.get_n_splits` returns the number of splitting iterations.
    This number depends on a concrete splitting strategy and splitter parameters.

    Method `.get_cutoffs` returns the cutoff points between each train/test split.
    Using the above notation, for a single split it corresponds
    to the last integer index of the training window, :math:`k`

    In order to illustrate the difference in integer/interval arithmetic
    in calculating train/test indices, let us consider the following examples.
    Suppose, the arguments of a splitter are `cutoff = 10` and `window_length = 6`.
    Then, we have `train_start = cutoff - window_length = 4`.
    For timedelta-like values the logic is a bit more complicated.
    The time point corresponding to the `cutoff`
    (index value of the `y` series) is shifted back
    by the timedelta `window_length`,
    and then the integer position of the resulting datetime
    is considered to be the training window start.
    For example, for `cutoff = 10`, and `window_length = pd.Timedelta(6, unit="D")`,
    we have `y[cutoff] = pd.Timestamp("2021-01-10")`,
    and `y[cutoff] - window_length = pd.Timestamp("2021-01-04")`,
    which leads to `train_start = y.loc(y[cutoff] - window_length) = 4`.
    Similar timedelta arithmetic applies to other splitter arguments.

    Parameters
    ----------
    window_length : int or timedelta or pd.DateOffset
        Length of rolling window
    fh : array-like  or int, optional, (default=None)
        Single step ahead or array of steps ahead to forecast.
    """

    def __init__(
        self,
        fh: FORECASTING_HORIZON_TYPES = DEFAULT_FH,
        window_length: NON_FLOAT_WINDOW_LENGTH_TYPES = DEFAULT_WINDOW_LENGTH,
    ) -> None:
        self.window_length = window_length
        self.fh = fh

        super().__init__()

    def split(self, y: ACCEPTED_Y_TYPES) -> SPLIT_GENERATOR_TYPE:
        """Get iloc references to train/test splits of `y`.

        Parameters
        ----------
        y : pd.Index or time series in sktime compatible time series format,
                time series can be in any Series, Panel, or Hierarchical mtype format
            Index of time series to split, or time series to split
            If time series, considered as index of equivalent pandas type container:
                pd.DataFrame, pd.Series, pd-multiindex, or pd_multiindex_hier mtype

        Yields
        ------
        train : 1D np.ndarray of dtype int
            Training window indices, iloc references to training indices in y
        test : 1D np.ndarray of dtype int
            Test window indices, iloc references to test indices in y
        """
        y_index = self._coerce_to_index(y)

        if not isinstance(y_index, pd.MultiIndex):
            split = self._split
        else:
            split = self._split_vectorized

        for train, test in split(y_index):
            yield train[train >= 0], test[test >= 0]

    def _split(self, y: pd.Index) -> SPLIT_GENERATOR_TYPE:
        """Get iloc references to train/test splits of `y`.

        private _split containing the core logic, called from split

        Parameters
        ----------
        y : pd.Index or time series in sktime compatible time series format
            Time series to split, or index of time series to split

        Yields
        ------
        train : 1D np.ndarray of dtype int
            Training window indices, iloc references to training indices in y
        test : 1D np.ndarray of dtype int
            Test window indices, iloc references to test indices in y
        """
        raise NotImplementedError("abstract method")

    def _split_vectorized(self, y: pd.MultiIndex) -> SPLIT_GENERATOR_TYPE:
        """Get iloc references to train/test splits of `y`, for pd.MultiIndex.

        This applies _split per time series instance in the multiindex.
        Instances in this context are defined by levels except last level.

        Parameters
        ----------
        y : pd.MultiIndex, with last level time-like
            as used in pd_multiindex and pd_multiindex_hier sktime mtypes

        Yields
        ------
        train : 1D np.ndarray of dtype int
            Training window indices, iloc references to training indices in y
        test : 1D np.ndarray of dtype int
            Test window indices, iloc references to test indices in y
        """
        srs = pd.DataFrame(index=y).reset_index(-1).iloc[:, 0]
        index = srs.index
        anchors = pd.Series(range(len(srs)), index).groupby(index).first().tolist()
        splits = (self._split(pd.Index(inst.values)) for _, inst in srs.groupby(index))

        train = []
        test = []
        for split_inst, anchor in zip(splits, anchors):
            train_inst, test_inst = zip(*split_inst)
            train.append(tuple(indices + anchor for indices in train_inst))
            test.append(tuple(indices + anchor for indices in test_inst))

        train = map(np.concatenate, zip(*train))
        test = map(np.concatenate, zip(*test))

        yield from zip(train, test)

    def split_loc(self, y: ACCEPTED_Y_TYPES) -> Iterator[Tuple[pd.Index, pd.Index]]:
        """Get loc references to train/test splits of `y`.

        Parameters
        ----------
        y : pd.Index or time series in sktime compatible time series format,
                time series can be in any Series, Panel, or Hierarchical mtype format
            Time series to split, or index of time series to split

        Yields
        ------
        train : pd.Index
            Training window indices, loc references to training indices in y
        test : pd.Index
            Test window indices, loc references to test indices in y
        """
        y_index = self._coerce_to_index(y)

        for train, test in self.split(y_index):
            yield y_index[train], y_index[test]

    def split_series(self, y: ACCEPTED_Y_TYPES) -> Iterator[SPLIT_TYPE]:
        """Split `y` into training and test windows.

        Parameters
        ----------
        y : time series in sktime compatible time series format,
                time series can be in any Series, Panel, or Hierarchical mtype format
            e.g., pd.Series, pd.DataFrame, np.ndarray
            Time series to split, or index of time series to split

        Yields
        ------
        train : time series of same sktime mtype as `y`
            training series in the split
        test : time series of same sktime mtype as `y`
            test series in the split
        """
        y, y_orig_mtype = self._check_y(y)

        for train, test in self.split(y.index):
            y_train = y.iloc[train]
            y_test = y.iloc[test]
            y_train = convert_to(y_train, y_orig_mtype)
            y_test = convert_to(y_test, y_orig_mtype)
            yield y_train, y_test

    def _coerce_to_index(self, y: ACCEPTED_Y_TYPES) -> pd.Index:
        """Check and coerce y to pandas index.

        Parameters
        ----------
        y : pd.Index or time series in sktime compatible time series format (any)
            Index of time series to split, or time series to split
            If time series, considered as index of equivalent pandas type container:
                pd.DataFrame, pd.Series, pd-multiindex, or pd_multiindex_hier mtype

        Returns
        -------
        y_index : y, if y was pd.Index; otherwise _check_y(y).index
        """
        if not isinstance(y, pd.Index):
            y, _ = self._check_y(y, allow_index=True)
            y_index = y.index
        else:
            y_index = y
        return y_index

    def _check_y(self, y, allow_index=False):
        """Check and coerce y to a pandas based mtype.

        Parameters
        ----------
        y : pd.Series, pd.DataFrame, or np.ndarray (1D or 2D), optional (default=None)
            Time series to check, must conform with one of the sktime type conventions.

        Returns
        -------
        y_inner : time series y coerced to one of the sktime pandas based mtypes:
            pd.DataFrame, pd.Series, pd-multiindex, pd_multiindex_hier
            returns pd.Series only if y was pd.Series, otherwise a pandas.DataFrame
        y_mtype : original mtype of y

        Raises
        ------
        TypeError if y is not one of the permissible mtypes
        """
        if allow_index and isinstance(y, pd.Index):
            return y, "pd.Index"

        ALLOWED_SCITYPES = ["Series", "Panel", "Hierarchical"]
        ALLOWED_MTYPES = [
            "pd.Series",
            "pd.DataFrame",
            "np.ndarray",
            "nested_univ",
            "numpy3D",
            # "numpyflat",
            "pd-multiindex",
            # "pd-wide",
            # "pd-long",
            "df-list",
            "pd_multiindex_hier",
        ]
        y_valid, _, y_metadata = check_is_scitype(
            y, scitype=ALLOWED_SCITYPES, return_metadata=True, var_name="y"
        )
        if allow_index:
            msg = (
                "y must be a pandas.Index, or a time series in an sktime compatible "
                "format, of scitype Series, Panel or Hierarchical, "
                "for instance a pandas.DataFrame with sktime compatible time indices, "
                "or with MultiIndex and last(-1) level an sktime compatible time index."
                f" Allowed compatible mtype format specifications are: {ALLOWED_MTYPES}"
                "See the forecasting tutorial examples/01_forecasting.ipynb, or"
                " the data format tutorial examples/AA_datatypes_and_datasets.ipynb, "
                "If you think y is already in an sktime supported input format, "
                "run sktime.datatypes.check_raise(y, mtype) to diagnose the error, "
                "where mtype is the string of the type specification you want for y. "
            )
        else:
            msg = (
                "y must be in an sktime compatible format, "
                "of scitype Series, Panel or Hierarchical, "
                "for instance a pandas.DataFrame with sktime compatible time indices, "
                "or with MultiIndex and last(-1) level an sktime compatible time index."
                f" Allowed compatible mtype format specifications are: {ALLOWED_MTYPES}"
                "See the forecasting tutorial examples/01_forecasting.ipynb, or"
                " the data format tutorial examples/AA_datatypes_and_datasets.ipynb, "
                "If you think y is already in an sktime supported input format, "
                "run sktime.datatypes.check_raise(y, mtype) to diagnose the error, "
                "where mtype is the string of the type specification you want for y. "
            )
        if not y_valid:
            raise TypeError(msg)

        y_inner = convert_to(y, to_type=PANDAS_MTYPES)

        mtype = y_metadata["mtype"]

        return y_inner, mtype

    def get_n_splits(self, y: Optional[ACCEPTED_Y_TYPES] = None) -> int:
        """Return the number of splits.

        Parameters
        ----------
        y : pd.Series or pd.Index, optional (default=None)
            Time series to split

        Returns
        -------
        n_splits : int
            The number of splits.
        """
        raise NotImplementedError("abstract method")

    def get_cutoffs(self, y: Optional[ACCEPTED_Y_TYPES] = None) -> np.ndarray:
        """Return the cutoff points in .iloc[] context.

        Parameters
        ----------
        y : pd.Series or pd.Index, optional (default=None)
            Time series to split

        Returns
        -------
        cutoffs : 1D np.ndarray of int
            iloc location indices, in reference to y, of cutoff indices
        """
        raise NotImplementedError("abstract method")

    def get_fh(self) -> ForecastingHorizon:
        """Return the forecasting horizon.

        Returns
        -------
        fh : ForecastingHorizon
            The forecasting horizon
        """
        return check_fh(self.fh)

    @staticmethod
    def _get_train_window(
        y: pd.Index, train_start: int, split_point: int
    ) -> np.ndarray:
        """Get train window.

        For formal definition of the train window see docstring of the `BaseSplitter`

        Parameters
        ----------
        y : pd.Index
            Index of time series to split
        train_start : int
            Integer index of the training window start
        split_point : int
            Integer index of the train window end

        Returns
        -------
        np.ndarray with integer indices of the train window
        """
        if split_point > max(0, train_start):
            return np.argwhere(
                (y >= y[max(train_start, 0)]) & (y <= y[min(split_point, len(y)) - 1])
            ).flatten()
        return np.array([], dtype=int)


class CutoffSplitter(BaseSplitter):
    r"""Cutoff window splitter.

    Split time series at given cutoff points into a fixed-length training and test set.

    Here the user is expected to provide a set of cutoffs (train set endpoints),
    which using the notation provided in :class:`BaseSplitter`,
    can be written as :math:`(k_1,\ldots,k_n)` for integer based indexing,
    or :math:`(t(k_1),\ldots,t(k_n))` for datetime based indexing.

    For a cutoff :math:`k_i` and a `window_length` :math:`w`
    the training window is :math:`(k_i-w+1,k_i-w+2,k_i-w+3,\ldots,k_i)`.
    Training window's last point is equal to the cutoff.

    Test window is defined by forecasting horizons
    relative to the end of the training window.
    It will contain as many indices
    as there are forecasting horizons provided to the `fh` argument.
    For a forecasating horizon :math:`(h_1,\ldots,h_H)`, the test window will
    consist of the indices :math:`(k_n+h_1,\ldots, k_n+h_H)`.

    The number of splits returned by `.get_n_splits`
    is then trivially equal to :math:`n`.

    The sorted array of cutoffs returned by `.get_cutoffs` is then equal to
    :math:(t(k_1),\ldots,t(k_n))` with :math:`k_i<k_{i+1}`.

    Parameters
    ----------
    cutoffs : list or np.ndarray or pd.Index
        Cutoff points, positive and integer- or datetime-index like.
        Type should match the type of `fh` input.
    fh : int, timedelta, list or np.ndarray of ints or timedeltas
        Type should match the type of `cutoffs` input.
    window_length : int or timedelta or pd.DateOffset

    Examples
    --------
    >>> import numpy as np
    >>> from sktime.forecasting.model_selection import CutoffSplitter
    >>> ts = np.arange(10)
    >>> splitter = CutoffSplitter(fh=[2, 4], cutoffs=np.array([3, 5]), window_length=3)
    >>> list(splitter.split(ts)) # doctest: +SKIP
    [(array([1, 2, 3]), array([5, 7])), (array([3, 4, 5]), array([7, 9]))]
    """

    def __init__(
        self,
        cutoffs: VALID_CUTOFF_TYPES,
        fh: FORECASTING_HORIZON_TYPES = DEFAULT_FH,
        window_length: ACCEPTED_WINDOW_LENGTH_TYPES = DEFAULT_WINDOW_LENGTH,
    ) -> None:
        _check_inputs_for_compatibility([fh, cutoffs, window_length])
        self.cutoffs = cutoffs
        super().__init__(fh, window_length)

    def _split(self, y: pd.Index) -> SPLIT_GENERATOR_TYPE:
        n_timepoints = y.shape[0]
        cutoffs = check_cutoffs(cutoffs=self.cutoffs)
        fh = _check_fh(fh=self.fh)
        window_length = check_window_length(
            window_length=self.window_length, n_timepoints=n_timepoints
        )
        if isinstance(y, (pd.DatetimeIndex, pd.PeriodIndex)) and is_int(window_length):
            window_length = y.freq * window_length
        _check_cutoffs_and_y(cutoffs=cutoffs, y=y)
        _check_cutoffs_fh_y(cutoffs=cutoffs, fh=fh, y=y)

        for cutoff in cutoffs:
            null = 0 if is_int(cutoff) else pd.Timestamp(0)
            if cutoff >= null:
                train_end = y[cutoff] if is_int(cutoff) else cutoff
                y_train = pd.Series(index=y[y <= train_end], dtype=y.dtype)
                training_window = get_window(y_train, window_length=window_length).index
            else:
                training_window = []
            training_window = y.get_indexer(training_window)
            test_window = cutoff + fh.to_numpy()
            if is_datetime(x=cutoff):
                test_window = y.get_indexer(test_window[test_window >= y.min()])
            yield training_window, test_window

    def get_n_splits(self, y: Optional[ACCEPTED_Y_TYPES] = None) -> int:
        """Return the number of splits.

        For this splitter the number is trivially equal to
        the number of cutoffs given during instance initialization.

        Parameters
        ----------
        y : pd.Series or pd.Index, optional (default=None)
            Time series to split

        Returns
        -------
        n_splits : int
            The number of splits.
        """
        return len(self.cutoffs)

    def get_cutoffs(self, y: Optional[ACCEPTED_Y_TYPES] = None) -> np.ndarray:
        """Return the cutoff points in .iloc[] context.

        This method trivially returns the cutoffs given during instance initialization,
        in case these cutoffs are integer .iloc[] friendly indices.
        The only change is that the set of cutoffs is sorted from smallest to largest.
        When the given cutoffs are datetime-like,
        then this method returns corresponding integer indices.

        Parameters
        ----------
        y : pd.Series or pd.Index, optional (default=None)
            Time series to split

        Returns
        -------
        cutoffs : 1D np.ndarray of int
            iloc location indices, in reference to y, of cutoff indices
        """
        if array_is_int(self.cutoffs):
            return check_cutoffs(self.cutoffs)
        return np.argwhere(y.index.isin(check_cutoffs(self.cutoffs))).flatten()

    @classmethod
    def get_test_params(cls, parameter_set="default"):
        """Return testing parameter settings for the splitter.

        Parameters
        ----------
        parameter_set : str, default="default"
            Name of the set of test parameters to return, for use in tests. If no
            special parameters are defined for a value, will return `"default"` set.

        Returns
        -------
        params : dict or list of dict, default = {}
            Parameters to create testing instances of the class
            Each dict are parameters to construct an "interesting" test instance, i.e.,
            `MyClass(**params)` or `MyClass(**params[i])` creates a valid test instance.
            `create_test_instance` uses the first (or only) dictionary in `params`
        """
        return {"cutoffs": np.array([3, 7, 10])}


class BaseWindowSplitter(BaseSplitter):
    """Base class for sliding and expanding window splitter."""

    def __init__(
        self,
        fh: FORECASTING_HORIZON_TYPES,
        initial_window: ACCEPTED_WINDOW_LENGTH_TYPES,
        window_length: ACCEPTED_WINDOW_LENGTH_TYPES,
        step_length: NON_FLOAT_WINDOW_LENGTH_TYPES,
        start_with_window: bool,
    ) -> None:
        _check_inputs_for_compatibility(
            [fh, initial_window, window_length, step_length]
        )
        self.step_length = step_length
        self.start_with_window = start_with_window
        self.initial_window = initial_window
        super().__init__(fh=fh, window_length=window_length)

    @property
    def _initial_window(self):
        if hasattr(self, "initial_window"):
            return self.initial_window
        return None

    def _split(self, y: pd.Index) -> SPLIT_GENERATOR_TYPE:
        n_timepoints = y.shape[0]
        window_length = check_window_length(
            window_length=self.window_length,
            n_timepoints=n_timepoints,
            name="window_length",
        )
        initial_window = check_window_length(
            window_length=self._initial_window,
            n_timepoints=n_timepoints,
            name="initial_window",
        )
        fh = _check_fh(self.fh)
        _check_window_lengths(
            y=y, fh=fh, window_length=window_length, initial_window=initial_window
        )

        if self._initial_window is not None:
            yield self._split_for_initial_window(y)

        yield from self._split_windows(window_length=window_length, y=y, fh=fh)

    def _split_for_initial_window(self, y: pd.Index) -> SPLIT_ARRAY_TYPE:
        """Get train/test splits for non-empty initial window.

        Parameters
        ----------
        y : pd.Index
            Index of the time series to split

        Returns
        -------
        (np.ndarray, np.ndarray)
            Integer indices of the train/test windows
        """
        fh = _check_fh(self.fh)
        if not self.start_with_window:
            raise ValueError(
                "`start_with_window` must be True if `initial_window` is given"
            )
        if self._initial_window <= self.window_length:
            raise ValueError("`initial_window` must greater than `window_length`")
        if is_int(x=self._initial_window):
            end = self._initial_window
        else:
            end = y.get_loc(y[0] + self._initial_window)
        train = self._get_train_window(y=y, train_start=0, split_point=end)
        if array_is_int(fh):
            test = end + fh.to_numpy() - 1
        else:
            test = np.argwhere(y.isin(y[end - 1] + fh)).flatten()
        return train, test

    def _split_windows(
        self,
        window_length: ACCEPTED_WINDOW_LENGTH_TYPES,
        y: pd.Index,
        fh: ForecastingHorizon,
    ) -> SPLIT_GENERATOR_TYPE:
        """Abstract method for sliding/expanding windows."""
        raise NotImplementedError("abstract method")

    def _split_windows_generic(
        self,
        window_length: ACCEPTED_WINDOW_LENGTH_TYPES,
        y: pd.Index,
        fh: ForecastingHorizon,
        expanding: bool,
    ) -> SPLIT_GENERATOR_TYPE:
        """Split `y` into training and test windows.

        This function encapsulates common functionality
        shared by concrete implementations of this abstract class.

        Parameters
        ----------
        window_length : int or timedelta or pd.DateOffset
            Length of training window
        y : pd.Index
            Index of time series to split
        fh : ForecastingHorizon
            Single step ahead or array of steps ahead to forecast.
        expanding : bool
            Expanding (True) or sliding window (False) splitter

        Yields
        ------
        train : 1D np.ndarray of int
            Training window iloc indices, in reference to y
        test : 1D np.ndarray of int
            Test window iloc indices, in reference to y
        """
        start = self._get_start(y=y, fh=fh)
        split_points = self.get_cutoffs(pd.Series(index=y, dtype=float)) + 1
        split_points = (
            split_points if self._initial_window is None else split_points[1:]
        )
        for split_point in split_points:
            train_start = self._get_train_start(
                start=start if expanding else split_point,
                window_length=window_length,
                y=y,
            )
            train = self._get_train_window(
                y=y, train_start=train_start, split_point=split_point
            )
            if array_is_int(fh):
                test = split_point + fh.to_numpy() - 1
            else:
                test = np.argwhere(
                    y.isin(y[max(0, split_point - 1)] + fh.to_pandas())
                ).flatten()
                if split_point == 0:
                    test -= 1
            yield train, test

    @staticmethod
    def _get_train_start(
        start: int, window_length: ACCEPTED_WINDOW_LENGTH_TYPES, y: pd.Index
    ) -> int:
        if is_timedelta_or_date_offset(x=window_length):
            train_start = y.get_loc(
                max(y[min(start, len(y) - 1)] - window_length, min(y))
            )
            if start >= len(y):
                train_start += 1
        else:
            train_start = start - window_length
        return train_start

    def _get_start(self, y: pd.Index, fh: ForecastingHorizon) -> int:
        """Get the first split point."""
        # By default, the first split point is the index zero, the first
        # observation in
        # the data.
        start = 0

        # If we start with a full window, the first split point depends on the window
        # length.
        if hasattr(self, "start_with_window") and self.start_with_window:
            if self._initial_window not in [None, 0]:
                if is_timedelta_or_date_offset(x=self._initial_window):
                    start = y.get_loc(
                        y[start] + self._initial_window + self.step_length
                    )
                else:
                    start += self._initial_window + self.step_length
            else:
                if is_timedelta_or_date_offset(x=self.window_length):
                    start = y.get_loc(y[start] + self.window_length)
                else:
                    start += self.window_length

        # For in-sample forecasting horizons, the first split must ensure that
        # in-sample test set is still within the data.
        if not fh.is_all_out_of_sample():
            fh_min = abs(fh[0])
            if is_int(fh_min):
                start = fh_min + 1 if fh_min >= start else start
            else:
                shifted_y0 = y[0] + fh_min
                start = np.argmin(y <= shifted_y0) if shifted_y0 >= y[start] else start
        return start

    def get_n_splits(self, y: Optional[ACCEPTED_Y_TYPES] = None) -> int:
        """Return the number of splits.

        Parameters
        ----------
        y : pd.Series or pd.Index, optional (default=None)
            Time series to split

        Returns
        -------
        n_splits : int
            The number of splits.
        """
        if y is None:
            raise ValueError(
                f"{self.__class__.__name__} requires `y` to compute the "
                f"number of splits."
            )
        return len(self.get_cutoffs(y))

    def get_cutoffs(self, y: Optional[ACCEPTED_Y_TYPES] = None) -> np.ndarray:
        """Return the cutoff points in .iloc[] context.

        Parameters
        ----------
        y : pd.Series or pd.Index, optional (default=None)
            Time series to split

        Returns
        -------
        cutoffs : 1D np.ndarray of int
            iloc location indices, in reference to y, of cutoff indices
        """
        if y is None:
            raise ValueError(
                f"{self.__class__.__name__} requires `y` to compute the cutoffs."
            )
        y = get_index_for_series(y)
        fh = _check_fh(self.fh)
        step_length = check_step_length(self.step_length)

        if self._initial_window is None:
            start = self._get_start(y=y, fh=fh)
        elif is_int(x=self._initial_window):
            start = self._initial_window
        else:
            start = y.get_loc(y[0] + self._initial_window)

        end = _get_end(y_index=y, fh=fh) + 2
        if is_int(x=step_length):
            return np.arange(start, end, step_length) - 1
        else:
            offset = step_length if start == 0 else pd.Timedelta(0)
            start_date = y[y < y[start] + offset][-1]
            end_date = y[end - 1] - step_length if end <= len(y) else y[-1]
            date_cutoffs = pd.date_range(
                start=start_date, end=end_date, freq=step_length
            )
            cutoffs = np.argwhere(y.isin(date_cutoffs)).flatten()
            if start <= 0:
                cutoffs = np.hstack((-1, cutoffs))
            return cutoffs


class SlidingWindowSplitter(BaseWindowSplitter):
    r"""Sliding window splitter.

    Split time series repeatedly into a fixed-length training and test set.

    Test window is defined by forecasting horizons
    relative to the end of the training window.
    It will contain as many indices
    as there are forecasting horizons provided to the `fh` argument.
    For a forecasating horizon :math:`(h_1,\ldots,h_H)`, the training window will
    consist of the indices :math:`(k_n+h_1,\ldots,k_n+h_H)`.

    For example for `window_length = 5`, `step_length = 1` and `fh = [1, 2, 3]`
    here is a representation of the folds::

    |-----------------------|
    | * * * * * x x x - - - |
    | - * * * * * x x x - - |
    | - - * * * * * x x x - |
    | - - - * * * * * x x x |

    ``*`` = training fold.

    ``x`` = test fold.

    Parameters
    ----------
    fh : int, list or np.array
        Forecasting horizon
    window_length : int or timedelta or pd.DateOffset
        Window length
    step_length : int or timedelta or pd.DateOffset, optional (default=1)
        Step length between windows
    initial_window : int or timedelta or pd.DateOffset, optional (default=None)
        Window length of first window
    start_with_window : bool, optional (default=True)
        - If True, starts with full window.
        - If False, starts with empty window.

    Examples
    --------
    >>> import numpy as np
    >>> from sktime.forecasting.model_selection import SlidingWindowSplitter
    >>> ts = np.arange(10)
    >>> splitter = SlidingWindowSplitter(fh=[2, 4], window_length=3, step_length=2)
    >>> list(splitter.split(ts)) # doctest: +SKIP
    [(array([0, 1, 2]), array([4, 6])), (array([2, 3, 4]), array([6, 8]))]
    """

    def __init__(
        self,
        fh: FORECASTING_HORIZON_TYPES = DEFAULT_FH,
        window_length: ACCEPTED_WINDOW_LENGTH_TYPES = DEFAULT_WINDOW_LENGTH,
        step_length: NON_FLOAT_WINDOW_LENGTH_TYPES = DEFAULT_STEP_LENGTH,
        initial_window: Optional[ACCEPTED_WINDOW_LENGTH_TYPES] = None,
        start_with_window: bool = True,
    ) -> None:
        super().__init__(
            fh=fh,
            window_length=window_length,
            initial_window=initial_window,
            step_length=step_length,
            start_with_window=start_with_window,
        )

    def _split_windows(self, **kwargs) -> SPLIT_GENERATOR_TYPE:
        return self._split_windows_generic(expanding=False, **kwargs)


class ExpandingWindowSplitter(BaseWindowSplitter):
    r"""Expanding window splitter.

    Split time series repeatedly into an growing training set and a fixed-size test set.

    Test window is defined by forecasting horizons
    relative to the end of the training window.
    It will contain as many indices
    as there are forecasting horizons provided to the `fh` argument.
    For a forecasating horizon :math:`(h_1,\ldots,h_H)`, the training window will
    consist of the indices :math:`(k_n+h_1,\ldots,k_n+h_H)`.

    For example for `initial_window = 5`, `step_length = 1` and `fh = [1, 2, 3]`
    here is a representation of the folds::

    |-----------------------|
    | * * * * * x x x - - - |
    | * * * * * * x x x - - |
    | * * * * * * * x x x - |
    | * * * * * * * * x x x |


    ``*`` = training fold.

    ``x`` = test fold.

    Parameters
    ----------
    fh : int, list or np.array, optional (default=1)
        Forecasting horizon
    initial_window : int or timedelta or pd.DateOffset, optional (default=10)
        Window length of initial training fold. If =0, initial training fold is empty.
    step_length : int or timedelta or pd.DateOffset, optional (default=1)
        Step length between windows

    Examples
    --------
    >>> import numpy as np
    >>> from sktime.forecasting.model_selection import ExpandingWindowSplitter
    >>> ts = np.arange(10)
    >>> splitter = ExpandingWindowSplitter(fh=[2, 4], initial_window=5, step_length=2)
    >>> list(splitter.split(ts)) # doctest: +SKIP
    '[(array([0, 1, 2, 3, 4]), array([6, 8]))]'
    """

    def __init__(
        self,
        fh: FORECASTING_HORIZON_TYPES = DEFAULT_FH,
        initial_window: ACCEPTED_WINDOW_LENGTH_TYPES = DEFAULT_WINDOW_LENGTH,
        step_length: NON_FLOAT_WINDOW_LENGTH_TYPES = DEFAULT_STEP_LENGTH,
    ) -> None:
        start_with_window = initial_window != 0

        # Note that we pass the initial window as the window_length below. This
        # allows us to use the common logic from the parent class, while at the same
        # time expose the more intuitive name for the ExpandingWindowSplitter.
        super().__init__(
            fh=fh,
            window_length=initial_window,
            initial_window=None,
            step_length=step_length,
            start_with_window=start_with_window,
        )

        # initial_window needs to be written to self for sklearn compatibility
        self.initial_window = initial_window
        # this class still acts as if it were overwritten with None,
        # via the _initial_window property that is read everywhere

    @property
    def _initial_window(self):
        return None

    def _split_windows(self, **kwargs) -> SPLIT_GENERATOR_TYPE:
        return self._split_windows_generic(expanding=True, **kwargs)


class SingleWindowSplitter(BaseSplitter):
    r"""Single window splitter.

    Split time series once into a training and test set.
    See more details on what to expect from this splitter in :class:`BaseSplitter`.

    Test window is defined by forecasting horizons
    relative to the end of the training window.
    It will contain as many indices
    as there are forecasting horizons provided to the `fh` argument.
    For a forecasating horizon :math:`(h_1,\ldots,h_H)`, the training window will
    consist of the indices :math:`(k_n+h_1,\ldots,k_n+h_H)`.

    Parameters
    ----------
    fh : int, list or np.array
        Forecasting horizon
    window_length : int or timedelta or pd.DateOffset
        Window length

    Examples
    --------
    >>> import numpy as np
    >>> from sktime.forecasting.model_selection import SingleWindowSplitter
    >>> ts = np.arange(10)
    >>> splitter = SingleWindowSplitter(fh=[2, 4], window_length=3)
    >>> list(splitter.split(ts)) # doctest: +SKIP
    [(array([3, 4, 5]), array([7, 9]))]
    """

    def __init__(
        self,
        fh: FORECASTING_HORIZON_TYPES,
        window_length: Optional[ACCEPTED_WINDOW_LENGTH_TYPES] = None,
    ) -> None:
        _check_inputs_for_compatibility(args=[fh, window_length])
        super().__init__(fh=fh, window_length=window_length)

    def _split(self, y: pd.Index) -> SPLIT_GENERATOR_TYPE:
        n_timepoints = y.shape[0]
        window_length = check_window_length(self.window_length, n_timepoints)
        if isinstance(y, (pd.DatetimeIndex, pd.PeriodIndex)) and is_int(window_length):
            window_length = y.freq * window_length
        fh = _check_fh(self.fh)
        train_end = _get_end(y_index=y, fh=fh)

        training_window = get_window(
            pd.Series(index=y[y <= y[train_end]], dtype=y.dtype),
            window_length=window_length,
        ).index
        training_window = y.get_indexer(training_window)
        if array_is_int(fh):
            test_window = train_end + fh.to_numpy()
        else:
            test_window = y.get_indexer(y[train_end] + fh.to_pandas())

        yield training_window, test_window

    def get_n_splits(self, y: Optional[ACCEPTED_Y_TYPES] = None) -> int:
        """Return the number of splits.

        Since this splitter returns a single train/test split,
        this number is trivially 1.

        Parameters
        ----------
        y : pd.Series or pd.Index, optional (default=None)
            Time series to split

        Returns
        -------
        n_splits : int
            The number of splits.
        """
        return 1

    def get_cutoffs(self, y: Optional[ACCEPTED_Y_TYPES] = None) -> np.ndarray:
        """Return the cutoff points in .iloc[] context.

        Since this splitter returns a single train/test split,
        this method returns a single one-dimensional array
        with the last train set index.

        Parameters
        ----------
        y : pd.Series or pd.Index, optional (default=None)
            Time series to split

        Returns
        -------
        cutoffs : 1D np.ndarray of int
            iloc location indices, in reference to y, of cutoff indices
        """
        if y is None:
            raise ValueError(
                f"{self.__class__.__name__} requires `y` to compute the cutoffs."
            )
        fh = _check_fh(self.fh)
        y = get_index_for_series(y)
        end = _get_end(y_index=y, fh=fh)
        return np.array([end])

    @classmethod
    def get_test_params(cls, parameter_set="default"):
        """Return testing parameter settings for the splitter.

        Parameters
        ----------
        parameter_set : str, default="default"
            Name of the set of test parameters to return, for use in tests. If no
            special parameters are defined for a value, will return `"default"` set.

        Returns
        -------
        params : dict or list of dict, default = {}
            Parameters to create testing instances of the class
            Each dict are parameters to construct an "interesting" test instance, i.e.,
            `MyClass(**params)` or `MyClass(**params[i])` creates a valid test instance.
            `create_test_instance` uses the first (or only) dictionary in `params`
        """
        params = {"fh": 3}
        return params


<<<<<<< HEAD
class SameLocSplitter(BaseSplitter):
    r"""Splitter that replicates loc indices from another splitter.

    Takes a splitter ``cv`` and a time series ``y_template``.
    Splits ``y`` in ``split`` and ``split_loc`` such that ``loc`` indices of splits
    are identical to loc indices of ``cv`` applied to ``y_template``.
=======
class TestPlusTrainSplitter(BaseSplitter):
    r"""Splitter that adds the train sets to the test sets.

    Takes a splitter ``cv`` and modifies it in the following way:
    The i-th train sets is identical to the i-th train set of ``cv``.
    The i-th test set is the union of the i-th train set and i-th test set of ``cv``.
>>>>>>> 5a411f1c

    Parameters
    ----------
    cv : BaseSplitter
<<<<<<< HEAD
        splitter for which to replicate splits by ``loc`` index
    y_template : time series container of ``Series`` scitype, optional
        template used in ``cv`` to determine ``loc`` indices
        if None, ``y_template=y`` will be used in methods
=======
        splitter to modify as above
>>>>>>> 5a411f1c

    Examples
    --------
    >>> from sktime.datasets import load_airline
<<<<<<< HEAD
    >>> from sktime.forecasting.model_selection import (
    ...    ExpandingWindowSplitter,
    ...    SameLocSplitter,
    ... )
=======
    >>> from sktime.forecasting.model_selection import ExpandingWindowSplitter
>>>>>>> 5a411f1c

    >>> y = load_airline()
    >>> y_template = y[:60]
    >>> cv_tpl = ExpandingWindowSplitter(fh=[2, 4], initial_window=24, step_length=12)

<<<<<<< HEAD
    >>> splitter = SameLocSplitter(cv_tpl, y_template)

    these two are the same:
    >>> list(cv_tpl.split(y_template)) # doctest: +SKIP
    >>> list(splitter.split(y)) # doctest: +SKIP
    """

    def __init__(self, cv, y_template=None):
        self.cv = cv
        self.y_template = y_template
        super().__init__()

    def _split(self, y: pd.Index) -> SPLIT_GENERATOR_TYPE:
        cv = self.cv
        if self.y_template is None:
            y_template = y
        else:
            y_template = self.y_template

        for y_train_loc, y_test_loc in cv.split_loc(y_template):
            y_train_iloc = y.get_indexer(y_train_loc)
            y_test_iloc = y.get_indexer(y_test_loc)
            yield y_train_iloc, y_test_iloc
=======
    >>> splitter = TestPlusTrainSplitter(cv_tpl)
    """

    def __init__(self, cv):
        self.cv = cv
        super().__init__()

    def _split(self, y: pd.Index) -> SPLIT_GENERATOR_TYPE:
        """Get iloc references to train/test splits of `y`.

        private _split containing the core logic, called from split

        Parameters
        ----------
        y : pd.Index or time series in sktime compatible time series format
            Time series to split, or index of time series to split

        Yields
        ------
        train : 1D np.ndarray of dtype int
            Training window indices, iloc references to training indices in y
        test : 1D np.ndarray of dtype int
            Test window indices, iloc references to test indices in y
        """
        cv = self.cv

        for y_train_inner, y_test_inner in cv.split(y):
            y_train_self = y_train_inner
            y_test_self = set(y_train_inner).union(y_test_inner)
            y_test_self = np.array(list(y_test_self))
            yield y_train_self, y_test_self
>>>>>>> 5a411f1c

    def get_n_splits(self, y: Optional[ACCEPTED_Y_TYPES] = None) -> int:
        """Return the number of splits.

        Since this splitter returns a single train/test split,
        this number is trivially 1.

        Parameters
        ----------
        y : pd.Series or pd.Index, optional (default=None)
            Time series to split

        Returns
        -------
        n_splits : int
            The number of splits.
        """
<<<<<<< HEAD
        if self.y_template is None:
            y_template = y
        else:
            y_template = self.y_template
        return self.cv.get_n_splits(y_template)
=======
        return self.cv.get_n_splits(y)
>>>>>>> 5a411f1c

    @classmethod
    def get_test_params(cls, parameter_set="default"):
        """Return testing parameter settings for the splitter.

        Parameters
        ----------
        parameter_set : str, default="default"
            Name of the set of test parameters to return, for use in tests. If no
            special parameters are defined for a value, will return `"default"` set.

        Returns
        -------
        params : dict or list of dict, default = {}
            Parameters to create testing instances of the class
            Each dict are parameters to construct an "interesting" test instance, i.e.,
            `MyClass(**params)` or `MyClass(**params[i])` creates a valid test instance.
            `create_test_instance` uses the first (or only) dictionary in `params`
        """
<<<<<<< HEAD
        from sktime.datasets import load_airline
        from sktime.forecasting.model_selection import ExpandingWindowSplitter

        y = load_airline()
        y_template = y[:60]
        cv_tpl = ExpandingWindowSplitter(fh=[2, 4], initial_window=24, step_length=12)

        params = {"cv": cv_tpl, "y_template": y_template}
=======
        from sktime.forecasting.model_selection import ExpandingWindowSplitter

        cv_tpl = ExpandingWindowSplitter(fh=[2, 4], initial_window=24, step_length=12)

        params = {"cv": cv_tpl}
>>>>>>> 5a411f1c

        return params


def temporal_train_test_split(
    y: ACCEPTED_Y_TYPES,
    X: Optional[pd.DataFrame] = None,
    test_size: Optional[float] = None,
    train_size: Optional[float] = None,
    fh: Optional[FORECASTING_HORIZON_TYPES] = None,
) -> SPLIT_TYPE:
    """Split arrays or matrices into sequential train and test subsets.

    Creates train/test splits over endogenous arrays an optional exogenous
    arrays.

    This is a wrapper of scikit-learn's ``train_test_split`` that
    does not shuffle the data.

    Parameters
    ----------
    y : time series in sktime compatible data container format
    X : time series in sktime compatible data container format, optional, default=None
        y and X can be in one of the following formats:
        Series scitype: pd.Series, pd.DataFrame, or np.ndarray (1D or 2D)
            for vanilla forecasting, one time series
        Panel scitype: pd.DataFrame with 2-level row MultiIndex,
            3D np.ndarray, list of Series pd.DataFrame, or nested pd.DataFrame
            for global or panel forecasting
        Hierarchical scitype: pd.DataFrame with 3 or more level row MultiIndex
            for hierarchical forecasting
        Number of columns admissible depend on the "scitype:y" tag:
            if self.get_tag("scitype:y")=="univariate":
                y must have a single column/variable
            if self.get_tag("scitype:y")=="multivariate":
                y must have 2 or more columns
            if self.get_tag("scitype:y")=="both": no restrictions on columns apply
        For further details:
            on usage, see forecasting tutorial examples/01_forecasting.ipynb
            on specification of formats, examples/AA_datatypes_and_datasets.ipynb
    test_size : float, int or None, optional (default=None)
        If float, should be between 0.0 and 1.0 and represent the proportion
        of the dataset to include in the test split. If int, represents the
        relative number of test samples. If None, the value is set to the
        complement of the train size. If ``train_size`` is also None, it will
        be set to 0.25.
    train_size : float, int, or None, (default=None)
        If float, should be between 0.0 and 1.0 and represent the
        proportion of the dataset to include in the train split. If
        int, represents the relative number of train samples. If None,
        the value is automatically set to the complement of the test size.
    fh : ForecastingHorizon

    Returns
    -------
    splitting : tuple, length=2 * len(arrays)
        List containing train-test split of `y` and `X` if given.

    References
    ----------
    .. [1]  adapted from https://github.com/alkaline-ml/pmdarima/
    """
    if fh is not None:
        if test_size is not None or train_size is not None:
            raise ValueError(
                "If `fh` is given, `test_size` and `train_size` cannot "
                "also be specified."
            )
        return _split_by_fh(y, fh, X=X)
    else:
        pd_format = isinstance(y, pd.Series) or isinstance(y, pd.DataFrame)
        if pd_format is True and isinstance(y.index, pd.MultiIndex):
            ys = get_time_index(y)
            # Get index to group across (only indices other than timepoints index)
            yi_name = y.index.names
            yi_grp = yi_name[0:-1]

            # Get split into test and train data for timeindex only
            series = (ys,)
            yret = _train_test_split(
                *series,
                shuffle=False,
                stratify=None,
                test_size=test_size,
                train_size=train_size,
            )

            # Convert into list indices
            ysl = ys.to_list()
            yrl1 = yret[0].to_list()
            yrl2 = yret[1].to_list()
            p1 = [index for (index, item) in enumerate(ysl) if item in yrl1]
            p2 = [index for (index, item) in enumerate(ysl) if item in yrl2]

            # Subset by group based on identified indices
            y_train = y.groupby(yi_grp, as_index=False).nth(p1)
            y_test = y.groupby(yi_grp, as_index=False).nth(p2)
            if X is not None:
                X_train = X.groupby(yi_grp, as_index=False).nth(p1)
                X_test = X.groupby(yi_grp, as_index=False).nth(p2)
                return y_train, y_test, X_train, X_test
            else:
                return y_train, y_test
        else:
            series = (y,) if X is None else (y, X)
            return _train_test_split(
                *series,
                shuffle=False,
                stratify=None,
                test_size=test_size,
                train_size=train_size,
            )


def _split_by_fh(
    y: ACCEPTED_Y_TYPES, fh: FORECASTING_HORIZON_TYPES, X: Optional[pd.DataFrame] = None
) -> SPLIT_TYPE:
    """Split time series with forecasting horizon.

    Handles both relative and absolute horizons.
    """
    if X is not None:
        check_equal_time_index(y, X)
    index = y.index
    fh = check_fh(fh, freq=index)
    idx = fh.to_pandas()

    if fh.is_relative:
        if not fh.is_all_out_of_sample():
            raise ValueError("`fh` must only contain out-of-sample values")
        max_step = idx.max()
        steps = fh.to_indexer()
        train = index[:-max_step]
        test = index[-max_step:]

        y_test = y.loc[test[steps]]

    else:
        min_step, max_step = idx.min(), idx.max()
        train = index[index < min_step]
        test = index[(index <= max_step) & (min_step <= index)]

        y_test = y.loc[idx]

    y_train = y.loc[train]
    if X is None:
        return y_train, y_test

    X_train = X.loc[train]
    X_test = X.loc[test]
    return y_train, y_test, X_train, X_test<|MERGE_RESOLUTION|>--- conflicted
+++ resolved
@@ -1303,51 +1303,33 @@
         return params
 
 
-<<<<<<< HEAD
 class SameLocSplitter(BaseSplitter):
     r"""Splitter that replicates loc indices from another splitter.
 
     Takes a splitter ``cv`` and a time series ``y_template``.
     Splits ``y`` in ``split`` and ``split_loc`` such that ``loc`` indices of splits
     are identical to loc indices of ``cv`` applied to ``y_template``.
-=======
-class TestPlusTrainSplitter(BaseSplitter):
-    r"""Splitter that adds the train sets to the test sets.
-
-    Takes a splitter ``cv`` and modifies it in the following way:
-    The i-th train sets is identical to the i-th train set of ``cv``.
-    The i-th test set is the union of the i-th train set and i-th test set of ``cv``.
->>>>>>> 5a411f1c
 
     Parameters
     ----------
     cv : BaseSplitter
-<<<<<<< HEAD
         splitter for which to replicate splits by ``loc`` index
     y_template : time series container of ``Series`` scitype, optional
         template used in ``cv`` to determine ``loc`` indices
         if None, ``y_template=y`` will be used in methods
-=======
-        splitter to modify as above
->>>>>>> 5a411f1c
 
     Examples
     --------
     >>> from sktime.datasets import load_airline
-<<<<<<< HEAD
     >>> from sktime.forecasting.model_selection import (
     ...    ExpandingWindowSplitter,
     ...    SameLocSplitter,
     ... )
-=======
-    >>> from sktime.forecasting.model_selection import ExpandingWindowSplitter
->>>>>>> 5a411f1c
 
     >>> y = load_airline()
     >>> y_template = y[:60]
     >>> cv_tpl = ExpandingWindowSplitter(fh=[2, 4], initial_window=24, step_length=12)
 
-<<<<<<< HEAD
     >>> splitter = SameLocSplitter(cv_tpl, y_template)
 
     these two are the same:
@@ -1371,7 +1353,80 @@
             y_train_iloc = y.get_indexer(y_train_loc)
             y_test_iloc = y.get_indexer(y_test_loc)
             yield y_train_iloc, y_test_iloc
-=======
+
+    def get_n_splits(self, y: Optional[ACCEPTED_Y_TYPES] = None) -> int:
+        """Return the number of splits.
+
+        Since this splitter returns a single train/test split,
+        this number is trivially 1.
+
+        Parameters
+        ----------
+        y : pd.Series or pd.Index, optional (default=None)
+            Time series to split
+
+        Returns
+        -------
+        n_splits : int
+            The number of splits.
+        """
+        if self.y_template is None:
+            y_template = y
+        else:
+            y_template = self.y_template
+        return self.cv.get_n_splits(y_template)
+
+    @classmethod
+    def get_test_params(cls, parameter_set="default"):
+        """Return testing parameter settings for the splitter.
+
+        Parameters
+        ----------
+        parameter_set : str, default="default"
+            Name of the set of test parameters to return, for use in tests. If no
+            special parameters are defined for a value, will return `"default"` set.
+
+        Returns
+        -------
+        params : dict or list of dict, default = {}
+            Parameters to create testing instances of the class
+            Each dict are parameters to construct an "interesting" test instance, i.e.,
+            `MyClass(**params)` or `MyClass(**params[i])` creates a valid test instance.
+            `create_test_instance` uses the first (or only) dictionary in `params`
+        """
+        from sktime.datasets import load_airline
+        from sktime.forecasting.model_selection import ExpandingWindowSplitter
+
+        y = load_airline()
+        y_template = y[:60]
+        cv_tpl = ExpandingWindowSplitter(fh=[2, 4], initial_window=24, step_length=12)
+
+        params = {"cv": cv_tpl, "y_template": y_template}
+
+        return params
+
+
+class TestPlusTrainSplitter(BaseSplitter):
+    r"""Splitter that adds the train sets to the test sets.
+
+    Takes a splitter ``cv`` and modifies it in the following way:
+    The i-th train sets is identical to the i-th train set of ``cv``.
+    The i-th test set is the union of the i-th train set and i-th test set of ``cv``.
+
+    Parameters
+    ----------
+    cv : BaseSplitter
+        splitter to modify as above
+
+    Examples
+    --------
+    >>> from sktime.datasets import load_airline
+    >>> from sktime.forecasting.model_selection import ExpandingWindowSplitter
+
+    >>> y = load_airline()
+    >>> y_template = y[:60]
+    >>> cv_tpl = ExpandingWindowSplitter(fh=[2, 4], initial_window=24, step_length=12)
+
     >>> splitter = TestPlusTrainSplitter(cv_tpl)
     """
 
@@ -1403,7 +1458,6 @@
             y_test_self = set(y_train_inner).union(y_test_inner)
             y_test_self = np.array(list(y_test_self))
             yield y_train_self, y_test_self
->>>>>>> 5a411f1c
 
     def get_n_splits(self, y: Optional[ACCEPTED_Y_TYPES] = None) -> int:
         """Return the number of splits.
@@ -1421,15 +1475,7 @@
         n_splits : int
             The number of splits.
         """
-<<<<<<< HEAD
-        if self.y_template is None:
-            y_template = y
-        else:
-            y_template = self.y_template
-        return self.cv.get_n_splits(y_template)
-=======
         return self.cv.get_n_splits(y)
->>>>>>> 5a411f1c
 
     @classmethod
     def get_test_params(cls, parameter_set="default"):
@@ -1449,22 +1495,11 @@
             `MyClass(**params)` or `MyClass(**params[i])` creates a valid test instance.
             `create_test_instance` uses the first (or only) dictionary in `params`
         """
-<<<<<<< HEAD
-        from sktime.datasets import load_airline
         from sktime.forecasting.model_selection import ExpandingWindowSplitter
 
-        y = load_airline()
-        y_template = y[:60]
         cv_tpl = ExpandingWindowSplitter(fh=[2, 4], initial_window=24, step_length=12)
 
-        params = {"cv": cv_tpl, "y_template": y_template}
-=======
-        from sktime.forecasting.model_selection import ExpandingWindowSplitter
-
-        cv_tpl = ExpandingWindowSplitter(fh=[2, 4], initial_window=24, step_length=12)
-
         params = {"cv": cv_tpl}
->>>>>>> 5a411f1c
 
         return params
 
