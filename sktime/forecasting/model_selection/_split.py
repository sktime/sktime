#!/usr/bin/env python3 -u
# -*- coding: utf-8 -*-
# copyright: sktime developers, BSD-3-Clause License (see LICENSE file)
"""Implement dataset splitting for model evaluation and selection."""

__all__ = [
    "ExpandingWindowSplitter",
    "SlidingWindowSplitter",
    "CutoffSplitter",
    "SingleWindowSplitter",
    "temporal_train_test_split",
]
__author__ = ["mloning", "kkoralturk", "khrapovs"]

import inspect
import numbers
import warnings
from inspect import signature
from typing import Generator, Optional, Tuple, Union

import numpy as np
import pandas as pd
from sklearn.base import _pprint
from sklearn.model_selection import train_test_split as _train_test_split

from sktime.datatypes._utilities import get_index_for_series, get_time_index
from sktime.forecasting.base import ForecastingHorizon
from sktime.forecasting.base._fh import VALID_FORECASTING_HORIZON_TYPES
from sktime.utils.datetime import _coerce_duration_to_int
from sktime.utils.validation import (
    ACCEPTED_WINDOW_LENGTH_TYPES,
    NON_FLOAT_WINDOW_LENGTH_TYPES,
    all_inputs_are_iloc_like,
    all_inputs_are_time_like,
    array_is_datetime64,
    array_is_int,
    check_window_length,
    is_datetime,
    is_int,
    is_timedelta,
    is_timedelta_or_date_offset,
)
from sktime.utils.validation.forecasting import (
    VALID_CUTOFF_TYPES,
    check_cutoffs,
    check_fh,
    check_step_length,
)
from sktime.utils.validation.series import check_equal_time_index

DEFAULT_STEP_LENGTH = 1
DEFAULT_WINDOW_LENGTH = 10
DEFAULT_FH = 1
ACCEPTED_Y_TYPES = Union[pd.Series, pd.DataFrame, np.ndarray, pd.Index]
FORECASTING_HORIZON_TYPES = Union[
    Union[VALID_FORECASTING_HORIZON_TYPES], ForecastingHorizon
]
SPLIT_TYPE = Union[
    Tuple[pd.Series, pd.Series], Tuple[pd.Series, pd.Series, pd.DataFrame, pd.DataFrame]
]
SPLIT_ARRAY_TYPE = Tuple[np.ndarray, np.ndarray]
SPLIT_GENERATOR_TYPE = Generator[SPLIT_ARRAY_TYPE, None, None]


def _repr(self) -> str:
    """Build repr for splitters similar to estimator objects."""
    # This is copied from scikit-learn's BaseEstimator get_params method
    cls = self.__class__
    init = getattr(cls.__init__, "deprecated_original", cls.__init__)
    # Ignore varargs, kw and default values and pop self
    init_signature = signature(init)
    # Consider the constructor parameters excluding 'self'
    if init is object.__init__:
        args = []
    else:
        args = sorted(
            [
                p.name
                for p in init_signature.parameters.values()
                if p.name != "self" and p.kind != p.VAR_KEYWORD
            ]
        )
    class_name = self.__class__.__name__
    params = dict()
    for key in args:
        # We need deprecation warnings to always be on in order to
        # catch deprecated param values.
        # This is set in utils/__init__.py but it gets overwritten
        # when running under python3 somehow.
        warnings.simplefilter("always", FutureWarning)
        try:
            with warnings.catch_warnings(record=True) as w:
                value = getattr(self, key, None)
                if value is None and hasattr(self, "cvargs"):
                    value = self.cvargs.get(key, None)
            if len(w) and w[0].category == FutureWarning:
                # if the parameter is deprecated, don't show it
                continue
        finally:
            warnings.filters.pop(0)
        params[key] = value

    def is_scalar_nan(x):
        return bool(isinstance(x, numbers.Real) and np.isnan(x))

    def has_changed(k, v):
        init_params = init_signature.parameters
        init_params = {name: param.default for name, param in init_params.items()}

        if k not in init_params:  # happens if k is part of a **kwargs
            return True
        if init_params[k] == inspect._empty:  # k has no default value
            return True

        # Use repr as a last resort. It may be expensive.
        if repr(v) != repr(init_params[k]) and not (
            is_scalar_nan(init_params[k]) and init_params(v)
        ):
            return True
        return False

    params = {k: v for k, v in params.items() if has_changed(k, v)}

    return "%s(%s)" % (class_name, _pprint(params, offset=len(class_name)))


<<<<<<< HEAD
def _get_index_of_time_series(y: ACCEPTED_Y_TYPES) -> pd.Index:
    """Coerce input to `split` function.

    Parameters
    ----------
    y : pd.Series, pd.DataFrame, np.ndarray, or pd.Index
        coerced and checked version of input y

    Returns
    -------
    check_time_index(y_index), where y_index is as follows:
        if y is pd.Series, pd.DataFrame, y_index = y.index
        if y is pd.Index, y_index = y itself
        if y is np.ndarray, y_index =  pd.Index(y)

    Raises
    ------
    TypeError
        if y is not of one of the expected types
    NotImplementedError
        if y_index is not a supported sktime index type
    ValueError
        if y_index is not monotonous
    """
    if isinstance(y, (pd.Series, pd.DataFrame)):
        y_index = y.index
    elif isinstance(y, np.ndarray):
        y_index = pd.Index(y.flatten())
    elif isinstance(y, pd.Index):
        y_index = y
    else:
        raise TypeError(
            "Input to _get_index_of_time_series must "
            "be pd.Series, pd.DataFrame, np.ndarray, or pd.Index"
        )
    return check_time_index(index=y_index)


=======
>>>>>>> f918ed6a
def _check_fh(fh: VALID_FORECASTING_HORIZON_TYPES) -> ForecastingHorizon:
    """Check and convert fh to format expected by CV splitters."""
    return check_fh(fh, enforce_relative=True)


<<<<<<< HEAD
def _get_end(y_index: pd.Index, fh: ForecastingHorizon) -> int:
=======
def _get_end(y: pd.Index, fh: ForecastingHorizon) -> int:
>>>>>>> f918ed6a
    """Compute the end of the last training window for a forecasting horizon.

    For a time series index `y_index`, `y_index[end]` will give
    the index of the training window.
    Correspondingly, for a time series `y` with index `y_index`,
    `y.iloc[end]` or `y.loc[y_index[end]]`
    will provide the last index of the training window.

    Parameters
    ----------
<<<<<<< HEAD
    y_index : pd.Index
=======
    y : pd.Index
>>>>>>> f918ed6a
        Index of time series
    fh : int, timedelta, list or np.ndarray of ints or timedeltas

    Returns
    -------
    end : int
        0-indexed integer end of the training window
    """
    # `fh` is assumed to be ordered and checked by `_check_fh` and `window_length` by
    # `check_window_length`.
    n_timepoints = y_index.shape[0]
    assert isinstance(y_index, pd.Index)

    # For purely in-sample forecasting horizons, the last split point is the end of the
    # training data.
    # Otherwise, the last point must ensure that the last horizon is within the data.
    null = 0 if array_is_int(fh) else pd.Timedelta(0)
    fh_offset = null if fh.is_all_in_sample() else fh[-1]
    if array_is_int(fh):
        return n_timepoints - fh_offset - 1
    else:
        return y_index.get_loc(y_index[-1] - fh_offset)


def _check_window_lengths(
    y: pd.Index,
    fh: ForecastingHorizon,
    window_length: NON_FLOAT_WINDOW_LENGTH_TYPES,
    initial_window: NON_FLOAT_WINDOW_LENGTH_TYPES,
) -> None:
    """Check that combination of inputs is compatible.

    Parameters
    ----------
    y : pd.Index
        Index of time series
    fh : int, timedelta, list or np.ndarray of ints or timedeltas
    window_length : int or timedelta or pd.DateOffset
    initial_window : int or timedelta or pd.DateOffset
        Window length of first window

    Raises
    ------
    ValueError
        if window length plus max horizon is above the last observation in `y`,
        or if initial window plus max horizon is above the last observation in `y`
    TypeError
        if type of the input is not supported
    """
    n_timepoints = y.shape[0]
    fh_max = fh[-1]

    error_msg_for_incompatible_window_length = (
        f"The `window_length` and the forecasting horizon are incompatible "
        f"with the length of `y`. Found `window_length`={window_length}, "
        f"`max(fh)`={fh_max}, but len(y)={n_timepoints}. "
        f"It is required that the window length plus maximum forecast horizon "
        f"is smaller than the length of the time series `y` itself."
    )
    if is_timedelta_or_date_offset(x=window_length):
        if y.get_loc(min(y[-1], y[0] + window_length)) + fh_max > n_timepoints:
            raise ValueError(error_msg_for_incompatible_window_length)
    else:
        if window_length + fh_max > n_timepoints:
            raise ValueError(error_msg_for_incompatible_window_length)

    error_msg_for_incompatible_initial_window = (
        f"The `initial_window` and the forecasting horizon are incompatible "
        f"with the length of `y`. Found `initial_window`={initial_window}, "
        f"`max(fh)`={fh_max}, but len(y)={n_timepoints}. "
        f"It is required that the initial window plus maximum forecast horizon "
        f"is smaller than the length of the time series `y` itself."
    )
    error_msg_for_incompatible_types = (
        "The `initial_window` and `window_length` types are incompatible. "
        "They should be either all timedelta or all int."
    )
    if initial_window is not None:
        if is_timedelta_or_date_offset(x=initial_window):
            if y.get_loc(min(y[-1], y[0] + initial_window)) + fh_max > n_timepoints:
                raise ValueError(error_msg_for_incompatible_initial_window)
            if not is_timedelta_or_date_offset(x=window_length):
                raise TypeError(error_msg_for_incompatible_types)
        else:
            if initial_window + fh_max > n_timepoints:
                raise ValueError(error_msg_for_incompatible_initial_window)
            if is_timedelta_or_date_offset(x=window_length):
                raise TypeError(error_msg_for_incompatible_types)


def _inputs_are_supported(args: list) -> bool:
    """Check that combination of inputs is supported.

    Currently, only two cases are allowed:
    either all inputs are iloc-friendly, or they are all time-like

    Parameters
    ----------
    args : list of inputs to check

    Returns
    -------
    True if all inputs are compatible, False otherwise
    """
    if all_inputs_are_iloc_like(args) or all_inputs_are_time_like(args):
        return True
    else:
        return False


def _check_inputs_for_compatibility(args: list) -> None:
    """Check that combination of inputs is supported.

    Currently, only two cases are allowed:
    either all inputs are iloc-friendly, or they are time-like

    Parameters
    ----------
    args : list of inputs

    Raises
    ------
    TypeError
        if combination of inputs is not supported
    """
    if not _inputs_are_supported(args):
        raise TypeError("Unsupported combination of types")


def _check_cutoffs_and_y(cutoffs: VALID_CUTOFF_TYPES, y: ACCEPTED_Y_TYPES) -> None:
    """Check that combination of inputs is compatible.

    Parameters
    ----------
    cutoffs : np.array or pd.Index
        cutoff points, positive and integer- or datetime-index like
    y : pd.Series, pd.DataFrame, np.ndarray, or pd.Index
        coerced and checked version of input y

    Raises
    ------
    ValueError
        if max cutoff is above the last observation in `y`
    TypeError
        if `cutoffs` type is not supported
    """
    max_cutoff = np.max(cutoffs)
    msg = (
        "`cutoffs` are incompatible with given `y`. "
        "Maximum cutoff is not smaller than the "
    )
    if array_is_int(cutoffs):
        if max_cutoff >= y.shape[0]:
            raise ValueError(msg + "number of observations.")
    elif array_is_datetime64(cutoffs):
        if max_cutoff >= np.max(y):
            raise ValueError(msg + "maximum index value of `y`.")
    else:
        raise TypeError("Unsupported type of `cutoffs`")


def _check_cutoffs_fh_y(
    cutoffs: VALID_CUTOFF_TYPES, fh: FORECASTING_HORIZON_TYPES, y: pd.Index
) -> None:
    """Check that combination of inputs is compatible.

    Currently, only two cases are allowed:
    either both `cutoffs` and `fh` are integers, or they are datetime or timedelta.

    Parameters
    ----------
    cutoffs : np.array or pd.Index
        Cutoff points, positive and integer- or datetime-index like.
        Type should match the type of `fh` input.
    fh : int, timedelta, list or np.ndarray of ints or timedeltas
        Type should match the type of `cutoffs` input.
    y : pd.Index
        Index of time series

    Raises
    ------
    ValueError
        if max cutoff plus max `fh` is above the last observation in `y`
    TypeError
        if `cutoffs` and `fh` type combination is not supported
    """
    max_cutoff = np.max(cutoffs)
    max_fh = fh.max()

    msg = "`fh` is incompatible with given `cutoffs` and `y`."
    if is_int(x=max_cutoff) and is_int(x=max_fh):
        if max_cutoff + max_fh > y.shape[0]:
            raise ValueError(msg)
    elif is_datetime(x=max_cutoff) and is_timedelta(x=max_fh):
        if max_cutoff + max_fh > y.max():
            raise ValueError(msg)
    else:
        raise TypeError("Unsupported type of `cutoffs` and `fh`")


class BaseSplitter:
    r"""Base class for temporal cross-validation splitters.

    The purpose of this implementation is to fill the gap relative to
    `sklearn.model_selection.TimeSeriesSplit
    <https://scikit-learn.org/stable/modules/generated/sklearn.model_selection.TimeSeriesSplit.html>`__
    which implements only expanding window split strategy, and only integer based.

    The most important method in this class is `.split(y)` which generates indices
    of non-overlapping train/test splits of a time series `y`.
    The length of the train split is determined by `window_length`.
    The length of the test split is determined by forecasting horizon `fh`.

    In general, splitting a time series :math:`y=(y_1,\ldots,y_T)`
    into train/test splits means separating it into two non-overlapping series:
    train :math:`(y_{t(1)},\ldots,y_{t(k)})`
    and test :math:`(y_{t(k+1)},\ldots,y_{t(k+l)})`,
    where :math:`k,l` are all integers greater than zero,
    and :math:`t(k)<t(k+1)` are ordered time indices.
    The exact set of indices depends on a concrete splitter.
    Method `.split` is used to generate a pair of index sets:
    train :math:`\{t(1),\ldots,t(k)\}` and test :math:`\{t(k+1),\ldots,t(k+l)\}`.

    In case `window_length` and `fh` are integer valued,
    they translate into :math:`k` and :math:`l`, respectively.

    In case `window_length` and `fh` can be interpreted
    as time interval length (time deltas), then they correspond to
    :math:`t(k)-t(1)` and :math:`t(k+l)-t(k+1)`, respectively.

    Method `.get_n_splits` returns the number of splitting iterations.
    This number depends on a concrete splitting strategy and splitter parameters.

    Method `.get_cutoffs` returns the cutoff points between each train/test split.
    Using the above notation, for a single split it corresponds
    to the last index of the training window, :math:`t(k)`

    In order to illustrate the difference in integer/interval arithmetic
    in calculating train/test indices, let us consider the following examples.
    Suppose, the arguments of a splitter are `cutoff = 10` and `window_length = 6`.
    Then, we have `train_start = cutoff - window_length = 4`.
    For timedelta-like values the logic is a bit more complicated.
    The time point corresponding to the `cutoff`
    (index value of the `y` series) is shifted back
    by the timedelta `window_length`,
    and then the integer position of the resulting datetime
    is considered to be the training window start.
    For example, for `cutoff = 10`, and `window_length = pd.Timedelta(6, unit="D")`,
    we have `y[cutoff] = pd.Timestamp("2021-01-10")`,
    and `y[cutoff] - window_length = pd.Timestamp("2021-01-04")`,
    which leads to `train_start = y.loc(y[cutoff] - window_length) = 4`.
    Similar timedelta arithmetic applies to other splitter arguments.

    Parameters
    ----------
    window_length : int or timedelta or pd.DateOffset
        Length of rolling window
    fh : array-like  or int, optional, (default=None)
        Single step ahead or array of steps ahead to forecast.

    """

    def __init__(
        self,
        fh: FORECASTING_HORIZON_TYPES = DEFAULT_FH,
        window_length: NON_FLOAT_WINDOW_LENGTH_TYPES = DEFAULT_WINDOW_LENGTH,
    ) -> None:
        self.window_length = window_length
        self.fh = fh

    def split(self, y: ACCEPTED_Y_TYPES) -> SPLIT_GENERATOR_TYPE:
        """Split `y` into training and test windows.

        Parameters
        ----------
        y : pd.Series or pd.Index
            Time series to split

        Yields
        ------
        train : np.ndarray
            Training window indices
        test : np.ndarray
            Test window indices
        """
<<<<<<< HEAD
        y_index = _get_index_of_time_series(y)
=======
        y_index = get_index_for_series(y)
>>>>>>> f918ed6a
        for train, test in self._split(y_index):
            yield train[train >= 0], test[test >= 0]

    def _split(self, y: pd.Index) -> SPLIT_GENERATOR_TYPE:
        """Split `y` into training and test windows.

        Parameters
        ----------
        y : pd.Index
            Index of time series to split

        Yields
        ------
        training_window : np.ndarray
            Training window indices
        test_window : np.ndarray
            Test window indices
        """
        raise NotImplementedError("abstract method")

    def get_n_splits(self, y: Optional[ACCEPTED_Y_TYPES] = None) -> int:
        """Return the number of splits.

        Parameters
        ----------
        y : pd.Series or pd.Index, optional (default=None)
            Time series to split

        Returns
        -------
        n_splits : int
            The number of splits.
        """
        raise NotImplementedError("abstract method")

    def get_cutoffs(self, y: Optional[ACCEPTED_Y_TYPES] = None) -> np.ndarray:
        """Return the cutoff points.

        Parameters
        ----------
        y : pd.Series or pd.Index, optional (default=None)
            Time series to split

        Returns
        -------
        cutoffs : np.array
            The array of cutoff points.
        """
        raise NotImplementedError("abstract method")

    def get_fh(self) -> ForecastingHorizon:
        """Return the forecasting horizon.

        Returns
        -------
        fh : ForecastingHorizon
            The forecasting horizon
        """
        return check_fh(self.fh)

    def __repr__(self) -> str:
        return _repr(self)

    @staticmethod
    def _get_train_window(
        y: pd.Index, train_start: int, split_point: int
    ) -> np.ndarray:
        """Get train window.

        For formal definition of the train window see docstring of the `BaseSplitter`

        Parameters
        ----------
        y : pd.Index
            Index of time series to split
        train_start : int
            Integer index of the training window start
        split_point : int
            Integer index of the train window end

        Returns
        -------
        np.ndarray with integer indices of the train window

        """
        if split_point > max(0, train_start):
            return np.argwhere(
                (y >= y[max(train_start, 0)]) & (y <= y[min(split_point, len(y)) - 1])
            ).flatten()
        else:
            return np.array([], dtype=np.int)


class CutoffSplitter(BaseSplitter):
    r"""Cutoff window splitter.

    Split time series at given cutoff points into a fixed-length training and test set.

    Here the user is expected to provide a set of cutoffs (train set endpoints),
    which using the notation provided in :class:`BaseSplitter`,
    can be written as :math:`\{k_1,\ldots,k_n\}` for integer based indexing,
    or :math:`\{t(k_1),\ldots,t(k_n)\}` for datetime based indexing.
    Training window's last point is equal to the cutoff,
    while test window starts from the next observation in `y`.

    The number of splits returned by `.get_n_splits`
    is then trivially equal to :math:`n`.

    The sorted array of cutoffs returned by `.get_cutoffs` is then equal to
    :math:`\{t(k_1),\ldots,t(k_n)\}` with :math:`k_i<k_{i+1}`.

    Parameters
    ----------
    cutoffs : np.array or pd.Index
        Cutoff points, positive and integer- or datetime-index like.
        Type should match the type of `fh` input.
    fh : int, timedelta, list or np.ndarray of ints or timedeltas
        Type should match the type of `cutoffs` input.
    window_length : int or timedelta or pd.DateOffset
    """

    def __init__(
        self,
        cutoffs: VALID_CUTOFF_TYPES,
        fh: FORECASTING_HORIZON_TYPES = DEFAULT_FH,
        window_length: ACCEPTED_WINDOW_LENGTH_TYPES = DEFAULT_WINDOW_LENGTH,
    ) -> None:
        _check_inputs_for_compatibility([fh, cutoffs, window_length])
        self.cutoffs = cutoffs
        super(CutoffSplitter, self).__init__(fh, window_length)

    def _split(self, y: pd.Index) -> SPLIT_GENERATOR_TYPE:
        n_timepoints = y.shape[0]
        cutoffs = check_cutoffs(cutoffs=self.cutoffs)
        fh = _check_fh(fh=self.fh)
        window_length = check_window_length(
            window_length=self.window_length, n_timepoints=n_timepoints
        )
        _check_cutoffs_and_y(cutoffs=cutoffs, y=y)
        _check_cutoffs_fh_y(cutoffs=cutoffs, fh=fh, y=y)
        max_fh = fh.max()
        max_cutoff = np.max(cutoffs)

        for cutoff in cutoffs:
            if is_int(x=window_length) and is_int(x=cutoff):
                train_start = cutoff - window_length
            elif is_timedelta_or_date_offset(x=window_length) and is_datetime(x=cutoff):
                train_start = y.get_loc(max(y[0], cutoff - window_length))
            else:
                raise TypeError(
                    f"Unsupported combination of types: "
                    f"`window_length`: {type(window_length)}, "
                    f"`cutoff`: {type(cutoff)}"
                )

            split_point = cutoff if is_int(x=cutoff) else y.get_loc(y[y <= cutoff][-1])
            training_window = self._get_train_window(
                y=y, train_start=train_start + 1, split_point=split_point + 1
            )

            test_window = cutoff + fh.to_numpy()
            if is_datetime(x=max_cutoff) and is_timedelta(x=max_fh):
                test_window = test_window[test_window >= y.min()]
                test_window = np.array(
                    [y.get_loc(timestamp) for timestamp in test_window]
                )
            yield training_window, test_window

    def get_n_splits(self, y: Optional[ACCEPTED_Y_TYPES] = None) -> int:
        """Return the number of splits.

        For this splitter the number is trivially equal to
        the number of cutoffs given during instance initialization.

        Parameters
        ----------
        y : pd.Series or pd.Index, optional (default=None)
            Time series to split

        Returns
        -------
        n_splits : int
            The number of splits.
        """
        return len(self.cutoffs)

    def get_cutoffs(self, y: Optional[ACCEPTED_Y_TYPES] = None) -> np.ndarray:
        """Return the cutoff points.

        This method trivially returns the cutoffs given during instance initialization.
        The only change is that the set of cutoffs is sorted from smallest to largest.

        Parameters
        ----------
        y : pd.Series or pd.Index, optional (default=None)
            Time series to split

        Returns
        -------
        cutoffs : np.array
            The array of cutoff points.
        """
        return check_cutoffs(self.cutoffs)


class BaseWindowSplitter(BaseSplitter):
    """Base class for sliding and expanding window splitter."""

    def __init__(
        self,
        fh: FORECASTING_HORIZON_TYPES,
        initial_window: ACCEPTED_WINDOW_LENGTH_TYPES,
        window_length: ACCEPTED_WINDOW_LENGTH_TYPES,
        step_length: NON_FLOAT_WINDOW_LENGTH_TYPES,
        start_with_window: bool,
    ) -> None:
        _check_inputs_for_compatibility(
            [fh, initial_window, window_length, step_length]
        )
        self.step_length = step_length
        self.start_with_window = start_with_window
        self.initial_window = initial_window
        super(BaseWindowSplitter, self).__init__(fh=fh, window_length=window_length)

    def _split(self, y: pd.Index) -> SPLIT_GENERATOR_TYPE:
        n_timepoints = y.shape[0]
        step_length = check_step_length(self.step_length)
        window_length = check_window_length(
            window_length=self.window_length,
            n_timepoints=n_timepoints,
            name="window_length",
        )
        initial_window = check_window_length(
            window_length=self.initial_window,
            n_timepoints=n_timepoints,
            name="initial_window",
        )
        fh = _check_fh(self.fh)
        _check_window_lengths(
            y=y, fh=fh, window_length=window_length, initial_window=initial_window
        )

        if self.initial_window is not None:
            yield self._split_for_initial_window(y)

        start = self._get_start(y=y, fh=fh)
        end = _get_end(y_index=y, fh=fh) + 2
        step_length = self._get_step_length(x=step_length)

        for train, test in self._split_windows(
            start=start,
            end=end,
            step_length=step_length,
            window_length=window_length,
            y=y,
            fh=fh.to_numpy(),
        ):
            yield train, test

    def _split_for_initial_window(self, y: pd.Index) -> SPLIT_ARRAY_TYPE:
        """Get train/test splits for non-empty initial window.

        Parameters
        ----------
        y : pd.Index
            Index of the time series to split

        Returns
        -------
        (np.ndarray, np.ndarray)
            Integer indices of the train/test windows

        """
        fh = _check_fh(self.fh)
        if not self.start_with_window:
            raise ValueError(
                "`start_with_window` must be True if `initial_window` is given"
            )
        if self.initial_window <= self.window_length:
            raise ValueError("`initial_window` must greater than `window_length`")
        if is_timedelta_or_date_offset(x=self.initial_window):
            initial_window_threshold = y.get_loc(y[0] + self.initial_window)
        else:
            initial_window_threshold = self.initial_window
        # For in-sample forecasting horizons, the first split must ensure that
        # in-sample test set is still within the data.
        if not fh.is_all_out_of_sample() and abs(fh[0]) >= initial_window_threshold:
            initial_start = abs(fh[0]) - self.initial_window + 1
        else:
            initial_start = 0
        if is_timedelta_or_date_offset(x=self.initial_window):
            initial_end = y.get_loc(y[initial_start] + self.initial_window)
        else:
            initial_end = initial_start + self.initial_window
        train = self._get_train_window(
            y=y, train_start=initial_start, split_point=initial_end
        )
        test = initial_end + fh.to_numpy() - 1
        return train, test

    def _split_windows(
        self,
        start: int,
        end: int,
        step_length: int,
        window_length: ACCEPTED_WINDOW_LENGTH_TYPES,
        y: pd.Index,
        fh: np.ndarray,
    ) -> SPLIT_GENERATOR_TYPE:
        """Abstract method for sliding/expanding windows."""
        raise NotImplementedError("abstract method")

    @staticmethod
    def _get_train_start(
        start, window_length: ACCEPTED_WINDOW_LENGTH_TYPES, y: pd.Index
    ) -> int:
        if is_timedelta_or_date_offset(x=window_length):
            train_start = y.get_loc(
                max(y[min(start, len(y) - 1)] - window_length, min(y))
            )
            if start >= len(y):
                train_start += 1
        else:
            train_start = start - window_length
        return train_start

    def _get_start(self, y: pd.Index, fh: ForecastingHorizon) -> int:
        """Get the first split point."""
        # By default, the first split point is the index zero, the first
        # observation in
        # the data.
        start = 0

        # If we start with a full window, the first split point depends on the window
        # length.
        if hasattr(self, "start_with_window") and self.start_with_window:

            if hasattr(self, "initial_window") and self.initial_window is not None:

                if hasattr(self, "step_length"):
                    step_length = self._get_step_length(x=self.step_length)
                else:
                    step_length = 1

                if is_timedelta_or_date_offset(x=self.initial_window):
                    start = y.get_loc(y[start] + self.initial_window) + step_length
                else:
                    start += self.initial_window + step_length
            else:
                if is_timedelta_or_date_offset(x=self.window_length):
                    start = y.get_loc(y[start] + self.window_length)
                else:
                    start += self.window_length

        # For in-sample forecasting horizons, the first split must ensure that
        # in-sample test set is still within the data.
        if not fh.is_all_out_of_sample():
            fh_min = abs(fh[0])
            if fh_min >= start:
                start = fh_min + 1

        return start

    @staticmethod
    def _get_step_length(x: NON_FLOAT_WINDOW_LENGTH_TYPES) -> int:
        return _coerce_duration_to_int(duration=x, freq="D")

    def get_n_splits(self, y: Optional[ACCEPTED_Y_TYPES] = None) -> int:
        """Return the number of splits.

        Parameters
        ----------
        y : pd.Series or pd.Index, optional (default=None)
            Time series to split

        Returns
        -------
        n_splits : int
            The number of splits.
        """
        if y is None:
            raise ValueError(
                f"{self.__class__.__name__} requires `y` to compute the "
                f"number of splits."
            )
        return len(self.get_cutoffs(y))

    def get_cutoffs(self, y: Optional[ACCEPTED_Y_TYPES] = None) -> np.ndarray:
        """Return the cutoff points.

        Parameters
        ----------
        y : pd.Series or pd.Index, optional (default=None)
            Time series to split

        Returns
        -------
        cutoffs : np.array
            The array of cutoff points.
        """
        if y is None:
            raise ValueError(
                f"{self.__class__.__name__} requires `y` to compute the cutoffs."
            )
<<<<<<< HEAD
        y = _get_index_of_time_series(y)
=======
        y = get_index_for_series(y)
>>>>>>> f918ed6a
        fh = _check_fh(self.fh)
        step_length = check_step_length(self.step_length)

        if hasattr(self, "initial_window") and self.initial_window is not None:
            if is_timedelta_or_date_offset(x=self.initial_window):
                start = y.get_loc(y[0] + self.initial_window)
            else:
                start = self.initial_window
        else:
            start = self._get_start(y=y, fh=fh)

        end = _get_end(y_index=y, fh=fh) + 2
        step_length = self._get_step_length(x=step_length)

        return np.arange(start, end, step_length) - 1


class SlidingWindowSplitter(BaseWindowSplitter):
    """Sliding window splitter.

    Split time series repeatedly into a fixed-length training and test set.

    For example for `window_length = 5`, `step_length = 1` and `fh = 3`
    here is a representation of the folds::

    |-----------------------|
    | * * * * * x x x - - - |
    | - * * * * * x x x - - |
    | - - * * * * * x x x - |
    | - - - * * * * * x x x |


    ``*`` = training fold.

    ``x`` = test fold.

    Parameters
    ----------
    fh : int, list or np.array
        Forecasting horizon
    window_length : int or timedelta or pd.DateOffset
        Window length
    step_length : int or timedelta or pd.DateOffset, optional (default=1)
        Step length between windows
    initial_window : int or timedelta or pd.DateOffset, optional (default=None)
        Window length of first window
    start_with_window : bool, optional (default=False)
        - If True, starts with full window.
        - If False, starts with empty window.
    """

    def __init__(
        self,
        fh: FORECASTING_HORIZON_TYPES = DEFAULT_FH,
        window_length: ACCEPTED_WINDOW_LENGTH_TYPES = DEFAULT_WINDOW_LENGTH,
        step_length: NON_FLOAT_WINDOW_LENGTH_TYPES = DEFAULT_STEP_LENGTH,
        initial_window: Optional[ACCEPTED_WINDOW_LENGTH_TYPES] = None,
        start_with_window: bool = True,
    ) -> None:
        super(SlidingWindowSplitter, self).__init__(
            fh=fh,
            window_length=window_length,
            initial_window=initial_window,
            step_length=step_length,
            start_with_window=start_with_window,
        )

    def _split_windows(
        self,
        start: int,
        end: int,
        step_length: int,
        window_length: ACCEPTED_WINDOW_LENGTH_TYPES,
        y: pd.Index,
        fh: np.ndarray,
    ) -> SPLIT_GENERATOR_TYPE:
        for split_point in range(start, end, step_length):
            train_start = self._get_train_start(
                start=split_point, window_length=window_length, y=y
            )
            train = self._get_train_window(
                y=y, train_start=train_start, split_point=split_point
            )
            test = split_point + fh - 1
            yield train, test


class ExpandingWindowSplitter(BaseWindowSplitter):
    """Expanding window splitter.

    Split time series repeatedly into an growing training set and a fixed-size test set.

    For example for `window_length = 5`, `step_length = 1` and `fh = 3`
    here is a representation of the folds::

    |-----------------------|
    | * * * * * x x x - - - |
    | * * * * * * x x x - - |
    | * * * * * * * x x x - |
    | * * * * * * * * x x x |


    ``*`` = training fold.

    ``x`` = test fold.

    Parameters
    ----------
    fh : int, list or np.array, optional (default=1)
        Forecasting horizon
    initial_window : int or timedelta or pd.DateOffset, optional (default=10)
        Window length
    step_length : int or timedelta or pd.DateOffset, optional (default=1)
        Step length between windows
    start_with_window : bool, optional (default=False)
        - If True, starts with full window.
        - If False, starts with empty window.
    """

    def __init__(
        self,
        fh: FORECASTING_HORIZON_TYPES = DEFAULT_FH,
        initial_window: ACCEPTED_WINDOW_LENGTH_TYPES = DEFAULT_WINDOW_LENGTH,
        step_length: NON_FLOAT_WINDOW_LENGTH_TYPES = DEFAULT_STEP_LENGTH,
        start_with_window: bool = True,
    ) -> None:
        # Note that we pass the initial window as the window_length below. This
        # allows us to use the common logic from the parent class, while at the same
        # time expose the more intuitive name for the ExpandingWindowSplitter.
        super(ExpandingWindowSplitter, self).__init__(
            fh=fh,
            window_length=initial_window,
            initial_window=None,
            step_length=step_length,
            start_with_window=start_with_window,
        )

    def _split_windows(
        self,
        start: int,
        end: int,
        step_length: int,
        window_length: ACCEPTED_WINDOW_LENGTH_TYPES,
        y: pd.Index,
        fh: np.ndarray,
    ) -> SPLIT_GENERATOR_TYPE:
        for split_point in range(start, end, step_length):
            train_start = self._get_train_start(
                start=start, window_length=window_length, y=y
            )
            train = self._get_train_window(
                y=y, train_start=train_start, split_point=split_point
            )
            test = split_point + fh - 1
            yield train, test


class SingleWindowSplitter(BaseSplitter):
    """Single window splitter.

    Split time series once into a training and test set.
    See more details on what to expect from this splitter in :class:`BaseSplitter`.

    Parameters
    ----------
    fh : int, list or np.array
        Forecasting horizon
    window_length : int or timedelta or pd.DateOffset
        Window length
    """

    def __init__(
        self,
        fh: FORECASTING_HORIZON_TYPES,
        window_length: Optional[ACCEPTED_WINDOW_LENGTH_TYPES] = None,
    ) -> None:
        _check_inputs_for_compatibility(args=[fh, window_length])
        super(SingleWindowSplitter, self).__init__(fh, window_length)

    def _split(self, y: pd.Index) -> SPLIT_GENERATOR_TYPE:
        n_timepoints = y.shape[0]
        window_length = check_window_length(self.window_length, n_timepoints)
        fh = _check_fh(self.fh)
        end = _get_end(y_index=y, fh=fh)

        if window_length is None:
            start = 0
        elif is_int(window_length):
            start = end - window_length + 1
        else:
<<<<<<< HEAD
            start = np.argwhere(y > y[end] - window_length).flatten()[0]

        if array_is_int(fh):
            test = end + fh.to_numpy()
        else:
            test = np.array([y.get_loc(y[end] + x) for x in fh.to_pandas()])

        train = np.argwhere((y >= y[max(0, start)]) & (y <= y[end])).flatten()
=======
            start = end - window_length
        train = self._get_train_window(y=y, train_start=start, split_point=end)
        test = end + fh.to_numpy() - 1
>>>>>>> f918ed6a
        yield train, test

    def get_n_splits(self, y: Optional[ACCEPTED_Y_TYPES] = None) -> int:
        """Return the number of splits.

        Since this splitter returns a single train/test split,
        this number is trivially 1.

        Parameters
        ----------
        y : pd.Series or pd.Index, optional (default=None)
            Time series to split

        Returns
        -------
        n_splits : int
            The number of splits.
        """
        return 1

    def get_cutoffs(self, y: Optional[ACCEPTED_Y_TYPES] = None) -> np.ndarray:
        """Return the cutoff points.

        Since this splitter returns a single train/test split,
        this method returns a single one-dimensional array
        with the last train set index.

        Parameters
        ----------
        y : pd.Series or pd.Index, optional (default=None)
            Time series to split

        Returns
        -------
        cutoffs : np.array
            The array of cutoff points.
        """
        if y is None:
            raise ValueError(
                f"{self.__class__.__name__} requires `y` to compute the cutoffs."
            )
        fh = _check_fh(self.fh)
        y = _get_index_of_time_series(y)
        end = _get_end(y_index=y, fh=fh)
        if array_is_int(fh):
            cutoff = end
        else:
            cutoff = y[end].to_datetime64()
        return np.array([cutoff])


def temporal_train_test_split(
    y: ACCEPTED_Y_TYPES,
    X: Optional[pd.DataFrame] = None,
    test_size: Optional[Union[int, float]] = None,
    train_size: Optional[Union[int, float]] = None,
    fh: Optional[FORECASTING_HORIZON_TYPES] = None,
) -> SPLIT_TYPE:
    """Split arrays or matrices into sequential train and test subsets.

    Creates train/test splits over endogenous arrays an optional exogenous
    arrays.

    This is a wrapper of scikit-learn's ``train_test_split`` that
    does not shuffle the data.

    Parameters
    ----------
    y : pd.Series
        Target series
    X : pd.DataFrame, optional (default=None)
        Exogenous data
    test_size : float, int or None, optional (default=None)
        If float, should be between 0.0 and 1.0 and represent the proportion
        of the dataset to include in the test split. If int, represents the
        relative number of test samples. If None, the value is set to the
        complement of the train size. If ``train_size`` is also None, it will
        be set to 0.25.
    train_size : float, int, or None, (default=None)
        If float, should be between 0.0 and 1.0 and represent the
        proportion of the dataset to include in the train split. If
        int, represents the relative number of train samples. If None,
        the value is automatically set to the complement of the test size.
    fh : ForecastingHorizon

    Returns
    -------
    splitting : tuple, length=2 * len(arrays)
        List containing train-test split of `y` and `X` if given.

    References
    ----------
    ..[1]  adapted from https://github.com/alkaline-ml/pmdarima/
    """
    if fh is not None:
        if test_size is not None or train_size is not None:
            raise ValueError(
                "If `fh` is given, `test_size` and `train_size` cannot "
                "also be specified."
            )
        return _split_by_fh(y, fh, X=X)
    else:
        pd_format = isinstance(y, pd.Series) or isinstance(y, pd.DataFrame)
        if pd_format is True and isinstance(y.index, pd.MultiIndex):
            ys = get_time_index(y)
            # Get index to group across (only indices other than timepoints index)
            yi_name = y.index.names
            yi_grp = yi_name[0:-1]

            # Get split into test and train data for timeindex only
            series = (ys,)
            yret = _train_test_split(
                *series,
                shuffle=False,
                stratify=None,
                test_size=test_size,
                train_size=train_size,
            )

            # Convert into list indices
            ysl = ys.to_list()
            yrl1 = yret[0].to_list()
            yrl2 = yret[1].to_list()
            p1 = [index for (index, item) in enumerate(ysl) if item in yrl1]
            p2 = [index for (index, item) in enumerate(ysl) if item in yrl2]

            # Subset by group based on identified indices
            y_train = y.groupby(yi_grp, as_index=False).nth(p1)
            y_test = y.groupby(yi_grp, as_index=False).nth(p2)
            if X is not None:
                X_train = X.groupby(yi_grp, as_index=False).nth(p1)
                X_test = X.groupby(yi_grp, as_index=False).nth(p2)
                return y_train, y_test, X_train, X_test
            else:
                return y_train, y_test
        else:
            series = (y,) if X is None else (y, X)
            return _train_test_split(
                *series,
                shuffle=False,
                stratify=None,
                test_size=test_size,
                train_size=train_size,
            )


def _split_by_fh(
    y: ACCEPTED_Y_TYPES, fh: FORECASTING_HORIZON_TYPES, X: Optional[pd.DataFrame] = None
) -> SPLIT_TYPE:
    """Split time series with forecasting horizon.

    Handles both relative and absolute horizons.
    """
    if X is not None:
        check_equal_time_index(y, X)
    fh = check_fh(fh)
    idx = fh.to_pandas()
    index = y.index

    if fh.is_relative:
        if not fh.is_all_out_of_sample():
            raise ValueError("`fh` must only contain out-of-sample values")
        max_step = idx.max()
        steps = fh.to_indexer()
        train = index[:-max_step]
        test = index[-max_step:]

        y_test = y.loc[test[steps]]

    else:
        min_step, max_step = idx.min(), idx.max()
        train = index[index < min_step]
        test = index[(index <= max_step) & (min_step <= index)]

        y_test = y.loc[idx]

    y_train = y.loc[train]
    if X is None:
        return y_train, y_test

    else:
        X_train = X.loc[train]
        X_test = X.loc[test]
        return y_train, y_test, X_train, X_test<|MERGE_RESOLUTION|>--- conflicted
+++ resolved
@@ -124,57 +124,12 @@
     return "%s(%s)" % (class_name, _pprint(params, offset=len(class_name)))
 
 
-<<<<<<< HEAD
-def _get_index_of_time_series(y: ACCEPTED_Y_TYPES) -> pd.Index:
-    """Coerce input to `split` function.
-
-    Parameters
-    ----------
-    y : pd.Series, pd.DataFrame, np.ndarray, or pd.Index
-        coerced and checked version of input y
-
-    Returns
-    -------
-    check_time_index(y_index), where y_index is as follows:
-        if y is pd.Series, pd.DataFrame, y_index = y.index
-        if y is pd.Index, y_index = y itself
-        if y is np.ndarray, y_index =  pd.Index(y)
-
-    Raises
-    ------
-    TypeError
-        if y is not of one of the expected types
-    NotImplementedError
-        if y_index is not a supported sktime index type
-    ValueError
-        if y_index is not monotonous
-    """
-    if isinstance(y, (pd.Series, pd.DataFrame)):
-        y_index = y.index
-    elif isinstance(y, np.ndarray):
-        y_index = pd.Index(y.flatten())
-    elif isinstance(y, pd.Index):
-        y_index = y
-    else:
-        raise TypeError(
-            "Input to _get_index_of_time_series must "
-            "be pd.Series, pd.DataFrame, np.ndarray, or pd.Index"
-        )
-    return check_time_index(index=y_index)
-
-
-=======
->>>>>>> f918ed6a
 def _check_fh(fh: VALID_FORECASTING_HORIZON_TYPES) -> ForecastingHorizon:
     """Check and convert fh to format expected by CV splitters."""
     return check_fh(fh, enforce_relative=True)
 
 
-<<<<<<< HEAD
 def _get_end(y_index: pd.Index, fh: ForecastingHorizon) -> int:
-=======
-def _get_end(y: pd.Index, fh: ForecastingHorizon) -> int:
->>>>>>> f918ed6a
     """Compute the end of the last training window for a forecasting horizon.
 
     For a time series index `y_index`, `y_index[end]` will give
@@ -185,11 +140,7 @@
 
     Parameters
     ----------
-<<<<<<< HEAD
     y_index : pd.Index
-=======
-    y : pd.Index
->>>>>>> f918ed6a
         Index of time series
     fh : int, timedelta, list or np.ndarray of ints or timedeltas
 
@@ -475,11 +426,7 @@
         test : np.ndarray
             Test window indices
         """
-<<<<<<< HEAD
-        y_index = _get_index_of_time_series(y)
-=======
         y_index = get_index_for_series(y)
->>>>>>> f918ed6a
         for train, test in self._split(y_index):
             yield train[train >= 0], test[test >= 0]
 
@@ -884,11 +831,7 @@
             raise ValueError(
                 f"{self.__class__.__name__} requires `y` to compute the cutoffs."
             )
-<<<<<<< HEAD
-        y = _get_index_of_time_series(y)
-=======
         y = get_index_for_series(y)
->>>>>>> f918ed6a
         fh = _check_fh(self.fh)
         step_length = check_step_length(self.step_length)
 
@@ -1079,20 +1022,15 @@
         elif is_int(window_length):
             start = end - window_length + 1
         else:
-<<<<<<< HEAD
             start = np.argwhere(y > y[end] - window_length).flatten()[0]
+
+        train = self._get_train_window(y=y, train_start=start, split_point=end)
 
         if array_is_int(fh):
             test = end + fh.to_numpy()
         else:
             test = np.array([y.get_loc(y[end] + x) for x in fh.to_pandas()])
 
-        train = np.argwhere((y >= y[max(0, start)]) & (y <= y[end])).flatten()
-=======
-            start = end - window_length
-        train = self._get_train_window(y=y, train_start=start, split_point=end)
-        test = end + fh.to_numpy() - 1
->>>>>>> f918ed6a
         yield train, test
 
     def get_n_splits(self, y: Optional[ACCEPTED_Y_TYPES] = None) -> int:
@@ -1135,7 +1073,7 @@
                 f"{self.__class__.__name__} requires `y` to compute the cutoffs."
             )
         fh = _check_fh(self.fh)
-        y = _get_index_of_time_series(y)
+        y = get_index_for_series(y)
         end = _get_end(y_index=y, fh=fh)
         if array_is_int(fh):
             cutoff = end
