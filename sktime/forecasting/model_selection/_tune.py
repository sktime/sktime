--- conflicted
+++ resolved
@@ -154,11 +154,7 @@
         return self.best_forecaster_.inverse_transform(y, X)
 
     def score(self, y, X=None, fh=None):
-<<<<<<< HEAD
-        """Return score on the given data, if forecaster has been refit.
-=======
         """Return the score on the given data, if forecaster been refitted.
->>>>>>> cbc23796
 
         This uses the score defined by ``scoring`` where provided, and the
         ``best_forecaster_.score`` method otherwise.
@@ -189,11 +185,7 @@
         raise NotImplementedError("abstract method")
 
     def check_is_fitted(self, method_name=None):
-<<<<<<< HEAD
-        """Check whether `fit` has been called.
-=======
         """Check if `fit` has been called.
->>>>>>> cbc23796
 
         Parameters
         ----------
@@ -346,11 +338,7 @@
 
 
 class ForecastingGridSearchCV(BaseGridSearch):
-<<<<<<< HEAD
     """Perform grid-search cross-validation to find optimal model parameters.
-=======
-    """Performs grid-search cross-validation to find optimal model parameters.
->>>>>>> cbc23796
 
     The forecaster is fit on the initial window and then temporal
     cross-validation is used to find the optimal parameter
@@ -465,11 +453,7 @@
         )
         self.param_grid = param_grid
 
-<<<<<<< HEAD
-        self.clone_tags(forecaster, "requires-fh-in-fit")
-=======
-        self.clone_tags(forecaster, "capability:pred_int")
->>>>>>> cbc23796
+        self.clone_tags(forecaster, ["requires-fh-in-fit", "capability:pred_int"])
 
     def _run_search(self, evaluate_candidates):
         """Search all candidates in param_grid."""
@@ -478,11 +462,7 @@
 
 
 class ForecastingRandomizedSearchCV(BaseGridSearch):
-<<<<<<< HEAD
     """Perform randomized-search cross-validation to find optimal model parameters.
-=======
-    """Performs randomized-search cross-validation to find optimal model parameters.
->>>>>>> cbc23796
 
     The forecaster is fit on the initial window and then temporal
     cross-validation is used to find the optimal parameter
@@ -582,11 +562,7 @@
         self.n_iter = n_iter
         self.random_state = random_state
 
-<<<<<<< HEAD
-        self.clone_tags(forecaster, "requires-fh-in-fit")
-=======
-        self.clone_tags(forecaster, "capability:pred_int")
->>>>>>> cbc23796
+        self.clone_tags(forecaster, ["requires-fh-in-fit", "capability:pred_int"])
 
     def _run_search(self, evaluate_candidates):
         """Search n_iter candidates from param_distributions."""
