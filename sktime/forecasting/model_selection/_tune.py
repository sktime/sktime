--- conflicted
+++ resolved
@@ -7,12 +7,9 @@
 __all__ = ["ForecastingGridSearchCV", "ForecastingRandomizedSearchCV"]
 
 import pandas as pd
-from joblib import Parallel
-from joblib import delayed
+from joblib import Parallel, delayed
 from sklearn.base import clone
-from sklearn.model_selection import ParameterGrid
-from sklearn.model_selection import ParameterSampler
-from sklearn.model_selection import check_cv
+from sklearn.model_selection import ParameterGrid, ParameterSampler, check_cv
 from sklearn.model_selection._search import _check_param_grid
 from sklearn.utils.metaestimators import if_delegate_has_method
 
@@ -26,15 +23,9 @@
 class BaseGridSearch(BaseForecaster):
 
     _tags = {
-<<<<<<< HEAD
         "requires-fh-in-fit": False,
         "handles-missing-data": False,
         "ignores-exogeneous-X": True,
-=======
-        "requires_fh_in_fit": False,
-        "handles_missing_data": False,
-        "univariate_only": True,
->>>>>>> 16246e12
     }
 
     def __init__(
