#!/usr/bin/env python3 -u
# copyright: sktime developers, BSD-3-Clause License (see LICENSE file)
"""Implements grid search functionality to tune forecasters."""

__author__ = ["mloning", "fkiraly", "aiwalter"]
__all__ = [
    "ForecastingGridSearchCV",
    "ForecastingRandomizedSearchCV",
    "ForecastingSkoptSearchCV",
    "ForecastingOptunaSearchCV",
]

<<<<<<< HEAD
from collections.abc import Iterable, Mapping, Sequence
=======
from collections.abc import Sequence
>>>>>>> baa1c203
from typing import Optional, Union

import numpy as np
import pandas as pd
from sklearn.model_selection import ParameterGrid, ParameterSampler, check_cv

from sktime.datatypes import mtype_to_scitype
from sktime.exceptions import NotFittedError
from sktime.forecasting.base._delegate import _DelegatedForecaster
from sktime.forecasting.model_evaluation import evaluate
from sktime.performance_metrics.base import BaseMetric
from sktime.split.base import BaseSplitter
from sktime.utils.parallel import parallelize
from sktime.utils.validation.forecasting import check_scoring
from sktime.utils.warnings import warn


class BaseGridSearch(_DelegatedForecaster):
    _tags = {
        "authors": ["mloning", "fkiraly", "aiwalter"],
        "scitype:y": "both",
        "requires-fh-in-fit": False,
        "handles-missing-data": False,
        "ignores-exogeneous-X": True,
        "capability:pred_int": True,
        "capability:pred_int:insample": True,
    }

    def __init__(
        self,
        forecaster,
        cv,
        strategy="refit",
        backend="loky",
        refit=False,
        scoring=None,
        verbose=0,
        return_n_best_forecasters=1,
        update_behaviour="full_refit",
        error_score=np.nan,
        tune_by_instance=False,
        tune_by_variable=False,
        backend_params=None,
        n_jobs="deprecated",
    ):
        self.forecaster = forecaster
        self.cv = cv
        self.strategy = strategy
        self.backend = backend
        self.refit = refit
        self.scoring = scoring
        self.verbose = verbose
        self.return_n_best_forecasters = return_n_best_forecasters
        self.update_behaviour = update_behaviour
        self.error_score = error_score
        self.tune_by_instance = tune_by_instance
        self.tune_by_variable = tune_by_variable
        self.backend_params = backend_params
        self.n_jobs = n_jobs

        super().__init__()

        self._set_delegated_tags(forecaster)

        tags_to_clone = ["y_inner_mtype", "X_inner_mtype"]
        self.clone_tags(forecaster, tags_to_clone)
        self._extend_to_all_scitypes("y_inner_mtype")
        self._extend_to_all_scitypes("X_inner_mtype")

        # this ensures univariate broadcasting over variables
        # if tune_by_variable is True
        if tune_by_variable:
            self.set_tags(**{"scitype:y": "univariate"})

        # todo 0.31.0: check if this is still necessary
        # n_jobs is deprecated, left due to use in tutorials, books, blog posts
        if n_jobs != "deprecated":
            warn(
                f"Parameter n_jobs of {self.__class__.__name__} has been removed "
                "in sktime 0.27.0 and is no longer used. It is ignored when passed. "
                "Instead, the backend and backend_params parameters should be used "
                "to pass n_jobs or other parallelization parameters.",
                obj=self,
                stacklevel=2,
            )

    # attribute for _DelegatedForecaster, which then delegates
    #     all non-overridden methods are same as of getattr(self, _delegate_name)
    #     see further details in _DelegatedForecaster docstring
    _delegate_name = "best_forecaster_"

    def _extend_to_all_scitypes(self, tagname):
        """Ensure mtypes for all scitypes are in the tag with tagname.

        Mutates self tag with name ``tagname``.
        If no mtypes are present of a time series scitype, adds a pandas based one.
        If only univariate pandas scitype is present for Series ("pd.Series"),
        also adds the multivariate one ("pd.DataFrame").

        If tune_by_instance is True, only Series mtypes are added,
        and potentially present Panel or Hierarchical mtypes are removed.

        Parameters
        ----------
        tagname : str, name of the tag. Should be "y_inner_mtype" or "X_inner_mtype".

        Returns
        -------
        None (mutates tag in self)
        """
        tagval = self.get_tag(tagname)
        if not isinstance(tagval, list):
            tagval = [tagval]
        scitypes = mtype_to_scitype(tagval, return_unique=True)
        # if no Series mtypes are present, add pd.DataFrame
        if "Series" not in scitypes:
            tagval = tagval + ["pd.DataFrame"]
        # ensure we have a Series mtype capable of multivariate
        elif "pd.Series" in tagval and "pd.DataFrame" not in tagval:
            tagval = ["pd.DataFrame"] + tagval
        # if no Panel mtypes are present, add pd.DataFrame based one
        if "Panel" not in scitypes:
            tagval = tagval + ["pd-multiindex"]
        # if no Hierarchical mtypes are present, add pd.DataFrame based one
        if "Hierarchical" not in scitypes:
            tagval = tagval + ["pd_multiindex_hier"]

        if self.tune_by_instance:
            tagval = [x for x in tagval if mtype_to_scitype(x) == "Series"]

        self.set_tags(**{tagname: tagval})

    def _get_fitted_params(self):
        """Get fitted parameters.

        Returns
        -------
        fitted_params : dict
            A dict containing the best hyper parameters and the parameters of
            the best estimator (if available), merged together with the former
            taking precedence.
        """
        fitted_params = {}
        try:
            fitted_params = self.best_forecaster_.get_fitted_params()
        except NotImplementedError:
            pass
        fitted_params = {**fitted_params, **self.best_params_}
        fitted_params.update(self._get_fitted_params_default())

        return fitted_params

    def _run_search(self, evaluate_candidates):
        raise NotImplementedError("abstract method")

    def _fit(self, y, X, fh):
        """Fit to training data.

        Parameters
        ----------
        y : pd.Series
            Target time series to which to fit the forecaster.
        fh : int, list or np.array, optional (default=None)
            The forecasters horizon with the steps ahead to to predict.
        X : pd.DataFrame, optional (default=None)
            Exogenous variables are ignored

        Returns
        -------
        self : returns an instance of self.
        """
        cv = check_cv(self.cv)

        scoring = check_scoring(self.scoring, obj=self)
        scoring_name = f"test_{scoring.name}"

        backend = self.backend
        backend_params = self.backend_params if self.backend_params else {}

        def evaluate_candidates(candidate_params):
            candidate_params = list(candidate_params)

            if self.verbose > 0:
                n_candidates = len(candidate_params)
                n_splits = cv.get_n_splits(y)
                print(  # noqa
                    "Fitting {} folds for each of {} candidates,"
                    " totalling {} fits".format(
                        n_splits, n_candidates, n_candidates * n_splits
                    )
                )

            # Set meta variables for parallelization.
            meta = {}
            meta["forecaster"] = self.forecaster
            meta["y"] = y
            meta["X"] = X
            meta["cv"] = cv
            meta["strategy"] = self.strategy
            meta["scoring"] = scoring
            meta["error_score"] = self.error_score
            meta["scoring_name"] = scoring_name

            out = parallelize(
                fun=_fit_and_score,
                iter=candidate_params,
                meta=meta,
                backend=backend,
                backend_params=backend_params,
            )

            if len(out) < 1:
                raise ValueError(
                    "No fits were performed. "
                    "Was the CV iterator empty? "
                    "Were there no candidates?"
                )

            return out

        # Run grid-search cross-validation.
        results = self._run_search(evaluate_candidates)

        results = pd.DataFrame(results)

        # Rank results, according to whether greater is better for the given scoring.
        results[f"rank_{scoring_name}"] = results.loc[:, f"mean_{scoring_name}"].rank(
            ascending=scoring.get_tag("lower_is_better")
        )

        self.cv_results_ = results

        # Select best parameters.
        self.best_index_ = results.loc[:, f"rank_{scoring_name}"].argmin()
        # Raise error if all fits in evaluate failed because all score values are NaN.
        if self.best_index_ == -1:
            raise NotFittedError(
                f"""All fits of forecaster failed,
                set error_score='raise' to see the exceptions.
                Failed forecaster: {self.forecaster}"""
            )
        self.best_score_ = results.loc[self.best_index_, f"mean_{scoring_name}"]
        self.best_params_ = results.loc[self.best_index_, "params"]
        self.best_forecaster_ = self.forecaster.clone().set_params(**self.best_params_)

        # Refit model with best parameters.
        if self.refit:
            self.best_forecaster_.fit(y=y, X=X, fh=fh)

        # Sort values according to rank
        results = results.sort_values(
            by=f"rank_{scoring_name}",
            ascending=True,
        )
        # Select n best forecaster
        self.n_best_forecasters_ = []
        self.n_best_scores_ = []
        _forecasters_to_return = min(self.return_n_best_forecasters, len(results.index))
        if _forecasters_to_return == -1:
            _forecasters_to_return = len(results.index)
        for i in range(_forecasters_to_return):
            params = results["params"].iloc[i]
            rank = results[f"rank_{scoring_name}"].iloc[i]
            rank = str(int(rank))
            forecaster = self.forecaster.clone().set_params(**params)
            # Refit model with best parameters.
            if self.refit:
                forecaster.fit(y=y, X=X, fh=fh)
            self.n_best_forecasters_.append((rank, forecaster))
            # Save score
            score = results[f"mean_{scoring_name}"].iloc[i]
            self.n_best_scores_.append(score)

        return self

    def _predict(self, fh, X):
        """Forecast time series at future horizon.

        private _predict containing the core logic, called from predict

        State required:
            Requires state to be "fitted".

        Accesses in self:
            Fitted model attributes ending in "_"
            self.cutoff

        Parameters
        ----------
        fh : guaranteed to be ForecastingHorizon or None, optional (default=None)
            The forecasting horizon with the steps ahead to to predict.
            If not passed in _fit, guaranteed to be passed here
        X : pd.DataFrame, optional (default=None)
            Exogenous time series

        Returns
        -------
        y_pred : pd.Series
            Point predictions
        """
        if not self.refit:
            raise RuntimeError(
                f"In {self.__class__.__name__}, refit must be True to make predictions,"
                f" but found refit=False. If refit=False, {self.__class__.__name__} can"
                " be used only to tune hyper-parameters, as a parameter estimator."
            )
        return super()._predict(fh=fh, X=X)

    def _update(self, y, X=None, update_params=True):
        """Update time series to incremental training data.

        Parameters
        ----------
        y : guaranteed to be of a type in self.get_tag("y_inner_mtype")
            Time series with which to update the forecaster.
            if self.get_tag("scitype:y")=="univariate":
                guaranteed to have a single column/variable
            if self.get_tag("scitype:y")=="multivariate":
                guaranteed to have 2 or more columns
            if self.get_tag("scitype:y")=="both": no restrictions apply
        X : optional (default=None)
            guaranteed to be of a type in self.get_tag("X_inner_mtype")
            Exogeneous time series for the forecast
        update_params : bool, optional (default=True)
            whether model parameters should be updated

        Returns
        -------
        self : reference to self
        """
        update_behaviour = self.update_behaviour

        if update_behaviour == "full_refit":
            super()._update(y=y, X=X, update_params=update_params)
        elif update_behaviour == "inner_only":
            self.best_forecaster_.update(y=y, X=X, update_params=update_params)
        elif update_behaviour == "no_update":
            self.best_forecaster_.update(y=y, X=X, update_params=False)
        else:
            raise ValueError(
                'update_behaviour must be one of "full_refit", "inner_only",'
                f' or "no_update", but found {update_behaviour}'
            )
        return self


def _fit_and_score(params, meta):
    """Fit and score forecaster with given parameters.

    Root level function for parallelization, called from
    BaseGridSearchCV._fit, evaluate_candidates, within parallelize.
    """
    meta = meta.copy()
    scoring_name = meta.pop("scoring_name")

    # Set parameters.
    forecaster = meta.pop("forecaster").clone()
    forecaster.set_params(**params)

    # Evaluate.
    out = evaluate(forecaster, **meta)

    # Filter columns.
    out = out.filter(items=[scoring_name, "fit_time", "pred_time"], axis=1)

    # Aggregate results.
    out = out.mean()
    out = out.add_prefix("mean_")

    # Add parameters to output table.
    out["params"] = params

    return out


class ForecastingGridSearchCV(BaseGridSearch):
    """Perform grid-search cross-validation to find optimal model parameters.

    The forecaster is fit on the initial window and then temporal
    cross-validation is used to find the optimal parameter.

    Grid-search cross-validation is performed based on a cross-validation
    iterator encoding the cross-validation scheme, the parameter grid to
    search over, and (optionally) the evaluation metric for comparing model
    performance. As in scikit-learn, tuning works through the common
    hyper-parameter interface which allows to repeatedly fit and evaluate
    the same forecaster with different hyper-parameters.

    Parameters
    ----------
    forecaster : sktime forecaster, BaseForecaster instance or interface compatible
        The forecaster to tune, must implement the sktime forecaster interface.
        sklearn regressors can be used, but must first be converted to forecasters
        via one of the reduction compositors, e.g., via ``make_reduction``
    cv : cross-validation generator or an iterable
        e.g. SlidingWindowSplitter()
    strategy : {"refit", "update", "no-update_params"}, optional, default="refit"
        data ingestion strategy in fitting cv, passed to ``evaluate`` internally
        defines the ingestion mode when the forecaster sees new data when window expands
        "refit" = a new copy of the forecaster is fitted to each training window
        "update" = forecaster is updated with training window data, in sequence provided
        "no-update_params" = fit to first training window, re-used without fit or update
    update_behaviour : str, optional, default = "full_refit"
        one of {"full_refit", "inner_only", "no_update"}
        behaviour of the forecaster when calling update
        "full_refit" = both tuning parameters and inner estimator refit on all data seen
        "inner_only" = tuning parameters are not re-tuned, inner estimator is updated
        "no_update" = neither tuning parameters nor inner estimator are updated
    param_grid : dict or list of dictionaries
        Model tuning parameters of the forecaster to evaluate

    scoring : sktime metric (BaseMetric), str, or callable, optional (default=None)
        scoring metric to use in tuning the forecaster

        * sktime metric objects (BaseMetric) descendants can be searched
        with the ``registry.all_estimators`` search utility,
        for instance via ``all_estimators("metric", as_dataframe=True)``

        * If callable, must have signature
        ``(y_true: 1D np.ndarray, y_pred: 1D np.ndarray) -> float``,
        assuming np.ndarrays being of the same length, and lower being better.
        Metrics in sktime.performance_metrics.forecasting are all of this form.

        * If str, uses registry.resolve_alias to resolve to one of the above.
          Valid strings are valid registry.craft specs, which include
          string repr-s of any BaseMetric object, e.g., "MeanSquaredError()";
          and keys of registry.ALIAS_DICT referring to metrics.

        * If None, defaults to MeanAbsolutePercentageError()

    refit : bool, optional (default=True)
        True = refit the forecaster with the best parameters on the entire data in fit
        False = no refitting takes place. The forecaster cannot be used to predict.
        This is to be used to tune the hyperparameters, and then use the estimator
        as a parameter estimator, e.g., via get_fitted_params or PluginParamsForecaster.
    verbose: int, optional (default=0)
    return_n_best_forecasters : int, default=1
        In case the n best forecaster should be returned, this value can be set
        and the n best forecasters will be assigned to n_best_forecasters_.
        Set return_n_best_forecasters to -1 to return all forecasters.

    error_score : numeric value or the str 'raise', optional (default=np.nan)
        The test score returned when a forecaster fails to be fitted.
    return_train_score : bool, optional (default=False)

    backend : {"dask", "loky", "multiprocessing", "threading"}, by default "loky".
        Runs parallel evaluate if specified and ``strategy`` is set as "refit".

        - "None": executes loop sequentally, simple list comprehension
        - "loky", "multiprocessing" and "threading": uses ``joblib.Parallel`` loops
        - "joblib": custom and 3rd party ``joblib`` backends, e.g., ``spark``
        - "dask": uses ``dask``, requires ``dask`` package in environment

        Recommendation: Use "dask" or "loky" for parallel evaluate.
        "threading" is unlikely to see speed ups due to the GIL and the serialization
        backend (``cloudpickle``) for "dask" and "loky" is generally more robust
        than the standard ``pickle`` library used in "multiprocessing".

    error_score : "raise" or numeric, default=np.nan
        Value to assign to the score if an exception occurs in estimator fitting. If set
        to "raise", the exception is raised. If a numeric value is given,
        FitFailedWarning is raised.
    tune_by_instance : bool, optional (default=False)
        Whether to tune parameter by each time series instance separately,
        in case of Panel or Hierarchical data passed to the tuning estimator.
        Only applies if time series passed are Panel or Hierarchical.
        If True, clones of the forecaster will be fit to each instance separately,
        and are available in fields of the forecasters_ attribute.
        Has the same effect as applying ForecastByLevel wrapper to self.
        If False, the same best parameter is selected for all instances.
    tune_by_variable : bool, optional (default=False)
        Whether to tune parameter by each time series variable separately,
        in case of multivariate data passed to the tuning estimator.
        Only applies if time series passed are strictly multivariate.
        If True, clones of the forecaster will be fit to each variable separately,
        and are available in fields of the forecasters_ attribute.
        Has the same effect as applying ColumnEnsembleForecaster wrapper to self.
        If False, the same best parameter is selected for all variables.

    backend_params : dict, optional
        additional parameters passed to the backend as config.
        Directly passed to ``utils.parallel.parallelize``.
        Valid keys depend on the value of ``backend``:

        - "None": no additional parameters, ``backend_params`` is ignored
        - "loky", "multiprocessing" and "threading": default ``joblib`` backends
          any valid keys for ``joblib.Parallel`` can be passed here, e.g., ``n_jobs``,
          with the exception of ``backend`` which is directly controlled by ``backend``.
          If ``n_jobs`` is not passed, it will default to ``-1``, other parameters
          will default to ``joblib`` defaults.
        - "joblib": custom and 3rd party ``joblib`` backends, e.g., ``spark``.
          any valid keys for ``joblib.Parallel`` can be passed here, e.g., ``n_jobs``,
          ``backend`` must be passed as a key of ``backend_params`` in this case.
          If ``n_jobs`` is not passed, it will default to ``-1``, other parameters
          will default to ``joblib`` defaults.
        - "dask": any valid keys for ``dask.compute`` can be passed, e.g., ``scheduler``

    Attributes
    ----------
    best_index_ : int
    best_score_: float
        Score of the best model
    best_params_ : dict
        Best parameter values across the parameter grid
    best_forecaster_ : estimator
        Fitted estimator with the best parameters
    cv_results_ : dict
        Results from grid search cross validation
    n_splits_: int
        Number of splits in the data for cross validation
    refit_time_ : float
        Time (seconds) to refit the best forecaster
    scorer_ : function
        Function used to score model
    n_best_forecasters_: list of tuples ("rank", <forecaster>)
        The "rank" is in relation to best_forecaster_
    n_best_scores_: list of float
        The scores of n_best_forecasters_ sorted from best to worst
        score of forecasters
    forecasters_ : pd.DataFramee
        DataFrame with all fitted forecasters and their parameters.
        Only present if tune_by_instance=True or tune_by_variable=True,
        and at least one of the two is applicable.
        In this case, the other attributes are not present in self,
        only in the fields of forecasters_.

    Examples
    --------
    >>> from sktime.datasets import load_shampoo_sales
    >>> from sktime.forecasting.model_selection import ForecastingGridSearchCV
    >>> from sktime.split import ExpandingWindowSplitter
    >>> from sktime.forecasting.naive import NaiveForecaster
    >>> y = load_shampoo_sales()
    >>> fh = [1,2,3]
    >>> cv = ExpandingWindowSplitter(fh=fh)
    >>> forecaster = NaiveForecaster()
    >>> param_grid = {"strategy" : ["last", "mean", "drift"]}
    >>> gscv = ForecastingGridSearchCV(
    ...     forecaster=forecaster,
    ...     param_grid=param_grid,
    ...     cv=cv)
    >>> gscv.fit(y)
    ForecastingGridSearchCV(...)
    >>> y_pred = gscv.predict(fh)

        Advanced model meta-tuning (model selection) with multiple forecasters
        together with hyper-parametertuning at same time using sklearn notation:

    >>> from sktime.datasets import load_shampoo_sales
    >>> from sktime.forecasting.exp_smoothing import ExponentialSmoothing
    >>> from sktime.forecasting.naive import NaiveForecaster
    >>> from sktime.split import ExpandingWindowSplitter
    >>> from sktime.forecasting.model_selection import ForecastingGridSearchCV
    >>> from sktime.forecasting.compose import TransformedTargetForecaster
    >>> from sktime.forecasting.theta import ThetaForecaster
    >>> from sktime.transformations.series.impute import Imputer
    >>> y = load_shampoo_sales()
    >>> pipe = TransformedTargetForecaster(steps=[
    ...     ("imputer", Imputer()),
    ...     ("forecaster", NaiveForecaster())])
    >>> cv = ExpandingWindowSplitter(
    ...     initial_window=24,
    ...     step_length=12,
    ...     fh=[1,2,3])
    >>> gscv = ForecastingGridSearchCV(
    ...     forecaster=pipe,
    ...     param_grid=[{
    ...         "forecaster": [NaiveForecaster(sp=12)],
    ...         "forecaster__strategy": ["drift", "last", "mean"],
    ...     },
    ...     {
    ...         "imputer__method": ["mean", "drift"],
    ...         "forecaster": [ThetaForecaster(sp=12)],
    ...     },
    ...     {
    ...         "imputer__method": ["mean", "median"],
    ...         "forecaster": [ExponentialSmoothing(sp=12)],
    ...         "forecaster__trend": ["add", "mul"],
    ...     },
    ...     ],
    ...     cv=cv,
    ... )  # doctest: +SKIP
    >>> gscv.fit(y)  # doctest: +SKIP
    ForecastingGridSearchCV(...)
    >>> y_pred = gscv.predict(fh=[1,2,3])  # doctest: +SKIP
    """

    def __init__(
        self,
        forecaster,
        cv,
        param_grid,
        scoring=None,
        strategy="refit",
        refit=True,
        verbose=0,
        return_n_best_forecasters=1,
        backend="loky",
        update_behaviour="full_refit",
        error_score=np.nan,
        tune_by_instance=False,
        tune_by_variable=False,
        backend_params=None,
        n_jobs="deprecated",
    ):
        super().__init__(
            forecaster=forecaster,
            scoring=scoring,
            refit=refit,
            cv=cv,
            strategy=strategy,
            verbose=verbose,
            return_n_best_forecasters=return_n_best_forecasters,
            backend=backend,
            update_behaviour=update_behaviour,
            error_score=error_score,
            tune_by_instance=tune_by_instance,
            tune_by_variable=tune_by_variable,
            backend_params=backend_params,
            n_jobs=n_jobs,
        )
        self.param_grid = param_grid

    def _check_param_grid(self, param_grid):
        """_check_param_grid from sklearn 1.0.2, before it was removed."""
        if hasattr(param_grid, "items"):
            param_grid = [param_grid]

        for p in param_grid:
            for name, v in p.items():
                if isinstance(v, np.ndarray) and v.ndim > 1:
                    raise ValueError("Parameter array should be one-dimensional.")

                if isinstance(v, str) or not isinstance(v, (np.ndarray, Sequence)):
                    raise ValueError(
                        "Parameter grid for parameter ({}) needs to"
                        " be a list or numpy array, but got ({})."
                        " Single values need to be wrapped in a list"
                        " with one element.".format(name, type(v))
                    )

                if len(v) == 0:
                    raise ValueError(
                        "Parameter values for parameter ({}) need "
                        "to be a non-empty sequence.".format(name)
                    )

    def _run_search(self, evaluate_candidates):
        """Search all candidates in param_grid."""
        self._check_param_grid(self.param_grid)
        return evaluate_candidates(ParameterGrid(self.param_grid))

    @classmethod
    def get_test_params(cls, parameter_set="default"):
        """Return testing parameter settings for the estimator.

        Parameters
        ----------
        parameter_set : str, default="default"
            Name of the set of test parameters to return, for use in tests. If no
            special parameters are defined for a value, will return ``"default"`` set.

        Returns
        -------
        params : dict or list of dict
        """
        from sktime.forecasting.naive import NaiveForecaster
        from sktime.forecasting.trend import PolynomialTrendForecaster
        from sktime.performance_metrics.forecasting import (
            MeanAbsolutePercentageError,
            mean_absolute_percentage_error,
        )
        from sktime.split import SingleWindowSplitter

        params = {
            "forecaster": NaiveForecaster(strategy="mean"),
            "cv": SingleWindowSplitter(fh=1),
            "param_grid": {"window_length": [2, 5]},
            "scoring": MeanAbsolutePercentageError(symmetric=True),
        }
        params2 = {
            "forecaster": PolynomialTrendForecaster(),
            "cv": SingleWindowSplitter(fh=1),
            "param_grid": {"degree": [1, 2]},
            "scoring": mean_absolute_percentage_error,
            "update_behaviour": "inner_only",
        }
        params3 = {
            "forecaster": NaiveForecaster(strategy="mean"),
            "cv": SingleWindowSplitter(fh=1),
            "param_grid": {"window_length": [3, 4]},
            "scoring": "MeanAbsolutePercentageError(symmetric=True)",
            "update_behaviour": "no_update",
        }
        return [params, params2, params3]


class ForecastingRandomizedSearchCV(BaseGridSearch):
    """Perform randomized-search cross-validation to find optimal model parameters.

    The forecaster is fit on the initial window and then temporal
    cross-validation is used to find the optimal parameter

    Randomized cross-validation is performed based on a cross-validation
    iterator encoding the cross-validation scheme, the parameter distributions to
    search over, and (optionally) the evaluation metric for comparing model
    performance. As in scikit-learn, tuning works through the common
    hyper-parameter interface which allows to repeatedly fit and evaluate
    the same forecaster with different hyper-parameters.

    Parameters
    ----------
    forecaster : sktime forecaster, BaseForecaster instance or interface compatible
        The forecaster to tune, must implement the sktime forecaster interface.
        sklearn regressors can be used, but must first be converted to forecasters
        via one of the reduction compositors, e.g., via ``make_reduction``
    cv : cross-validation generator or an iterable
        e.g. SlidingWindowSplitter()
    strategy : {"refit", "update", "no-update_params"}, optional, default="refit"
        data ingestion strategy in fitting cv, passed to ``evaluate`` internally
        defines the ingestion mode when the forecaster sees new data when window expands
        "refit" = a new copy of the forecaster is fitted to each training window
        "update" = forecaster is updated with training window data, in sequence provided
        "no-update_params" = fit to first training window, re-used without fit or update
    update_behaviour: str, optional, default = "full_refit"
        one of {"full_refit", "inner_only", "no_update"}
        behaviour of the forecaster when calling update
        "full_refit" = both tuning parameters and inner estimator refit on all data seen
        "inner_only" = tuning parameters are not re-tuned, inner estimator is updated
        "no_update" = neither tuning parameters nor inner estimator are updated
    param_distributions : dict or list of dicts
        Dictionary with parameters names (``str``) as keys and distributions
        or lists of parameters to try. Distributions must provide a ``rvs``
        method for sampling (such as those from scipy.stats.distributions).
        If a list is given, it is sampled uniformly.
        If a list of dicts is given, first a dict is sampled uniformly, and
        then a parameter is sampled using that dict as above.
    n_iter : int, default=10
        Number of parameter settings that are sampled. n_iter trades
        off runtime vs quality of the solution.

    scoring : sktime metric (BaseMetric), str, or callable, optional (default=None)
        scoring metric to use in tuning the forecaster

        * sktime metric objects (BaseMetric) descendants can be searched
        with the ``registry.all_estimators`` search utility,
        for instance via ``all_estimators("metric", as_dataframe=True)``

        * If callable, must have signature
        ``(y_true: 1D np.ndarray, y_pred: 1D np.ndarray) -> float``,
        assuming np.ndarrays being of the same length, and lower being better.
        Metrics in sktime.performance_metrics.forecasting are all of this form.

        * If str, uses registry.resolve_alias to resolve to one of the above.
          Valid strings are valid registry.craft specs, which include
          string repr-s of any BaseMetric object, e.g., "MeanSquaredError()";
          and keys of registry.ALIAS_DICT referring to metrics.

        * If None, defaults to MeanAbsolutePercentageError()

    refit : bool, optional (default=True)
        True = refit the forecaster with the best parameters on the entire data in fit
        False = no refitting takes place. The forecaster cannot be used to predict.
        This is to be used to tune the hyperparameters, and then use the estimator
        as a parameter estimator, e.g., via get_fitted_params or PluginParamsForecaster.
    verbose : int, optional (default=0)
    return_n_best_forecasters: int, default=1
        In case the n best forecaster should be returned, this value can be set
        and the n best forecasters will be assigned to n_best_forecasters_.
        Set return_n_best_forecasters to -1 to return all forecasters.

    random_state : int, RandomState instance or None, default=None
        Pseudo random number generator state used for random uniform sampling
        from lists of possible values instead of scipy.stats distributions.
        Pass an int for reproducible output across multiple
        function calls.

    backend : {"dask", "loky", "multiprocessing", "threading"}, by default "loky".
        Runs parallel evaluate if specified and ``strategy`` is set as "refit".

        - "None": executes loop sequentally, simple list comprehension
        - "loky", "multiprocessing" and "threading": uses ``joblib.Parallel`` loops
        - "joblib": custom and 3rd party ``joblib`` backends, e.g., ``spark``
        - "dask": uses ``dask``, requires ``dask`` package in environment

        Recommendation: Use "dask" or "loky" for parallel evaluate.
        "threading" is unlikely to see speed ups due to the GIL and the serialization
        backend (``cloudpickle``) for "dask" and "loky" is generally more robust
        than the standard ``pickle`` library used in "multiprocessing".

    error_score : "raise" or numeric, default=np.nan
        Value to assign to the score if an exception occurs in estimator fitting. If set
        to "raise", the exception is raised. If a numeric value is given,
        FitFailedWarning is raised.
    tune_by_instance : bool, optional (default=False)
        Whether to tune parameter by each time series instance separately,
        in case of Panel or Hierarchical data passed to the tuning estimator.
        Only applies if time series passed are Panel or Hierarchical.
        If True, clones of the forecaster will be fit to each instance separately,
        and are available in fields of the forecasters_ attribute.
        Has the same effect as applying ForecastByLevel wrapper to self.
        If False, the same best parameter is selected for all instances.
    tune_by_variable : bool, optional (default=False)
        Whether to tune parameter by each time series variable separately,
        in case of multivariate data passed to the tuning estimator.
        Only applies if time series passed are strictly multivariate.
        If True, clones of the forecaster will be fit to each variable separately,
        and are available in fields of the forecasters_ attribute.
        Has the same effect as applying ColumnEnsembleForecaster wrapper to self.
        If False, the same best parameter is selected for all variables.

    backend_params : dict, optional
        additional parameters passed to the backend as config.
        Directly passed to ``utils.parallel.parallelize``.
        Valid keys depend on the value of ``backend``:

        - "None": no additional parameters, ``backend_params`` is ignored
        - "loky", "multiprocessing" and "threading": default ``joblib`` backends
          any valid keys for ``joblib.Parallel`` can be passed here, e.g., ``n_jobs``,
          with the exception of ``backend`` which is directly controlled by ``backend``.
          If ``n_jobs`` is not passed, it will default to ``-1``, other parameters
          will default to ``joblib`` defaults.
        - "joblib": custom and 3rd party ``joblib`` backends, e.g., ``spark``.
          any valid keys for ``joblib.Parallel`` can be passed here, e.g., ``n_jobs``,
          ``backend`` must be passed as a key of ``backend_params`` in this case.
          If ``n_jobs`` is not passed, it will default to ``-1``, other parameters
          will default to ``joblib`` defaults.
        - "dask": any valid keys for ``dask.compute`` can be passed, e.g., ``scheduler``

    Attributes
    ----------
    best_index_ : int
    best_score_: float
        Score of the best model
    best_params_ : dict
        Best parameter values across the parameter grid
    best_forecaster_ : estimator
        Fitted estimator with the best parameters
    cv_results_ : dict
        Results from grid search cross validation
    n_best_forecasters_: list of tuples ("rank", <forecaster>)
        The "rank" is in relation to best_forecaster_
    n_best_scores_: list of float
        The scores of n_best_forecasters_ sorted from best to worst
        score of forecasters
    forecasters_ : pd.DataFramee
        DataFrame with all fitted forecasters and their parameters.
        Only present if tune_by_instance=True or tune_by_variable=True,
        and at least one of the two is applicable.
        In this case, the other attributes are not present in self,
        only in the fields of forecasters_.
    """

    def __init__(
        self,
        forecaster,
        cv,
        param_distributions,
        n_iter=10,
        scoring=None,
        strategy="refit",
        refit=True,
        verbose=0,
        return_n_best_forecasters=1,
        random_state=None,
        backend="loky",
        update_behaviour="full_refit",
        error_score=np.nan,
        tune_by_instance=False,
        tune_by_variable=False,
        backend_params=None,
        n_jobs="deprecated",
    ):
        super().__init__(
            forecaster=forecaster,
            scoring=scoring,
            strategy=strategy,
            refit=refit,
            cv=cv,
            verbose=verbose,
            return_n_best_forecasters=return_n_best_forecasters,
            backend=backend,
            update_behaviour=update_behaviour,
            error_score=error_score,
            tune_by_instance=tune_by_instance,
            tune_by_variable=tune_by_variable,
            backend_params=backend_params,
            n_jobs=n_jobs,
        )
        self.param_distributions = param_distributions
        self.n_iter = n_iter
        self.random_state = random_state

    def _run_search(self, evaluate_candidates):
        """Search n_iter candidates from param_distributions."""
        return evaluate_candidates(
            ParameterSampler(
                self.param_distributions, self.n_iter, random_state=self.random_state
            )
        )

    @classmethod
    def get_test_params(cls, parameter_set="default"):
        """Return testing parameter settings for the estimator.

        Parameters
        ----------
        parameter_set : str, default="default"
            Name of the set of test parameters to return, for use in tests. If no
            special parameters are defined for a value, will return ``"default"`` set.

        Returns
        -------
        params : dict or list of dict
        """
        from sktime.forecasting.naive import NaiveForecaster
        from sktime.forecasting.trend import PolynomialTrendForecaster
        from sktime.performance_metrics.forecasting import MeanAbsolutePercentageError
        from sktime.split import SingleWindowSplitter

        params = {
            "forecaster": NaiveForecaster(strategy="mean"),
            "cv": SingleWindowSplitter(fh=1),
            "param_distributions": {"window_length": [2, 5]},
            "scoring": MeanAbsolutePercentageError(symmetric=True),
        }

        params2 = {
            "forecaster": PolynomialTrendForecaster(),
            "cv": SingleWindowSplitter(fh=1),
            "param_distributions": {"degree": [1, 2]},
            "scoring": MeanAbsolutePercentageError(symmetric=True),
            "update_behaviour": "inner_only",
        }
        params3 = {
            "forecaster": NaiveForecaster(strategy="mean"),
            "cv": SingleWindowSplitter(fh=1),
            "param_distributions": {"window_length": [3, 4]},
            "scoring": "MeanAbsolutePercentageError(symmetric=True)",
            "update_behaviour": "no_update",
        }

        return [params, params2, params3]


class ForecastingSkoptSearchCV(BaseGridSearch):
    """Bayesian search over hyperparameters for a forecaster.

    Experimental: This feature is under development and interface may likely to change.

    Parameters
    ----------
    forecaster : sktime forecaster, BaseForecaster instance or interface compatible
        The forecaster to tune, must implement the sktime forecaster interface.
        sklearn regressors can be used, but must first be converted to forecasters
        via one of the reduction compositors, e.g., via ``make_reduction``
    cv : cross-validation generator or an iterable
        Splitter used for generating validation folds.
        e.g. SlidingWindowSplitter()
    param_distributions : dict or a list of dict/tuple. See below for details.
        1. If dict, a dictionary that represents the search space over the parameters of
        the provided estimator. The keys are parameter names (strings), and the values
        follows the following format. A list to store categorical parameters and a
        tuple for integer and real parameters with the following format
        (int/float, int/float, "prior") e.g (1e-6, 1e-1, "log-uniform").
        2. If a list of dict, each dictionary corresponds to a parameter space,
        following the same structure described in case 1 above. the search will be
        performed sequentially for each parameter space, with the number of samples
        set to n_iter.
        3. If a list of tuple, tuple must contain (dict, int) where the int refers to
        n_iter for that search space. dict must follow the same structure as in case 1.
        This is useful if you want to perform a search with different number of
        iterations for each parameter space.
    n_iter : int, default=10
        Number of parameter settings that are sampled. n_iter trades
        off runtime vs quality of the solution. Consider increasing n_points
        if you want to try more parameter settings in parallel.
    n_points : int, default=1
        Number of parameter settings to sample in parallel.
        If this does not align with n_iter, the last iteration will sample less points

    scoring : sktime metric (BaseMetric), str, or callable, optional (default=None)
        scoring metric to use in tuning the forecaster

        * sktime metric objects (BaseMetric) descendants can be searched
        with the ``registry.all_estimators`` search utility,
        for instance via ``all_estimators("metric", as_dataframe=True)``

        * If callable, must have signature
        ``(y_true: 1D np.ndarray, y_pred: 1D np.ndarray) -> float``,
        assuming np.ndarrays being of the same length, and lower being better.
        Metrics in sktime.performance_metrics.forecasting are all of this form.

        * If str, uses registry.resolve_alias to resolve to one of the above.
          Valid strings are valid registry.craft specs, which include
          string repr-s of any BaseMetric object, e.g., "MeanSquaredError()";
          and keys of registry.ALIAS_DICT referring to metrics.

        * If None, defaults to MeanAbsolutePercentageError()

    optimizer_kwargs: dict, optional
        Arguments passed to Optimizer to control the behaviour of the bayesian search.
        For example, {'base_estimator': 'RF'} would use a Random Forest surrogate
        instead of the default Gaussian Process. Please refer to the ``skopt.Optimizer``
        documentation for more information.
    random_state : int, RandomState instance or None, default=None
        Pseudo random number generator state used for random uniform sampling
        from lists of possible values instead of scipy.stats distributions.
        Pass an int for reproducible output across multiple
        function calls.
    strategy : {"refit", "update", "no-update_params"}, optional, default="refit"
        data ingestion strategy in fitting cv, passed to ``evaluate`` internally
        defines the ingestion mode when the forecaster sees new data when window expands
        "refit" = a new copy of the forecaster is fitted to each training window
        "update" = forecaster is updated with training window data, in sequence provided
        "no-update_params" = fit to first training window, re-used without fit or update
    update_behaviour: str, optional, default = "full_refit"
        one of {"full_refit", "inner_only", "no_update"}
        behaviour of the forecaster when calling update
        "full_refit" = both tuning parameters and inner estimator refit on all data seen
        "inner_only" = tuning parameters are not re-tuned, inner estimator is updated
        "no_update" = neither tuning parameters nor inner estimator are updated
    refit : bool, optional (default=True)
        True = refit the forecaster with the best parameters on the entire data in fit
        False = no refitting takes place. The forecaster cannot be used to predict.
        This is to be used to tune the hyperparameters, and then use the estimator
        as a parameter estimator, e.g., via get_fitted_params or PluginParamsForecaster.
    verbose : int, optional (default=0)
    error_score : "raise" or numeric, default=np.nan
        Value to assign to the score if an exception occurs in estimator fitting. If set
        to "raise", the exception is raised. If a numeric value is given,
        FitFailedWarning is raised.
    return_n_best_forecasters: int, default=1
        In case the n best forecaster should be returned, this value can be set
        and the n best forecasters will be assigned to n_best_forecasters_.
        Set return_n_best_forecasters to -1 to return all forecasters.

    backend : {"dask", "loky", "multiprocessing", "threading"}, by default "loky".
        Runs parallel evaluate if specified and ``strategy`` is set as "refit".

        - "None": executes loop sequentally, simple list comprehension
        - "loky", "multiprocessing" and "threading": uses ``joblib.Parallel`` loops
        - "joblib": custom and 3rd party ``joblib`` backends, e.g., ``spark``
        - "dask": uses ``dask``, requires ``dask`` package in environment

        Recommendation: Use "dask" or "loky" for parallel evaluate.
        "threading" is unlikely to see speed ups due to the GIL and the serialization
        backend (``cloudpickle``) for "dask" and "loky" is generally more robust
        than the standard ``pickle`` library used in "multiprocessing".

    tune_by_instance : bool, optional (default=False)
        Whether to tune parameter by each time series instance separately,
        in case of Panel or Hierarchical data passed to the tuning estimator.
        Only applies if time series passed are Panel or Hierarchical.
        If True, clones of the forecaster will be fit to each instance separately,
        and are available in fields of the forecasters_ attribute.
        Has the same effect as applying ForecastByLevel wrapper to self.
        If False, the same best parameter is selected for all instances.
    tune_by_variable : bool, optional (default=False)
        Whether to tune parameter by each time series variable separately,
        in case of multivariate data passed to the tuning estimator.
        Only applies if time series passed are strictly multivariate.
        If True, clones of the forecaster will be fit to each variable separately,
        and are available in fields of the forecasters_ attribute.
        Has the same effect as applying ColumnEnsembleForecaster wrapper to self.
        If False, the same best parameter is selected for all variables.

    backend_params : dict, optional
        additional parameters passed to the backend as config.
        Directly passed to ``utils.parallel.parallelize``.
        Valid keys depend on the value of ``backend``:

        - "None": no additional parameters, ``backend_params`` is ignored
        - "loky", "multiprocessing" and "threading": default ``joblib`` backends
          any valid keys for ``joblib.Parallel`` can be passed here, e.g., ``n_jobs``,
          with the exception of ``backend`` which is directly controlled by ``backend``.
          If ``n_jobs`` is not passed, it will default to ``-1``, other parameters
          will default to ``joblib`` defaults.
        - "joblib": custom and 3rd party ``joblib`` backends, e.g., ``spark``.
          any valid keys for ``joblib.Parallel`` can be passed here, e.g., ``n_jobs``,
          ``backend`` must be passed as a key of ``backend_params`` in this case.
          If ``n_jobs`` is not passed, it will default to ``-1``, other parameters
          will default to ``joblib`` defaults.
        - "dask": any valid keys for ``dask.compute`` can be passed, e.g., ``scheduler``

    Attributes
    ----------
    best_index_ : int
    best_score_: float
        Score of the best model
    best_params_ : dict
        Best parameter values across the parameter grid
    best_forecaster_ : estimator
        Fitted estimator with the best parameters
    cv_results_ : dict
        Results from grid search cross validation
    n_best_forecasters_: list of tuples ("rank", <forecaster>)
        The "rank" is in relation to best_forecaster_
    n_best_scores_: list of float
        The scores of n_best_forecasters_ sorted from best to worst
        score of forecasters
    forecasters_ : pd.DataFramee
        DataFrame with all fitted forecasters and their parameters.
        Only present if tune_by_instance=True or tune_by_variable=True,
        and at least one of the two is applicable.
        In this case, the other attributes are not present in self,
        only in the fields of forecasters_.

    Examples
    --------
    >>> from sktime.datasets import load_shampoo_sales
    >>> from sktime.forecasting.model_selection import ForecastingSkoptSearchCV
    >>> from sktime.split import ExpandingWindowSplitter
    >>> from sklearn.ensemble import GradientBoostingRegressor
    >>> from sktime.forecasting.compose import make_reduction
    >>> y = load_shampoo_sales()
    >>> fh = [1,2,3,4]
    >>> cv = ExpandingWindowSplitter(fh=fh)
    >>> forecaster = make_reduction(GradientBoostingRegressor(random_state=10))
    >>> param_distributions = {
    ...     "estimator__learning_rate" : (1e-4, 1e-1, "log-uniform"),
    ...     "window_length" : (1, 10, "uniform"),
    ...     "estimator__criterion" : ["friedman_mse", "squared_error"]}
    >>> sscv = ForecastingSkoptSearchCV(
    ...     forecaster=forecaster,
    ...     param_distributions=param_distributions,
    ...     cv=cv,
    ...     n_iter=5,
    ...     random_state=10)  # doctest: +SKIP
    >>> sscv.fit(y)  # doctest: +SKIP
    ForecastingSkoptSearchCV(...)
    >>> y_pred = sscv.predict(fh)  # doctest: +SKIP
    """

    _tags = {
        "authors": ["HazrulAkmal"],
        "maintainers": ["HazrulAkmal"],
        "scitype:y": "both",
        "requires-fh-in-fit": False,
        "handles-missing-data": False,
        "ignores-exogeneous-X": True,
        "capability:pred_int": True,
        "capability:pred_int:insample": True,
        "python_dependencies": ["scikit-optimize"],
        "python_version": ">= 3.6",
        "python_dependencies_alias": {"scikit-optimize": "skopt"},
    }

    def __init__(
        self,
        forecaster,
        cv: BaseSplitter,
        param_distributions: Union[dict, list[dict]],
        n_iter: int = 10,
        n_points: Optional[int] = 1,
        random_state: Optional[int] = None,
        scoring: Optional[list[BaseMetric]] = None,
        optimizer_kwargs: Optional[dict] = None,
        strategy: Optional[str] = "refit",
        refit: bool = True,
        verbose: int = 0,
        return_n_best_forecasters: int = 1,
        backend: str = "loky",
        update_behaviour: str = "full_refit",
        error_score=np.nan,
        tune_by_instance=False,
        tune_by_variable=False,
        backend_params=None,
        n_jobs="deprecated",
    ):
        self.param_distributions = param_distributions
        self.n_iter = n_iter
        self.n_points = n_points
        self.random_state = random_state
        self.optimizer_kwargs = optimizer_kwargs
        super().__init__(
            forecaster=forecaster,
            scoring=scoring,
            strategy=strategy,
            refit=refit,
            cv=cv,
            verbose=verbose,
            return_n_best_forecasters=return_n_best_forecasters,
            backend=backend,
            update_behaviour=update_behaviour,
            error_score=error_score,
            tune_by_instance=tune_by_instance,
            tune_by_variable=tune_by_variable,
            backend_params=backend_params,
            n_jobs=n_jobs,
        )

    def _fit(self, y, X=None, fh=None):
        """Run fit with all sets of parameters."""
        self._check_cv = check_cv(self.cv)
        self._check_scoring = check_scoring(self.scoring, obj=self)
        scoring_name = f"test_{self._check_scoring.name}"
        self._check_search_space(self.param_distributions)
        self.cv_results_ = pd.DataFrame()

        self._run_search(y, X)

        # Rank results, according to whether greater is better for the given scoring.
        self.cv_results_[f"rank_{scoring_name}"] = self.cv_results_.loc[
            :, f"mean_{scoring_name}"
        ].rank(ascending=self._check_scoring.get_tag("lower_is_better"))

        results = self.cv_results_
        # Select best parameters.
        self.best_index_ = results.loc[:, f"rank_{scoring_name}"].argmin()
        # Raise error if all fits in evaluate failed because all score values are NaN.
        if self.best_index_ == -1:
            raise NotFittedError(
                f"""All fits of forecaster failed,
                set error_score='raise' to see the exceptions.
                Failed forecaster: {self.forecaster}"""
            )
        self.best_score_ = results.loc[self.best_index_, f"mean_{scoring_name}"]
        self.best_params_ = results.loc[self.best_index_, "params"]
        self.best_forecaster_ = self.forecaster.clone().set_params(**self.best_params_)

        # Refit model with best parameters.
        if self.refit:
            self.best_forecaster_.fit(y, X, fh)

        # Sort values according to rank
        results = results.sort_values(
            by=f"rank_{scoring_name}",
            ascending=True,
        )

        # Select n best forecaster
        self.n_best_forecasters_ = []
        self.n_best_scores_ = []
        for i in range(self.return_n_best_forecasters):
            params = results["params"].iloc[i]
            rank = results[f"rank_{scoring_name}"].iloc[i]
            rank = str(int(rank))
            forecaster = self.forecaster.clone().set_params(**params)
            # Refit model with best parameters.
            if self.refit:
                forecaster.fit(y, X, fh)
            self.n_best_forecasters_.append((rank, forecaster))
            # Save score
            score = results[f"mean_{scoring_name}"].iloc[i]
            self.n_best_scores_.append(score)

        return self

    def _run_search(self, y, X=None, fh=None):
        """Search n_iter candidates from param_distributions.

        Parameters
        ----------
        y : time series in sktime compatible data container format
            Target time series to which to fit the forecaster.
        X : time series in sktime compatible format, optional (default=None)
            Exogenous variables.
        fh : int, list, np.array or ForecastingHorizon, optional (default=None)
        """
        # check if space is a single dict, convert to list if so
        param_distributions = self.param_distributions
        if isinstance(param_distributions, dict):
            param_distributions = [param_distributions]

        if self.optimizer_kwargs is None:
            self.optimizer_kwargs_ = {}
        else:
            self.optimizer_kwargs_ = dict(self.optimizer_kwargs)
        self.optimizer_kwargs_["random_state"] = self.random_state

        optimizers = []
        mappings = []
        for search_space in param_distributions:
            if isinstance(search_space, tuple):
                search_space = search_space[0]

            # hacky approach to handle unhashable type objects
            if "forecaster" in search_space:
                forecasters = search_space.get("forecaster")
                mapping = {
                    num: estimator for num, estimator in enumerate(forecasters)
                }  # noqa
                search_space["forecaster"] = list(mapping.keys())
                mappings.append(mapping)
            else:
                mappings.append(None)

            optimizers.append(self._create_optimizer(search_space))
        self.optimizers_ = optimizers  # will save the states of the optimizers

        if self.verbose > 0:
            n_candidates = self.n_iter
            n_splits = self.cv.get_n_splits(y)
            print(  # noqa
                "Fitting {} folds for each of {} candidates,"
                " totalling {} fits".format(
                    n_splits, n_candidates, n_candidates * n_splits
                )
            )

        # Run sequential search by iterating through each optimizer and evaluates
        # the search space iteratively until all n_iter candidates are evaluated.
        for num, (search_space, optimizer) in enumerate(
            zip(param_distributions, optimizers)
        ):
            # if search subspace n_iter is provided, use it otherwise use self.n_iter
            if isinstance(search_space, tuple):
                n_iter = search_space[1]
            else:
                n_iter = self.n_iter

            # iterations for each search space
            while n_iter > 0:
                # when n_iter < n_points points left for evaluation
                n_points_adjusted = min(n_iter, self.n_points)
                self._evaluate_step(
                    y,
                    X,
                    optimizer,
                    n_points=n_points_adjusted,
                    mapping=mappings[num],
                )
                n_iter -= self.n_points
            # reset n_iter for next search space
            n_iter = self.n_iter

    def _evaluate_step(self, y, X, optimizer, n_points, mapping=None):
        """Evaluate a candidate parameter set at each iteration.

        Parameters
        ----------
        y : time series in sktime compatible data container format
            Target time series to which to fit the forecaster.
        X : time series in sktime compatible format, optional (default=None)
            Exogenous variables.
        optimizer : skopt.Optimizer
            Optimizer instance.
        n_points : int
            Number of candidate parameter combination to evaluate at each step.
            if n_points=2, then the two candidate parameter combinations are evaluated
            e.g {'sp': 1, 'strategy':'last'} and {'sp': 2, 'strategy': 'mean'}.
        mapping : dict, optional (default=None)
            Mapping of forecaster to estimator instance.
        """
        # Get a list of dimension parameter space with name from optimizer
        dimensions = optimizer.space.dimensions
        test_score_name = f"test_{self._check_scoring.name}"

        # Set meta variables for parallelization.
        meta = {}
        meta["forecaster"] = self.forecaster
        meta["y"] = y
        meta["X"] = X
        meta["mapping"] = mapping
        meta["cv"] = self._check_cv
        meta["strategy"] = self.strategy
        meta["scoring"] = self._check_scoring
        meta["error_score"] = self.error_score
        meta["test_score_name"] = test_score_name
        meta["dimensions"] = dimensions

        candidate_params = optimizer.ask(n_points=n_points)

        out = parallelize(
            fun=_fit_and_score_skopt,
            iter=candidate_params,
            meta=meta,
            backend=self.backend,
            backend_params=self.backend_params,
        )

        # fetch the mean evaluation metrics and feed them back to optimizer
        results_df = pd.DataFrame(out)
        # as the optimizer is minimising a score,
        # we need to negate the score if higher_is_better
        mean_test_score = results_df["mean_" + test_score_name]
        if self._check_scoring.get_tag("lower_is_better"):
            scores = list(mean_test_score)
        else:
            scores = list(-mean_test_score)
        # Update optimizer with evaluation metrics.
        optimizer.tell(candidate_params, scores)
        # keep updating the cv_results_ attribute by concatenating the result dataframe
        self.cv_results_ = pd.concat([self.cv_results_, results_df], ignore_index=True)

        try:
            assert len(out) >= 1
        except AssertionError:
            raise ValueError(
                "No fits were performed. "
                "Was the CV iterator empty? "
                "Were there no candidates?"
            )

    def _create_optimizer(self, params_space):
        """Instantiate optimizer for a search parameter space.

        Responsible for initialising optimizer with the correct parameters
        names and values.

        Parameters
        ----------
        params_space : dict
            Dictionary with parameters names (string) as keys and the values are
            instances of skopt.space.Dimension (Real, Integer, or Categorical)

        Returns
        -------
        optimizer : skopt.Optimizer
        """
        from skopt.optimizer import Optimizer
        from skopt.utils import dimensions_aslist

        kwargs = self.optimizer_kwargs_.copy()
        # convert params space to a list ordered by the key name
        kwargs["dimensions"] = dimensions_aslist(params_space)
        dimensions_name = list(sorted(params_space.keys()))
        optimizer = Optimizer(**kwargs)
        # set the name of the dimensions if not set
        for i in range(len(optimizer.space.dimensions)):
            if optimizer.space.dimensions[i].name is not None:
                continue
            optimizer.space.dimensions[i].name = dimensions_name[i]

        return optimizer

    def _check_search_space(self, search_space):
        """Check whether the search space argument is correct.

        from skopt.BayesSearchCV._check_search_space
        """
        from skopt.space import check_dimension

        if len(search_space) == 0:
            raise ValueError(
                "The search_spaces parameter should contain at least one"
                "non-empty search space, got %s" % search_space
            )

        # check if space is a single dict, convert to list if so
        if isinstance(search_space, dict):
            search_space = [search_space]

        # check if the structure of the space is proper
        if isinstance(search_space, list):
            # convert to just a list of dicts
            dicts_only = []

            # 1. check the case when a tuple of space, n_iter is provided
            for elem in search_space:
                if isinstance(elem, tuple):
                    if len(elem) != 2:
                        raise ValueError(
                            "All tuples in list of search spaces should have"
                            "length 2, and contain (dict, int), got %s" % elem
                        )
                    subspace, n_iter = elem

                    if (not isinstance(n_iter, int)) or n_iter < 0:
                        raise ValueError(
                            "Number of iterations in search space should be"
                            "positive integer, got %s in tuple %s " % (n_iter, elem)
                        )

                    # save subspaces here for further checking
                    dicts_only.append(subspace)
                elif isinstance(elem, dict):
                    dicts_only.append(elem)
                else:
                    raise TypeError(
                        "A search space should be provided as a dict or"
                        "tuple (dict, int), got %s" % elem
                    )

            # 2. check all the dicts for correctness of contents
            for subspace in dicts_only:
                for params_name, param_value in subspace.items():
                    if params_name != "forecaster":
                        check_dimension(param_value)
        else:
            raise TypeError(
                "Search space should be provided as a dict or list of dict,"
                "got %s" % search_space
            )

    @classmethod
    def get_test_params(cls, parameter_set="default"):
        """Return testing parameter settings for the estimator.

        Parameters
        ----------
        parameter_set : str, default="default"
            Name of the set of test parameters to return, for use in tests. If no
            special parameters are defined for a value, will return ``"default"`` set.

        Returns
        -------
        params : dict or list of dict
        """
        from sktime.forecasting.naive import NaiveForecaster
        from sktime.forecasting.trend import PolynomialTrendForecaster
        from sktime.performance_metrics.forecasting import MeanAbsolutePercentageError
        from sktime.split import SingleWindowSplitter

        params = {
            "forecaster": NaiveForecaster(strategy="mean"),
            "cv": SingleWindowSplitter(fh=1),
            "param_distributions": {"window_length": [2, 5]},
            "scoring": MeanAbsolutePercentageError(symmetric=True),
            "n_iter": 1,
        }

        params2 = {
            "forecaster": PolynomialTrendForecaster(),
            "cv": SingleWindowSplitter(fh=1),
            "param_distributions": {"degree": [1, 2]},
            "scoring": MeanAbsolutePercentageError(symmetric=True),
            "update_behaviour": "inner_only",
            "n_iter": 1,
        }

        return [params, params2]


def _fit_and_score_skopt(params, meta):
    from skopt.utils import use_named_args

    y = meta["y"]
    X = meta["X"]
    cv = meta["cv"]
    mapping = meta["mapping"]
    strategy = meta["strategy"]
    scoring = meta["scoring"]
    error_score = meta["error_score"]
    dimensions = meta["dimensions"]
    test_score_name = meta["test_score_name"]

    @use_named_args(dimensions)  # decorator to convert candidate param list to dict
    def _fit_and_score(**params):
        # Clone forecaster.
        forecaster = meta["forecaster"].clone()

        # map forecaster back to estimator instance
        if "forecaster" in params:
            params["forecaster"] = mapping[params["forecaster"]]

        # Set parameters.
        forecaster.set_params(**params)

        # Evaluate.
        out = evaluate(
            forecaster=forecaster,
            cv=cv,
            y=y,
            X=X,
            strategy=strategy,
            scoring=scoring,
            error_score=error_score,
        )

        # Filter columns.
        out = out.filter(
            items=[test_score_name, "fit_time", "pred_time"],
            axis=1,
        )

        # Aggregate results.
        out = out.mean()
        out = out.add_prefix("mean_")

        # Add parameters to output table.
        out["params"] = params

        return out

    return _fit_and_score(params)


class ForecastingOptunaSearchCV(BaseGridSearch):
    """Perform Optuna search cross-validation to find optimal model hyperparameters.

    Experimental: This feature is under development and interfaces may change.

    In ``fit``, this estimator uses the ``optuna`` base search algorithm
    applied to the ``sktime`` ``evaluate`` benchmarking output.

    ``param_grid`` is used to parametrize the search space, over parameters of
    the passed ``forecaster``, via ``set_params``.

    The remaining parameters are passed directly to ``evaluate``, to obtain
    the primary optimization outcome as the aggregate ``scoring`` metric specified
    on the evaluation schema.

    Parameters
    ----------
    forecaster : sktime forecaster, BaseForecaster instance or interface compatible
        The forecaster to tune, must implement the sktime forecaster interface.
        sklearn regressors can be used, but must first be converted to forecasters
        via one of the reduction compositors, e.g., via ``make_reduction``
    cv : cross-validation generator or an iterable
        Splitter used for generating validation folds.
        e.g. ExpandingWindowSplitter()
    param_grid : dict of optuna samplers
        Dictionary with parameters names as keys and lists of parameter distributions
        from which to sample parameter values.
        e.g. {"forecaster": optuna.distributions.CategoricalDistribution(
        (STLForecaster(), ThetaForecaster())}
    scoring : sktime metric (BaseMetric), str, or callable, optional (default=None)
        scoring metric to use in tuning the forecaster

        * sktime metric objects (BaseMetric) descendants can be searched
        with the ``registry.all_estimators`` search utility,
        for instance via ``all_estimators("metric", as_dataframe=True)``

        * If callable, must have signature
        ``(y_true: 1D np.ndarray, y_pred: 1D np.ndarray) -> float``,
        assuming np.ndarrays being of the same length, and lower being better.
        Metrics in sktime.performance_metrics.forecasting are all of this form.

        * If str, uses registry.resolve_alias to resolve to one of the above.
        Valid strings are valid registry.craft specs, which include
        string repr-s of any BaseMetric object, e.g., "MeanSquaredError()";
        and keys of registry.ALIAS_DICT referring to metrics.

        * If None, defaults to MeanAbsolutePercentageError()

    strategy : {"refit", "update", "no-update_params"}, optional, default="refit"
        data ingestion strategy in fitting cv, passed to ``evaluate`` internally
        defines the ingestion mode when the forecaster sees new data when window expands
        "refit" = a new copy of the forecaster is fitted to each training window
        "update" = forecaster is updated with training window data, in sequence provided
        "no-update_params" = fit to first training window, re-used without fit or update
    refit : bool, default=True
        Refit an estimator using the best found parameters on the whole dataset.
    verbose : int, default=0
        Controls the verbosity: the higher, the more messages.
    return_n_best_forecasters : int, default=1
        Number of best forecasters to return.
    backend : str, default="loky"
        Backend to use when running the fit.
    update_behaviour : str, default="full_refit"
        Determines how to update the forecaster during fitting.
    error_score : 'raise' or numeric, default=np.nan
        Value to assign to the score if an error occurs in estimator fitting.
    n_evals : int, default=100
        Number of parameter settings that are sampled. n_iter trades
        off runtime vs quality of the solution.

    Attributes
    ----------
    best_index_ : int
    best_score_: float
        Score of the best model
    best_params_ : dict
        Best parameter values across the parameter grid
    best_forecaster_ : estimator
        Fitted estimator with the best parameters
    cv_results_ : dict
        Results from grid search cross validation
    n_best_forecasters_: list of tuples ("rank", <forecaster>)
        The "rank" is in relation to best_forecaster_
    n_best_scores_: list of float
        The scores of n_best_forecasters_ sorted from best to worst
        score of forecasters

    Examples
    --------
    >>> from sktime.forecasting.model_selection import (
    ...     ForecastingOptunaSearchCV,
    ...     )
    >>> from sktime.datasets import load_shampoo_sales
    >>> import warnings
    >>> warnings.simplefilter(action="ignore", category=FutureWarning)
    >>> from sktime.forecasting.base import ForecastingHorizon
    >>> from sktime.split import ExpandingWindowSplitter
    >>> from sktime.split import temporal_train_test_split
    >>> from sklearn.preprocessing import MinMaxScaler, RobustScaler
    >>> from sktime.forecasting.compose import TransformedTargetForecaster
    >>> from sktime.transformations.series.adapt import TabularToSeriesAdaptor
    >>> from sktime.transformations.series.detrend import Deseasonalizer, Detrender
    >>> from sktime.forecasting.naive import NaiveForecaster
    >>> from sktime.forecasting.theta import ThetaForecaster
    >>> from sktime.forecasting.trend import STLForecaster
    >>> import optuna
    >>> from  optuna.distributions import CategoricalDistribution

    >>> y = load_shampoo_sales()
    >>> y_train, y_test = temporal_train_test_split(y=y, test_size=6)
    >>> fh = ForecastingHorizon(y_test.index, is_relative=False).to_relative(
    >>> cutoff=y_train.index[-1]
    ...     )
    >>> cv = ExpandingWindowSplitter(fh=fh, initial_window=24, step_length=1)
    >>> forecaster = TransformedTargetForecaster(
    >>> steps=[
    ...     ("detrender", Detrender()),
    ...     ("deseasonalizer", Deseasonalizer()),
    ...     ("scaler", TabularToSeriesAdaptor(RobustScaler())),
    ...     ("minmax2", TabularToSeriesAdaptor(MinMaxScaler((1, 10)))),
    ...     ("forecaster", NaiveForecaster()),
    ...     ]
    ...     )
    >>> param_grid = {
    ...     "scaler__transformer__with_scaling": CategoricalDistribution(
    ...          (True, False)
    ...     ),
    "forecaster": CategoricalDistribution(
    ...     (STLForecaster(), ThetaForecaster())
    ...     ),
    ...     }
    >>> gscv = ForecastingOptunaSearchCV(
    ...     forecaster=forecaster,
    ...     param_grid=param_grid,
    ...     cv=cv,
    ...     n_evals=10,
    ...     )
    >>> gscv.fit(y)
    >>> print(f"{gscv.best_params_=}")
    """

    _tags = {
        "authors": ["gareth-brown-86", "mk406"],
        "maintainers": ["gareth-brown-86", "mk406"],
        "scitype:y": "both",
        "requires-fh-in-fit": False,
        "handles-missing-data": False,
        "ignores-exogeneous-X": True,
        "capability:pred_int": True,
        "capability:pred_int:insample": True,
        "python_dependencies": ["optuna"],
        "python_version": ">= 3.6",
    }

    def __init__(
        self,
        forecaster,
        cv,
        param_grid,
        scoring=None,
        strategy="refit",
        refit=True,
        verbose=0,
        return_n_best_forecasters=1,
        backend="loky",
        update_behaviour="full_refit",
        error_score=np.nan,
        n_evals=100,
    ):
        super().__init__(
            forecaster=forecaster,
            scoring=scoring,
            refit=refit,
            cv=cv,
            strategy=strategy,
            verbose=verbose,
            return_n_best_forecasters=return_n_best_forecasters,
            backend=backend,
            update_behaviour=update_behaviour,
            error_score=error_score,
        )
        self.param_grid = param_grid
        self.n_evals = n_evals

        warn(
            "ForecastingOptunaSearchCV is experimental, and interfaces may change. "
            "User feedback and suggestions for future development "
            "are appreciated in issue #6618 here: "
            "https://github.com/sktime/sktime/issues/6618",
            obj=self,
            stacklevel=2,
        )

    def _fit(self, y, X=None, fh=None):
        cv = check_cv(self.cv)
        scoring = check_scoring(self.scoring, obj=self)
        scoring_name = f"test_{scoring.name}"

        if not isinstance(self.param_grid, (Mapping, Iterable)):
            raise TypeError(
                "Parameter distribution is not a dict or a list,"
                f" got: {self.param_grid!r} of type "
                f"{type(self.param_grid).__name__}"
            )

        if isinstance(self.param_grid, Mapping):
            # wrap dictionary in a singleton list to support either dict
            # or list of dicts
            self._param_grid = [self.param_grid]
        else:
            self._param_grid = self.param_grid

        results = self._run_search(
            y,
            X,
            cv,
            scoring,
            scoring_name,
        )

        results[f"rank_{scoring_name}"] = results["value"].rank(
            ascending=scoring.get_tag("lower_is_better")
        )
        self.cv_results_ = results
        self.best_index_ = results["value"].idxmin()
        if self.best_index_ == -1:
            raise NotFittedError(
                f"""All fits of forecaster failed,
                set error_score='raise' to see the exceptions.
                Failed forecaster: {self.forecaster}"""
            )
        self.best_score_ = results.loc[self.best_index_, "value"]
        self.best_params_ = results.loc[self.best_index_, "params"]
        self.best_forecaster_ = self.forecaster.clone().set_params(**self.best_params_)

        if self.refit:
            self.best_forecaster_.fit(y, X, fh)

        results = results.sort_values(
            by="value", ascending=scoring.get_tag("lower_is_better")
        )
        self.n_best_forecasters_ = []
        self.n_best_scores_ = []
        for i in range(self.return_n_best_forecasters):
            params = results["params"].iloc[i]
            rank = results[f"rank_{scoring_name}"].iloc[i]
            rank = str(int(rank))
            forecaster = self.forecaster.clone().set_params(**params)
            if self.refit:
                forecaster.fit(y, X, fh)
            self.n_best_forecasters_.append((rank, forecaster))
            score = results["value"].iloc[i]
            self.n_best_scores_.append(score)

        return self

    @classmethod
    def get_test_params(cls, parameter_set="default"):
        """Return testing parameter settings for the estimator.

        Parameters
        ----------
        parameter_set : str, default="default"
            Name of the set of test parameters to return, for use in tests. If no
            special parameters are defined for a value, will return ``"default"`` set.

        Returns
        -------
        params : dict or list of dict
        """
        from sktime.utils.dependencies import _check_soft_dependencies

        if not _check_soft_dependencies("optuna", severity="none"):
            return {
                "forecaster": "foo",
                "cv": "bar",
                "param_grid": "foobar",
                "scoring": "barfoo",
            }

        from optuna.distributions import CategoricalDistribution

        from sktime.forecasting.naive import NaiveForecaster
        from sktime.forecasting.trend import PolynomialTrendForecaster
        from sktime.performance_metrics.forecasting import (
            MeanAbsolutePercentageError,
            mean_absolute_percentage_error,
        )
        from sktime.split import SingleWindowSplitter

        params = {
            "forecaster": NaiveForecaster(strategy="mean"),
            "cv": SingleWindowSplitter(fh=1),
            "param_grid": {"window_length": CategoricalDistribution((2, 5))},
            "scoring": MeanAbsolutePercentageError(symmetric=True),
        }
        params2 = {
            "forecaster": PolynomialTrendForecaster(),
            "cv": SingleWindowSplitter(fh=1),
            "param_grid": {"degree": CategoricalDistribution((1, 2))},
            "scoring": mean_absolute_percentage_error,
            "update_behaviour": "inner_only",
        }
        params3 = {
            "forecaster": NaiveForecaster(strategy="mean"),
            "cv": SingleWindowSplitter(fh=1),
            "param_grid": {"window_length": CategoricalDistribution((3, 4))},
            "scoring": "MeanAbsolutePercentageError(symmetric=True)",
            "update_behaviour": "no_update",
        }
        return [params, params2, params3]

    def _get_score(self, out, scoring_name):
        return out[f"mean_{scoring_name}"]

    def _run_search(self, y, X, cv, scoring, scoring_name):
        import optuna

        all_results = []  # List to store results from all parameter grids

        for (
            param_grid_dict
        ) in self._param_grid:  # Assuming self._param_grid is now a list of dicts
            study = optuna.create_study(direction="minimize")
            meta = {}
            meta["forecaster"] = self.forecaster
            meta["y"] = y
            meta["X"] = X
            meta["cv"] = cv
            meta["strategy"] = self.strategy
            meta["scoring"] = scoring
            meta["error_score"] = self.error_score
            meta["scoring_name"] = scoring_name
            for _ in range(self.n_evals):
                trial = study.ask(param_grid_dict)
                params = {
                    name: trial.params[name] for name, v in param_grid_dict.items()
                }

                out = _fit_and_score(params, meta)

                study.tell(trial, self._get_score(out, scoring_name))

            params_list = [trial.params for trial in study.trials]

            results = study.trials_dataframe()

            # Add the parameters as a new column to the DataFrame
            results["params"] = params_list
            all_results.append(results)  # Append the results DataFrame to the list

        # Combine all results into a single DataFrame
        combined_results = pd.concat(all_results, ignore_index=True)
        return combined_results<|MERGE_RESOLUTION|>--- conflicted
+++ resolved
@@ -10,11 +10,7 @@
     "ForecastingOptunaSearchCV",
 ]
 
-<<<<<<< HEAD
-from collections.abc import Iterable, Mapping, Sequence
-=======
 from collections.abc import Sequence
->>>>>>> baa1c203
 from typing import Optional, Union
 
 import numpy as np
