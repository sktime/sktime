--- conflicted
+++ resolved
@@ -1,13 +1,6 @@
 #!/usr/bin/env python3 -u
 # coding: utf-8
-<<<<<<< HEAD
-<<<<<<< HEAD
-=======
 # copyright: sktime developers, BSD-3-Clause License (see LICENSE file)
->>>>>>> 67c56be8b1e838f2628df829946f795b7dba9aed
-=======
-# copyright: sktime developers, BSD-3-Clause License (see LICENSE file)
->>>>>>> f29b45e0
 
 __author__ = ["Markus Löning"]
 __all__ = ["ForecastingGridSearchCV"]
@@ -24,17 +17,8 @@
 import pandas as pd
 from scipy.stats import rankdata
 from sklearn.base import clone
-<<<<<<< HEAD
-<<<<<<< HEAD
-from sklearn.model_selection import check_cv, ParameterGrid
-=======
 from sklearn.model_selection import ParameterGrid
 from sklearn.model_selection import check_cv
->>>>>>> 67c56be8b1e838f2628df829946f795b7dba9aed
-=======
-from sklearn.model_selection import ParameterGrid
-from sklearn.model_selection import check_cv
->>>>>>> f29b45e0
 from sklearn.model_selection._search import _check_param_grid
 from sklearn.model_selection._validation import _aggregate_score_dicts
 from sklearn.utils.metaestimators import if_delegate_has_method
@@ -42,13 +26,6 @@
 from sktime.exceptions import NotFittedError
 from sktime.forecasting.base._base import BaseForecaster
 from sktime.forecasting.base._base import DEFAULT_ALPHA
-<<<<<<< HEAD
-<<<<<<< HEAD
-from sktime.utils.validation.forecasting import check_cv
-=======
->>>>>>> 67c56be8b1e838f2628df829946f795b7dba9aed
-=======
->>>>>>> f29b45e0
 from sktime.utils.validation.forecasting import check_scoring
 from sktime.utils.validation.forecasting import check_y
 
@@ -56,14 +33,6 @@
 def _score(y_test, y_pred, scorer):
     """Evaluate forecasts"""
     if not isinstance(y_pred, pd.Series):
-<<<<<<< HEAD
-<<<<<<< HEAD
-        raise NotImplementedError("multi-step forecasting horizons with multiple cutoffs/windows are not supported yet")
-
-    # select only test points for which we have made predictions
-    if not np.all(np.isin(y_pred.index, y_test.index)):
-        raise IndexError(f"Predicted time points are not in test set")
-=======
         raise NotImplementedError(
             "multi-step forecasting horizons with multiple cutoffs/windows "
             "are not supported yet")
@@ -71,16 +40,6 @@
     # select only test points for which we have made predictions
     if not np.all(np.isin(y_pred.index, y_test.index)):
         raise IndexError("Predicted time points are not in test set")
->>>>>>> 67c56be8b1e838f2628df829946f795b7dba9aed
-=======
-        raise NotImplementedError(
-            "multi-step forecasting horizons with multiple cutoffs/windows "
-            "are not supported yet")
-
-    # select only test points for which we have made predictions
-    if not np.all(np.isin(y_pred.index, y_test.index)):
-        raise IndexError("Predicted time points are not in test set")
->>>>>>> f29b45e0
     y_test = y_test.loc[y_pred.index]
 
     scores = {name: func(y_test, y_pred) for name, func in scorer.items()}
@@ -197,17 +156,8 @@
 
 class BaseGridSearch(BaseForecaster):
 
-<<<<<<< HEAD
-<<<<<<< HEAD
-    def __init__(self, forecaster, cv, n_jobs=None, pre_dispatch=None, refit=False, scoring=None, verbose=0,
-=======
     def __init__(self, forecaster, cv, n_jobs=None, pre_dispatch=None,
                  refit=False, scoring=None, verbose=0,
->>>>>>> 67c56be8b1e838f2628df829946f795b7dba9aed
-=======
-    def __init__(self, forecaster, cv, n_jobs=None, pre_dispatch=None,
-                 refit=False, scoring=None, verbose=0,
->>>>>>> f29b45e0
                  error_score=None, return_train_score=None):
         self.forecaster = forecaster
         self.cv = cv
@@ -225,13 +175,8 @@
         """Call predict on the forecaster with the best found parameters.
         """
         self.check_is_fitted("update")
-<<<<<<< HEAD
-<<<<<<< HEAD
-        self.best_forecaster_.update(y_new, X_new=X_new, update_params=update_params)
-=======
         self.best_forecaster_.update(y_new, X_new=X_new,
                                      update_params=update_params)
->>>>>>> f29b45e0
         return self
 
     @if_delegate_has_method(delegate=("best_forecaster_", "forecaster"))
@@ -250,66 +195,17 @@
             alpha=alpha)
 
     @if_delegate_has_method(delegate=("best_forecaster_", "forecaster"))
-<<<<<<< HEAD
-    def update_predict_single(self, y_new, fh=None, X=None, update_params=False, return_pred_int=False,
-=======
-        self.best_forecaster_.update(y_new, X_new=X_new,
-                                     update_params=update_params)
-        return self
-
-    @if_delegate_has_method(delegate=("best_forecaster_", "forecaster"))
-    def update_predict(self, y_test, cv=None, X_test=None, update_params=False,
-                       return_pred_int=False,
-                       alpha=DEFAULT_ALPHA):
-        """Call update_predict on the forecaster with the best found
-        parameters.
-        """
-        self.check_is_fitted("update_predict")
-        return self.best_forecaster_.update_predict(
-            y_test, cv=cv,
-            X_test=X_test,
-            update_params=update_params,
-            return_pred_int=return_pred_int,
-            alpha=alpha)
-
-    @if_delegate_has_method(delegate=("best_forecaster_", "forecaster"))
     def update_predict_single(self, y_new, fh=None, X=None,
                               update_params=False, return_pred_int=False,
->>>>>>> 67c56be8b1e838f2628df829946f795b7dba9aed
-=======
-    def update_predict_single(self, y_new, fh=None, X=None,
-                              update_params=False, return_pred_int=False,
->>>>>>> f29b45e0
                               alpha=DEFAULT_ALPHA):
         """Call predict on the forecaster with the best found parameters.
         """
         self.check_is_fitted("update_predict_single")
-<<<<<<< HEAD
-<<<<<<< HEAD
-        return self.best_forecaster_.update_predict_single(y_new, fh=fh, X=X, update_params=update_params,
-                                                           return_pred_int=return_pred_int, alpha=alpha)
-=======
         return self.best_forecaster_.update_predict_single(
             y_new, fh=fh, X=X,
             update_params=update_params,
             return_pred_int=return_pred_int,
             alpha=alpha)
->>>>>>> f29b45e0
-
-    @if_delegate_has_method(delegate=("best_forecaster_", "forecaster"))
-    def predict(self, fh=None, X=None, return_pred_int=False,
-                alpha=DEFAULT_ALPHA):
-        """Call predict on the forecaster with the best found parameters.
-        """
-        self.check_is_fitted("predict")
-<<<<<<< HEAD
-        return self.best_forecaster_.predict(fh=fh, X=X, return_pred_int=return_pred_int, alpha=alpha)
-=======
-        return self.best_forecaster_.update_predict_single(
-            y_new, fh=fh, X=X,
-            update_params=update_params,
-            return_pred_int=return_pred_int,
-            alpha=alpha)
 
     @if_delegate_has_method(delegate=("best_forecaster_", "forecaster"))
     def predict(self, fh=None, X=None, return_pred_int=False,
@@ -320,12 +216,6 @@
         return self.best_forecaster_.predict(fh=fh, X=X,
                                              return_pred_int=return_pred_int,
                                              alpha=alpha)
->>>>>>> 67c56be8b1e838f2628df829946f795b7dba9aed
-=======
-        return self.best_forecaster_.predict(fh=fh, X=X,
-                                             return_pred_int=return_pred_int,
-                                             alpha=alpha)
->>>>>>> f29b45e0
 
     @if_delegate_has_method(delegate=("best_forecaster_", "forecaster"))
     def transform(self, y, **transform_params):
@@ -361,17 +251,8 @@
         return self.best_forecaster_.inverse_transform(y)
 
     def score(self, y_test, fh=None, X=None):
-<<<<<<< HEAD
-<<<<<<< HEAD
-        """Returns the score on the given data, if the forecaster has been refit.
-=======
         """Returns the score on the given data, if the forecaster has been
         refit.
->>>>>>> 67c56be8b1e838f2628df829946f795b7dba9aed
-=======
-        """Returns the score on the given data, if the forecaster has been
-        refit.
->>>>>>> f29b45e0
         This uses the score defined by ``scoring`` where provided, and the
         ``best_forecaster_.score`` method otherwise.
         Parameters
@@ -439,17 +320,8 @@
 
         for scorer_name, scorer in scorers.items():
             # Computed the (weighted) mean and std for test scores alone
-<<<<<<< HEAD
-<<<<<<< HEAD
-            _store("test_%s" % scorer_name, test_scores[scorer_name], rank=True,
-=======
             _store("test_%s" % scorer_name, test_scores[scorer_name],
                    rank=True,
->>>>>>> 67c56be8b1e838f2628df829946f795b7dba9aed
-=======
-            _store("test_%s" % scorer_name, test_scores[scorer_name],
-                   rank=True,
->>>>>>> f29b45e0
                    greater_is_better=scorer.greater_is_better)
 
         return results
@@ -461,17 +333,8 @@
             if not self.refit:
                 raise NotFittedError("This %s instance was initialized "
                                      "with refit=False. %s is "
-<<<<<<< HEAD
-<<<<<<< HEAD
-                                     "available only after refitting on the best "
-=======
                                      "available only after refitting on the "
                                      "best "
->>>>>>> 67c56be8b1e838f2628df829946f795b7dba9aed
-=======
-                                     "available only after refitting on the "
-                                     "best "
->>>>>>> f29b45e0
                                      "parameters. You can refit an forecaster "
                                      "manually using the ``best_params_`` "
                                      "attribute"
@@ -525,18 +388,8 @@
             if self.verbose > 0:
                 n_splits = cv.get_n_splits(y_train)
                 print("Fitting {0} folds for each of {1} candidates,"
-<<<<<<< HEAD
-<<<<<<< HEAD
-                      " totalling {2} fits".format(
-                    n_splits, n_candidates, n_candidates * n_splits))
-=======
                       " totalling {2} fits".format(n_splits, n_candidates,
                                                    n_candidates * n_splits))
->>>>>>> 67c56be8b1e838f2628df829946f795b7dba9aed
-=======
-                      " totalling {2} fits".format(n_splits, n_candidates,
-                                                   n_candidates * n_splits))
->>>>>>> f29b45e0
 
             out = []
             for parameters in candidate_params:
@@ -573,14 +426,6 @@
             self.best_index_]
         self.best_params_ = results["params"][self.best_index_]
 
-<<<<<<< HEAD
-<<<<<<< HEAD
-        self.best_forecaster_ = clone(base_forecaster).set_params(**self.best_params_)
-
-        if self.refit:
-            refit_start_time = time.time()
-            self.best_forecaster_.fit(y_train, fh=fh, X_train=X_train, **fit_params)
-=======
         self.best_forecaster_ = clone(base_forecaster).set_params(
             **self.best_params_)
 
@@ -588,16 +433,6 @@
             refit_start_time = time.time()
             self.best_forecaster_.fit(y_train, fh=fh, X_train=X_train,
                                       **fit_params)
->>>>>>> 67c56be8b1e838f2628df829946f795b7dba9aed
-=======
-        self.best_forecaster_ = clone(base_forecaster).set_params(
-            **self.best_params_)
-
-        if self.refit:
-            refit_start_time = time.time()
-            self.best_forecaster_.fit(y_train, fh=fh, X_train=X_train,
-                                      **fit_params)
->>>>>>> f29b45e0
             self.refit_time_ = time.time() - refit_start_time
 
         # Store the only scorer not as a dict for single metric evaluation
