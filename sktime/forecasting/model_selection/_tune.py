--- conflicted
+++ resolved
@@ -150,11 +150,7 @@
         return self.best_forecaster_.inverse_transform(y, X)
 
     def score(self, y, X=None, fh=None):
-<<<<<<< HEAD
-        """Returns the score on the given data, if the forecaster has been refit.
-=======
         """Return the score on the given data, if the forecaster has been refit.
->>>>>>> 7810a09d
 
         This uses the score defined by ``scoring`` where provided, and the
         ``best_forecaster_.score`` method otherwise.
