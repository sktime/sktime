#!/usr/bin/env python3 -u
# copyright: sktime developers, BSD-3-Clause License (see LICENSE file)
"""Implements grid search functionality to tune forecasters."""

__author__ = ["mloning", "fkiraly", "aiwalter"]
__all__ = [
    "ForecastingGridSearchCV",
    "ForecastingRandomizedSearchCV",
    "ForecastingSkoptSearchCV",
]

<<<<<<< HEAD
from collections.abc import Sequence
from typing import Optional, Union
=======
from collections.abc import Iterable, Mapping, Sequence
from typing import Dict, List, Optional, Union
>>>>>>> 81c5bef3

import numpy as np
import pandas as pd
from sklearn.model_selection import ParameterGrid, ParameterSampler, check_cv

from sktime.datatypes import mtype_to_scitype
from sktime.exceptions import NotFittedError
from sktime.forecasting.base._delegate import _DelegatedForecaster
from sktime.forecasting.model_evaluation import evaluate
from sktime.performance_metrics.base import BaseMetric
from sktime.split.base import BaseSplitter
from sktime.utils.parallel import parallelize
from sktime.utils.validation.forecasting import check_scoring
from sktime.utils.warnings import warn


class BaseGridSearch(_DelegatedForecaster):
    _tags = {
        "authors": ["mloning", "fkiraly", "aiwalter"],
        "scitype:y": "both",
        "requires-fh-in-fit": False,
        "handles-missing-data": False,
        "ignores-exogeneous-X": True,
        "capability:pred_int": True,
        "capability:pred_int:insample": True,
    }

    def __init__(
        self,
        forecaster,
        cv,
        strategy="refit",
        backend="loky",
        refit=False,
        scoring=None,
        verbose=0,
        return_n_best_forecasters=1,
        update_behaviour="full_refit",
        error_score=np.nan,
        tune_by_instance=False,
        tune_by_variable=False,
        backend_params=None,
        n_jobs="deprecated",
    ):
        self.forecaster = forecaster
        self.cv = cv
        self.strategy = strategy
        self.backend = backend
        self.refit = refit
        self.scoring = scoring
        self.verbose = verbose
        self.return_n_best_forecasters = return_n_best_forecasters
        self.update_behaviour = update_behaviour
        self.error_score = error_score
        self.tune_by_instance = tune_by_instance
        self.tune_by_variable = tune_by_variable
        self.backend_params = backend_params
        self.n_jobs = n_jobs

        super().__init__()

        self._set_delegated_tags(forecaster)

        tags_to_clone = ["y_inner_mtype", "X_inner_mtype"]
        self.clone_tags(forecaster, tags_to_clone)
        self._extend_to_all_scitypes("y_inner_mtype")
        self._extend_to_all_scitypes("X_inner_mtype")

        # this ensures univariate broadcasting over variables
        # if tune_by_variable is True
        if tune_by_variable:
            self.set_tags(**{"scitype:y": "univariate"})

        # todo 0.31.0: check if this is still necessary
        # n_jobs is deprecated, left due to use in tutorials, books, blog posts
        if n_jobs != "deprecated":
            warn(
                f"Parameter n_jobs of {self.__class__.__name__} has been removed "
                "in sktime 0.27.0 and is no longer used. It is ignored when passed. "
                "Instead, the backend and backend_params parameters should be used "
                "to pass n_jobs or other parallelization parameters.",
                obj=self,
                stacklevel=2,
            )

    # attribute for _DelegatedForecaster, which then delegates
    #     all non-overridden methods are same as of getattr(self, _delegate_name)
    #     see further details in _DelegatedForecaster docstring
    _delegate_name = "best_forecaster_"

    def _extend_to_all_scitypes(self, tagname):
        """Ensure mtypes for all scitypes are in the tag with tagname.

        Mutates self tag with name ``tagname``.
        If no mtypes are present of a time series scitype, adds a pandas based one.
        If only univariate pandas scitype is present for Series ("pd.Series"),
        also adds the multivariate one ("pd.DataFrame").

        If tune_by_instance is True, only Series mtypes are added,
        and potentially present Panel or Hierarchical mtypes are removed.

        Parameters
        ----------
        tagname : str, name of the tag. Should be "y_inner_mtype" or "X_inner_mtype".

        Returns
        -------
        None (mutates tag in self)
        """
        tagval = self.get_tag(tagname)
        if not isinstance(tagval, list):
            tagval = [tagval]
        scitypes = mtype_to_scitype(tagval, return_unique=True)
        # if no Series mtypes are present, add pd.DataFrame
        if "Series" not in scitypes:
            tagval = tagval + ["pd.DataFrame"]
        # ensure we have a Series mtype capable of multivariate
        elif "pd.Series" in tagval and "pd.DataFrame" not in tagval:
            tagval = ["pd.DataFrame"] + tagval
        # if no Panel mtypes are present, add pd.DataFrame based one
        if "Panel" not in scitypes:
            tagval = tagval + ["pd-multiindex"]
        # if no Hierarchical mtypes are present, add pd.DataFrame based one
        if "Hierarchical" not in scitypes:
            tagval = tagval + ["pd_multiindex_hier"]

        if self.tune_by_instance:
            tagval = [x for x in tagval if mtype_to_scitype(x) == "Series"]

        self.set_tags(**{tagname: tagval})

    def _get_fitted_params(self):
        """Get fitted parameters.

        Returns
        -------
        fitted_params : dict
            A dict containing the best hyper parameters and the parameters of
            the best estimator (if available), merged together with the former
            taking precedence.
        """
        fitted_params = {}
        try:
            fitted_params = self.best_forecaster_.get_fitted_params()
        except NotImplementedError:
            pass
        fitted_params = {**fitted_params, **self.best_params_}
        fitted_params.update(self._get_fitted_params_default())

        return fitted_params

    def _run_search(self, evaluate_candidates):
        raise NotImplementedError("abstract method")

    def _fit(self, y, X, fh):
        """Fit to training data.

        Parameters
        ----------
        y : pd.Series
            Target time series to which to fit the forecaster.
        fh : int, list or np.array, optional (default=None)
            The forecasters horizon with the steps ahead to to predict.
        X : pd.DataFrame, optional (default=None)
            Exogenous variables are ignored

        Returns
        -------
        self : returns an instance of self.
        """
        cv = check_cv(self.cv)

        scoring = check_scoring(self.scoring, obj=self)
        scoring_name = f"test_{scoring.name}"

        backend = self.backend
        backend_params = self.backend_params if self.backend_params else {}

        def evaluate_candidates(candidate_params):
            candidate_params = list(candidate_params)

            if self.verbose > 0:
                n_candidates = len(candidate_params)
                n_splits = cv.get_n_splits(y)
                print(  # noqa
                    f"Fitting {n_splits} folds for each of {n_candidates} candidates,"
                    f" totalling {n_candidates * n_splits} fits"
                )

            # Set meta variables for parallelization.
            meta = {}
            meta["forecaster"] = self.forecaster
            meta["y"] = y
            meta["X"] = X
            meta["cv"] = cv
            meta["strategy"] = self.strategy
            meta["scoring"] = scoring
            meta["error_score"] = self.error_score
            meta["scoring_name"] = scoring_name

            out = parallelize(
                fun=_fit_and_score,
                iter=candidate_params,
                meta=meta,
                backend=backend,
                backend_params=backend_params,
            )

            if len(out) < 1:
                raise ValueError(
                    "No fits were performed. "
                    "Was the CV iterator empty? "
                    "Were there no candidates?"
                )

            return out

        # Run grid-search cross-validation.
        results = self._run_search(evaluate_candidates)

        results = pd.DataFrame(results)

        # Rank results, according to whether greater is better for the given scoring.
        results[f"rank_{scoring_name}"] = results.loc[:, f"mean_{scoring_name}"].rank(
            ascending=scoring.get_tag("lower_is_better")
        )

        self.cv_results_ = results

        # Select best parameters.
        self.best_index_ = results.loc[:, f"rank_{scoring_name}"].argmin()
        # Raise error if all fits in evaluate failed because all score values are NaN.
        if self.best_index_ == -1:
            raise NotFittedError(
                f"""All fits of forecaster failed,
                set error_score='raise' to see the exceptions.
                Failed forecaster: {self.forecaster}"""
            )
        self.best_score_ = results.loc[self.best_index_, f"mean_{scoring_name}"]
        self.best_params_ = results.loc[self.best_index_, "params"]
        self.best_forecaster_ = self.forecaster.clone().set_params(**self.best_params_)

        # Refit model with best parameters.
        if self.refit:
            self.best_forecaster_.fit(y=y, X=X, fh=fh)

        # Sort values according to rank
        results = results.sort_values(
            by=f"rank_{scoring_name}",
            ascending=True,
        )
        # Select n best forecaster
        self.n_best_forecasters_ = []
        self.n_best_scores_ = []
        _forecasters_to_return = min(self.return_n_best_forecasters, len(results.index))
        if _forecasters_to_return == -1:
            _forecasters_to_return = len(results.index)
        for i in range(_forecasters_to_return):
            params = results["params"].iloc[i]
            rank = results[f"rank_{scoring_name}"].iloc[i]
            rank = str(int(rank))
            forecaster = self.forecaster.clone().set_params(**params)
            # Refit model with best parameters.
            if self.refit:
                forecaster.fit(y=y, X=X, fh=fh)
            self.n_best_forecasters_.append((rank, forecaster))
            # Save score
            score = results[f"mean_{scoring_name}"].iloc[i]
            self.n_best_scores_.append(score)

        return self

    def _predict(self, fh, X):
        """Forecast time series at future horizon.

        private _predict containing the core logic, called from predict

        State required:
            Requires state to be "fitted".

        Accesses in self:
            Fitted model attributes ending in "_"
            self.cutoff

        Parameters
        ----------
        fh : guaranteed to be ForecastingHorizon or None, optional (default=None)
            The forecasting horizon with the steps ahead to to predict.
            If not passed in _fit, guaranteed to be passed here
        X : pd.DataFrame, optional (default=None)
            Exogenous time series

        Returns
        -------
        y_pred : pd.Series
            Point predictions
        """
        if not self.refit:
            raise RuntimeError(
                f"In {self.__class__.__name__}, refit must be True to make predictions,"
                f" but found refit=False. If refit=False, {self.__class__.__name__} can"
                " be used only to tune hyper-parameters, as a parameter estimator."
            )
        return super()._predict(fh=fh, X=X)

    def _update(self, y, X=None, update_params=True):
        """Update time series to incremental training data.

        Parameters
        ----------
        y : guaranteed to be of a type in self.get_tag("y_inner_mtype")
            Time series with which to update the forecaster.
            if self.get_tag("scitype:y")=="univariate":
                guaranteed to have a single column/variable
            if self.get_tag("scitype:y")=="multivariate":
                guaranteed to have 2 or more columns
            if self.get_tag("scitype:y")=="both": no restrictions apply
        X : optional (default=None)
            guaranteed to be of a type in self.get_tag("X_inner_mtype")
            Exogeneous time series for the forecast
        update_params : bool, optional (default=True)
            whether model parameters should be updated

        Returns
        -------
        self : reference to self
        """
        update_behaviour = self.update_behaviour

        if update_behaviour == "full_refit":
            super()._update(y=y, X=X, update_params=update_params)
        elif update_behaviour == "inner_only":
            self.best_forecaster_.update(y=y, X=X, update_params=update_params)
        elif update_behaviour == "no_update":
            self.best_forecaster_.update(y=y, X=X, update_params=False)
        else:
            raise ValueError(
                'update_behaviour must be one of "full_refit", "inner_only",'
                f' or "no_update", but found {update_behaviour}'
            )
        return self


def _fit_and_score(params, meta):
    """Fit and score forecaster with given parameters.

    Root level function for parallelization, called from
    BaseGridSearchCV._fit, evaluate_candidates, within parallelize.
    """
    meta = meta.copy()
    scoring_name = meta.pop("scoring_name")

    # Set parameters.
    forecaster = meta.pop("forecaster").clone()
    forecaster.set_params(**params)

    # Evaluate.
    out = evaluate(forecaster, **meta)

    # Filter columns.
    out = out.filter(items=[scoring_name, "fit_time", "pred_time"], axis=1)

    # Aggregate results.
    out = out.mean()
    out = out.add_prefix("mean_")

    # Add parameters to output table.
    out["params"] = params

    return out


class ForecastingGridSearchCV(BaseGridSearch):
    """Perform grid-search cross-validation to find optimal model parameters.

    The forecaster is fit on the initial window and then temporal
    cross-validation is used to find the optimal parameter.

    Grid-search cross-validation is performed based on a cross-validation
    iterator encoding the cross-validation scheme, the parameter grid to
    search over, and (optionally) the evaluation metric for comparing model
    performance. As in scikit-learn, tuning works through the common
    hyper-parameter interface which allows to repeatedly fit and evaluate
    the same forecaster with different hyper-parameters.

    Parameters
    ----------
    forecaster : sktime forecaster, BaseForecaster instance or interface compatible
        The forecaster to tune, must implement the sktime forecaster interface.
        sklearn regressors can be used, but must first be converted to forecasters
        via one of the reduction compositors, e.g., via ``make_reduction``
    cv : cross-validation generator or an iterable
        e.g. SlidingWindowSplitter()
    strategy : {"refit", "update", "no-update_params"}, optional, default="refit"
        data ingestion strategy in fitting cv, passed to ``evaluate`` internally
        defines the ingestion mode when the forecaster sees new data when window expands
        "refit" = a new copy of the forecaster is fitted to each training window
        "update" = forecaster is updated with training window data, in sequence provided
        "no-update_params" = fit to first training window, re-used without fit or update
    update_behaviour : str, optional, default = "full_refit"
        one of {"full_refit", "inner_only", "no_update"}
        behaviour of the forecaster when calling update
        "full_refit" = both tuning parameters and inner estimator refit on all data seen
        "inner_only" = tuning parameters are not re-tuned, inner estimator is updated
        "no_update" = neither tuning parameters nor inner estimator are updated
    param_grid : dict or list of dictionaries
        Model tuning parameters of the forecaster to evaluate

    scoring : sktime metric (BaseMetric), str, or callable, optional (default=None)
        scoring metric to use in tuning the forecaster

        * sktime metric objects (BaseMetric) descendants can be searched
        with the ``registry.all_estimators`` search utility,
        for instance via ``all_estimators("metric", as_dataframe=True)``

        * If callable, must have signature
        ``(y_true: 1D np.ndarray, y_pred: 1D np.ndarray) -> float``,
        assuming np.ndarrays being of the same length, and lower being better.
        Metrics in sktime.performance_metrics.forecasting are all of this form.

        * If str, uses registry.resolve_alias to resolve to one of the above.
          Valid strings are valid registry.craft specs, which include
          string repr-s of any BaseMetric object, e.g., "MeanSquaredError()";
          and keys of registry.ALIAS_DICT referring to metrics.

        * If None, defaults to MeanAbsolutePercentageError()

    refit : bool, optional (default=True)
        True = refit the forecaster with the best parameters on the entire data in fit
        False = no refitting takes place. The forecaster cannot be used to predict.
        This is to be used to tune the hyperparameters, and then use the estimator
        as a parameter estimator, e.g., via get_fitted_params or PluginParamsForecaster.
    verbose: int, optional (default=0)
    return_n_best_forecasters : int, default=1
        In case the n best forecaster should be returned, this value can be set
        and the n best forecasters will be assigned to n_best_forecasters_.
        Set return_n_best_forecasters to -1 to return all forecasters.

    error_score : numeric value or the str 'raise', optional (default=np.nan)
        The test score returned when a forecaster fails to be fitted.
    return_train_score : bool, optional (default=False)

    backend : {"dask", "loky", "multiprocessing", "threading"}, by default "loky".
        Runs parallel evaluate if specified and ``strategy`` is set as "refit".

        - "None": executes loop sequentally, simple list comprehension
        - "loky", "multiprocessing" and "threading": uses ``joblib.Parallel`` loops
        - "joblib": custom and 3rd party ``joblib`` backends, e.g., ``spark``
        - "dask": uses ``dask``, requires ``dask`` package in environment

        Recommendation: Use "dask" or "loky" for parallel evaluate.
        "threading" is unlikely to see speed ups due to the GIL and the serialization
        backend (``cloudpickle``) for "dask" and "loky" is generally more robust
        than the standard ``pickle`` library used in "multiprocessing".

    error_score : "raise" or numeric, default=np.nan
        Value to assign to the score if an exception occurs in estimator fitting. If set
        to "raise", the exception is raised. If a numeric value is given,
        FitFailedWarning is raised.
    tune_by_instance : bool, optional (default=False)
        Whether to tune parameter by each time series instance separately,
        in case of Panel or Hierarchical data passed to the tuning estimator.
        Only applies if time series passed are Panel or Hierarchical.
        If True, clones of the forecaster will be fit to each instance separately,
        and are available in fields of the forecasters_ attribute.
        Has the same effect as applying ForecastByLevel wrapper to self.
        If False, the same best parameter is selected for all instances.
    tune_by_variable : bool, optional (default=False)
        Whether to tune parameter by each time series variable separately,
        in case of multivariate data passed to the tuning estimator.
        Only applies if time series passed are strictly multivariate.
        If True, clones of the forecaster will be fit to each variable separately,
        and are available in fields of the forecasters_ attribute.
        Has the same effect as applying ColumnEnsembleForecaster wrapper to self.
        If False, the same best parameter is selected for all variables.

    backend_params : dict, optional
        additional parameters passed to the backend as config.
        Directly passed to ``utils.parallel.parallelize``.
        Valid keys depend on the value of ``backend``:

        - "None": no additional parameters, ``backend_params`` is ignored
        - "loky", "multiprocessing" and "threading": default ``joblib`` backends
          any valid keys for ``joblib.Parallel`` can be passed here, e.g., ``n_jobs``,
          with the exception of ``backend`` which is directly controlled by ``backend``.
          If ``n_jobs`` is not passed, it will default to ``-1``, other parameters
          will default to ``joblib`` defaults.
        - "joblib": custom and 3rd party ``joblib`` backends, e.g., ``spark``.
          any valid keys for ``joblib.Parallel`` can be passed here, e.g., ``n_jobs``,
          ``backend`` must be passed as a key of ``backend_params`` in this case.
          If ``n_jobs`` is not passed, it will default to ``-1``, other parameters
          will default to ``joblib`` defaults.
        - "dask": any valid keys for ``dask.compute`` can be passed, e.g., ``scheduler``

    Attributes
    ----------
    best_index_ : int
    best_score_: float
        Score of the best model
    best_params_ : dict
        Best parameter values across the parameter grid
    best_forecaster_ : estimator
        Fitted estimator with the best parameters
    cv_results_ : dict
        Results from grid search cross validation
    n_splits_: int
        Number of splits in the data for cross validation
    refit_time_ : float
        Time (seconds) to refit the best forecaster
    scorer_ : function
        Function used to score model
    n_best_forecasters_: list of tuples ("rank", <forecaster>)
        The "rank" is in relation to best_forecaster_
    n_best_scores_: list of float
        The scores of n_best_forecasters_ sorted from best to worst
        score of forecasters
    forecasters_ : pd.DataFramee
        DataFrame with all fitted forecasters and their parameters.
        Only present if tune_by_instance=True or tune_by_variable=True,
        and at least one of the two is applicable.
        In this case, the other attributes are not present in self,
        only in the fields of forecasters_.

    Examples
    --------
    >>> from sktime.datasets import load_shampoo_sales
    >>> from sktime.forecasting.model_selection import ForecastingGridSearchCV
    >>> from sktime.split import ExpandingWindowSplitter
    >>> from sktime.forecasting.naive import NaiveForecaster
    >>> y = load_shampoo_sales()
    >>> fh = [1,2,3]
    >>> cv = ExpandingWindowSplitter(fh=fh)
    >>> forecaster = NaiveForecaster()
    >>> param_grid = {"strategy" : ["last", "mean", "drift"]}
    >>> gscv = ForecastingGridSearchCV(
    ...     forecaster=forecaster,
    ...     param_grid=param_grid,
    ...     cv=cv)
    >>> gscv.fit(y)
    ForecastingGridSearchCV(...)
    >>> y_pred = gscv.predict(fh)

        Advanced model meta-tuning (model selection) with multiple forecasters
        together with hyper-parametertuning at same time using sklearn notation:

    >>> from sktime.datasets import load_shampoo_sales
    >>> from sktime.forecasting.exp_smoothing import ExponentialSmoothing
    >>> from sktime.forecasting.naive import NaiveForecaster
    >>> from sktime.split import ExpandingWindowSplitter
    >>> from sktime.forecasting.model_selection import ForecastingGridSearchCV
    >>> from sktime.forecasting.compose import TransformedTargetForecaster
    >>> from sktime.forecasting.theta import ThetaForecaster
    >>> from sktime.transformations.series.impute import Imputer
    >>> y = load_shampoo_sales()
    >>> pipe = TransformedTargetForecaster(steps=[
    ...     ("imputer", Imputer()),
    ...     ("forecaster", NaiveForecaster())])
    >>> cv = ExpandingWindowSplitter(
    ...     initial_window=24,
    ...     step_length=12,
    ...     fh=[1,2,3])
    >>> gscv = ForecastingGridSearchCV(
    ...     forecaster=pipe,
    ...     param_grid=[{
    ...         "forecaster": [NaiveForecaster(sp=12)],
    ...         "forecaster__strategy": ["drift", "last", "mean"],
    ...     },
    ...     {
    ...         "imputer__method": ["mean", "drift"],
    ...         "forecaster": [ThetaForecaster(sp=12)],
    ...     },
    ...     {
    ...         "imputer__method": ["mean", "median"],
    ...         "forecaster": [ExponentialSmoothing(sp=12)],
    ...         "forecaster__trend": ["add", "mul"],
    ...     },
    ...     ],
    ...     cv=cv,
    ... )  # doctest: +SKIP
    >>> gscv.fit(y)  # doctest: +SKIP
    ForecastingGridSearchCV(...)
    >>> y_pred = gscv.predict(fh=[1,2,3])  # doctest: +SKIP
    """

    def __init__(
        self,
        forecaster,
        cv,
        param_grid,
        scoring=None,
        strategy="refit",
        refit=True,
        verbose=0,
        return_n_best_forecasters=1,
        backend="loky",
        update_behaviour="full_refit",
        error_score=np.nan,
        tune_by_instance=False,
        tune_by_variable=False,
        backend_params=None,
        n_jobs="deprecated",
    ):
        super().__init__(
            forecaster=forecaster,
            scoring=scoring,
            refit=refit,
            cv=cv,
            strategy=strategy,
            verbose=verbose,
            return_n_best_forecasters=return_n_best_forecasters,
            backend=backend,
            update_behaviour=update_behaviour,
            error_score=error_score,
            tune_by_instance=tune_by_instance,
            tune_by_variable=tune_by_variable,
            backend_params=backend_params,
            n_jobs=n_jobs,
        )
        self.param_grid = param_grid

    def _check_param_grid(self, param_grid):
        """_check_param_grid from sklearn 1.0.2, before it was removed."""
        if hasattr(param_grid, "items"):
            param_grid = [param_grid]

        for p in param_grid:
            for name, v in p.items():
                if isinstance(v, np.ndarray) and v.ndim > 1:
                    raise ValueError("Parameter array should be one-dimensional.")

                if isinstance(v, str) or not isinstance(v, (np.ndarray, Sequence)):
                    raise ValueError(
                        f"Parameter grid for parameter ({name}) needs to"
                        f" be a list or numpy array, but got ({type(v)})."
                        " Single values need to be wrapped in a list"
                        " with one element."
                    )

                if len(v) == 0:
                    raise ValueError(
                        f"Parameter values for parameter ({name}) need "
                        "to be a non-empty sequence."
                    )

    def _run_search(self, evaluate_candidates):
        """Search all candidates in param_grid."""
        self._check_param_grid(self.param_grid)
        return evaluate_candidates(ParameterGrid(self.param_grid))

    @classmethod
    def get_test_params(cls, parameter_set="default"):
        """Return testing parameter settings for the estimator.

        Parameters
        ----------
        parameter_set : str, default="default"
            Name of the set of test parameters to return, for use in tests. If no
            special parameters are defined for a value, will return ``"default"`` set.

        Returns
        -------
        params : dict or list of dict
        """
        from sktime.forecasting.naive import NaiveForecaster
        from sktime.forecasting.trend import PolynomialTrendForecaster
        from sktime.performance_metrics.forecasting import (
            MeanAbsolutePercentageError,
            mean_absolute_percentage_error,
        )
        from sktime.split import SingleWindowSplitter

        params = {
            "forecaster": NaiveForecaster(strategy="mean"),
            "cv": SingleWindowSplitter(fh=1),
            "param_grid": {"window_length": [2, 5]},
            "scoring": MeanAbsolutePercentageError(symmetric=True),
        }
        params2 = {
            "forecaster": PolynomialTrendForecaster(),
            "cv": SingleWindowSplitter(fh=1),
            "param_grid": {"degree": [1, 2]},
            "scoring": mean_absolute_percentage_error,
            "update_behaviour": "inner_only",
        }
        params3 = {
            "forecaster": NaiveForecaster(strategy="mean"),
            "cv": SingleWindowSplitter(fh=1),
            "param_grid": {"window_length": [3, 4]},
            "scoring": "MeanAbsolutePercentageError(symmetric=True)",
            "update_behaviour": "no_update",
        }
        return [params, params2, params3]


class ForecastingRandomizedSearchCV(BaseGridSearch):
    """Perform randomized-search cross-validation to find optimal model parameters.

    The forecaster is fit on the initial window and then temporal
    cross-validation is used to find the optimal parameter

    Randomized cross-validation is performed based on a cross-validation
    iterator encoding the cross-validation scheme, the parameter distributions to
    search over, and (optionally) the evaluation metric for comparing model
    performance. As in scikit-learn, tuning works through the common
    hyper-parameter interface which allows to repeatedly fit and evaluate
    the same forecaster with different hyper-parameters.

    Parameters
    ----------
    forecaster : sktime forecaster, BaseForecaster instance or interface compatible
        The forecaster to tune, must implement the sktime forecaster interface.
        sklearn regressors can be used, but must first be converted to forecasters
        via one of the reduction compositors, e.g., via ``make_reduction``
    cv : cross-validation generator or an iterable
        e.g. SlidingWindowSplitter()
    strategy : {"refit", "update", "no-update_params"}, optional, default="refit"
        data ingestion strategy in fitting cv, passed to ``evaluate`` internally
        defines the ingestion mode when the forecaster sees new data when window expands
        "refit" = a new copy of the forecaster is fitted to each training window
        "update" = forecaster is updated with training window data, in sequence provided
        "no-update_params" = fit to first training window, re-used without fit or update
    update_behaviour: str, optional, default = "full_refit"
        one of {"full_refit", "inner_only", "no_update"}
        behaviour of the forecaster when calling update
        "full_refit" = both tuning parameters and inner estimator refit on all data seen
        "inner_only" = tuning parameters are not re-tuned, inner estimator is updated
        "no_update" = neither tuning parameters nor inner estimator are updated
    param_distributions : dict or list of dicts
        Dictionary with parameters names (``str``) as keys and distributions
        or lists of parameters to try. Distributions must provide a ``rvs``
        method for sampling (such as those from scipy.stats.distributions).
        If a list is given, it is sampled uniformly.
        If a list of dicts is given, first a dict is sampled uniformly, and
        then a parameter is sampled using that dict as above.
    n_iter : int, default=10
        Number of parameter settings that are sampled. n_iter trades
        off runtime vs quality of the solution.

    scoring : sktime metric (BaseMetric), str, or callable, optional (default=None)
        scoring metric to use in tuning the forecaster

        * sktime metric objects (BaseMetric) descendants can be searched
        with the ``registry.all_estimators`` search utility,
        for instance via ``all_estimators("metric", as_dataframe=True)``

        * If callable, must have signature
        ``(y_true: 1D np.ndarray, y_pred: 1D np.ndarray) -> float``,
        assuming np.ndarrays being of the same length, and lower being better.
        Metrics in sktime.performance_metrics.forecasting are all of this form.

        * If str, uses registry.resolve_alias to resolve to one of the above.
          Valid strings are valid registry.craft specs, which include
          string repr-s of any BaseMetric object, e.g., "MeanSquaredError()";
          and keys of registry.ALIAS_DICT referring to metrics.

        * If None, defaults to MeanAbsolutePercentageError()

    refit : bool, optional (default=True)
        True = refit the forecaster with the best parameters on the entire data in fit
        False = no refitting takes place. The forecaster cannot be used to predict.
        This is to be used to tune the hyperparameters, and then use the estimator
        as a parameter estimator, e.g., via get_fitted_params or PluginParamsForecaster.
    verbose : int, optional (default=0)
    return_n_best_forecasters: int, default=1
        In case the n best forecaster should be returned, this value can be set
        and the n best forecasters will be assigned to n_best_forecasters_.
        Set return_n_best_forecasters to -1 to return all forecasters.

    random_state : int, RandomState instance or None, default=None
        Pseudo random number generator state used for random uniform sampling
        from lists of possible values instead of scipy.stats distributions.
        Pass an int for reproducible output across multiple
        function calls.

    backend : {"dask", "loky", "multiprocessing", "threading"}, by default "loky".
        Runs parallel evaluate if specified and ``strategy`` is set as "refit".

        - "None": executes loop sequentally, simple list comprehension
        - "loky", "multiprocessing" and "threading": uses ``joblib.Parallel`` loops
        - "joblib": custom and 3rd party ``joblib`` backends, e.g., ``spark``
        - "dask": uses ``dask``, requires ``dask`` package in environment

        Recommendation: Use "dask" or "loky" for parallel evaluate.
        "threading" is unlikely to see speed ups due to the GIL and the serialization
        backend (``cloudpickle``) for "dask" and "loky" is generally more robust
        than the standard ``pickle`` library used in "multiprocessing".

    error_score : "raise" or numeric, default=np.nan
        Value to assign to the score if an exception occurs in estimator fitting. If set
        to "raise", the exception is raised. If a numeric value is given,
        FitFailedWarning is raised.
    tune_by_instance : bool, optional (default=False)
        Whether to tune parameter by each time series instance separately,
        in case of Panel or Hierarchical data passed to the tuning estimator.
        Only applies if time series passed are Panel or Hierarchical.
        If True, clones of the forecaster will be fit to each instance separately,
        and are available in fields of the forecasters_ attribute.
        Has the same effect as applying ForecastByLevel wrapper to self.
        If False, the same best parameter is selected for all instances.
    tune_by_variable : bool, optional (default=False)
        Whether to tune parameter by each time series variable separately,
        in case of multivariate data passed to the tuning estimator.
        Only applies if time series passed are strictly multivariate.
        If True, clones of the forecaster will be fit to each variable separately,
        and are available in fields of the forecasters_ attribute.
        Has the same effect as applying ColumnEnsembleForecaster wrapper to self.
        If False, the same best parameter is selected for all variables.

    backend_params : dict, optional
        additional parameters passed to the backend as config.
        Directly passed to ``utils.parallel.parallelize``.
        Valid keys depend on the value of ``backend``:

        - "None": no additional parameters, ``backend_params`` is ignored
        - "loky", "multiprocessing" and "threading": default ``joblib`` backends
          any valid keys for ``joblib.Parallel`` can be passed here, e.g., ``n_jobs``,
          with the exception of ``backend`` which is directly controlled by ``backend``.
          If ``n_jobs`` is not passed, it will default to ``-1``, other parameters
          will default to ``joblib`` defaults.
        - "joblib": custom and 3rd party ``joblib`` backends, e.g., ``spark``.
          any valid keys for ``joblib.Parallel`` can be passed here, e.g., ``n_jobs``,
          ``backend`` must be passed as a key of ``backend_params`` in this case.
          If ``n_jobs`` is not passed, it will default to ``-1``, other parameters
          will default to ``joblib`` defaults.
        - "dask": any valid keys for ``dask.compute`` can be passed, e.g., ``scheduler``

    Attributes
    ----------
    best_index_ : int
    best_score_: float
        Score of the best model
    best_params_ : dict
        Best parameter values across the parameter grid
    best_forecaster_ : estimator
        Fitted estimator with the best parameters
    cv_results_ : dict
        Results from grid search cross validation
    n_best_forecasters_: list of tuples ("rank", <forecaster>)
        The "rank" is in relation to best_forecaster_
    n_best_scores_: list of float
        The scores of n_best_forecasters_ sorted from best to worst
        score of forecasters
    forecasters_ : pd.DataFramee
        DataFrame with all fitted forecasters and their parameters.
        Only present if tune_by_instance=True or tune_by_variable=True,
        and at least one of the two is applicable.
        In this case, the other attributes are not present in self,
        only in the fields of forecasters_.
    """

    def __init__(
        self,
        forecaster,
        cv,
        param_distributions,
        n_iter=10,
        scoring=None,
        strategy="refit",
        refit=True,
        verbose=0,
        return_n_best_forecasters=1,
        random_state=None,
        backend="loky",
        update_behaviour="full_refit",
        error_score=np.nan,
        tune_by_instance=False,
        tune_by_variable=False,
        backend_params=None,
        n_jobs="deprecated",
    ):
        super().__init__(
            forecaster=forecaster,
            scoring=scoring,
            strategy=strategy,
            refit=refit,
            cv=cv,
            verbose=verbose,
            return_n_best_forecasters=return_n_best_forecasters,
            backend=backend,
            update_behaviour=update_behaviour,
            error_score=error_score,
            tune_by_instance=tune_by_instance,
            tune_by_variable=tune_by_variable,
            backend_params=backend_params,
            n_jobs=n_jobs,
        )
        self.param_distributions = param_distributions
        self.n_iter = n_iter
        self.random_state = random_state

    def _run_search(self, evaluate_candidates):
        """Search n_iter candidates from param_distributions."""
        return evaluate_candidates(
            ParameterSampler(
                self.param_distributions, self.n_iter, random_state=self.random_state
            )
        )

    @classmethod
    def get_test_params(cls, parameter_set="default"):
        """Return testing parameter settings for the estimator.

        Parameters
        ----------
        parameter_set : str, default="default"
            Name of the set of test parameters to return, for use in tests. If no
            special parameters are defined for a value, will return ``"default"`` set.

        Returns
        -------
        params : dict or list of dict
        """
        from sktime.forecasting.naive import NaiveForecaster
        from sktime.forecasting.trend import PolynomialTrendForecaster
        from sktime.performance_metrics.forecasting import MeanAbsolutePercentageError
        from sktime.split import SingleWindowSplitter

        params = {
            "forecaster": NaiveForecaster(strategy="mean"),
            "cv": SingleWindowSplitter(fh=1),
            "param_distributions": {"window_length": [2, 5]},
            "scoring": MeanAbsolutePercentageError(symmetric=True),
        }

        params2 = {
            "forecaster": PolynomialTrendForecaster(),
            "cv": SingleWindowSplitter(fh=1),
            "param_distributions": {"degree": [1, 2]},
            "scoring": MeanAbsolutePercentageError(symmetric=True),
            "update_behaviour": "inner_only",
        }
        params3 = {
            "forecaster": NaiveForecaster(strategy="mean"),
            "cv": SingleWindowSplitter(fh=1),
            "param_distributions": {"window_length": [3, 4]},
            "scoring": "MeanAbsolutePercentageError(symmetric=True)",
            "update_behaviour": "no_update",
        }

        return [params, params2, params3]


class ForecastingSkoptSearchCV(BaseGridSearch):
    """Bayesian search over hyperparameters for a forecaster.

    Experimental: This feature is under development and interface may likely to change.

    Parameters
    ----------
    forecaster : sktime forecaster, BaseForecaster instance or interface compatible
        The forecaster to tune, must implement the sktime forecaster interface.
        sklearn regressors can be used, but must first be converted to forecasters
        via one of the reduction compositors, e.g., via ``make_reduction``
    cv : cross-validation generator or an iterable
        Splitter used for generating validation folds.
        e.g. SlidingWindowSplitter()
    param_distributions : dict or a list of dict/tuple. See below for details.
        1. If dict, a dictionary that represents the search space over the parameters of
        the provided estimator. The keys are parameter names (strings), and the values
        follows the following format. A list to store categorical parameters and a
        tuple for integer and real parameters with the following format
        (int/float, int/float, "prior") e.g (1e-6, 1e-1, "log-uniform").
        2. If a list of dict, each dictionary corresponds to a parameter space,
        following the same structure described in case 1 above. the search will be
        performed sequentially for each parameter space, with the number of samples
        set to n_iter.
        3. If a list of tuple, tuple must contain (dict, int) where the int refers to
        n_iter for that search space. dict must follow the same structure as in case 1.
        This is useful if you want to perform a search with different number of
        iterations for each parameter space.
    n_iter : int, default=10
        Number of parameter settings that are sampled. n_iter trades
        off runtime vs quality of the solution. Consider increasing n_points
        if you want to try more parameter settings in parallel.
    n_points : int, default=1
        Number of parameter settings to sample in parallel.
        If this does not align with n_iter, the last iteration will sample less points

    scoring : sktime metric (BaseMetric), str, or callable, optional (default=None)
        scoring metric to use in tuning the forecaster

        * sktime metric objects (BaseMetric) descendants can be searched
        with the ``registry.all_estimators`` search utility,
        for instance via ``all_estimators("metric", as_dataframe=True)``

        * If callable, must have signature
        ``(y_true: 1D np.ndarray, y_pred: 1D np.ndarray) -> float``,
        assuming np.ndarrays being of the same length, and lower being better.
        Metrics in sktime.performance_metrics.forecasting are all of this form.

        * If str, uses registry.resolve_alias to resolve to one of the above.
          Valid strings are valid registry.craft specs, which include
          string repr-s of any BaseMetric object, e.g., "MeanSquaredError()";
          and keys of registry.ALIAS_DICT referring to metrics.

        * If None, defaults to MeanAbsolutePercentageError()

    optimizer_kwargs: dict, optional
        Arguments passed to Optimizer to control the behaviour of the bayesian search.
        For example, {'base_estimator': 'RF'} would use a Random Forest surrogate
        instead of the default Gaussian Process. Please refer to the ``skopt.Optimizer``
        documentation for more information.
    random_state : int, RandomState instance or None, default=None
        Pseudo random number generator state used for random uniform sampling
        from lists of possible values instead of scipy.stats distributions.
        Pass an int for reproducible output across multiple
        function calls.
    strategy : {"refit", "update", "no-update_params"}, optional, default="refit"
        data ingestion strategy in fitting cv, passed to ``evaluate`` internally
        defines the ingestion mode when the forecaster sees new data when window expands
        "refit" = a new copy of the forecaster is fitted to each training window
        "update" = forecaster is updated with training window data, in sequence provided
        "no-update_params" = fit to first training window, re-used without fit or update
    update_behaviour: str, optional, default = "full_refit"
        one of {"full_refit", "inner_only", "no_update"}
        behaviour of the forecaster when calling update
        "full_refit" = both tuning parameters and inner estimator refit on all data seen
        "inner_only" = tuning parameters are not re-tuned, inner estimator is updated
        "no_update" = neither tuning parameters nor inner estimator are updated
    refit : bool, optional (default=True)
        True = refit the forecaster with the best parameters on the entire data in fit
        False = no refitting takes place. The forecaster cannot be used to predict.
        This is to be used to tune the hyperparameters, and then use the estimator
        as a parameter estimator, e.g., via get_fitted_params or PluginParamsForecaster.
    verbose : int, optional (default=0)
    error_score : "raise" or numeric, default=np.nan
        Value to assign to the score if an exception occurs in estimator fitting. If set
        to "raise", the exception is raised. If a numeric value is given,
        FitFailedWarning is raised.
    return_n_best_forecasters: int, default=1
        In case the n best forecaster should be returned, this value can be set
        and the n best forecasters will be assigned to n_best_forecasters_.
        Set return_n_best_forecasters to -1 to return all forecasters.

    backend : {"dask", "loky", "multiprocessing", "threading"}, by default "loky".
        Runs parallel evaluate if specified and ``strategy`` is set as "refit".

        - "None": executes loop sequentally, simple list comprehension
        - "loky", "multiprocessing" and "threading": uses ``joblib.Parallel`` loops
        - "joblib": custom and 3rd party ``joblib`` backends, e.g., ``spark``
        - "dask": uses ``dask``, requires ``dask`` package in environment

        Recommendation: Use "dask" or "loky" for parallel evaluate.
        "threading" is unlikely to see speed ups due to the GIL and the serialization
        backend (``cloudpickle``) for "dask" and "loky" is generally more robust
        than the standard ``pickle`` library used in "multiprocessing".

    tune_by_instance : bool, optional (default=False)
        Whether to tune parameter by each time series instance separately,
        in case of Panel or Hierarchical data passed to the tuning estimator.
        Only applies if time series passed are Panel or Hierarchical.
        If True, clones of the forecaster will be fit to each instance separately,
        and are available in fields of the forecasters_ attribute.
        Has the same effect as applying ForecastByLevel wrapper to self.
        If False, the same best parameter is selected for all instances.
    tune_by_variable : bool, optional (default=False)
        Whether to tune parameter by each time series variable separately,
        in case of multivariate data passed to the tuning estimator.
        Only applies if time series passed are strictly multivariate.
        If True, clones of the forecaster will be fit to each variable separately,
        and are available in fields of the forecasters_ attribute.
        Has the same effect as applying ColumnEnsembleForecaster wrapper to self.
        If False, the same best parameter is selected for all variables.

    backend_params : dict, optional
        additional parameters passed to the backend as config.
        Directly passed to ``utils.parallel.parallelize``.
        Valid keys depend on the value of ``backend``:

        - "None": no additional parameters, ``backend_params`` is ignored
        - "loky", "multiprocessing" and "threading": default ``joblib`` backends
          any valid keys for ``joblib.Parallel`` can be passed here, e.g., ``n_jobs``,
          with the exception of ``backend`` which is directly controlled by ``backend``.
          If ``n_jobs`` is not passed, it will default to ``-1``, other parameters
          will default to ``joblib`` defaults.
        - "joblib": custom and 3rd party ``joblib`` backends, e.g., ``spark``.
          any valid keys for ``joblib.Parallel`` can be passed here, e.g., ``n_jobs``,
          ``backend`` must be passed as a key of ``backend_params`` in this case.
          If ``n_jobs`` is not passed, it will default to ``-1``, other parameters
          will default to ``joblib`` defaults.
        - "dask": any valid keys for ``dask.compute`` can be passed, e.g., ``scheduler``

    Attributes
    ----------
    best_index_ : int
    best_score_: float
        Score of the best model
    best_params_ : dict
        Best parameter values across the parameter grid
    best_forecaster_ : estimator
        Fitted estimator with the best parameters
    cv_results_ : dict
        Results from grid search cross validation
    n_best_forecasters_: list of tuples ("rank", <forecaster>)
        The "rank" is in relation to best_forecaster_
    n_best_scores_: list of float
        The scores of n_best_forecasters_ sorted from best to worst
        score of forecasters
    forecasters_ : pd.DataFramee
        DataFrame with all fitted forecasters and their parameters.
        Only present if tune_by_instance=True or tune_by_variable=True,
        and at least one of the two is applicable.
        In this case, the other attributes are not present in self,
        only in the fields of forecasters_.

    Examples
    --------
    >>> from sktime.datasets import load_shampoo_sales
    >>> from sktime.forecasting.model_selection import ForecastingSkoptSearchCV
    >>> from sktime.split import ExpandingWindowSplitter
    >>> from sklearn.ensemble import GradientBoostingRegressor
    >>> from sktime.forecasting.compose import make_reduction
    >>> y = load_shampoo_sales()
    >>> fh = [1,2,3,4]
    >>> cv = ExpandingWindowSplitter(fh=fh)
    >>> forecaster = make_reduction(GradientBoostingRegressor(random_state=10))
    >>> param_distributions = {
    ...     "estimator__learning_rate" : (1e-4, 1e-1, "log-uniform"),
    ...     "window_length" : (1, 10, "uniform"),
    ...     "estimator__criterion" : ["friedman_mse", "squared_error"]}
    >>> sscv = ForecastingSkoptSearchCV(
    ...     forecaster=forecaster,
    ...     param_distributions=param_distributions,
    ...     cv=cv,
    ...     n_iter=5,
    ...     random_state=10)  # doctest: +SKIP
    >>> sscv.fit(y)  # doctest: +SKIP
    ForecastingSkoptSearchCV(...)
    >>> y_pred = sscv.predict(fh)  # doctest: +SKIP
    """

    _tags = {
        "authors": ["HazrulAkmal"],
        "maintainers": ["HazrulAkmal"],
        "scitype:y": "both",
        "requires-fh-in-fit": False,
        "handles-missing-data": False,
        "ignores-exogeneous-X": True,
        "capability:pred_int": True,
        "capability:pred_int:insample": True,
        "python_dependencies": ["scikit-optimize"],
        "python_version": ">= 3.6",
        "python_dependencies_alias": {"scikit-optimize": "skopt"},
    }

    def __init__(
        self,
        forecaster,
        cv: BaseSplitter,
        param_distributions: Union[dict, list[dict]],
        n_iter: int = 10,
        n_points: Optional[int] = 1,
        random_state: Optional[int] = None,
        scoring: Optional[list[BaseMetric]] = None,
        optimizer_kwargs: Optional[dict] = None,
        strategy: Optional[str] = "refit",
        refit: bool = True,
        verbose: int = 0,
        return_n_best_forecasters: int = 1,
        backend: str = "loky",
        update_behaviour: str = "full_refit",
        error_score=np.nan,
        tune_by_instance=False,
        tune_by_variable=False,
        backend_params=None,
        n_jobs="deprecated",
    ):
        self.param_distributions = param_distributions
        self.n_iter = n_iter
        self.n_points = n_points
        self.random_state = random_state
        self.optimizer_kwargs = optimizer_kwargs
        super().__init__(
            forecaster=forecaster,
            scoring=scoring,
            strategy=strategy,
            refit=refit,
            cv=cv,
            verbose=verbose,
            return_n_best_forecasters=return_n_best_forecasters,
            backend=backend,
            update_behaviour=update_behaviour,
            error_score=error_score,
            tune_by_instance=tune_by_instance,
            tune_by_variable=tune_by_variable,
            backend_params=backend_params,
            n_jobs=n_jobs,
        )

    def _fit(self, y, X=None, fh=None):
        """Run fit with all sets of parameters."""
        self._check_cv = check_cv(self.cv)
        self._check_scoring = check_scoring(self.scoring, obj=self)
        scoring_name = f"test_{self._check_scoring.name}"
        self._check_search_space(self.param_distributions)
        self.cv_results_ = pd.DataFrame()

        self._run_search(y, X)

        # Rank results, according to whether greater is better for the given scoring.
        self.cv_results_[f"rank_{scoring_name}"] = self.cv_results_.loc[
            :, f"mean_{scoring_name}"
        ].rank(ascending=self._check_scoring.get_tag("lower_is_better"))

        results = self.cv_results_
        # Select best parameters.
        self.best_index_ = results.loc[:, f"rank_{scoring_name}"].argmin()
        # Raise error if all fits in evaluate failed because all score values are NaN.
        if self.best_index_ == -1:
            raise NotFittedError(
                f"""All fits of forecaster failed,
                set error_score='raise' to see the exceptions.
                Failed forecaster: {self.forecaster}"""
            )
        self.best_score_ = results.loc[self.best_index_, f"mean_{scoring_name}"]
        self.best_params_ = results.loc[self.best_index_, "params"]
        self.best_forecaster_ = self.forecaster.clone().set_params(**self.best_params_)

        # Refit model with best parameters.
        if self.refit:
            self.best_forecaster_.fit(y, X, fh)

        # Sort values according to rank
        results = results.sort_values(
            by=f"rank_{scoring_name}",
            ascending=True,
        )

        # Select n best forecaster
        self.n_best_forecasters_ = []
        self.n_best_scores_ = []
        for i in range(self.return_n_best_forecasters):
            params = results["params"].iloc[i]
            rank = results[f"rank_{scoring_name}"].iloc[i]
            rank = str(int(rank))
            forecaster = self.forecaster.clone().set_params(**params)
            # Refit model with best parameters.
            if self.refit:
                forecaster.fit(y, X, fh)
            self.n_best_forecasters_.append((rank, forecaster))
            # Save score
            score = results[f"mean_{scoring_name}"].iloc[i]
            self.n_best_scores_.append(score)

        return self

    def _run_search(self, y, X=None, fh=None):
        """Search n_iter candidates from param_distributions.

        Parameters
        ----------
        y : time series in sktime compatible data container format
            Target time series to which to fit the forecaster.
        X : time series in sktime compatible format, optional (default=None)
            Exogenous variables.
        fh : int, list, np.array or ForecastingHorizon, optional (default=None)
        """
        # check if space is a single dict, convert to list if so
        param_distributions = self.param_distributions
        if isinstance(param_distributions, dict):
            param_distributions = [param_distributions]

        if self.optimizer_kwargs is None:
            self.optimizer_kwargs_ = {}
        else:
            self.optimizer_kwargs_ = dict(self.optimizer_kwargs)
        self.optimizer_kwargs_["random_state"] = self.random_state

        optimizers = []
        mappings = []
        for search_space in param_distributions:
            if isinstance(search_space, tuple):
                search_space = search_space[0]

            # hacky approach to handle unhashable type objects
            if "forecaster" in search_space:
                forecasters = search_space.get("forecaster")
                mapping = {
                    num: estimator for num, estimator in enumerate(forecasters)
                }  # noqa
                search_space["forecaster"] = list(mapping.keys())
                mappings.append(mapping)
            else:
                mappings.append(None)

            optimizers.append(self._create_optimizer(search_space))
        self.optimizers_ = optimizers  # will save the states of the optimizers

        if self.verbose > 0:
            n_candidates = self.n_iter
            n_splits = self.cv.get_n_splits(y)
            print(  # noqa
                f"Fitting {n_splits} folds for each of {n_candidates} candidates,"
                f" totalling {n_candidates * n_splits} fits"
            )

        # Run sequential search by iterating through each optimizer and evaluates
        # the search space iteratively until all n_iter candidates are evaluated.
        for num, (search_space, optimizer) in enumerate(
            zip(param_distributions, optimizers)
        ):
            # if search subspace n_iter is provided, use it otherwise use self.n_iter
            if isinstance(search_space, tuple):
                n_iter = search_space[1]
            else:
                n_iter = self.n_iter

            # iterations for each search space
            while n_iter > 0:
                # when n_iter < n_points points left for evaluation
                n_points_adjusted = min(n_iter, self.n_points)
                self._evaluate_step(
                    y,
                    X,
                    optimizer,
                    n_points=n_points_adjusted,
                    mapping=mappings[num],
                )
                n_iter -= self.n_points
            # reset n_iter for next search space
            n_iter = self.n_iter

    def _evaluate_step(self, y, X, optimizer, n_points, mapping=None):
        """Evaluate a candidate parameter set at each iteration.

        Parameters
        ----------
        y : time series in sktime compatible data container format
            Target time series to which to fit the forecaster.
        X : time series in sktime compatible format, optional (default=None)
            Exogenous variables.
        optimizer : skopt.Optimizer
            Optimizer instance.
        n_points : int
            Number of candidate parameter combination to evaluate at each step.
            if n_points=2, then the two candidate parameter combinations are evaluated
            e.g {'sp': 1, 'strategy':'last'} and {'sp': 2, 'strategy': 'mean'}.
        mapping : dict, optional (default=None)
            Mapping of forecaster to estimator instance.
        """
        # Get a list of dimension parameter space with name from optimizer
        dimensions = optimizer.space.dimensions
        test_score_name = f"test_{self._check_scoring.name}"

        # Set meta variables for parallelization.
        meta = {}
        meta["forecaster"] = self.forecaster
        meta["y"] = y
        meta["X"] = X
        meta["mapping"] = mapping
        meta["cv"] = self._check_cv
        meta["strategy"] = self.strategy
        meta["scoring"] = self._check_scoring
        meta["error_score"] = self.error_score
        meta["test_score_name"] = test_score_name
        meta["dimensions"] = dimensions

        candidate_params = optimizer.ask(n_points=n_points)

        out = parallelize(
            fun=_fit_and_score_skopt,
            iter=candidate_params,
            meta=meta,
            backend=self.backend,
            backend_params=self.backend_params,
        )

        # fetch the mean evaluation metrics and feed them back to optimizer
        results_df = pd.DataFrame(out)
        # as the optimizer is minimising a score,
        # we need to negate the score if higher_is_better
        mean_test_score = results_df["mean_" + test_score_name]
        if self._check_scoring.get_tag("lower_is_better"):
            scores = list(mean_test_score)
        else:
            scores = list(-mean_test_score)
        # Update optimizer with evaluation metrics.
        optimizer.tell(candidate_params, scores)
        # keep updating the cv_results_ attribute by concatenating the result dataframe
        self.cv_results_ = pd.concat([self.cv_results_, results_df], ignore_index=True)

        try:
            assert len(out) >= 1
        except AssertionError:
            raise ValueError(
                "No fits were performed. "
                "Was the CV iterator empty? "
                "Were there no candidates?"
            )

    def _create_optimizer(self, params_space):
        """Instantiate optimizer for a search parameter space.

        Responsible for initialising optimizer with the correct parameters
        names and values.

        Parameters
        ----------
        params_space : dict
            Dictionary with parameters names (string) as keys and the values are
            instances of skopt.space.Dimension (Real, Integer, or Categorical)

        Returns
        -------
        optimizer : skopt.Optimizer
        """
        from skopt.optimizer import Optimizer
        from skopt.utils import dimensions_aslist

        kwargs = self.optimizer_kwargs_.copy()
        # convert params space to a list ordered by the key name
        kwargs["dimensions"] = dimensions_aslist(params_space)
        dimensions_name = sorted(params_space.keys())
        optimizer = Optimizer(**kwargs)
        # set the name of the dimensions if not set
        for i in range(len(optimizer.space.dimensions)):
            if optimizer.space.dimensions[i].name is not None:
                continue
            optimizer.space.dimensions[i].name = dimensions_name[i]

        return optimizer

    def _check_search_space(self, search_space):
        """Check whether the search space argument is correct.

        from skopt.BayesSearchCV._check_search_space
        """
        from skopt.space import check_dimension

        if len(search_space) == 0:
            raise ValueError(
                "The search_spaces parameter should contain at least one"
                "non-empty search space, got %s" % search_space
            )

        # check if space is a single dict, convert to list if so
        if isinstance(search_space, dict):
            search_space = [search_space]

        # check if the structure of the space is proper
        if isinstance(search_space, list):
            # convert to just a list of dicts
            dicts_only = []

            # 1. check the case when a tuple of space, n_iter is provided
            for elem in search_space:
                if isinstance(elem, tuple):
                    if len(elem) != 2:
                        raise ValueError(
                            "All tuples in list of search spaces should have"
                            "length 2, and contain (dict, int), got %s" % elem
                        )
                    subspace, n_iter = elem

                    if (not isinstance(n_iter, int)) or n_iter < 0:
                        raise ValueError(
                            "Number of iterations in search space should be"
                            "positive integer, got %s in tuple %s " % (n_iter, elem)
                        )

                    # save subspaces here for further checking
                    dicts_only.append(subspace)
                elif isinstance(elem, dict):
                    dicts_only.append(elem)
                else:
                    raise TypeError(
                        "A search space should be provided as a dict or"
                        "tuple (dict, int), got %s" % elem
                    )

            # 2. check all the dicts for correctness of contents
            for subspace in dicts_only:
                for params_name, param_value in subspace.items():
                    if params_name != "forecaster":
                        check_dimension(param_value)
        else:
            raise TypeError(
                "Search space should be provided as a dict or list of dict,"
                "got %s" % search_space
            )

    @classmethod
    def get_test_params(cls, parameter_set="default"):
        """Return testing parameter settings for the estimator.

        Parameters
        ----------
        parameter_set : str, default="default"
            Name of the set of test parameters to return, for use in tests. If no
            special parameters are defined for a value, will return ``"default"`` set.

        Returns
        -------
        params : dict or list of dict
        """
        from sktime.forecasting.naive import NaiveForecaster
        from sktime.forecasting.trend import PolynomialTrendForecaster
        from sktime.performance_metrics.forecasting import MeanAbsolutePercentageError
        from sktime.split import SingleWindowSplitter

        params = {
            "forecaster": NaiveForecaster(strategy="mean"),
            "cv": SingleWindowSplitter(fh=1),
            "param_distributions": {"window_length": [2, 5]},
            "scoring": MeanAbsolutePercentageError(symmetric=True),
            "n_iter": 1,
        }

        params2 = {
            "forecaster": PolynomialTrendForecaster(),
            "cv": SingleWindowSplitter(fh=1),
            "param_distributions": {"degree": [1, 2]},
            "scoring": MeanAbsolutePercentageError(symmetric=True),
            "update_behaviour": "inner_only",
            "n_iter": 1,
        }

        return [params, params2]


def _fit_and_score_skopt(params, meta):
    from skopt.utils import use_named_args

    y = meta["y"]
    X = meta["X"]
    cv = meta["cv"]
    mapping = meta["mapping"]
    strategy = meta["strategy"]
    scoring = meta["scoring"]
    error_score = meta["error_score"]
    dimensions = meta["dimensions"]
    test_score_name = meta["test_score_name"]

    @use_named_args(dimensions)  # decorator to convert candidate param list to dict
    def _fit_and_score(**params):
        # Clone forecaster.
        forecaster = meta["forecaster"].clone()

        # map forecaster back to estimator instance
        if "forecaster" in params:
            params["forecaster"] = mapping[params["forecaster"]]

        # Set parameters.
        forecaster.set_params(**params)

        # Evaluate.
        out = evaluate(
            forecaster=forecaster,
            cv=cv,
            y=y,
            X=X,
            strategy=strategy,
            scoring=scoring,
            error_score=error_score,
        )

        # Filter columns.
        out = out.filter(
            items=[test_score_name, "fit_time", "pred_time"],
            axis=1,
        )

        # Aggregate results.
        out = out.mean()
        out = out.add_prefix("mean_")

        # Add parameters to output table.
        out["params"] = params

        return out

    return _fit_and_score(params)


class ForecastingOptunaSearchCV(BaseGridSearch):
    """Perform Optuna search cross-validation to find optimal model hyperparameters.

    Experimental: This feature is under development and interfaces may change.

    In ``fit``, this estimator uses the ``optuna`` base search algorithm
    applied to the ``sktime`` ``evaluate`` benchmarking output.

    ``param_grid`` is used to parametrize the search space, over parameters of
    the passed ``forecaster``, via ``set_params``.

    The remaining parameters are passed directly to ``evaluate``, to obtain
    the primary optimization outcome as the aggregate ``scoring`` metric specified
    on the evaluation schema.

    Parameters
    ----------
    forecaster : sktime forecaster, BaseForecaster instance or interface compatible
        The forecaster to tune, must implement the sktime forecaster interface.
        sklearn regressors can be used, but must first be converted to forecasters
        via one of the reduction compositors, e.g., via ``make_reduction``
    cv : cross-validation generator or an iterable
        Splitter used for generating validation folds.
        e.g. ExpandingWindowSplitter()
    param_grid : dict of optuna samplers
        Dictionary with parameters names as keys and lists of parameter distributions
        from which to sample parameter values.
        e.g. {"forecaster": optuna.distributions.CategoricalDistribution(
        (STLForecaster(), ThetaForecaster())}
    scoring : sktime metric (BaseMetric), str, or callable, optional (default=None)
        scoring metric to use in tuning the forecaster

        * sktime metric objects (BaseMetric) descendants can be searched
        with the ``registry.all_estimators`` search utility,
        for instance via ``all_estimators("metric", as_dataframe=True)``

        * If callable, must have signature
        ``(y_true: 1D np.ndarray, y_pred: 1D np.ndarray) -> float``,
        assuming np.ndarrays being of the same length, and lower being better.
        Metrics in sktime.performance_metrics.forecasting are all of this form.

        * If str, uses registry.resolve_alias to resolve to one of the above.
        Valid strings are valid registry.craft specs, which include
        string repr-s of any BaseMetric object, e.g., "MeanSquaredError()";
        and keys of registry.ALIAS_DICT referring to metrics.

        * If None, defaults to MeanAbsolutePercentageError()

    strategy : {"refit", "update", "no-update_params"}, optional, default="refit"
        data ingestion strategy in fitting cv, passed to ``evaluate`` internally
        defines the ingestion mode when the forecaster sees new data when window expands
        "refit" = a new copy of the forecaster is fitted to each training window
        "update" = forecaster is updated with training window data, in sequence provided
        "no-update_params" = fit to first training window, re-used without fit or update
    refit : bool, default=True
        Refit an estimator using the best found parameters on the whole dataset.
    verbose : int, default=0
        Controls the verbosity: the higher, the more messages.
    return_n_best_forecasters : int, default=1
        Number of best forecasters to return.
    backend : str, default="loky"
        Backend to use when running the fit.
    update_behaviour : str, default="full_refit"
        Determines how to update the forecaster during fitting.
    error_score : 'raise' or numeric, default=np.nan
        Value to assign to the score if an error occurs in estimator fitting.
    n_evals : int, default=100
        Number of parameter settings that are sampled. n_iter trades
        off runtime vs quality of the solution.

    Attributes
    ----------
    best_index_ : int
    best_score_: float
        Score of the best model
    best_params_ : dict
        Best parameter values across the parameter grid
    best_forecaster_ : estimator
        Fitted estimator with the best parameters
    cv_results_ : dict
        Results from grid search cross validation
    n_best_forecasters_: list of tuples ("rank", <forecaster>)
        The "rank" is in relation to best_forecaster_
    n_best_scores_: list of float
        The scores of n_best_forecasters_ sorted from best to worst
        score of forecasters

    Examples
    --------
    >>> from sktime.forecasting.model_selection import (
    ...     ForecastingOptunaSearchCV,
    ...     )
    >>> from sktime.datasets import load_shampoo_sales
    >>> import warnings
    >>> warnings.simplefilter(action="ignore", category=FutureWarning)
    >>> from sktime.forecasting.base import ForecastingHorizon
    >>> from sktime.split import ExpandingWindowSplitter
    >>> from sktime.split import temporal_train_test_split
    >>> from sklearn.preprocessing import MinMaxScaler, RobustScaler
    >>> from sktime.forecasting.compose import TransformedTargetForecaster
    >>> from sktime.transformations.series.adapt import TabularToSeriesAdaptor
    >>> from sktime.transformations.series.detrend import Deseasonalizer, Detrender
    >>> from sktime.forecasting.naive import NaiveForecaster
    >>> from sktime.forecasting.theta import ThetaForecaster
    >>> from sktime.forecasting.trend import STLForecaster
    >>> import optuna
    >>> from  optuna.distributions import CategoricalDistribution

    >>> y = load_shampoo_sales()
    >>> y_train, y_test = temporal_train_test_split(y=y, test_size=6)
    >>> fh = ForecastingHorizon(y_test.index, is_relative=False).to_relative(
    >>> cutoff=y_train.index[-1]
    ...     )
    >>> cv = ExpandingWindowSplitter(fh=fh, initial_window=24, step_length=1)
    >>> forecaster = TransformedTargetForecaster(
    >>> steps=[
    ...     ("detrender", Detrender()),
    ...     ("deseasonalizer", Deseasonalizer()),
    ...     ("scaler", TabularToSeriesAdaptor(RobustScaler())),
    ...     ("minmax2", TabularToSeriesAdaptor(MinMaxScaler((1, 10)))),
    ...     ("forecaster", NaiveForecaster()),
    ...     ]
    ...     )
    >>> param_grid = {
    ...     "scaler__transformer__with_scaling": CategoricalDistribution(
    ...          (True, False)
    ...     ),
    "forecaster": CategoricalDistribution(
    ...     (STLForecaster(), ThetaForecaster())
    ...     ),
    ...     }
    >>> gscv = ForecastingOptunaSearchCV(
    ...     forecaster=forecaster,
    ...     param_grid=param_grid,
    ...     cv=cv,
    ...     n_evals=10,
    ...     )
    >>> gscv.fit(y)
    >>> print(f"{gscv.best_params_=}")
    """

    _tags = {
        "authors": ["gareth-brown-86", "mk406"],
        "maintainers": ["gareth-brown-86", "mk406"],
        "scitype:y": "both",
        "requires-fh-in-fit": False,
        "handles-missing-data": False,
        "ignores-exogeneous-X": True,
        "capability:pred_int": True,
        "capability:pred_int:insample": True,
        "python_dependencies": ["optuna"],
        "python_version": ">= 3.6",
    }

    def __init__(
        self,
        forecaster,
        cv,
        param_grid,
        scoring=None,
        strategy="refit",
        refit=True,
        verbose=0,
        return_n_best_forecasters=1,
        backend="loky",
        update_behaviour="full_refit",
        error_score=np.nan,
        n_evals=100,
    ):
        super().__init__(
            forecaster=forecaster,
            scoring=scoring,
            refit=refit,
            cv=cv,
            strategy=strategy,
            verbose=verbose,
            return_n_best_forecasters=return_n_best_forecasters,
            backend=backend,
            update_behaviour=update_behaviour,
            error_score=error_score,
        )
        self.param_grid = param_grid
        self.n_evals = n_evals

        warn(
            "ForecastingOptunaSearchCV is experimental, and interfaces may change. "
            "User feedback and suggestions for future development "
            "are appreciated in issue #6618 here: "
            "https://github.com/sktime/sktime/issues/6618",
            obj=self,
            stacklevel=2,
        )

    def _fit(self, y, X=None, fh=None):
        cv = check_cv(self.cv)
        scoring = check_scoring(self.scoring, obj=self)
        scoring_name = f"test_{scoring.name}"

        if not isinstance(self.param_grid, (Mapping, Iterable)):
            raise TypeError(
                "Parameter distribution is not a dict or a list,"
                f" got: {self.param_grid!r} of type "
                f"{type(self.param_grid).__name__}"
            )

        if isinstance(self.param_grid, Mapping):
            # wrap dictionary in a singleton list to support either dict
            # or list of dicts
            self._param_grid = [self.param_grid]
        else:
            self._param_grid = self.param_grid

        results = self._run_search(
            y,
            X,
            cv,
            scoring,
            scoring_name,
        )

        results[f"rank_{scoring_name}"] = results["value"].rank(
            ascending=scoring.get_tag("lower_is_better")
        )
        self.cv_results_ = results
        self.best_index_ = results["value"].idxmin()
        if self.best_index_ == -1:
            raise NotFittedError(
                f"""All fits of forecaster failed,
                set error_score='raise' to see the exceptions.
                Failed forecaster: {self.forecaster}"""
            )
        self.best_score_ = results.loc[self.best_index_, "value"]
        self.best_params_ = results.loc[self.best_index_, "params"]
        self.best_forecaster_ = self.forecaster.clone().set_params(**self.best_params_)

        if self.refit:
            self.best_forecaster_.fit(y, X, fh)

        results = results.sort_values(
            by="value", ascending=scoring.get_tag("lower_is_better")
        )
        self.n_best_forecasters_ = []
        self.n_best_scores_ = []
        for i in range(self.return_n_best_forecasters):
            params = results["params"].iloc[i]
            rank = results[f"rank_{scoring_name}"].iloc[i]
            rank = str(int(rank))
            forecaster = self.forecaster.clone().set_params(**params)
            if self.refit:
                forecaster.fit(y, X, fh)
            self.n_best_forecasters_.append((rank, forecaster))
            score = results["value"].iloc[i]
            self.n_best_scores_.append(score)

        return self

    @classmethod
    def get_test_params(cls, parameter_set="default"):
        """Return testing parameter settings for the estimator.

        Parameters
        ----------
        parameter_set : str, default="default"
            Name of the set of test parameters to return, for use in tests. If no
            special parameters are defined for a value, will return ``"default"`` set.

        Returns
        -------
        params : dict or list of dict
        """
        from sktime.utils.dependencies import _check_soft_dependencies

        if not _check_soft_dependencies("optuna", severity="none"):
            return {
                "forecaster": "foo",
                "cv": "bar",
                "param_grid": "foobar",
                "scoring": "barfoo",
            }

        from optuna.distributions import CategoricalDistribution

        from sktime.forecasting.naive import NaiveForecaster
        from sktime.forecasting.trend import PolynomialTrendForecaster
        from sktime.performance_metrics.forecasting import (
            MeanAbsolutePercentageError,
            mean_absolute_percentage_error,
        )
        from sktime.split import SingleWindowSplitter

        params = {
            "forecaster": NaiveForecaster(strategy="mean"),
            "cv": SingleWindowSplitter(fh=1),
            "param_grid": {"window_length": CategoricalDistribution((2, 5))},
            "scoring": MeanAbsolutePercentageError(symmetric=True),
        }
        params2 = {
            "forecaster": PolynomialTrendForecaster(),
            "cv": SingleWindowSplitter(fh=1),
            "param_grid": {"degree": CategoricalDistribution((1, 2))},
            "scoring": mean_absolute_percentage_error,
            "update_behaviour": "inner_only",
        }
        params3 = {
            "forecaster": NaiveForecaster(strategy="mean"),
            "cv": SingleWindowSplitter(fh=1),
            "param_grid": {"window_length": CategoricalDistribution((3, 4))},
            "scoring": "MeanAbsolutePercentageError(symmetric=True)",
            "update_behaviour": "no_update",
        }
        return [params, params2, params3]

    def _get_score(self, out, scoring_name):
        return out[f"mean_{scoring_name}"]

    def _run_search(self, y, X, cv, scoring, scoring_name):
        import optuna

        all_results = []  # List to store results from all parameter grids

        for (
            param_grid_dict
        ) in self._param_grid:  # Assuming self._param_grid is now a list of dicts
            study = optuna.create_study(direction="minimize")
            meta = {}
            meta["forecaster"] = self.forecaster
            meta["y"] = y
            meta["X"] = X
            meta["cv"] = cv
            meta["strategy"] = self.strategy
            meta["scoring"] = scoring
            meta["error_score"] = self.error_score
            meta["scoring_name"] = scoring_name
            for _ in range(self.n_evals):
                trial = study.ask(param_grid_dict)
                params = {
                    name: trial.params[name] for name, v in param_grid_dict.items()
                }

                out = _fit_and_score(params, meta)

                study.tell(trial, self._get_score(out, scoring_name))

            params_list = [trial.params for trial in study.trials]

            results = study.trials_dataframe()

            # Add the parameters as a new column to the DataFrame
            results["params"] = params_list
            all_results.append(results)  # Append the results DataFrame to the list

        # Combine all results into a single DataFrame
        combined_results = pd.concat(all_results, ignore_index=True)
        return combined_results<|MERGE_RESOLUTION|>--- conflicted
+++ resolved
@@ -9,13 +9,8 @@
     "ForecastingSkoptSearchCV",
 ]
 
-<<<<<<< HEAD
-from collections.abc import Sequence
+from collections.abc import Iterable, Mapping, Sequence
 from typing import Optional, Union
-=======
-from collections.abc import Iterable, Mapping, Sequence
-from typing import Dict, List, Optional, Union
->>>>>>> 81c5bef3
 
 import numpy as np
 import pandas as pd
