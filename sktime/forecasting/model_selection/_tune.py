#!/usr/bin/env python3 -u
# -*- coding: utf-8 -*-
# copyright: sktime developers, BSD-3-Clause License (see LICENSE file)
"""Implements grid search functionality to tune forecasters."""

__author__ = ["Markus Löning"]
__all__ = ["ForecastingGridSearchCV", "ForecastingRandomizedSearchCV"]

import pandas as pd
from joblib import Parallel
from joblib import delayed
from sklearn.base import clone
from sklearn.model_selection import ParameterGrid
from sklearn.model_selection import ParameterSampler
from sklearn.model_selection import check_cv
from sklearn.model_selection._search import _check_param_grid
from sklearn.utils.metaestimators import if_delegate_has_method

from sktime.exceptions import NotFittedError
from sktime.forecasting.base import BaseForecaster
from sktime.forecasting.base._base import DEFAULT_ALPHA
from sktime.forecasting.model_evaluation import evaluate
from sktime.utils.validation.forecasting import check_scoring


class BaseGridSearch(BaseForecaster):

    _tags = {
        "requires-fh-in-fit": False,
        "handles-missing-data": False,
        "univariate-only": True,
    }

    def __init__(
        self,
        forecaster,
        cv,
        strategy="refit",
        n_jobs=None,
        pre_dispatch=None,
        refit=False,
        scoring=None,
        verbose=0,
        return_n_best_forecasters=1,
    ):
        self.forecaster = forecaster
        self.cv = cv
        self.strategy = strategy
        self.n_jobs = n_jobs
        self.pre_dispatch = pre_dispatch
        self.refit = refit
        self.scoring = scoring
        self.verbose = verbose
        self.return_n_best_forecasters = return_n_best_forecasters
        super(BaseGridSearch, self).__init__()

    @if_delegate_has_method(delegate=("best_forecaster_", "forecaster"))
    def _update(self, y, X=None, update_params=False):
        """Call predict on the forecaster with the best found parameters."""
        self.check_is_fitted("update")
        self.best_forecaster_._update(y, X, update_params=update_params)
        return self

    @if_delegate_has_method(delegate=("best_forecaster_", "forecaster"))
    def _update_predict(
        self,
        y,
        cv=None,
        X=None,
        update_params=False,
        return_pred_int=False,
        alpha=DEFAULT_ALPHA,
    ):
        """Call update_predict on forecaster with the best parameters."""
        self.check_is_fitted("update_predict")

        return self.best_forecaster_._update_predict(
            y,
            cv=cv,
            X=X,
            update_params=update_params,
            return_pred_int=return_pred_int,
            alpha=alpha,
        )

    @if_delegate_has_method(delegate=("best_forecaster_", "forecaster"))
    def _update_predict_single(
        self,
        y,
        fh=None,
        X=None,
        update_params=False,
        return_pred_int=False,
        alpha=DEFAULT_ALPHA,
    ):
        """Call predict on the forecaster with the best found parameters."""
        self.check_is_fitted("update_predict_single")
        return self.best_forecaster_._update_predict_single(
            y,
            fh=fh,
            X=X,
            update_params=update_params,
            return_pred_int=return_pred_int,
            alpha=alpha,
        )

    @if_delegate_has_method(delegate=("best_forecaster_", "forecaster"))
    def _predict(self, fh=None, X=None, return_pred_int=False, alpha=DEFAULT_ALPHA):
        """Call predict on the forecaster with the best found parameters."""
        self.check_is_fitted("predict")
        return self.best_forecaster_._predict(
            fh, X, return_pred_int=return_pred_int, alpha=alpha
        )

    @if_delegate_has_method(delegate=("best_forecaster_", "forecaster"))
    def _compute_pred_int(self, y_pred, alpha=DEFAULT_ALPHA):
        """Call compute_pred_int on the forecaster with the best found parameters."""
        self.check_is_fitted("compute_pred_int")
        return self.best_forecaster_._compute_pred_int(y_pred, alpha=alpha)

    @if_delegate_has_method(delegate=("best_forecaster_", "forecaster"))
    def transform(self, y, X=None):
        """Call transform on the forecaster with the best found parameters."""
        self.check_is_fitted("transform")
        return self.best_forecaster_.transform(y, X)

    @if_delegate_has_method(delegate=("best_forecaster_", "forecaster"))
    def get_fitted_params(self):
        """Get fitted parameters.

        Returns
        -------
        fitted_params : dict
        """
        self.check_is_fitted("get_fitted_params")
        return self.best_forecaster_.get_fitted_params()

    @if_delegate_has_method(delegate=("best_forecaster_", "forecaster"))
    def inverse_transform(self, y, X=None):
        """Call inverse_transform on the forecaster with the best found params.

        Only available if the underlying forecaster implements
        ``inverse_transform`` and ``refit=True``.

        Parameters
        ----------
        y : indexable, length n_samples
            Must fulfill the input assumptions of the
            underlying forecaster.
        """
        self.check_is_fitted("inverse_transform")
        return self.best_forecaster_.inverse_transform(y, X)

    def score(self, y, X=None, fh=None):
        """Return the score on the given data, if forecaster been refitted.

        This uses the score defined by ``scoring`` where provided, and the
        ``best_forecaster_.score`` method otherwise.

        Parameters
        ----------
        y : pandas.Series
            Target time series to which to compare the forecasts.
        X : pandas.DataFrame, shape=[n_obs, n_vars], optional (default=None)
            An optional 2-d dataframe of exogenous variables.
        fh : ForecastingHorizon, int, np.ndarray, pd.Index, optional (default=None)
            Forecasting horizon

        Returns
        -------
        score : float
        """
        self.check_is_fitted("score")

        if self.scoring is None:
            return self.best_forecaster_.score(y, X=X, fh=fh)

        else:
            y_pred = self.best_forecaster_.predict(fh, X=X)
            return self.scoring(y, y_pred)

    def _run_search(self, evaluate_candidates):
        raise NotImplementedError("abstract method")

    def check_is_fitted(self, method_name=None):
        """Check if `fit` has been called.

        Parameters
        ----------
        method_name : str
            Name of the calling method.

        Raises
        ------
        NotFittedError
            If forecaster has not been fitted yet.
        """
        super(BaseGridSearch, self).check_is_fitted()

        # We additionally check if the tuned forecaster has been fitted.
        if method_name is not None:
            if not self.refit:
                raise NotFittedError(
                    "This %s instance was initialized "
                    "with refit=False. %s is "
                    "available only after refitting on the "
                    "best parameters. You can refit an forecaster "
                    "manually using the ``best_params_`` "
                    "attribute" % (type(self).__name__, method_name)
                )
            else:
                self.best_forecaster_.check_is_fitted()

    def _fit(self, y, X=None, fh=None, **fit_params):
        """Fit to training data.

        Parameters
        ----------
        y : pd.Series
            Target time series to which to fit the forecaster.
        fh : int, list or np.array, optional (default=None)
            The forecasters horizon with the steps ahead to to predict.
        X : pd.DataFrame, optional (default=None)
            Exogenous variables are ignored

        Returns
        -------
        self : returns an instance of self.
        """
        cv = check_cv(self.cv)
        scoring = check_scoring(self.scoring)
        scoring_name = f"test_{scoring.name}"

        parallel = Parallel(n_jobs=self.n_jobs, pre_dispatch=self.pre_dispatch)

        def _fit_and_score(params):
            # Clone forecaster.
            forecaster = clone(self.forecaster)

            # Set parameters.
            forecaster.set_params(**params)

            # Evaluate.
            out = evaluate(
                forecaster,
                cv,
                y,
                X,
                strategy=self.strategy,
                scoring=scoring,
                fit_params=fit_params,
            )

            # Filter columns.
            out = out.filter(items=[scoring_name, "fit_time", "pred_time"], axis=1)

            # Aggregate results.
            out = out.mean()
            out = out.add_prefix("mean_")

            # Add parameters to output table.
            out["params"] = params

            return out

        def evaluate_candidates(candidate_params):
            candidate_params = list(candidate_params)

            if self.verbose > 0:
                n_candidates = len(candidate_params)
                n_splits = cv.get_n_splits(y)
                print(  # noqa
                    "Fitting {0} folds for each of {1} candidates,"
                    " totalling {2} fits".format(
                        n_splits, n_candidates, n_candidates * n_splits
                    )
                )

            out = parallel(
                delayed(_fit_and_score)(params) for params in candidate_params
            )

            if len(out) < 1:
                raise ValueError(
                    "No fits were performed. "
                    "Was the CV iterator empty? "
                    "Were there no candidates?"
                )

            return out

        # Run grid-search cross-validation.
        results = self._run_search(evaluate_candidates)

        results = pd.DataFrame(results)

        # Rank results, according to whether greater is better for the given scoring.
        results[f"rank_{scoring_name}"] = results.loc[:, f"mean_{scoring_name}"].rank(
            ascending=not scoring.greater_is_better
        )

        self.cv_results_ = results

        # Select best parameters.
        self.best_index_ = results.loc[:, f"rank_{scoring_name}"].argmin()
        self.best_score_ = results.loc[self.best_index_, f"mean_{scoring_name}"]
        self.best_params_ = results.loc[self.best_index_, "params"]
        self.best_forecaster_ = clone(self.forecaster).set_params(**self.best_params_)

        # Refit model with best parameters.
        if self.refit:
            self.best_forecaster_.fit(y, X, fh)

        # Sort values according to rank
        results = results.sort_values(
            by=f"rank_{scoring_name}", ascending=not scoring.greater_is_better
        )
        # Select n best forecaster
        self.n_best_forecasters_ = []
        self.n_best_scores_ = []
        for i in range(self.return_n_best_forecasters):
            params = results["params"].iloc[i]
            rank = results[f"rank_{scoring_name}"].iloc[i]
            rank = str(int(rank))
            forecaster = clone(self.forecaster).set_params(**params)
            # Refit model with best parameters.
            if self.refit:
                forecaster.fit(y, X, fh)
            self.n_best_forecasters_.append((rank, forecaster))
            # Save score
            score = results[f"mean_{scoring_name}"].iloc[i]
            self.n_best_scores_.append(score)

        return self


class ForecastingGridSearchCV(BaseGridSearch):
    """Performs grid-search cross-validation to find optimal model parameters.

        The forecaster is fit on the initial window and then temporal
        cross-validation is used to find the optimal parameter

        Grid-search cross-validation is performed based on a cross-validation
        iterator encoding the cross-validation scheme, the parameter grid to
        search over, and (optionally) the evaluation metric for comparing model
        performance. As in scikit-learn, tuning works through the common
        hyper-parameter interface which allows to repeatedly fit and evaluate
        the same forecaster with different hyper-parameters.

<<<<<<< HEAD
        Parameters
        ----------
        forecaster : estimator object
            The estimator should implement the sktime or scikit-learn estimator
            interface. Either the estimator must contain a "score" function,
            or a scoring function must be passed.
        cv : cross-validation generator or an iterable
            e.g. SlidingWindowSplitter()
        param_grid : dict or list of dictionaries
            Model tuning parameters of the forecaster to evaluate
        scoring: function, optional (default=None)
            Function to score models for evaluation of optimal parameters
        n_jobs: int, optional (default=None)
            Number of jobs to run in parallel.
            None means 1 unless in a joblib.parallel_backend context.
            -1 means using all processors.
        refit: bool, optional (default=True)
            Refit the forecaster with the best parameters on all the data
        verbose: int, optional (default=0)
        return_n_best_forecasters: int, default=1
            In case the n best forecaster should be returned, this value can be set
            and the n best forecasters will be assigned to n_best_forecasters_
        pre_dispatch: str, optional (default='2*n_jobs')
        error_score: numeric value or the str 'raise', optional (default=np.nan)
            The test score returned when a forecaster fails to be fitted.
        return_train_score: bool, optional (default=False)

        Attributes
        ----------
        best_index_ : int
        best_score_: float
            Score of the best model
        best_params_ : dict
            Best parameter values across the parameter grid
        best_forecaster_ : estimator
            Fitted estimator with the best parameters
        cv_results_ : dict
            Results from grid search cross validation
        n_splits_: int
            Number of splits in the data for cross validation}
        refit_time_ : float
            Time (seconds) to refit the best forecaster
        scorer_ : function
            Function used to score model
    <<<<<<< HEAD
    =======
        n_best_forecasters_: list of tuples ("rank", <forecaster>)
            The "rank" is in relation to best_forecaster_
        n_best_scores_: list of float
            The scores of n_best_forecasters_ sorted from best to worst
            score of forecasters
    >>>>>>> main

        Examples
        --------
        >>> from sktime.datasets import load_airline
        >>> from sktime.forecasting.model_selection import (
        ...     ExpandingWindowSplitter,
        ...     ForecastingGridSearchCV,
        ...     ExpandingWindowSplitter)
        >>> from sktime.forecasting.naive import NaiveForecaster

        >>> y = load_airline()
        >>> fh = [1,2,3]
        >>> cv = ExpandingWindowSplitter(
        ...     start_with_window=True,
        ...     fh=fh)
        >>> forecaster = NaiveForecaster()
        >>> param_grid = {"strategy" : ["last", "mean", "drift"]}
        >>> gscv = ForecastingGridSearchCV(
        ...     forecaster=forecaster,
        ...     param_grid=param_grid,
        ...     cv=cv)
        >>> gscv.fit(y)
        ForecastingGridSearchCV(...)
        >>> y_pred = gscv.predict(fh)
=======
    Parameters
    ----------
    forecaster : estimator object
        The estimator should implement the sktime or scikit-learn estimator
        interface. Either the estimator must contain a "score" function,
        or a scoring function must be passed.
    cv : cross-validation generator or an iterable
        e.g. SlidingWindowSplitter()
    param_grid : dict or list of dictionaries
        Model tuning parameters of the forecaster to evaluate
    scoring: function, optional (default=None)
        Function to score models for evaluation of optimal parameters
    n_jobs: int, optional (default=None)
        Number of jobs to run in parallel.
        None means 1 unless in a joblib.parallel_backend context.
        -1 means using all processors.
    refit: bool, optional (default=True)
        Refit the forecaster with the best parameters on all the data
    verbose: int, optional (default=0)
    return_n_best_forecasters: int, default=1
        In case the n best forecaster should be returned, this value can be set
        and the n best forecasters will be assigned to n_best_forecasters_
    pre_dispatch: str, optional (default='2*n_jobs')
    error_score: numeric value or the str 'raise', optional (default=np.nan)
        The test score returned when a forecaster fails to be fitted.
    return_train_score: bool, optional (default=False)

    Attributes
    ----------
    best_index_ : int
    best_score_: float
        Score of the best model
    best_params_ : dict
        Best parameter values across the parameter grid
    best_forecaster_ : estimator
        Fitted estimator with the best parameters
    cv_results_ : dict
        Results from grid search cross validation
    n_splits_: int
        Number of splits in the data for cross validation}
    refit_time_ : float
        Time (seconds) to refit the best forecaster
    scorer_ : function
        Function used to score model
    n_best_forecasters_: list of tuples ("rank", <forecaster>)
        The "rank" is in relation to best_forecaster_
    n_best_scores_: list of float
        The scores of n_best_forecasters_ sorted from best to worst
        score of forecasters

    Examples
    --------
    >>> from sktime.datasets import load_airline
    >>> from sktime.forecasting.model_selection import (
    ...     ExpandingWindowSplitter,
    ...     ForecastingGridSearchCV,
    ...     ExpandingWindowSplitter)
    >>> from sktime.forecasting.naive import NaiveForecaster

    >>> y = load_airline()
    >>> fh = [1,2,3]
    >>> cv = ExpandingWindowSplitter(
    ...     start_with_window=True,
    ...     fh=fh)
    >>> forecaster = NaiveForecaster()
    >>> param_grid = {"strategy" : ["last", "mean", "drift"]}
    >>> gscv = ForecastingGridSearchCV(
    ...     forecaster=forecaster,
    ...     param_grid=param_grid,
    ...     cv=cv)
    >>> gscv.fit(y)
    ForecastingGridSearchCV(...)
    >>> y_pred = gscv.predict(fh)
>>>>>>> 3a1b6c45
    """

    _required_parameters = ["forecaster", "cv", "param_grid"]

    def __init__(
        self,
        forecaster,
        cv,
        param_grid,
        scoring=None,
        strategy="refit",
        n_jobs=None,
        refit=True,
        verbose=0,
        return_n_best_forecasters=1,
        pre_dispatch="2*n_jobs",
    ):
        super(ForecastingGridSearchCV, self).__init__(
            forecaster=forecaster,
            scoring=scoring,
            n_jobs=n_jobs,
            refit=refit,
            cv=cv,
            strategy=strategy,
            verbose=verbose,
            return_n_best_forecasters=return_n_best_forecasters,
            pre_dispatch=pre_dispatch,
        )
        self.param_grid = param_grid

        self.clone_tags(forecaster, "capability:pred_int")

    def _run_search(self, evaluate_candidates):
        """Search all candidates in param_grid."""
        _check_param_grid(self.param_grid)
        return evaluate_candidates(ParameterGrid(self.param_grid))


class ForecastingRandomizedSearchCV(BaseGridSearch):
    """Performs randomized-search cross-validation to find optimal model parameters.

    The forecaster is fit on the initial window and then temporal
    cross-validation is used to find the optimal parameter

    Randomized cross-validation is performed based on a cross-validation
    iterator encoding the cross-validation scheme, the parameter distributions to
    search over, and (optionally) the evaluation metric for comparing model
    performance. As in scikit-learn, tuning works through the common
    hyper-parameter interface which allows to repeatedly fit and evaluate
    the same forecaster with different hyper-parameters.

    Parameters
    ----------
    forecaster : estimator object
        The estimator should implement the sktime or scikit-learn estimator
        interface. Either the estimator must contain a "score" function,
        or a scoring function must be passed.
    cv : cross-validation generator or an iterable
        e.g. SlidingWindowSplitter()
    param_distributions : dict or list of dicts
        Dictionary with parameters names (`str`) as keys and distributions
        or lists of parameters to try. Distributions must provide a ``rvs``
        method for sampling (such as those from scipy.stats.distributions).
        If a list is given, it is sampled uniformly.
        If a list of dicts is given, first a dict is sampled uniformly, and
        then a parameter is sampled using that dict as above.
    n_iter : int, default=10
        Number of parameter settings that are sampled. n_iter trades
        off runtime vs quality of the solution.
    scoring: function, optional (default=None)
        Function to score models for evaluation of optimal parameters
    n_jobs: int, optional (default=None)
        Number of jobs to run in parallel.
        None means 1 unless in a joblib.parallel_backend context.
        -1 means using all processors.
    refit: bool, optional (default=True)
        Refit the forecaster with the best parameters on all the data
    verbose: int, optional (default=0)
    return_n_best_forecasters: int, default=1
        In case the n best forecaster should be returned, this value can be set
        and the n best forecasters will be assigned to n_best_forecasters_
    pre_dispatch: str, optional (default='2*n_jobs')
    random_state : int, RandomState instance or None, default=None
        Pseudo random number generator state used for random uniform sampling
        from lists of possible values instead of scipy.stats distributions.
        Pass an int for reproducible output across multiple
        function calls.
    pre_dispatch: str, optional (default='2*n_jobs')

    Attributes
    ----------
    best_index_ : int
    best_score_: float
        Score of the best model
    best_params_ : dict
        Best parameter values across the parameter grid
    best_forecaster_ : estimator
        Fitted estimator with the best parameters
    cv_results_ : dict
        Results from grid search cross validation
    n_best_forecasters_: list of tuples ("rank", <forecaster>)
        The "rank" is in relation to best_forecaster_
    n_best_scores_: list of float
        The scores of n_best_forecasters_ sorted from best to worst
        score of forecasters
    """

    _required_parameters = ["forecaster", "cv", "param_distributions"]

    def __init__(
        self,
        forecaster,
        cv,
        param_distributions,
        n_iter=10,
        scoring=None,
        strategy="refit",
        n_jobs=None,
        refit=True,
        verbose=0,
        return_n_best_forecasters=1,
        random_state=None,
        pre_dispatch="2*n_jobs",
    ):
        super(ForecastingRandomizedSearchCV, self).__init__(
            forecaster=forecaster,
            scoring=scoring,
            strategy=strategy,
            n_jobs=n_jobs,
            refit=refit,
            cv=cv,
            verbose=verbose,
            return_n_best_forecasters=return_n_best_forecasters,
            pre_dispatch=pre_dispatch,
        )
        self.param_distributions = param_distributions
        self.n_iter = n_iter
        self.random_state = random_state

        self.clone_tags(forecaster, "capability:pred_int")

    def _run_search(self, evaluate_candidates):
        """Search n_iter candidates from param_distributions."""
        return evaluate_candidates(
            ParameterSampler(
                self.param_distributions, self.n_iter, random_state=self.random_state
            )
        )<|MERGE_RESOLUTION|>--- conflicted
+++ resolved
@@ -347,7 +347,6 @@
         hyper-parameter interface which allows to repeatedly fit and evaluate
         the same forecaster with different hyper-parameters.
 
-<<<<<<< HEAD
         Parameters
         ----------
         forecaster : estimator object
@@ -392,14 +391,11 @@
             Time (seconds) to refit the best forecaster
         scorer_ : function
             Function used to score model
-    <<<<<<< HEAD
-    =======
         n_best_forecasters_: list of tuples ("rank", <forecaster>)
             The "rank" is in relation to best_forecaster_
         n_best_scores_: list of float
             The scores of n_best_forecasters_ sorted from best to worst
             score of forecasters
-    >>>>>>> main
 
         Examples
         --------
@@ -424,81 +420,6 @@
         >>> gscv.fit(y)
         ForecastingGridSearchCV(...)
         >>> y_pred = gscv.predict(fh)
-=======
-    Parameters
-    ----------
-    forecaster : estimator object
-        The estimator should implement the sktime or scikit-learn estimator
-        interface. Either the estimator must contain a "score" function,
-        or a scoring function must be passed.
-    cv : cross-validation generator or an iterable
-        e.g. SlidingWindowSplitter()
-    param_grid : dict or list of dictionaries
-        Model tuning parameters of the forecaster to evaluate
-    scoring: function, optional (default=None)
-        Function to score models for evaluation of optimal parameters
-    n_jobs: int, optional (default=None)
-        Number of jobs to run in parallel.
-        None means 1 unless in a joblib.parallel_backend context.
-        -1 means using all processors.
-    refit: bool, optional (default=True)
-        Refit the forecaster with the best parameters on all the data
-    verbose: int, optional (default=0)
-    return_n_best_forecasters: int, default=1
-        In case the n best forecaster should be returned, this value can be set
-        and the n best forecasters will be assigned to n_best_forecasters_
-    pre_dispatch: str, optional (default='2*n_jobs')
-    error_score: numeric value or the str 'raise', optional (default=np.nan)
-        The test score returned when a forecaster fails to be fitted.
-    return_train_score: bool, optional (default=False)
-
-    Attributes
-    ----------
-    best_index_ : int
-    best_score_: float
-        Score of the best model
-    best_params_ : dict
-        Best parameter values across the parameter grid
-    best_forecaster_ : estimator
-        Fitted estimator with the best parameters
-    cv_results_ : dict
-        Results from grid search cross validation
-    n_splits_: int
-        Number of splits in the data for cross validation}
-    refit_time_ : float
-        Time (seconds) to refit the best forecaster
-    scorer_ : function
-        Function used to score model
-    n_best_forecasters_: list of tuples ("rank", <forecaster>)
-        The "rank" is in relation to best_forecaster_
-    n_best_scores_: list of float
-        The scores of n_best_forecasters_ sorted from best to worst
-        score of forecasters
-
-    Examples
-    --------
-    >>> from sktime.datasets import load_airline
-    >>> from sktime.forecasting.model_selection import (
-    ...     ExpandingWindowSplitter,
-    ...     ForecastingGridSearchCV,
-    ...     ExpandingWindowSplitter)
-    >>> from sktime.forecasting.naive import NaiveForecaster
-
-    >>> y = load_airline()
-    >>> fh = [1,2,3]
-    >>> cv = ExpandingWindowSplitter(
-    ...     start_with_window=True,
-    ...     fh=fh)
-    >>> forecaster = NaiveForecaster()
-    >>> param_grid = {"strategy" : ["last", "mean", "drift"]}
-    >>> gscv = ForecastingGridSearchCV(
-    ...     forecaster=forecaster,
-    ...     param_grid=param_grid,
-    ...     cv=cv)
-    >>> gscv.fit(y)
-    ForecastingGridSearchCV(...)
-    >>> y_pred = gscv.predict(fh)
->>>>>>> 3a1b6c45
     """
 
     _required_parameters = ["forecaster", "cv", "param_grid"]
