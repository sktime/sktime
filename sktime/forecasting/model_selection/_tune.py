--- conflicted
+++ resolved
@@ -10,11 +10,7 @@
     "ForecastingOptunaSearchCV",
 ]
 
-<<<<<<< HEAD
-from collections.abc import Sequence
-=======
 from collections.abc import Iterable, Mapping, Sequence
->>>>>>> 0168ed2e
 from typing import Optional, Union
 
 import numpy as np
