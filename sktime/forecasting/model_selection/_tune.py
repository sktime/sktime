--- conflicted
+++ resolved
@@ -13,7 +13,6 @@
 from typing import Dict, List, Optional, Union
 
 import numpy as np
-import optuna
 import pandas as pd
 from sklearn.model_selection import ParameterGrid, ParameterSampler, check_cv
 
@@ -1843,9 +1842,6 @@
             score = results["value"].iloc[i]
             self.n_best_scores_.append(score)
 
-<<<<<<< HEAD
-        return self
-=======
         return self
 
     @classmethod
@@ -1892,8 +1888,4 @@
             "scoring": "MeanAbsolutePercentageError(symmetric=True)",
             "update_behaviour": "no_update",
         }
-        return [params, params2, params3]
-
-    def _run_search(self, evaluate_candidates):
-        return evaluate_candidates(ParameterGrid(self.param_grid))
->>>>>>> deff4a3e
+        return [params, params2, params3]