#!/usr/bin/env python3 -u
# copyright: sktime developers, BSD-3-Clause License (see LICENSE file)
"""Implements grid search functionality to tune forecasters."""

__author__ = ["mloning", "fkiraly", "aiwalter"]
__all__ = [
    "ForecastingGridSearchCV",
    "ForecastingRandomizedSearchCV",
    "ForecastingSkoptSearchCV",
]

from collections.abc import Iterable, Mapping, Sequence
from typing import Dict, List, Optional, Union

import numpy as np
import pandas as pd
from sklearn.model_selection import ParameterGrid, ParameterSampler, check_cv

from sktime.datatypes import mtype_to_scitype
from sktime.exceptions import NotFittedError
from sktime.forecasting.base._delegate import _DelegatedForecaster
from sktime.forecasting.model_evaluation import evaluate
from sktime.performance_metrics.base import BaseMetric
from sktime.split.base import BaseSplitter
from sktime.utils.parallel import parallelize
from sktime.utils.validation.forecasting import check_scoring
from sktime.utils.warnings import warn


class BaseGridSearch(_DelegatedForecaster):
    _tags = {
        "authors": ["mloning", "fkiraly", "aiwalter"],
        "scitype:y": "both",
        "requires-fh-in-fit": False,
        "handles-missing-data": False,
        "ignores-exogeneous-X": True,
        "capability:pred_int": True,
        "capability:pred_int:insample": True,
    }

    def __init__(
        self,
        forecaster,
        cv,
        strategy="refit",
        backend="loky",
        refit=False,
        scoring=None,
        verbose=0,
        return_n_best_forecasters=1,
        update_behaviour="full_refit",
        error_score=np.nan,
        tune_by_instance=False,
        tune_by_variable=False,
        backend_params=None,
        n_jobs="deprecated",
    ):
        self.forecaster = forecaster
        self.cv = cv
        self.strategy = strategy
        self.backend = backend
        self.refit = refit
        self.scoring = scoring
        self.verbose = verbose
        self.return_n_best_forecasters = return_n_best_forecasters
        self.update_behaviour = update_behaviour
        self.error_score = error_score
        self.tune_by_instance = tune_by_instance
        self.tune_by_variable = tune_by_variable
        self.backend_params = backend_params
        self.n_jobs = n_jobs

        super().__init__()

        self._set_delegated_tags(forecaster)

        tags_to_clone = ["y_inner_mtype", "X_inner_mtype"]
        self.clone_tags(forecaster, tags_to_clone)
        self._extend_to_all_scitypes("y_inner_mtype")
        self._extend_to_all_scitypes("X_inner_mtype")

        # this ensures univariate broadcasting over variables
        # if tune_by_variable is True
        if tune_by_variable:
            self.set_tags(**{"scitype:y": "univariate"})

        # todo 0.31.0: check if this is still necessary
        # n_jobs is deprecated, left due to use in tutorials, books, blog posts
        if n_jobs != "deprecated":
            warn(
                f"Parameter n_jobs of {self.__class__.__name__} has been removed "
                "in sktime 0.27.0 and is no longer used. It is ignored when passed. "
                "Instead, the backend and backend_params parameters should be used "
                "to pass n_jobs or other parallelization parameters.",
                obj=self,
                stacklevel=2,
            )

    # attribute for _DelegatedForecaster, which then delegates
    #     all non-overridden methods are same as of getattr(self, _delegate_name)
    #     see further details in _DelegatedForecaster docstring
    _delegate_name = "best_forecaster_"

    def _extend_to_all_scitypes(self, tagname):
        """Ensure mtypes for all scitypes are in the tag with tagname.

        Mutates self tag with name ``tagname``.
        If no mtypes are present of a time series scitype, adds a pandas based one.
        If only univariate pandas scitype is present for Series ("pd.Series"),
        also adds the multivariate one ("pd.DataFrame").

        If tune_by_instance is True, only Series mtypes are added,
        and potentially present Panel or Hierarchical mtypes are removed.

        Parameters
        ----------
        tagname : str, name of the tag. Should be "y_inner_mtype" or "X_inner_mtype".

        Returns
        -------
        None (mutates tag in self)
        """
        tagval = self.get_tag(tagname)
        if not isinstance(tagval, list):
            tagval = [tagval]
        scitypes = mtype_to_scitype(tagval, return_unique=True)
        # if no Series mtypes are present, add pd.DataFrame
        if "Series" not in scitypes:
            tagval = tagval + ["pd.DataFrame"]
        # ensure we have a Series mtype capable of multivariate
        elif "pd.Series" in tagval and "pd.DataFrame" not in tagval:
            tagval = ["pd.DataFrame"] + tagval
        # if no Panel mtypes are present, add pd.DataFrame based one
        if "Panel" not in scitypes:
            tagval = tagval + ["pd-multiindex"]
        # if no Hierarchical mtypes are present, add pd.DataFrame based one
        if "Hierarchical" not in scitypes:
            tagval = tagval + ["pd_multiindex_hier"]

        if self.tune_by_instance:
            tagval = [x for x in tagval if mtype_to_scitype(x) == "Series"]

        self.set_tags(**{tagname: tagval})

    def _get_fitted_params(self):
        """Get fitted parameters.

        Returns
        -------
        fitted_params : dict
            A dict containing the best hyper parameters and the parameters of
            the best estimator (if available), merged together with the former
            taking precedence.
        """
        fitted_params = {}
        try:
            fitted_params = self.best_forecaster_.get_fitted_params()
        except NotImplementedError:
            pass
        fitted_params = {**fitted_params, **self.best_params_}
        fitted_params.update(self._get_fitted_params_default())

        return fitted_params

    def _run_search(self, evaluate_candidates):
        raise NotImplementedError("abstract method")

    def _fit(self, y, X, fh):
        """Fit to training data.

        Parameters
        ----------
        y : pd.Series
            Target time series to which to fit the forecaster.
        fh : int, list or np.array, optional (default=None)
            The forecasters horizon with the steps ahead to to predict.
        X : pd.DataFrame, optional (default=None)
            Exogenous variables are ignored

        Returns
        -------
        self : returns an instance of self.
        """
        cv = check_cv(self.cv)

        scoring = check_scoring(self.scoring, obj=self)
        scoring_name = f"test_{scoring.name}"

        backend = self.backend
        backend_params = self.backend_params if self.backend_params else {}

        def evaluate_candidates(candidate_params):
            candidate_params = list(candidate_params)

            if self.verbose > 0:
                n_candidates = len(candidate_params)
                n_splits = cv.get_n_splits(y)
                print(  # noqa
                    "Fitting {} folds for each of {} candidates,"
                    " totalling {} fits".format(
                        n_splits, n_candidates, n_candidates * n_splits
                    )
                )

            # Set meta variables for parallelization.
            meta = {}
            meta["forecaster"] = self.forecaster
            meta["y"] = y
            meta["X"] = X
            meta["cv"] = cv
            meta["strategy"] = self.strategy
            meta["scoring"] = scoring
            meta["error_score"] = self.error_score
            meta["scoring_name"] = scoring_name

            out = parallelize(
                fun=_fit_and_score,
                iter=candidate_params,
                meta=meta,
                backend=backend,
                backend_params=backend_params,
            )

            if len(out) < 1:
                raise ValueError(
                    "No fits were performed. "
                    "Was the CV iterator empty? "
                    "Were there no candidates?"
                )

            return out

        # Run grid-search cross-validation.
        results = self._run_search(evaluate_candidates)

        results = pd.DataFrame(results)

        # Rank results, according to whether greater is better for the given scoring.
        results[f"rank_{scoring_name}"] = results.loc[:, f"mean_{scoring_name}"].rank(
            ascending=scoring.get_tag("lower_is_better")
        )

        self.cv_results_ = results

        # Select best parameters.
        self.best_index_ = results.loc[:, f"rank_{scoring_name}"].argmin()
        # Raise error if all fits in evaluate failed because all score values are NaN.
        if self.best_index_ == -1:
            raise NotFittedError(
                f"""All fits of forecaster failed,
                set error_score='raise' to see the exceptions.
                Failed forecaster: {self.forecaster}"""
            )
        self.best_score_ = results.loc[self.best_index_, f"mean_{scoring_name}"]
        self.best_params_ = results.loc[self.best_index_, "params"]
        self.best_forecaster_ = self.forecaster.clone().set_params(**self.best_params_)

        # Refit model with best parameters.
        if self.refit:
            self.best_forecaster_.fit(y=y, X=X, fh=fh)

        # Sort values according to rank
        results = results.sort_values(
            by=f"rank_{scoring_name}",
            ascending=True,
        )
        # Select n best forecaster
        self.n_best_forecasters_ = []
        self.n_best_scores_ = []
        _forecasters_to_return = min(self.return_n_best_forecasters, len(results.index))
        if _forecasters_to_return == -1:
            _forecasters_to_return = len(results.index)
        for i in range(_forecasters_to_return):
            params = results["params"].iloc[i]
            rank = results[f"rank_{scoring_name}"].iloc[i]
            rank = str(int(rank))
            forecaster = self.forecaster.clone().set_params(**params)
            # Refit model with best parameters.
            if self.refit:
                forecaster.fit(y=y, X=X, fh=fh)
            self.n_best_forecasters_.append((rank, forecaster))
            # Save score
            score = results[f"mean_{scoring_name}"].iloc[i]
            self.n_best_scores_.append(score)

        return self

    def _predict(self, fh, X):
        """Forecast time series at future horizon.

        private _predict containing the core logic, called from predict

        State required:
            Requires state to be "fitted".

        Accesses in self:
            Fitted model attributes ending in "_"
            self.cutoff

        Parameters
        ----------
        fh : guaranteed to be ForecastingHorizon or None, optional (default=None)
            The forecasting horizon with the steps ahead to to predict.
            If not passed in _fit, guaranteed to be passed here
        X : pd.DataFrame, optional (default=None)
            Exogenous time series

        Returns
        -------
        y_pred : pd.Series
            Point predictions
        """
        if not self.refit:
            raise RuntimeError(
                f"In {self.__class__.__name__}, refit must be True to make predictions,"
                f" but found refit=False. If refit=False, {self.__class__.__name__} can"
                " be used only to tune hyper-parameters, as a parameter estimator."
            )
        return super()._predict(fh=fh, X=X)

    def _update(self, y, X=None, update_params=True):
        """Update time series to incremental training data.

        Parameters
        ----------
        y : guaranteed to be of a type in self.get_tag("y_inner_mtype")
            Time series with which to update the forecaster.
            if self.get_tag("scitype:y")=="univariate":
                guaranteed to have a single column/variable
            if self.get_tag("scitype:y")=="multivariate":
                guaranteed to have 2 or more columns
            if self.get_tag("scitype:y")=="both": no restrictions apply
        X : optional (default=None)
            guaranteed to be of a type in self.get_tag("X_inner_mtype")
            Exogeneous time series for the forecast
        update_params : bool, optional (default=True)
            whether model parameters should be updated

        Returns
        -------
        self : reference to self
        """
        update_behaviour = self.update_behaviour

        if update_behaviour == "full_refit":
            super()._update(y=y, X=X, update_params=update_params)
        elif update_behaviour == "inner_only":
            self.best_forecaster_.update(y=y, X=X, update_params=update_params)
        elif update_behaviour == "no_update":
            self.best_forecaster_.update(y=y, X=X, update_params=False)
        else:
            raise ValueError(
                'update_behaviour must be one of "full_refit", "inner_only",'
                f' or "no_update", but found {update_behaviour}'
            )
        return self


def _fit_and_score(params, meta):
    """Fit and score forecaster with given parameters.

    Root level function for parallelization, called from
    BaseGridSearchCV._fit, evaluate_candidates, within parallelize.
    """
    meta = meta.copy()
    scoring_name = meta.pop("scoring_name")

    # Set parameters.
    forecaster = meta.pop("forecaster").clone()
    forecaster.set_params(**params)

    # Evaluate.
    out = evaluate(forecaster, **meta)

    # Filter columns.
    out = out.filter(items=[scoring_name, "fit_time", "pred_time"], axis=1)

    # Aggregate results.
    out = out.mean()
    out = out.add_prefix("mean_")

    # Add parameters to output table.
    out["params"] = params

    return out


class ForecastingGridSearchCV(BaseGridSearch):
    """Perform grid-search cross-validation to find optimal model parameters.

    The forecaster is fit on the initial window and then temporal
    cross-validation is used to find the optimal parameter.

    Grid-search cross-validation is performed based on a cross-validation
    iterator encoding the cross-validation scheme, the parameter grid to
    search over, and (optionally) the evaluation metric for comparing model
    performance. As in scikit-learn, tuning works through the common
    hyper-parameter interface which allows to repeatedly fit and evaluate
    the same forecaster with different hyper-parameters.

    Parameters
    ----------
    forecaster : sktime forecaster, BaseForecaster instance or interface compatible
        The forecaster to tune, must implement the sktime forecaster interface.
        sklearn regressors can be used, but must first be converted to forecasters
        via one of the reduction compositors, e.g., via ``make_reduction``
    cv : cross-validation generator or an iterable
        e.g. SlidingWindowSplitter()
    strategy : {"refit", "update", "no-update_params"}, optional, default="refit"
        data ingestion strategy in fitting cv, passed to ``evaluate`` internally
        defines the ingestion mode when the forecaster sees new data when window expands
        "refit" = a new copy of the forecaster is fitted to each training window
        "update" = forecaster is updated with training window data, in sequence provided
        "no-update_params" = fit to first training window, re-used without fit or update
    update_behaviour : str, optional, default = "full_refit"
        one of {"full_refit", "inner_only", "no_update"}
        behaviour of the forecaster when calling update
        "full_refit" = both tuning parameters and inner estimator refit on all data seen
        "inner_only" = tuning parameters are not re-tuned, inner estimator is updated
        "no_update" = neither tuning parameters nor inner estimator are updated
    param_grid : dict or list of dictionaries
        Model tuning parameters of the forecaster to evaluate

    scoring : sktime metric (BaseMetric), str, or callable, optional (default=None)
        scoring metric to use in tuning the forecaster

        * sktime metric objects (BaseMetric) descendants can be searched
        with the ``registry.all_estimators`` search utility,
        for instance via ``all_estimators("metric", as_dataframe=True)``

        * If callable, must have signature
        ``(y_true: 1D np.ndarray, y_pred: 1D np.ndarray) -> float``,
        assuming np.ndarrays being of the same length, and lower being better.
        Metrics in sktime.performance_metrics.forecasting are all of this form.

        * If str, uses registry.resolve_alias to resolve to one of the above.
          Valid strings are valid registry.craft specs, which include
          string repr-s of any BaseMetric object, e.g., "MeanSquaredError()";
          and keys of registry.ALIAS_DICT referring to metrics.

        * If None, defaults to MeanAbsolutePercentageError()

    refit : bool, optional (default=True)
        True = refit the forecaster with the best parameters on the entire data in fit
        False = no refitting takes place. The forecaster cannot be used to predict.
        This is to be used to tune the hyperparameters, and then use the estimator
        as a parameter estimator, e.g., via get_fitted_params or PluginParamsForecaster.
    verbose: int, optional (default=0)
    return_n_best_forecasters : int, default=1
        In case the n best forecaster should be returned, this value can be set
        and the n best forecasters will be assigned to n_best_forecasters_.
        Set return_n_best_forecasters to -1 to return all forecasters.

    error_score : numeric value or the str 'raise', optional (default=np.nan)
        The test score returned when a forecaster fails to be fitted.
    return_train_score : bool, optional (default=False)

    backend : {"dask", "loky", "multiprocessing", "threading"}, by default "loky".
        Runs parallel evaluate if specified and ``strategy`` is set as "refit".

        - "None": executes loop sequentally, simple list comprehension
        - "loky", "multiprocessing" and "threading": uses ``joblib.Parallel`` loops
        - "joblib": custom and 3rd party ``joblib`` backends, e.g., ``spark``
        - "dask": uses ``dask``, requires ``dask`` package in environment

        Recommendation: Use "dask" or "loky" for parallel evaluate.
        "threading" is unlikely to see speed ups due to the GIL and the serialization
        backend (``cloudpickle``) for "dask" and "loky" is generally more robust
        than the standard ``pickle`` library used in "multiprocessing".

    error_score : "raise" or numeric, default=np.nan
        Value to assign to the score if an exception occurs in estimator fitting. If set
        to "raise", the exception is raised. If a numeric value is given,
        FitFailedWarning is raised.
    tune_by_instance : bool, optional (default=False)
        Whether to tune parameter by each time series instance separately,
        in case of Panel or Hierarchical data passed to the tuning estimator.
        Only applies if time series passed are Panel or Hierarchical.
        If True, clones of the forecaster will be fit to each instance separately,
        and are available in fields of the forecasters_ attribute.
        Has the same effect as applying ForecastByLevel wrapper to self.
        If False, the same best parameter is selected for all instances.
    tune_by_variable : bool, optional (default=False)
        Whether to tune parameter by each time series variable separately,
        in case of multivariate data passed to the tuning estimator.
        Only applies if time series passed are strictly multivariate.
        If True, clones of the forecaster will be fit to each variable separately,
        and are available in fields of the forecasters_ attribute.
        Has the same effect as applying ColumnEnsembleForecaster wrapper to self.
        If False, the same best parameter is selected for all variables.

    backend_params : dict, optional
        additional parameters passed to the backend as config.
        Directly passed to ``utils.parallel.parallelize``.
        Valid keys depend on the value of ``backend``:

        - "None": no additional parameters, ``backend_params`` is ignored
        - "loky", "multiprocessing" and "threading": default ``joblib`` backends
          any valid keys for ``joblib.Parallel`` can be passed here, e.g., ``n_jobs``,
          with the exception of ``backend`` which is directly controlled by ``backend``.
          If ``n_jobs`` is not passed, it will default to ``-1``, other parameters
          will default to ``joblib`` defaults.
        - "joblib": custom and 3rd party ``joblib`` backends, e.g., ``spark``.
          any valid keys for ``joblib.Parallel`` can be passed here, e.g., ``n_jobs``,
          ``backend`` must be passed as a key of ``backend_params`` in this case.
          If ``n_jobs`` is not passed, it will default to ``-1``, other parameters
          will default to ``joblib`` defaults.
        - "dask": any valid keys for ``dask.compute`` can be passed, e.g., ``scheduler``

    Attributes
    ----------
    best_index_ : int
    best_score_: float
        Score of the best model
    best_params_ : dict
        Best parameter values across the parameter grid
    best_forecaster_ : estimator
        Fitted estimator with the best parameters
    cv_results_ : dict
        Results from grid search cross validation
    n_splits_: int
        Number of splits in the data for cross validation
    refit_time_ : float
        Time (seconds) to refit the best forecaster
    scorer_ : function
        Function used to score model
    n_best_forecasters_: list of tuples ("rank", <forecaster>)
        The "rank" is in relation to best_forecaster_
    n_best_scores_: list of float
        The scores of n_best_forecasters_ sorted from best to worst
        score of forecasters
    forecasters_ : pd.DataFramee
        DataFrame with all fitted forecasters and their parameters.
        Only present if tune_by_instance=True or tune_by_variable=True,
        and at least one of the two is applicable.
        In this case, the other attributes are not present in self,
        only in the fields of forecasters_.

    Examples
    --------
    >>> from sktime.datasets import load_shampoo_sales
    >>> from sktime.forecasting.model_selection import ForecastingGridSearchCV
    >>> from sktime.split import ExpandingWindowSplitter
    >>> from sktime.forecasting.naive import NaiveForecaster
    >>> y = load_shampoo_sales()
    >>> fh = [1,2,3]
    >>> cv = ExpandingWindowSplitter(fh=fh)
    >>> forecaster = NaiveForecaster()
    >>> param_grid = {"strategy" : ["last", "mean", "drift"]}
    >>> gscv = ForecastingGridSearchCV(
    ...     forecaster=forecaster,
    ...     param_grid=param_grid,
    ...     cv=cv)
    >>> gscv.fit(y)
    ForecastingGridSearchCV(...)
    >>> y_pred = gscv.predict(fh)

        Advanced model meta-tuning (model selection) with multiple forecasters
        together with hyper-parametertuning at same time using sklearn notation:

    >>> from sktime.datasets import load_shampoo_sales
    >>> from sktime.forecasting.exp_smoothing import ExponentialSmoothing
    >>> from sktime.forecasting.naive import NaiveForecaster
    >>> from sktime.split import ExpandingWindowSplitter
    >>> from sktime.forecasting.model_selection import ForecastingGridSearchCV
    >>> from sktime.forecasting.compose import TransformedTargetForecaster
    >>> from sktime.forecasting.theta import ThetaForecaster
    >>> from sktime.transformations.series.impute import Imputer
    >>> y = load_shampoo_sales()
    >>> pipe = TransformedTargetForecaster(steps=[
    ...     ("imputer", Imputer()),
    ...     ("forecaster", NaiveForecaster())])
    >>> cv = ExpandingWindowSplitter(
    ...     initial_window=24,
    ...     step_length=12,
    ...     fh=[1,2,3])
    >>> gscv = ForecastingGridSearchCV(
    ...     forecaster=pipe,
    ...     param_grid=[{
    ...         "forecaster": [NaiveForecaster(sp=12)],
    ...         "forecaster__strategy": ["drift", "last", "mean"],
    ...     },
    ...     {
    ...         "imputer__method": ["mean", "drift"],
    ...         "forecaster": [ThetaForecaster(sp=12)],
    ...     },
    ...     {
    ...         "imputer__method": ["mean", "median"],
    ...         "forecaster": [ExponentialSmoothing(sp=12)],
    ...         "forecaster__trend": ["add", "mul"],
    ...     },
    ...     ],
    ...     cv=cv,
    ... )  # doctest: +SKIP
    >>> gscv.fit(y)  # doctest: +SKIP
    ForecastingGridSearchCV(...)
    >>> y_pred = gscv.predict(fh=[1,2,3])  # doctest: +SKIP
    """

    def __init__(
        self,
        forecaster,
        cv,
        param_grid,
        scoring=None,
        strategy="refit",
        refit=True,
        verbose=0,
        return_n_best_forecasters=1,
        backend="loky",
        update_behaviour="full_refit",
        error_score=np.nan,
        tune_by_instance=False,
        tune_by_variable=False,
        backend_params=None,
        n_jobs="deprecated",
    ):
        super().__init__(
            forecaster=forecaster,
            scoring=scoring,
            refit=refit,
            cv=cv,
            strategy=strategy,
            verbose=verbose,
            return_n_best_forecasters=return_n_best_forecasters,
            backend=backend,
            update_behaviour=update_behaviour,
            error_score=error_score,
            tune_by_instance=tune_by_instance,
            tune_by_variable=tune_by_variable,
            backend_params=backend_params,
            n_jobs=n_jobs,
        )
        self.param_grid = param_grid

    def _check_param_grid(self, param_grid):
        """_check_param_grid from sklearn 1.0.2, before it was removed."""
        if hasattr(param_grid, "items"):
            param_grid = [param_grid]

        for p in param_grid:
            for name, v in p.items():
                if isinstance(v, np.ndarray) and v.ndim > 1:
                    raise ValueError("Parameter array should be one-dimensional.")

                if isinstance(v, str) or not isinstance(v, (np.ndarray, Sequence)):
                    raise ValueError(
                        "Parameter grid for parameter ({}) needs to"
                        " be a list or numpy array, but got ({})."
                        " Single values need to be wrapped in a list"
                        " with one element.".format(name, type(v))
                    )

                if len(v) == 0:
                    raise ValueError(
                        "Parameter values for parameter ({}) need "
                        "to be a non-empty sequence.".format(name)
                    )

    def _run_search(self, evaluate_candidates):
        """Search all candidates in param_grid."""
        self._check_param_grid(self.param_grid)
        return evaluate_candidates(ParameterGrid(self.param_grid))

    @classmethod
    def get_test_params(cls, parameter_set="default"):
        """Return testing parameter settings for the estimator.

        Parameters
        ----------
        parameter_set : str, default="default"
            Name of the set of test parameters to return, for use in tests. If no
            special parameters are defined for a value, will return ``"default"`` set.

        Returns
        -------
        params : dict or list of dict
        """
        from sktime.forecasting.naive import NaiveForecaster
        from sktime.forecasting.trend import PolynomialTrendForecaster
        from sktime.performance_metrics.forecasting import (
            MeanAbsolutePercentageError,
            mean_absolute_percentage_error,
        )
        from sktime.split import SingleWindowSplitter

        params = {
            "forecaster": NaiveForecaster(strategy="mean"),
            "cv": SingleWindowSplitter(fh=1),
            "param_grid": {"window_length": [2, 5]},
            "scoring": MeanAbsolutePercentageError(symmetric=True),
        }
        params2 = {
            "forecaster": PolynomialTrendForecaster(),
            "cv": SingleWindowSplitter(fh=1),
            "param_grid": {"degree": [1, 2]},
            "scoring": mean_absolute_percentage_error,
            "update_behaviour": "inner_only",
        }
        params3 = {
            "forecaster": NaiveForecaster(strategy="mean"),
            "cv": SingleWindowSplitter(fh=1),
            "param_grid": {"window_length": [3, 4]},
            "scoring": "MeanAbsolutePercentageError(symmetric=True)",
            "update_behaviour": "no_update",
        }
        return [params, params2, params3]


class ForecastingRandomizedSearchCV(BaseGridSearch):
    """Perform randomized-search cross-validation to find optimal model parameters.

    The forecaster is fit on the initial window and then temporal
    cross-validation is used to find the optimal parameter

    Randomized cross-validation is performed based on a cross-validation
    iterator encoding the cross-validation scheme, the parameter distributions to
    search over, and (optionally) the evaluation metric for comparing model
    performance. As in scikit-learn, tuning works through the common
    hyper-parameter interface which allows to repeatedly fit and evaluate
    the same forecaster with different hyper-parameters.

    Parameters
    ----------
    forecaster : sktime forecaster, BaseForecaster instance or interface compatible
        The forecaster to tune, must implement the sktime forecaster interface.
        sklearn regressors can be used, but must first be converted to forecasters
        via one of the reduction compositors, e.g., via ``make_reduction``
    cv : cross-validation generator or an iterable
        e.g. SlidingWindowSplitter()
    strategy : {"refit", "update", "no-update_params"}, optional, default="refit"
        data ingestion strategy in fitting cv, passed to ``evaluate`` internally
        defines the ingestion mode when the forecaster sees new data when window expands
        "refit" = a new copy of the forecaster is fitted to each training window
        "update" = forecaster is updated with training window data, in sequence provided
        "no-update_params" = fit to first training window, re-used without fit or update
    update_behaviour: str, optional, default = "full_refit"
        one of {"full_refit", "inner_only", "no_update"}
        behaviour of the forecaster when calling update
        "full_refit" = both tuning parameters and inner estimator refit on all data seen
        "inner_only" = tuning parameters are not re-tuned, inner estimator is updated
        "no_update" = neither tuning parameters nor inner estimator are updated
    param_distributions : dict or list of dicts
        Dictionary with parameters names (``str``) as keys and distributions
        or lists of parameters to try. Distributions must provide a ``rvs``
        method for sampling (such as those from scipy.stats.distributions).
        If a list is given, it is sampled uniformly.
        If a list of dicts is given, first a dict is sampled uniformly, and
        then a parameter is sampled using that dict as above.
    n_iter : int, default=10
        Number of parameter settings that are sampled. n_iter trades
        off runtime vs quality of the solution.

    scoring : sktime metric (BaseMetric), str, or callable, optional (default=None)
        scoring metric to use in tuning the forecaster

        * sktime metric objects (BaseMetric) descendants can be searched
        with the ``registry.all_estimators`` search utility,
        for instance via ``all_estimators("metric", as_dataframe=True)``

        * If callable, must have signature
        ``(y_true: 1D np.ndarray, y_pred: 1D np.ndarray) -> float``,
        assuming np.ndarrays being of the same length, and lower being better.
        Metrics in sktime.performance_metrics.forecasting are all of this form.

        * If str, uses registry.resolve_alias to resolve to one of the above.
          Valid strings are valid registry.craft specs, which include
          string repr-s of any BaseMetric object, e.g., "MeanSquaredError()";
          and keys of registry.ALIAS_DICT referring to metrics.

        * If None, defaults to MeanAbsolutePercentageError()

    refit : bool, optional (default=True)
        True = refit the forecaster with the best parameters on the entire data in fit
        False = no refitting takes place. The forecaster cannot be used to predict.
        This is to be used to tune the hyperparameters, and then use the estimator
        as a parameter estimator, e.g., via get_fitted_params or PluginParamsForecaster.
    verbose : int, optional (default=0)
    return_n_best_forecasters: int, default=1
        In case the n best forecaster should be returned, this value can be set
        and the n best forecasters will be assigned to n_best_forecasters_.
        Set return_n_best_forecasters to -1 to return all forecasters.

    random_state : int, RandomState instance or None, default=None
        Pseudo random number generator state used for random uniform sampling
        from lists of possible values instead of scipy.stats distributions.
        Pass an int for reproducible output across multiple
        function calls.

    backend : {"dask", "loky", "multiprocessing", "threading"}, by default "loky".
        Runs parallel evaluate if specified and ``strategy`` is set as "refit".

        - "None": executes loop sequentally, simple list comprehension
        - "loky", "multiprocessing" and "threading": uses ``joblib.Parallel`` loops
        - "joblib": custom and 3rd party ``joblib`` backends, e.g., ``spark``
        - "dask": uses ``dask``, requires ``dask`` package in environment

        Recommendation: Use "dask" or "loky" for parallel evaluate.
        "threading" is unlikely to see speed ups due to the GIL and the serialization
        backend (``cloudpickle``) for "dask" and "loky" is generally more robust
        than the standard ``pickle`` library used in "multiprocessing".

    error_score : "raise" or numeric, default=np.nan
        Value to assign to the score if an exception occurs in estimator fitting. If set
        to "raise", the exception is raised. If a numeric value is given,
        FitFailedWarning is raised.
    tune_by_instance : bool, optional (default=False)
        Whether to tune parameter by each time series instance separately,
        in case of Panel or Hierarchical data passed to the tuning estimator.
        Only applies if time series passed are Panel or Hierarchical.
        If True, clones of the forecaster will be fit to each instance separately,
        and are available in fields of the forecasters_ attribute.
        Has the same effect as applying ForecastByLevel wrapper to self.
        If False, the same best parameter is selected for all instances.
    tune_by_variable : bool, optional (default=False)
        Whether to tune parameter by each time series variable separately,
        in case of multivariate data passed to the tuning estimator.
        Only applies if time series passed are strictly multivariate.
        If True, clones of the forecaster will be fit to each variable separately,
        and are available in fields of the forecasters_ attribute.
        Has the same effect as applying ColumnEnsembleForecaster wrapper to self.
        If False, the same best parameter is selected for all variables.

    backend_params : dict, optional
        additional parameters passed to the backend as config.
        Directly passed to ``utils.parallel.parallelize``.
        Valid keys depend on the value of ``backend``:

        - "None": no additional parameters, ``backend_params`` is ignored
        - "loky", "multiprocessing" and "threading": default ``joblib`` backends
          any valid keys for ``joblib.Parallel`` can be passed here, e.g., ``n_jobs``,
          with the exception of ``backend`` which is directly controlled by ``backend``.
          If ``n_jobs`` is not passed, it will default to ``-1``, other parameters
          will default to ``joblib`` defaults.
        - "joblib": custom and 3rd party ``joblib`` backends, e.g., ``spark``.
          any valid keys for ``joblib.Parallel`` can be passed here, e.g., ``n_jobs``,
          ``backend`` must be passed as a key of ``backend_params`` in this case.
          If ``n_jobs`` is not passed, it will default to ``-1``, other parameters
          will default to ``joblib`` defaults.
        - "dask": any valid keys for ``dask.compute`` can be passed, e.g., ``scheduler``

    Attributes
    ----------
    best_index_ : int
    best_score_: float
        Score of the best model
    best_params_ : dict
        Best parameter values across the parameter grid
    best_forecaster_ : estimator
        Fitted estimator with the best parameters
    cv_results_ : dict
        Results from grid search cross validation
    n_best_forecasters_: list of tuples ("rank", <forecaster>)
        The "rank" is in relation to best_forecaster_
    n_best_scores_: list of float
        The scores of n_best_forecasters_ sorted from best to worst
        score of forecasters
    forecasters_ : pd.DataFramee
        DataFrame with all fitted forecasters and their parameters.
        Only present if tune_by_instance=True or tune_by_variable=True,
        and at least one of the two is applicable.
        In this case, the other attributes are not present in self,
        only in the fields of forecasters_.
    """

    def __init__(
        self,
        forecaster,
        cv,
        param_distributions,
        n_iter=10,
        scoring=None,
        strategy="refit",
        refit=True,
        verbose=0,
        return_n_best_forecasters=1,
        random_state=None,
        backend="loky",
        update_behaviour="full_refit",
        error_score=np.nan,
        tune_by_instance=False,
        tune_by_variable=False,
        backend_params=None,
        n_jobs="deprecated",
    ):
        super().__init__(
            forecaster=forecaster,
            scoring=scoring,
            strategy=strategy,
            refit=refit,
            cv=cv,
            verbose=verbose,
            return_n_best_forecasters=return_n_best_forecasters,
            backend=backend,
            update_behaviour=update_behaviour,
            error_score=error_score,
            tune_by_instance=tune_by_instance,
            tune_by_variable=tune_by_variable,
            backend_params=backend_params,
            n_jobs=n_jobs,
        )
        self.param_distributions = param_distributions
        self.n_iter = n_iter
        self.random_state = random_state

    def _run_search(self, evaluate_candidates):
        """Search n_iter candidates from param_distributions."""
        return evaluate_candidates(
            ParameterSampler(
                self.param_distributions, self.n_iter, random_state=self.random_state
            )
        )

    @classmethod
    def get_test_params(cls, parameter_set="default"):
        """Return testing parameter settings for the estimator.

        Parameters
        ----------
        parameter_set : str, default="default"
            Name of the set of test parameters to return, for use in tests. If no
            special parameters are defined for a value, will return ``"default"`` set.

        Returns
        -------
        params : dict or list of dict
        """
        from sktime.forecasting.naive import NaiveForecaster
        from sktime.forecasting.trend import PolynomialTrendForecaster
        from sktime.performance_metrics.forecasting import MeanAbsolutePercentageError
        from sktime.split import SingleWindowSplitter

        params = {
            "forecaster": NaiveForecaster(strategy="mean"),
            "cv": SingleWindowSplitter(fh=1),
            "param_distributions": {"window_length": [2, 5]},
            "scoring": MeanAbsolutePercentageError(symmetric=True),
        }

        params2 = {
            "forecaster": PolynomialTrendForecaster(),
            "cv": SingleWindowSplitter(fh=1),
            "param_distributions": {"degree": [1, 2]},
            "scoring": MeanAbsolutePercentageError(symmetric=True),
            "update_behaviour": "inner_only",
        }
        params3 = {
            "forecaster": NaiveForecaster(strategy="mean"),
            "cv": SingleWindowSplitter(fh=1),
            "param_distributions": {"window_length": [3, 4]},
            "scoring": "MeanAbsolutePercentageError(symmetric=True)",
            "update_behaviour": "no_update",
        }

        return [params, params2, params3]


class ForecastingSkoptSearchCV(BaseGridSearch):
    """Bayesian search over hyperparameters for a forecaster.

    Experimental: This feature is under development and interface may likely to change.

    Parameters
    ----------
    forecaster : sktime forecaster, BaseForecaster instance or interface compatible
        The forecaster to tune, must implement the sktime forecaster interface.
        sklearn regressors can be used, but must first be converted to forecasters
        via one of the reduction compositors, e.g., via ``make_reduction``
    cv : cross-validation generator or an iterable
        Splitter used for generating validation folds.
        e.g. SlidingWindowSplitter()
    param_distributions : dict or a list of dict/tuple. See below for details.
        1. If dict, a dictionary that represents the search space over the parameters of
        the provided estimator. The keys are parameter names (strings), and the values
        follows the following format. A list to store categorical parameters and a
        tuple for integer and real parameters with the following format
        (int/float, int/float, "prior") e.g (1e-6, 1e-1, "log-uniform").
        2. If a list of dict, each dictionary corresponds to a parameter space,
        following the same structure described in case 1 above. the search will be
        performed sequentially for each parameter space, with the number of samples
        set to n_iter.
        3. If a list of tuple, tuple must contain (dict, int) where the int refers to
        n_iter for that search space. dict must follow the same structure as in case 1.
        This is useful if you want to perform a search with different number of
        iterations for each parameter space.
    n_iter : int, default=10
        Number of parameter settings that are sampled. n_iter trades
        off runtime vs quality of the solution. Consider increasing n_points
        if you want to try more parameter settings in parallel.
    n_points : int, default=1
        Number of parameter settings to sample in parallel.
        If this does not align with n_iter, the last iteration will sample less points

    scoring : sktime metric (BaseMetric), str, or callable, optional (default=None)
        scoring metric to use in tuning the forecaster

        * sktime metric objects (BaseMetric) descendants can be searched
        with the ``registry.all_estimators`` search utility,
        for instance via ``all_estimators("metric", as_dataframe=True)``

        * If callable, must have signature
        ``(y_true: 1D np.ndarray, y_pred: 1D np.ndarray) -> float``,
        assuming np.ndarrays being of the same length, and lower being better.
        Metrics in sktime.performance_metrics.forecasting are all of this form.

        * If str, uses registry.resolve_alias to resolve to one of the above.
          Valid strings are valid registry.craft specs, which include
          string repr-s of any BaseMetric object, e.g., "MeanSquaredError()";
          and keys of registry.ALIAS_DICT referring to metrics.

        * If None, defaults to MeanAbsolutePercentageError()

    optimizer_kwargs: dict, optional
        Arguments passed to Optimizer to control the behaviour of the bayesian search.
        For example, {'base_estimator': 'RF'} would use a Random Forest surrogate
        instead of the default Gaussian Process. Please refer to the ``skopt.Optimizer``
        documentation for more information.
    random_state : int, RandomState instance or None, default=None
        Pseudo random number generator state used for random uniform sampling
        from lists of possible values instead of scipy.stats distributions.
        Pass an int for reproducible output across multiple
        function calls.
    strategy : {"refit", "update", "no-update_params"}, optional, default="refit"
        data ingestion strategy in fitting cv, passed to ``evaluate`` internally
        defines the ingestion mode when the forecaster sees new data when window expands
        "refit" = a new copy of the forecaster is fitted to each training window
        "update" = forecaster is updated with training window data, in sequence provided
        "no-update_params" = fit to first training window, re-used without fit or update
    update_behaviour: str, optional, default = "full_refit"
        one of {"full_refit", "inner_only", "no_update"}
        behaviour of the forecaster when calling update
        "full_refit" = both tuning parameters and inner estimator refit on all data seen
        "inner_only" = tuning parameters are not re-tuned, inner estimator is updated
        "no_update" = neither tuning parameters nor inner estimator are updated
    refit : bool, optional (default=True)
        True = refit the forecaster with the best parameters on the entire data in fit
        False = no refitting takes place. The forecaster cannot be used to predict.
        This is to be used to tune the hyperparameters, and then use the estimator
        as a parameter estimator, e.g., via get_fitted_params or PluginParamsForecaster.
    verbose : int, optional (default=0)
    error_score : "raise" or numeric, default=np.nan
        Value to assign to the score if an exception occurs in estimator fitting. If set
        to "raise", the exception is raised. If a numeric value is given,
        FitFailedWarning is raised.
    return_n_best_forecasters: int, default=1
        In case the n best forecaster should be returned, this value can be set
        and the n best forecasters will be assigned to n_best_forecasters_.
        Set return_n_best_forecasters to -1 to return all forecasters.

    backend : {"dask", "loky", "multiprocessing", "threading"}, by default "loky".
        Runs parallel evaluate if specified and ``strategy`` is set as "refit".

        - "None": executes loop sequentally, simple list comprehension
        - "loky", "multiprocessing" and "threading": uses ``joblib.Parallel`` loops
        - "joblib": custom and 3rd party ``joblib`` backends, e.g., ``spark``
        - "dask": uses ``dask``, requires ``dask`` package in environment

        Recommendation: Use "dask" or "loky" for parallel evaluate.
        "threading" is unlikely to see speed ups due to the GIL and the serialization
        backend (``cloudpickle``) for "dask" and "loky" is generally more robust
        than the standard ``pickle`` library used in "multiprocessing".

    tune_by_instance : bool, optional (default=False)
        Whether to tune parameter by each time series instance separately,
        in case of Panel or Hierarchical data passed to the tuning estimator.
        Only applies if time series passed are Panel or Hierarchical.
        If True, clones of the forecaster will be fit to each instance separately,
        and are available in fields of the forecasters_ attribute.
        Has the same effect as applying ForecastByLevel wrapper to self.
        If False, the same best parameter is selected for all instances.
    tune_by_variable : bool, optional (default=False)
        Whether to tune parameter by each time series variable separately,
        in case of multivariate data passed to the tuning estimator.
        Only applies if time series passed are strictly multivariate.
        If True, clones of the forecaster will be fit to each variable separately,
        and are available in fields of the forecasters_ attribute.
        Has the same effect as applying ColumnEnsembleForecaster wrapper to self.
        If False, the same best parameter is selected for all variables.

    backend_params : dict, optional
        additional parameters passed to the backend as config.
        Directly passed to ``utils.parallel.parallelize``.
        Valid keys depend on the value of ``backend``:

        - "None": no additional parameters, ``backend_params`` is ignored
        - "loky", "multiprocessing" and "threading": default ``joblib`` backends
          any valid keys for ``joblib.Parallel`` can be passed here, e.g., ``n_jobs``,
          with the exception of ``backend`` which is directly controlled by ``backend``.
          If ``n_jobs`` is not passed, it will default to ``-1``, other parameters
          will default to ``joblib`` defaults.
        - "joblib": custom and 3rd party ``joblib`` backends, e.g., ``spark``.
          any valid keys for ``joblib.Parallel`` can be passed here, e.g., ``n_jobs``,
          ``backend`` must be passed as a key of ``backend_params`` in this case.
          If ``n_jobs`` is not passed, it will default to ``-1``, other parameters
          will default to ``joblib`` defaults.
        - "dask": any valid keys for ``dask.compute`` can be passed, e.g., ``scheduler``

    Attributes
    ----------
    best_index_ : int
    best_score_: float
        Score of the best model
    best_params_ : dict
        Best parameter values across the parameter grid
    best_forecaster_ : estimator
        Fitted estimator with the best parameters
    cv_results_ : dict
        Results from grid search cross validation
    n_best_forecasters_: list of tuples ("rank", <forecaster>)
        The "rank" is in relation to best_forecaster_
    n_best_scores_: list of float
        The scores of n_best_forecasters_ sorted from best to worst
        score of forecasters
    forecasters_ : pd.DataFramee
        DataFrame with all fitted forecasters and their parameters.
        Only present if tune_by_instance=True or tune_by_variable=True,
        and at least one of the two is applicable.
        In this case, the other attributes are not present in self,
        only in the fields of forecasters_.

    Examples
    --------
    >>> from sktime.datasets import load_shampoo_sales
    >>> from sktime.forecasting.model_selection import ForecastingSkoptSearchCV
    >>> from sktime.split import ExpandingWindowSplitter
    >>> from sklearn.ensemble import GradientBoostingRegressor
    >>> from sktime.forecasting.compose import make_reduction
    >>> y = load_shampoo_sales()
    >>> fh = [1,2,3,4]
    >>> cv = ExpandingWindowSplitter(fh=fh)
    >>> forecaster = make_reduction(GradientBoostingRegressor(random_state=10))
    >>> param_distributions = {
    ...     "estimator__learning_rate" : (1e-4, 1e-1, "log-uniform"),
    ...     "window_length" : (1, 10, "uniform"),
    ...     "estimator__criterion" : ["friedman_mse", "squared_error"]}
    >>> sscv = ForecastingSkoptSearchCV(
    ...     forecaster=forecaster,
    ...     param_distributions=param_distributions,
    ...     cv=cv,
    ...     n_iter=5,
    ...     random_state=10)  # doctest: +SKIP
    >>> sscv.fit(y)  # doctest: +SKIP
    ForecastingSkoptSearchCV(...)
    >>> y_pred = sscv.predict(fh)  # doctest: +SKIP
    """

    _tags = {
        "authors": ["HazrulAkmal"],
        "maintainers": ["HazrulAkmal"],
        "scitype:y": "both",
        "requires-fh-in-fit": False,
        "handles-missing-data": False,
        "ignores-exogeneous-X": True,
        "capability:pred_int": True,
        "capability:pred_int:insample": True,
        "python_dependencies": ["scikit-optimize"],
        "python_version": ">= 3.6",
        "python_dependencies_alias": {"scikit-optimize": "skopt"},
    }

    def __init__(
        self,
        forecaster,
        cv: BaseSplitter,
        param_distributions: Union[Dict, List[Dict]],
        n_iter: int = 10,
        n_points: Optional[int] = 1,
        random_state: Optional[int] = None,
        scoring: Optional[List[BaseMetric]] = None,
        optimizer_kwargs: Optional[Dict] = None,
        strategy: Optional[str] = "refit",
        refit: bool = True,
        verbose: int = 0,
        return_n_best_forecasters: int = 1,
        backend: str = "loky",
        update_behaviour: str = "full_refit",
        error_score=np.nan,
        tune_by_instance=False,
        tune_by_variable=False,
        backend_params=None,
        n_jobs="deprecated",
    ):
        self.param_distributions = param_distributions
        self.n_iter = n_iter
        self.n_points = n_points
        self.random_state = random_state
        self.optimizer_kwargs = optimizer_kwargs
        super().__init__(
            forecaster=forecaster,
            scoring=scoring,
            strategy=strategy,
            refit=refit,
            cv=cv,
            verbose=verbose,
            return_n_best_forecasters=return_n_best_forecasters,
            backend=backend,
            update_behaviour=update_behaviour,
            error_score=error_score,
            tune_by_instance=tune_by_instance,
            tune_by_variable=tune_by_variable,
            backend_params=backend_params,
            n_jobs=n_jobs,
        )

    def _fit(self, y, X=None, fh=None):
        """Run fit with all sets of parameters."""
        self._check_cv = check_cv(self.cv)
        self._check_scoring = check_scoring(self.scoring, obj=self)
        scoring_name = f"test_{self._check_scoring.name}"
        self._check_search_space(self.param_distributions)
        self.cv_results_ = pd.DataFrame()

        self._run_search(y, X)

        # Rank results, according to whether greater is better for the given scoring.
        self.cv_results_[f"rank_{scoring_name}"] = self.cv_results_.loc[
            :, f"mean_{scoring_name}"
        ].rank(ascending=self._check_scoring.get_tag("lower_is_better"))

        results = self.cv_results_
        # Select best parameters.
        self.best_index_ = results.loc[:, f"rank_{scoring_name}"].argmin()
        # Raise error if all fits in evaluate failed because all score values are NaN.
        if self.best_index_ == -1:
            raise NotFittedError(
                f"""All fits of forecaster failed,
                set error_score='raise' to see the exceptions.
                Failed forecaster: {self.forecaster}"""
            )
        self.best_score_ = results.loc[self.best_index_, f"mean_{scoring_name}"]
        self.best_params_ = results.loc[self.best_index_, "params"]
        self.best_forecaster_ = self.forecaster.clone().set_params(**self.best_params_)

        # Refit model with best parameters.
        if self.refit:
            self.best_forecaster_.fit(y, X, fh)

        # Sort values according to rank
        results = results.sort_values(
            by=f"rank_{scoring_name}",
            ascending=True,
        )

        # Select n best forecaster
        self.n_best_forecasters_ = []
        self.n_best_scores_ = []
        for i in range(self.return_n_best_forecasters):
            params = results["params"].iloc[i]
            rank = results[f"rank_{scoring_name}"].iloc[i]
            rank = str(int(rank))
            forecaster = self.forecaster.clone().set_params(**params)
            # Refit model with best parameters.
            if self.refit:
                forecaster.fit(y, X, fh)
            self.n_best_forecasters_.append((rank, forecaster))
            # Save score
            score = results[f"mean_{scoring_name}"].iloc[i]
            self.n_best_scores_.append(score)

        return self

    def _run_search(self, y, X=None, fh=None):
        """Search n_iter candidates from param_distributions.

        Parameters
        ----------
        y : time series in sktime compatible data container format
            Target time series to which to fit the forecaster.
        X : time series in sktime compatible format, optional (default=None)
            Exogenous variables.
        fh : int, list, np.array or ForecastingHorizon, optional (default=None)
        """
        # check if space is a single dict, convert to list if so
        param_distributions = self.param_distributions
        if isinstance(param_distributions, dict):
            param_distributions = [param_distributions]

        if self.optimizer_kwargs is None:
            self.optimizer_kwargs_ = {}
        else:
            self.optimizer_kwargs_ = dict(self.optimizer_kwargs)
        self.optimizer_kwargs_["random_state"] = self.random_state

        optimizers = []
        mappings = []
        for search_space in param_distributions:
            if isinstance(search_space, tuple):
                search_space = search_space[0]

            # hacky approach to handle unhashable type objects
            if "forecaster" in search_space:
                forecasters = search_space.get("forecaster")
                mapping = {
                    num: estimator for num, estimator in enumerate(forecasters)
                }  # noqa
                search_space["forecaster"] = list(mapping.keys())
                mappings.append(mapping)
            else:
                mappings.append(None)

            optimizers.append(self._create_optimizer(search_space))
        self.optimizers_ = optimizers  # will save the states of the optimizers

        if self.verbose > 0:
            n_candidates = self.n_iter
            n_splits = self.cv.get_n_splits(y)
            print(  # noqa
                "Fitting {} folds for each of {} candidates,"
                " totalling {} fits".format(
                    n_splits, n_candidates, n_candidates * n_splits
                )
            )

        # Run sequential search by iterating through each optimizer and evaluates
        # the search space iteratively until all n_iter candidates are evaluated.
        for num, (search_space, optimizer) in enumerate(
            zip(param_distributions, optimizers)
        ):
            # if search subspace n_iter is provided, use it otherwise use self.n_iter
            if isinstance(search_space, tuple):
                n_iter = search_space[1]
            else:
                n_iter = self.n_iter

            # iterations for each search space
            while n_iter > 0:
                # when n_iter < n_points points left for evaluation
                n_points_adjusted = min(n_iter, self.n_points)
                self._evaluate_step(
                    y,
                    X,
                    optimizer,
                    n_points=n_points_adjusted,
                    mapping=mappings[num],
                )
                n_iter -= self.n_points
            # reset n_iter for next search space
            n_iter = self.n_iter

    def _evaluate_step(self, y, X, optimizer, n_points, mapping=None):
        """Evaluate a candidate parameter set at each iteration.

        Parameters
        ----------
        y : time series in sktime compatible data container format
            Target time series to which to fit the forecaster.
        X : time series in sktime compatible format, optional (default=None)
            Exogenous variables.
        optimizer : skopt.Optimizer
            Optimizer instance.
        n_points : int
            Number of candidate parameter combination to evaluate at each step.
            if n_points=2, then the two candidate parameter combinations are evaluated
            e.g {'sp': 1, 'strategy':'last'} and {'sp': 2, 'strategy': 'mean'}.
        mapping : dict, optional (default=None)
            Mapping of forecaster to estimator instance.
        """
        # Get a list of dimension parameter space with name from optimizer
        dimensions = optimizer.space.dimensions
        test_score_name = f"test_{self._check_scoring.name}"

        # Set meta variables for parallelization.
        meta = {}
        meta["forecaster"] = self.forecaster
        meta["y"] = y
        meta["X"] = X
        meta["mapping"] = mapping
        meta["cv"] = self._check_cv
        meta["strategy"] = self.strategy
        meta["scoring"] = self._check_scoring
        meta["error_score"] = self.error_score
        meta["test_score_name"] = test_score_name
        meta["dimensions"] = dimensions

        candidate_params = optimizer.ask(n_points=n_points)

        out = parallelize(
            fun=_fit_and_score_skopt,
            iter=candidate_params,
            meta=meta,
            backend=self.backend,
            backend_params=self.backend_params,
        )

        # fetch the mean evaluation metrics and feed them back to optimizer
        results_df = pd.DataFrame(out)
        # as the optimizer is minimising a score,
        # we need to negate the score if higher_is_better
        mean_test_score = results_df["mean_" + test_score_name]
        if self._check_scoring.get_tag("lower_is_better"):
            scores = list(mean_test_score)
        else:
            scores = list(-mean_test_score)
        # Update optimizer with evaluation metrics.
        optimizer.tell(candidate_params, scores)
        # keep updating the cv_results_ attribute by concatenating the result dataframe
        self.cv_results_ = pd.concat([self.cv_results_, results_df], ignore_index=True)

        try:
            assert len(out) >= 1
        except AssertionError:
            raise ValueError(
                "No fits were performed. "
                "Was the CV iterator empty? "
                "Were there no candidates?"
            )

    def _create_optimizer(self, params_space):
        """Instantiate optimizer for a search parameter space.

        Responsible for initialising optimizer with the correct parameters
        names and values.

        Parameters
        ----------
        params_space : dict
            Dictionary with parameters names (string) as keys and the values are
            instances of skopt.space.Dimension (Real, Integer, or Categorical)

        Returns
        -------
        optimizer : skopt.Optimizer
        """
        from skopt.optimizer import Optimizer
        from skopt.utils import dimensions_aslist

        kwargs = self.optimizer_kwargs_.copy()
        # convert params space to a list ordered by the key name
        kwargs["dimensions"] = dimensions_aslist(params_space)
        dimensions_name = list(sorted(params_space.keys()))
        optimizer = Optimizer(**kwargs)
        # set the name of the dimensions if not set
        for i in range(len(optimizer.space.dimensions)):
            if optimizer.space.dimensions[i].name is not None:
                continue
            optimizer.space.dimensions[i].name = dimensions_name[i]

        return optimizer

    def _check_search_space(self, search_space):
        """Check whether the search space argument is correct.

        from skopt.BayesSearchCV._check_search_space
        """
        from skopt.space import check_dimension

        if len(search_space) == 0:
            raise ValueError(
                "The search_spaces parameter should contain at least one"
                "non-empty search space, got %s" % search_space
            )

        # check if space is a single dict, convert to list if so
        if isinstance(search_space, dict):
            search_space = [search_space]

        # check if the structure of the space is proper
        if isinstance(search_space, list):
            # convert to just a list of dicts
            dicts_only = []

            # 1. check the case when a tuple of space, n_iter is provided
            for elem in search_space:
                if isinstance(elem, tuple):
                    if len(elem) != 2:
                        raise ValueError(
                            "All tuples in list of search spaces should have"
                            "length 2, and contain (dict, int), got %s" % elem
                        )
                    subspace, n_iter = elem

                    if (not isinstance(n_iter, int)) or n_iter < 0:
                        raise ValueError(
                            "Number of iterations in search space should be"
                            "positive integer, got %s in tuple %s " % (n_iter, elem)
                        )

                    # save subspaces here for further checking
                    dicts_only.append(subspace)
                elif isinstance(elem, dict):
                    dicts_only.append(elem)
                else:
                    raise TypeError(
                        "A search space should be provided as a dict or"
                        "tuple (dict, int), got %s" % elem
                    )

            # 2. check all the dicts for correctness of contents
            for subspace in dicts_only:
                for params_name, param_value in subspace.items():
                    if params_name != "forecaster":
                        check_dimension(param_value)
        else:
            raise TypeError(
                "Search space should be provided as a dict or list of dict,"
                "got %s" % search_space
            )

    @classmethod
    def get_test_params(cls, parameter_set="default"):
        """Return testing parameter settings for the estimator.

        Parameters
        ----------
        parameter_set : str, default="default"
            Name of the set of test parameters to return, for use in tests. If no
            special parameters are defined for a value, will return ``"default"`` set.

        Returns
        -------
        params : dict or list of dict
        """
        from sktime.forecasting.naive import NaiveForecaster
        from sktime.forecasting.trend import PolynomialTrendForecaster
        from sktime.performance_metrics.forecasting import MeanAbsolutePercentageError
        from sktime.split import SingleWindowSplitter

        params = {
            "forecaster": NaiveForecaster(strategy="mean"),
            "cv": SingleWindowSplitter(fh=1),
            "param_distributions": {"window_length": [2, 5]},
            "scoring": MeanAbsolutePercentageError(symmetric=True),
            "n_iter": 1,
        }

        params2 = {
            "forecaster": PolynomialTrendForecaster(),
            "cv": SingleWindowSplitter(fh=1),
            "param_distributions": {"degree": [1, 2]},
            "scoring": MeanAbsolutePercentageError(symmetric=True),
            "update_behaviour": "inner_only",
            "n_iter": 1,
        }

        return [params, params2]


def _fit_and_score_skopt(params, meta):
    from skopt.utils import use_named_args

    y = meta["y"]
    X = meta["X"]
    cv = meta["cv"]
    mapping = meta["mapping"]
    strategy = meta["strategy"]
    scoring = meta["scoring"]
    error_score = meta["error_score"]
    dimensions = meta["dimensions"]
    test_score_name = meta["test_score_name"]

    @use_named_args(dimensions)  # decorator to convert candidate param list to dict
    def _fit_and_score(**params):
        # Clone forecaster.
        forecaster = meta["forecaster"].clone()

        # map forecaster back to estimator instance
        if "forecaster" in params:
            params["forecaster"] = mapping[params["forecaster"]]

        # Set parameters.
        forecaster.set_params(**params)

        # Evaluate.
        out = evaluate(
            forecaster=forecaster,
            cv=cv,
            y=y,
            X=X,
            strategy=strategy,
            scoring=scoring,
            error_score=error_score,
        )

        # Filter columns.
        out = out.filter(
            items=[test_score_name, "fit_time", "pred_time"],
            axis=1,
        )

        # Aggregate results.
        out = out.mean()
        out = out.add_prefix("mean_")

        # Add parameters to output table.
        out["params"] = params

        return out

    return _fit_and_score(params)


class ForecastingOptunaSearchCV(BaseGridSearch):
    """Perform Optuna search cross-validation to find optimal model hyperparameters.

    Experimental: This feature is under development and interfaces may change.

    In ``fit``, this estimator uses the ``optuna`` base search algorithm
    applied to the ``sktime`` ``evaluate`` benchmarking output.

    ``param_grid`` is used to parametrize the search space, over parameters of
    the passed ``forecaster``, via ``set_params``.

    The remaining parameters are passed directly to ``evaluate``, to obtain
    the primary optimization outcome as the aggregate ``scoring`` metric specified
    on the evaluation schema.

    Parameters
    ----------
    forecaster : sktime forecaster, BaseForecaster instance or interface compatible
        The forecaster to tune, must implement the sktime forecaster interface.
        sklearn regressors can be used, but must first be converted to forecasters
        via one of the reduction compositors, e.g., via ``make_reduction``
    cv : cross-validation generator or an iterable
        Splitter used for generating validation folds.
        e.g. ExpandingWindowSplitter()
    param_grid : dict of optuna samplers
        Dictionary with parameters names as keys and lists of parameter distributions
        from which to sample parameter values.
        e.g. {"forecaster": optuna.distributions.CategoricalDistribution(
        (STLForecaster(), ThetaForecaster())}
    scoring : sktime metric (BaseMetric), str, or callable, optional (default=None)
        scoring metric to use in tuning the forecaster

        * sktime metric objects (BaseMetric) descendants can be searched
        with the ``registry.all_estimators`` search utility,
        for instance via ``all_estimators("metric", as_dataframe=True)``

        * If callable, must have signature
        ``(y_true: 1D np.ndarray, y_pred: 1D np.ndarray) -> float``,
        assuming np.ndarrays being of the same length, and lower being better.
        Metrics in sktime.performance_metrics.forecasting are all of this form.

        * If str, uses registry.resolve_alias to resolve to one of the above.
        Valid strings are valid registry.craft specs, which include
        string repr-s of any BaseMetric object, e.g., "MeanSquaredError()";
        and keys of registry.ALIAS_DICT referring to metrics.

        * If None, defaults to MeanAbsolutePercentageError()

    strategy : {"refit", "update", "no-update_params"}, optional, default="refit"
        data ingestion strategy in fitting cv, passed to ``evaluate`` internally
        defines the ingestion mode when the forecaster sees new data when window expands
        "refit" = a new copy of the forecaster is fitted to each training window
        "update" = forecaster is updated with training window data, in sequence provided
        "no-update_params" = fit to first training window, re-used without fit or update
    refit : bool, default=True
        Refit an estimator using the best found parameters on the whole dataset.
    verbose : int, default=0
        Controls the verbosity: the higher, the more messages.
    return_n_best_forecasters : int, default=1
        Number of best forecasters to return.
    backend : str, default="loky"
        Backend to use when running the fit.
    update_behaviour : str, default="full_refit"
        Determines how to update the forecaster during fitting.
    error_score : 'raise' or numeric, default=np.nan
        Value to assign to the score if an error occurs in estimator fitting.
    n_evals : int, default=100
        Number of parameter settings that are sampled. n_iter trades
        off runtime vs quality of the solution.

    Attributes
    ----------
    best_index_ : int
    best_score_: float
        Score of the best model
    best_params_ : dict
        Best parameter values across the parameter grid
    best_forecaster_ : estimator
        Fitted estimator with the best parameters
    cv_results_ : dict
        Results from grid search cross validation
    n_best_forecasters_: list of tuples ("rank", <forecaster>)
        The "rank" is in relation to best_forecaster_
    n_best_scores_: list of float
        The scores of n_best_forecasters_ sorted from best to worst
        score of forecasters

    Examples
    --------
    >>> from sktime.forecasting.model_selection import (
    ...     ForecastingOptunaSearchCV,
    ...     )
    >>> from sktime.datasets import load_shampoo_sales
    >>> import warnings
    >>> warnings.simplefilter(action="ignore", category=FutureWarning)
    >>> from sktime.forecasting.base import ForecastingHorizon
    >>> from sktime.split import ExpandingWindowSplitter
    >>> from sktime.split import temporal_train_test_split
    >>> from sklearn.preprocessing import MinMaxScaler, RobustScaler
    >>> from sktime.forecasting.compose import TransformedTargetForecaster
    >>> from sktime.transformations.series.adapt import TabularToSeriesAdaptor
    >>> from sktime.transformations.series.detrend import Deseasonalizer, Detrender
    >>> from sktime.forecasting.naive import NaiveForecaster
    >>> from sktime.forecasting.theta import ThetaForecaster
    >>> from sktime.forecasting.trend import STLForecaster
    >>> import optuna
    >>> from  optuna.distributions import CategoricalDistribution

    >>> y = load_shampoo_sales()
    >>> y_train, y_test = temporal_train_test_split(y=y, test_size=6)
    >>> fh = ForecastingHorizon(y_test.index, is_relative=False).to_relative(
    >>> cutoff=y_train.index[-1]
    ...     )
    >>> cv = ExpandingWindowSplitter(fh=fh, initial_window=24, step_length=1)
    >>> forecaster = TransformedTargetForecaster(
    >>> steps=[
    ...     ("detrender", Detrender()),
    ...     ("deseasonalizer", Deseasonalizer()),
    ...     ("scaler", TabularToSeriesAdaptor(RobustScaler())),
    ...     ("minmax2", TabularToSeriesAdaptor(MinMaxScaler((1, 10)))),
    ...     ("forecaster", NaiveForecaster()),
    ...     ]
    ...     )
    >>> param_grid = {
    ...     "scaler__transformer__with_scaling": CategoricalDistribution(
    ...          (True, False)
    ...     ),
    "forecaster": CategoricalDistribution(
    ...     (STLForecaster(), ThetaForecaster())
    ...     ),
    ...     }
    >>> gscv = ForecastingOptunaSearchCV(
    ...     forecaster=forecaster,
    ...     param_grid=param_grid,
    ...     cv=cv,
    ...     n_evals=10,
    ...     )
    >>> gscv.fit(y)
    >>> print(f"{gscv.best_params_=}")
    """

    _tags = {
        "authors": ["gareth-brown-86", "mk406"],
        "maintainers": ["gareth-brown-86", "mk406"],
        "scitype:y": "both",
        "requires-fh-in-fit": False,
        "handles-missing-data": False,
        "ignores-exogeneous-X": True,
        "capability:pred_int": True,
        "capability:pred_int:insample": True,
        "python_dependencies": ["optuna"],
        "python_version": ">= 3.6",
    }

    def __init__(
        self,
        forecaster,
        cv,
        param_grid,
        scoring=None,
        strategy="refit",
        refit=True,
        verbose=0,
        return_n_best_forecasters=1,
        backend="loky",
        update_behaviour="full_refit",
        error_score=np.nan,
        n_evals=100,
    ):
        super().__init__(
            forecaster=forecaster,
            scoring=scoring,
            refit=refit,
            cv=cv,
            strategy=strategy,
            verbose=verbose,
            return_n_best_forecasters=return_n_best_forecasters,
            backend=backend,
            update_behaviour=update_behaviour,
            error_score=error_score,
        )
        self.param_grid = param_grid
        self.n_evals = n_evals

        warn(
            "ForecastingOptunaSearchCV is experimental, and interfaces may change. "
            "User feedback and suggestions for future development "
            "are appreciated in issue #6618 here: "
            "https://github.com/sktime/sktime/issues/6618",
            obj=self,
            stacklevel=2,
        )

    def _fit(self, y, X=None, fh=None):
        cv = check_cv(self.cv)
        scoring = check_scoring(self.scoring, obj=self)
        scoring_name = f"test_{scoring.name}"

        if not isinstance(self.param_grid, (Mapping, Iterable)):
            raise TypeError(
                "Parameter distribution is not a dict or a list,"
                f" got: {self.param_grid!r} of type "
                f"{type(self.param_grid).__name__}"
            )

        if isinstance(self.param_grid, Mapping):
            # wrap dictionary in a singleton list to support either dict
            # or list of dicts
            self._param_grid = [self.param_grid]
        else:
            self._param_grid = self.param_grid

        results = self._run_search(
            y,
            X,
            cv,
            scoring,
            scoring_name,
        )

        results[f"rank_{scoring_name}"] = results["value"].rank(
            ascending=scoring.get_tag("lower_is_better")
        )
        self.cv_results_ = results
        self.best_index_ = results.loc[:, f"rank_{scoring_name}"].argmin()
        if self.best_index_ == -1:
            raise NotFittedError(
                f"""All fits of forecaster failed,
                set error_score='raise' to see the exceptions.
                Failed forecaster: {self.forecaster}"""
            )
        self.best_score_ = results.loc[self.best_index_, "value"]
        self.best_params_ = results.loc[self.best_index_, "params"]
        self.best_forecaster_ = self.forecaster.clone().set_params(**self.best_params_)

        if self.refit:
            self.best_forecaster_.fit(y, X, fh)

        results = results.sort_values(
            by="value", ascending=scoring.get_tag("lower_is_better")
        )
        self.n_best_forecasters_ = []
        self.n_best_scores_ = []
        for i in range(self.return_n_best_forecasters):
            params = results["params"].iloc[i]
            rank = results[f"rank_{scoring_name}"].iloc[i]
            rank = str(int(rank))
            forecaster = self.forecaster.clone().set_params(**params)
            if self.refit:
                forecaster.fit(y, X, fh)
            self.n_best_forecasters_.append((rank, forecaster))
            score = results["value"].iloc[i]
            self.n_best_scores_.append(score)

        return self

    @classmethod
    def get_test_params(cls, parameter_set="default"):
        """Return testing parameter settings for the estimator.

        Parameters
        ----------
        parameter_set : str, default="default"
            Name of the set of test parameters to return, for use in tests. If no
            special parameters are defined for a value, will return ``"default"`` set.

        Returns
        -------
        params : dict or list of dict
        """
        from sktime.utils.dependencies import _check_soft_dependencies

        if not _check_soft_dependencies("optuna", severity="none"):
            return {
                "forecaster": "foo",
                "cv": "bar",
                "param_grid": "foobar",
                "scoring": "barfoo",
            }

        from optuna.distributions import CategoricalDistribution

        from sktime.forecasting.naive import NaiveForecaster
        from sktime.forecasting.trend import PolynomialTrendForecaster
        from sktime.performance_metrics.forecasting import (
            MeanAbsolutePercentageError,
            mean_absolute_percentage_error,
        )
        from sktime.split import SingleWindowSplitter

        params = {
            "forecaster": NaiveForecaster(strategy="mean"),
            "cv": SingleWindowSplitter(fh=1),
            "param_grid": {"window_length": CategoricalDistribution((2, 5))},
            "scoring": MeanAbsolutePercentageError(symmetric=True),
        }
        params2 = {
            "forecaster": PolynomialTrendForecaster(),
            "cv": SingleWindowSplitter(fh=1),
            "param_grid": {"degree": CategoricalDistribution((1, 2))},
            "scoring": mean_absolute_percentage_error,
            "update_behaviour": "inner_only",
        }
        params3 = {
            "forecaster": NaiveForecaster(strategy="mean"),
            "cv": SingleWindowSplitter(fh=1),
            "param_grid": {"window_length": CategoricalDistribution((3, 4))},
            "scoring": "MeanAbsolutePercentageError(symmetric=True)",
            "update_behaviour": "no_update",
        }
        return [params, params2, params3]

    def _get_score(self, out, scoring_name):
        return out[f"mean_{scoring_name}"]

    def _run_search(self, y, X, cv, scoring, scoring_name):
        import optuna

        all_results = []  # List to store results from all parameter grids

        for (
            param_grid_dict
<<<<<<< HEAD
        ) in self.param_grid:  # Assuming self.param_grid is now a list of dicts
            if scoring.get_tag("lower_is_better"):
                direction = "minimize"
            else:
                direction = "maximize"
            study = optuna.create_study(direction=direction)
=======
        ) in self._param_grid:  # Assuming self._param_grid is now a list of dicts
            study = optuna.create_study(direction="minimize")
>>>>>>> 6a5da436
            meta = {}
            meta["forecaster"] = self.forecaster
            meta["y"] = y
            meta["X"] = X
            meta["cv"] = cv
            meta["strategy"] = self.strategy
            meta["scoring"] = scoring
            meta["error_score"] = self.error_score
            meta["scoring_name"] = scoring_name
            for _ in range(self.n_evals):
                trial = study.ask(param_grid_dict)
                params = {
                    name: trial.params[name] for name, v in param_grid_dict.items()
                }

                out = _fit_and_score(params, meta)

                study.tell(trial, self._get_score(out, scoring_name))

            params_list = [trial.params for trial in study.trials]

            results = study.trials_dataframe()

            # Add the parameters as a new column to the DataFrame
            results["params"] = params_list
            all_results.append(results)  # Append the results DataFrame to the list

        # Combine all results into a single DataFrame
        combined_results = pd.concat(all_results, ignore_index=True)
        return combined_results<|MERGE_RESOLUTION|>--- conflicted
+++ resolved
@@ -1911,17 +1911,12 @@
 
         for (
             param_grid_dict
-<<<<<<< HEAD
         ) in self.param_grid:  # Assuming self.param_grid is now a list of dicts
             if scoring.get_tag("lower_is_better"):
                 direction = "minimize"
             else:
                 direction = "maximize"
             study = optuna.create_study(direction=direction)
-=======
-        ) in self._param_grid:  # Assuming self._param_grid is now a list of dicts
-            study = optuna.create_study(direction="minimize")
->>>>>>> 6a5da436
             meta = {}
             meta["forecaster"] = self.forecaster
             meta["y"] = y
