# copyright: sktime developers, BSD-3-Clause License (see LICENSE file)
"""Tests for splitters."""

__author__ = ["mloning", "kkoralturk", "khrapovs", "fkiraly"]

import numpy as np
import pandas as pd
import pytest

from sktime.datatypes._utilities import get_cutoff
from sktime.forecasting.base import ForecastingHorizon
from sktime.forecasting.model_selection import (
    CutoffSplitter,
    ExpandingWindowSplitter,
    SameLocSplitter,
    SingleWindowSplitter,
    SlidingWindowSplitter,
    temporal_train_test_split,
)
from sktime.forecasting.model_selection._split import _inputs_are_supported
from sktime.forecasting.tests._config import (
    TEST_CUTOFFS,
    TEST_FHS,
    TEST_FHS_TIMEDELTA,
    TEST_INITIAL_WINDOW,
    TEST_OOS_FHS,
    TEST_STEP_LENGTHS,
    TEST_WINDOW_LENGTHS,
    TEST_YS,
    VALID_INDEX_FH_COMBINATIONS,
)
from sktime.utils._testing.deep_equals import deep_equals
from sktime.utils._testing.forecasting import _make_fh
from sktime.utils._testing.hierarchical import _make_hierarchical
from sktime.utils._testing.series import _make_series
from sktime.utils.datetime import _coerce_duration_to_int
from sktime.utils.validation import (
    array_is_datetime64,
    array_is_int,
    array_is_timedelta_or_date_offset,
    is_int,
)
from sktime.utils.validation.forecasting import check_fh

N_TIMEPOINTS = 30


def _get_windows(cv, y):
    train_windows = []
    test_windows = []

    n_splits = 0
    for train, test in cv.split(y):
        n_splits += 1
        train_windows.append(train)
        test_windows.append(test)
    assert n_splits == cv.get_n_splits(y)

    return train_windows, test_windows


def _check_windows(windows, allow_empty_window=False):
    assert isinstance(windows, list)
    for window in windows:
        assert isinstance(window, np.ndarray)
        assert np.issubdtype(window.dtype, np.integer)
        assert window.ndim == 1
        if not allow_empty_window:
            assert len(window) > 0


def _check_cutoffs(cutoffs):
    assert isinstance(cutoffs, np.ndarray)
    assert array_is_int(cutoffs) or array_is_datetime64(cutoffs)
    assert cutoffs.ndim == 1
    assert len(cutoffs) > 0


def _check_n_splits(n_splits):
    assert is_int(n_splits)
    assert n_splits > 0


def _check_cutoffs_against_test_windows(cutoffs, windows, fh, y):
    # We check for the last value. Some windows may be incomplete, with no first
    # value, whereas the last value will always be there.
    fh = check_fh(fh)
    if is_int(fh[-1]):
        expected = np.array([window[-1] - fh[-1] for window in windows])
    elif array_is_timedelta_or_date_offset(fh):
        expected = np.array([])
        for window in windows:
            arg = y.index[window[-1]] - fh[-1]
            val = y.index.get_loc(arg) if arg >= y.index[0] else -1
            expected = np.append(expected, val)
    else:
        raise ValueError(f"Provided `fh` type is not supported: {type(fh[-1])}")
    np.testing.assert_array_equal(cutoffs, expected)


def _check_cutoffs_against_train_windows(cutoffs, windows, y):
    # Cutoffs should always be the last values of the train windows.
    assert array_is_int(cutoffs)
    actual = np.array([window[-1] for window in windows[1:]])
    np.testing.assert_array_equal(actual, cutoffs[1:])

    # We treat the first window separately, since it may be empty when setting
    # `start_with_window=False`.
    if len(windows[0]) > 0:
        np.testing.assert_array_equal(windows[0][-1], cutoffs[0])


def _check_cv(cv, y, allow_empty_window=False):
    train_windows, test_windows = _get_windows(cv, y)
    _check_windows(train_windows, allow_empty_window=allow_empty_window)
    _check_windows(test_windows, allow_empty_window=allow_empty_window)

    cutoffs = cv.get_cutoffs(y)
    _check_cutoffs(cutoffs)
    _check_cutoffs_against_test_windows(cutoffs, test_windows, cv.fh, y)
    _check_cutoffs_against_train_windows(cutoffs, train_windows, y)

    n_splits = cv.get_n_splits(y)
    _check_n_splits(n_splits)
    assert n_splits == len(train_windows) == len(test_windows) == len(cutoffs)

    return train_windows, test_windows, cutoffs, n_splits


@pytest.mark.parametrize("y", TEST_YS)
@pytest.mark.parametrize("fh", [*TEST_FHS, *TEST_FHS_TIMEDELTA])
@pytest.mark.parametrize("window_length", TEST_WINDOW_LENGTHS)
def test_single_window_splitter(y, fh, window_length):
    """Test SingleWindowSplitter."""
    if _inputs_are_supported([fh, window_length]):
        cv = SingleWindowSplitter(fh=fh, window_length=window_length)
        train_windows, test_windows, cutoffs, n_splits = _check_cv(cv, y)

        train_window = train_windows[0]
        test_window = test_windows[0]
        assert n_splits == 1
        assert train_window.shape[0] == _coerce_duration_to_int(
            duration=window_length, freq="D"
        )
        checked_fh = check_fh(fh)
        assert test_window.shape[0] == len(checked_fh)

        if array_is_int(checked_fh):
            test_window_expected = train_window[-1] + checked_fh
        else:
            test_window_expected = np.array(
                [y.index.get_loc(y.index[train_window[-1]] + x) for x in checked_fh]
            )
        np.testing.assert_array_equal(test_window, test_window_expected)
    else:
        with pytest.raises(TypeError, match="Unsupported combination of types"):
            SingleWindowSplitter(fh=fh, window_length=window_length)


@pytest.mark.parametrize("y", TEST_YS)
@pytest.mark.parametrize("fh", [*TEST_FHS, *TEST_FHS_TIMEDELTA])
def test_single_window_splitter_default_window_length(y, fh):
    """Test SingleWindowSplitter."""
    cv = SingleWindowSplitter(fh=fh)
    train_windows, test_windows, cutoffs, n_splits = _check_cv(cv, y)

    train_window = train_windows[0]
    test_window = test_windows[0]

    assert n_splits == 1
    checked_fh = check_fh(fh)
    assert test_window.shape[0] == len(checked_fh)

    fh = cv.get_fh()
    if fh.is_all_in_sample():
        assert train_window.shape[0] == len(y)
    else:
        if array_is_int(checked_fh):
            assert train_window.shape[0] == len(y) - checked_fh.max()
        else:
            assert train_window.shape[0] == len(
                y[y.index <= y.index.max() - checked_fh.max()]
            )

    if array_is_int(checked_fh):
        test_window_expected = train_window[-1] + checked_fh
    else:
        test_window_expected = np.array(
            [y.index.get_loc(y.index[train_window[-1]] + x) for x in checked_fh]
        )
    np.testing.assert_array_equal(test_window, test_window_expected)


@pytest.mark.parametrize("y", TEST_YS)
@pytest.mark.parametrize("cutoffs", TEST_CUTOFFS)
@pytest.mark.parametrize("fh", [*TEST_FHS, *TEST_FHS_TIMEDELTA])
@pytest.mark.parametrize("window_length", TEST_WINDOW_LENGTHS)
def test_cutoff_window_splitter(y, cutoffs, fh, window_length):
    """Test CutoffSplitter."""
    if _inputs_are_supported([cutoffs, fh, window_length]):
        cv = CutoffSplitter(cutoffs, fh=fh, window_length=window_length)
        train_windows, test_windows, cutoffs, n_splits = _check_cv(cv, y)
        np.testing.assert_array_equal(cutoffs, cv.get_cutoffs(y))
    else:
        match = "Unsupported combination of types"
        with pytest.raises(TypeError, match=match):
            CutoffSplitter(cutoffs, fh=fh, window_length=window_length)


@pytest.mark.parametrize("y", TEST_YS)
@pytest.mark.parametrize("fh", [*TEST_FHS, *TEST_FHS_TIMEDELTA])
@pytest.mark.parametrize("window_length", TEST_WINDOW_LENGTHS)
@pytest.mark.parametrize("step_length", TEST_STEP_LENGTHS)
def test_sliding_window_splitter(y, fh, window_length, step_length):
    """Test SlidingWindowSplitter."""
    if _inputs_are_supported([fh, window_length, step_length]):
        cv = SlidingWindowSplitter(
            fh=fh,
            window_length=window_length,
            step_length=step_length,
            start_with_window=True,
        )
        train_windows, test_windows, _, n_splits = _check_cv(cv, y)

        assert np.vstack(train_windows).shape == (
            n_splits,
            _coerce_duration_to_int(duration=window_length, freq="D"),
        )
        assert np.vstack(test_windows).shape == (n_splits, len(check_fh(fh)))
    else:
        match = "Unsupported combination of types"
        with pytest.raises(TypeError, match=match):
            SlidingWindowSplitter(
                fh=fh,
                window_length=window_length,
                step_length=step_length,
                start_with_window=True,
            )


@pytest.mark.parametrize("y", TEST_YS)
@pytest.mark.parametrize("fh", [*TEST_FHS, *TEST_FHS_TIMEDELTA])
@pytest.mark.parametrize("window_length", TEST_WINDOW_LENGTHS)
@pytest.mark.parametrize("step_length", TEST_STEP_LENGTHS)
@pytest.mark.parametrize("initial_window", TEST_INITIAL_WINDOW)
def test_sliding_window_splitter_with_initial_window(
    y, fh, window_length, step_length, initial_window
):
    """Test SlidingWindowSplitter."""
    if _inputs_are_supported([fh, initial_window, window_length, step_length]):
        cv = SlidingWindowSplitter(
            fh=fh,
            window_length=window_length,
            step_length=step_length,
            initial_window=initial_window,
            start_with_window=True,
        )
        train_windows, test_windows, _, n_splits = _check_cv(cv, y)

        assert train_windows[0].shape[0] == _coerce_duration_to_int(
            duration=initial_window, freq="D"
        )
        assert np.vstack(train_windows[1:]).shape == (
            n_splits - 1,
            _coerce_duration_to_int(duration=window_length, freq="D"),
        )
        assert np.vstack(test_windows).shape == (n_splits, len(check_fh(fh)))
    else:
        match = "Unsupported combination of types"
        with pytest.raises(TypeError, match=match):
            SlidingWindowSplitter(
                fh=fh,
                initial_window=initial_window,
                window_length=window_length,
                step_length=step_length,
                start_with_window=True,
            )


def _get_n_incomplete_windows(window_length, step_length) -> int:
    return int(
        np.ceil(
            _coerce_duration_to_int(duration=window_length, freq="D")
            / _coerce_duration_to_int(duration=step_length, freq="D")
        )
    )


@pytest.mark.parametrize("y", TEST_YS)
@pytest.mark.parametrize("fh", [*TEST_FHS, *TEST_FHS_TIMEDELTA])
@pytest.mark.parametrize("window_length", TEST_WINDOW_LENGTHS)
@pytest.mark.parametrize("step_length", TEST_STEP_LENGTHS)
def test_sliding_window_splitter_start_with_empty_window(
    y, fh, window_length, step_length
):
    """Test SlidingWindowSplitter."""
    if _inputs_are_supported([fh, window_length, step_length]):
        cv = SlidingWindowSplitter(
            fh=fh,
            window_length=window_length,
            step_length=step_length,
            start_with_window=False,
        )
        train_windows, test_windows, _, n_splits = _check_cv(
            cv, y, allow_empty_window=True
        )

        assert np.vstack(test_windows).shape == (n_splits, len(check_fh(fh)))

        n_incomplete = _get_n_incomplete_windows(window_length, step_length)
        train_windows = train_windows[n_incomplete:]

        assert np.vstack(train_windows).shape == (
            n_splits - n_incomplete,
            _coerce_duration_to_int(duration=window_length, freq="D"),
        )
    else:
        match = "Unsupported combination of types"
        with pytest.raises(TypeError, match=match):
            SlidingWindowSplitter(
                fh=fh,
                initial_window=None,
                window_length=window_length,
                step_length=step_length,
                start_with_window=False,
            )


@pytest.mark.parametrize("y", TEST_YS)
@pytest.mark.parametrize("fh", [*TEST_FHS, *TEST_FHS_TIMEDELTA])
@pytest.mark.parametrize("step_length", TEST_STEP_LENGTHS)
def test_expanding_window_splitter_start_with_initial_window_zero(y, fh, step_length):
    """Test ExpandingWindowSplitter."""
    initial_window = 0
    if _inputs_are_supported([fh, step_length, initial_window]):
        cv = ExpandingWindowSplitter(
            fh=fh,
            step_length=step_length,
            initial_window=initial_window,
        )
        train_windows, test_windows, _, n_splits = _check_cv(
            cv, y, allow_empty_window=True
        )

        assert np.vstack(test_windows).shape == (n_splits, len(check_fh(fh)))
    else:
        match = "Unsupported combination of types"
        with pytest.raises(TypeError, match=match):
            ExpandingWindowSplitter(
                fh=fh, initial_window=initial_window, step_length=step_length
            )


def test_sliding_window_splitter_initial_window_start_with_empty_window_raises_error():
    """Test SlidingWindowSplitter."""
    y = _make_series()
    cv = SlidingWindowSplitter(
        fh=1,
        initial_window=15,
        start_with_window=False,
    )
    message = "`start_with_window` must be True if `initial_window` is given"
    with pytest.raises(ValueError, match=message):
        next(cv.split(y))


def test_sliding_window_splitter_initial_window_smaller_than_window_raise_error():
    """Test SlidingWindowSplitter."""
    y = _make_series()
    cv = SlidingWindowSplitter(
        fh=1,
        window_length=10,
        initial_window=5,
    )
    message = "`initial_window` must greater than `window_length`"
    with pytest.raises(ValueError, match=message):
        next(cv.split(y))


def _check_expanding_windows(windows):
    n_splits = len(windows)
    for i in range(1, n_splits):
        current = windows[i]
        previous = windows[i - 1]

        assert current.shape[0] > previous.shape[0]
        assert current[0] == previous[0]
        assert current[-1] > previous[-1]


@pytest.mark.parametrize("y", TEST_YS)
@pytest.mark.parametrize("fh", [*TEST_FHS, *TEST_FHS_TIMEDELTA])
@pytest.mark.parametrize("initial_window", TEST_WINDOW_LENGTHS)
@pytest.mark.parametrize("step_length", TEST_STEP_LENGTHS)
def test_expanding_window_splitter_start_with_empty_window(
    y, fh, initial_window, step_length
):
    """Test ExpandingWindowSplitter."""
    if _inputs_are_supported([fh, initial_window, step_length]):
        cv = ExpandingWindowSplitter(
            fh=fh,
            initial_window=initial_window,
            step_length=step_length,
        )
        train_windows, test_windows, _, n_splits = _check_cv(cv, y)
        assert np.vstack(test_windows).shape == (n_splits, len(check_fh(fh)))

        n_incomplete = _get_n_incomplete_windows(initial_window, step_length)
        train_windows = train_windows[n_incomplete:]
        _check_expanding_windows(train_windows)
    else:
        match = "Unsupported combination of types"
        with pytest.raises(TypeError, match=match):
            ExpandingWindowSplitter(
                fh=fh,
                initial_window=initial_window,
                step_length=step_length,
            )


@pytest.mark.parametrize("y", TEST_YS)
@pytest.mark.parametrize("fh", [*TEST_FHS, *TEST_FHS_TIMEDELTA])
@pytest.mark.parametrize("initial_window", TEST_WINDOW_LENGTHS)
@pytest.mark.parametrize("step_length", TEST_STEP_LENGTHS)
def test_expanding_window_splitter(y, fh, initial_window, step_length):
    """Test ExpandingWindowSplitter."""
    if _inputs_are_supported([fh, initial_window, step_length]):
        cv = ExpandingWindowSplitter(
            fh=fh,
            initial_window=initial_window,
            step_length=step_length,
        )
        train_windows, test_windows, _, n_splits = _check_cv(cv, y)
        assert np.vstack(test_windows).shape == (n_splits, len(check_fh(fh)))
        assert train_windows[0].shape[0] == _coerce_duration_to_int(
            duration=initial_window, freq="D"
        )
        _check_expanding_windows(train_windows)
    else:
        match = "Unsupported combination of types"
        with pytest.raises(TypeError, match=match):
            ExpandingWindowSplitter(
                fh=fh,
                initial_window=initial_window,
                step_length=step_length,
            )


@pytest.mark.parametrize("CV", [SlidingWindowSplitter, ExpandingWindowSplitter])
def test_window_splitter_in_sample_fh_smaller_than_window_length(CV):
    """Test WindowSplitter."""
    y = np.arange(10)
    fh = ForecastingHorizon([-2, 0])
    window_length = 3
    cv = CV(fh, window_length)
    train_windows, test_windows, cutoffs, n_splits = _check_cv(cv, y)
    np.testing.assert_array_equal(test_windows[0], np.array([0, 2]))
    np.testing.assert_array_equal(train_windows[0], np.array([0, 1, 2]))


@pytest.mark.parametrize("CV", [SlidingWindowSplitter, ExpandingWindowSplitter])
def test_window_splitter_in_sample_fh_greater_than_window_length(CV):
    """Test WindowSplitter."""
    y = np.arange(10)
    fh = ForecastingHorizon([-5, -3])
    window_length = 3
    cv = CV(fh, window_length)
    train_windows, test_windows, cutoffs, n_splits = _check_cv(cv, y)
    np.testing.assert_array_equal(test_windows[0], np.array([0, 2]))
    np.testing.assert_array_equal(train_windows[0], np.array([3, 4, 5]))


@pytest.mark.parametrize(
    "index_type, fh_type, is_relative", VALID_INDEX_FH_COMBINATIONS
)
@pytest.mark.parametrize("values", TEST_OOS_FHS)
def test_split_by_fh(index_type, fh_type, is_relative, values):
    """Test temporal_train_test_split."""
    if fh_type == "timedelta":
        return None
        # todo: ensure check_estimator works with pytest.skip like below
        # pytest.skip(
        #    "ForecastingHorizon with timedelta values "
        #     "is currently experimental and not supported everywhere"
        # )
    y = _make_series(20, index_type=index_type)
    cutoff = get_cutoff(y.iloc[:10], return_index=True)
    fh = _make_fh(cutoff, values, fh_type, is_relative)
    split = temporal_train_test_split(y, fh=fh)
    _check_train_test_split_y(fh, split)


def _check_train_test_split_y(fh, split):
    assert len(split) == 2

    train, test = split
    assert isinstance(train, pd.Series)
    assert isinstance(test, pd.Series)
    assert set(train.index).isdisjoint(test.index)
    for test_timepoint in test.index:
        assert np.all(train.index < test_timepoint)
    assert len(test) == len(fh)
    assert len(train) > 0

    cutoff = train.index[-1]
    np.testing.assert_array_equal(test.index, fh.to_absolute(cutoff).to_numpy())


def test_split_series():
    """Tests that split_series produces series in the split."""
    y = _make_series()
    cv = SlidingWindowSplitter()

    for train, test in cv.split_series(y):
        assert isinstance(train, pd.Series)
        assert len(train) == 10
        assert isinstance(test, pd.Series)
        assert len(test) == 1


def test_split_loc():
    """Tests that split_loc produces loc indices for train and test."""
    y = _make_series()
    cv = SlidingWindowSplitter()

    for train, test in cv.split_loc(y):
        assert isinstance(train, pd.DatetimeIndex)
        assert len(train) == 10
        y.loc[train]
        assert isinstance(test, pd.DatetimeIndex)
        assert len(test) == 1
        y.loc[test]


def test_split_series_hier():
    """Tests that split works with hierarchical data."""
    hierarchy_levels = (2, 4)
    n_instances = np.prod(hierarchy_levels)
    n = 12
    y = _make_hierarchical(
        hierarchy_levels=hierarchy_levels, max_timepoints=n, min_timepoints=n
    )
    cv = SlidingWindowSplitter()

    for train, test in cv.split(y):
        assert isinstance(train, np.ndarray)
        assert train.ndim == 1
        assert train.dtype == np.int64
        assert len(train) == 10 * n_instances
        assert isinstance(test, np.ndarray)
        assert test.ndim == 1
        assert pd.api.types.is_integer_dtype(test.dtype)
        assert len(test) == 1 * n_instances

    for train, test in cv.split_loc(y):
        assert isinstance(train, pd.MultiIndex)
        assert len(train) == 10 * n_instances
        assert train.isin(y.index).all()
        assert isinstance(test, pd.MultiIndex)
        assert len(test) == 1 * n_instances
        assert test.isin(y.index).all()

    def inst_index(y):
        return set(y.index.droplevel(-1).unique())

    for train, test in cv.split_series(y):
        assert isinstance(train, pd.DataFrame)
        assert len(train) == 10 * n_instances
        assert isinstance(test, pd.DataFrame)
        assert len(test) == 1 * n_instances
        assert inst_index(train) == inst_index(y)
        assert inst_index(test) == inst_index(y)


<<<<<<< HEAD
def test_expandingwindowsplit():
    """Test that ExpandingWindowSplitter is consistent between time and int index.

    Tests failure case of bug report #4885.
    """
    timestamp = pd.date_range("2022-07-01 00:00:00", "2022-07-7 23:00:00", freq="H")
    y_time = pd.DataFrame(
        {
            "y": range(7 * 24),
            "objectid": [1] * 7 * 24,
            "timestamp": timestamp,
        }
    ).set_index(["objectid", "timestamp"])

    fh = pd.timedelta_range(start=0, end=pd.Timedelta(days=1), closed="right", freq="H")
    initial_window = pd.Timedelta(days=1)
    step_length = pd.Timedelta(days=1)
    splitter_time = ExpandingWindowSplitter(
        fh=fh, initial_window=initial_window, step_length=step_length
    )

    splits_time = list(splitter_time.split(y_time))

    y_int = pd.DataFrame(
        {"y": range(7 * 24), "objectid": [1] * 7 * 24, "timestamp": range(7 * 24)}
    ).set_index(["objectid", "timestamp"])

    fh = range(1, 25)
    initial_window = 24
    step_length = 24
    splitter_int = ExpandingWindowSplitter(
        fh=fh, initial_window=initial_window, step_length=step_length
    )

    splits_int = list(splitter_int.split(y_int))

    assert splitter_int.get_n_splits(y_int) == 6
    assert len(splits_int) == 6

    # failure case of bug report #4885 - generates only first 5 splits
    assert splitter_time.get_n_splits(y_time) == 6
    assert len(splits_time) == 6

    assert deep_equals(splits_int, splits_time)
=======
def test_same_loc_splitter():
    """Test that SameLocSplitter works as intended."""
    from sktime.datasets import load_airline

    y = load_airline()
    y_template = y[:60]
    cv_tpl = ExpandingWindowSplitter(fh=[2, 4], initial_window=24, step_length=12)

    splitter = SameLocSplitter(cv_tpl, y_template)

    # these should be the same
    # not in general, but only because y is longer only at the end
    split_template_iloc = list(cv_tpl.split(y_template))
    split_templated_iloc = list(splitter.split(y))

    for (t1, tt1), (t2, tt2) in zip(split_template_iloc, split_templated_iloc):
        assert np.all(t1 == t2)
        assert np.all(tt1 == tt2)

    # these should be in general the same
    split_template_loc = list(cv_tpl.split_loc(y_template))
    split_templated_loc = list(splitter.split_loc(y))

    for (t1, tt1), (t2, tt2) in zip(split_template_loc, split_templated_loc):
        assert np.all(t1 == t2)
        assert np.all(tt1 == tt2)


def test_same_loc_splitter_hierarchical():
    """Test that SameLocSplitter works as intended for hierarchical data."""
    hierarchy_levels1 = (2, 2)
    hierarchy_levels2 = (3, 4)
    n1 = 7
    n2 = 2 * n1
    y_template = _make_hierarchical(
        hierarchy_levels=hierarchy_levels1, max_timepoints=n1, min_timepoints=n1
    )

    y = _make_hierarchical(
        hierarchy_levels=hierarchy_levels2, max_timepoints=n2, min_timepoints=n2
    )

    cv_tpl = ExpandingWindowSplitter(fh=[1, 2], initial_window=1, step_length=2)

    splitter = SameLocSplitter(cv_tpl, y_template)

    # these should be in general the same
    split_template_loc = list(cv_tpl.split_loc(y_template))
    split_templated_loc = list(splitter.split_loc(y))

    for (t1, tt1), (t2, tt2) in zip(split_template_loc, split_templated_loc):
        assert np.all(t1 == t2)
        assert np.all(tt1 == tt2)
>>>>>>> 22eb37bc
<|MERGE_RESOLUTION|>--- conflicted
+++ resolved
@@ -572,7 +572,6 @@
         assert inst_index(test) == inst_index(y)
 
 
-<<<<<<< HEAD
 def test_expandingwindowsplit():
     """Test that ExpandingWindowSplitter is consistent between time and int index.
 
@@ -617,7 +616,8 @@
     assert len(splits_time) == 6
 
     assert deep_equals(splits_int, splits_time)
-=======
+
+
 def test_same_loc_splitter():
     """Test that SameLocSplitter works as intended."""
     from sktime.datasets import load_airline
@@ -670,5 +670,4 @@
 
     for (t1, tt1), (t2, tt2) in zip(split_template_loc, split_templated_loc):
         assert np.all(t1 == t2)
-        assert np.all(tt1 == tt2)
->>>>>>> 22eb37bc
+        assert np.all(tt1 == tt2)