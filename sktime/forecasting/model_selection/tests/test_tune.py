#!/usr/bin/env python3 -u
# copyright: sktime developers, BSD-3-Clause License (see LICENSE file)
"""Test forecasting tuners."""

__author__ = ["mloning", "fkiraly"]

import numpy as np
import pytest
from sklearn.model_selection import ParameterGrid, ParameterSampler

from sktime.datasets import load_airline, load_longley
from sktime.forecasting.arima import ARIMA
from sktime.forecasting.compose import TransformedTargetForecaster
from sktime.forecasting.exp_smoothing import ExponentialSmoothing
from sktime.forecasting.model_evaluation import evaluate
from sktime.forecasting.model_selection import (
    ForecastingGridSearchCV,
    ForecastingRandomizedSearchCV,
    ForecastingSkoptSearchCV,
)
from sktime.forecasting.model_selection._tune import BaseGridSearch
from sktime.forecasting.naive import NaiveForecaster
from sktime.forecasting.tests._config import (
    TEST_N_ITERS,
    TEST_OOS_FHS,
    TEST_RANDOM_SEEDS,
    TEST_WINDOW_LENGTHS_INT,
)
from sktime.forecasting.trend import PolynomialTrendForecaster
from sktime.performance_metrics.forecasting import (
    MeanAbsolutePercentageError,
    MeanSquaredError,
)
from sktime.performance_metrics.forecasting.probabilistic import CRPS, PinballLoss
from sktime.split import SingleWindowSplitter, SlidingWindowSplitter
from sktime.tests.test_switch import run_test_for_class
from sktime.transformations.series.detrend import Detrender
from sktime.transformations.series.impute import Imputer
from sktime.utils._testing.hierarchical import _make_hierarchical

TEST_METRICS = [MeanAbsolutePercentageError(symmetric=True), MeanSquaredError()]
TEST_METRICS_PROBA = [CRPS(), PinballLoss()]

TUNER_CLASSES = [
    BaseGridSearch,
    ForecastingGridSearchCV,
    ForecastingRandomizedSearchCV,
    ForecastingSkoptSearchCV,
]


def _get_expected_scores(forecaster, cv, param_grid, y, X, scoring):
    scores = np.zeros(len(param_grid))
    for i, params in enumerate(param_grid):
        f = forecaster.clone()
        f.set_params(**params)
        out = evaluate(f, cv, y, X=X, scoring=scoring)
        scores[i] = out.loc[:, f"test_{scoring.name}"].mean()
    return scores


def _check_fitted_params_keys(fitted_params):
    # ensure that the best_forecaster and best_score are in fitted_params
    assert "best_forecaster" in fitted_params.keys()
    assert "best_score" in fitted_params.keys()


def _check_cv(forecaster, tuner, cv, param_grid, y, X, scoring):
    actual = tuner.cv_results_[f"mean_test_{scoring.name}"]

    expected = _get_expected_scores(forecaster, cv, param_grid, y, X, scoring)
    np.testing.assert_array_equal(actual, expected)

    # Check if best parameters are selected.
    best_idx = tuner.best_index_
    assert best_idx == actual.argmin()

    fitted_params = tuner.get_fitted_params()
    assert param_grid[best_idx].items() <= fitted_params.items()


def _create_hierarchical_data(n_columns=1):
    y = _make_hierarchical(
        random_state=TEST_RANDOM_SEEDS[0],
        hierarchy_levels=(2, 2),
        min_timepoints=15,
        max_timepoints=15,
        n_columns=n_columns,
    )
    X = _make_hierarchical(
        random_state=TEST_RANDOM_SEEDS[1],
        hierarchy_levels=(2, 2),
        min_timepoints=15,
        max_timepoints=15,
    )
    return y, X


# estimator fixtures used for tuning
# set_tags in NaiveForecaster ensures that it is univariate and broadcasts
# this is currently the case, but a future improved NaiveForecaster may reduce coverage
NAIVE = NaiveForecaster(strategy="mean").set_tags(**{"scitype:y": "univariate"})
NAIVE_GRID = {"window_length": TEST_WINDOW_LENGTHS_INT}
PIPE = TransformedTargetForecaster(
    [
        ("transformer", Detrender(PolynomialTrendForecaster())),
        ("forecaster", NaiveForecaster()),
    ]
)
PIPE_GRID = {
    "transformer__forecaster__degree": [1, 2],
    "forecaster__strategy": ["last", "mean"],
}
CVs = [
    *[SingleWindowSplitter(fh=fh) for fh in TEST_OOS_FHS],
    SlidingWindowSplitter(fh=1, initial_window=12, step_length=3),
]
ERROR_SCORES = [np.nan, "raise", 1000]


@pytest.mark.skipif(
    not run_test_for_class(ForecastingGridSearchCV),
    reason="run test only if softdeps are present and incrementally (if requested)",
)
@pytest.mark.parametrize(
    "forecaster, param_grid", [(NAIVE, NAIVE_GRID), (PIPE, PIPE_GRID)]
)
@pytest.mark.parametrize("scoring", TEST_METRICS)
@pytest.mark.parametrize("cv", CVs)
@pytest.mark.parametrize("error_score", ERROR_SCORES)
@pytest.mark.parametrize("multivariate", [True, False])
def test_gscv(forecaster, param_grid, cv, scoring, error_score, multivariate):
    """Test ForecastingGridSearchCV."""
    if multivariate:
        X, y = load_longley()
    else:
        y, X = load_longley()

    gscv = ForecastingGridSearchCV(
        forecaster,
        param_grid=param_grid,
        cv=cv,
        scoring=scoring,
        error_score=error_score,
<<<<<<< HEAD
        # todo 0.24.0: remove this
        # and/or add a test for tune_by_variable=True
        # in this case, the forecaster is expected to vectorize over columns
        tune_by_variable=False,
=======
>>>>>>> 00c83ebe
    )
    gscv.fit(y, X)

    param_grid = ParameterGrid(param_grid)
    _check_cv(forecaster, gscv, cv, param_grid, y, X, scoring)
    _check_fitted_params_keys(gscv.get_fitted_params())


@pytest.mark.skipif(
    not run_test_for_class(ForecastingRandomizedSearchCV),
    reason="run test only if softdeps are present and incrementally (if requested)",
)
@pytest.mark.parametrize(
    "forecaster, param_grid", [(NAIVE, NAIVE_GRID), (PIPE, PIPE_GRID)]
)
@pytest.mark.parametrize("scoring", TEST_METRICS)
@pytest.mark.parametrize("error_score", ERROR_SCORES)
@pytest.mark.parametrize("cv", CVs)
@pytest.mark.parametrize("n_iter", TEST_N_ITERS)
@pytest.mark.parametrize("random_state", TEST_RANDOM_SEEDS)
def test_rscv(forecaster, param_grid, cv, scoring, error_score, n_iter, random_state):
    """Test ForecastingRandomizedSearchCV.

    Tests that ForecastingRandomizedSearchCV successfully searches the parameter
    distributions to identify the best parameter set
    """
    y, X = load_longley()
    rscv = ForecastingRandomizedSearchCV(
        forecaster,
        param_distributions=param_grid,
        cv=cv,
        scoring=scoring,
        error_score=error_score,
        n_iter=n_iter,
        random_state=random_state,
    )
    rscv.fit(y, X)

    param_distributions = list(
        ParameterSampler(param_grid, n_iter, random_state=random_state)
    )
    _check_cv(forecaster, rscv, cv, param_distributions, y, X, scoring)
    _check_fitted_params_keys(rscv.get_fitted_params())


@pytest.mark.skipif(
    not run_test_for_class(ForecastingGridSearchCV),
    reason="run test only if softdeps are present and incrementally (if requested)",
)
@pytest.mark.parametrize(
    "forecaster, param_grid", [(NAIVE, NAIVE_GRID), (PIPE, PIPE_GRID)]
)
@pytest.mark.parametrize("scoring", TEST_METRICS)
@pytest.mark.parametrize("cv", CVs)
@pytest.mark.parametrize("error_score", ERROR_SCORES)
@pytest.mark.parametrize("n_cols", [1, 2])
def test_gscv_hierarchical(forecaster, param_grid, cv, scoring, error_score, n_cols):
    """Test ForecastingGridSearchCV."""
    y, X = _create_hierarchical_data(n_columns=n_cols)
    gscv = ForecastingGridSearchCV(
        forecaster,
        param_grid=param_grid,
        cv=cv,
        scoring=scoring,
        error_score=error_score,
<<<<<<< HEAD
        # todo 0.24.0: remove this
        # and/or add a test for tune_by_variable=True
        # in this case, the forecaster is expected to vectorize over columns
        tune_by_variable=False,
=======
>>>>>>> 00c83ebe
    )
    gscv.fit(y, X)

    param_grid = ParameterGrid(param_grid)
    _check_cv(forecaster, gscv, cv, param_grid, y, X, scoring)
    _check_fitted_params_keys(gscv.get_fitted_params())


@pytest.mark.skipif(
    not run_test_for_class([ForecastingGridSearchCV, ARIMA, CRPS, PinballLoss]),
    reason="run test only if softdeps are present and incrementally (if requested)",
)
@pytest.mark.parametrize("scoring", TEST_METRICS_PROBA)
@pytest.mark.parametrize("cv", CVs)
@pytest.mark.parametrize("error_score", ERROR_SCORES)
def test_gscv_proba(cv, scoring, error_score):
    """Test ForecastingGridSearchCV with probabilistic metrics."""
    y = load_airline()[:36]

    forecaster = ARIMA()
    param_grid = {"order": [(1, 0, 0), (1, 1, 0)]}

    gscv = ForecastingGridSearchCV(
        forecaster,
        param_grid=param_grid,
        cv=cv,
        scoring=scoring,
        error_score=error_score,
    )
    gscv.fit(y)

    param_grid = ParameterGrid(param_grid)
    _check_cv(forecaster, gscv, cv, param_grid, y, None, scoring)
    _check_fitted_params_keys(gscv.get_fitted_params())


@pytest.mark.skipif(
    not run_test_for_class(ForecastingSkoptSearchCV),
    reason="run test only if softdeps are present and incrementally (if requested)",
)
@pytest.mark.parametrize(
    "forecaster, param_grid", [(NAIVE, NAIVE_GRID), (PIPE, PIPE_GRID)]
)
@pytest.mark.parametrize("scoring", TEST_METRICS)
@pytest.mark.parametrize("error_score", ERROR_SCORES)
@pytest.mark.parametrize("cv", CVs)
@pytest.mark.parametrize("n_iter", TEST_N_ITERS)
def test_skoptcv(forecaster, param_grid, cv, scoring, error_score, n_iter):
    """Test ForecastingSkoptSearchCV.

    Tests that ForecastingSkoptSearchCV successfully searches the
    parameter distributions to identify the best parameter set
    """
    # test for forecasting dataset
    y_forecasting, X_forecasting = load_longley()
    # test for hierarchical dataset
    y_hierarchical, X_hierarchical = _create_hierarchical_data()

    datasets = [(y_hierarchical, X_hierarchical), (y_forecasting, X_forecasting)]
    sscv = ForecastingSkoptSearchCV(
        forecaster,
        param_distributions=param_grid,
        cv=cv,
        scoring=scoring,
        error_score=error_score,
        n_iter=n_iter,
        random_state=42,
        n_jobs=-1,
    )
    for y, X in datasets:
        sscv.fit(y, X)
        param_distributions = list(sscv.cv_results_["params"])
        _check_cv(forecaster, sscv, cv, param_distributions, y, X, scoring)
        _check_fitted_params_keys(sscv.get_fitted_params())


@pytest.mark.skipif(
    not run_test_for_class(ForecastingSkoptSearchCV),
    reason="run test only if softdeps are present and incrementally (if requested)",
)
def test_skoptcv_multiple_forecaster():
    """Test ForecastingSkoptSearchCV with multiple forecasters and custom n_iter.

    Other behaviours are tested in test_skoptcv.
    """
    params_distributions = [
        {
            "forecaster": [NaiveForecaster(sp=12)],
            "forecaster__strategy": ["drift", "last", "mean"],
        },  # iterate twice
        (
            {
                "imputer__method": ["mean", "median"],
                "forecaster": [ExponentialSmoothing(sp=12)],
                "forecaster__trend": ["add", "mul"],
            },
            3,
        ),  # iterate thrice custom iteration
    ]
    cv = CVs[-1]
    y, X = load_longley()
    pipe = TransformedTargetForecaster(
        steps=[("imputer", Imputer()), ("forecaster", NaiveForecaster())]
    )
    sscv = ForecastingSkoptSearchCV(
        forecaster=pipe,
        param_distributions=params_distributions,
        cv=cv,
        n_jobs=-1,
        random_state=123,
        n_points=2,
        n_iter=2,
    )
    sscv.fit(y, X)
    assert len(sscv.cv_results_) == 5<|MERGE_RESOLUTION|>--- conflicted
+++ resolved
@@ -142,13 +142,6 @@
         cv=cv,
         scoring=scoring,
         error_score=error_score,
-<<<<<<< HEAD
-        # todo 0.24.0: remove this
-        # and/or add a test for tune_by_variable=True
-        # in this case, the forecaster is expected to vectorize over columns
-        tune_by_variable=False,
-=======
->>>>>>> 00c83ebe
     )
     gscv.fit(y, X)
 
@@ -214,13 +207,6 @@
         cv=cv,
         scoring=scoring,
         error_score=error_score,
-<<<<<<< HEAD
-        # todo 0.24.0: remove this
-        # and/or add a test for tune_by_variable=True
-        # in this case, the forecaster is expected to vectorize over columns
-        tune_by_variable=False,
-=======
->>>>>>> 00c83ebe
     )
     gscv.fit(y, X)
 
