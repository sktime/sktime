# -*- coding: utf-8 -*-
# !/usr/bin/env python3 -u
# copyright: sktime developers, BSD-3-Clause License (see LICENSE file)
"""Implements simple forecasts based on naive assumptions."""

__all__ = ["NaiveForecaster", "NaiveVariance"]
__author__ = [
    "mloning",
    "Piyush Gade",
    "Flix6x",
    "aiwalter",
    "IlyasMoutawwakil",
    "fkiraly",
]

from warnings import warn

import numpy as np
import pandas as pd
from scipy.stats import norm

from sktime.forecasting.base._base import DEFAULT_ALPHA, BaseForecaster
from sktime.forecasting.base._sktime import _BaseWindowForecaster
from sktime.forecasting.compose import ColumnEnsembleForecaster
from sktime.utils.validation import check_window_length
from sktime.utils.validation.forecasting import check_sp


class _NaiveForecaster(_BaseWindowForecaster):
    """Univariate NaiveForecaster."""

    _tags = {
        "requires-fh-in-fit": False,
        "handles-missing-data": True,  # todo: switch to True if GH1367 is fixed
        "scitype:y": "univariate",
    }

    def __init__(self, strategy="last", window_length=None, sp=1):
        super(_NaiveForecaster, self).__init__()
        self.strategy = strategy
        self.sp = sp
        self.window_length = window_length

        # Override tag for handling missing data
        # todo: remove if GH1367 is fixed
        if self.strategy in ("last", "mean"):
            self.set_tags(**{"handles-missing-data": True})

    def _fit(self, y, X=None, fh=None):
        """Fit to training data.

        Parameters
        ----------
        y : pd.Series
            Target time series to which to fit the forecaster.
        fh : int, list or np.array, default=None
            The forecasters horizon with the steps ahead to to predict.
        X : pd.DataFrame, default=None
            Exogenous variables are ignored.

        Returns
        -------
        self : returns an instance of self.
        """
        # X_train is ignored

        n_timepoints = y.shape[0]

        if self.strategy in ("last", "mean"):
            # check window length is greater than sp for seasonal mean or seasonal last
            if self.window_length is not None and self.sp != 1:
                if self.window_length < self.sp:
                    raise ValueError(
                        f"The `window_length`: "
                        f"{self.window_length} is smaller than "
                        f"`sp`: {self.sp}."
                    )
            self.window_length_ = check_window_length(self.window_length, n_timepoints)
            self.sp_ = check_sp(self.sp)

            #  if not given, set default window length
            if self.window_length is None:
                self.window_length_ = len(y)

        elif self.strategy == "drift":
            if self.sp != 1:
                warn("For the `drift` strategy, the `sp` value will be ignored.")
            # window length we need for forecasts is just the
            # length of seasonal periodicity
            self.window_length_ = check_window_length(self.window_length, n_timepoints)
            if self.window_length is None:
                self.window_length_ = len(y)
            if self.window_length == 1:
                raise ValueError(
                    f"For the `drift` strategy, "
                    f"the `window_length`: {self.window_length} "
                    f"value must be greater than one."
                )

        else:
            allowed_strategies = ("last", "mean", "drift")
            raise ValueError(
                f"Unknown strategy: {self.strategy}. Expected "
                f"one of: {allowed_strategies}."
            )

        # check window length
        if self.window_length_ > len(self._y):
            param = (
                "sp" if self.strategy == "last" and self.sp != 1 else "window_length_"
            )
            raise ValueError(
                f"The {param}: {self.window_length_} is larger than "
                f"the training series."
            )

        return self

    def _predict_last_window(
        self, fh, X=None, return_pred_int=False, alpha=DEFAULT_ALPHA
    ):
        """Calculate predictions for use in predict."""
        last_window, _ = self._get_last_window()
        fh = fh.to_relative(self.cutoff)

        strategy = self.strategy
        sp = self.sp

        # if last window only contains missing values, return nan
        if np.all(np.isnan(last_window)) or len(last_window) == 0:
            return self._predict_nan(fh)

        elif strategy == "last" or (strategy == "drift" and self.window_length_ == 1):
            if sp == 1:
                last_valid_value = last_window[
                    (~np.isnan(last_window))[0::sp].cumsum().argmax()
                ]
                return np.repeat(last_valid_value, len(fh))

            else:
                # reshape last window, one column per season
                last_window = self._reshape_last_window_for_sp(last_window)

                # select last non-NaN row for every column
                y_pred = last_window[
                    (~np.isnan(last_window)).cumsum(0).argmax(0).T,
                    range(last_window.shape[1]),
                ]

                # tile prediction according to seasonal periodicity
                y_pred = self._tile_seasonal_prediction(y_pred, fh)

        elif strategy == "mean":
            if sp == 1:
                return np.repeat(np.nanmean(last_window), len(fh))

            else:
                # reshape last window, one column per season
                last_window = self._reshape_last_window_for_sp(last_window)

                # compute seasonal mean, averaging over non-NaN rows for every column
                y_pred = np.nanmean(last_window, axis=0)

                # tile prediction according to seasonal periodicity
                y_pred = self._tile_seasonal_prediction(y_pred, fh)

        elif strategy == "drift":
            if self.window_length_ != 1:
                if np.any(np.isnan(last_window[[0, -1]])):
                    raise ValueError(
                        f"For {strategy},"
                        f"first and last elements in the last "
                        f"window must not be a missing value."
                    )
                else:
                    # formula for slope
                    slope = (last_window[-1] - last_window[0]) / (
                        self.window_length_ - 1
                    )

                    # get zero-based index by subtracting the minimum
                    fh_idx = fh.to_indexer(self.cutoff)

                    # linear extrapolation
                    y_pred = last_window[-1] + (fh_idx + 1) * slope
        else:
            raise ValueError(f"unknown strategy {strategy} provided to NaiveForecaster")

        return y_pred

    def _reshape_last_window_for_sp(self, last_window):
        """Reshape the 1D last window into a 2D last window, prepended with NaN values.

        The 2D array has 1 column per season.

        For example:

            last_window = [1, 2, 3, 4]
            sp = 3  # i.e. 3 distinct seasons
            reshaped_last_window = [[nan, nan, 1],
                                    [  2,   3, 4]]
        """
        # if window length is not multiple of sp, backward fill window with nan values
        remainder = self.window_length_ % self.sp_
        if remainder > 0:
            pad_width = self.sp_ - remainder
        else:
            pad_width = 0

        pad_width += self.window_length_ - len(last_window)

        last_window = np.hstack([np.full(pad_width, np.nan), last_window])

        # reshape last window, one column per season
        last_window = last_window.reshape(
            int(np.ceil(self.window_length_ / self.sp_)), self.sp_
        )

        return last_window

    def _tile_seasonal_prediction(self, y_pred, fh):
        """Tile a prediction to cover all requested forecasting horizons.

        The original prediction has 1 value per season.

        For example:

            fh = [1, 2, 3, 4, 5, 6, 7]
            y_pred = [2, 3, 1]  # note len(y_pred) = sp
            y_pred_tiled = [2, 3, 1, 2, 3, 1, 2]
        """
        # we need to replicate the last window if max(fh) is
        # larger than sp,
        # so that we still make forecasts by repeating the
        # last value for that season,
        # assume fh is sorted, i.e. max(fh) == fh[-1]
        # only slicing all the last seasons into last_window
        if fh[-1] > self.sp_:
            reps = int(np.ceil(fh[-1] / self.sp_))
            y_pred = np.tile(y_pred, reps=reps)

        # get zero-based index by subtracting the minimum
        fh_idx = fh.to_indexer(self.cutoff)
        return y_pred[fh_idx]


class NaiveForecaster(BaseForecaster):
    """Forecast based on naive assumptions about past trends continuing.

    NaiveForecaster is a forecaster that makes forecasts using simple
    strategies. Two out of three strategies are robust against NaNs. The
    NaiveForecaster can also be used for multivariate data and it then
    applies internally the ColumnEnsembleForecaster, so each column
    is forecasted with the same strategy.

    Internally, this forecaster does the following:
    - obtains the so-called "last window", a 1D array that denotes the
      most recent time window that the forecaster is allowed to use
    - reshapes the last window into a 2D array according to the given
      seasonal periodicity (prepended with NaN values to make it fit);
    - make a prediction for each column, using the given strategy:
      - "last": last non-NaN row
      - "mean": np.nanmean over rows
    - tile the predictions using the seasonal periodicity

    Parameters
    ----------
    strategy : {"last", "mean", "drift"}, default="last"
        Strategy used to make forecasts:

        * "last":   (robust against NaN values)
                    forecast the last value in the
                    training series when sp is 1.
                    When sp is not 1,
                    last value of each season
                    in the last window will be
                    forecasted for each season.
        * "mean":   (robust against NaN values)
                    forecast the mean of last window
                    of training series when sp is 1.
                    When sp is not 1, mean of all values
                    in a season from last window will be
                    forecasted for each season.
        * "drift":  (not robust against NaN values)
                    forecast by fitting a line between the
                    first and last point of the window and
                    extrapolating it into the future.

    sp : int, default=1
        Seasonal periodicity to use in the seasonal forecasting.

    window_length : int or None, default=None
        Window length to use in the `mean` strategy. If None, entire training
            series will be used.

    Examples
    --------
    >>> from sktime.datasets import load_airline
    >>> from sktime.forecasting.naive import NaiveForecaster
    >>> y = load_airline()
    >>> forecaster = NaiveForecaster(strategy="drift")
    >>> forecaster.fit(y)
    NaiveForecaster(...)
    >>> y_pred = forecaster.predict(fh=[1,2,3])
    """

    _tags = {
        "y_inner_mtype": ["pd.DataFrame", "pd.Series"],
        "scitype:y": "both",
        "requires-fh-in-fit": False,
        "handles-missing-data": True,  # todo: switch to True if GH1367 is fixed
    }

    def __init__(self, strategy="last", window_length=None, sp=1):
        self.strategy = strategy
        self.sp = sp
        self.window_length = window_length
        super(NaiveForecaster, self).__init__()

    def _fit(self, y, X=None, fh=None):
        """Fit to training data.

        Parameters
        ----------
        y : pd.Series, pd.DataFrame
            Target time series to which to fit the forecaster.
        fh : int, list or np.array, default=None
            The forecasters horizon with the steps ahead to to predict.
        X : pd.DataFrame, default=None
            Exogenous variables are ignored.

        Returns
        -------
        self : returns an instance of self.
        """
        self._forecaster = ColumnEnsembleForecaster(
            _NaiveForecaster(
                strategy=self.strategy, sp=self.sp, window_length=self.window_length
            )
        )
        self._forecaster.fit(y=y, X=X, fh=fh)

    def _predict(self, fh=None, X=None):
        """Forecast time series at future horizon.

        Parameters
        ----------
        fh : int, list, np.array or ForecastingHorizon
            Forecasting horizon
        X : pd.DataFrame, optional (default=None)
            Exogenous time series
        """
        y_pred = self._forecaster.predict(fh=fh, X=X)

        # check for in-sample prediction, if first time point needs to be imputed
        if self._y.index[0] in y_pred.index:
            # fill NaN with next row values
            y_pred.loc[self._y.index[0]] = y_pred.loc[self._y.index[1]]

        return y_pred

    def _update(self, y, X=None, update_params=True):
        """Update cutoff value and, optionally, fitted parameters.

        Parameters
        ----------
        y : pd.Series, pd.DataFrame, or np.array
            Target time series to which to fit the forecaster.
        X : pd.DataFrame, optional (default=None)
            Exogeneous data
        update_params : bool, optional (default=True)
            whether model parameters should be updated

        Returns
        -------
        self : reference to self
        """
        return self._forecaster.update(y=y, X=X, update_params=update_params)

    @classmethod
    def get_test_params(cls, parameter_set="default"):
        """Return testing parameter settings for the estimator.

        Parameters
        ----------
        parameter_set : str, default="default"
            Name of the set of test parameters to return, for use in tests. If no
            special parameters are defined for a value, will return `"default"` set.

        Returns
        -------
        params : dict or list of dict, default = {}
            Parameters to create testing instances of the class
            Each dict are parameters to construct an "interesting" test instance, i.e.,
            `MyClass(**params)` or `MyClass(**params[i])` creates a valid test instance.
            `create_test_instance` uses the first (or only) dictionary in `params`
        """
        params_list = [
            {},
            {"sp": 2},
            {"strategy": "mean"},
            {"strategy": "drift"},
            {"strategy": "mean", "window_length": 5},
        ]

        return params_list


class NaiveVariance(BaseForecaster):
    r"""Compute the prediction variance based on a naive strategy.

    NaiveVariance adds to a `forecaster` the ability to compute the
    prediction variance based on naive assumptions about the time series.
    The simple strategy is as follows:
    - Let :math:`y_1,\dots,y_T` be the time series we fit the estimator :math:`f` to.
    - Let :math:`\widehat{y}_{ij}` be the forecast for time point :math:`j`, obtained
    from fitting the forecaster to the partial time series :math:`y_1,\dots,y_i`.
    - We compute the residuals matrix :math:`R=(r_{ij})=(y_j-\widehat{y}_{ij})`.
    - The variance prediction :math:`v_k` for :math:`y_{T+k}` is
    :math:`\frac{1}{T-k}\sum_{i=1}^{T-k} a_{i,i+k}^2`
    because we are averaging squared residuals of all forecasts that are :math:`k`
    time points ahead.
    - And for the covariance matrix prediction, the formula becomes
    :math:`Cov(y_k, y_l)=\frac{\sum_{i=1}^N \hat{r}_{k,k+i}*\hat{r}_{l,l+i}}{N}`.

    The resulting forecaster will implement
        `predict_interval`, `predict_quantiles`, `predict_var`, and `predict_proba`,
        even if the wrapped forecaster `forecaster` did not have this capability;
        for point forecasts (`predict`), behaves like the wrapped forecaster.

    Parameters
    ----------
    forecaster : estimator
        Estimator to which probabilistic forecasts are being added
    initial_window : int, optional, default=1
        number of minimum initial indices to use for fitting when computing residuals
    verbose : bool, optional, default=False
        whether to print warnings if windows with too few data points occur

    Examples
    --------
    >>> from sktime.datasets import load_airline
    >>> from sktime.forecasting.naive import NaiveForecaster, NaiveVariance
    >>> y = load_airline()
    >>> forecaster = NaiveForecaster(strategy="drift")
    >>> variance_forecaster = NaiveVariance(forecaster)
    >>> variance_forecaster.fit(y)
    NaiveVariance(...)
    >>> var_pred = variance_forecaster.predict_var(fh=[1,2,3])
    """

    _required_parameters = ["forecaster"]
    _tags = {
        "scitype:y": "univariate",
        "requires-fh-in-fit": False,
        "handles-missing-data": False,
        "ignores-exogeneous-X": False,
        "capability:pred_int": True,
        # deprecated and likely to be removed in 0.12.0
        "capability:pred_var": True,
        # deprecated and likely to be removed in 0.12.0
    }

    def __init__(self, forecaster, initial_window=1, verbose=False):

        self.forecaster = forecaster
        self.initial_window = initial_window
        self.verbose = verbose
        super(NaiveVariance, self).__init__()

        tags_to_clone = [
            "requires-fh-in-fit",
            "ignores-exogeneous-X",
            "handles-missing-data",
            "y_inner_mtype",
            "X_inner_mtype",
            "X-y-must-have-same-index",
            "enforce_index_type",
        ]
        self.clone_tags(self.forecaster, tags_to_clone)

    def _fit(self, y, X=None, fh=None):
<<<<<<< HEAD

        self.fh_early_ = fh is not None
        self.forecaster_ = clone(self.forecaster)
=======
        self.forecaster_ = self.forecaster.clone()
>>>>>>> 0c27159b
        self.forecaster_.fit(y=y, X=X, fh=fh)

        if self.fh_early_:
            self.residuals_matrix_ = self._compute_sliding_residuals(
                y=y, X=X, forecaster=self.forecaster, initial_window=self.initial_window
            )

        return self

    def _predict(self, fh, X=None):
        return self.forecaster_.predict(fh=fh, X=X)

    def _update(self, y, X=None, update_params=True):
        self.forecaster_.update(y, X, update_params=update_params)
        if update_params and self._fh is not None:
            self.residuals_matrix_ = self._compute_sliding_residuals(
                y=self._y,
                X=self._X,
                forecaster=self.forecaster,
                initial_window=self.initial_window,
            )
        return self

    def _predict_quantiles(self, fh, X=None, alpha=0.5):
        """Compute/return prediction quantiles for a forecast.

        Uses normal distribution as predictive distribution to compute the
        quantiles.

        Parameters
        ----------
        fh : int, list, np.array or ForecastingHorizon
            Forecasting horizon
        X : pd.DataFrame, optional (default=None)
            Exogenous time series
        alpha : float or list of float, optional (default=0.5)
            A probability or list of, at which quantile forecasts are computed.

        Returns
        -------
        pred_quantiles : pd.DataFrame
            Column has multi-index: first level is variable name from y in fit,
                second level being the quantile forecasts for each alpha.
                Quantile forecasts are calculated for each a in alpha.
            Row index is fh. Entries are quantile forecasts, for var in col index,
                at quantile probability in second-level col index, for each row index.
        """
        y_pred = self.predict(fh, X)
        pred_var = self.predict_var(fh, X)

        z_scores = norm.ppf(alpha)
        errors = [pred_var**0.5 * z for z in z_scores]

        index = pd.MultiIndex.from_product([["Quantiles"], alpha])
        pred_quantiles = pd.DataFrame(columns=index)
        for a, error in zip(alpha, errors):
            pred_quantiles[("Quantiles", a)] = y_pred + error

        return pred_quantiles

    def _predict_var(self, fh, X=None, cov=False):
        """Compute/return prediction variance for a forecast.

        Must be run *after* the forecaster has been fitted.

        Parameters
        ----------
        fh : int, list, np.array or ForecastingHorizon
            Forecasting horizon
        X : pd.DataFrame, optional (default=None)
            Exogenous time series
        cov : bool, optional (default=False)
            If True, return the covariance matrix.
            If False, return the marginal variance.

        Returns
        -------
        pred_var :
            if cov=False, pd.Series with index fh.
                a vector of same length as fh with predictive marginal variances;
            if cov=True, pd.DataFrame with index fh and columns fh.
                a square matrix of size len(fh) with predictive covariance matrix.
        """
        if self.fh_early_:
            residuals_matrix = self.residuals_matrix_
        else:
            residuals_matrix = self._compute_sliding_residuals(
                y=self._y,
                X=self._X,
                forecaster=self.forecaster,
                initial_window=self.initial_window,
            )

        fh_relative = fh.to_relative(self.cutoff)
        fh_absolute = fh.to_absolute(self.cutoff)

<<<<<<< HEAD
=======
        residuals_matrix = pd.DataFrame(columns=y_index, index=y_index, dtype="float")
        for id in y_index:
            forecaster = self.forecaster.clone()
            subset = self._y[:id]  # subset on which we fit
            try:
                forecaster.fit(subset)
            except ValueError:
                if self.verbose:
                    warn(
                        f"Couldn't fit the model on "
                        f"time series window length {len(subset)}.\n"
                    )
                continue

            y_true = self._y[id:]  # subset on which we predict
            try:
                residuals_matrix.loc[id] = forecaster.predict_residuals(y_true, self._X)
            except IndexError:
                warn(
                    f"Couldn't predict after fitting on time series of length \
                     {len(subset)}.\n"
                )

>>>>>>> 0c27159b
        if cov:
            fh_size = len(fh)
            covariance = np.zeros(shape=(len(fh), fh_size))
            for i in range(fh_size):
                i_residuals = np.diagonal(residuals_matrix, offset=fh_relative[i])
                for j in range(i, fh_size):  # since the matrix is symmetric
                    j_residuals = np.diagonal(residuals_matrix, offset=fh_relative[j])
                    max_residuals = min(len(j_residuals), len(i_residuals))
                    covariance[i, j] = covariance[j, i] = np.nanmean(
                        i_residuals[:max_residuals] * j_residuals[:max_residuals]
                    )
            pred_var = pd.DataFrame(
                covariance,
                index=fh_absolute,
                columns=fh_absolute,
            )
        else:
            variance = [
                np.nanmean(np.diagonal(residuals_matrix, offset=offset) ** 2)
                for offset in fh_relative
            ]
            pred_var = pd.Series(
                variance,
                index=fh_absolute,
            )

        return pred_var

    def _compute_sliding_residuals(self, y, X, forecaster, initial_window):
        """Compute sliding residuals used in uncertainty estimates.

        Parameters
        ----------
        y : pd.Series or pd.DataFrame
            sktime compatible time series to use in computing residuals matrix
        X : pd.DataFrame
            sktime compatible exogeneous time series to use in forecasts
        forecaster : sktime compatible forecaster
            forecaster to use in computing the sliding residuals
        initial_window : int
            minimum length of initial window to use in fitting

        Returns
        -------
        residuals_matrix : pd.DataFrame, row and column index = y.index[initial_window:]
            [i,j]-th entry is signed residual of forecasting y.loc[j] from y.loc[:i],
            using a clone of the forecaster passed through the forecaster arg
        """
        y_index = y.index[initial_window:]
        residuals_matrix = pd.DataFrame(columns=y_index, index=y_index, dtype="float")

        for id in y_index:
            forecaster = clone(forecaster)
            y_train = y[:id]  # subset on which we fit
            y_test = y[id:]  # subset on which we predict
            try:
                forecaster.fit(y_train, fh=y_test.index)
            except ValueError:
                if self.verbose:
                    warn(
                        f"Couldn't fit the model on "
                        f"time series window length {len(y_train)}.\n"
                    )
                continue
            try:
                residuals_matrix.loc[id] = forecaster.predict_residuals(y_test, X)
            except IndexError:
                warn(
                    f"Couldn't predict after fitting on time series of length \
                     {len(y_train)}.\n"
                )

        return residuals_matrix

    @classmethod
    def get_test_params(cls, parameter_set="default"):
        """Return testing parameter settings for the estimator.

        Parameters
        ----------
        parameter_set : str, default="default"
            Name of the set of test parameters to return, for use in tests. If no
            special parameters are defined for a value, will return `"default"` set.

        Returns
        -------
        params : dict or list of dict
        """
        from sktime.forecasting.naive import NaiveForecaster

        FORECASTER = NaiveForecaster()
        params_list = {"forecaster": FORECASTER}

        return params_list<|MERGE_RESOLUTION|>--- conflicted
+++ resolved
@@ -480,13 +480,9 @@
         self.clone_tags(self.forecaster, tags_to_clone)
 
     def _fit(self, y, X=None, fh=None):
-<<<<<<< HEAD
 
         self.fh_early_ = fh is not None
-        self.forecaster_ = clone(self.forecaster)
-=======
         self.forecaster_ = self.forecaster.clone()
->>>>>>> 0c27159b
         self.forecaster_.fit(y=y, X=X, fh=fh)
 
         if self.fh_early_:
@@ -583,32 +579,6 @@
         fh_relative = fh.to_relative(self.cutoff)
         fh_absolute = fh.to_absolute(self.cutoff)
 
-<<<<<<< HEAD
-=======
-        residuals_matrix = pd.DataFrame(columns=y_index, index=y_index, dtype="float")
-        for id in y_index:
-            forecaster = self.forecaster.clone()
-            subset = self._y[:id]  # subset on which we fit
-            try:
-                forecaster.fit(subset)
-            except ValueError:
-                if self.verbose:
-                    warn(
-                        f"Couldn't fit the model on "
-                        f"time series window length {len(subset)}.\n"
-                    )
-                continue
-
-            y_true = self._y[id:]  # subset on which we predict
-            try:
-                residuals_matrix.loc[id] = forecaster.predict_residuals(y_true, self._X)
-            except IndexError:
-                warn(
-                    f"Couldn't predict after fitting on time series of length \
-                     {len(subset)}.\n"
-                )
-
->>>>>>> 0c27159b
         if cov:
             fh_size = len(fh)
             covariance = np.zeros(shape=(len(fh), fh_size))
@@ -661,7 +631,7 @@
         residuals_matrix = pd.DataFrame(columns=y_index, index=y_index, dtype="float")
 
         for id in y_index:
-            forecaster = clone(forecaster)
+            forecaster = forecaster.clone()
             y_train = y[:id]  # subset on which we fit
             y_test = y[id:]  # subset on which we predict
             try:
