# !/usr/bin/env python3 -u
# copyright: sktime developers, BSD-3-Clause License (see LICENSE file)
"""Implements simple forecasts based on naive assumptions."""

__all__ = ["NaiveForecaster", "NaiveVariance"]
__author__ = [
    "mloning",
    "piyush1729",
    "sri1419",
    "Flix6x",
    "aiwalter",
    "IlyasMoutawwakil",
    "fkiraly",
    "bethrice44",
]

import math
from warnings import warn

import numpy as np
import pandas as pd
from scipy.stats import norm

from sktime.datatypes._convert import convert, convert_to
from sktime.datatypes._utilities import get_slice
from sktime.forecasting.base import ForecastingHorizon
from sktime.forecasting.base._base import DEFAULT_ALPHA, BaseForecaster
from sktime.forecasting.base._sktime import _BaseWindowForecaster
from sktime.utils.seasonality import _pivot_sp, _unpivot_sp
from sktime.utils.validation import check_window_length
from sktime.utils.validation.forecasting import check_sp


class NaiveForecaster(_BaseWindowForecaster):
    """Forecast based on naive assumptions about past trends continuing.

    NaiveForecaster is a forecaster that makes forecasts using simple
    strategies. Two out of three strategies are robust against NaNs. The
    NaiveForecaster can also be used for multivariate data and it then
    applies internally the ColumnEnsembleForecaster, so each column
    is forecasted with the same strategy.

    Internally, this forecaster does the following:
    - obtains the so-called "last window", a 1D array that denotes the
      most recent time window that the forecaster is allowed to use
    - reshapes the last window into a 2D array according to the given
      seasonal periodicity (prepended with NaN values to make it fit);
    - make a prediction for each column, using the given strategy:
      - "last": last non-NaN row
      - "mean": np.nanmean over rows
    - tile the predictions using the seasonal periodicity

    To compute prediction quantiles, we first estimate the standard error
    of prediction residuals under the assumption of uncorrelated residuals.
    The forecast variance is then computed by multiplying the residual
    variance by a constant. This constant is a small-sample bias adjustment
    and each method (mean, last, drift) have different formulas for computing
    the constant. These formulas can be found in the Forecasting:
    Principles and Practice textbook (Table 5.2) [1]_. Lastly, under the assumption that
    residuals follow a normal distribution, we use the forecast variance and
    z-scores of a normal distribution to estimate the prediction quantiles.

    Parameters
    ----------
    strategy : {"last", "mean", "drift"}, default="last"
        Strategy used to make forecasts:

        * "last":   (robust against NaN values)
                    forecast the last value in the
                    training series when sp is 1.
                    When sp is not 1,
                    last value of each season
                    in the last window will be
                    forecasted for each season.
        * "mean":   (robust against NaN values)
                    forecast the mean of last window
                    of training series when sp is 1.
                    When sp is not 1, mean of all values
                    in a season from last window will be
                    forecasted for each season.
        * "drift":  (not robust against NaN values)
                    forecast by fitting a line between the
                    first and last point of the window and
                    extrapolating it into the future.

    sp : int, or None, default=1
        Seasonal periodicity to use in the seasonal forecasting. None=1.

    window_length : int or None, default=None
        Window length to use in the `mean` strategy. If None, entire training
            series will be used.

    References
    ----------
    .. [1] Hyndman, R.J., & Athanasopoulos, G. (2021) Forecasting:
        principles and practice, 3rd edition, OTexts: Melbourne, Australia.
        OTexts.com/fpp3. Accessed on 22 September 2022.

    Examples
    --------
    >>> from sktime.datasets import load_airline
    >>> from sktime.forecasting.naive import NaiveForecaster
    >>> y = load_airline()
    >>> forecaster = NaiveForecaster(strategy="drift")
    >>> forecaster.fit(y)
    NaiveForecaster(...)
    >>> y_pred = forecaster.predict(fh=[1,2,3])
    """

    _tags = {
        "y_inner_mtype": "pd.Series",
        "requires-fh-in-fit": False,
        "handles-missing-data": True,
        "scitype:y": "univariate",
        "capability:pred_var": True,
        "capability:pred_int": True,
    }

    def __init__(self, strategy="last", window_length=None, sp=1):
        super().__init__()
        self.strategy = strategy
        self.sp = sp
        self.window_length = window_length

        # Override tag for handling missing data
        # todo: remove if GH1367 is fixed
        if self.strategy in ("last", "mean"):
            self.set_tags(**{"handles-missing-data": True})

    def _fit(self, y, X, fh):
        """Fit to training data.

        Parameters
        ----------
        y : pd.Series
            Target time series to which to fit the forecaster.
        fh : int, list or np.array, default=None
            The forecasters horizon with the steps ahead to to predict.
        X : pd.DataFrame, default=None
            Exogenous variables are ignored.

        Returns
        -------
        self : returns an instance of self.
        """
        # X_train is ignored
        sp = self.sp or 1

        n_timepoints = y.shape[0]

        if self.strategy in ("last", "mean"):
            # check window length is greater than sp for seasonal mean or seasonal last
            if self.window_length is not None and sp != 1:
                if self.window_length < sp:
                    raise ValueError(
                        f"The `window_length`: "
                        f"{self.window_length} is smaller than "
                        f"`sp`: {sp}."
                    )
            self.window_length_ = check_window_length(self.window_length, n_timepoints)
            self.sp_ = check_sp(sp)

            #  if not given, set default window length
            if self.window_length is None:
                self.window_length_ = len(y)

        elif self.strategy == "drift":
            if sp != 1:
                warn("For the `drift` strategy, the `sp` value will be ignored.")
            # window length we need for forecasts is just the
            # length of seasonal periodicity
            self.window_length_ = check_window_length(self.window_length, n_timepoints)
            if self.window_length is None:
                self.window_length_ = len(y)
            if self.window_length == 1:
                raise ValueError(
                    f"For the `drift` strategy, "
                    f"the `window_length`: {self.window_length} "
                    f"value must be greater than one."
                )

        else:
            allowed_strategies = ("last", "mean", "drift")
            raise ValueError(
                f"Unknown strategy: {self.strategy}. Expected "
                f"one of: {allowed_strategies}."
            )

        # check window length
        if self.window_length_ > len(self._y):
            param = "sp" if self.strategy == "last" and sp != 1 else "window_length_"
            raise ValueError(
                f"The {param}: {self.window_length_} is larger than "
                f"the training series."
            )

        return self

    def _predict_last_window(
        self, fh, X=None, return_pred_int=False, alpha=DEFAULT_ALPHA
    ):
        """Calculate predictions for use in predict."""
        last_window, _ = self._get_last_window()
        fh = fh.to_relative(self.cutoff)

        strategy = self.strategy
        sp = self.sp or 1

        # if last window only contains missing values, return nan
        if np.all(np.isnan(last_window)) or len(last_window) == 0:
            return self._predict_nan(fh)

        elif strategy == "last" or (strategy == "drift" and self.window_length_ == 1):
            if sp == 1:
                last_valid_value = last_window[
                    (~np.isnan(last_window))[0::sp].cumsum().argmax()
                ]
                return np.repeat(last_valid_value, len(fh))

            else:
                # reshape last window, one column per season
                last_window = self._reshape_last_window_for_sp(last_window)

                # select last non-NaN row for every column
                y_pred = last_window[
                    (~np.isnan(last_window)).cumsum(0).argmax(0).T,
                    range(last_window.shape[1]),
                ]

                # tile prediction according to seasonal periodicity
                y_pred = self._tile_seasonal_prediction(y_pred, fh)

        elif strategy == "mean":
            if sp == 1:
                return np.repeat(np.nanmean(last_window), len(fh))

            else:
                # reshape last window, one column per season
                last_window = self._reshape_last_window_for_sp(last_window)

                # compute seasonal mean, averaging over non-NaN rows for every column
                y_pred = np.nanmean(last_window, axis=0)

                # tile prediction according to seasonal periodicity
                y_pred = self._tile_seasonal_prediction(y_pred, fh)

        elif strategy == "drift":
            if self.window_length_ != 1:
                if np.any(np.isnan(last_window[[0, -1]])):
                    raise ValueError(
                        f"For {strategy},"
                        f"first and last elements in the last "
                        f"window must not be a missing value."
                    )
                else:
                    # formula for slope
                    slope = (last_window[-1] - last_window[0]) / (
                        self.window_length_ - 1
                    )

                    # get zero-based index by subtracting the minimum
                    fh_idx = fh.to_indexer(self.cutoff)

                    # linear extrapolation
                    y_pred = last_window[-1] + (fh_idx + 1) * slope
        else:
            raise ValueError(f"unknown strategy {strategy} provided to NaiveForecaster")

        return y_pred

    def _reshape_last_window_for_sp(self, last_window):
        """Reshape the 1D last window into a 2D last window, prepended with NaN values.

        The 2D array has 1 column per season.

        For example:

            last_window = [1, 2, 3, 4]
            sp = 3  # i.e. 3 distinct seasons
            reshaped_last_window = [[nan, nan, 1],
                                    [  2,   3, 4]]
        """
        # if window length is not multiple of sp, backward fill window with nan values
        remainder = self.window_length_ % self.sp_
        if remainder > 0:
            pad_width = self.sp_ - remainder
        else:
            pad_width = 0

        pad_width += self.window_length_ - len(last_window)

        last_window = np.hstack([np.full(pad_width, np.nan), last_window])

        # reshape last window, one column per season
        last_window = last_window.reshape(
            int(np.ceil(self.window_length_ / self.sp_)), self.sp_
        )

        return last_window

    def _tile_seasonal_prediction(self, y_pred, fh):
        """Tile a prediction to cover all requested forecasting horizons.

        The original prediction has 1 value per season.

        For example:

            fh = [1, 2, 3, 4, 5, 6, 7]
            y_pred = [2, 3, 1]  # note len(y_pred) = sp
            y_pred_tiled = [2, 3, 1, 2, 3, 1, 2]
        """
        # we need to replicate the last window if max(fh) is
        # larger than sp,
        # so that we still make forecasts by repeating the
        # last value for that season,
        # assume fh is sorted, i.e. max(fh) == fh[-1]
        # only slicing all the last seasons into last_window
        if fh[-1] > self.sp_:
            reps = int(np.ceil(fh[-1] / self.sp_))
            y_pred = np.tile(y_pred, reps=reps)

        # get zero-based index by subtracting the minimum
        fh_idx = fh.to_indexer(self.cutoff)
        return y_pred[fh_idx]

    def _predict_naive(self, fh=None, X=None):
        from sktime.transformations.series.lag import Lag

        strategy = self.strategy
        sp = self.sp
        _y = self._y
        cutoff = self.cutoff

        if isinstance(_y.index, pd.DatetimeIndex) and hasattr(_y.index, "freq"):
            freq = _y.index.freq
        else:
            freq = None

        lagger = Lag(1, keep_column_names=True, freq=freq)

        expected_index = fh.to_absolute(cutoff).to_pandas()

        if strategy == "last" and sp == 1:
            y_old = lagger.fit_transform(_y)
            y_new = pd.DataFrame(index=expected_index, columns=[0], dtype="float64")
            full_y = pd.concat([y_old, y_new], keys=["a", "b"]).sort_index(level=-1)
            y_filled = full_y.fillna(method="ffill").fillna(method="bfill")
            # subset to rows that contain elements we wanted to fill
            y_pred = y_filled.loc["b"]
            # convert to pd.Series from pd.DataFrame
            y_pred = y_pred.iloc[:, 0]

        elif strategy == "last" and sp > 1:
            y_old = _pivot_sp(_y, sp, anchor_side="end")
            y_old = lagger.fit_transform(y_old)

            y_new_mask = pd.Series(index=expected_index, dtype="float64")
            y_new = _pivot_sp(y_new_mask, sp, anchor=_y, anchor_side="end")
            full_y = pd.concat([y_old, y_new], keys=["a", "b"]).sort_index(level=-1)
            y_filled = full_y.fillna(method="ffill").fillna(method="bfill")
            # subset to rows that contain elements we wanted to fill
            y_pred = y_filled.loc["b"]
            # reformat to wide
            y_pred = _unpivot_sp(y_pred, template=_y)

            # subset to required indices
            y_pred = y_pred.reindex(expected_index)
            # convert to pd.Series from pd.DataFrame
            y_pred = y_pred.iloc[:, 0]

        y_pred.name = _y.name
        return y_pred

    def _predict(self, fh=None, X=None):
        """Forecast time series at future horizon.

        Parameters
        ----------
        fh : int, list, np.array or ForecastingHorizon
            Forecasting horizon
        X : pd.DataFrame, optional (default=None)
            Exogenous time series
        """
        strategy = self.strategy
        NEW_PREDICT = ["last"]

        if strategy in NEW_PREDICT:
            return self._predict_naive(fh=fh, X=X)

        y_pred = super()._predict(fh=fh, X=X)

        # test_predict_time_index_in_sample_full[ForecastingPipeline-0-int-int-True]
        #   causes a pd.DataFrame to appear as y_pred, which upsets the next lines
        #   reasons are unclear, this is coming from the _BaseWindowForecaster
        # todo: investigate this
        if isinstance(y_pred, pd.DataFrame):
            y_pred = y_pred.iloc[:, 0]

        # check for in-sample prediction, if first time point needs to be imputed
        if self._y.index[0] in y_pred.index:
            if y_pred.loc[[self._y.index[0]]].hasnans:
                # fill NaN with observed values
                y_pred.loc[self._y.index[0]] = self._y[self._y.index[1]]

        y_pred.name = self._y.name

        return y_pred

<<<<<<< HEAD
    # todo 0.22.0 - switch legacy_interface default to False
    # todo 0.23.0 - remove legacy_interface arg and logic using it
    def _predict_quantiles(self, fh, X=None, alpha=0.5, legacy_interface=True):
=======
    def _predict_quantiles(self, fh, X, alpha):
>>>>>>> b034c760
        """Compute/return prediction quantiles for a forecast.

        Uses normal distribution as predictive distribution to compute the
        quantiles.

        Parameters
        ----------
        fh : int, list, np.array or ForecastingHorizon
            Forecasting horizon
        X : pd.DataFrame, optional (default=None)
            Exogenous variables are ignored.
        alpha : float or list of float, optional (default=0.5)
            A probability or list of, at which quantile forecasts are computed.

        Returns
        -------
        pred_quantiles : pd.DataFrame
            Column has multi-index: first level is variable name from y in fit,
                second level being the quantile forecasts for each alpha.
                Quantile forecasts are calculated for each a in alpha.
            Row index is fh. Entries are quantile forecasts, for var in col index,
                at quantile probability in second-level col index, for each row index.
        """
        y_pred = self.predict(fh)
        y_pred = convert(y_pred, from_type=self._y_mtype_last_seen, to_type="pd.Series")

        pred_var = self.predict_var(fh)
        z_scores = norm.ppf(alpha)

        errors = (
            np.sqrt(pred_var.to_numpy().reshape(len(pred_var), 1)) * z_scores
        ).reshape(len(y_pred), len(alpha))

        var_names = self._get_varnames(
            default="Quantiles", legacy_interface=legacy_interface
        )

        pred_quantiles = pd.DataFrame(
            errors + y_pred.values.reshape(len(y_pred), 1),
            columns=pd.MultiIndex.from_product([var_names, alpha]),
            index=fh.to_absolute_index(self.cutoff),
        )

        return pred_quantiles

    def _predict_var(self, fh, X=None, cov=False):
        """Compute/return prediction variance for naive forecasts.

        Variance are computed according to formulas from (Table 5.2)
        Forecasting: Principles and Practice textbook [1]_.

        Must be run *after* the forecaster has been fitted.

        Parameters
        ----------
        fh : int, list, np.array or ForecastingHorizon
            Forecasting horizon
        X : pd.DataFrame, optional (default=None)
            Exogenous variables are ignored.
        cov : bool, optional (default=False)
            If True, return the covariance matrix.
            If False, return the marginal variance.

        Returns
        -------
        pred_var :
            if cov=False, pd.DataFrame with index fh.
                a vector of same length as fh with predictive marginal variances;
            if cov=True, pd.DataFrame with index fh and columns fh.
                a square matrix of size len(fh) with predictive covariance matrix.

        References
        ----------
        .. [1] https://otexts.com/fpp3/prediction-intervals.html#benchmark-methods
        """
        y = self._y
        y = convert_to(y, "pd.Series")
        T = len(y)
        sp = self.sp

        # Compute "past" residuals
        if self.strategy == "last":
            y_res = y - y.shift(self.sp)
        elif self.strategy == "mean":
            if not self.window_length:
                if sp > 1:
                    # Get the next sp predictions and repeat them
                    # T / self.sp times to match the length of trained y
                    # NOTE: +1 extra tile to defend against off-by-one errors
                    reps = math.ceil(T / sp) + 1
                    past_fh = ForecastingHorizon(
                        list(range(1, sp + 1)), is_relative=None, freq=self._cutoff
                    )
                    seasonal_means = self._predict(fh=past_fh)
                    if isinstance(seasonal_means, pd.DataFrame):
                        seasonal_means = seasonal_means.squeeze()
                    y_pred = np.tile(seasonal_means.to_numpy(), reps)[0:T]
                else:
                    # Since this strategy returns a constant, just predict fh=1 and
                    # transform the constant into a repeated array
                    past_fh = ForecastingHorizon(1, is_relative=None, freq=self._cutoff)
                    y_pred = np.repeat(np.squeeze(self._predict(fh=past_fh)), T)
            else:
                if sp > 1:
                    # Label index by seasonal period
                    seasons = np.mod(np.arange(T), sp)
                    # Compute rolling seasonal means
                    y_pred = (
                        y.to_frame()
                        .assign(__sp__=seasons)
                        # Group observations by their
                        # seasonal period position
                        .groupby("__sp__")
                        # Compute rolling means per
                        # seasonal period
                        .rolling(self.window_length)
                        .mean()
                        .droplevel("__sp__")
                        .sort_index()
                        .squeeze()
                    )
                else:
                    # Compute rolling means
                    y_pred = y.rolling(self.window_length).mean()
            y_res = y - y_pred
        else:
            # Slope equation from:
            # https://otexts.com/fpp3/simple-methods.html#drift-method
            slope = (y.iloc[-1] - y.iloc[-(self.window_length or 0)]) / (T - 1)
            # Fitted value = previous value + slope
            # https://github.com/robjhyndman/forecast/blob/master/R/naive.R#L34
            y_res = y - (y.shift(sp) + slope)

        # Residuals MSE and SE
        # + 1 degrees of freedom to estimate drift coefficient standard error
        # https://github.com/robjhyndman/forecast/blob/master/R/naive.R#L79
        n_nans = np.sum(pd.isna(y_res))
        mse_res = np.sum(np.square(y_res)) / (T - n_nans - (self.strategy == "drift"))
        se_res = np.sqrt(mse_res)

        window_length = self.window_length or T
        # Formulas from:
        # https://otexts.com/fpp3/prediction-intervals.html (Table 5.2)
        partial_se_formulas = {
            "last": lambda h: np.sqrt(h)
            if sp == 1
            else np.sqrt(np.floor((h - 1) / sp) + 1),
            "mean": lambda h: np.repeat(np.sqrt(1 + (1 / window_length)), len(h)),
            "drift": lambda h: np.sqrt(h * (1 + (h / (T - 1)))),
        }

        fh_periods = np.array(fh.to_relative(self.cutoff))
        marginal_se = se_res * partial_se_formulas[self.strategy](fh_periods)
        marginal_vars = marginal_se**2

        fh_idx = fh.to_absolute_index(self.cutoff)
        if cov:
            fh_size = len(fh)
            cov_matrix = np.fill_diagonal(
                np.zeros(shape=(fh_size, fh_size)), marginal_vars
            )
            pred_var = pd.DataFrame(cov_matrix, columns=fh_idx, index=fh_idx)
        else:
            pred_var = pd.DataFrame(marginal_vars, index=fh_idx)

        return pred_var

    @classmethod
    def get_test_params(cls, parameter_set="default"):
        """Return testing parameter settings for the estimator.

        Parameters
        ----------
        parameter_set : str, default="default"
            Name of the set of test parameters to return, for use in tests. If no
            special parameters are defined for a value, will return `"default"` set.

        Returns
        -------
        params : dict or list of dict, default = {}
            Parameters to create testing instances of the class
            Each dict are parameters to construct an "interesting" test instance, i.e.,
            `MyClass(**params)` or `MyClass(**params[i])` creates a valid test instance.
            `create_test_instance` uses the first (or only) dictionary in `params`
        """
        params_list = [
            {},
            {"strategy": "mean", "sp": 2},
            {"strategy": "drift"},
            {"strategy": "last"},
            {"strategy": "mean", "window_length": 5},
        ]

        return params_list


class NaiveVariance(BaseForecaster):
    r"""Compute the prediction variance based on a naive strategy.

    NaiveVariance adds to a `forecaster` the ability to compute the
    prediction variance based on naive assumptions about the time series.
    The simple strategy is as follows:
    - Let :math:`y_1,\dots,y_T` be the time series we fit the estimator :math:`f` to.
    - Let :math:`\widehat{y}_{ij}` be the forecast for time point :math:`j`, obtained
    from fitting the forecaster to the partial time series :math:`y_1,\dots,y_i`.
    - We compute the residuals matrix :math:`R=(r_{ij})=(y_j-\widehat{y}_{ij})`.
    - The variance prediction :math:`v_k` for :math:`y_{T+k}` is
    :math:`\frac{1}{T-k}\sum_{i=1}^{T-k} a_{i,i+k}^2`
    because we are averaging squared residuals of all forecasts that are :math:`k`
    time points ahead.
    - And for the covariance matrix prediction, the formula becomes
    :math:`Cov(y_k, y_l)=\frac{\sum_{i=1}^N \hat{r}_{k,k+i}*\hat{r}_{l,l+i}}{N}`.

    The resulting forecaster will implement
        `predict_interval`, `predict_quantiles`, `predict_var`, and `predict_proba`,
        even if the wrapped forecaster `forecaster` did not have this capability;
        for point forecasts (`predict`), behaves like the wrapped forecaster.

    Parameters
    ----------
    forecaster : estimator
        Estimator to which probabilistic forecasts are being added
    initial_window : int, optional, default=1
        number of minimum initial indices to use for fitting when computing residuals
    verbose : bool, optional, default=False
        whether to print warnings if windows with too few data points occur

    Examples
    --------
    >>> from sktime.datasets import load_airline
    >>> from sktime.forecasting.naive import NaiveForecaster, NaiveVariance
    >>> y = load_airline()
    >>> forecaster = NaiveForecaster(strategy="drift")
    >>> variance_forecaster = NaiveVariance(forecaster)
    >>> variance_forecaster.fit(y)
    NaiveVariance(...)
    >>> var_pred = variance_forecaster.predict_var(fh=[1,2,3])
    """

    _tags = {
        "scitype:y": "univariate",
        "requires-fh-in-fit": False,
        "handles-missing-data": False,
        "ignores-exogeneous-X": False,
        "capability:pred_int": True,
        "capability:pred_var": True,
    }

    def __init__(self, forecaster, initial_window=1, verbose=False):
        self.forecaster = forecaster
        self.initial_window = initial_window
        self.verbose = verbose
        super().__init__()

        tags_to_clone = [
            "requires-fh-in-fit",
            "ignores-exogeneous-X",
            "handles-missing-data",
            "y_inner_mtype",
            "X_inner_mtype",
            "X-y-must-have-same-index",
            "enforce_index_type",
        ]
        self.clone_tags(self.forecaster, tags_to_clone)

    def _fit(self, y, X, fh):
        self.fh_early_ = fh is not None
        self.forecaster_ = self.forecaster.clone()
        self.forecaster_.fit(y=y, X=X, fh=fh)

        if self.fh_early_:
            self.residuals_matrix_ = self._compute_sliding_residuals(
                y=y, X=X, forecaster=self.forecaster, initial_window=self.initial_window
            )

        return self

    def _predict(self, fh, X):
        return self.forecaster_.predict(fh=fh, X=X)

    def _update(self, y, X=None, update_params=True):
        self.forecaster_.update(y, X, update_params=update_params)
        if update_params and self._fh is not None:
            self.residuals_matrix_ = self._compute_sliding_residuals(
                y=self._y,
                X=self._X,
                forecaster=self.forecaster,
                initial_window=self.initial_window,
            )
        return self

<<<<<<< HEAD
    # todo 0.22.0 - switch legacy_interface default to False
    # todo 0.23.0 - remove legacy_interface arg
    def _predict_quantiles(self, fh, X=None, alpha=0.5, legacy_interface=True):
=======
    def _predict_quantiles(self, fh, X, alpha):
>>>>>>> b034c760
        """Compute/return prediction quantiles for a forecast.

        Uses normal distribution as predictive distribution to compute the
        quantiles.

        Parameters
        ----------
        fh : int, list, np.array or ForecastingHorizon
            Forecasting horizon
        X : pd.DataFrame, optional (default=None)
            Exogenous time series
        alpha : float or list of float, optional (default=0.5)
            A probability or list of, at which quantile forecasts are computed.

        Returns
        -------
        pred_quantiles : pd.DataFrame
            Column has multi-index: first level is variable name from y in fit,
                second level being the quantile forecasts for each alpha.
                Quantile forecasts are calculated for each a in alpha.
            Row index is fh. Entries are quantile forecasts, for var in col index,
                at quantile probability in second-level col index, for each row index.
        """
        y_pred = self.predict(fh, X)
        y_pred = convert(y_pred, from_type=self._y_mtype_last_seen, to_type="pd.Series")
        pred_var = self.predict_var(fh, X)
        pred_var = pred_var[pred_var.columns[0]]
        pred_var.index = y_pred.index

        z_scores = norm.ppf(alpha)
        errors = [pred_var**0.5 * z for z in z_scores]

        var_names = self._get_varnames(
            default="Quantiles", legacy_interface=legacy_interface
        )
        var_name = var_names[0]

        index = pd.MultiIndex.from_product([var_names, alpha])
        pred_quantiles = pd.DataFrame(columns=index)
        for a, error in zip(alpha, errors):
            pred_quantiles[(var_name, a)] = y_pred + error

        fh_absolute = fh.to_absolute(self.cutoff)
        pred_quantiles.index = fh_absolute.to_pandas()

        return pred_quantiles

    def _predict_var(self, fh, X=None, cov=False):
        """Compute/return prediction variance for a forecast.

        Must be run *after* the forecaster has been fitted.

        Parameters
        ----------
        fh : int, list, np.array or ForecastingHorizon
            Forecasting horizon
        X : pd.DataFrame, optional (default=None)
            Exogenous time series
        cov : bool, optional (default=False)
            If True, return the covariance matrix.
            If False, return the marginal variance.

        Returns
        -------
        pred_var :
            if cov=False, pd.DataFrame with index fh.
                a vector of same length as fh with predictive marginal variances;
            if cov=True, pd.DataFrame with index fh and columns fh.
                a square matrix of size len(fh) with predictive covariance matrix.
        """
        if self.fh_early_:
            residuals_matrix = self.residuals_matrix_
        else:
            residuals_matrix = self._compute_sliding_residuals(
                y=self._y,
                X=self._X,
                forecaster=self.forecaster,
                initial_window=self.initial_window,
            )

        fh_relative = fh.to_relative(self.cutoff)
        fh_absolute = fh.to_absolute(self.cutoff)
        fh_absolute_ix = fh_absolute.to_pandas()

        if cov:
            fh_size = len(fh)
            covariance = np.zeros(shape=(len(fh), fh_size))
            for i in range(fh_size):
                i_residuals = np.diagonal(residuals_matrix, offset=fh_relative[i])
                for j in range(i, fh_size):  # since the matrix is symmetric
                    j_residuals = np.diagonal(residuals_matrix, offset=fh_relative[j])
                    max_residuals = min(len(j_residuals), len(i_residuals))
                    covariance[i, j] = covariance[j, i] = np.nanmean(
                        i_residuals[:max_residuals] * j_residuals[:max_residuals]
                    )
            pred_var = pd.DataFrame(
                covariance,
                index=fh_absolute_ix,
                columns=fh_absolute_ix,
            )
        else:
            variance = [
                np.nanmean(np.diagonal(residuals_matrix, offset=offset) ** 2)
                for offset in fh_relative
            ]
            if hasattr(self._y, "columns"):
                columns = self._y.columns
                pred_var = pd.DataFrame(variance, columns=columns, index=fh_absolute_ix)
            else:
                pred_var = pd.DataFrame(variance, index=fh_absolute_ix)

        return pred_var

    def _compute_sliding_residuals(self, y, X, forecaster, initial_window):
        """Compute sliding residuals used in uncertainty estimates.

        Parameters
        ----------
        y : pd.Series or pd.DataFrame
            sktime compatible time series to use in computing residuals matrix
        X : pd.DataFrame
            sktime compatible exogeneous time series to use in forecasts
        forecaster : sktime compatible forecaster
            forecaster to use in computing the sliding residuals
        initial_window : int
            minimum length of initial window to use in fitting

        Returns
        -------
        residuals_matrix : pd.DataFrame, row and column index = y.index[initial_window:]
            [i,j]-th entry is signed residual of forecasting y.loc[j] from y.loc[:i],
            using a clone of the forecaster passed through the forecaster arg
        """
        y = convert_to(y, "pd.Series")

        y_index = y.index[initial_window:]
        residuals_matrix = pd.DataFrame(columns=y_index, index=y_index, dtype="float")

        for id in y_index:
            forecaster = forecaster.clone()
            y_train = get_slice(y, start=None, end=id)  # subset on which we fit
            y_test = get_slice(y, start=id, end=None)  # subset on which we predict
            try:
                forecaster.fit(y_train, fh=y_test.index)
            except ValueError:
                if self.verbose:
                    warn(
                        f"Couldn't fit the model on "
                        f"time series window length {len(y_train)}.\n"
                    )
                continue
            try:
                residuals_matrix.loc[id] = forecaster.predict_residuals(y_test, X)
            except IndexError:
                warn(
                    f"Couldn't predict after fitting on time series of length \
                     {len(y_train)}.\n"
                )

        return residuals_matrix

    @classmethod
    def get_test_params(cls, parameter_set="default"):
        """Return testing parameter settings for the estimator.

        Parameters
        ----------
        parameter_set : str, default="default"
            Name of the set of test parameters to return, for use in tests. If no
            special parameters are defined for a value, will return `"default"` set.

        Returns
        -------
        params : dict or list of dict
        """
        from sktime.forecasting.naive import NaiveForecaster

        FORECASTER = NaiveForecaster()
        params_list = {"forecaster": FORECASTER}

        return params_list<|MERGE_RESOLUTION|>--- conflicted
+++ resolved
@@ -406,13 +406,9 @@
 
         return y_pred
 
-<<<<<<< HEAD
     # todo 0.22.0 - switch legacy_interface default to False
     # todo 0.23.0 - remove legacy_interface arg and logic using it
-    def _predict_quantiles(self, fh, X=None, alpha=0.5, legacy_interface=True):
-=======
-    def _predict_quantiles(self, fh, X, alpha):
->>>>>>> b034c760
+    def _predict_quantiles(self, fh, X, alpha, legacy_interface=True):
         """Compute/return prediction quantiles for a forecast.
 
         Uses normal distribution as predictive distribution to compute the
@@ -704,13 +700,9 @@
             )
         return self
 
-<<<<<<< HEAD
     # todo 0.22.0 - switch legacy_interface default to False
     # todo 0.23.0 - remove legacy_interface arg
-    def _predict_quantiles(self, fh, X=None, alpha=0.5, legacy_interface=True):
-=======
-    def _predict_quantiles(self, fh, X, alpha):
->>>>>>> b034c760
+    def _predict_quantiles(self, fh, X, alpha, legacy_interface=True):
         """Compute/return prediction quantiles for a forecast.
 
         Uses normal distribution as predictive distribution to compute the
