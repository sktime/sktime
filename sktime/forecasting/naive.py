--- conflicted
+++ resolved
@@ -197,13 +197,9 @@
             pad_width = self.sp_ - remainder
         else:
             pad_width = 0
-<<<<<<< HEAD
+
         pad_width += self.window_length_ - len(last_window)
-=======
-
-        pad_width += self.window_length_ - len(last_window)
-
->>>>>>> 0110ef7d
+
         last_window = np.hstack([np.full(pad_width, np.nan), last_window])
 
         # reshape last window, one column per season
