--- conflicted
+++ resolved
@@ -73,11 +73,6 @@
     }
 
     def __init__(
-<<<<<<< HEAD
-        self, forecasters, ensemble_algorithm=None, backend=None, backend_params=None
-    ):
-        # self.n_jobs = n_jobs
-=======
         self,
         forecasters,
         ensemble_algorithm=None,
@@ -86,20 +81,15 @@
         backend_params=None,
     ):
         self.n_jobs = n_jobs
->>>>>>> da7d3d1a
         self.ensemble_algorithm = ensemble_algorithm
         self.backend = backend
         self.backend_params = backend_params
 
         super().__init__(
-<<<<<<< HEAD
-            forecasters=forecasters, backend=backend, backend_params=backend_params
-=======
             forecasters=forecasters,
             n_jobs=n_jobs,
             backend=backend,
             backend_params=backend_params,
->>>>>>> da7d3d1a
         )
 
     def _fit(self, y, X, fh):
