--- conflicted
+++ resolved
@@ -10,13 +10,8 @@
 from sktime.utils.dependencies import _placeholder_record
 
 
-<<<<<<< HEAD
 # TODO 0.39.0: update upper and lower bounds when Prophetverse 0.9.0 is released
 @_placeholder_record("prophetverse.sktime", dependencies="prophetverse>=0.8.0,<0.10.0")
-=======
-# TODO 0.40.0: update upper and lower bounds when Prophetverse 0.9.0 is released
-@_placeholder_record("prophetverse.sktime", dependencies="prophetverse>=0.3.0,<0.9.0")
->>>>>>> 70bdcd4b
 class Prophetverse(_DelegatedForecaster):
     """Univariate prophetverse forecaster - prophet model implemented in numpyro.
 
@@ -105,7 +100,7 @@
         # --------------
         "authors": "felipeangelimvieira",
         "maintainers": "felipeangelimvieira",
-        "python_dependencies": "prophetverse",
+        "python_dependencies": "prophetverse>=0.8.0",
         # estimator type
         # --------------
         "capability:pred_int": True,
@@ -113,6 +108,9 @@
         "enforce_index_type": [pd.Period, pd.DatetimeIndex],
         "requires-fh-in-fit": False,
         "y_inner_mtype": "pd.DataFrame",
+        # testing configuration
+        # ---------------------
+        "tests:vm": True,  # run in VM due to dependency requirement prophetverse
     }
 
     # attribute for _DelegatedForecaster, which then delegates
@@ -151,13 +149,8 @@
         self._delegate = Prophetverse(**self.get_params())
 
 
-<<<<<<< HEAD
 # TODO 0.40.0: update upper and lower bounds when Prophetverse 0.10.0 is released
 @_placeholder_record("prophetverse.sktime", dependencies="prophetverse>=0.8.0,<0.10.0")
-=======
-# TODO 0.40.0: update upper and lower bounds when Prophetverse 0.9.0 is released
-@_placeholder_record("prophetverse.sktime", dependencies="prophetverse>=0.3.0,<0.9.0")
->>>>>>> 70bdcd4b
 class HierarchicalProphet(_DelegatedForecaster):
     """A Bayesian hierarchical time series forecasting model based on Meta's Prophet.
 
@@ -273,6 +266,7 @@
         "maintainers": "felipeangelimvieira",
         "python_dependencies": "prophetverse",
         # estimator type
+        # --------------
         "scitype:y": "univariate",
         "capability:exogenous": True,
         "capability:missing_values": False,
@@ -291,6 +285,9 @@
         "fit_is_empty": False,
         "capability:pred_int": True,
         "capability:pred_int:insample": True,
+        # testing configuration
+        # ---------------------
+        "tests:vm": True,  # run in VM due to dependency requirement prophetverse
     }
 
     def __init__(
