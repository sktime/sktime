# copyright: sktime developers, BSD-3-Clause License (see LICENSE file)
"""Interfaces to estimators from prophetverse."""

__author__ = ["felipeangelimvieira"]  # fkiraly for adapter

<<<<<<< HEAD
from typing import Any
=======
>>>>>>> 1465c2ce

import pandas as pd

from sktime.forecasting.base._delegate import _DelegatedForecaster
from sktime.utils.dependencies import _placeholder_record


# TODO 0.39.0: update upper and lower bounds when Prophetverse 0.9.0 is released
@_placeholder_record("prophetverse.sktime", dependencies="prophetverse>=0.8.0,<0.10.0")
class Prophetverse(_DelegatedForecaster):
    """Univariate prophetverse forecaster - prophet model implemented in numpyro.

    Estimator from the ``prophetverse`` package by ``felipeangelimvieira``.

    Differences to facebook's prophet:

    * logistic trend. Here, another parametrization is considered,
      and the capacity is not passed as input, but inferred from the data.

    * the users can pass arbitrary ``sktime`` transformers as
      ``feature_transformer``,
      for instance ``FourierFeatures`` or ``HolidayFeatures``.

    * no default weekly_seasonality/yearly_seasonality, this is left to the user
      via the ``feature_transformer`` parameter

    * Uses ``changepoint_interval`` instead of ``n_changepoints`` to set
    changepoints.

    * accepts configurations where each exogenous variable has a different
      function relating it to its additive effect on the time series.
      One can, for example, set different priors for a group of feature,
      or use a Hill function to model the effect of a feature.

    Parameters
    ----------
    trend : Union[str, BaseEffect], optional
        Type of trend to use. Either "linear" (default) or "logistic", or a
        custom effect object.

    exogenous_effects : Optional[List[BaseEffect]], optional
        List of effect objects defining the exogenous effects.

    default_effect : Optional[BaseEffect], optional
        The default effect for variables without a specified effect.

    feature_transformer : sktime transformer, optional
        Transformer object to generate additional features (e.g.,
          Fourier terms).

    noise_scale : float, optional
        Scale parameter for the observation noise. Must be greater than 0.
        (default: 0.05)

    likelihood : str, optional
        The likelihood model to use. One of "normal", "gamma", or
         "negbinomial". (default: "normal")

    scale : optional
        Scaling value inferred from the data.

    rng_key : optional
        A jax.random.PRNGKey instance, or None.

    inference_engine : optional
        An inference engine for running the model.

    Examples
    --------
    >>> from sktime.datasets import load_airline
    >>> from sktime.forecasting.prophetverse import Prophetverse
    >>> from prophetverse.effects.fourier import LinearFourierSeasonality
    >>> from prophetverse.utils.regex import no_input_columns
    >>> y = load_airline()
    >>> model = Prophetverse(
    ...     exogenous_effects=[
    ...         (
    ...             "seasonality",
    ...             LinearFourierSeasonality(
    ...                 sp_list=[12],
    ...                 fourier_terms_list=[3],
    ...                 freq="M",
    ...                 effect_mode="multiplicative",
    ...             ),
    ...             no_input_columns,
    ...         )
    ...     ],
    ... )
    >>> model.fit(y)
    >>> model.predict(fh=[1, 2, 3])
    """

    _tags = {
        # packaging info
        # --------------
        "authors": "felipeangelimvieira",
        "maintainers": "felipeangelimvieira",
        "python_dependencies": "prophetverse>=0.8.0",
        # estimator type
        # --------------
        "capability:pred_int": True,
        "capability:pred_int:insample": True,
        "enforce_index_type": [pd.Period, pd.DatetimeIndex],
        "requires-fh-in-fit": False,
        "y_inner_mtype": "pd.DataFrame",
        # testing configuration
        # ---------------------
        "tests:vm": True,  # run in VM due to dependency requirement prophetverse
    }

    # attribute for _DelegatedForecaster, which then delegates
    #     all non-overridden methods are same as of getattr(self, _delegate_name)
    #     see further details in _DelegatedForecaster docstring
    _delegate_name = "_delegate"

    def __init__(
        self,
<<<<<<< HEAD
        changepoint_interval: int = 25,
        changepoint_range: float = 0.8,
        changepoint_prior_scale: float = 0.001,
        offset_prior_scale: float = 0.1,
        feature_transformer=None,
        capacity_prior_scale: float = 0.2,
        capacity_prior_loc: float = 1.1,
        noise_scale: float = 0.05,
        trend: str = "linear",
        mcmc_samples: int = 2000,
        mcmc_warmup: int = 200,
        mcmc_chains: int = 4,
        inference_method: str = "map",
        optimizer_name: str = "Adam",
        optimizer_kwargs: dict[str, Any] | None = None,
        optimizer_steps: int = 100_000,
        exogenous_effects: list | None = None,
=======
        trend="linear",
        exogenous_effects=None,
>>>>>>> 1465c2ce
        default_effect=None,
        feature_transformer=None,
        noise_scale=None,
        likelihood="normal",
        scale=None,
        rng_key=None,
        inference_engine=None,
        broadcast_mode="estimator",
    ):
        self.noise_scale = noise_scale
        self.feature_transformer = feature_transformer
        self.trend = trend
        self.exogenous_effects = exogenous_effects
        self.default_effect = default_effect
        self.rng_key = rng_key
        self.scale = scale
        self.likelihood = likelihood
        self.inference_engine = inference_engine
        self.broadcast_mode = broadcast_mode
        super().__init__()

        # delegation, only for prophetverse 0.2.X
        from prophetverse.sktime import Prophetverse

        self._delegate = Prophetverse(**self.get_params())


# TODO 0.40.0: update upper and lower bounds when Prophetverse 0.10.0 is released
@_placeholder_record("prophetverse.sktime", dependencies="prophetverse>=0.8.0,<0.10.0")
class HierarchicalProphet(_DelegatedForecaster):
    """A Bayesian hierarchical time series forecasting model based on Meta's Prophet.

    This method forecasts all bottom series in a hierarchy at once, using a
    MultivariateNormal as the likelihood function and LKJ priors for the correlation
    matrix.

    This forecaster is particularly interesting if you want to fit shared coefficients
    across series. In that case, `shared_features` parameter should be a list of
    feature names that should have that behaviour.

    Parameters
    ----------
    trend : Union[str, BaseEffect], optional, default="linear"
        Type of trend to use. Can also be a custom effect object.

    changepoint_interval : int, optional, default=25
        Number of potential changepoints to sample in the history.

    changepoint_range : Union[float, int], optional, default=0.8
        Proportion of the history in which trend changepoints will be estimated.

        * If float, must be between 0 and 1 (inclusive).
          The range will be that proportion of the training history.

        * If int, can be positive or negative.
          Absolute value must be less than the number of training points.
          The range will be that number of points.
          A negative int indicates the number of points
          counting from the end of the history, a positive int from the beginning.

    changepoint_prior_scale : float, optional, default=0.001
        Regularization parameter controlling the flexibility
        of the automatic changepoint selection.

    offset_prior_scale : float, optional, default=0.1
        Scale parameter for the prior distribution of the offset.
        The offset is the constant term in the piecewise trend equation.

    capacity_prior_scale : float, optional, default=0.2
        Scale parameter for the prior distribution of the capacity.

    capacity_prior_loc : float, optional, default=1.1
        Location parameter for the prior distribution of the capacity.

    feature_transformer : BaseTransformer or None, optional, default=None
        A transformer to preprocess the exogenous features.

    exogenous_effects : list of AbstractEffect or None, optional, default=None
        A list defining the exogenous effects to be used in the model.

    default_effect : AbstractEffect or None, optional, default=None
        The default effect to be used when no effect is specified for a variable.

    shared_features : list, optional, default=[]
        List of features shared across all series in the hierarchy.

    mcmc_samples : int, optional, default=2000
        Number of MCMC samples to draw.

    mcmc_warmup : int, optional, default=200
        Number of warmup steps for MCMC.

    mcmc_chains : int, optional, default=4
        Number of MCMC chains.

    inference_method : str, optional, default='map'
        Inference method to use. Either "map" or "mcmc".

    optimizer_name : str, optional, default='Adam'
        Name of the optimizer to use.

    optimizer_kwargs : dict or None, optional, default={'step_size': 1e-4}
        Additional keyword arguments for the optimizer.

    optimizer_steps : int, optional, default=100_000
        Number of optimization steps.

    noise_scale : float, optional, default=0.05
        Scale parameter for the noise.

    correlation_matrix_concentration : float, optional, default=1.0
        Concentration parameter for the correlation matrix.

    rng_key : jax.random.PRNGKey or None, optional, default=None
        Random number generator key.

    Examples
    --------
    >>> from sktime.forecasting.naive import NaiveForecaster
    >>> from sktime.transformations.hierarchical.aggregate import Aggregator
    >>> from sktime.utils._testing.hierarchical import _bottom_hier_datagen
    >>> from sktime.forecasting.prophetverse import HierarchicalProphet
    >>> agg = Aggregator()
    >>> y = _bottom_hier_datagen(
    ...     no_bottom_nodes=3,
    ...     no_levels=1,
    ...     random_seed=123,
    ...     length=7,
    ... )
    >>> y = agg.fit_transform(y)
    >>> forecaster = HierarchicalProphet()
    >>> forecaster.fit(y)
    >>> forecaster.predict(fh=[1])
    """

    _delegate_name = "_delegate"

    _tags = {
        # packaging info
        # --------------
        "authors": "felipeangelimvieira",
        "maintainers": "felipeangelimvieira",
        "python_dependencies": "prophetverse",
        # estimator type
        # --------------
        "scitype:y": "univariate",
        "capability:exogenous": True,
        "capability:missing_values": False,
        "y_inner_mtype": [
            "pd.DataFrame",
            "pd-multiindex",
            "pd_multiindex_hier",
        ],
        "X_inner_mtype": [
            "pd.DataFrame",
            "pd-multiindex",
            "pd_multiindex_hier",
        ],  # which types do _fit, _predict, assume for X?
        "requires-fh-in-fit": False,
        "X-y-must-have-same-index": False,
        "fit_is_empty": False,
        "capability:pred_int": True,
        "capability:pred_int:insample": True,
        # testing configuration
        # ---------------------
        "tests:vm": True,  # run in VM due to dependency requirement prophetverse
    }

    def __init__(
        self,
        trend="linear",
<<<<<<< HEAD
        changepoint_interval: int = 25,
        changepoint_range: float | int = 0.8,
        changepoint_prior_scale: float = 0.001,
        offset_prior_scale: float = 0.1,
        capacity_prior_scale: float = 0.2,
        capacity_prior_loc: float = 1.1,
        feature_transformer=None,
        exogenous_effects: list | None = None,
        default_effect=None,
        shared_features: list[str] = None,
        mcmc_samples: int = 2000,
        mcmc_warmup: int = 200,
        mcmc_chains: int = 4,
        inference_method: str = "map",
        optimizer_name: str = "Adam",
        optimizer_kwargs: dict[str, Any] | None = None,
        optimizer_steps: int = 100_000,
        noise_scale: float = 0.05,
        correlation_matrix_concentration: float = 1.0,
=======
        feature_transformer=None,
        exogenous_effects=None,
        default_effect=None,
        shared_features=None,
        noise_scale=0.05,
        correlation_matrix_concentration=1.0,
>>>>>>> 1465c2ce
        rng_key=None,
        inference_engine=None,
        likelihood=None,
    ):
        self.trend = trend
        self.feature_transformer = feature_transformer
        self.exogenous_effects = exogenous_effects
        self.default_effect = default_effect
        self.shared_features = shared_features
        self.noise_scale = noise_scale
        self.correlation_matrix_concentration = correlation_matrix_concentration
        self.rng_key = rng_key
        self.inference_engine = inference_engine
        self.likelihood = likelihood

        super().__init__()

        # delegation, only for prophetverse 0.2.X
        from prophetverse.sktime import HierarchicalProphet

        self._delegate = HierarchicalProphet(**self.get_params())<|MERGE_RESOLUTION|>--- conflicted
+++ resolved
@@ -3,10 +3,6 @@
 
 __author__ = ["felipeangelimvieira"]  # fkiraly for adapter
 
-<<<<<<< HEAD
-from typing import Any
-=======
->>>>>>> 1465c2ce
 
 import pandas as pd
 
@@ -124,28 +120,8 @@
 
     def __init__(
         self,
-<<<<<<< HEAD
-        changepoint_interval: int = 25,
-        changepoint_range: float = 0.8,
-        changepoint_prior_scale: float = 0.001,
-        offset_prior_scale: float = 0.1,
-        feature_transformer=None,
-        capacity_prior_scale: float = 0.2,
-        capacity_prior_loc: float = 1.1,
-        noise_scale: float = 0.05,
-        trend: str = "linear",
-        mcmc_samples: int = 2000,
-        mcmc_warmup: int = 200,
-        mcmc_chains: int = 4,
-        inference_method: str = "map",
-        optimizer_name: str = "Adam",
-        optimizer_kwargs: dict[str, Any] | None = None,
-        optimizer_steps: int = 100_000,
-        exogenous_effects: list | None = None,
-=======
         trend="linear",
         exogenous_effects=None,
->>>>>>> 1465c2ce
         default_effect=None,
         feature_transformer=None,
         noise_scale=None,
@@ -317,34 +293,12 @@
     def __init__(
         self,
         trend="linear",
-<<<<<<< HEAD
-        changepoint_interval: int = 25,
-        changepoint_range: float | int = 0.8,
-        changepoint_prior_scale: float = 0.001,
-        offset_prior_scale: float = 0.1,
-        capacity_prior_scale: float = 0.2,
-        capacity_prior_loc: float = 1.1,
-        feature_transformer=None,
-        exogenous_effects: list | None = None,
-        default_effect=None,
-        shared_features: list[str] = None,
-        mcmc_samples: int = 2000,
-        mcmc_warmup: int = 200,
-        mcmc_chains: int = 4,
-        inference_method: str = "map",
-        optimizer_name: str = "Adam",
-        optimizer_kwargs: dict[str, Any] | None = None,
-        optimizer_steps: int = 100_000,
-        noise_scale: float = 0.05,
-        correlation_matrix_concentration: float = 1.0,
-=======
         feature_transformer=None,
         exogenous_effects=None,
         default_effect=None,
         shared_features=None,
         noise_scale=0.05,
         correlation_matrix_concentration=1.0,
->>>>>>> 1465c2ce
         rng_key=None,
         inference_engine=None,
         likelihood=None,
