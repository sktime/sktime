# copyright: sktime developers, BSD-3-Clause License (see LICENSE file)
"""Interfaces to estimators from prophetverse."""

__author__ = ["felipeangelimvieira"]  # fkiraly for adapter

from typing import Any, Optional, Union

import pandas as pd

from sktime.forecasting.base._delegate import _DelegatedForecaster
<<<<<<< HEAD
from sktime.transformations.base import BaseTransformer
=======
from sktime.utils.dependencies import _placeholder_record
>>>>>>> 3fe7c94e


@_placeholder_record("prophetverse.sktime", dependencies="prophetverse>=0.3.0")
class Prophetverse(_DelegatedForecaster):
    """Univariate prophetverse forecaster - prophet model implemented in numpyro.

    Estimator from the ``prophetverse`` package by ``felipeangelimvieira``.

    Differences to facebook's prophet:

    * logistic trend. Here, another parametrization is considered,
      and the capacity is not passed as input, but inferred from the data.

    * the users can pass arbitrary ``sktime`` transformers as ``feature_transformer``,
      for instance ``FourierFeatures`` or ``HolidayFeatures``.

    * no default weekly_seasonality/yearly_seasonality, this is left to the user
      via the ``feature_transformer`` parameter

    * Uses ``changepoint_interval`` instead of ``n_changepoints`` to set changepoints.

    * accepts configurations where each exogenous variable has a different function
      relating it to its additive effect on the time series.
      One can, for example, set different priors for a group of feature,
      or use a Hill function to model the effect of a feature.

    Parameters
    ----------
    changepoint_interval : int, optional, default=25
        Number of potential changepoints to sample in the history.

    changepoint_range : float or int, optional, default=0.8
        Proportion of the history in which trend changepoints will be estimated.

        * if float, must be between 0 and 1.
          The range will be that proportion of the training history.

        * if int, ca nbe positive or negative.
          Absolute value must be less than number of training points.
          The range will be that number of points.
          A negative int indicates number of points
          counting from the end of the history, a positive int from the beginning.

    changepoint_prior_scale : float, optional, default=0.001
        Regularization parameter controlling the flexibility
        of the automatic changepoint selection.

    offset_prior_scale : float, optional, default=0.1
        Scale parameter for the prior distribution of the offset.
        The offset is the constant term in the piecewise trend equation.

    feature_transformer : sktime transformer, BaseTransformer, optional, default=None
        Transformer object to generate Fourier terms, holiday or other features.
        If None, no additional features are used.
        For multiple features, pass a ``FeatureUnion`` object with the transformers.

    capacity_prior_scale : float, optional, default=0.2
        Scale parameter for the prior distribution of the capacity.

    capacity_prior_loc : float, optional, default=1.1
        Location parameter for the prior distribution of the capacity.

    noise_scale : float, optional, default=0.05
        Scale parameter for the observation noise.
    trend : str, optional, one of "linear" (default) or "logistic"
        Type of trend to use. Can be "linear" or "logistic".

    mcmc_samples : int, optional, default=2000
        Number of MCMC samples to draw.

    mcmc_warmup : int, optional, default=200
        Number of MCMC warmup steps. Also known as burn-in.

    mcmc_chains : int, optional, default=4
        Number of MCMC chains to run in parallel.

    inference_method : str, optional, one of "mcmc" or "map", default="map"
        Inference method to use. Can be "mcmc" or "map".

    optimizer_name : str, optional, default="Adam"
        Name of the numpyro optimizer to use for variational inference.

    optimizer_kwargs : dict, optional, default={}
        Additional keyword arguments to pass to the numpyro optimizer.

    optimizer_steps : int, optional, default=100_000
        Number of optimization steps to perform for variational inference.

    exogenous_effects : List[AbstractEffect], optional, default=None
        A list of ``prophetverse`` ``AbstractEffect`` objects
        defining the exogenous effects to be used in the model.

    default_effect : AbstractEffectm optional, default=None
        The default effect to be used when no effect is specified for a variable.

    default_exogenous_prior : tuple, default=None
        Default prior distribution for exogenous effects.

    rng_key : jax.random.PRNGKey or None (default
        Random number generator key.

    Examples
    --------
    >>> from sktime.datasets import load_airline
    >>> from sktime.forecasting.prophetverse import Prophetverse
    >>> from prophetverse.effects.fourier import LinearFourierSeasonality
    >>> from prophetverse.utils.regex import no_input_columns
    >>> y = load_airline()
    >>> model = Prophetverse(
    ...     exogenous_effects=[
    ...         (
    ...             "seasonality",
    ...             LinearFourierSeasonality(
    ...                 sp_list=[12],
    ...                 fourier_terms_list=[3],
    ...                 freq="M",
    ...                 effect_mode="multiplicative",
    ...             ),
    ...             no_input_columns,
    ...         )
    ...     ],
    ... )
    >>> model.fit(y)
    >>> model.predict(fh=[1, 2, 3])
    """

    _tags = {
        # packaging info
        # --------------
        "authors": "felipeangelimvieira",
        "maintainers": "felipeangelimvieira",
        "python_dependencies": "prophetverse",
        # estimator type
        # --------------
        "capability:pred_int": True,
        "capability:pred_int:insample": True,
        "enforce_index_type": [pd.Period, pd.DatetimeIndex],
        "requires-fh-in-fit": False,
        "y_inner_mtype": "pd.DataFrame",
    }

    # attribute for _DelegatedForecaster, which then delegates
    #     all non-overridden methods are same as of getattr(self, _delegate_name)
    #     see further details in _DelegatedForecaster docstring
    _delegate_name = "_delegate"

    def __init__(
        self,
        changepoint_interval: int = 25,
        changepoint_range: float = 0.8,
        changepoint_prior_scale: float = 0.001,
        offset_prior_scale: float = 0.1,
        feature_transformer: Optional[BaseTransformer] = None,
        capacity_prior_scale: float = 0.2,
        capacity_prior_loc: float = 1.1,
        noise_scale: float = 0.05,
        trend: str = "linear",
        mcmc_samples: int = 2000,
        mcmc_warmup: int = 200,
        mcmc_chains: int = 4,
        inference_method: str = "map",
        optimizer_name: str = "Adam",
        optimizer_kwargs: Optional[dict[str, Any]] = None,
        optimizer_steps: int = 100_000,
        exogenous_effects: Optional[list] = None,
        default_effect=None,
        scale: float = None,
        rng_key=None,
    ):
        self.changepoint_interval = changepoint_interval
        self.changepoint_range = changepoint_range
        self.changepoint_prior_scale = changepoint_prior_scale
        self.offset_prior_scale = offset_prior_scale
        self.noise_scale = noise_scale
        self.feature_transformer = feature_transformer
        self.capacity_prior_scale = capacity_prior_scale
        self.capacity_prior_loc = capacity_prior_loc
        self.trend = trend
        self.mcmc_samples = mcmc_samples
        self.mcmc_warmup = mcmc_warmup
        self.mcmc_chains = mcmc_chains
        self.inference_method = inference_method
        self.optimizer_name = optimizer_name
        self.optimizer_kwargs = optimizer_kwargs
        self.optimizer_steps = optimizer_steps
        self.exogenous_effects = exogenous_effects
        self.default_effect = default_effect
        self.rng_key = rng_key
        self.scale = scale

        super().__init__()

        # delegation, only for prophetverse 0.2.X
        from prophetverse.sktime import Prophet

        self._delegate = Prophet(**self.get_params())


class HierarchicalProphet:
    """A Bayesian hierarchical time series forecasting model based on Meta's Prophet.

    This method forecasts all bottom series in a hierarchy at once, using a
    MultivariateNormal as the likelihood function and LKJ priors for the correlation
    matrix.

    This forecaster is particularly interesting if you want to fit shared coefficients
    across series. In that case, `shared_features` parameter should be a list of
    feature names that should have that behaviour.

    Parameters
    ----------
    trend : Union[str, BaseEffect], optional, default="linear"
        Type of trend to use. Can also be a custom effect object.

    changepoint_interval : int, optional, default=25
        Number of potential changepoints to sample in the history.

    changepoint_range : Union[float, int], optional, default=0.8
        Proportion of the history in which trend changepoints will be estimated.

        * If float, must be between 0 and 1 (inclusive).
          The range will be that proportion of the training history.

        * If int, can be positive or negative.
          Absolute value must be less than the number of training points.
          The range will be that number of points.
          A negative int indicates the number of points
          counting from the end of the history, a positive int from the beginning.

    changepoint_prior_scale : float, optional, default=0.001
        Regularization parameter controlling the flexibility
        of the automatic changepoint selection.

    offset_prior_scale : float, optional, default=0.1
        Scale parameter for the prior distribution of the offset.
        The offset is the constant term in the piecewise trend equation.

    capacity_prior_scale : float, optional, default=0.2
        Scale parameter for the prior distribution of the capacity.

    capacity_prior_loc : float, optional, default=1.1
        Location parameter for the prior distribution of the capacity.

    feature_transformer : BaseTransformer or None, optional, default=None
        A transformer to preprocess the exogenous features.

    exogenous_effects : list of AbstractEffect or None, optional, default=None
        A list defining the exogenous effects to be used in the model.

    default_effect : AbstractEffect or None, optional, default=None
        The default effect to be used when no effect is specified for a variable.

    shared_features : list, optional, default=[]
        List of features shared across all series in the hierarchy.

    mcmc_samples : int, optional, default=2000
        Number of MCMC samples to draw.

    mcmc_warmup : int, optional, default=200
        Number of warmup steps for MCMC.

    mcmc_chains : int, optional, default=4
        Number of MCMC chains.

    inference_method : str, optional, default='map'
        Inference method to use. Either "map" or "mcmc".

    optimizer_name : str, optional, default='Adam'
        Name of the optimizer to use.

    optimizer_kwargs : dict or None, optional, default={'step_size': 1e-4}
        Additional keyword arguments for the optimizer.

    optimizer_steps : int, optional, default=100_000
        Number of optimization steps.

    noise_scale : float, optional, default=0.05
        Scale parameter for the noise.

    correlation_matrix_concentration : float, optional, default=1.0
        Concentration parameter for the correlation matrix.

    rng_key : jax.random.PRNGKey or None, optional, default=None
        Random number generator key.

    Examples
    --------
    >>> from sktime.forecasting.naive import NaiveForecaster
    >>> from sktime.transformations.hierarchical.aggregate import Aggregator
    >>> from sktime.utils._testing.hierarchical import _bottom_hier_datagen
    >>> from sktime.forecasting.prophetverse import HierarchicalProphet
    >>> agg = Aggregator()
    >>> y = _bottom_hier_datagen(
    ...     no_bottom_nodes=3,
    ...     no_levels=1,
    ...     random_seed=123,
    ...     length=7,
    ... )
    >>> y = agg.fit_transform(y)
    >>> forecaster = HierarchicalProphet()
    >>> forecaster.fit(y)
    >>> forecaster.predict(fh=[1])
    """

    _tags = {
        # packaging info
        # --------------
        "authors": "felipeangelimvieira",
        "maintainers": "felipeangelimvieira",
        "python_dependencies": "prophetverse",
        # estimator type
        "scitype:y": "univariate",
        "ignores-exogeneous-X": False,
        "handles-missing-data": False,
        "y_inner_mtype": [
            "pd.DataFrame",
            "pd-multiindex",
            "pd_multiindex_hier",
        ],
        "X_inner_mtype": [
            "pd.DataFrame",
            "pd-multiindex",
            "pd_multiindex_hier",
        ],  # which types do _fit, _predict, assume for X?
        "requires-fh-in-fit": False,
        "X-y-must-have-same-index": False,
        "fit_is_empty": False,
        "capability:pred_int": True,
        "capability:pred_int:insample": True,
    }

    def __init__(
        self,
        trend="linear",
        changepoint_interval: int = 25,
        changepoint_range: Union[float, int] = 0.8,
        changepoint_prior_scale: float = 0.001,
        offset_prior_scale: float = 0.1,
        capacity_prior_scale: float = 0.2,
        capacity_prior_loc: float = 1.1,
        feature_transformer: BaseTransformer = None,
        exogenous_effects: Optional[list] = None,
        default_effect=None,
        shared_features: list[str] = None,
        mcmc_samples: int = 2000,
        mcmc_warmup: int = 200,
        mcmc_chains: int = 4,
        inference_method: str = "map",
        optimizer_name: str = "Adam",
        optimizer_kwargs: Optional[dict[str, Any]] = None,
        optimizer_steps: int = 100_000,
        noise_scale: float = 0.05,
        correlation_matrix_concentration: float = 1.0,
        rng_key=None,
    ):
        self.trend = trend
        self.changepoint_interval = changepoint_interval
        self.changepoint_range = changepoint_range
        self.changepoint_prior_scale = changepoint_prior_scale
        self.offset_prior_scale = offset_prior_scale
        self.capacity_prior_scale = capacity_prior_scale
        self.capacity_prior_loc = capacity_prior_loc
        self.feature_transformer = feature_transformer
        self.exogenous_effects = exogenous_effects
        self.default_effect = default_effect
        self.shared_features = shared_features
        self.mcmc_samples = mcmc_samples
        self.mcmc_warmup = mcmc_warmup
        self.mcmc_chains = mcmc_chains
        self.inference_method = inference_method
        self.optimizer_name = optimizer_name
        self.optimizer_kwargs = optimizer_kwargs
        self.optimizer_steps = optimizer_steps
        self.noise_scale = noise_scale
        self.correlation_matrix_concentration = correlation_matrix_concentration
        self.rng_key = rng_key<|MERGE_RESOLUTION|>--- conflicted
+++ resolved
@@ -7,12 +7,8 @@
 
 import pandas as pd
 
-from sktime.forecasting.base._delegate import _DelegatedForecaster
-<<<<<<< HEAD
-from sktime.transformations.base import BaseTransformer
-=======
+from sktime.forecasting.base._delegate import BaseForecaster, _DelegatedForecaster
 from sktime.utils.dependencies import _placeholder_record
->>>>>>> 3fe7c94e
 
 
 @_placeholder_record("prophetverse.sktime", dependencies="prophetverse>=0.3.0")
@@ -165,7 +161,7 @@
         changepoint_range: float = 0.8,
         changepoint_prior_scale: float = 0.001,
         offset_prior_scale: float = 0.1,
-        feature_transformer: Optional[BaseTransformer] = None,
+        feature_transformer=None,
         capacity_prior_scale: float = 0.2,
         capacity_prior_loc: float = 1.1,
         noise_scale: float = 0.05,
@@ -211,7 +207,8 @@
         self._delegate = Prophet(**self.get_params())
 
 
-class HierarchicalProphet:
+@_placeholder_record("prophetverse.sktime")
+class HierarchicalProphet(BaseForecaster):
     """A Bayesian hierarchical time series forecasting model based on Meta's Prophet.
 
     This method forecasts all bottom series in a hierarchy at once, using a
@@ -353,7 +350,7 @@
         offset_prior_scale: float = 0.1,
         capacity_prior_scale: float = 0.2,
         capacity_prior_loc: float = 1.1,
-        feature_transformer: BaseTransformer = None,
+        feature_transformer=None,
         exogenous_effects: Optional[list] = None,
         default_effect=None,
         shared_features: list[str] = None,
@@ -388,4 +385,6 @@
         self.optimizer_steps = optimizer_steps
         self.noise_scale = noise_scale
         self.correlation_matrix_concentration = correlation_matrix_concentration
-        self.rng_key = rng_key+        self.rng_key = rng_key
+
+        super().__init__()