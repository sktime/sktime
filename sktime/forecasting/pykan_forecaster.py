# copyright: sktime developers, BSD-3-Clause License (see LICENSE file)
"""Dummy forecasters."""

__author__ = ["benheid"]

import pandas as pd

from sktime.forecasting.base import BaseForecaster
from sktime.split import temporal_train_test_split
from sktime.utils.dependencies import _check_soft_dependencies

if _check_soft_dependencies(["pykan", "torch"], severity="none"):
    import torch
    from torch.utils.data import Dataset
else:

    class Dataset:
        """Dummy class if torch is unavailable."""


if _check_soft_dependencies(["pykan", "torch"], severity="none"):
    from kan import KAN


class PyKANForecaster(BaseForecaster):
    """
    PyKANForecaster uses Kolmogorov Arnold Network [1] to forecast time series data.

    This forecaster uses the pykan library to create a KAN model to forecast
    time series data. The model is trained on the training data and then used to
    forecast the future values of the time series.
    **Note** This forecaster is experimental and the used library for implementing
    the KANs may be exchanged in the future to a more stable and efficient library.

    Parameters
    ----------
    hidden_layers : tuple, optional (default=(1, 1))
        The number of hidden layers in the network.
    input_layer_size : int, optional (default=2)
        The size of the input layer.
    k : int, optional (default=3)
        The number of nearest neighbors to consider.
    grids : np.array, optional (default=np.array([2, 3]))
        The grid sizes to use in the model.
    model_params : dict, optional (default={"k": 2})
        The parameters to pass to the model. See pykan documentation for more details.
    fit_params : dict, optional (default={"steps": 1})
        The parameters to pass to the fit method. See pykan documentation
        for more details.
    val_size : float, optional (default=0.5)
        The size of the validation set to use in the training.
    device : str, optional (default="cpu")
        The device to use for training the model.

    References
    ----------
    .. [1] Liu, Ziming, et al. "KAN: Kolmogorov-Arnold Networks."
      arXiv preprint arXiv:2404.19756 (2024).
    """

    _tags = {
        # packaging info
        # --------------
<<<<<<< HEAD
        "authors": "benheid",
        "python_dependencies": ["pykan", "torch"],
        "python_dependencies_alias": {"pykan": "kan"},
=======
        "authors": ["benheid"],
        "maintainers": ["benheid"],
        "python_version": None,
        "python_dependencies": ["pykan", "torch"],
>>>>>>> f96845c6
        # estimator type
        # --------------
        "y_inner_mtype": "pd.Series",
        "X_inner_mtype": "pd.DataFrame",
        "scitype:y": "univariate",
        "ignores-exogeneous-X": False,
        "requires-fh-in-fit": True,
        "X-y-must-have-same-index": True,
        "enforce_index_type": None,
        "handles-missing-data": False,
        "capability:pred_int": False,
        "capability:pred_int:insample": False,
        "capability:insample": False,
    }

    def __init__(
        self,
        hidden_layers=(1, 1),
        input_layer_size=2,
        grids=None,
        model_params=None,
        fit_params=None,
        val_size=0.5,
        device="cpu",
    ):
        self.hidden_layers = hidden_layers
        self.input_layer_size = input_layer_size
        self.grids = grids
        self._grids = grids if grids is not None else [2, 3]
        self.val_size = val_size
        self.model_params = model_params
        self._model_params = model_params if model_params is not None else {"k": 2}
        self.fit_params = fit_params
        self._fit_params = fit_params if fit_params is not None else {"steps": 1}
        self.device = device
        super().__init__()

    def _fit(self, y, X, fh):
        """Fit forecaster to training data.

        private _fit containing the core logic, called from fit

        Writes to self:
            Sets fitted model attributes ending in "_".

        Parameters
        ----------
        y : sktime time series object
            guaranteed to be of an mtype in self.get_tag("y_inner_mtype")
            Time series to which to fit the forecaster.
            if self.get_tag("scitype:y")=="univariate":
                guaranteed to have a single column/variable
            if self.get_tag("scitype:y")=="multivariate":
                guaranteed to have 2 or more columns
            if self.get_tag("scitype:y")=="both": no restrictions apply
        fh : guaranteed to be ForecastingHorizon or None, optional (default=None)
            The forecasting horizon with the steps ahead to to predict.
            guaranteed to be passed in _predict
        X :  sktime time series object, optional (default=None)
            guaranteed to be of an mtype in self.get_tag("X_inner_mtype")
            Exogeneous time series to fit to.

        Returns
        -------
        self : reference to self
        """
        output_size = max(fh.to_relative(self.cutoff)._values)
        if X is not None:
            y_train, y_test, X_train, X_test = temporal_train_test_split(
                y, X=X, test_size=(self.val_size)
            )
            ds_train = PyTorchTrainDataset(
                y_train, self.input_layer_size, output_size, X=X_train
            )
            ds_test = PyTorchTrainDataset(
                y_test, self.input_layer_size, output_size, X=X_test
            )
            input_layer_size = self.input_layer_size + X_train.shape[1] * output_size
        else:
            y_train, y_test = temporal_train_test_split(y, test_size=(self.val_size))
            ds_train = PyTorchTrainDataset(y_train, self.input_layer_size, output_size)
            ds_test = PyTorchTrainDataset(y_test, self.input_layer_size, output_size)
            input_layer_size = self.input_layer_size
        train_input = [ds_train[i][0] for i in range(len(ds_train))]
        train_target = [ds_train[i][1] for i in range(len(ds_train))]
        test_input = [ds_test[i][0] for i in range(len(ds_test))]
        test_target = [ds_test[i][1] for i in range(len(ds_test))]
        # no fitting, we already know the forecast values

        ds_new = {
            "train_input": torch.stack(train_input).type(torch.float32).to(self.device),
            "train_label": torch.stack(train_target)
            .type(torch.float32)
            .to(self.device),
            "test_input": torch.stack(test_input).type(torch.float32).to(self.device),
            "test_label": torch.stack(test_target).type(torch.float32).to(self.device),
        }

        self.train_losses = []
        self.test_losses = []

        self._layer_sizes = [input_layer_size, *self.hidden_layers, output_size]
        for i in range(len(self._grids)):
            if i == 0:
                model = KAN(
                    width=self._layer_sizes,
                    grid=self._grids[i],
                    device=self.device,
                    **self._model_params,
                )
            if i != 0:
                model = KAN(
                    width=self._layer_sizes,
                    grid=self._grids[i],
                    device=self.device,
                    **self._model_params,
                ).initialize_from_another_model(model, ds_new["train_input"])
            results = model.fit(ds_new, device=self.device, **self._fit_params)
            if len(self.test_losses) == 0 or results["test_loss"][-1] < min(
                self.test_losses
            ):
                self._state_dict = model.state_dict()
                self._best_grid = self._grids[i]
            self.train_losses += results["train_loss"]
            self.test_losses += results["test_loss"]
        # self.state_dict = best_model.state_dict()
        return self

    def _predict(self, fh, X):
        """Forecast time series at future horizon.

        private _predict containing the core logic, called from predict

        State required:
            Requires state to be "fitted".

        Accesses in self:
            Fitted model attributes ending in "_"
            self.cutoff

        Parameters
        ----------
        fh : guaranteed to be ForecastingHorizon or None, optional (default=None)
            The forecasting horizon with the steps ahead to to predict.
        X : sktime time series object, optional (default=None)
            guaranteed to be of an mtype in self.get_tag("X_inner_mtype")
            Exogeneous time series for the forecast

        Returns
        -------
        y_pred : sktime time series object
            should be of the same type as seen in _fit, as in "y_inner_mtype" tag
            Point predictions
        """
        model = KAN(width=self._layer_sizes, grid=self._best_grid, **self._model_params)
        model.load_state_dict(self._state_dict)
        if X is not None:
            input_ = torch.cat(
                [
                    torch.from_numpy(self._y.values[-self.input_layer_size :]).reshape(
                        (1, -1)
                    ),
                    torch.from_numpy(X.values).reshape((1, -1)),
                ],
                dim=-1,
            ).type(torch.float32)
        else:
            input_ = (
                torch.from_numpy(self._y.values[-self.input_layer_size :])
                .reshape((1, -1))
                .type(torch.float32)
            )

        prediction = model(input_).detach().numpy().reshape((-1,))
        index = list(fh.to_absolute(self.cutoff))
        return pd.Series(
            prediction[fh.to_relative(self._cutoff) - 1], index=index, name=self._y.name
        )

    @classmethod
    def get_test_params(cls, parameter_set="default"):
        """Return testing parameter settings for the estimator.

        Parameters
        ----------
        parameter_set : str, default="default"
            Name of the set of test parameters to return, for use in tests. If no
            special parameters are defined for a value, will return `"default"` set.
            There are currently no reserved values for forecasters.

        Returns
        -------
        params : dict or list of dict, default = {}
            Parameters to create testing instances of the class
            Each dict are parameters to construct an "interesting" test instance, i.e.,
            `MyClass(**params)` or `MyClass(**params[i])` creates a valid test instance.
            `create_test_instance` uses the first (or only) dictionary in `params`
        """
        params = [
            {},  # default parameters
            {
                "grids": [2, 3],
                "model_params": {"k": 2},
                "fit_params": {"steps": 1},
                "input_layer_size": 2,
                "hidden_layers": (1,),
            },
            {
                "input_layer_size": 2,
                "grids": [3],
                "model_params": {"k": 2},
                "fit_params": {"steps": 1},
                "hidden_layers": (1, 1),
            },
        ]
        return params


class PyTorchTrainDataset(Dataset):
    """Dataset for use in sktime deep learning forecasters."""

    def __init__(self, y, seq_len, fh=None, X=None):
        self.y = y.values
        self.X = X.values if X is not None else X
        self.seq_len = seq_len
        self.fh = fh

    def __len__(self):
        """Return length of dataset."""
        return max(len(self.y) - self.seq_len - self.fh + 1, 0)

    def __getitem__(self, i):
        """Return data point."""
        from torch import from_numpy, tensor

        hist_y = tensor(self.y[i : i + self.seq_len]).type(torch.float32)
        if self.X is not None:
            exog_data = (
                tensor(self.X[i + self.seq_len : i + self.seq_len + self.fh])
                .type(torch.float32)
                .flatten()
            )
        else:
            exog_data = tensor([])
        return (
            torch.cat([hist_y, exog_data]),
            from_numpy(self.y[i + self.seq_len : i + self.seq_len + self.fh]).type(
                torch.float32
            ),
        )<|MERGE_RESOLUTION|>--- conflicted
+++ resolved
@@ -61,16 +61,9 @@
     _tags = {
         # packaging info
         # --------------
-<<<<<<< HEAD
-        "authors": "benheid",
-        "python_dependencies": ["pykan", "torch"],
-        "python_dependencies_alias": {"pykan": "kan"},
-=======
         "authors": ["benheid"],
         "maintainers": ["benheid"],
-        "python_version": None,
         "python_dependencies": ["pykan", "torch"],
->>>>>>> f96845c6
         # estimator type
         # --------------
         "y_inner_mtype": "pd.Series",
