--- conflicted
+++ resolved
@@ -24,13 +24,8 @@
         parameters to initialize `TimeSeriesDataSet` [2]_ from `pandas.DataFrame`
         max_prediction_length will be overwrite according to fh
         time_idx, target, group_ids, time_varying_known_reals, time_varying_unknown_reals
-<<<<<<< HEAD
-        will be infered from data, so you do not have to pass them
-    train_to_dataloader_params : dict[str, Any] (default=None)
-=======
         will be inferred from data, so you do not have to pass them
     train_to_dataloader_params : Dict[str, Any] (default=None)
->>>>>>> 7bb08dbe
         parameters to be passed for `TimeSeriesDataSet.to_dataloader()`
         by default {"train": True}
     validation_to_dataloader_params : dict[str, Any] (default=None)
@@ -310,13 +305,8 @@
         parameters to initialize `TimeSeriesDataSet` [2]_ from `pandas.DataFrame`
         max_prediction_length will be overwrite according to fh
         time_idx, target, group_ids, time_varying_known_reals, time_varying_unknown_reals
-<<<<<<< HEAD
-        will be infered from data, so you do not have to pass them
-    train_to_dataloader_params : dict[str, Any] (default=None)
-=======
         will be inferred from data, so you do not have to pass them
     train_to_dataloader_params : Dict[str, Any] (default=None)
->>>>>>> 7bb08dbe
         parameters to be passed for `TimeSeriesDataSet.to_dataloader()`
         by default {"train": True}
     validation_to_dataloader_params : dict[str, Any] (default=None)
@@ -582,7 +572,7 @@
         parameters to initialize `TimeSeriesDataSet` [2]_ from `pandas.DataFrame`
         max_prediction_length will be overwrite according to fh
         time_idx, target, group_ids, time_varying_known_reals, time_varying_unknown_reals
-        will be infered from data, so you do not have to pass them
+        will be inferred from data, so you do not have to pass them
     train_to_dataloader_params : dict[str, Any] (default=None)
         parameters to be passed for `TimeSeriesDataSet.to_dataloader()`
         by default {"train": True}
@@ -866,7 +856,7 @@
         parameters to initialize `TimeSeriesDataSet` [2]_ from `pandas.DataFrame`
         max_prediction_length will be overwrite according to fh
         time_idx, target, group_ids, time_varying_known_reals, time_varying_unknown_reals
-        will be infered from data, so you do not have to pass them
+        will be inferred from data, so you do not have to pass them
     train_to_dataloader_params : dict[str, Any] (default=None)
         parameters to be passed for `TimeSeriesDataSet.to_dataloader()`
         by default {"train": True}
