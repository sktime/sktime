# copyright: sktime developers, BSD-3-Clause License (see LICENSE file)
"""Interfaces to estimators from statsforecast by Nixtla."""

__author__ = ["AzulGarza", "yarnabrina"]

__all__ = [
    "StatsForecastAutoARIMA",
    "StatsForecastAutoCES",
    "StatsForecastAutoETS",
    "StatsForecastAutoTBATS",
    "StatsForecastAutoTheta",
    "StatsForecastMSTL",
    "StatsForecastADIDA",
    "StatsForecastAutoMFLES",
]
<<<<<<< HEAD
from typing import Any, Optional, Union
=======
>>>>>>> 1a813f31

import numpy as np

from sktime.forecasting.base import BaseForecaster, ForecastingHorizon
from sktime.forecasting.base.adapters._generalised_statsforecast import (
    StatsForecastBackAdapter,
    _GeneralisedStatsForecastAdapter,
)
from sktime.utils.dependencies import _check_soft_dependencies


class StatsForecastAutoARIMA(_GeneralisedStatsForecastAdapter):
    """StatsForecast AutoARIMA estimator.

    Direct interface to ``statsforecast.models.AutoARIMA`` by Nixtla.

    This estimator directly interfaces ``AutoARIMA``,
    from ``statsforecast`` [2]_ by Nixtla.
    The ``statsforecast`` implementation is inspired
    by Hyndman's forecast::auto.arima [1]_.

    Returns best ARIMA model according to either AIC, AICc or BIC value.
    The function conducts a search over possible model within
    the order constraints provided.

    Parameters
    ----------
    start_p: int (default 2)
        Starting value of p in stepwise procedure.
    d: int optional (default None)
        Order of first-differencing.
        If missing, will choose a value based on ``test``.
    start_q: int (default 2)
        Starting value of q in stepwise procedure.
    max_p: int (default 5)
        Maximum value of p.
    max_d: int (default 2)
        Maximum number of non-seasonal differences
    max_q: int (default 5)
        Maximum value of q.
    start_P: int (default 1)
        Starting value of P in stepwise procedure.
    D: int optional (default None)
        Order of seasonal-differencing.
        If missing, will choose a value based on ``season_test``.
    start_Q: int (default 1)
        Starting value of Q in stepwise procedure.
    max_P: int (default 2)
        Maximum value of P.
    max_D: int (default 1)
        Maximum number of seasonal differences
    max_Q: int (default 2)
        Maximum value of Q.
    max_order: int (default 5)
        Maximum value of p+q+P+Q if model selection is not stepwise.
    sp: int (default 1)
        Number of observations per unit of time.
        For example 24 for Hourly data.
    seasonal: bool (default True)
        If False, restricts search to non-seasonal models.
    stationary: bool (default False)
        If True, restricts search to stationary models.
    information_criterion: str (default 'aicc')
        Information criterion to be used in model selection.
        It can be chosen from among the following strings:
        - 'aicc' for Akaike's information criterion corrected.
        - 'aic' for Akaike's information criterion.
        - 'bic' for bayesian information criterion.
    test: str (default 'kpss')
        Type of unit root test to use. See ndiffs for details.
        Only 'kpss' for the Kwiatkowski-Phillip-Schmidt-Shin test
        is allowed.
    seasonal_test: str (default 'seas')
        This determines which method is used to select the number
        of seasonal differences.
        The default method ('seas') is to use a measure of seasonal
        strength computed from an STL decomposition.
        Other possibilities involve seasonal unit root tests.
        Only 'seas' is allowed.
    stepwise: bool (default True)
        If True, will do stepwise selection (faster).
        Otherwise, it searches over all models.
        Non-stepwise selection can be very slow,
        especially for seasonal models.
    n_jobs: int (default 2)
        Allows the user to specify the amount of parallel processes to be used
        if parallel = True and stepwise = False.
        If None, then the number of logical cores is
        automatically detected and all available cores are used.
    trend: bool (default True)
        If True, models with drift terms are considered.
    method: str optional (default None)
        fitting method: maximum likelihood or minimize conditional
        sum-of-squares.
        The default (unless there are missing values)
        is to use conditional-sum-of-squares to find starting values,
        then maximum likelihood. Can be abbreviated.
        It can be chosen from among the following strings:

        - 'CSS-ML' for conditional sum-of-squares to find starting values and
          then maximum likelihood.
        - 'ML' for maximum likelihood.
        - 'CSS' for conditional sum-of-squares.

    offset_test_args: dict optional (default None)
        Additional arguments to be passed to the unit root test.
    seasonal_test_args: dict optional (default None)
        Additional arguments to be passed to the seasonal
        unit root test. See nsdiffs for details.
    trace: bool (default False)
        If True, the list of ARIMA models considered will be reported.
    n_fits: int (default 94)
        Maximum number of models considered in the stepwise search.
    with_intercept: bool (default True)
        If True, models with a non-zero mean are considered.
    approximation: bool optional (default None)
        If True, estimation is via conditional sums of squares
        and the information criteria used for model
        selection are approximated.
        The final model is still computed using
        maximum likelihood estimation.
        Approximation should be used for long time series
        or a high seasonal period to avoid excessive computation times.
    truncate: bool optional (default None)
        An integer value indicating how many observations
        to use in model selection.
        The last truncate values of the series are
        used to select a model when truncate is not None
        and approximation=True.
        All observations are used if either truncate=None
        or approximation=False.
    blambda: float optional (default None)
        Box-Cox transformation parameter.
        If lambda="auto", then a transformation is automatically
        selected using BoxCox.lambda.
        The transformation is ignored if None.
        Otherwise, data transformed before model is estimated.
    biasadj: bool (default False)
        Use adjusted back-transformed mean for Box-Cox transformations.
        If transformed data is used to produce forecasts and fitted values,
        a regular back transformation will result in median forecasts.
        If biasadj is True, an adjustment will be made to produce
        mean forecasts and fitted values.
    parallel: bool (default False)
        If True and stepwise = False, then the specification search
        is done in parallel.
        This can give a significant speedup on multicore machines.

    References
    ----------
    .. [1] https://github.com/robjhyndman/forecast
    .. [2] https://github.com/Nixtla/statsforecast

    Examples
    --------
    >>> from sktime.datasets import load_airline
    >>> from sktime.forecasting.statsforecast import StatsForecastAutoARIMA
    >>> y = load_airline()
    >>> forecaster = StatsForecastAutoARIMA(  # doctest: +SKIP
    ...     sp=12, d=0, max_p=2, max_q=2
    ... )
    >>> forecaster.fit(y)  # doctest: +SKIP
    StatsForecastAutoARIMA(...)
    >>> y_pred = forecaster.predict(fh=[1,2,3])  # doctest: +SKIP
    """

    _tags = {
        # packaging info
        # --------------
        "authors": ["AzulGarza", "yarnabrina"],
        "maintainers": ["AzulGarza"],
        # "python_dependencies": "statsforecast"
        # inherited from _GeneralisedStatsForecastAdapter
        # estimator type
        # --------------
        "capability:exogenous": True,
        "capability:pred_int": True,
        "capability:pred_int:insample": True,
        "python_dependencies": ["statsforecast>=1.0.0"],
        # CI and test flags
        # -----------------
        "tests:core": True,  # should tests be triggered by framework changes?
        "tests:skip_by_name": ["test_predict_time_index_with_X"],
        # known failure in case of non-contiguous X, see issue #8787
    }

    def __init__(
        self,
        start_p: int = 2,
        d: int | None = None,
        start_q: int = 2,
        max_p: int = 5,
        max_d: int = 2,
        max_q: int = 5,
        start_P: int = 1,
        D: int | None = None,
        start_Q: int = 1,
        max_P: int = 2,
        max_D: int = 1,
        max_Q: int = 2,
        max_order: int = 5,
        sp: int = 1,
        seasonal: bool = True,
        stationary: bool = False,
        information_criterion: str = "aicc",
        test: str = "kpss",
        seasonal_test: str = "seas",
        stepwise: bool = True,
        n_jobs: int = 2,
        trend: bool = True,
        method: str | None = None,
        offset_test_args: str | None = None,
        seasonal_test_args: dict | None = None,
        trace: bool = False,
        n_fits: int = 94,
        with_intercept: bool = True,
        approximation: bool | None = None,
        truncate: bool | None = None,
        blambda: float | None = None,
        biasadj: bool = False,
        parallel: bool = False,
    ):
        self.start_p = start_p
        self.d = d
        self.start_q = start_q
        self.max_p = max_p
        self.max_d = max_d
        self.max_q = max_q
        self.start_P = start_P
        self.D = D
        self.start_Q = start_Q
        self.max_P = max_P
        self.max_D = max_D
        self.max_Q = max_Q
        self.max_order = max_order
        self.sp = sp
        self.seasonal = seasonal
        self.stationary = stationary
        self.information_criterion = information_criterion
        self.test = test
        self.seasonal_test = seasonal_test
        self.stepwise = stepwise
        self.n_jobs = n_jobs
        self.trend = trend
        self.method = method
        self.offset_test_args = offset_test_args
        self.seasonal_test_args = seasonal_test_args
        self.trace = trace
        self.n_fits = n_fits
        self.with_intercept = with_intercept
        self.approximation = approximation
        self.truncate = truncate
        self.blambda = blambda
        self.biasadj = biasadj
        self.parallel = parallel

        super().__init__()

    def _get_statsforecast_class(self):
        """Get the class of the statsforecast forecaster."""
        from statsforecast.models import AutoARIMA

        return AutoARIMA

    def _get_statsforecast_params(self):
        return {
            "d": self.d,
            "D": self.D,
            "max_p": self.max_p,
            "max_q": self.max_q,
            "max_P": self.max_P,
            "max_Q": self.max_Q,
            "max_order": self.max_order,
            "max_d": self.max_d,
            "max_D": self.max_D,
            "start_p": self.start_p,
            "start_q": self.start_q,
            "start_P": self.start_P,
            "start_Q": self.start_Q,
            "stationary": self.stationary,
            "seasonal": self.seasonal,
            "ic": self.information_criterion,
            "stepwise": self.stepwise,
            "nmodels": self.n_fits,
            "trace": self.trace,
            "approximation": self.approximation,
            "method": self.method,
            "truncate": self.truncate,
            "test": self.test,
            "test_kwargs": self.offset_test_args,
            "seasonal_test": self.seasonal_test,
            "seasonal_test_kwargs": self.seasonal_test_args,
            "allowdrift": self.trend,
            "allowmean": self.with_intercept,
            "blambda": self.blambda,
            "biasadj": self.biasadj,
            "parallel": self.parallel,
            "num_cores": self.n_jobs,
            "season_length": self.sp,
        }

    @classmethod
    def get_test_params(cls, parameter_set="default"):
        """Return testing parameter settings for the estimator.

        Parameters
        ----------
        parameter_set : str, default="default"
            Name of the set of test parameters to return, for use in tests. If no
            special parameters are defined for a value, will return ``"default"`` set.


        Returns
        -------
        params : dict or list of dict, default = {}
            Parameters to create testing instances of the class
            Each dict are parameters to construct an "interesting" test instance, i.e.,
            ``MyClass(**params)`` or ``MyClass(**params[i])`` creates a valid test
            instance.
            ``create_test_instance`` uses the first (or only) dictionary in ``params``
        """
        del parameter_set  # to avoid being detected as unused by ``vulture`` etc.

        params = [{}, {"approximation": True, "max_p": 4, "max_Q": 1}]

        return params


class StatsForecastAutoTheta(_GeneralisedStatsForecastAdapter):
    """Statsforecast AutoTheta estimator.

    Direct interface to ``statsforecast.models.AutoTheta`` by Nixtla.

    This estimator directly interfaces ``AutoTheta``,
    from ``statsforecast`` [1]_ by Nixtla.

    AutoTheta model automatically selects the best Theta (Standard Theta Model ("STM"),
    Optimized Theta Model ("OTM"), Dynamic Standard Theta Model ("DSTM"), Dynamic
    Optimized Theta Model ("DOTM")) model using mse.

    Parameters
    ----------
    season_length : int, optional, default=1
        number of observations per unit of time (e.g. 24 for hourly data), by default 1

    decomposition_type : str, optional, default="multiplicative"
        possible values: "additive", "multiplicative"
        type of seasonal decomposition, by default "multiplicative"

    model : Optional[str], optional
        controlling Theta Model, by default searches the best model
        possible values: "STM", "OTM", "DSTM", "DOTM"

    References
    ----------
    .. [1] https://nixtlaverse.nixtla.io/statsforecast/src/core/models.html#autotheta

    See Also
    --------
    ThetaForecaster
    """

    _tags = {
        # packaging info
        # --------------
        "authors": [
            "AzulGarza",
            "jmoralez",
            "yarnabrina",
            "arnaujc91",
            "luca-miniati",
        ],
        # AzulGarza, jmoralez for statsforecast theta
        # "maintainers": ["yarnabrina"],
        # "python_dependencies": "statsforecast"
        # inherited from _GeneralisedStatsForecastAdapter
        # estimator type
        # --------------
        "capability:exogenous": False,
        "capability:pred_int": True,
        "capability:pred_int:insample": True,
        "python_dependencies": ["statsforecast>=1.3.0"],
    }

    def __init__(
        self,
        season_length: int = 1,
        decomposition_type: str = "multiplicative",
        model: str | None = None,
    ):
        self.season_length = season_length
        self.decomposition_type = decomposition_type
        self.model = model

        super().__init__()

    def _get_statsforecast_class(self):
        """Get the class of the statsforecast forecaster."""
        from statsforecast.models import AutoTheta

        return AutoTheta

    def _get_statsforecast_params(self):
        return {
            "season_length": self.season_length,
            "decomposition_type": self.decomposition_type,
            "model": self.model,
        }

    @classmethod
    def get_test_params(cls, parameter_set="default"):
        """Return testing parameter settings for the estimator.

        Parameters
        ----------
        parameter_set : str, default="default"
            Name of the set of test parameters to return, for use in tests. If no
            special parameters are defined for a value, will return ``"default"`` set.
            There are currently no reserved values for forecasters.

        Returns
        -------
        params : dict or list of dict, default = {}
            Parameters to create testing instances of the class
            Each dict are parameters to construct an "interesting" test instance, i.e.,
            ``MyClass(**params)`` or ``MyClass(**params[i])`` creates a valid test
            instance.
            ``create_test_instance`` uses the first (or only) dictionary in ``params``
        """
        del parameter_set  # to avoid being detected as unused by ``vulture`` etc.

        params = [{}, {"season_length": 4}]

        return params


class StatsForecastAutoETS(_GeneralisedStatsForecastAdapter):
    """StatsForecast Automatic Exponential Smoothing model.

    Direct interface to ``statsforecast.models.AutoETS``,
    from ``statsforecast`` [1]_ by Nixtla.
    The ``statsforecast`` implementation is a mirror of Hyndman's forecast::ets [2]_.

    Automatically selects the best ETS (Error, Trend, Seasonality) model using an
    information criterion. Default is Akaike Information Criterion (AICc), while
    particular models are estimated using maximum likelihood. The state-space
    equations can be determined based on their $M$ multiplicative, $A$ additive, $Z$
    optimized or $N$ omitted components. The ``model`` string parameter defines the ETS
    equations: E in [$M, A, Z$], T in [$N, A, M, Z$], and S in [$N, A, M, Z$].

    For example when model='ANN' (additive error, no trend, and no seasonality), ETS
    will explore only a simple exponential smoothing.

    If the component is selected as 'Z', it operates as a placeholder to ask the
    AutoETS model to figure out the best parameter.

    Parameters
    ----------
    season_length : int, optional (default=1)
        Number of observations per unit of time. Ex: 24 Hourly data.
    model : str, optional (default="ZZZ")
        Controlling state-space-equations.
    damped : bool, optional (default=None)
        A parameter that 'dampens' the trend.
    phi : float, optional (default=None)
        Smoothing parameter for trend damping. Only used when ``damped=True``.

    References
    ----------
    .. [1] https://nixtlaverse.nixtla.io/statsforecast/src/core/models.html#autoets
    .. [2] https://github.com/robjhyndman/forecast

    See Also
    --------
    AutoETS
    """

    _tags = {
        # packaging info
        # --------------
        "authors": [
            "AzulGarza",
            "jmoralez",
            "yarnabrina",
            "arnaujc91",
            "luca-miniati",
        ],
        # AzulGarza and jmoralez for statsforecast AutoETS
        "maintainers": ["yarnabrina"],
        "python_dependencies": ["statsforecast>=1.3.2"],
        # inherited from _GeneralisedStatsForecastAdapter
        # estimator type
        # --------------
        "capability:exogenous": False,
        "capability:pred_int": True,
        "capability:pred_int:insample": True,
        "tests:skip_by_name": ["test_update_with_exogenous_variables"],
    }

    def __init__(
        self,
        season_length: int = 1,
        model: str = "ZZZ",
        damped: bool | None = None,
        phi: float | None = None,
    ):
        self.season_length = season_length
        self.model = model
        self.damped = damped
        self.phi = phi

        super().__init__()

    def _get_statsforecast_class(self):
        """Create underlying forecaster instance."""
        from statsforecast.models import AutoETS

        return AutoETS

    def _get_statsforecast_params(self):
        return {
            "season_length": self.season_length,
            "model": self.model,
            "damped": self.damped,
            "phi": self.phi,
        }

    @classmethod
    def get_test_params(cls, parameter_set="default"):
        """Return testing parameter settings for the estimator.

        Parameters
        ----------
        parameter_set : str, default="default"
            Name of the set of test parameters to return, for use in tests. If no
            special parameters are defined for a value, will return ``"default"`` set.
            There are currently no reserved values for forecasters.

        Returns
        -------
        params : dict or list of dict, default = {}
            Parameters to create testing instances of the class
            Each dict are parameters to construct an "interesting" test instance, i.e.,
            ``MyClass(**params)`` or ``MyClass(**params[i])`` creates a valid test
            instance.
            ``create_test_instance`` uses the first (or only) dictionary in ``params``
        """
        del parameter_set  # to avoid being detected as unused by ``vulture`` etc.

        params = [{}, {"season_length": 4, "model": "ZMZ"}]

        return params


class StatsForecastAutoCES(_GeneralisedStatsForecastAdapter):
    """StatsForecast Complex Exponential Smoothing model.

    Direct interface to ``statsforecast.models.AutoCES``,
    from ``statsforecast`` [1]_ by Nixtla.

    Automatically selects the best Complex Exponential Smoothing model using an
    information criterion. Default is Akaike Information Criterion (AICc), while
    particular models are estimated using maximum likelihood. The state-space equations
    can be determined based on their $S$ simple, $P$ partial, $Z$ optimized or $N$
    omitted components. The ``model`` string parameter defines the kind of CES model:
    $N$ for simple CES (without seasonality), $S$ for simple seasonality (lagged CES),
    $P$ for partial seasonality (without complex part), $F$ for full seasonality
    (lagged CES with real and complex seasonal parts).

    If the component is selected as 'Z', it operates as a placeholder to ask the
    AutoCES model to figure out the best parameter.

    Parameters
    ----------
    season_length : int, optional (default=1)
        Number of observations per unit of time. Ex: 24 Hourly data.
    model : str, optional (default="Z")
        Controlling state-space-equations.

    References
    ----------
    .. [1] https://nixtlaverse.nixtla.io/statsforecast/src/core/models.html#autoces
    """

    _tags = {
        # packaging info
        # --------------
        "authors": [
            "AzulGarza",
            "jmoralez",
            "MMenchero",
            "yarnabrina",
            "arnaujc91",
            "luca-miniati",
        ],
        # AzulGarza, jmoralez, MMenchero for statsforecast AutoCES
        # "maintainers": ["yarnabrina"],
        # "python_dependencies": "statsforecast"
        # inherited from _GeneralisedStatsForecastAdapter
        # estimator type
        # --------------
        "capability:exogenous": False,
        "capability:pred_int": True,
        "capability:pred_int:insample": True,
        "python_dependencies": ["statsforecast>=1.1.0"],
    }

    def __init__(self, season_length: int = 1, model: str = "Z"):
        self.season_length = season_length
        self.model = model

        super().__init__()

    def _get_statsforecast_class(self):
        """Get the class of the statsforecast forecaster."""
        from statsforecast.models import AutoCES

        return AutoCES

    def _get_statsforecast_params(self):
        return {
            "season_length": self.season_length,
            "model": self.model,
        }

    @classmethod
    def get_test_params(cls, parameter_set="default"):
        """Return testing parameter settings for the estimator.

        Parameters
        ----------
        parameter_set : str, default="default"
            Name of the set of test parameters to return, for use in tests. If no
            special parameters are defined for a value, will return ``"default"`` set.
            There are currently no reserved values for forecasters.

        Returns
        -------
        params : dict or list of dict, default = {}
            Parameters to create testing instances of the class
            Each dict are parameters to construct an "interesting" test instance, i.e.,
            ``MyClass(**params)`` or ``MyClass(**params[i])`` creates a valid test
            instance.
            ``create_test_instance`` uses the first (or only) dictionary in ``params``
        """
        del parameter_set  # to avoid being detected as unused by ``vulture`` etc.

        params = [{}, {"season_length": 4, "model": "Z"}]

        return params


class StatsForecastAutoTBATS(_GeneralisedStatsForecastAdapter):
    """StatsForecast TBATS model.

    Direct interface to ``statsforecast.models.AutoTBATS``,
    from ``statsforecast`` [1]_ by Nixtla.

    Automatically selects the best TBATS model from all feasible combinations of the
    parameters ``use_boxcox``, ``use_trend``, ``use_damped_trend``, and
    ``use_arma_errors``.
    Selection is made using the AIC.

    Default value for ``use_arma_errors`` is ``True`` since this enables the evaluation
    of
    models with and without ARMA errors.

    Parameters
    ----------
    seasonal_periods : int or list of int. (default=1)
        Number of observations per unit of time. Ex: 24 Hourly data.
    use_boxcox : bool (default=None)
        Whether or not to use a Box-Cox transformation. By default tries both.
    use_trend : bool (default=None)
        Whether or not to use a trend component. By default tries both.
    use_damped_trend : bool (default=None)
        Whether or not to dampen the trend component. By default tries both.
    use_arma_errors : bool (default=True)
        Whether or not to use a ARMA errors.
        Default is True and this evaluates both models.
    bc_lower_bound : float (default=0.0)
        Lower bound for the Box-Cox transformation.
    bc_upper_bound : float (default=1.0)
        Upper bound for the Box-Cox transformation.

    See Also
    --------
    BATS
    TBATS

    References
    ----------
    .. [1] https://nixtlaverse.nixtla.io/statsforecast/src/core/models.html#autotbats
    """

    _tags = {
        # packaging info
        # --------------
        "authors": [
            "MMenchero",
            "jmoralez",
            "yarnabrina",
            "arnaujc91",
            "luca-miniati",
        ],
        # MMenchero and jmoralez for statsforecast AutoTBATS
        # "maintainers": ["yarnabrina"],
        # "python_dependencies": "statsforecast"
        # inherited from _GeneralisedStatsForecastAdapter
        # estimator type
        # --------------
        "capability:exogenous": False,
        "capability:pred_int": True,
        "capability:pred_int:insample": True,
        "python_dependencies": ["statsforecast>=1.7.2"],
    }

    def __init__(
        self,
        seasonal_periods: int | list[int] = 1,
        use_boxcox: bool | None = None,
        use_trend: bool | None = None,
        use_damped_trend: bool | None = None,
        use_arma_errors: bool = True,
        bc_lower_bound: float = 0.0,
        bc_upper_bound: float = 1.0,
    ):
        self.seasonal_periods = seasonal_periods
        self.use_boxcox = use_boxcox
        self.use_trend = use_trend
        self.use_damped_trend = use_damped_trend
        self.use_arma_errors = use_arma_errors
        self.bc_lower_bound = bc_lower_bound
        self.bc_upper_bound = bc_upper_bound

        super().__init__()

    def _get_statsforecast_class(self):
        """Create underlying forecaster instance."""
        from statsforecast.models import AutoTBATS

        return AutoTBATS

    def _get_statsforecast_params(self) -> dict:
        return {
            "season_length": self.seasonal_periods,
            "use_boxcox": self.use_boxcox,
            "use_trend": self.use_trend,
            "use_damped_trend": self.use_damped_trend,
            "use_arma_errors": self.use_arma_errors,
            "bc_lower_bound": self.bc_lower_bound,
            "bc_upper_bound": self.bc_upper_bound,
        }

    @classmethod
    def get_test_params(cls, parameter_set="default"):
        """Return testing parameter settings for the estimator.

        Parameters
        ----------
        parameter_set : str, default="default"
            Name of the set of test parameters to return, for use in tests. If no
            special parameters are defined for a value, will return ``"default"`` set.
            There are currently no reserved values for forecasters.

        Returns
        -------
        params : dict or list of dict, default = {}
            Parameters to create testing instances of the class
            Each dict are parameters to construct an "interesting" test instance, i.e.,
            ``MyClass(**params)`` or ``MyClass(**params[i])`` creates a valid test
            instance.
            ``create_test_instance`` uses the first (or only) dictionary in ``params``
        """
        del parameter_set  # to avoid being detected as unused by `vulture` etc.

        params = [
            {
                "seasonal_periods": 3,
                "use_boxcox": True,
                "bc_lower_bound": 0.25,
                "bc_upper_bound": 0.75,
            },
            {
                "seasonal_periods": [3, 12],
                "use_boxcox": False,
                "use_trend": True,
                "use_damped_trend": True,
                "use_arma_errors": False,
            },
        ]

        return params


class StatsForecastMSTL(_GeneralisedStatsForecastAdapter):
    """StatsForecast Multiple Seasonal-Trend decomposition using LOESS model.

    Direct interface to ``statsforecast.models.MSTL``,
    from ``statsforecast`` [1]_ by Nixtla, with a back-adapter that allows
    to use ``sktime`` forecasters as trend forecasters.

    The MSTL (Multiple Seasonal-Trend decomposition using LOESS) decomposes the time
    series in multiple seasonalities using LOESS. Then forecasts the trend using
    a custom non-seasonal model (``trend_forecaster``) and each seasonality using a
    SeasonalNaive model. MSTL requires the input time series data to be univariate.

    Parameters
    ----------
    season_length : Union[int, List[int]]
        Number of observations per unit of time. For multiple seasonalities use a
        list.
    trend_forecaster : estimator, optional, default=StatsForecastAutoETS()
        Sktime estimator used to make univariate forecasts. Multivariate estimators are
        not supported.
    stl_kwargs : dict, optional
        Extra arguments to pass to [``statsmodels.tsa.seasonal.STL``]

        (https://www.statsmodels.org/dev/generated/statsmodels.tsa.seasonal.STL.html#statsmodels.tsa.seasonal.STL).
        The ``period`` and ``seasonal`` arguments are reserved.
    pred_int_kwargs : dict, optional
        Extra arguments to pass to [``statsforecast.utils.ConformalIntervals``].

    References
    ----------
    .. [1]
        https://nixtla.github.io/statsforecast/src/core/models.html#mstl

    Examples
    --------
    >>> from sktime.datasets import load_airline
    >>> from sktime.forecasting.statsforecast import StatsForecastMSTL

    >>> y = load_airline()
    >>> model = StatsForecastMSTL(season_length=[3,12]) # doctest: +SKIP
    >>> fitted_model = model.fit(y=y) # doctest: +SKIP
    >>> y_pred = fitted_model.predict(fh=[1,2,3]) # doctest: +SKIP
    """

    _tags = {
        # packaging info
        # --------------
        "authors": [
            "AzulGarza",
            "jmoralez",
            "luca-miniati",
            "yarnabrina",
            "arnaujc91",
        ],
        # AzulGarza and jmoralez for statsforecast MSTL
        "maintainers": "luca-miniati",
        # "python_dependencies": "statsforecast"
        # inherited from _GeneralisedStatsForecastAdapter
        # estimator type
        # --------------
        "capability:exogenous": False,
        "capability:pred_int": False,
        "capability:pred_int:insample": False,
        "python_dependencies": ["statsforecast>=1.2.0"],
    }

    def __init__(
        self,
        season_length: int | list[int],
        trend_forecaster=None,
        stl_kwargs: dict | None = None,
        pred_int_kwargs: dict | None = None,
    ):
        self.season_length = season_length
        self.trend_forecaster = trend_forecaster
        self.stl_kwargs = stl_kwargs
        self.pred_int_kwargs = pred_int_kwargs

        super().__init__()

        # adapter class sets probabilistic capability as true
        # because level is present in statsforecast signature
        # happens in _check_supports_pred_int method
        # manually overriding this temporarily
        self.set_tags(
            **{"capability:pred_int": False, "capability:pred_int:insample": False}
        )

        from sklearn.base import clone

        if trend_forecaster:
            self._trend_forecaster = clone(trend_forecaster)
        else:
            self._trend_forecaster = StatsForecastAutoETS(model="ZZN")

        # checks if trend_forecaster is already wrapped with
        # StatsForecastBackAdapter
        if not isinstance(self._trend_forecaster, StatsForecastBackAdapter):
            # if trend_forecaster is sktime forecaster
            if isinstance(self._trend_forecaster, BaseForecaster):
                self._trend_forecaster = StatsForecastBackAdapter(
                    self._trend_forecaster
                )
            else:
                raise TypeError(
                    "The provided forecaster is not compatible with MSTL. Please ensure"
                    " that the forecaster you pass into the model is a sktime "
                    "forecaster."
                )

        # check if prediction interval kwargs are passed
        if self.pred_int_kwargs:
            from statsforecast.utils import ConformalIntervals

            self._trend_forecaster.prediction_intervals = ConformalIntervals(
                **self.pred_int_kwargs
            )

    def _get_statsforecast_class(self):
        from statsforecast.models import MSTL

        return MSTL

    def _get_statsforecast_params(self):
        return {
            "season_length": self.season_length,
            "trend_forecaster": self._trend_forecaster,
        }

    def _calculate_fh_for_MSTL(self, fh, y):
        """Calculate the fh to be used for MSTL model.

        Parameters
        ----------
        fh : ForecastingHorizon or None
            The forecasting horizon with the steps ahead to to predict.
        y : pd.Series
            The time series data used for fitting.

        Returns
        -------
        fh : ForecastingHorizon
            The forecasting horizon to be used for MSTL model.
        """
        _fh = self._check_fh(fh)

        # Convert fh to relative if it is absolute before setting it
        _fh = _fh.to_relative(self.cutoff)

        if _fh.is_all_in_sample():
            _fh = ForecastingHorizon(y.index, is_relative=False)
            _fh = _fh.to_relative(self.cutoff)
        return _fh

    def _set_fh_to_trend_forecaster(self, fh, y):
        """Set forecasting horizon to trend forecaster if it exists.

        Parameters
        ----------
        fh : ForecastingHorizon or None
            The forecasting horizon with the steps ahead to to predict.
        y : pd.Series
            The time series data used for fitting.
        """
        if fh is not None:
            _fh = self._calculate_fh_for_MSTL(fh, y)
            # pass the fh to _trend_forecaster in case it needs it
            self._trend_forecaster.set_fh(_fh)

    def check_fh(self, fh):
        """Check the fh to ensure consistency with `inner_fh` of trend forecaster."""
        inner_fh = getattr(self._trend_forecaster, "_inner_fh", None)
        _fh_for_MSTL = self._calculate_fh_for_MSTL(fh, self._y)

        msg = (
            f"This is because fitting of the "
            f"forecaster {self.__class__.__name__} "
            f"depends on `fh`. "
        )

        if inner_fh and not np.array_equal(_fh_for_MSTL, inner_fh):
            # raise error if existing fh and new one don't match
            raise ValueError(
                "A different forecasting horizon `fh` has been "
                "provided from "
                "the one seen already in `fit`, in this instance of "
                f"{self.__class__.__name__}. "
                "If you want to change the forecasting "
                "horizon, please re-fit the forecaster. " + msg
            )
        super()._check_fh(fh)

    def _fit(self, y, X=None, fh=None):
        """Fit the forecaster to training data and forward fh to trend forecaster.

        Parameters
        ----------
        y : pd.Series
            Univariate target series used for fitting.
        X : pd.DataFrame, optional (default=None)
            Exogenous variables (ignored by this forecaster).
        fh : ForecastingHorizon or array-like, optional
            Forecasting horizon to be used for training.

        Returns
        -------
        self : object
            Fitted estimator instance.
        """
        self._set_fh_to_trend_forecaster(fh, y)
        return super()._fit(y=y, X=X, fh=fh)

    def _predict(self, fh, X):
        """Predict time series at future horizon.

        Internal method for making forecasting predictions.

        Parameters
        ----------
        fh : ForecastingHorizon
            The forecasting horizon with the steps ahead to predict.
        X : pd.DataFrame, optional (default=None)
            Exogenous variables.

        Returns
        -------
        y_pred : pd.DataFrame
            Predictions for the forecasting horizon.
        """
        self.check_fh(fh)
        return super()._predict(fh, X)

    @classmethod
    def get_test_params(cls, parameter_set="default"):
        """Return testing parameter settings for the estimator.

        Parameters
        ----------
        parameter_set : str, default="default"
            Name of the set of test parameters to return, for use in tests. If no
            special parameters are defined for a value, will return ``"default"`` set.
            There are currently no reserved values for forecasters.

        Returns
        -------
        params : dict or list of dict, default = {}
            Parameters to create testing instances of the class
            Each dict are parameters to construct an "interesting" test instance,
            i.e., ``MyClass(**params)`` or ``MyClass(**params[i])`` creates a valid
            test instance. ``create_test_instance`` uses the first (or only)
            dictionary in ``params``
        """
        del parameter_set  # to avoid being detected as unused by ``vulture`` etc.

        try:
            _check_soft_dependencies("statsmodels")
            from sktime.forecasting.theta import ThetaForecaster

            params = [
                {
                    "season_length": [3, 12],
                    "trend_forecaster": ThetaForecaster(),
                },
                {
                    "season_length": 4,
                },
                {
                    "season_length": 4,
                    "pred_int_kwargs": {
                        "n_windows": 2,
                    },
                },
            ]
        except ModuleNotFoundError:
            from sktime.forecasting.naive import NaiveForecaster

            params = [
                {
                    "season_length": [3, 12],
                    "trend_forecaster": NaiveForecaster(),
                },
                {
                    "season_length": 4,
                },
            ]

        return params


class StatsForecastADIDA(_GeneralisedStatsForecastAdapter):
    """StatsForecast ADIDA (Aggregate-Disaggregate Intermittent Demand Approach) model.

    Direct interface to ``statsforecast.models.ADIDA`` by Nixtla.

    This estimator directly interfaces ``ADIDA``,
    from ``statsforecast`` [1]_ by Nixtla.

    Aggregate-Disagregate Intermittent Demand Approach: Uses temporal aggregation to
    reduce the number of zero observations. Once the data has been aggregated, it uses
    the optimized SES to generate the forecasts at the new level. It then breaks down
    the forecast to the original level using equal weights.

    ADIDA specializes on sparse or intermittent series are series with very few
    non-zero observations.They are notoriously hard to forecast, and so, different
    methods have been developed specifically for them.

    Parameters
    ----------
    prediction_intervals : ConformalIntervals, optional
        Information to compute conformal prediction intervals.

    References
    ----------
    .. [1] https://nixtlaverse.nixtla.io/statsforecast/docs/models/adida.html#introduction

    Examples
    --------
    >>> from sktime.datasets import load_airline
    >>> from sktime.forecasting.statsforecast import StatsForecastADIDA
    >>> y = load_airline()
    >>> model = StatsForecastADIDA()
    >>> fitted_model = model.fit(y) # doctest: +SKIP
    >>> y_pred = fitted_model.predict(fh=[1, 2, 3]) # doctest: +SKIP
    """

    _tags = {
        # packaging info
        # --------------
        "authors": ["AzulGarza", "yarnabrina", "vedantag17"],
        "maintainers": ["vedantag17"],
        # "python_dependencies": "statsforecast"
        # inherited from _GeneralisedStatsForecastAdapter
        # estimator type
        # --------------
        "capability:exogenous": False,
        "capability:pred_int": True,
        "capability:pred_int:insample": True,
        "python_dependencies": ["statsforecast>=1.4.0"],
    }

    def __init__(
        self,
        prediction_intervals: object | None = None,
    ):
        self.prediction_intervals = prediction_intervals

        super().__init__()

        if prediction_intervals is None:
            self.set_tags(**{"capability:pred_int": False})
            self.set_tags(**{"capability:pred_int:insample": False})

    def _get_statsforecast_class(self):
        """Get the class of the statsforecast forecaster."""
        from statsforecast.models import ADIDA

        return ADIDA

    def _get_statsforecast_params(self):
        """Get the parameters for the statsforecast model."""
        return {
            "prediction_intervals": self.prediction_intervals,
        }

    @classmethod
    def get_test_params(cls, parameter_set="default"):
        """Return testing parameter settings for the estimator.

        Parameters
        ----------
        parameter_set : str, default="default"
            Name of the set of test parameters to return, for use in tests. If no
            special parameters are defined for a value, will return ``"default"`` set.

        Returns
        -------
        params : dict or list of dict
            Parameters to create testing instances of the class
        """
        del parameter_set  # to avoid being detected as unused by ``vulture`` etc.

        if _check_soft_dependencies("statsforecast", severity="none"):
            from statsforecast.utils import ConformalIntervals

            params = [
                {},
                {"prediction_intervals": ConformalIntervals()},
            ]

            return params
        else:
            return [{}, {}]


class StatsForecastAutoMFLES(_GeneralisedStatsForecastAdapter):
    """StatsForecast MFLES model.

    Direct interface to ``statsforecast.models.AutoMFLES``,
    from ``statsforecast`` [1]_ by Nixtla.

    Parameters
    ----------
    test_size : int, optional (default=None)
        Forecast horizon used during cross validation.
        If `None`, will use `fh.max()` (or 1) and `fh` becomes mandatory during `fit`.
    season_length : int or list of int, optional (default=None)
        Number of observations per unit of time. Ex: 24 Hourly data.
    n_windows : int (default=2)
        Number of windows used for cross validation.
    config : dict, optional (default=None)
        Mapping from parameter name (from the init arguments of MFLES) to a list of
        values to try.
        If `None`, will use defaults.
        See [2]_ for the list of parameters.
    step_size : int, optional (default=None)
        Step size between each cross validation window.
        If `None` will be set to test_size.
    metric : str (default='smape')
        Metric used to select the best model.
        Possible options are: 'smape', 'mape', 'mse' and 'mae'.
    verbose : bool (default=False)
        Print debugging information.

    References
    ----------
    .. [1] https://nixtlaverse.nixtla.io/statsforecast/src/core/models.html#automfles
    .. [2] https://nixtlaverse.nixtla.io/statsforecast/src/core/models.html#mfles
    """

    _tags = {
        # packaging info
        # --------------
        "authors": [
            "tblume1992",
            "yarnabrina",
        ],
        # tblume1992 for statsforecast AutoTBATS
        # "maintainers": ["yarnabrina"],
        # "python_dependencies": "statsforecast"
        # inherited from _GeneralisedStatsForecastAdapter
        # estimator type
        # --------------
        "ignores-exogeneous-X": False,
        "capability:pred_int": True,
        "capability:pred_int:insample": True,
        # todo 0.39.0: check whether scipy<1.16 is still needed
        "python_dependencies": ["statsforecast>=1.7.5", "scipy<1.16"],
    }

    def __init__(
        self,
        test_size: Optional[int] = None,
        season_length: Optional[Union[int, list[int]]] = None,
        n_windows: int = 2,
        config: Optional[dict[str, Any]] = None,
        step_size: Optional[int] = None,
        metric: str = "smape",
        verbose: bool = False,
    ):
        self.test_size = test_size
        self.season_length = season_length
        self.n_windows = n_windows
        self.config = config
        self.step_size = step_size
        self.metric = metric
        self.verbose = verbose

        super().__init__()

        # StatsForecast needs test_size as a positional argument.
        # To avoid positional requirement, allowing the value to be None
        # and setting it based of `fh.max()` during `fit`.
        # This makes `fh` mandatory during `fit` confitionally.
        # Note 1: in case `test_size` is not None, `fh` is not mandatory.
        # Note 2: in case `fh` is entirely in-sample, `test_size` is set as 1.
        self.set_tags(**{"requires-fh-in-fit": self.test_size is None})

        self._test_size = None

    def _get_statsforecast_class(self):
        """Create underlying forecaster instance."""
        from statsforecast.models import AutoMFLES

        return AutoMFLES

    def _get_statsforecast_params(self) -> dict:
        self._test_size = (
            max(self._fh.max(), 1) if self.test_size is None else self.test_size
        )

        return {
            "test_size": self._test_size,
            "season_length": self.season_length,
            "n_windows": self.n_windows,
            "config": self.config,
            "step_size": self.step_size,
            "metric": self.metric,
            "verbose": self.verbose,
        }

    @classmethod
    def get_test_params(cls, parameter_set="default"):
        """Return testing parameter settings for the estimator.

        Parameters
        ----------
        parameter_set : str, default="default"
            Name of the set of test parameters to return, for use in tests. If no
            special parameters are defined for a value, will return ``"default"`` set.
            There are currently no reserved values for forecasters.

        Returns
        -------
        params : dict or list of dict, default = {}
            Parameters to create testing instances of the class
            Each dict are parameters to construct an "interesting" test instance, i.e.,
            ``MyClass(**params)`` or ``MyClass(**params[i])`` creates a valid test
            instance.
            ``create_test_instance`` uses the first (or only) dictionary in ``params``
        """
        del parameter_set  # to avoid being detected as unused by `vulture` etc.

        params = [
            {},
            {"test_size": 2, "season_length": 3, "n_windows": 4},
            {"season_length": [3, 12], "metric": "mse"},
        ]

        return params<|MERGE_RESOLUTION|>--- conflicted
+++ resolved
@@ -13,10 +13,7 @@
     "StatsForecastADIDA",
     "StatsForecastAutoMFLES",
 ]
-<<<<<<< HEAD
 from typing import Any, Optional, Union
-=======
->>>>>>> 1a813f31
 
 import numpy as np
 
