--- conflicted
+++ resolved
@@ -212,15 +212,11 @@
         "capability:pred_int": True,
         "capability:pred_int:insample": True,
         "capability:missing_values": False,
-<<<<<<< HEAD
         "capability:exogenous": True,
-=======
-        "ignores-exogeneous-X": False,
         # CI and test flags
         # -----------------
         "tests:skip_by_name": ["test_predict_time_index_with_X"],
         # known failure in case of non-contiguous X, see issue #8787
->>>>>>> 7e18ff7e
     }
 
     def __init__(
