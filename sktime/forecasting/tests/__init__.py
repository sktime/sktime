#!/usr/bin/env python3 -u
# coding: utf-8
# copyright: sktime developers, BSD-3-Clause License (see LICENSE file)

__author__ = ["Markus Löning"]

import numpy as np
<<<<<<< HEAD
from sktime.utils.testing._forecasting import generate_time_series
=======
from sktime.utils._testing.forecasting import generate_time_series
>>>>>>> 06a1027f

# default parameter testing grid
TEST_WINDOW_LENGTHS = [1, 5]
TEST_STEP_LENGTHS = [1, 5]
TEST_OOS_FHS = [1, np.array([2, 5])]  # out-of-sample
TEST_INS_FHS = [
    -3,  # single in-sample
    np.array([-2, -5]),  # multiple in-sample
    0,  # last training point
    np.array([-3, 2])  # mixed in-sample and out-of-sample
]
TEST_FHS = TEST_OOS_FHS + TEST_INS_FHS
TEST_SPS = [3, 7, 12]
TEST_ALPHAS = [0.05, 0.1]

n_timepoints = 50
TEST_YS = [
    # zero-based index
    generate_time_series(positive=True),
    # non-zero-based index, raises warnings in statsmodels
    # generate_time_series(positive=True, non_zero_index=True),
]<|MERGE_RESOLUTION|>--- conflicted
+++ resolved
@@ -5,11 +5,7 @@
 __author__ = ["Markus Löning"]
 
 import numpy as np
-<<<<<<< HEAD
-from sktime.utils.testing._forecasting import generate_time_series
-=======
 from sktime.utils._testing.forecasting import generate_time_series
->>>>>>> 06a1027f
 
 # default parameter testing grid
 TEST_WINDOW_LENGTHS = [1, 5]
