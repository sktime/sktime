#!/usr/bin/env python3 -u
# coding: utf-8
<<<<<<< HEAD
<<<<<<< HEAD
=======
# copyright: sktime developers, BSD-3-Clause License (see LICENSE file)
>>>>>>> 67c56be8b1e838f2628df829946f795b7dba9aed
=======
# copyright: sktime developers, BSD-3-Clause License (see LICENSE file)
>>>>>>> f29b45e0

__author__ = ["Markus Löning"]

import numpy as np
<<<<<<< HEAD
<<<<<<< HEAD
import pandas as pd
from sktime.utils.testing.forecasting import generate_time_series
=======
from sktime.utils._testing.forecasting import generate_time_series
>>>>>>> 67c56be8b1e838f2628df829946f795b7dba9aed
=======
from sktime.utils._testing.forecasting import generate_time_series
>>>>>>> f29b45e0

# default parameter testing grid
TEST_WINDOW_LENGTHS = [1, 5]
TEST_STEP_LENGTHS = [1, 5]
TEST_OOS_FHS = [1, np.array([2, 5])]  # out-of-sample
TEST_INS_FHS = [
    -3,  # single in-sample
    np.array([-2, -5]),  # multiple in-sample
    0,  # last training point
    np.array([-3, 2])  # mixed in-sample and out-of-sample
]
TEST_FHS = TEST_OOS_FHS + TEST_INS_FHS
TEST_SPS = [3, 7, 12]
TEST_ALPHAS = [0.05, 0.1]

n_timepoints = 50
TEST_YS = [
<<<<<<< HEAD
<<<<<<< HEAD
    generate_time_series(positive=True),  # zero-based index
    generate_time_series(positive=True, non_zero_index=True),  # non-zero-based index
=======
=======
>>>>>>> f29b45e0
    # zero-based index
    generate_time_series(positive=True),
    # non-zero-based index, raises warnings in statsmodels
    # generate_time_series(positive=True, non_zero_index=True),
<<<<<<< HEAD
>>>>>>> 67c56be8b1e838f2628df829946f795b7dba9aed
=======
>>>>>>> f29b45e0
]<|MERGE_RESOLUTION|>--- conflicted
+++ resolved
@@ -1,27 +1,11 @@
 #!/usr/bin/env python3 -u
 # coding: utf-8
-<<<<<<< HEAD
-<<<<<<< HEAD
-=======
 # copyright: sktime developers, BSD-3-Clause License (see LICENSE file)
->>>>>>> 67c56be8b1e838f2628df829946f795b7dba9aed
-=======
-# copyright: sktime developers, BSD-3-Clause License (see LICENSE file)
->>>>>>> f29b45e0
 
 __author__ = ["Markus Löning"]
 
 import numpy as np
-<<<<<<< HEAD
-<<<<<<< HEAD
-import pandas as pd
-from sktime.utils.testing.forecasting import generate_time_series
-=======
 from sktime.utils._testing.forecasting import generate_time_series
->>>>>>> 67c56be8b1e838f2628df829946f795b7dba9aed
-=======
-from sktime.utils._testing.forecasting import generate_time_series
->>>>>>> f29b45e0
 
 # default parameter testing grid
 TEST_WINDOW_LENGTHS = [1, 5]
@@ -39,19 +23,8 @@
 
 n_timepoints = 50
 TEST_YS = [
-<<<<<<< HEAD
-<<<<<<< HEAD
-    generate_time_series(positive=True),  # zero-based index
-    generate_time_series(positive=True, non_zero_index=True),  # non-zero-based index
-=======
-=======
->>>>>>> f29b45e0
     # zero-based index
     generate_time_series(positive=True),
     # non-zero-based index, raises warnings in statsmodels
     # generate_time_series(positive=True, non_zero_index=True),
-<<<<<<< HEAD
->>>>>>> 67c56be8b1e838f2628df829946f795b7dba9aed
-=======
->>>>>>> f29b45e0
 ]