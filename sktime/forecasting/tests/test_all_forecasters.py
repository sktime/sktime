--- conflicted
+++ resolved
@@ -446,19 +446,6 @@
         """
         y_train = _make_series(n_columns=n_columns)
         estimator_instance.fit(y_train, fh=fh_int_oos)
-<<<<<<< HEAD
-
-        if estimator_instance.get_tag("capability:pred_int"):
-
-            quantiles = estimator_instance.predict_quantiles(fh=fh_int_oos, alpha=alpha)
-            self._check_predict_quantiles(quantiles, y_train, fh_int_oos, alpha)
-
-        else:
-            with pytest.raises(NotImplementedError, match="quantile predictions"):
-                quantiles = estimator_instance.predict_quantiles(
-                    fh=fh_int_oos, alpha=alpha
-                )
-=======
         if estimator_instance.get_tag("capability:pred_int"):
             quantiles = estimator_instance.predict_quantiles(fh=fh_int_oos, alpha=alpha)
             self._check_predict_quantiles(quantiles, y_train, fh_int_oos, alpha)
@@ -514,7 +501,6 @@
         else:
             with pytest.raises(NotImplementedError, match="probabilistic predictions"):
                 estimator_instance.predict_proba(legacy_interface=False)
->>>>>>> a518322a
 
     def test_pred_int_tag(self, estimator_instance):
         """Checks whether the capability:pred_int tag is correctly set.
