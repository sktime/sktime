# -*- coding: utf-8 -*-
<<<<<<< HEAD
"""Test Croston's Method against the R package."""
import numpy as np
import pytest
=======
"""Tests for Croston's Method."""
import numpy as np
import pytest

from sktime.datasets import load_PBS_dataset
from sktime.forecasting.croston import Croston
>>>>>>> 864b7040

from sktime.datasets import load_PBS_dataset
from sktime.forecasting.croston import Croston


@pytest.mark.parametrize(
    "smoothing, fh, r_forecast",
    [
        (0.1, np.array([10]), 0.8688921),
        (0.5, np.array([5]), 0.6754646),
        (0.05, np.array([15]), 1.405808),
    ],
)
def test_Croston_against_r_implementation(smoothing, fh, r_forecast):
<<<<<<< HEAD
    """Test Croston's Method against the R package.

    Testing forecasted values estimated by the R package of the Croston's method
    against the Croston method in sktime.
=======
    """
    Testing forecasted values estimated by the R package of the Croston's method against the Croston method in sktime.

>>>>>>> 864b7040
    R code to generate the hardcoded value for fh=10:
    ('PBS_dataset.csv' contains the data from 'load_PBS_dataset()'):

        PBS_file <- read.csv(file = '/content/PBS_dataset.csv')[,c('Scripts')]
        y <- ts(PBS_file)
        demand=ts(y)
        forecast <- croston(y,h = 10)
    Output:
        0.8688921
    """  # noqa: E501
    y = load_PBS_dataset()
    forecaster = Croston(smoothing)
    forecaster.fit(y)
    y_pred = forecaster.predict(fh=fh)
    np.testing.assert_almost_equal(y_pred, np.full(len(fh), r_forecast), decimal=5)<|MERGE_RESOLUTION|>--- conflicted
+++ resolved
@@ -1,16 +1,7 @@
 # -*- coding: utf-8 -*-
-<<<<<<< HEAD
-"""Test Croston's Method against the R package."""
+"""Tests for Croston estimator."""
 import numpy as np
 import pytest
-=======
-"""Tests for Croston's Method."""
-import numpy as np
-import pytest
-
-from sktime.datasets import load_PBS_dataset
-from sktime.forecasting.croston import Croston
->>>>>>> 864b7040
 
 from sktime.datasets import load_PBS_dataset
 from sktime.forecasting.croston import Croston
@@ -25,16 +16,10 @@
     ],
 )
 def test_Croston_against_r_implementation(smoothing, fh, r_forecast):
-<<<<<<< HEAD
-    """Test Croston's Method against the R package.
+    """Test Croston estimator against the R package implementing the same algorithm.
 
     Testing forecasted values estimated by the R package of the Croston's method
     against the Croston method in sktime.
-=======
-    """
-    Testing forecasted values estimated by the R package of the Croston's method against the Croston method in sktime.
-
->>>>>>> 864b7040
     R code to generate the hardcoded value for fh=10:
     ('PBS_dataset.csv' contains the data from 'load_PBS_dataset()'):
 
