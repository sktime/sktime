#!/usr/bin/env python3 -u
# copyright: sktime developers, BSD-3-Clause License (see LICENSE file)
"""Tests simple forecasts based on naive assumptions."""

__author__ = ["mloning", "Piyush1729", "Flix6x"]

import numpy as np
import pandas as pd
import pytest

from sktime.datatypes._utilities import get_cutoff
from sktime.forecasting.base import ForecastingHorizon
from sktime.forecasting.naive import NaiveForecaster
from sktime.forecasting.tests._config import (
    TEST_OOS_FHS,
    TEST_SPS,
    TEST_WINDOW_LENGTHS_INT,
)
from sktime.utils._testing.forecasting import _assert_correct_pred_time_index
from sktime.utils.validation.forecasting import check_fh

n_timepoints = 30
n_train = 20
s = pd.Series(np.arange(n_timepoints))
y_train = s.iloc[:n_train]
y_test = s.iloc[n_train:]


@pytest.mark.parametrize("fh", TEST_OOS_FHS)
def test_strategy_last(fh):
    """Test last strategy."""
    f = NaiveForecaster(strategy="last")
    f.fit(y_train)
    y_pred = f.predict(fh)
    expected = np.repeat(y_train.iloc[-1], len(f.fh))
    np.testing.assert_array_equal(y_pred, expected)


@pytest.mark.parametrize("fh", TEST_OOS_FHS)
@pytest.mark.parametrize("window_length", TEST_WINDOW_LENGTHS_INT)
def test_strategy_mean(fh, window_length):
    """Test mean strategy."""
    f = NaiveForecaster(strategy="mean", window_length=window_length)
    f.fit(y_train)
    y_pred = f.predict(fh)

    if window_length is None:
        window_length = len(y_train)

    expected = np.repeat(y_train.iloc[-window_length:].mean(), len(f.fh))
    np.testing.assert_array_equal(y_pred, expected)


@pytest.mark.parametrize("fh", TEST_OOS_FHS)
@pytest.mark.parametrize("sp", TEST_SPS)
def test_strategy_last_seasonal(fh, sp):
    """Test last strategy on seasonal data."""
    f = NaiveForecaster(strategy="last", sp=sp)
    f.fit(y_train)
    y_pred = f.predict(fh)

    # check predicted index
    cutoff = get_cutoff(y_train, return_index=True)
    _assert_correct_pred_time_index(y_pred.index, cutoff, fh)

    # check values
    fh = check_fh(fh)  # get well formatted fh
    reps = int(np.ceil(max(fh) / sp))
    expected = np.tile(y_train.iloc[-sp:], reps=reps)[fh - 1]
    np.testing.assert_array_equal(y_pred, expected)


@pytest.mark.parametrize("fh", TEST_OOS_FHS)
@pytest.mark.parametrize("sp", TEST_SPS)
@pytest.mark.parametrize("window_length", [*TEST_WINDOW_LENGTHS_INT, None])
def test_strategy_mean_seasonal(fh, sp, window_length):
    """Test mean strategy on seasonal data."""
    if (window_length is not None and window_length > sp) or (window_length is None):
        f = NaiveForecaster(strategy="mean", sp=sp, window_length=window_length)
        f.fit(y_train)
        y_pred = f.predict(fh)

        # check predicted index
        cutoff = get_cutoff(y_train, return_index=True)
        _assert_correct_pred_time_index(y_pred.index, cutoff, fh)

        if window_length is None:
            window_length = len(y_train)

        # check values
        fh = check_fh(fh)  # get well formatted fh
        reps = int(np.ceil(max(fh) / sp))
        last_window = y_train.iloc[-window_length:].to_numpy().astype(float)
        last_window = np.pad(
            last_window,
            (sp - len(last_window) % sp, 0),
            "constant",
            constant_values=np.nan,
        )

        last_window = last_window.reshape(int(np.ceil(len(last_window) / sp)), sp)
        expected = np.tile(np.nanmean(last_window, axis=0), reps=reps)[fh - 1]
        np.testing.assert_array_equal(y_pred, expected)


@pytest.mark.parametrize("n_seasons", [1, 3])
@pytest.mark.parametrize("sp", TEST_SPS)
def test_strategy_mean_seasonal_simple(n_seasons, sp):
    """Create 2d matrix (seasons on rows, time points of each season on columns)."""
    values = np.random.normal(size=(n_seasons, sp))
    y = pd.Series(values.ravel())

    expected = values.mean(axis=0)
    assert expected.shape == (sp,)

    f = NaiveForecaster(strategy="mean", sp=sp)
    f.fit(y)
    fh = np.arange(1, sp + 1)
    y_pred = f.predict(fh)

    np.testing.assert_array_equal(y_pred, expected)


@pytest.mark.parametrize("fh", TEST_OOS_FHS)
@pytest.mark.parametrize("window_length", [*TEST_WINDOW_LENGTHS_INT, None])
def test_strategy_drift_unit_slope(fh, window_length):
    """Test drift strategy for constant slope 1."""
    if window_length != 1:
        f = NaiveForecaster(strategy="drift", window_length=window_length)
        f.fit(y_train)
        y_pred = f.predict(fh)

        if window_length is None:
            window_length = len(y_train)

        # get well formatted fh values
        fh = check_fh(fh)

        expected = y_train.iloc[-1] + np.arange(0, max(fh) + 1)[fh]
        np.testing.assert_array_equal(y_pred, expected)


@pytest.mark.parametrize("fh", TEST_OOS_FHS)
@pytest.mark.parametrize("window_length", [*TEST_WINDOW_LENGTHS_INT, None])
def test_strategy_drift_flat_line(fh, window_length):
    """Test flat time series data."""
    if window_length != 1:
        y_train = pd.Series(np.ones(20))
        f = NaiveForecaster(strategy="drift", window_length=window_length)
        f.fit(y_train)
        y_pred = f.predict(fh)

        if window_length is None:
            window_length = len(y_train)

        # get well formatted fh values
        fh = check_fh(fh)
        expected = np.ones(len(fh))

        np.testing.assert_array_equal(y_pred, expected)


@pytest.mark.parametrize("fh", TEST_OOS_FHS)
@pytest.mark.parametrize("window_length", [*TEST_WINDOW_LENGTHS_INT, None])
def test_strategy_drift_window_length(fh, window_length):
    """Test whether window_length is properly working."""
    if window_length != 1:
        if window_length is None:
            window_length = len(y_train)

        values = np.random.normal(size=window_length)
        y = pd.Series(values)
        f = NaiveForecaster(strategy="drift", window_length=window_length)
        f.fit(y)
        y_pred = f.predict(fh)

        slope = (values[-1] - values[0]) / (window_length - 1)

        # get well formatted fh values
        fh = check_fh(fh)
        expected = values[-1] + slope * fh

        np.testing.assert_array_equal(y_pred, expected)


@pytest.mark.parametrize("n", [3, 5])
@pytest.mark.parametrize("window_length", list({4, 5, *TEST_WINDOW_LENGTHS_INT}))
@pytest.mark.parametrize("sp", list({3, 4, 8, *TEST_SPS}))
@pytest.mark.parametrize("strategy", ["last", "mean"])
def test_strategy_mean_and_last_seasonal_additional_combinations(
    n, window_length, sp, strategy
):
    """Check that naive forecasters yield the right forecasts given simple data.

    Test for perfectly cyclic data, and for robustness against a missing value. More
    specifically, check time series of n * window_length with a 1:n-1 train/test split,
    for different combinations of the period and seasonal periodicity. The time series
    contains perfectly cyclic data, so switching between the "mean" and "last"
    strategies should not make a difference.
    """
    # given <window_length> hours of data with a seasonal periodicity of <sp> hours
    freq = pd.Timedelta("1H")
    kwargs = dict(closed="left") if pd.__version__ < "1.4.0" else dict(inclusive="left")
    data = pd.Series(
        index=pd.date_range(
            "2021-06-01 00:00", periods=n * window_length, freq=freq, **kwargs
        ),
        data=([float(i) for i in range(1, sp + 1)] * n * window_length)[
            : n * window_length
        ],
    )

    # For selected cases, remove a redundant data point by making it NaN
    if window_length > sp:
        # create a trailing NaN value in the training set
        data.iloc[window_length - 1] = np.nan

    # Split into train and test data
    train_data = data[:window_length]
    test_data = data[window_length:]

    # Forecast data does not retain the original frequency
    test_data.index.freq = None

    # For example, for n=2, window_length=4, sp=3:

    # print(train_data)
    # 2021-06-01 00:00:00    1.0
    # 2021-06-01 01:00:00    2.0
    # 2021-06-01 02:00:00    3.0
    # 2021-06-01 03:00:00    NaN
    # Freq: H, dtype: int64

    # print(test_data)
    # 2021-06-01 04:00:00    2.0  # (value of 3 hours earlier)
    # 2021-06-01 05:00:00    3.0  # (value of 3 hours earlier)
    # 2021-06-01 06:00:00    1.0  # (value of 6 hours earlier)
    # 2021-06-01 07:00:00    2.0  # (value of 6 hours earlier)
    # dtype: float64

    # forecast the next <(n-1) x window_length> hours with periodicity of <sp> hours
    fh = ForecastingHorizon(test_data.index, is_relative=False)
    model = NaiveForecaster(strategy=strategy, sp=sp)
    model.fit(train_data)
    forecast_data = model.predict(fh)

    # Make sure that the model (object) reports that it handles missing data
    assert model.get_tag("handles-missing-data")

    if sp < window_length:
        # We expect a perfect forecast given our perfectly cyclic data
        pd.testing.assert_series_equal(forecast_data, test_data)
    else:
        # We expect a few forecasts yield NaN values
        for i in range(1 + len(test_data) // sp):
            test_data[i * sp : i * sp + sp - window_length] = np.nan
        pd.testing.assert_series_equal(forecast_data, test_data)


@pytest.mark.parametrize(
    "strategy,sp,window_length",
    [
        ("last", 1, None),
        ("last", 24, None),
        ("mean", 1, None),
        ("mean", 24, None),
        ("mean", 1, 24),
        ("mean", 24, 48),
        ("drift", 1, None),
        ("drift", 1, 24),
    ],
)
@pytest.mark.parametrize("n_periods", [10000, 9999, 12128])
def test_naive_predict_var_backwards(strategy, sp, window_length, n_periods):
    """Checks naive prediction variance computations.

    Test whether, given h=1 and large T, the forecast standard error
    is approximately equal to the residual standard errors.
    This property is noted in the Forecasting: Principles and
    Practice textbook (FPP3) [1]_.

    More specifically, predict_var computes the forecast standard errors
    (and hence variance) from the residuals standard errors times
    some constant. According to FPP3, this operation can be fully inverted.
    Hence, for this unit test, we redo our computations backwards and
    check that our results are approximately equal.

    References
    ----------
    .. [1] https://otexts.com/fpp3/prediction-intervals.html#benchmark-methods
    """
    mu, sigma = 0.0, 10.0
    fake_idx = pd.date_range("1980", periods=n_periods + 1, freq="H")
    np.random.seed(42)
    y = pd.Series(np.random.normal(mu, sigma, size=n_periods), index=fake_idx[:-1])

    h = 1
    forecaster = NaiveForecaster(strategy, sp=sp, window_length=window_length)
    sigma2 = forecaster.fit(y).predict_var(fh=h)
    sigma = np.sqrt(sigma2).iloc[0, 0]

    T = len(y.dropna())
    if strategy == "last":
        # This is trivial because square root of (h) when h=1 is just 1
        sigma_res = sigma / np.sqrt(h)
    elif strategy == "mean":
        sigma_res = sigma / np.sqrt(1 + (1 / T))
    else:
        sigma_res = sigma / np.sqrt(1 + (1 / (T - 1)))

    upper_bound, lower_bound = (sigma + 0.001), (sigma - 0.001)
    assert lower_bound < sigma_res < upper_bound


@pytest.mark.parametrize(
    "strategy,sp,window_length",
    [
        ("last", 1, None),
        ("last", 24, None),
        ("mean", 1, None),
        ("mean", 24, None),
        ("mean", 1, 24),
        ("mean", 24, 48),
        ("drift", 1, None),
        ("drift", 1, 24),
    ],
)
@pytest.mark.parametrize("fh", TEST_OOS_FHS)
def test_naive_predict_interval_mean(strategy, sp, window_length, fh):
    """Checks naive prediction interval means are equal to mean predictions.

    Note: this is largely a smoke test to check the validity of tricky rolling
    mean and seasonal mean array operations within pred_var.
    """
    n_timepoints = 100000
    mu, sigma = 0.0, 10.0
    fake_idx = pd.date_range("1980", periods=n_timepoints + 1, freq="H")
    np.random.seed(42)
    y = pd.Series(np.random.normal(mu, sigma, size=n_timepoints), index=fake_idx[:-1])

    forecaster = NaiveForecaster(strategy, sp=sp, window_length=window_length).fit(y)
    y_pred_interval = forecaster.predict_interval(fh=fh)
    y_pred = forecaster.predict(fh=fh)
    pd.testing.assert_series_equal(y_pred_interval.mean(axis=1), y_pred)


@pytest.mark.parametrize(
    "strategy,sp,lower,upper",
    [
        (
            "last",
            1,
            [-22.07661, -31.71836, -39.11673, -45.35385, -50.84886],
            [24.47787, 34.11962, 41.51799, 47.75511, 53.25012],
        ),
        (
            "last",
            24,
            [-45.45926, -18.718647, -36.369212, -12.929395, -13.960794],
            [1.025702, 27.766313, 10.115747, 33.555565, 32.524165],
        ),
        ("mean", 1, -16.45385, 16.47319),
        (
            "drift",
            1,
            [-22.07676, -31.71876, -39.11745, -45.35493, -50.85035],
            [24.47795, 34.11987, 41.51848, 47.75589, 53.25123],
        ),
    ],
)
def test_naive_predict_interval_against_R_naive(strategy, sp, lower, upper):
    """Checks naive prediction interval computations.

    Compare prediction interval results with R implementation in [1]_.

    Note:
    - Seasonality is not applicable to "mean" strategy in R.
    - Argument "window_length" is not available in R.

    References
    ----------
    .. [1] https://github.com/robjhyndman/forecast/blob/master/R/naive.R
    """
    n_timepoints = 100000
    mu, sigma = 0.0, 10.0
    fake_idx = pd.date_range("1980", periods=n_timepoints + 1, freq="H")
    np.random.seed(42)
    y = pd.Series(np.random.normal(mu, sigma, size=n_timepoints), index=fake_idx[:-1])

    h = list(range(1, 6))
    coverage = 0.90
    forecaster = NaiveForecaster(strategy, sp=sp)
    y_pred_ints = forecaster.fit(y).predict_interval(fh=h, coverage=coverage)

    expected = pd.DataFrame(
        columns=pd.MultiIndex.from_product([[0], [coverage], ["lower", "upper"]]),
        index=y_pred_ints.index,
    )

    expected[(0, coverage, "lower")] = lower
    expected[(0, coverage, "upper")] = upper

    pd.testing.assert_frame_equal(y_pred_ints, expected)


<<<<<<< HEAD
@pytest.mark.parametrize("freq", ["2D", "W", "W-TUE", "M"])
def test_naive_sp_greater_1_not_nan(freq):
    sample_dates = pd.date_range(start="2001-01-01", periods=30, freq=freq)
    sample_values = np.random.default_rng(seed=0).random(size=len(sample_dates))

    sample_dataset = pd.Series(sample_values, index=sample_dates)

    model = NaiveForecaster(sp=2)
    model.fit(sample_dataset)

    predictions: pd.Series = model.predict(fh=[1, 2, 3])
    null_predictions_count = predictions.isna().sum()

    assert null_predictions_count == 0
=======
def test_insample_with_numpy_input():
    """Test insample prediction with numpy input."""
    y = np.random.random(1000)
    forecaster = NaiveForecaster()
    forecaster.fit(y)
    y_pred = forecaster.predict(np.arange(0, 10))
    assert len(y_pred) == 10
>>>>>>> a73bd37a
<|MERGE_RESOLUTION|>--- conflicted
+++ resolved
@@ -403,7 +403,6 @@
     pd.testing.assert_frame_equal(y_pred_ints, expected)
 
 
-<<<<<<< HEAD
 @pytest.mark.parametrize("freq", ["2D", "W", "W-TUE", "M"])
 def test_naive_sp_greater_1_not_nan(freq):
     sample_dates = pd.date_range(start="2001-01-01", periods=30, freq=freq)
@@ -418,12 +417,12 @@
     null_predictions_count = predictions.isna().sum()
 
     assert null_predictions_count == 0
-=======
+
+
 def test_insample_with_numpy_input():
     """Test insample prediction with numpy input."""
     y = np.random.random(1000)
     forecaster = NaiveForecaster()
     forecaster.fit(y)
     y_pred = forecaster.predict(np.arange(0, 10))
-    assert len(y_pred) == 10
->>>>>>> a73bd37a
+    assert len(y_pred) == 10