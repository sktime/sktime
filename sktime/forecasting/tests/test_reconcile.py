--- conflicted
+++ resolved
@@ -4,11 +4,8 @@
 
 __author__ = ["ciaran-g"]
 
-<<<<<<< HEAD
-=======
 import numpy as np
 import pandas as pd
->>>>>>> d4dd3dc2
 import pytest
 from pandas.testing import assert_frame_equal
 
