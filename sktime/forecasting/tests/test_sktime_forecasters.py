#!/usr/bin/env python3 -u
# -*- coding: utf-8 -*-
# copyright: sktime developers, BSD-3-Clause License (see LICENSE file)

# test API provided through BaseSktimeForecaster

__author__ = ["@mloning"]
__all__ = [
    "test_different_fh_in_fit_and_predict_req",
    "test_fh_in_fit_opt",
    "test_fh_in_fit_req",
    "test_fh_in_predict_opt",
    "test_no_fh_in_fit_req",
    "test_no_fh_opt",
    "test_oh_setting",
    "test_same_fh_in_fit_and_predict_opt",
    "test_same_fh_in_fit_and_predict_req",
]

import numpy as np
import pandas as pd
import pytest

from sktime.forecasting.base import BaseForecaster
from sktime.forecasting.base._sktime import _BaseWindowForecaster
from sktime.forecasting.model_selection import temporal_train_test_split
from sktime.utils import all_estimators
from sktime.utils._testing.estimator_checks import _construct_instance
from sktime.utils._testing.forecasting import make_forecasting_problem

# get all forecasters
FORECASTERS = [
    forecaster
    for (name, forecaster) in all_estimators(estimator_types="forecaster")
    if issubclass(forecaster, BaseForecaster)
]
FH0 = 1

WINDOW_FORECASTERS = [
    forecaster
    for (name, forecaster) in all_estimators(estimator_types="forecaster")
    if issubclass(forecaster, _BaseWindowForecaster)
]

# testing data
y = make_forecasting_problem()
y_train, y_test = temporal_train_test_split(y, train_size=0.75)


# test _y setting
@pytest.mark.parametrize("Forecaster", FORECASTERS)
def test_oh_setting(Forecaster):
    # check _y and cutoff is None after construction
    f = _construct_instance(Forecaster)
    assert f._y is None
    assert f.cutoff is None

    # check that _y and cutoff is updated during fit
    f.fit(y_train, fh=FH0)
    assert isinstance(f._y, pd.Series)
    assert len(f._y) > 0
    assert f.cutoff == y_train.index[-1]

    # check data pointers
    np.testing.assert_array_equal(f._y.index, y_train.index)

    # check that _y and cutoff is updated during update
    f.update(y_test, update_params=False)
    np.testing.assert_array_equal(f._y.index, np.append(y_train.index, y_test.index))
    assert f.cutoff == y_test.index[-1]


# check setting/getting API for forecasting horizon

# divide Forecasters into groups based on when fh is required
<<<<<<< HEAD
FORECASTERS_REQUIRED = [f for f in FORECASTERS if f._all_tags()["requires-fh-in-fit"]]

FORECASTERS_OPTIONAL = [
    f for f in FORECASTERS if not f._all_tags()["requires-fh-in-fit"]
=======
FORECASTERS_REQUIRED = [
    f for f in FORECASTERS if f.get_class_tag("requires-fh-in-fit", True)
]

FORECASTERS_OPTIONAL = [
    f for f in FORECASTERS if not f.get_class_tag("requires-fh-in-fit", True)
>>>>>>> 7d1155f5
]


# testing Forecasters which require fh during fitting
@pytest.mark.parametrize("Forecaster", FORECASTERS_REQUIRED)
def test_no_fh_in_fit_req(Forecaster):
    f = _construct_instance(Forecaster)
    # fh required in fit, raises error if not passed
    with pytest.raises(ValueError):
        f.fit(y_train)


@pytest.mark.parametrize("Forecaster", FORECASTERS_REQUIRED)
def test_fh_in_fit_req(Forecaster):
    f = _construct_instance(Forecaster)
    f.fit(y_train, fh=FH0)
    np.testing.assert_array_equal(f.fh, FH0)
    f.predict()
    np.testing.assert_array_equal(f.fh, FH0)


@pytest.mark.parametrize("Forecaster", FORECASTERS_REQUIRED)
def test_same_fh_in_fit_and_predict_req(Forecaster):
    f = _construct_instance(Forecaster)
    f.fit(y_train, fh=FH0)
    np.testing.assert_array_equal(f.fh, FH0)
    f.predict(FH0)
    np.testing.assert_array_equal(f.fh, FH0)


@pytest.mark.parametrize("Forecaster", FORECASTERS_REQUIRED)
def test_different_fh_in_fit_and_predict_req(Forecaster):
    f = _construct_instance(Forecaster)
    f.fit(y_train, fh=FH0)
    np.testing.assert_array_equal(f.fh, FH0)
    # updating fh during predict raises error as fitted model depends on fh
    # seen in fit
    with pytest.raises(ValueError):
        f.predict(fh=FH0 + 1)


# testing Forecasters which take fh either during fitting or predicting
@pytest.mark.parametrize("Forecaster", FORECASTERS_OPTIONAL)
def test_no_fh_opt(Forecaster):
    f = _construct_instance(Forecaster)
    f.fit(y_train)
    # not passing fh to either fit or predict raises error
    with pytest.raises(ValueError):
        f.predict()


@pytest.mark.parametrize("Forecaster", FORECASTERS_OPTIONAL)
def test_fh_in_fit_opt(Forecaster):
    f = _construct_instance(Forecaster)
    f.fit(y_train, fh=FH0)
    np.testing.assert_array_equal(f.fh, FH0)
    f.predict()
    np.testing.assert_array_equal(f.fh, FH0)


@pytest.mark.parametrize("Forecaster", FORECASTERS_OPTIONAL)
def test_fh_in_predict_opt(Forecaster):
    f = _construct_instance(Forecaster)
    f.fit(y_train)
    f.predict(FH0)
    np.testing.assert_array_equal(f.fh, FH0)


@pytest.mark.parametrize("Forecaster", FORECASTERS_OPTIONAL)
def test_same_fh_in_fit_and_predict_opt(Forecaster):
    f = _construct_instance(Forecaster)
    # passing the same fh to both fit and predict works
    f.fit(y_train, fh=FH0)
    f.predict(FH0)
    np.testing.assert_array_equal(f.fh, FH0)


@pytest.mark.parametrize("Forecaster", WINDOW_FORECASTERS)
def test_last_window(Forecaster):
    f = _construct_instance(Forecaster)
    # passing the same fh to both fit and predict works
    f.fit(y_train, fh=FH0)

    actual, _ = f._get_last_window()
    expected = y_train.iloc[-f.window_length_ :]

    np.testing.assert_array_equal(actual, expected)
    assert len(actual) == f.window_length_<|MERGE_RESOLUTION|>--- conflicted
+++ resolved
@@ -73,19 +73,12 @@
 # check setting/getting API for forecasting horizon
 
 # divide Forecasters into groups based on when fh is required
-<<<<<<< HEAD
-FORECASTERS_REQUIRED = [f for f in FORECASTERS if f._all_tags()["requires-fh-in-fit"]]
-
-FORECASTERS_OPTIONAL = [
-    f for f in FORECASTERS if not f._all_tags()["requires-fh-in-fit"]
-=======
 FORECASTERS_REQUIRED = [
     f for f in FORECASTERS if f.get_class_tag("requires-fh-in-fit", True)
 ]
 
 FORECASTERS_OPTIONAL = [
     f for f in FORECASTERS if not f.get_class_tag("requires-fh-in-fit", True)
->>>>>>> 7d1155f5
 ]
 
 
