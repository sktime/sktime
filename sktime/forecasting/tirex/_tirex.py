--- conflicted
+++ resolved
@@ -53,29 +53,12 @@
 @_multiton
 class _cached_TiRex:
     """Cached TiRex loader; ensures one memory instance per unique key."""
-<<<<<<< HEAD
 
     def __init__(self, key: str, model: str, device: str):
         self.key = key
         self.model = model
         self.device = device
         self._obj = None
-
-    def load(self):
-        _check_soft_dependencies("tirex", severity="error")
-        from sktime.libs.tirex.base import load_model
-
-        if self._obj is None:
-            self._obj = load_model(self.model, device=self.device)
-        return self._obj
-=======
-
-    def __init__(self, key: str, model: str, device: str):
-        self.key = key
-        self.model = model
-        self.device = device
-        self._obj = None
->>>>>>> 454e33b0
 
     def load(self):
         from sktime.libs.tirex.base import load_model
@@ -250,13 +233,9 @@
         #   1. pass to constructor,  2. write to self in constructor,
         #   3. read from self in _fit,  4. pass to interfaced_model.fit in _fit
         key = _tirex_cache_key(self.model, self.device)
-<<<<<<< HEAD
-        self.model = _cached_TiRex(key=key, model=self.model, device=self.device).load()
-=======
         self.model_ = _cached_TiRex(
             key=key, model=self.model, device=self.device
         ).load()
->>>>>>> 454e33b0
         return self
 
     # todo: implement this, mandatory
