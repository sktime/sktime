# -*- coding: utf-8 -*-
# !/usr/bin/env python3 -u
# copyright: sktime developers, BSD-3-Clause License (see LICENSE file)
"""Implements trend based forecasters."""

__author__ = ["tensorflow-as-tf", "mloning", "aiwalter", "fkiraly"]
__all__ = ["TrendForecaster", "PolynomialTrendForecaster", "STLForecaster"]

import pandas as pd
from sklearn.base import clone
from sklearn.linear_model import LinearRegression
from sklearn.pipeline import make_pipeline
from sklearn.preprocessing import PolynomialFeatures

from sktime.forecasting.base import BaseForecaster


def _get_X_numpy_int_from_pandas(x):
    """Convert pandas index to an sklearn compatible X, 2D np.ndarray, int type."""
    if isinstance(x, (pd.DatetimeIndex)):
        x = x.astype("int64") / 864e11
    else:
        x = x.astype("int64")
    return x.to_numpy().reshape(-1, 1)


class TrendForecaster(BaseForecaster):
    r"""Trend based forecasts of time series data, regressing values on index.

    Uses a `sklearn` regressor `regressor` to regress values of time series on index:

    In `fit`, for input time series :math:`(v_i, t_i), i = 1, \dots, T`,
    where :math:`v_i` are values and :math:`t_i` are time stamps,
    fits an `sklearn` model :math:`v_i = f(t_i) + \epsilon_i`, where `f` is
    the model fitted when `regressor.fit` is passed `X` = vector of :math:`t_i`,
    and `y` = vector of :math:`v_i`.

    In `predict`, for a new time point :math:`t_*`, predicts :math:`f(t_*)`,
    where :math:`f` is the function as fitted above in `fit`.

    Default for `regressor` is linear regression = `sklearn` `LinearRegression` default.

    If time stamps are `pd.DatetimeIndex`, fitted coefficients are in units
    of days since start of 1970. If time stamps are `pd.PeriodIndex`,
    coefficients are in units of (full) periods since start of 1970.

    Parameters
    ----------
    regressor : estimator object, default = None
        Define the regression model type. If not set, will default to
         sklearn.linear_model.LinearRegression

    Examples
    --------
    >>> from sktime.datasets import load_airline
    >>> from sktime.forecasting.trend import TrendForecaster
    >>> y = load_airline()
    >>> forecaster = TrendForecaster()
    >>> forecaster.fit(y)
    TrendForecaster(...)
    >>> y_pred = forecaster.predict(fh=[1,2,3])
    """

    _tags = {
        "ignores-exogeneous-X": True,
        "requires-fh-in-fit": False,
        "handles-missing-data": False,
    }

    def __init__(self, regressor=None):
        # for default regressor, set fit_intercept=True
        self.regressor = regressor
        super(TrendForecaster, self).__init__()

    def _fit(self, y, X=None, fh=None):
        """Fit to training data.

        Parameters
        ----------
        y : pd.Series
            Target time series with which to fit the forecaster.
        X : pd.DataFrame, default=None
            Exogenous variables are ignored
        fh : int, list or np.array, optional (default=None)
            The forecasters horizon with the steps ahead to to predict.

        Returns
        -------
        self : returns an instance of self.
        """
        if self.regressor is None:
            self.regressor_ = LinearRegression(fit_intercept=True)
        else:
            self.regressor_ = clone(self.regressor)

        # we regress index on series values
        # the sklearn X is obtained from the index of y
        # the sklearn y can be taken as the y seen here
        X_sklearn = _get_X_numpy_int_from_pandas(y.index)

        # fit regressor
        self.regressor_.fit(X_sklearn, y)
        return self

    def _predict(self, fh=None, X=None):
        """Make forecasts for the given forecast horizon.

        Parameters
        ----------
        fh : int, list or np.array
            The forecast horizon with the steps ahead to predict
        X : pd.DataFrame, default=None
            Exogenous variables (ignored)

        Returns
        -------
        y_pred : pd.Series
            Point predictions for the forecast
        """
        # use relative fh as time index to predict
<<<<<<< HEAD
        fh = self.fh.to_absolute_int(self._y.index[0], self.cutoff)
        X_pred = fh.to_numpy().reshape(-1, 1)
        y_pred_sklearn = self.regressor_.predict(X_pred)
        y_pred = pd.Series(y_pred_sklearn, index=self.fh.to_absolute(self.cutoff))
        y_pred.name = self._y.name
        return y_pred
=======
        fh = self.fh.to_absolute(self.cutoff)
        X_sklearn = _get_X_numpy_int_from_pandas(fh.to_pandas())
        y_pred = self.regressor_.predict(X_sklearn)
        return pd.Series(y_pred, index=self.fh.to_absolute(self.cutoff))
>>>>>>> d1cb9e18

    @classmethod
    def get_test_params(cls, parameter_set="default"):
        """Return testing parameter settings for the estimator.

        Parameters
        ----------
        parameter_set : str, default="default"
            Name of the set of test parameters to return, for use in tests. If no
            special parameters are defined for a value, will return `"default"` set.

        Returns
        -------
        params : dict or list of dict, default = {}
            Parameters to create testing instances of the class
            Each dict are parameters to construct an "interesting" test instance, i.e.,
            `MyClass(**params)` or `MyClass(**params[i])` creates a valid test instance.
            `create_test_instance` uses the first (or only) dictionary in `params`
        """
        from sklearn.ensemble import RandomForestRegressor

        params_list = [{}, {"regressor": RandomForestRegressor()}]

        return params_list


class PolynomialTrendForecaster(BaseForecaster):
    r"""Forecast time series data with a polynomial trend.

    Uses a `sklearn` regressor `regressor` to regress values of time series on index,
    after extraction of polynomial features.
    Same `TrendForecaster` where `regressor` is pipelined with transformation step
    `PolynomialFeatures(degree, with_intercept)` applied to time, at the start.

    In `fit`, for input time series :math:`(v_i, p(t_i)), i = 1, \dots, T`,
    where :math:`v_i` are values, :math:`t_i` are time stamps,
    and :math:`p` is the polynomial feature transform with degree `degree`,
    and with/without intercept depending on `with_intercept`,
    fits an `sklearn` model :math:`v_i = f(p(t_i)) + \epsilon_i`, where `f` is
    the model fitted when `regressor.fit` is passed `X` = vector of :math:`p(t_i)`,
    and `y` = vector of :math:`v_i`.

    In `predict`, for a new time point :math:`t_*`, predicts :math:`f(p(t_*))`,
    where :math:`f` is the function as fitted above in `fit`,
    and :math:`p` is the same polynomial feature transform as above.

    Default for `regressor` is linear regression = `sklearn` `LinearRegression` default.

    If time stamps are `pd.DatetimeIndex`, fitted coefficients are in units
    of days since start of 1970. If time stamps are `pd.PeriodIndex`,
    coefficients are in units of (full) periods since start of 1970.

    Parameters
    ----------
    regressor : sklearn regressor estimator object, default = None
        Define the regression model type. If not set, will default to
        sklearn.linear_model.LinearRegression
    degree : int, default = 1
        Degree of polynomial function
    with_intercept : bool, default=True
        If true, then include a feature in which all polynomial powers are
        zero. (i.e. a column of ones, acts as an intercept term in a linear
        model)

    Examples
    --------
    >>> from sktime.datasets import load_airline
    >>> from sktime.forecasting.trend import PolynomialTrendForecaster
    >>> y = load_airline()
    >>> forecaster = PolynomialTrendForecaster(degree=1)
    >>> forecaster.fit(y)
    PolynomialTrendForecaster(...)
    >>> y_pred = forecaster.predict(fh=[1,2,3])
    """

    _tags = {
        "ignores-exogeneous-X": True,
        "requires-fh-in-fit": False,
        "handles-missing-data": False,
    }

    def __init__(self, regressor=None, degree=1, with_intercept=True):
        self.regressor = regressor
        self.degree = degree
        self.with_intercept = with_intercept
        self.regressor_ = self.regressor
        super(PolynomialTrendForecaster, self).__init__()

    def _fit(self, y, X=None, fh=None):
        """Fit to training data.

        Parameters
        ----------
        y : pd.Series
            Target time series with which to fit the forecaster.
        X : pd.DataFrame, default=None
            Exogenous variables are ignored
        fh : int, list or np.array, default=None
            The forecasters horizon with the steps ahead to to predict.

        Returns
        -------
        self : returns an instance of self.
        """
        # for default regressor, set fit_intercept=False as we generate a
        # dummy variable in polynomial features
        if self.regressor is None:
            regressor = LinearRegression(fit_intercept=False)
        else:
            regressor = clone(self.regressor)

        # make pipeline with polynomial features
        self.regressor_ = make_pipeline(
            PolynomialFeatures(degree=self.degree, include_bias=self.with_intercept),
            regressor,
        )

        # we regress index on series values
        # the sklearn X is obtained from the index of y
        # the sklearn y can be taken as the y seen here
        X_sklearn = _get_X_numpy_int_from_pandas(y.index)

        # fit regressor
        self.regressor_.fit(X_sklearn, y)
        return self

    def _predict(self, fh=None, X=None):
        """Make forecasts for the given forecast horizon.

        Parameters
        ----------
        fh : int, list or np.array
            The forecast horizon with the steps ahead to predict
        X : pd.DataFrame, default=None
            Exogenous variables (ignored)

        Returns
        -------
        y_pred : pd.Series
            Point predictions for the forecast
        """
        # use relative fh as time index to predict
<<<<<<< HEAD
        fh = self.fh.to_absolute_int(self._y.index[0], self.cutoff)
        X_pred = fh.to_numpy().reshape(-1, 1)
        y_pred_sklearn = self.regressor_.predict(X_pred)
        y_pred = pd.Series(y_pred_sklearn, index=self.fh.to_absolute(self.cutoff))
        y_pred.name = self._y.name
        return y_pred
=======
        fh = self.fh.to_absolute(self.cutoff)
        X_sklearn = _get_X_numpy_int_from_pandas(fh.to_pandas())
        y_pred = self.regressor_.predict(X_sklearn)
        return pd.Series(y_pred, index=self.fh.to_absolute(self.cutoff))
>>>>>>> d1cb9e18

    @classmethod
    def get_test_params(cls, parameter_set="default"):
        """Return testing parameter settings for the estimator.

        Parameters
        ----------
        parameter_set : str, default="default"
            Name of the set of test parameters to return, for use in tests. If no
            special parameters are defined for a value, will return `"default"` set.

        Returns
        -------
        params : dict or list of dict, default = {}
            Parameters to create testing instances of the class
            Each dict are parameters to construct an "interesting" test instance, i.e.,
            `MyClass(**params)` or `MyClass(**params[i])` creates a valid test instance.
            `create_test_instance` uses the first (or only) dictionary in `params`
        """
        from sklearn.ensemble import RandomForestRegressor

        params_list = [
            {},
            {
                "regressor": RandomForestRegressor(),
                "degree": 2,
                "with_intercept": False,
            },
        ]

        return params_list


class STLForecaster(BaseForecaster):
    """Implements STLForecaster based on statsmodels.tsa.seasonal.STL implementation.

    The STLForecaster applies the following algorithm, also see [1]_.

    in `fit`:
    1. use `statsmodels` `STL` [2]_ to decompose the given series `y` into
        the three components: `trend`, `season` and `residuals`.
    2. fit clones of `forecaster_trend` to `trend`, `forecaster_seasonal` to `season`,
        and `forecaster_resid` to `residuals`, using `y`, `X`, `fh` from `fit`.
        The forecasters are fitted as clones, stored in the attributes
        `forecaster_trend_`, `forecaster_seasonal_`, `forecaster_resid_`.

    In `predict`, forecasts as follows:
    1. obtain forecasts `y_pred_trend` from `forecaster_trend_`,
        `y_pred_seasonal` from `forecaster_seasonal_`, and
        `y_pred_residual` from `forecaster_resid_`, using `X`, `fh`, from `predict`.
    2. recompose `y_pred` as `y_pred = y_pred_trend + y_pred_seasonal + y_pred_residual`
    3. return `y_pred`

    `update` refits entirely, i.e., behaves as `fit` on all data seen so far.

    Parameters
    ----------
    sp : int, optional, default=2. Passed to `statsmodels` `STL`.
        Length of the seasonal period passed to `statsmodels` `STL`.
        (forecaster_seasonal, forecaster_resid) that are None. The
        default forecaster_trend does not get sp as trend is independent
        to seasonality.
    seasonal : int, optional., default=7. Passed to `statsmodels` `STL`.
        Length of the seasonal smoother. Must be an odd integer >=3, and should
        normally be >= 7 (default).
    trend : {int, None}, optional, default=None. Passed to `statsmodels` `STL`.
        Length of the trend smoother. Must be an odd integer. If not provided
        uses the smallest odd integer greater than
        1.5 * period / (1 - 1.5 / seasonal), following the suggestion in
        the original implementation.
    low_pass : {int, None}, optional, default=None. Passed to `statsmodels` `STL`.
        Length of the low-pass filter. Must be an odd integer >=3. If not
        provided, uses the smallest odd integer > period.
    seasonal_deg : int, optional, default=1. Passed to `statsmodels` `STL`.
        Degree of seasonal LOESS. 0 (constant) or 1 (constant and trend).
    trend_deg : int, optional, default=1. Passed to `statsmodels` `STL`.
        Degree of trend LOESS. 0 (constant) or 1 (constant and trend).
    low_pass_deg : int, optional, default=1. Passed to `statsmodels` `STL`.
        Degree of low pass LOESS. 0 (constant) or 1 (constant and trend).
    robust : bool, optional, default=False. Passed to `statsmodels` `STL`.
        Flag indicating whether to use a weighted version that is robust to
        some forms of outliers.
    seasonal_jump : int, optional, default=1. Passed to `statsmodels` `STL`.
        Positive integer determining the linear interpolation step. If larger
        than 1, the LOESS is used every seasonal_jump points and linear
        interpolation is between fitted points. Higher values reduce
        estimation time.
    trend_jump : int, optional, default=1. Passed to `statsmodels` `STL`.
        Positive integer determining the linear interpolation step. If larger
        than 1, the LOESS is used every trend_jump points and values between
        the two are linearly interpolated. Higher values reduce estimation
        time.
    low_pass_jump : int, optional, default=1. Passed to `statsmodels` `STL`.
        Positive integer determining the linear interpolation step. If larger
        than 1, the LOESS is used every low_pass_jump points and values between
        the two are linearly interpolated. Higher values reduce estimation
        time.
    inner_iter: int or None, optional, default=None. Passed to `statsmodels` `STL`.
        Number of iterations to perform in the inner loop. If not provided uses 2 if
        robust is True, or 5 if not. This param goes into STL.fit() from statsmodels.
    outer_iter: int or None, optional, default=None. Passed to `statsmodels` `STL`.
        Number of iterations to perform in the outer loop. If not provided uses 15 if
        robust is True, or 0 if not. This param goes into STL.fit() from statsmodels.
    forecaster_trend : sktime forecaster, optional
        Forecaster to be fitted on trend_ component of the
        STL, by default None. If None, then
        a NaiveForecaster(strategy="drift") is used.
    forecaster_seasonal : sktime forecaster, optional
        Forecaster to be fitted on seasonal_ component of the
        STL, by default None. If None, then
        a NaiveForecaster(strategy="last") is used.
    forecaster_resid : sktime forecaster, optional
        Forecaster to be fitted on resid_ component of the
        STL, by default None. If None, then
        a NaiveForecaster(strategy="mean") is used.

    Attributes
    ----------
    trend_ : pd.Series
        Trend component.
    seasonal_ : pd.Series
        Seasonal component.
    resid_ : pd.Series
        Residuals component.
    forecaster_trend_ : sktime forecaster
        Fitted trend forecaster.
    forecaster_seasonal_ : sktime forecaster
        Fitted seasonal forecaster.
    forecaster_resid_ : sktime forecaster
        Fitted residual forecaster.

    Examples
    --------
    >>> from sktime.datasets import load_airline
    >>> from sktime.forecasting.trend import STLForecaster
    >>> y = load_airline()
    >>> forecaster = STLForecaster(sp=12)  # doctest: +SKIP
    >>> forecaster.fit(y)  # doctest: +SKIP
    STLForecaster(...)
    >>> y_pred = forecaster.predict(fh=[1,2,3])  # doctest: +SKIP

    See Also
    --------
    Deseasonalizer
    Detrender

    References
    ----------
    .. [1] R. B. Cleveland, W. S. Cleveland, J.E. McRae, and I. Terpenning (1990)
       STL: A Seasonal-Trend Decomposition Procedure Based on LOESS.
       Journal of Official Statistics, 6, 3-73.
    .. [2] https://www.statsmodels.org/dev/generated/statsmodels.tsa.seasonal.STL.html
    """

    _tags = {
        "scitype:y": "univariate",  # which y are fine? univariate/multivariate/both
        "ignores-exogeneous-X": False,  # does estimator ignore the exogeneous X?
        "handles-missing-data": False,  # can estimator handle missing data?
        "y_inner_mtype": "pd.Series",  # which types do _fit, _predict, assume for y?
        "X_inner_mtype": "pd.DataFrame",  # which types do _fit, _predict, assume for X?
        "requires-fh-in-fit": False,  # is forecasting horizon already required in fit?
        "python_dependencies": "statsmodels",
    }

    def __init__(
        self,
        sp=2,
        seasonal=7,
        trend=None,
        low_pass=None,
        seasonal_deg=1,
        trend_deg=1,
        low_pass_deg=1,
        robust=False,
        seasonal_jump=1,
        trend_jump=1,
        low_pass_jump=1,
        inner_iter=None,
        outer_iter=None,
        forecaster_trend=None,
        forecaster_seasonal=None,
        forecaster_resid=None,
    ):
        self.sp = sp
        self.seasonal = seasonal
        self.trend = trend
        self.low_pass = low_pass
        self.seasonal_deg = seasonal_deg
        self.trend_deg = trend_deg
        self.low_pass_deg = low_pass_deg
        self.robust = robust
        self.seasonal_jump = seasonal_jump
        self.trend_jump = trend_jump
        self.low_pass_jump = low_pass_jump
        self.inner_iter = inner_iter
        self.outer_iter = outer_iter
        self.forecaster_trend = forecaster_trend
        self.forecaster_seasonal = forecaster_seasonal
        self.forecaster_resid = forecaster_resid
        super(STLForecaster, self).__init__()

    def _fit(self, y, X=None, fh=None):
        """Fit forecaster to training data.

        Parameters
        ----------
        y : pd.Series
            Target time series to which to fit the forecaster.
        fh : int, list, np.array or ForecastingHorizon, optional (default=None)
            The forecasters horizon with the steps ahead to to predict.
        X : pd.DataFrame, optional (default=None)

        Returns
        -------
        self : returns an instance of self.
        """
        from statsmodels.tsa.seasonal import STL as _STL

        from sktime.forecasting.naive import NaiveForecaster

        self._stl = _STL(
            y.values,
            period=self.sp,
            seasonal=self.seasonal,
            trend=self.trend,
            low_pass=self.low_pass,
            seasonal_deg=self.seasonal_deg,
            trend_deg=self.trend_deg,
            low_pass_deg=self.low_pass_deg,
            robust=self.robust,
            seasonal_jump=self.seasonal_jump,
            trend_jump=self.trend_jump,
            low_pass_jump=self.low_pass_jump,
        ).fit(inner_iter=self.inner_iter, outer_iter=self.outer_iter)

        self.seasonal_ = pd.Series(self._stl.seasonal, index=y.index)
        self.resid_ = pd.Series(self._stl.resid, index=y.index)
        self.trend_ = pd.Series(self._stl.trend, index=y.index)

        self.forecaster_seasonal_ = (
            NaiveForecaster(sp=self.sp, strategy="last")
            if self.forecaster_seasonal is None
            else self.forecaster_seasonal.clone()
        )
        # trend forecaster does not need sp
        self.forecaster_trend_ = (
            NaiveForecaster(strategy="drift")
            if self.forecaster_trend is None
            else self.forecaster_trend.clone()
        )
        self.forecaster_resid_ = (
            NaiveForecaster(sp=self.sp, strategy="mean")
            if self.forecaster_resid is None
            else self.forecaster_resid.clone()
        )

        # fitting forecasters to different components
        self.forecaster_seasonal_.fit(y=self.seasonal_, X=X, fh=fh)
        self.forecaster_trend_.fit(y=self.trend_, X=X, fh=fh)
        self.forecaster_resid_.fit(y=self.resid_, X=X, fh=fh)

    def _predict(self, fh, X=None):
        """Forecast time series at future horizon.

        Parameters
        ----------
        fh : int, list, np.array or ForecastingHorizon
            Forecasting horizon
        X : pd.DataFrame, optional (default=None)
                Exogenous time series

        Returns
        -------
        y_pred : pd.Series
            Point predictions
        """
        y_pred_seasonal = self.forecaster_seasonal_.predict(fh=fh, X=X)
        y_pred_trend = self.forecaster_trend_.predict(fh=fh, X=X)
        y_pred_resid = self.forecaster_resid_.predict(fh=fh, X=X)
        y_pred = y_pred_seasonal + y_pred_trend + y_pred_resid
        return y_pred

    def _update(self, y, X=None, update_params=True):
        """Update cutoff value and, optionally, fitted parameters.

        Parameters
        ----------
        y : pd.Series, pd.DataFrame, or np.array
            Target time series to which to fit the forecaster.
        X : pd.DataFrame, optional (default=None)
            Exogeneous data
        update_params : bool, optional (default=True)
            whether model parameters should be updated

        Returns
        -------
        self : reference to self
        """
        from statsmodels.tsa.seasonal import STL as _STL

        self._stl = _STL(
            y.values,
            period=self.sp,
            seasonal=self.seasonal,
            trend=self.trend,
            low_pass=self.low_pass,
            seasonal_deg=self.seasonal_deg,
            trend_deg=self.trend_deg,
            low_pass_deg=self.low_pass_deg,
            robust=self.robust,
            seasonal_jump=self.seasonal_jump,
            trend_jump=self.trend_jump,
            low_pass_jump=self.low_pass_jump,
        ).fit(inner_iter=self.inner_iter, outer_iter=self.outer_iter)

        self.seasonal_ = pd.Series(self._stl.seasonal, index=y.index)
        self.resid_ = pd.Series(self._stl.resid, index=y.index)
        self.trend_ = pd.Series(self._stl.trend, index=y.index)

        self.forecaster_seasonal_.update(
            y=self.seasonal_, X=X, update_params=update_params
        )
        self.forecaster_trend_.update(y=self.trend_, X=X, update_params=update_params)
        self.forecaster_resid_.update(y=self.resid_, X=X, update_params=update_params)
        return self

    @classmethod
    def get_test_params(cls, parameter_set="default"):
        """Return testing parameter settings for the estimator.

        Parameters
        ----------
        parameter_set : str, default="default"
            Name of the set of test parameters to return, for use in tests. If no
            special parameters are defined for a value, will return `"default"` set.

        Returns
        -------
        params : dict or list of dict, default = {}
            Parameters to create testing instances of the class
            Each dict are parameters to construct an "interesting" test instance, i.e.,
            `MyClass(**params)` or `MyClass(**params[i])` creates a valid test instance.
            `create_test_instance` uses the first (or only) dictionary in `params`
        """
        from sktime.forecasting.naive import NaiveForecaster

        params_list = [
            {},
            {
                "sp": 3,
                "seasonal": 7,
                "trend": 5,
                "seasonal_deg": 2,
                "trend_deg": 2,
                "robust": True,
                "seasonal_jump": 2,
                "trend_jump": 2,
                "low_pass_jump": 2,
                "forecaster_trend": NaiveForecaster(strategy="drift"),
                "forecaster_seasonal": NaiveForecaster(sp=3),
                "forecaster_resid": NaiveForecaster(strategy="mean"),
            },
        ]

        return params_list<|MERGE_RESOLUTION|>--- conflicted
+++ resolved
@@ -118,19 +118,12 @@
             Point predictions for the forecast
         """
         # use relative fh as time index to predict
-<<<<<<< HEAD
-        fh = self.fh.to_absolute_int(self._y.index[0], self.cutoff)
-        X_pred = fh.to_numpy().reshape(-1, 1)
-        y_pred_sklearn = self.regressor_.predict(X_pred)
+        fh = self.fh.to_absolute(self.cutoff)
+        X_sklearn = _get_X_numpy_int_from_pandas(fh.to_pandas())
+        y_pred_sklearn = self.regressor_.predict(X_sklearn)
         y_pred = pd.Series(y_pred_sklearn, index=self.fh.to_absolute(self.cutoff))
         y_pred.name = self._y.name
         return y_pred
-=======
-        fh = self.fh.to_absolute(self.cutoff)
-        X_sklearn = _get_X_numpy_int_from_pandas(fh.to_pandas())
-        y_pred = self.regressor_.predict(X_sklearn)
-        return pd.Series(y_pred, index=self.fh.to_absolute(self.cutoff))
->>>>>>> d1cb9e18
 
     @classmethod
     def get_test_params(cls, parameter_set="default"):
@@ -273,19 +266,12 @@
             Point predictions for the forecast
         """
         # use relative fh as time index to predict
-<<<<<<< HEAD
-        fh = self.fh.to_absolute_int(self._y.index[0], self.cutoff)
-        X_pred = fh.to_numpy().reshape(-1, 1)
-        y_pred_sklearn = self.regressor_.predict(X_pred)
+        fh = self.fh.to_absolute(self.cutoff)
+        X_sklearn = _get_X_numpy_int_from_pandas(fh.to_pandas())
+        y_pred_sklearn = self.regressor_.predict(X_sklearn)
         y_pred = pd.Series(y_pred_sklearn, index=self.fh.to_absolute(self.cutoff))
         y_pred.name = self._y.name
         return y_pred
-=======
-        fh = self.fh.to_absolute(self.cutoff)
-        X_sklearn = _get_X_numpy_int_from_pandas(fh.to_pandas())
-        y_pred = self.regressor_.predict(X_sklearn)
-        return pd.Series(y_pred, index=self.fh.to_absolute(self.cutoff))
->>>>>>> d1cb9e18
 
     @classmethod
     def get_test_params(cls, parameter_set="default"):
