# -*- coding: utf-8 -*-
<<<<<<< HEAD
# !/usr/bin/env python3 -u
# copyright: sktime developers, BSD-3-Clause License (see LICENSE file)
"""Implements trend based forecaster."""
=======
"""copyright: sktime developers, BSD-3-Clause License (see LICENSE file)."""
>>>>>>> 6ee3a7a9

__author__ = ["Anthony Jancso", "mloning"]
__all__ = ["TrendForecaster", "PolynomialTrendForecaster"]

import numpy as np
import pandas as pd
from sklearn.linear_model import LinearRegression
from sklearn.pipeline import make_pipeline
from sklearn.preprocessing import PolynomialFeatures

from sklearn.base import clone
from sktime.forecasting.base import BaseForecaster
from sktime.forecasting.base._base import DEFAULT_ALPHA
from sktime.utils.datetime import _get_duration


<<<<<<< HEAD
=======
class TrendForecaster(BaseForecaster):
    """Forecast time series data.

    Default settings train a linear regression model.

    Parameters
    ----------
    regressor : estimator object, optional (default = None)
        Define the regression model type. If not set, will default to
         sklearn.linear_model.LinearRegression

    Example
    ----------
    >>> from sktime.datasets import load_airline
    >>> from sktime.forecasting.trend import TrendForecaster
    >>> y = load_airline()
    >>> forecaster = TrendForecaster()
    >>> forecaster.fit(y)
    TrendForecaster(...)
    >>> y_pred = forecaster.predict(fh=[1,2,3])
    """

    _tags = {
        "univariate-only": False,
        "requires-fh-in-fit": False,
        "handles-missing-data": False,
    }

    def __init__(self, regressor=None):
        # for default regressor, set fit_intercept=True
        self.regressor = regressor
        super(TrendForecaster, self).__init__()

    def _fit(self, y, X=None, fh=None):
        """Fit to training data.

        Parameters
        ----------
        y : pd.Series
            Target time series with which to fit the forecaster.
        X : pd.DataFrame, optional (default=None)
            Exogenous variables are ignored
        fh : int, list or np.array, optional (default=None)
            The forecasters horizon with the steps ahead to to predict.

        Returns
        -------
        self : returns an instance of self.
        """
        self.regressor_ = self.regressor or LinearRegression(fit_intercept=True)

        # create a clone of self.regressor
        self.regressor_ = clone(self.regressor_)

        # transform data
        X = y.index.astype("int").to_numpy().reshape(-1, 1)

        # fit regressor
        self.regressor_.fit(X, y)
        return self

    def _predict(self, fh=None, X=None, return_pred_int=False, alpha=DEFAULT_ALPHA):
        """Make forecasts for the given forecast horizon.

        Parameters
        ----------
        fh : int, list or np.array
            The forecast horizon with the steps ahead to predict
        X : pd.DataFrame, optional (default=None)
            Exogenous variables (ignored)
        return_pred_int : bool, optional (default=False)
            Return the prediction intervals for the forecast.
        alpha : float or list, optional (default=0.95)
            If alpha is iterable, multiple intervals will be calculated.

        Returns
        -------
        y_pred : pd.Series
            Point predictions for the forecast
        y_pred_int : pd.DataFrame
            Prediction intervals for the forecast
        """
        if return_pred_int or X is not None:
            raise NotImplementedError()

        # use relative fh as time index to predict
        fh = self.fh.to_absolute_int(self._y.index[0], self.cutoff)
        X_pred = fh.to_numpy().reshape(-1, 1)
        y_pred = self.regressor_.predict(X_pred)
        return pd.Series(y_pred, index=self.fh.to_absolute(self.cutoff))


>>>>>>> 6ee3a7a9
class PolynomialTrendForecaster(BaseForecaster):
    """Forecast time series data with a polynomial trend.

    Default settings train a linear regression model with a 1st degree
    polynomial transformation of the feature.

    Parameters
    ----------
    regressor : estimator object, optional (default = None)
        Define the regression model type. If not set, will default to
         sklearn.linear_model.LinearRegression
    degree : int, optional (default = 1)
        Degree of polynomial function
    with_intercept : bool, optional (default=True)
        If true, then include a feature in which all polynomial powers are
        zero. (i.e. a column of ones, acts as an intercept term in a linear
        model)

    Examples
    --------
    >>> from sktime.datasets import load_airline
    >>> from sktime.forecasting.trend import PolynomialTrendForecaster
    >>> y = load_airline()
    >>> forecaster = PolynomialTrendForecaster(degree=1)
    >>> forecaster.fit(y)
    PolynomialTrendForecaster(...)
    >>> y_pred = forecaster.predict(fh=[1,2,3])
    """

    _tags = {
        "univariate-only": True,
        "requires-fh-in-fit": False,
        "handles-missing-data": False,
    }

    def __init__(self, regressor=None, degree=1, with_intercept=True):
        self.regressor = regressor
        self.degree = degree
        self.with_intercept = with_intercept
        self.regressor_ = self.regressor
        super(PolynomialTrendForecaster, self).__init__()

    def _fit(self, y, X=None, fh=None):
        """Fit to training data.

        Parameters
        ----------
        y : pd.Series
            Target time series with which to fit the forecaster.
        X : pd.DataFrame, optional (default=None)
            Exogenous variables are ignored
        fh : int, list or np.array, optional (default=None)
            The forecasters horizon with the steps ahead to to predict.

        Returns
        -------
        self : returns an instance of self.
        """
        # for default regressor, set fit_intercept=False as we generate a
        # dummy variable in polynomial features
        if self.regressor is None:
            regressor = LinearRegression(fit_intercept=False)
        else:
            regressor = self.regressor

        # make pipeline with polynomial features
        self.regressor_ = make_pipeline(
            PolynomialFeatures(degree=self.degree, include_bias=self.with_intercept),
            regressor,
        )

        # transform data
        n_timepoints = _get_duration(self._y.index, coerce_to_int=True) + 1
        X = np.arange(n_timepoints).reshape(-1, 1)

        # fit regressor
        self.regressor_.fit(X, y)
        return self

    def _predict(self, fh=None, X=None, return_pred_int=False, alpha=DEFAULT_ALPHA):
        """Make forecasts for the given forecast horizon.

        Parameters
        ----------
        fh : int, list or np.array
            The forecast horizon with the steps ahead to predict
        X : pd.DataFrame, optional (default=None)
            Exogenous variables (ignored)
        return_pred_int : bool, optional (default=False)
            Return the prediction intervals for the forecast.
        alpha : float or list, optional (default=0.95)
            If alpha is iterable, multiple intervals will be calculated.

        Returns
        -------
        y_pred : pd.Series
            Point predictions for the forecast
        y_pred_int : pd.DataFrame
            Prediction intervals for the forecast
        """
        if return_pred_int or X is not None:
            raise NotImplementedError()

        # use relative fh as time index to predict
        fh = self.fh.to_absolute_int(self._y.index[0], self.cutoff)
        X_pred = fh.to_numpy().reshape(-1, 1)
        y_pred = self.regressor_.predict(X_pred)
        return pd.Series(y_pred, index=self.fh.to_absolute(self.cutoff))<|MERGE_RESOLUTION|>--- conflicted
+++ resolved
@@ -1,11 +1,7 @@
 # -*- coding: utf-8 -*-
-<<<<<<< HEAD
 # !/usr/bin/env python3 -u
 # copyright: sktime developers, BSD-3-Clause License (see LICENSE file)
 """Implements trend based forecaster."""
-=======
-"""copyright: sktime developers, BSD-3-Clause License (see LICENSE file)."""
->>>>>>> 6ee3a7a9
 
 __author__ = ["Anthony Jancso", "mloning"]
 __all__ = ["TrendForecaster", "PolynomialTrendForecaster"]
@@ -22,8 +18,6 @@
 from sktime.utils.datetime import _get_duration
 
 
-<<<<<<< HEAD
-=======
 class TrendForecaster(BaseForecaster):
     """Forecast time series data.
 
@@ -116,7 +110,6 @@
         return pd.Series(y_pred, index=self.fh.to_absolute(self.cutoff))
 
 
->>>>>>> 6ee3a7a9
 class PolynomialTrendForecaster(BaseForecaster):
     """Forecast time series data with a polynomial trend.
 
