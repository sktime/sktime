# copyright: sktime developers, BSD-3-Clause License (see LICENSE file)
"""Implementation of TinyTimeMixer for forecasting."""

__author__ = ["ajati", "wgifford", "vijaye12", "geetu040"]
# ajati, wgifford, vijaye12 for ibm-granite code

import numpy as np
import pandas as pd
from skbase.utils.dependencies import _check_soft_dependencies
from skbase.utils.stdout_mute import StdoutMute

from sktime.forecasting.base import ForecastingHorizon, _BaseGlobalForecaster
from sktime.split import temporal_train_test_split
from sktime.utils.warnings import warn

if _check_soft_dependencies("torch", severity="none"):
    from torch.utils.data import Dataset
else:

    class Dataset:
        """Dummy class if torch is unavailable."""


class TinyTimeMixerForecaster(_BaseGlobalForecaster):
    """
    TinyTimeMixer Forecaster for Zero-Shot Forecasting of Multivariate Time Series.

    Wrapping implementation in [1]_ of method proposed in [2]_. See [3]_
    for tutorial by creators.

    TinyTimeMixer (TTM) are compact pre-trained models for Time-Series Forecasting,
    open-sourced by IBM Research. With less than 1 Million parameters, TTM introduces
    the notion of the first-ever "tiny" pre-trained models for Time-Series Forecasting.

    **Fit Strategies: Full, Minimal, and Zero-shot**

    This model supports three fit strategies: *zero-shot* for direct predictions without
    training, *minimal* fine-tuning for lightweight adaptation to new data, and *full*
    fine-tuning for comprehensive model training. The selected strategy is determined
    by the model's fit_strategy parameter

    **Initialization Process**:

    1. **Model Path**: The ``model_path`` parameter points to a local folder or
       huggingface repo that contains both *configuration files*
       and *pretrained weights*.

    2. **Default Configuration**: The model loads its default configuration from the
       *configuration files*.

    3. **Custom Configuration**: Users can provide a custom configuration via the
       ``config`` parameter during model initialization.

    4. **Configuration Override**: If custom configuration is provided,
       it overrides the default configuration.

    5. **Forecasting Horizon**: If the forecasting horizon (``fh``) specified during
       ``fit`` exceeds the default ``config.prediction_length``,
       the configuration is updated to reflect ``max(fh)``.

    6. **Model Architecture**: The final configuration is used to construct the
       *model architecture*.

    7. **Pretrained Weights**: *pretrained weights* are loaded from the ``model_path``,
       these weights are then aligned and loaded into the *model architecture*.

    8. **Weight Alignment**: However sometimes, *pretrained weights* do not align with
       the *model architecture*, because the config was changed which created a
       *model architecture* of different size than the default one.
       This causes some of the weights in *model architecture* to be reinitialized
       randomly instead of using the pre-trained weights.

    **Training Strategies**:

    - **Zero-shot Forecasting**: When all the *pre-trained weights* are correctly
      aligned with the *model architecture*, fine-tuing part is bypassed and
      the model preforms zero-short forecasting.

    - **Minimal Fine-tuning**: When not all the *pre-trained weights* are correctly
      aligned with the *model architecture*, rather some weights are re-initialized,
      these re-initialized weights are fine-tuned on the provided data.

    - **Full Fine-tuning**:  The model is *fully fine-tuned* on new data, updating *all
      parameters*. This approach offers maximum adaptation to the dataset but requires
      more computational resources.

    **Exogenous Variables Support**

    TTM supports exogenous variables (external factors) that can improve
    forecasting accuracy. The model accepts exogenous variables that are
    known for both the historical period and the future forecasting horizon.

    When using exogenous variables:
    - The X parameter should contain exogenous data covering both
      past and future periods
    - Exogenous variables must have the same index structure as the target series
    - For prediction, exogenous data must extend into the forecasting horizon

    Parameters
    ----------
    model_path : str, default="ibm/TTM"
        Path to the Huggingface model to use for forecasting.
        This can be either:

        - The name of a Huggingface repository (e.g., "ibm/TTM")

        - A local path to a folder containing model files in a format supported
          by transformers. In this case, ensure that the directory contains all
          necessary files (e.g., configuration, tokenizer, and model weights).

        - If this parameter is *None*, fit_strategy should be *full* to allow
          full fine tuning of the model loaded from pretrained/provided config,
          else ValueError is raised.

    revision: str, default="main"
        Revision of the model to use:

        - "main": For loading model with context_length of 512
          and prediction_length of 96.

        - "1024_96_v1": For loading model with context_length of 1024
          and prediction_length of 96.

        This param becomes irrelevant when model_path is None

    validation_split : float, default=0.2
        Fraction of the data to use for validation

    config : dict, default={}
        Configuration to use for the model. See the ``transformers``
        documentation for details.

    training_args : dict, default={}
        Training arguments to use for the model. See ``transformers.TrainingArguments``
        for details.
        Note that the ``output_dir`` argument is required.

    compute_metrics : list, default=None
        List of metrics to compute during training. See ``transformers.Trainer``
        for details.

    callbacks : list, default=[]
        List of callbacks to use during training. See ``transformers.Trainer``

    broadcasting : bool, default=False
        if True, multiindex data input will be broadcasted to single series.
        For each single series, one copy of this forecaster will try to
        fit and predict on it. The broadcasting is happening inside automatically,
        from the outerside api perspective, the input and output are the same,
        only one multiindex output from ``predict``.

    use_source_package : bool, default=False
        If True, the model and configuration will be loaded directly from the source
        package ``tsfm_public.models.tinytimemixer``. This is useful if you
        want to bypass the local version of the package or when working in an
        environment where the latest updates from the source package are needed.
        If False, the model and configuration will be loaded from the local
        version of package maintained in sktime because of model's unavailability
        on pypi.
        To install the source package, follow the instructions here [4]_.

    fit_strategy : str, default="minimal"
        Strategy to use for fitting (fine-tuning) the model. This can be one of
        the following:
        - "zero-shot": Uses pre-trained model as it is. If model path is *None*
          with this strategy, ValueError is raised.
        - "minimal": Fine-tunes only a small subset of the model parameters,
          allowing for quick adaptation with limited computational resources.
          If model path is *None* with this strategy, ValueError is raised.
        - "full": Fine-tunes all model parameters, which may result in better
          performance but requires more computational power and time. Allows
          model path to be *None*.

    References
    ----------
    .. [1] https://github.com/ibm-granite/granite-tsfm/tree/main/tsfm_public/models/tinytimemixer
    .. [2] Ekambaram, V., Jati, A., Dayama, P., Mukherjee, S.,
           Nguyen, N.H., Gifford, W.M., Reddy, C. and Kalagnanam, J., 2024.
           Tiny Time Mixers (TTMs): Fast Pre-trained Models for Enhanced
           Zero/Few-Shot Forecasting of Multivariate Time Series. CoRR.
    .. [3] https://github.com/ibm-granite/granite-tsfm/blob/main/notebooks/tutorial/ttm_tutorial.ipynb
    .. [4] https://github.com/ibm-granite/granite-tsfm/tree/ttm

    Examples
    --------
    >>> from sktime.forecasting.ttm import TinyTimeMixerForecaster
    >>> from sktime.datasets import load_airline
    >>> y = load_airline()
    >>> forecaster = TinyTimeMixerForecaster()
    >>> # performs zero-shot forecasting, as default config (unchanged) is used
    >>> forecaster.fit(y, fh=[1, 2, 3])
    TinyTimeMixerForecaster(...)
    >>> y_pred = forecaster.predict()

    >>> from sktime.forecasting.ttm import TinyTimeMixerForecaster
    >>> from sktime.datasets import load_tecator
    >>>
    >>> # load multi-index dataset
    >>> y = load_tecator(
    ...     return_type="pd-multiindex",
    ...     return_X_y=False
    ... )
    >>> y.drop(['class_val'], axis=1, inplace=True)
    >>>
    >>> # global forecasting on multi-index dataset
    >>> forecaster = TinyTimeMixerForecaster(
    ...     model_path=None,
    ...     fit_strategy="full",
    ...     config={
    ...             "context_length": 8,
    ...             "prediction_length": 2
    ...     },
    ...     training_args={
    ...         "num_train_epochs": 1,
    ...         "output_dir": "test_output",
    ...         "per_device_train_batch_size": 32,
    ...     },
    ... )
    >>>
    >>> # model initialized with random weights due to None model_path
    >>> # and trained with the full strategy.
    >>> forecaster.fit(y, fh=[1, 2, 3])
    TinyTimeMixerForecaster(...)
    >>> y_pred = forecaster.predict()

    Example with exogenous variables:

    >>> from sktime.forecasting.ttm import TinyTimeMixerForecaster
    >>> from sktime.datasets import load_longley
    >>> from sktime.split import temporal_train_test_split
    >>> y, X = load_longley()
    >>> y_train, _, X_train, X_future = temporal_train_test_split(y, X, test_size=2)
    >>>
    >>> # Initialize forecaster
    >>> forecaster = TinyTimeMixerForecaster(
    ...     model_path=None,
    ...     fit_strategy="full",
    ...     config={
    ...         "context_length": 8,
    ...         "prediction_length": 2
    ...     },
    ...     training_args={
    ...         "max_steps": 10,
    ...         "output_dir": "test_output",
    ...         "per_device_train_batch_size": 4,
    ...         "report_to": "none",
    ...     },
    ... )
    >>>
    >>> # Fit with exogenous variables
    >>> forecaster.fit(y_train, X=X_train, fh=[1, 2])
    TinyTimeMixerForecaster(...)
    >>>
    >>> # Predict with exogenous variables
    >>> y_pred = forecaster.predict(X=X_future)
    """

    _tags = {
        # packaging info
        # --------------
        "authors": ["ajati", "wgifford", "vijaye12", "geetu040"],
        # ajati, wgifford, vijaye12 for ibm-granite code
        "maintainers": ["geetu040"],
        "python_dependencies": ["transformers", "torch", "accelerate>=0.26.0"],
        # estimator type
        # --------------
        "X_inner_mtype": [
            "pd.DataFrame",
            "pd-multiindex",
            "pd_multiindex_hier",
        ],
        "y_inner_mtype": [
            "pd.DataFrame",
            "pd-multiindex",
            "pd_multiindex_hier",
        ],
        "scitype:y": "both",
<<<<<<< HEAD
        "capability:exogenous": False,
=======
        "ignores-exogeneous-X": False,
>>>>>>> 6432e0ef
        "requires-fh-in-fit": True,
        "X-y-must-have-same-index": True,
        "enforce_index_type": None,
        "capability:missing_values": False,
        "capability:insample": False,
        "capability:pred_int": False,
        "capability:pred_int:insample": False,
        "capability:global_forecasting": True,
        # testing configuration
        # ---------------------
        "tests:vm": True,
        "tests:libs": ["sktime.libs.granite_ttm"],
    }

    def __init__(
        self,
        model_path="ibm/TTM",
        revision="main",
        validation_split=0.2,
        config=None,
        training_args=None,
        compute_metrics=None,
        callbacks=None,
        broadcasting=False,
        use_source_package=False,
        fit_strategy="minimal",
    ):
        super().__init__()
        self.model_path = model_path
        self.revision = revision
        self.config = config
        self._config = config if config is not None else {}
        self.training_args = training_args
        self._training_args = training_args if training_args is not None else {}
        self.validation_split = validation_split
        self.compute_metrics = compute_metrics
        self.callbacks = callbacks
        self.broadcasting = broadcasting
        self.use_source_package = use_source_package
        self.fit_strategy = fit_strategy

        if self.broadcasting:
            self.set_tags(
                **{
                    "y_inner_mtype": "pd.DataFrame",
                    "X_inner_mtype": "pd.DataFrame",
                    "capability:global_forecasting": False,
                }
            )

    def _fit(self, y, X, fh):
        """Fit forecaster to training data.

        private _fit containing the core logic, called from fit

        Writes to self:
            Sets fitted model attributes ending in "_".

        Parameters
        ----------
        y : sktime time series object
            guaranteed to be of an mtype in self.get_tag("y_inner_mtype")
            Time series to which to fit the forecaster.
            if self.get_tag("scitype:y")=="univariate":
                guaranteed to have a single column/variable
            if self.get_tag("scitype:y")=="multivariate":
                guaranteed to have 2 or more columns
            if self.get_tag("scitype:y")=="both": no restrictions apply
        fh : guaranteed to be ForecastingHorizon or None, optional (default=None)
            The forecasting horizon with the steps ahead to to predict.
            Required (non-optional) here if self.get_tag("requires-fh-in-fit")==True
            Otherwise, if not passed in _fit, guaranteed to be passed in _predict
        X :  sktime time series object, optional (default=None)
            guaranteed to be of an mtype in self.get_tag("X_inner_mtype")
            Exogeneous time series to fit to.

        Returns
        -------
        self : reference to self
        """
        from transformers import Trainer, TrainingArguments

        if self.use_source_package:
            from tsfm_public.models.tinytimemixer import (
                TinyTimeMixerConfig,
                TinyTimeMixerForPrediction,
            )
        elif _check_soft_dependencies("torch", severity="error"):
            from sktime.libs.granite_ttm import (
                TinyTimeMixerConfig,
                TinyTimeMixerForPrediction,
            )

        # Initialize to self.config, then adjust accordingly
        config = self.config
        if self.model_path is None:
            if self.fit_strategy != "full":
                raise ValueError(
                    "Invalid configuration: 'model_path' is set to None."
                    "This requires 'fit_strategy' to be 'full'."
                    "Please set 'fit_strategy' to 'full' or provide a valid model path."
                )
            # Load tinytimemixer config
            config = TinyTimeMixerConfig()
            # call to initialize attributes like num_patchess
            config.check_and_init_preprocessing()
        else:
            # Get the pretrained model Configuration
            config = TinyTimeMixerConfig.from_pretrained(
                self.model_path,
                revision=self.revision,
            )

        # Update config with user provided config
        _config = config.to_dict()
        _config.update(self._config)

        # validate patches in configuration
        # context_length / num_patches == patch_length == patch_stride
        # if this condition is not satisfied in the configuration
        # this error is raised in forward pass of the model
        # RuntimeError: mat1 and mat2 shapes cannot be multiplied (384x4 and 32x64)
        context_length = _config.get("context_length")
        num_patches = _config.get("num_patches")
        patch_length = _config.get("patch_length")
        patch_stride = _config.get("patch_stride")
        patch_size = context_length / num_patches
        if patch_size != patch_length or patch_size != patch_stride:
            # update the config here
            patch_size = max(1, int(patch_size))
            _config["patch_length"] = patch_size
            _config["patch_stride"] = patch_size
            _config["num_patches"] = _config["context_length"] // patch_size

            msg = (
                "Invalid configuration detected. "
                "The provided values do not satisfy the required condition:\n"
                "context_length / num_patches == patch_length == patch_stride\n"
                "Provided configuration:\n"
                f"- context_length: {context_length}\n"
                f"- num_patches: {num_patches}\n"
                f"- patch_length: {patch_length}\n"
                f"- patch_stride: {patch_stride}\n"
                "Configuration has been automatically updated to:\n"
                f"- context_length: {context_length}\n"
                f"- num_patches: {_config['num_patches']}\n"
                f"- patch_length: {_config['patch_length']}\n"
                f"- patch_stride: {_config['patch_stride']}"
            )
            warn(msg)

        if fh is not None:
            _config["prediction_length"] = max(
                *(fh.to_relative(self._cutoff)._values),
                _config["prediction_length"],
            )

        config = config.from_dict(_config)

        if self.model_path is not None:
            # Load the the pretrained model with updated config
            self.model, info = TinyTimeMixerForPrediction.from_pretrained(
                self.model_path,
                revision=self.revision,
                config=config,
                output_loading_info=True,
                ignore_mismatched_sizes=True,
            )
        else:
            # Initialize model with default config
            self.model = TinyTimeMixerForPrediction(config=config)

        if self.fit_strategy == "zero-shot":
            if len(info["mismatched_keys"]) > 0:
                raise ValueError(
                    "Fit strategy is 'zero-shot', but the model weights in the"
                    "configuration are mismatched compared to the pretrained model."
                    "Please ensure they match."
                )
            return
        elif self.fit_strategy == "minimal":
            if len(info["mismatched_keys"]) == 0:
                return  # No need to fit
            # Freeze all loaded parameters
            for param in self.model.parameters():
                param.requires_grad = False

            # Adjust requires_grad property of model weights based on info
            for key in info["mismatched_keys"]:
                _model = self.model
                for attr_name in key.split(".")[:-1]:
                    _model = getattr(_model, attr_name)
                _model.weight.requires_grad = True
        elif self.fit_strategy == "full":
            for param in self.model.parameters():
                param.requires_grad = True
        else:
            raise ValueError("Unknown fit strategy")

        if self.validation_split is not None:
            y_train, y_eval = temporal_train_test_split(
                y, test_size=self.validation_split
            )
            # Handle exogenous variables split if provided
            X_train, X_eval = None, None
            if X is not None:
                X_train, X_eval = temporal_train_test_split(
                    X, test_size=self.validation_split
                )
        else:
            y_train = y
            y_eval = None
            X_train = X
            X_eval = None

        train = PyTorchDataset(
            y=y_train,
            context_length=config.context_length,
            prediction_length=config.prediction_length,
            X=X_train,
        )

        eval = None
        if self.validation_split is not None:
            eval = PyTorchDataset(
                y=y_eval,
                context_length=config.context_length,
                prediction_length=config.prediction_length,
                X=X_eval,
            )

        # Get Training Configuration
        training_args = TrainingArguments(**self._training_args)

        # Get the Trainer
        trainer = Trainer(
            model=self.model,
            args=training_args,
            train_dataset=train,
            eval_dataset=eval,
            compute_metrics=self.compute_metrics,
            callbacks=self.callbacks,
        )

        with StdoutMute() as _:
            trainer.train()

        # Get the model
        self.model = trainer.model

    def _predict(self, fh, X, y=None):
        """Forecast time series at future horizon.

        private _predict containing the core logic, called from predict

        State required:
            Requires state to be "fitted".

        Accesses in self:
            Fitted model attributes ending in "_"
            self.cutoff

        Parameters
        ----------
        fh : guaranteed to be ForecastingHorizon or None, optional (default=None)
            The forecasting horizon with the steps ahead to to predict.
            If not passed in _fit, guaranteed to be passed here
        X : sktime time series object, optional (default=None)
            guaranteed to be of an mtype in self.get_tag("X_inner_mtype")
            Exogeneous time series for the forecast

        Returns
        -------
        y_pred : sktime time series object
            should be of the same type as seen in _fit, as in "y_inner_mtype" tag
            Point predictions
        """
        import torch

        if fh is None:
            fh = self.fh
        fh = fh.to_relative(self.cutoff)

        _y = y if self._global_forecasting else self._y

        # multi-index conversion goes here
        if isinstance(_y.index, pd.MultiIndex):
            hist = _frame2numpy(_y)
        else:
            hist = np.expand_dims(_y.values, axis=0)

        # hist.shape: (batch_size, n_timestamps, n_cols)

        # truncate or pad to match sequence length
        past_values, observed_mask = _pad_truncate(
            hist, self.model.config.context_length
        )

        past_values = (
            torch.tensor(past_values).to(self.model.dtype).to(self.model.device)
        )
        observed_mask = (
            torch.tensor(observed_mask).to(self.model.dtype).to(self.model.device)
        )

        # Handle exogenous variables if provided
        future_values = None
        if X is not None:
            # Process exogenous variables for prediction
            if isinstance(X.index, pd.MultiIndex):
                exog_data = _frame2numpy(X)
            else:
                exog_data = np.expand_dims(X.values, axis=0)

            # Extract future exogenous values for the prediction horizon
            # X should contain future values that cover the prediction horizon
            prediction_length = self.model.config.prediction_length
            context_length = self.model.config.context_length

            # Get the last context_length + prediction_length values from exog_data
            if exog_data.shape[1] >= context_length + prediction_length:
                # Take the last prediction_length values as future exogenous
                future_exog = exog_data[:, -prediction_length:, :]
                future_values = (
                    torch.tensor(future_exog).to(self.model.dtype).to(self.model.device)
                )

        self.model.eval()
        outputs = self.model(
            past_values=past_values,
            observed_mask=observed_mask,
            future_values=future_values,
        )
        pred = outputs.prediction_outputs.detach().cpu().numpy()

        # converting pred datatype

        if isinstance(_y.index, pd.MultiIndex):
            ins = np.array(
                list(np.unique(_y.index.droplevel(-1)).repeat(pred.shape[1]))
            )
            ins = [ins[..., i] for i in range(ins.shape[-1])] if ins.ndim > 1 else [ins]

            idx = (
                ForecastingHorizon(range(1, pred.shape[1] + 1), freq=self.fh.freq)
                .to_absolute(self._cutoff)
                ._values.tolist()
                * pred.shape[0]
            )
            index = pd.MultiIndex.from_arrays(
                ins + [idx],
                names=_y.index.names,
            )
        else:
            index = (
                ForecastingHorizon(range(1, pred.shape[1] + 1))
                .to_absolute(self._cutoff)
                ._values
            )

        pred = pd.DataFrame(
            # batch_size * num_timestams, n_cols
            pred.reshape(-1, pred.shape[-1]),
            index=index,
            columns=_y.columns,
        )

        absolute_horizons = fh.to_absolute_index(self.cutoff)
        dateindex = pred.index.get_level_values(-1).map(
            lambda x: x in absolute_horizons
        )
        pred = pred.loc[dateindex]
        pred.index.names = _y.index.names

        return pred

    @classmethod
    def get_test_params(cls, parameter_set="default"):
        """Return testing parameter settings for the estimator.

        Parameters
        ----------
        parameter_set : str, default="default"
            Name of the set of test parameters to return, for use in tests. If no
            special parameters are defined for a value, will return `"default"` set.
            There are currently no reserved values for forecasters.

        Returns
        -------
        params : dict or list of dict, default = {}
            Parameters to create testing instances of the class
            Each dict are parameters to construct an "interesting" test instance, i.e.,
            `MyClass(**params)` or `MyClass(**params[i])` creates a valid test instance.
            `create_test_instance` uses the first (or only) dictionary in `params`
        """
        test_params = [
            {
                "training_args": {
                    "max_steps": 5,
                    "output_dir": "test_output",
                    "per_device_train_batch_size": 4,
                    "report_to": "none",
                },
            },
            {
                "model_path": "ibm/TTM",
                "revision": "main",
                "config": {
                    "context_length": 3,
                    "prediction_length": 2,
                },
                "validation_split": 0.2,
                "training_args": {
                    "max_steps": 5,
                    "output_dir": "test_output",
                    "per_device_train_batch_size": 4,
                    "report_to": "none",
                },
            },
        ]
        params_broadcasting = [dict(p, **{"broadcasting": True}) for p in test_params]
        test_params.extend(params_broadcasting)
        return test_params


def _pad_truncate(data, seq_len, pad_value=0):
    """
    Pad or truncate a numpy array.

    Parameters
    ----------
    - data: numpy array of shape (batch_size, original_seq_len, n_dims)
    - seq_len: sequence length to pad or truncate to
    - pad_value: value to use for padding

    Returns
    -------
    - padded_data: array padded or truncated to (batch_size, seq_len, n_dims)
    - mask: mask indicating padded elements (1 for existing; 0 for missing)
    """
    batch_size, original_seq_len, n_dims = data.shape

    # Truncate or pad each sequence in data
    if original_seq_len > seq_len:
        truncated_data = data[:, -seq_len:, :]
        mask = np.ones_like(truncated_data)
    else:
        truncated_data = np.pad(
            data,
            ((0, 0), (seq_len - original_seq_len, 0), (0, 0)),
            mode="constant",
            constant_values=pad_value,
        )
        mask = np.zeros_like(truncated_data)
        mask[:, -original_seq_len:, :] = 1

    return truncated_data, mask


def _same_index(data):
    data = data.groupby(level=list(range(len(data.index.levels) - 1))).apply(
        lambda x: x.index.get_level_values(-1)
    )
    assert data.map(lambda x: x.equals(data.iloc[0])).all(), (
        "All series must has the same index"
    )
    return data.iloc[0], len(data.iloc[0])


def _frame2numpy(data):
    idx, length = _same_index(data)
    arr = np.array(data.values, dtype=np.float32).reshape(
        (-1, length, len(data.columns))
    )
    return arr


class PyTorchDataset(Dataset):
    """Dataset for use in sktime deep learning forecasters."""

    def __init__(self, y, context_length, prediction_length, X=None):
        """
        Initialize the dataset.

        Parameters
        ----------
        y : ndarray
            The time series data, shape (n_sequences, n_timestamps, n_dims)
        context_length : int
            The length of the past values
        prediction_length : int
            The length of the future values
        X : ndarray, optional (default=None)
            Exogenous variables, shape (n_sequences, n_timestamps, n_exog_dims)
            Should cover both past and future values for the entire time range
        """
        self.context_length = context_length
        self.prediction_length = prediction_length

        # multi-index conversion for y
        if isinstance(y.index, pd.MultiIndex):
            self.y = _frame2numpy(y)
        else:
            self.y = np.expand_dims(y.values, axis=0)

        # Handle exogenous variables
        self.X = None
        if X is not None:
            if isinstance(X.index, pd.MultiIndex):
                self.X = _frame2numpy(X)
            else:
                self.X = np.expand_dims(X.values, axis=0)

        self.n_sequences, self.n_timestamps, _ = self.y.shape
        self.single_length = max(
            1, (self.n_timestamps - self.context_length - self.prediction_length + 1)
        )

    def __len__(self):
        """Return the length of the dataset."""
        # Calculate the number of samples that can be created from each sequence
        return self.single_length * self.n_sequences

    def __getitem__(self, i):
        """Return data point."""
        from torch import tensor

        m = i % self.single_length
        n = i // self.single_length

        # Handle edge case where data is shorter than context + prediction length
        if self.n_timestamps < self.context_length + self.prediction_length:
            # Use all available data for past values and pad if necessary
            available_context = min(
                self.context_length, self.n_timestamps - self.prediction_length
            )
            available_context = max(1, available_context)

            past_values = self.y[n, :available_context, :]
            # Pad if context is shorter than required
            if past_values.shape[0] < self.context_length:
                padding_needed = self.context_length - past_values.shape[0]
                past_values = np.pad(
                    past_values,
                    ((padding_needed, 0), (0, 0)),
                    mode="constant",
                    constant_values=0,
                )

            # For future values, take the last available data points
            future_start = max(0, self.n_timestamps - self.prediction_length)
            future_values = self.y[
                n, future_start : future_start + self.prediction_length, :
            ]

            # Pad future values if needed
            if future_values.shape[0] < self.prediction_length:
                padding_needed = self.prediction_length - future_values.shape[0]
                future_values = np.pad(
                    future_values,
                    ((0, padding_needed), (0, 0)),
                    mode="constant",
                    constant_values=0,
                )
        else:
            past_values = self.y[n, m : m + self.context_length, :]
            future_values = self.y[
                n,
                m + self.context_length : m
                + self.context_length
                + self.prediction_length,
                :,
            ]

        observed_mask = np.ones_like(past_values)

        result = {
            "past_values": tensor(past_values).float(),
            "observed_mask": tensor(observed_mask).float(),
            "future_values": tensor(future_values).float(),
        }

        # Add exogenous variables if available
        if self.X is not None:
            if self.n_timestamps < self.context_length + self.prediction_length:
                # Handle short sequences for exogenous variables
                available_context = min(
                    self.context_length, self.n_timestamps - self.prediction_length
                )
                available_context = max(1, available_context)

                past_exog = self.X[n, :available_context, :]
                if past_exog.shape[0] < self.context_length:
                    padding_needed = self.context_length - past_exog.shape[0]
                    past_exog = np.pad(
                        past_exog,
                        ((padding_needed, 0), (0, 0)),
                        mode="constant",
                        constant_values=0,
                    )

                future_start = max(0, self.n_timestamps - self.prediction_length)
                future_exog = self.X[
                    n, future_start : future_start + self.prediction_length, :
                ]

                if future_exog.shape[0] < self.prediction_length:
                    padding_needed = self.prediction_length - future_exog.shape[0]
                    future_exog = np.pad(
                        future_exog,
                        ((0, padding_needed), (0, 0)),
                        mode="constant",
                        constant_values=0,
                    )
            else:
                # Normal case
                past_exog = self.X[n, m : m + self.context_length, :]
                future_exog = self.X[
                    n,
                    m + self.context_length : m
                    + self.context_length
                    + self.prediction_length,
                    :,
                ]

            # Concatenate past and future exogenous for the full sequence
            full_exog = np.concatenate([past_exog, future_exog], axis=0)
            result["exogenous_values"] = tensor(full_exog).float()

        return result<|MERGE_RESOLUTION|>--- conflicted
+++ resolved
@@ -275,11 +275,7 @@
             "pd_multiindex_hier",
         ],
         "scitype:y": "both",
-<<<<<<< HEAD
-        "capability:exogenous": False,
-=======
-        "ignores-exogeneous-X": False,
->>>>>>> 6432e0ef
+        "capability:exogenous": True,
         "requires-fh-in-fit": True,
         "X-y-must-have-same-index": True,
         "enforce_index_type": None,
