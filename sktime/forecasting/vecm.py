--- conflicted
+++ resolved
@@ -208,13 +208,9 @@
 
         return y_pred
 
-<<<<<<< HEAD
     # todo 0.22.0 - switch legacy_interface default to False
     # todo 0.23.0 - remove legacy_interface arg
-    def _predict_interval(self, fh, X=None, coverage=None, legacy_interface=True):
-=======
-    def _predict_interval(self, fh, X, coverage):
->>>>>>> b034c760
+    def _predict_interval(self, fh, X, coverage, legacy_interface=True):
         """Compute/return prediction quantiles for a forecast.
 
         private _predict_interval containing the core logic,
