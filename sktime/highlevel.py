"""
Unified high-level interface for various time series related learning tasks.
"""
import pandas as pd
import numpy as np
from sklearn.base import BaseEstimator
from sklearn.base import _pprint
import os
import pickle

__all__ = ['TSCTask', 'ForecastingTask', 'TSCStrategy', 'TSRStrategy']


class BaseTask:
    """An object that encapsulates meta-data and instructions on how to derive the target/label for the time-series
    prediction/supervised learning task.
    Parameters
    ----------
    metadata : pd.DataFrame
        Contains the metadata that the task is expected to work with.
    target : string
        The column header for the target variable to be predicted.
    features : list of string
        The column header for the target variable to be predicted.
        If omitted, every column apart from target would be a feature.
    """
<<<<<<< HEAD
    def __init__(self, case, data, target, features=None):
        self._case = case
=======
    def __init__(self, target, features=None, metadata=None):

        # TODO input checks
        # TODO use metadata object from extended data container
>>>>>>> a8db6cda
        self._target = target
        self._features = features if features is None else pd.Index(features)
        self._metadata = None

        if metadata is not None:
            self.set_metadata(metadata)

    @property
    def target(self):
        """Expose the private variable _target in a controlled way
        """
        return self._target

    @property
    def features(self):
        """Expose the private variable _features in a controlled way
        """
        return self._features

    def __getitem__(self, key):
        """Provide read only access via keys to the metadata of the task
        """
        if key not in self._metadata.keys():
            raise KeyError()
        return self._metadata[key]

    def set_metadata(self, metadata):

        if not isinstance(metadata, pd.DataFrame):
            # TODO replace whole pandas datacontainer with separated metadata container
            raise ValueError(f'Data must be pandas dataframe, but found {type(metadata)}')

        # if metadata is not already set
        if self._metadata is None:
            # update features if not already set
            if self.features is None:
                self._features = metadata.columns.drop(self.target)
            # otherwise check against metadata columns
            else:
                if not np.all(self.features.isin(metadata.columns)):
                    raise ValueError(f'Features: {self.features} cannot be found in metadata')

            self._metadata = {
                "nrow": metadata.shape[0],
                "ncol": metadata.shape[1],
                "target_type": {self.target: type(i) for i in metadata[self.target]},
                "feature_type": {col: {type(i) for i in metadata[col]} for col in self.features}
            }

        # if metadata is already set, raise error
        else:
            raise AttributeError('Metadata is already set and can only be set once')


class TSCTask(BaseTask):
    """Time series classification task.
    Parameters
    ----------
    metadata : pandas DataFrame
        Meta-data
    target : str
        Name of target variable.
    features : list
        Name of feature variables.
    """
    def __init__(self, target, features=None, metadata=None):
        self._case = 'TSC'
        super(TSCTask, self).__init__(target, features=features, metadata=metadata)


class ForecastingTask(BaseTask):
    """Forecasting task.
    Parameters
    ----------
    metadata : pandas DataFrame
        Meta-metadata
    target : str
        Name of target variable.
    pred_horizon : list
        List of steps ahead to predict.
    features : list
        List of feature variables.
    """
    def __init__(self, target, pred_horizon, features=None, metadata=None):
        self._case = 'forecasting'
        self._pred_horizon = np.sort(pred_horizon)
        super(ForecastingTask, self).__init__(target, features=features, metadata=metadata)

    @property
    def pred_horizon(self):
        """Exposes the private variable _pred_horizon in a controlled way
        """
        return self._pred_horizon


class BaseStrategy:
    """A meta-estimator that employs a low level estimator to
    perform a pescribed task
    Parameters
    ----------
    estimator : BaseEstimator
        An instance of an appropriately initialized
        low-level estimator
    """
    def __init__(self, estimator, name=None):
        # construct and initialize the estimator
        self._estimator = estimator
        self._case = None
        self._task = None
        self._name = name if name is not None else self.__class__.__name__
        self._traits = {"tags": None}  # traits for matching strategies with tasks

    @property
    def name(self):
        """Returns name of strategy
        """
        return self._name
    @property
    def case(self):
        """Expose the private variable _case as read only
        """
        return self._case

    def __getitem__(self, key):
        """Provide read only access via keys
        to the private traits
        """
        if key not in self._traits.keys():
            raise KeyError
        return self._traits[key]

    def fit(self, task, data):
        """Fit the estimator according to task details
        Parameters
        ----------
        task : Task
            A task initialized with the same kind of data
        data : pd.DataFrame
            Training Data
        Returns
        -------
        self: the instance being fitted
            returns the predictions
        """
        # check task compatibility with Strategy
        # TODO replace by task-strategy compatibility lookup registry
        if self._case != task._case:
            raise ValueError("Strategy <-> task mismatch: The chosen strategy is incompatible with the given task")

        # update task if necessary
        if task.features is None:
            task.set_metadata(data)
        self._task = task

        # fit the estimator
        try:
            X = data[self._task.features]
            y = data[self._task.target]
        except KeyError:
            raise ValueError("Task <-> data mismatch. The target/features are not in the data")

        # fit the estimator
        self._estimator.fit(X, y)
        return self

    def predict(self, data):
        """Predict the targets for the test data
        Parameters
        ----------
        data : a pandas DataFrame
            Prediction Data
        Returns
        -------
        predictions: a pd.Dataframe or pd.Series
            returns the predictions
        """
        # predict
        try:
            X = data[self._task.features]
        except KeyError:
            raise ValueError("task <-> data mismatch. The necessary features\
                              are not available in the supplied data")
        # estimate predictions and return
        predictions = self._estimator.predict(X)
        return predictions

    def get_params(self, deep=True):
        """call get_params of the estimator
        """
        return self._estimator.get_params(deep=deep)

    def set_params(self, **params):
        """Call set_params of the estimator
        """
        self._estimator.set_params(**params)

    def __repr__(self):
        class_name = self.__class__.__name__
        estimator_name = self._estimator.__class__.__name__
        return '%s(%s(%s))' % (class_name, estimator_name,
                               _pprint(self.get_params(deep=False), offset=len(class_name), ),)


    def save(self, dataset_name, cv_fold, strategies_save_dir):
        """
        Saves the strategy on the hard drive

        Parameters
        ----------
        dataset_name:string
            Name of the dataset
        cv_fold: int
            Number of cross validation fold on which the strategy was trained
        strategies_save_dir: string
            Path were the strategies will be saved
        """
        if strategies_save_dir is None:
            raise ValueError('Please provide a directory for saving the strategies')
        
        #TODO implement check for overwriting already saved files
        save_path = os.path.join(strategies_save_dir, dataset_name)
        
        if not os.path.exists(save_path):
            os.makedirs(save_path)

        #TODO pickling will not work for all strategies
        pickle.dump(self, open(os.path.join(save_path, self._name + '_cv_fold'+str(cv_fold)+ '.p'),"wb"))

    def load(self, path):
        """
        Load saved strategy

        Parameters
        ----------
        path: String
            location on disk where the strategy was saved
        
        Returns
        -------
        strategy:
            sktime strategy
        """
        return pickle.load(open(path,'rb'))

class TSCStrategy(BaseStrategy):
    """Strategies for Time Series Classification
    """
    def __init__(self, *args, **kwargs):
        super().__init__(*args, **kwargs)
        self._case = "TSC"
        if 'name' in kwargs:
            self._name = kwargs['name']
        else:
            self._name = self._estimator.__class__.__name__


class TSRStrategy(BaseStrategy):
    """Strategies for Time Series Regression
    """
    def __init__(self, *args, **kwargs):
        super().__init__(*args, **kwargs)
        self._case = "TSR"
        if 'name' in kwargs:
            self._name = kwargs['name']
        else:
            self._name = self._estimator.__class__.__name__<|MERGE_RESOLUTION|>--- conflicted
+++ resolved
@@ -24,15 +24,10 @@
         The column header for the target variable to be predicted.
         If omitted, every column apart from target would be a feature.
     """
-<<<<<<< HEAD
-    def __init__(self, case, data, target, features=None):
-        self._case = case
-=======
     def __init__(self, target, features=None, metadata=None):
 
         # TODO input checks
         # TODO use metadata object from extended data container
->>>>>>> a8db6cda
         self._target = target
         self._features = features if features is None else pd.Index(features)
         self._metadata = None
