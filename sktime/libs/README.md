# libraries distributed with `sktime`

This folder contains libraries directly distributed with, and maintained by, `sktime`.

* `fracdiff` - a package implementing fractional differentiation of time series,
  a la "Advances in Financial Machine Learning" by M. Prado.
  Unofficial fork of abandoned package from July 2024,
  see [issue 6700](https://github.com/sktime/sktime/issues/6700).

* `granite_ttm` - a package implementing TinyTimeMixer.
  Unofficial fork of package which is not available on pypi.

* `pykalman` - a package implementing the Kálmán Filter and variants.
  Unofficial fork of abandoned package from June 2024 onwards,
  see [pykalman issue 109](https://github.com/pykalman/pykalman/issues/109).

* `timesfm` - a package implementing TimesFM, adapted from [google-research/timesfm](https://github.com/google-research/timesfm). This is an unofficial fork created to address the lack of recent updates of `timesfm` package on [pypi](https://pypi.org/project/timesfm/) and the instability caused by significant interface changes in recent versions without prior deprecation warnings. The fork has minimal dependencies and focuses on the core features required for compatibility with the `sktime` forecaster.

* `uni2ts` - a package implementing the MOIRAIForecaster. Unofficial fork of
 the package with minimal dependencies and code specific to the forecaster.
 Official package available at [pypi](https://pypi.org/project/uni2ts/).

* `vmdpy` - a package implementing Variational Mode Decomposition.
  Official fork, `vmdpy` is maintained in `sktime` since August 2023.

<<<<<<< HEAD
* `momentfm` - a package implementing the `momentfm` library, unofficial fork
  maintained since August 2024.


=======
>>>>>>> 8354818b
# Snippets from other libraries:

This folder contains also some private snippets from other libraries,
in folders starting with underscore. These should not be accessed by users of `sktime` directly.

* `_aws_fortuna-enbpi` - Parts of the `EnbPI` class from aws-fortuna.
  The installation of the original package is not working due to dependency
  mismatches.<|MERGE_RESOLUTION|>--- conflicted
+++ resolved
@@ -23,13 +23,9 @@
 * `vmdpy` - a package implementing Variational Mode Decomposition.
   Official fork, `vmdpy` is maintained in `sktime` since August 2023.
 
-<<<<<<< HEAD
 * `momentfm` - a package implementing the `momentfm` library, unofficial fork
   maintained since August 2024.
 
-
-=======
->>>>>>> 8354818b
 # Snippets from other libraries:
 
 This folder contains also some private snippets from other libraries,
