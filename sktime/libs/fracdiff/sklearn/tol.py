--- conflicted
+++ resolved
@@ -75,14 +75,9 @@
     Examples
     --------
     >>> import numpy as np
-<<<<<<< HEAD
-    >>> from sktime.libs.fracdiff.sklearn.tol import window_from_tol_memory
-    >>> from sktime.libs.fracdiff import fdiff_coef
-=======
     >>> from sktime.libs.fracdiff import fdiff_coef
     >>> from sktime.libs.fracdiff.sklearn.tol import window_from_tol_memory
     >>>
->>>>>>> 0765e2f6
     >>> window_from_tol_memory(0.5, 0.2)
     9
     >>> np.sum(fdiff_coef(0.5, 10000)[9:])
