"""a combination of CCNN and CLSTM as feature extractors."""

__author__ = ["James-Large", "Withington", "TonyBagnall", "AurumnPegasus"]

from sktime.networks.base import BaseDeepNetwork
from sktime.utils.dependencies import _check_dl_dependencies


class CNTCNetwork(BaseDeepNetwork):
    """Combining contextual neural networks for time series classification.

    Adapted from the implementation used in [1]

    Parameters
    ----------
    kernel_size : int, default = 7
        specifying the length of the 1D convolution window
    avg_pool_size : int, default = 3
        size of the average pooling windows
    n_conv_layers : int, default = 2
        the number of convolutional plus average pooling layers
<<<<<<< HEAD
    filter_sizes : array of int, shape = (nb_conv_layers)
    activation : string, default = "relu"
        activation function used for hidden layers (excluding self attention module);
        List of available keras activation functions:
        https://keras.io/api/layers/activations/
    activation_attention: string, default = "sigmoid"
        activation function inside the self attention module;
        List of available keras activation functions:
        https://keras.io/api/layers/activations/
    random_state : int, default = 0
=======
    filter_sizes    : array of int, shape = (nb_conv_layers)
    random_state    : int, default = 0
>>>>>>> ef97df5d
        seed to any needed random actions

    Notes
    -----
    Adapted from the implementation from Fullah et. al
    https://github.com/AmaduFullah/CNTC_MODEL/blob/master/cntc.ipynb

    References
    ----------
    .. [1] Network originally defined in:
        @article{FULLAHKAMARA202057,
        title = {Combining contextual neural networks for time series classification},
        journal = {Neurocomputing},
        volume = {384},
        pages = {57-66},
        year = {2020},
        issn = {0925-2312},
        doi = {https://doi.org/10.1016/j.neucom.2019.10.113},
        url = {https://www.sciencedirect.com/science/article/pii/S0925231219316364},
        author = {Amadu {Fullah Kamara} and Enhong Chen and Qi Liu and Zhen Pan},
        keywords = {Time series classification, Contextual convolutional neural
            networks, Contextual long short-term memory, Attention, Multilayer
            perceptron},
       }
    """

    _tags = {
        "authors": ["James-Large", "Withington", "TonyBagnall", "AurumnPegasus"],
        "maintainers": ["James-Large", "Withington", "AurumnPegasus"],
        "python_dependencies": ["tensorflow"],
    }

    def __init__(
        self,
        random_state=0,
        rnn_layer=64,
        filter_sizes=(16, 8),
        kernel_sizes=(1, 1),
        lstm_size=8,
        dense_size=64,
        activation="relu",
        activation_attention="sigmoid",
    ):
        _check_dl_dependencies(severity="error")

        self.activation = activation
        self.activation_attention = activation_attention
        self.random_state = random_state
        self.rnn_layer = rnn_layer
        self.filter_sizes = filter_sizes
        self.kernel_sizes = kernel_sizes
        self.lstm_size = lstm_size
        self.dense_size = dense_size

        super().__init__()

    def build_network(self, input_shape, **kwargs):
        """Construct a network and return its input and output layers.

        Arguments
        ---------
        input_shape: tuple
            The shape of the data fed into the input layer, should be (m,d)

        Returns
        -------
        input_layer: a keras layer
        output_layer: a keras layer
        """
        from tensorflow import keras

        from sktime.libs._keras_self_attention import SeqSelfAttention

        input_layers = []

        # CNN Arm
        input_layers.append(keras.layers.Input(input_shape))
        input_layers.append(keras.layers.Input(input_shape))
        self.dropout = 0.2

        conv1 = keras.layers.Conv1D(
            self.filter_sizes[0],
            self.kernel_sizes[0],
            activation=self.activation,
            use_bias=True,
            kernel_initializer="glorot_uniform",
        )(input_layers[0])
        conv1 = keras.layers.BatchNormalization()(conv1)
        conv1 = keras.layers.Dropout(self.dropout)(conv1)
        conv1 = keras.layers.Dense(
            input_shape[1],
            input_shape=(input_shape[0], keras.backend.int_shape(conv1)[2]),
        )(conv1)

        # RNN for CNN Arm (CCNN)
        rnn1 = keras.layers.SimpleRNN(
            self.rnn_layer * input_shape[1],
            activation=self.activation,
            use_bias=True,
            kernel_initializer="glorot_uniform",
        )(input_layers[1])
        rnn1 = keras.layers.BatchNormalization()(rnn1)
        rnn1 = keras.layers.Dropout(self.dropout)(rnn1)
        rnn1 = keras.layers.Reshape((64, input_shape[1]))(rnn1)

        # Combining CNN and RNN
        conc1 = keras.layers.Concatenate(
            axis=-2, name="contextual_convolutional_layer1"
        )([conv1, rnn1])

        # Final CNN for C-CNN (WHY)
        conv2 = keras.layers.Conv1D(
            self.filter_sizes[1],
            self.kernel_sizes[1],
            activation=self.activation,
            kernel_initializer="glorot_uniform",
            name="standard_cnn_layer",
        )(conc1)
        conv2 = keras.layers.Dense(
            input_shape[1],
            input_shape=(input_shape[0], keras.backend.int_shape(conv2)[2]),
        )(conv2)
        conv2 = keras.layers.BatchNormalization()(conv2)
        conv2 = keras.layers.Dropout(0.1)(conv2)

        # CLSTM Arm
        input_layers.append(keras.layers.Input(input_shape))
        lstm1 = keras.layers.LSTM(
            self.lstm_size * input_shape[1],
            return_sequences=False,
            kernel_initializer="glorot_uniform",
            activation=self.activation,
        )(input_layers[2])
        lstm1 = keras.layers.Reshape((self.lstm_size, input_shape[1]))(lstm1)
        lstm1 = keras.layers.Dropout(self.dropout)(lstm1)
        merge = keras.layers.Concatenate(
            axis=-2, name="contextual_convolutional_layer2"
        )([conv2, lstm1])

        # Output calculation based on combination
        avg = keras.layers.MaxPooling1D(pool_size=1, strides=None, padding="valid")(
            merge
        )
        avg = keras.layers.Dropout(0.1)(avg)

        # Adding self attention
        att = SeqSelfAttention(
            attention_width=10,
            attention_activation=self.activation_attention,
            name="Attention",
            attention_type="multiplicative",
        )(avg)
        att = keras.layers.Dropout(0.1)(att)

        # Adding output MLP Layer
        mlp1 = keras.layers.Dense(
            self.dense_size, kernel_initializer="glorot_uniform", activation=self.activation
        )(att)
        mlp1 = keras.layers.Dropout(0.1)(mlp1)
        mlp2 = keras.layers.Dense(
            self.dense_size, kernel_initializer="glorot_uniform", activation=self.activation
        )(mlp1)
        mlp2 = keras.layers.Dropout(0.1)(mlp2)
        flat = keras.layers.Flatten()(mlp2)
        return input_layers, flat<|MERGE_RESOLUTION|>--- conflicted
+++ resolved
@@ -19,7 +19,6 @@
         size of the average pooling windows
     n_conv_layers : int, default = 2
         the number of convolutional plus average pooling layers
-<<<<<<< HEAD
     filter_sizes : array of int, shape = (nb_conv_layers)
     activation : string, default = "relu"
         activation function used for hidden layers (excluding self attention module);
@@ -30,10 +29,6 @@
         List of available keras activation functions:
         https://keras.io/api/layers/activations/
     random_state : int, default = 0
-=======
-    filter_sizes    : array of int, shape = (nb_conv_layers)
-    random_state    : int, default = 0
->>>>>>> ef97df5d
         seed to any needed random actions
 
     Notes
@@ -190,11 +185,15 @@
 
         # Adding output MLP Layer
         mlp1 = keras.layers.Dense(
-            self.dense_size, kernel_initializer="glorot_uniform", activation=self.activation
+            self.dense_size,
+            kernel_initializer="glorot_uniform",
+            activation=self.activation,
         )(att)
         mlp1 = keras.layers.Dropout(0.1)(mlp1)
         mlp2 = keras.layers.Dense(
-            self.dense_size, kernel_initializer="glorot_uniform", activation=self.activation
+            self.dense_size,
+            kernel_initializer="glorot_uniform",
+            activation=self.activation,
         )(mlp1)
         mlp2 = keras.layers.Dropout(0.1)(mlp2)
         flat = keras.layers.Flatten()(mlp2)
