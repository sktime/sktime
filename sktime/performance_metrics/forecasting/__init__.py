#!/usr/bin/env python3 -u
# coding: utf-8
<<<<<<< HEAD
<<<<<<< HEAD
=======
# copyright: sktime developers, BSD-3-Clause License (see LICENSE file)
>>>>>>> f29b45e0

__author__ = ["Markus Löning"]
__all__ = [
    "MASE",
    "sMAPE",
    "mase_loss",
    "smape_loss",
    "make_forecasting_scorer"
]

<<<<<<< HEAD
from sktime.performance_metrics.forecasting._functions import mase_loss, smape_loss
from sktime.performance_metrics.forecasting._classes import MASE, sMAPE, make_forecasting_scorer
=======
# copyright: sktime developers, BSD-3-Clause License (see LICENSE file)

__author__ = ["Markus Löning"]
__all__ = [
    "MASE",
    "sMAPE",
    "mase_loss",
    "smape_loss",
    "make_forecasting_scorer"
]

=======
>>>>>>> f29b45e0
from sktime.performance_metrics.forecasting._classes import MASE
from sktime.performance_metrics.forecasting._classes import \
    make_forecasting_scorer
from sktime.performance_metrics.forecasting._classes import sMAPE
from sktime.performance_metrics.forecasting._functions import mase_loss
<<<<<<< HEAD
from sktime.performance_metrics.forecasting._functions import smape_loss
>>>>>>> 67c56be8b1e838f2628df829946f795b7dba9aed
=======
from sktime.performance_metrics.forecasting._functions import smape_loss
>>>>>>> f29b45e0
<|MERGE_RESOLUTION|>--- conflicted
+++ resolved
@@ -1,24 +1,5 @@
 #!/usr/bin/env python3 -u
 # coding: utf-8
-<<<<<<< HEAD
-<<<<<<< HEAD
-=======
-# copyright: sktime developers, BSD-3-Clause License (see LICENSE file)
->>>>>>> f29b45e0
-
-__author__ = ["Markus Löning"]
-__all__ = [
-    "MASE",
-    "sMAPE",
-    "mase_loss",
-    "smape_loss",
-    "make_forecasting_scorer"
-]
-
-<<<<<<< HEAD
-from sktime.performance_metrics.forecasting._functions import mase_loss, smape_loss
-from sktime.performance_metrics.forecasting._classes import MASE, sMAPE, make_forecasting_scorer
-=======
 # copyright: sktime developers, BSD-3-Clause License (see LICENSE file)
 
 __author__ = ["Markus Löning"]
@@ -30,16 +11,9 @@
     "make_forecasting_scorer"
 ]
 
-=======
->>>>>>> f29b45e0
 from sktime.performance_metrics.forecasting._classes import MASE
 from sktime.performance_metrics.forecasting._classes import \
     make_forecasting_scorer
 from sktime.performance_metrics.forecasting._classes import sMAPE
 from sktime.performance_metrics.forecasting._functions import mase_loss
-<<<<<<< HEAD
-from sktime.performance_metrics.forecasting._functions import smape_loss
->>>>>>> 67c56be8b1e838f2628df829946f795b7dba9aed
-=======
-from sktime.performance_metrics.forecasting._functions import smape_loss
->>>>>>> f29b45e0
+from sktime.performance_metrics.forecasting._functions import smape_loss