--- conflicted
+++ resolved
@@ -221,19 +221,10 @@
               individual time
               series must be the same, and equal to the length of ``sample_weight``,
               for all instances of time series passed.
-<<<<<<< HEAD
-            * If a callable, it must be a function that takes a ``y_true``
-              (and or ``y_pred``) and returns a 1D array-like of sample weights.
-              The length of the array-like must be the same as the length of the
-              time series. The callable is expected to be a function that takes a
-              ``y_true`` (and or ``y_pred``) and returns a 1D array-like of sample
-              weights or follows the ``SampleWeightGenerator`` interface.
-=======
             * If a callable, it must follow ``SampleWeightGenerator`` interface,
               or have one of the following signatures:
               ``y_true: pd.DataFrame -> 1D array-like``,
               or ``y_true: pd.DataFrame x y_pred: pd.DataFrame -> 1D array-like``.
->>>>>>> 340a61a9
 
         Returns
         -------
@@ -261,11 +252,7 @@
         Sample weight is updated to kwargs if it is a callable and follows the
         SampleWeightGenerator interface.
         """
-<<<<<<< HEAD
         sample_weight = kwargs.get("sample_weight", self.sample_weight_generator)
-=======
-        sample_weight = kwargs.get("sample_weight", None)
->>>>>>> 340a61a9
         if callable(sample_weight) and check_sample_weight_generator(sample_weight):
             kwargs["sample_weight"] = sample_weight(y_true, y_pred, **kwargs)
 
@@ -327,19 +314,10 @@
               individual time
               series must be the same, and equal to the length of ``sample_weight``,
               for all instances of time series passed.
-<<<<<<< HEAD
-            * If a callable, it must be a function that takes a ``y_true``
-              (and or ``y_pred``) and returns a 1D array-like of sample weights.
-              The length of the array-like must be the same as the length of the
-              time series. The callable is expected to be a function that takes a
-              ``y_true`` (and or ``y_pred``) and returns a 1D array-like of sample
-              weights or follows the ``SampleWeightGenerator`` interface.
-=======
             * If a callable, it must follow ``SampleWeightGenerator`` interface,
               or have one of the following signatures:
               ``y_true: pd.DataFrame -> 1D array-like``,
               or ``y_true: pd.DataFrame x y_pred: pd.DataFrame -> 1D array-like``.
->>>>>>> 340a61a9
 
         Returns
         -------
@@ -548,19 +526,10 @@
               individual time
               series must be the same, and equal to the length of ``sample_weight``,
               for all instances of time series passed.
-<<<<<<< HEAD
-            * If a callable, it must be a function that takes a ``y_true``
-              (and or ``y_pred``) and returns a 1D array-like of sample weights.
-              The length of the array-like must be the same as the length of the
-              time series. The callable is expected to be a function that takes a
-              ``y_true`` (and or ``y_pred``) and returns a 1D array-like of sample
-              weights or follows the ``SampleWeightGenerator`` interface.
-=======
             * If a callable, it must follow ``SampleWeightGenerator`` interface,
               or have one of the following signatures:
               ``y_true: pd.DataFrame -> 1D array-like``,
               or ``y_true: pd.DataFrame x y_pred: pd.DataFrame -> 1D array-like``.
->>>>>>> 340a61a9
 
         Returns
         -------
@@ -1033,14 +1002,6 @@
 
     multilevel : {'raw_values', 'uniform_average', 'uniform_average_time'}
         Defines how to aggregate metric for hierarchical data (with levels).
-<<<<<<< HEAD
-        If 'uniform_average' (default), errors are mean-averaged across levels.
-        If 'uniform_average_time', metric is applied to all data, ignoring level index.
-        If 'raw_values', does not average errors across levels, hierarchy is retained.
-    sample_weight_generator : callable, default=None
-        Callable to generate sample weights based on the true (and or predicted) values.
-        Callable with signature ``sample_weight_generator(y_true, y_pred, **kwargs)``.
-=======
 
         * If ``'uniform_average'`` (default),
           errors are mean-averaged across levels.
@@ -1048,7 +1009,14 @@
           metric is applied to all data, ignoring level index.
         * If ``'raw_values'``,
           does not average errors across levels, hierarchy is retained.
->>>>>>> 340a61a9
+
+    sample_weight_generator : callable, default=None
+        Callable to generate sample weights based on the true (and or predicted) values.
+        Callable with signature ``sample_weight_generator(y_true, y_pred, **kwargs)``.
+        Must follow ``SampleWeightGenerator`` interface,
+        or have one of the following signatures:
+        ``y_true: pd.DataFrame -> 1D array-like``,
+        or ``y_true: pd.DataFrame x y_pred: pd.DataFrame -> 1D array-like``.
 
     Returns
     -------
@@ -1584,14 +1552,6 @@
 
     multilevel : {'raw_values', 'uniform_average', 'uniform_average_time'}
         Defines how to aggregate metric for hierarchical data (with levels).
-<<<<<<< HEAD
-        If 'uniform_average' (default), errors are mean-averaged across levels.
-        If 'uniform_average_time', metric is applied to all data, ignoring level index.
-        If 'raw_values', does not average errors across levels, hierarchy is retained.
-    sample_weight_generator : callable, default=None
-        Callable to generate sample weights based on the true (and or predicted) values.
-        Callable with signature ``sample_weight_generator(y_true, y_pred, **kwargs)``.
-=======
 
         * If ``'uniform_average'`` (default),
           errors are mean-averaged across levels.
@@ -1599,7 +1559,14 @@
           metric is applied to all data, ignoring level index.
         * If ``'raw_values'``,
           does not average errors across levels, hierarchy is retained.
->>>>>>> 340a61a9
+
+    sample_weight_generator : callable, default=None
+        Callable to generate sample weights based on the true (and or predicted) values.
+        Callable with signature ``sample_weight_generator(y_true, y_pred, **kwargs)``.
+        Must follow ``SampleWeightGenerator`` interface,
+        or have one of the following signatures:
+        ``y_true: pd.DataFrame -> 1D array-like``,
+        or ``y_true: pd.DataFrame x y_pred: pd.DataFrame -> 1D array-like``.
 
     See Also
     --------
@@ -1718,14 +1685,6 @@
 
     multilevel : {'raw_values', 'uniform_average', 'uniform_average_time'}
         Defines how to aggregate metric for hierarchical data (with levels).
-<<<<<<< HEAD
-        If 'uniform_average' (default), errors are mean-averaged across levels.
-        If 'uniform_average_time', metric is applied to all data, ignoring level index.
-        If 'raw_values', does not average errors across levels, hierarchy is retained.
-    sample_weight_generator : callable, default=None
-        Callable to generate sample weights based on the true (and or predicted) values.
-        Callable with signature ``sample_weight_generator(y_true, y_pred, **kwargs)``.
-=======
 
         * If ``'uniform_average'`` (default),
           errors are mean-averaged across levels.
@@ -1733,7 +1692,14 @@
           metric is applied to all data, ignoring level index.
         * If ``'raw_values'``,
           does not average errors across levels, hierarchy is retained.
->>>>>>> 340a61a9
+
+    sample_weight_generator : callable, default=None
+        Callable to generate sample weights based on the true (and or predicted) values.
+        Callable with signature ``sample_weight_generator(y_true, y_pred, **kwargs)``.
+        Must follow ``SampleWeightGenerator`` interface,
+        or have one of the following signatures:
+        ``y_true: pd.DataFrame -> 1D array-like``,
+        or ``y_true: pd.DataFrame x y_pred: pd.DataFrame -> 1D array-like``.
 
     See Also
     --------
@@ -1769,7 +1735,6 @@
 
     func = median_absolute_error
 
-<<<<<<< HEAD
     def __init__(
         self,
         multioutput="uniform_average",
@@ -1779,8 +1744,6 @@
         super().__init__(multioutput=multioutput, multilevel=multilevel)
         self.sample_weight_generator = sample_weight_generator
 
-=======
->>>>>>> 340a61a9
     def _evaluate_by_index(self, y_true, y_pred, **kwargs):
         """Return the metric evaluated at each time point.
 
@@ -1879,14 +1842,6 @@
 
     multilevel : {'raw_values', 'uniform_average', 'uniform_average_time'}
         Defines how to aggregate metric for hierarchical data (with levels).
-<<<<<<< HEAD
-        If 'uniform_average' (default), errors are mean-averaged across levels.
-        If 'uniform_average_time', metric is applied to all data, ignoring level index.
-        If 'raw_values', does not average errors across levels, hierarchy is retained.
-    sample_weight_generator : callable, default=None
-        Callable to generate sample weights based on the true (and or predicted) values.
-        Callable with signature ``sample_weight_generator(y_true, y_pred, **kwargs)``.
-=======
 
         * If ``'uniform_average'`` (default),
           errors are mean-averaged across levels.
@@ -1894,7 +1849,14 @@
           metric is applied to all data, ignoring level index.
         * If ``'raw_values'``,
           does not average errors across levels, hierarchy is retained.
->>>>>>> 340a61a9
+
+    sample_weight_generator : callable, default=None
+        Callable to generate sample weights based on the true (and or predicted) values.
+        Callable with signature ``sample_weight_generator(y_true, y_pred, **kwargs)``.
+        Must follow ``SampleWeightGenerator`` interface,
+        or have one of the following signatures:
+        ``y_true: pd.DataFrame -> 1D array-like``,
+        or ``y_true: pd.DataFrame x y_pred: pd.DataFrame -> 1D array-like``.
 
     See Also
     --------
@@ -2270,14 +2232,6 @@
 
     multilevel : {'raw_values', 'uniform_average', 'uniform_average_time'}
         Defines how to aggregate metric for hierarchical data (with levels).
-<<<<<<< HEAD
-        If 'uniform_average' (default), errors are mean-averaged across levels.
-        If 'uniform_average_time', metric is applied to all data, ignoring level index.
-        If 'raw_values', does not average errors across levels, hierarchy is retained.
-    sample_weight_generator : callable, default=None
-        Callable to generate sample weights based on the true (and or predicted) values.
-        Callable with signature ``sample_weight_generator(y_true, y_pred, **kwargs)``.
-=======
 
         * If ``'uniform_average'`` (default),
           errors are mean-averaged across levels.
@@ -2285,7 +2239,14 @@
           metric is applied to all data, ignoring level index.
         * If ``'raw_values'``,
           does not average errors across levels, hierarchy is retained.
->>>>>>> 340a61a9
+
+    sample_weight_generator : callable, default=None
+        Callable to generate sample weights based on the true (and or predicted) values.
+        Callable with signature ``sample_weight_generator(y_true, y_pred, **kwargs)``.
+        Must follow ``SampleWeightGenerator`` interface,
+        or have one of the following signatures:
+        ``y_true: pd.DataFrame -> 1D array-like``,
+        or ``y_true: pd.DataFrame x y_pred: pd.DataFrame -> 1D array-like``.
 
     See Also
     --------
@@ -2393,14 +2354,6 @@
 
     multilevel : {'raw_values', 'uniform_average', 'uniform_average_time'}
         Defines how to aggregate metric for hierarchical data (with levels).
-<<<<<<< HEAD
-        If 'uniform_average' (default), errors are mean-averaged across levels.
-        If 'uniform_average_time', metric is applied to all data, ignoring level index.
-        If 'raw_values', does not average errors across levels, hierarchy is retained.
-    sample_weight_generator : callable, default=None
-        Callable to generate sample weights based on the true (and or predicted) values.
-        Callable with signature ``sample_weight_generator(y_true, y_pred, **kwargs)``.
-=======
 
         * If ``'uniform_average'`` (default),
           errors are mean-averaged across levels.
@@ -2408,7 +2361,14 @@
           metric is applied to all data, ignoring level index.
         * If ``'raw_values'``,
           does not average errors across levels, hierarchy is retained.
->>>>>>> 340a61a9
+
+    sample_weight_generator : callable, default=None
+        Callable to generate sample weights based on the true (and or predicted) values.
+        Callable with signature ``sample_weight_generator(y_true, y_pred, **kwargs)``.
+        Must follow ``SampleWeightGenerator`` interface,
+        or have one of the following signatures:
+        ``y_true: pd.DataFrame -> 1D array-like``,
+        or ``y_true: pd.DataFrame x y_pred: pd.DataFrame -> 1D array-like``.
 
     See Also
     --------
@@ -2498,14 +2458,6 @@
 
     multilevel : {'raw_values', 'uniform_average', 'uniform_average_time'}
         Defines how to aggregate metric for hierarchical data (with levels).
-<<<<<<< HEAD
-        If 'uniform_average' (default), errors are mean-averaged across levels.
-        If 'uniform_average_time', metric is applied to all data, ignoring level index.
-        If 'raw_values', does not average errors across levels, hierarchy is retained.
-    sample_weight_generator : callable, default=None
-        Callable to generate sample weights based on the true (and or predicted) values.
-        Callable with signature ``sample_weight_generator(y_true, y_pred, **kwargs)``.
-=======
 
         * If ``'uniform_average'`` (default),
           errors are mean-averaged across levels.
@@ -2513,7 +2465,14 @@
           metric is applied to all data, ignoring level index.
         * If ``'raw_values'``,
           does not average errors across levels, hierarchy is retained.
->>>>>>> 340a61a9
+
+    sample_weight_generator : callable, default=None
+        Callable to generate sample weights based on the true (and or predicted) values.
+        Callable with signature ``sample_weight_generator(y_true, y_pred, **kwargs)``.
+        Must follow ``SampleWeightGenerator`` interface,
+        or have one of the following signatures:
+        ``y_true: pd.DataFrame -> 1D array-like``,
+        or ``y_true: pd.DataFrame x y_pred: pd.DataFrame -> 1D array-like``.
 
     See Also
     --------
@@ -2664,14 +2623,6 @@
 
     multilevel : {'raw_values', 'uniform_average', 'uniform_average_time'}
         Defines how to aggregate metric for hierarchical data (with levels).
-<<<<<<< HEAD
-        If 'uniform_average' (default), errors are mean-averaged across levels.
-        If 'uniform_average_time', metric is applied to all data, ignoring level index.
-        If 'raw_values', does not average errors across levels, hierarchy is retained.
-    sample_weight_generator : callable, default=None
-        Callable to generate sample weights based on the true (and or predicted) values.
-        Callable with signature ``sample_weight_generator(y_true, y_pred, **kwargs)``.
-=======
 
         * If ``'uniform_average'`` (default),
           errors are mean-averaged across levels.
@@ -2679,7 +2630,14 @@
           metric is applied to all data, ignoring level index.
         * If ``'raw_values'``,
           does not average errors across levels, hierarchy is retained.
->>>>>>> 340a61a9
+
+    sample_weight_generator : callable, default=None
+        Callable to generate sample weights based on the true (and or predicted) values.
+        Callable with signature ``sample_weight_generator(y_true, y_pred, **kwargs)``.
+        Must follow ``SampleWeightGenerator`` interface,
+        or have one of the following signatures:
+        ``y_true: pd.DataFrame -> 1D array-like``,
+        or ``y_true: pd.DataFrame x y_pred: pd.DataFrame -> 1D array-like``.
 
     See Also
     --------
@@ -2861,14 +2819,6 @@
 
     multilevel : {'raw_values', 'uniform_average', 'uniform_average_time'}
         Defines how to aggregate metric for hierarchical data (with levels).
-<<<<<<< HEAD
-        If 'uniform_average' (default), errors are mean-averaged across levels.
-        If 'uniform_average_time', metric is applied to all data, ignoring level index.
-        If 'raw_values', does not average errors across levels, hierarchy is retained.
-    sample_weight_generator : callable, default=None
-        Callable to generate sample weights based on the true (and or predicted) values.
-        Callable with signature ``sample_weight_generator(y_true, y_pred, **kwargs)``.
-=======
 
         * If ``'uniform_average'`` (default),
           errors are mean-averaged across levels.
@@ -2876,7 +2826,14 @@
           metric is applied to all data, ignoring level index.
         * If ``'raw_values'``,
           does not average errors across levels, hierarchy is retained.
->>>>>>> 340a61a9
+
+    sample_weight_generator : callable, default=None
+        Callable to generate sample weights based on the true (and or predicted) values.
+        Callable with signature ``sample_weight_generator(y_true, y_pred, **kwargs)``.
+        Must follow ``SampleWeightGenerator`` interface,
+        or have one of the following signatures:
+        ``y_true: pd.DataFrame -> 1D array-like``,
+        or ``y_true: pd.DataFrame x y_pred: pd.DataFrame -> 1D array-like``.
 
     See Also
     --------
@@ -2996,14 +2953,6 @@
 
     multilevel : {'raw_values', 'uniform_average', 'uniform_average_time'}
         Defines how to aggregate metric for hierarchical data (with levels).
-<<<<<<< HEAD
-        If 'uniform_average' (default), errors are mean-averaged across levels.
-        If 'uniform_average_time', metric is applied to all data, ignoring level index.
-        If 'raw_values', does not average errors across levels, hierarchy is retained.
-    sample_weight_generator : callable, default=None
-        Callable to generate sample weights based on the true (and or predicted) values.
-        Callable with signature ``sample_weight_generator(y_true, y_pred, **kwargs)``.
-=======
 
         * If ``'uniform_average'`` (default),
           errors are mean-averaged across levels.
@@ -3011,7 +2960,14 @@
           metric is applied to all data, ignoring level index.
         * If ``'raw_values'``,
           does not average errors across levels, hierarchy is retained.
->>>>>>> 340a61a9
+
+    sample_weight_generator : callable, default=None
+        Callable to generate sample weights based on the true (and or predicted) values.
+        Callable with signature ``sample_weight_generator(y_true, y_pred, **kwargs)``.
+        Must follow ``SampleWeightGenerator`` interface,
+        or have one of the following signatures:
+        ``y_true: pd.DataFrame -> 1D array-like``,
+        or ``y_true: pd.DataFrame x y_pred: pd.DataFrame -> 1D array-like``.
 
     See Also
     --------
@@ -3140,14 +3096,6 @@
 
     multilevel : {'raw_values', 'uniform_average', 'uniform_average_time'}
         Defines how to aggregate metric for hierarchical data (with levels).
-<<<<<<< HEAD
-        If 'uniform_average' (default), errors are mean-averaged across levels.
-        If 'uniform_average_time', metric is applied to all data, ignoring level index.
-        If 'raw_values', does not average errors across levels, hierarchy is retained.
-    sample_weight_generator : callable, default=None
-        Callable to generate sample weights based on the true (and or predicted) values.
-        Callable with signature ``sample_weight_generator(y_true, y_pred, **kwargs)``.
-=======
 
         * If ``'uniform_average'`` (default),
           errors are mean-averaged across levels.
@@ -3155,7 +3103,14 @@
           metric is applied to all data, ignoring level index.
         * If ``'raw_values'``,
           does not average errors across levels, hierarchy is retained.
->>>>>>> 340a61a9
+
+    sample_weight_generator : callable, default=None
+        Callable to generate sample weights based on the true (and or predicted) values.
+        Callable with signature ``sample_weight_generator(y_true, y_pred, **kwargs)``.
+        Must follow ``SampleWeightGenerator`` interface,
+        or have one of the following signatures:
+        ``y_true: pd.DataFrame -> 1D array-like``,
+        or ``y_true: pd.DataFrame x y_pred: pd.DataFrame -> 1D array-like``.
 
     See Also
     --------
@@ -3267,14 +3222,6 @@
 
     multilevel : {'raw_values', 'uniform_average', 'uniform_average_time'}
         Defines how to aggregate metric for hierarchical data (with levels).
-<<<<<<< HEAD
-        If 'uniform_average' (default), errors are mean-averaged across levels.
-        If 'uniform_average_time', metric is applied to all data, ignoring level index.
-        If 'raw_values', does not average errors across levels, hierarchy is retained.
-    sample_weight_generator : callable, default=None
-        Callable to generate sample weights based on the true (and or predicted) values.
-        Callable with signature ``sample_weight_generator(y_true, y_pred, **kwargs)``.
-=======
 
         * If ``'uniform_average'`` (default),
           errors are mean-averaged across levels.
@@ -3282,7 +3229,14 @@
           metric is applied to all data, ignoring level index.
         * If ``'raw_values'``,
           does not average errors across levels, hierarchy is retained.
->>>>>>> 340a61a9
+
+    sample_weight_generator : callable, default=None
+        Callable to generate sample weights based on the true (and or predicted) values.
+        Callable with signature ``sample_weight_generator(y_true, y_pred, **kwargs)``.
+        Must follow ``SampleWeightGenerator`` interface,
+        or have one of the following signatures:
+        ``y_true: pd.DataFrame -> 1D array-like``,
+        or ``y_true: pd.DataFrame x y_pred: pd.DataFrame -> 1D array-like``.
 
     See Also
     --------
@@ -3361,14 +3315,6 @@
 
     multilevel : {'raw_values', 'uniform_average', 'uniform_average_time'}
         Defines how to aggregate metric for hierarchical data (with levels).
-<<<<<<< HEAD
-        If 'uniform_average' (default), errors are mean-averaged across levels.
-        If 'uniform_average_time', metric is applied to all data, ignoring level index.
-        If 'raw_values', does not average errors across levels, hierarchy is retained.
-    sample_weight_generator : callable, default=None
-        Callable to generate sample weights based on the true (and or predicted) values.
-        Callable with signature ``sample_weight_generator(y_true, y_pred, **kwargs)``.
-=======
 
         * If ``'uniform_average'`` (default),
           errors are mean-averaged across levels.
@@ -3376,7 +3322,14 @@
           metric is applied to all data, ignoring level index.
         * If ``'raw_values'``,
           does not average errors across levels, hierarchy is retained.
->>>>>>> 340a61a9
+
+    sample_weight_generator : callable, default=None
+        Callable to generate sample weights based on the true (and or predicted) values.
+        Callable with signature ``sample_weight_generator(y_true, y_pred, **kwargs)``.
+        Must follow ``SampleWeightGenerator`` interface,
+        or have one of the following signatures:
+        ``y_true: pd.DataFrame -> 1D array-like``,
+        or ``y_true: pd.DataFrame x y_pred: pd.DataFrame -> 1D array-like``.
 
     See Also
     --------
@@ -3550,14 +3503,6 @@
 
     multilevel : {'raw_values', 'uniform_average', 'uniform_average_time'}
         Defines how to aggregate metric for hierarchical data (with levels).
-<<<<<<< HEAD
-        If 'uniform_average' (default), errors are mean-averaged across levels.
-        If 'uniform_average_time', metric is applied to all data, ignoring level index.
-        If 'raw_values', does not average errors across levels, hierarchy is retained.
-    sample_weight_generator : callable, default=None
-        Callable to generate sample weights based on the true (and or predicted) values.
-        Callable with signature ``sample_weight_generator(y_true, y_pred, **kwargs)``.
-=======
 
         * If ``'uniform_average'`` (default),
           errors are mean-averaged across levels.
@@ -3565,7 +3510,14 @@
           metric is applied to all data, ignoring level index.
         * If ``'raw_values'``,
           does not average errors across levels, hierarchy is retained.
->>>>>>> 340a61a9
+
+    sample_weight_generator : callable, default=None
+        Callable to generate sample weights based on the true (and or predicted) values.
+        Callable with signature ``sample_weight_generator(y_true, y_pred, **kwargs)``.
+        Must follow ``SampleWeightGenerator`` interface,
+        or have one of the following signatures:
+        ``y_true: pd.DataFrame -> 1D array-like``,
+        or ``y_true: pd.DataFrame x y_pred: pd.DataFrame -> 1D array-like``.
 
     See Also
     --------
@@ -3701,14 +3653,6 @@
 
     multilevel : {'raw_values', 'uniform_average', 'uniform_average_time'}
         Defines how to aggregate metric for hierarchical data (with levels).
-<<<<<<< HEAD
-        If 'uniform_average' (default), errors are mean-averaged across levels.
-        If 'uniform_average_time', metric is applied to all data, ignoring level index.
-        If 'raw_values', does not average errors across levels, hierarchy is retained.
-    sample_weight_generator : callable, default=None
-        Callable to generate sample weights based on the true (and or predicted) values.
-        Callable with signature ``sample_weight_generator(y_true, y_pred, **kwargs)``.
-=======
 
         * If ``'uniform_average'`` (default),
           errors are mean-averaged across levels.
@@ -3716,7 +3660,14 @@
           metric is applied to all data, ignoring level index.
         * If ``'raw_values'``,
           does not average errors across levels, hierarchy is retained.
->>>>>>> 340a61a9
+
+    sample_weight_generator : callable, default=None
+        Callable to generate sample weights based on the true (and or predicted) values.
+        Callable with signature ``sample_weight_generator(y_true, y_pred, **kwargs)``.
+        Must follow ``SampleWeightGenerator`` interface,
+        or have one of the following signatures:
+        ``y_true: pd.DataFrame -> 1D array-like``,
+        or ``y_true: pd.DataFrame x y_pred: pd.DataFrame -> 1D array-like``.
 
     See Also
     --------
@@ -3860,14 +3811,6 @@
 
     multilevel : {'raw_values', 'uniform_average', 'uniform_average_time'}
         Defines how to aggregate metric for hierarchical data (with levels).
-<<<<<<< HEAD
-        If 'uniform_average' (default), errors are mean-averaged across levels.
-        If 'uniform_average_time', metric is applied to all data, ignoring level index.
-        If 'raw_values', does not average errors across levels, hierarchy is retained.
-    sample_weight_generator : callable, default=None
-        Callable to generate sample weights based on the true (and or predicted) values.
-        Callable with signature ``sample_weight_generator(y_true, y_pred, **kwargs)``.
-=======
 
         * If ``'uniform_average'`` (default),
           errors are mean-averaged across levels.
@@ -3875,7 +3818,14 @@
           metric is applied to all data, ignoring level index.
         * If ``'raw_values'``,
           does not average errors across levels, hierarchy is retained.
->>>>>>> 340a61a9
+
+    sample_weight_generator : callable, default=None
+        Callable to generate sample weights based on the true (and or predicted) values.
+        Callable with signature ``sample_weight_generator(y_true, y_pred, **kwargs)``.
+        Must follow ``SampleWeightGenerator`` interface,
+        or have one of the following signatures:
+        ``y_true: pd.DataFrame -> 1D array-like``,
+        or ``y_true: pd.DataFrame x y_pred: pd.DataFrame -> 1D array-like``.
 
     See Also
     --------
@@ -4007,14 +3957,6 @@
 
     multilevel : {'raw_values', 'uniform_average', 'uniform_average_time'}
         Defines how to aggregate metric for hierarchical data (with levels).
-<<<<<<< HEAD
-        If 'uniform_average' (default), errors are mean-averaged across levels.
-        If 'uniform_average_time', metric is applied to all data, ignoring level index.
-        If 'raw_values', does not average errors across levels, hierarchy is retained.
-    sample_weight_generator : callable, default=None
-        Callable to generate sample weights based on the true (and or predicted) values.
-        Callable with signature ``sample_weight_generator(y_true, y_pred, **kwargs)``.
-=======
 
         * If ``'uniform_average'`` (default),
           errors are mean-averaged across levels.
@@ -4022,7 +3964,14 @@
           metric is applied to all data, ignoring level index.
         * If ``'raw_values'``,
           does not average errors across levels, hierarchy is retained.
->>>>>>> 340a61a9
+
+    sample_weight_generator : callable, default=None
+        Callable to generate sample weights based on the true (and or predicted) values.
+        Callable with signature ``sample_weight_generator(y_true, y_pred, **kwargs)``.
+        Must follow ``SampleWeightGenerator`` interface,
+        or have one of the following signatures:
+        ``y_true: pd.DataFrame -> 1D array-like``,
+        or ``y_true: pd.DataFrame x y_pred: pd.DataFrame -> 1D array-like``.
 
     References
     ----------
