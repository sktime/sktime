--- conflicted
+++ resolved
@@ -1,6 +1,5 @@
 #!/usr/bin/env python3 -u
 # -*- coding: utf-8 -*-
-<<<<<<< HEAD
 # copyright: sktime developers, BSD-3-Clause License (see LICENSE file)
 """Metrics classes to assess performance on forecasting task.
 
@@ -10,9 +9,6 @@
 """
 
 from sktime.performance_metrics.base import BaseMetric
-=======
-from sklearn.base import BaseEstimator
->>>>>>> 0828e39d
 from sktime.performance_metrics.forecasting._functions import (
     relative_loss,
     mean_asymmetric_error,
@@ -24,6 +20,8 @@
     mean_squared_error,
     median_absolute_error,
     median_squared_error,
+    geometric_mean_absolute_error,
+    geometric_mean_squared_error,
     mean_absolute_percentage_error,
     median_absolute_percentage_error,
     mean_squared_percentage_error,
@@ -32,14 +30,9 @@
     median_relative_absolute_error,
     geometric_mean_relative_absolute_error,
     geometric_mean_relative_squared_error,
-<<<<<<< HEAD
-=======
-    geometric_mean_absolute_error,
-    geometric_median_absolute_error,
->>>>>>> 0828e39d
 )
 
-__author__ = ["Markus Löning", "Tomasz Chodakowski", "Ryan Kuhns"]
+__author__ = ["mloning", "Tomasz Chodakowski", "RNKuhns"]
 __all__ = [
     "make_forecasting_scorer",
     "MeanAbsoluteScaledError",
@@ -50,6 +43,8 @@
     "MeanSquaredError",
     "MedianAbsoluteError",
     "MedianSquaredError",
+    "GeometricMeanAbsoluteError",
+    "GeometricMeanSquaredError",
     "MeanAbsolutePercentageError",
     "MedianAbsolutePercentageError",
     "MeanSquaredPercentageError",
@@ -60,7 +55,6 @@
     "GeometricMeanRelativeSquaredError",
     "MeanAsymmetricError",
     "RelativeLoss",
-<<<<<<< HEAD
 ]
 
 
@@ -948,11 +942,6 @@
     MeanAbsoluteError
     MeanSquaredError
     MedianSquaredError
-=======
-    "GeometricMeanAbsoluteError",
-    "GeometricMedianAbsoluteError",
-]
->>>>>>> 0828e39d
 
     Examples
     --------
@@ -974,7 +963,6 @@
     >>> mdae(y_true, y_pred)
     0.85
 
-<<<<<<< HEAD
     References
     ----------
     Hyndman, R. J and Koehler, A. B. (2006). "Another look at measures of
@@ -985,25 +973,8 @@
         name = "MedianAbsoluteError"
         func = median_absolute_error
         super().__init__(func=func, name=name, multioutput=multioutput)
-=======
-class _MetricFunctionWrapper(BaseEstimator):
-    def __init__(self, func, name=None, greater_is_better=False):
-        self._func = func
-        self.name = name if name is not None else func.__name__
-        self.greater_is_better = greater_is_better
-
-    def __call__(self, y_true, y_pred):
-        """Returns calculated loss metric by passing `y_true` and `y_pred` to
-        underlying metric function.
->>>>>>> 0828e39d
-
-        Parameters
-        ----------
-        y_true : pandas Series of shape (fh,) or (fh, n_outputs)
-                where fh is the forecasting horizon
-            Ground truth (correct) target values.
-
-<<<<<<< HEAD
+
+
 class MeanSquaredError(_SquaredForecastingErrorMetric):
     """Mean squared error (MSE) or root mean squared error (RMSE).
 
@@ -1027,278 +998,6 @@
         If array-like, values used as weights to average the errors.
         If 'raw_values', returns a full set of errors in case of multioutput input.
         If 'uniform_average', errors of all outputs are averaged with uniform weight.
-=======
-        y_pred : pandas Series of shape (fh,) or (fh, n_outputs)
-                where fh is the forecasting horizon
-            Estimated target values.
-
-        Returns
-        -------
-        loss : float
-            Calculated loss metric. If `greater_is_better` attribute is True
-            returns the negative of the metric. If `greater_is_better` attribute
-            is False the metric is returned.
-        """
-        return self._func(y_true, y_pred)
-
-
-class _PercentageErrorMixin:
-    def __call__(self, y_true, y_pred):
-        """Returns calculated loss metric by passing `y_true` and `y_pred` to
-        underlying metric function.
-
-        Uses `symmetric` attribute to determine whether underlying function
-        should return symmetric percentage error metric or a percentage error
-        metric.
-
-        Parameters
-        ----------
-        y_true : pandas Series of shape (fh,) or (fh, n_outputs)
-                where fh is the forecasting horizon
-            Ground truth (correct) target values.
-
-        y_pred : pandas Series of shape (fh,) or (fh, n_outputs)
-                where fh is the forecasting horizon
-            Estimated target values.
-
-        Returns
-        -------
-        loss : float
-            Calculated loss metric
-        """
-        return self._func(y_true, y_pred, symmetric=self.symmetric)
-
-
-class _SquaredErrorMixin:
-    def __call__(self, y_true, y_pred):
-        """Returns calculated loss metric by passing `y_true` and `y_pred` to
-        underlying metric function.
-
-        Uses `square_root` attribute to determine whether the
-        underlying function should return the square_root of the metric or
-        the metric.
-
-        Parameters
-        ----------
-        y_true : pandas Series of shape (fh,) or (fh, n_outputs)
-                where fh is the forecasting horizon
-            Ground truth (correct) target values.
-
-        y_pred : pandas Series of shape (fh,) or (fh, n_outputs)
-                where fh is the forecasting horizon
-            Estimated target values.
-
-        Returns
-        -------
-        loss : float
-            Calculated loss metric
-        """
-        return self._func(y_true, y_pred, square_root=self.square_root)
-
-
-class _SquaredPercentageErrorMixin:
-    def __call__(self, y_true, y_pred):
-        """Returns calculated loss metric by passing `y_true` and `y_pred` to
-        underlying metric function.
-
-        Uses `symmetric` attribute to determine whether underlying function
-        should return symmetric percentage error metric or a percentage error
-        metric. Also uses `square_root` attribute to determine whether the
-        underlying function should return the square_root of the metric or
-        the metric.
-
-        Parameters
-        ----------
-        y_true : pandas Series of shape (fh,) or (fh, n_outputs)
-                where fh is the forecasting horizon
-            Ground truth (correct) target values.
-
-        y_pred : pandas Series of shape (fh,) or (fh, n_outputs)
-                where fh is the forecasting horizon
-            Estimated target values.
-
-        Returns
-        -------
-        loss : float
-            Calculated loss metric.
-            If square_root = True, tells .
-            I
-        """
-        return self._func(
-            y_true, y_pred, symmetric=self.symmetric, square_root=self.square_root
-        )
-
-
-class _AsymmetricErrorMixin:
-    def __call__(self, y_true, y_pred):
-        """Returns calculated loss metric by passing `y_true` and `y_pred` to
-        underlying metric function.
-
-        Parameters
-        ----------
-        y_true : pandas Series of shape (fh,) or (fh, n_outputs)
-                where fh is the forecasting horizon
-            Ground truth (correct) target values.
-
-        y_pred : pandas Series of shape (fh,) or (fh, n_outputs)
-                where fh is the forecasting horizon
-            Estimated target values.
-
-        Returns
-        -------
-        loss : float
-            Calculated loss metric
-        """
-        return self._func(
-            y_true,
-            y_pred,
-            asymmetric_threshold=self.asymmetric_treshold,
-            left_error_function=self.left_error_function,
-            right_error_function=self.right_error_function,
-        )
-
-
-class _RelativeLossMixin:
-    def __call__(self, y_true, y_pred):
-        """Returns calculated loss metric by passing `y_true` and `y_pred` to
-        underlying metric function.
-
-        Parameters
-        ----------
-        y_true : pandas Series of shape (fh,) or (fh, n_outputs)
-                where fh is the forecasting horizon
-            Ground truth (correct) target values.
-
-        y_pred : pandas Series of shape (fh,) or (fh, n_outputs)
-                where fh is the forecasting horizon
-            Estimated target values.
-
-        Returns
-        -------
-        loss : float
-            Calculated loss metric
-        """
-        return self._func(
-            y_true,
-            y_pred,
-            loss_function=self._relative_func,
-        )
-
-
-class _ScaledMetricFunctionWrapper(_MetricFunctionWrapper):
-    def __init__(self, func, name=None, greater_is_better=False, sp=1):
-        self.sp = sp
-        super().__init__(func=func, name=name, greater_is_better=greater_is_better)
-
-
-class _ScaledSquaredMetricFunctionWrapper(_SquaredErrorMixin, _MetricFunctionWrapper):
-    def __init__(
-        self, func, name=None, greater_is_better=False, sp=1, square_root=False
-    ):
-        self.sp = sp
-        self.square_root = square_root
-        super().__init__(func=func, name=name, greater_is_better=greater_is_better)
-
-
-class _PercentageMetricFunctionWrapper(_PercentageErrorMixin, _MetricFunctionWrapper):
-    def __init__(self, func, name=None, greater_is_better=False, symmetric=True):
-        self.symmetric = symmetric
-        super().__init__(func=func, name=name, greater_is_better=greater_is_better)
-
-
-class _SquaredMetricFunctionWrapper(_SquaredErrorMixin, _MetricFunctionWrapper):
-    def __init__(self, func, name=None, greater_is_better=False, square_root=False):
-        self.square_root = square_root
-        super().__init__(func=func, name=name, greater_is_better=greater_is_better)
-
-
-class _SquaredPercentageMetricFunctionWrapper(
-    _SquaredPercentageErrorMixin, _MetricFunctionWrapper
-):
-    def __init__(
-        self,
-        func,
-        name=None,
-        greater_is_better=False,
-        square_root=False,
-        symmetric=True,
-    ):
-        self.square_root = square_root
-        self.symmetric = symmetric
-        super().__init__(func=func, name=name, greater_is_better=greater_is_better)
-
-
-class _AsymmetricMetricFunctionWrapper(_AsymmetricErrorMixin, _MetricFunctionWrapper):
-    def __init__(
-        self,
-        func,
-        name=None,
-        greater_is_better=False,
-        asymmetric_threshold=0,
-        left_error_function="squared",
-        right_error_function="absolute",
-    ):
-        self.asymmetric_threshold = asymmetric_threshold
-        self.left_error_function = left_error_function
-        self.right_error_function = right_error_function
-        super().__init__(func=func, name=name, greater_is_better=greater_is_better)
-
-
-class _RelativeLossMetricFunctionWrapper(_RelativeLossMixin, _MetricFunctionWrapper):
-    def __init__(
-        self,
-        func,
-        name=None,
-        greater_is_better=False,
-        relative_loss_function=mean_absolute_error,
-    ):
-        self.relative_loss_function = relative_loss_function
-        super().__init__(func=func, name=name, greater_is_better=greater_is_better)
-
-
-def make_forecasting_scorer(func, name=None, greater_is_better=False):
-    """Factory method for creating metric classes from metric functions
-
-    Parameters
-    ----------
-    func:
-        Loss function to convert to a forecasting scorer class
-
-    name: str, default=None
-        Name to use for the forecasting scorer loss class
-
-    greater_is_better: bool, default=False
-        If True then maximizing the metric is better.
-        If False then minimizing the metric is better.
-
-    Returns
-    -------
-    scorer:
-        Metric class that can be used as forecasting scorer.
-    """
-
-    return _MetricFunctionWrapper(func, name=name, greater_is_better=greater_is_better)
-
-
-class MeanAbsoluteScaledError(_ScaledMetricFunctionWrapper):
-    """Mean absolute scaled error (MASE). MASE output is non-negative floating
-    point. The best value is 0.0.
-
-    This scale-free error metric can be used to compare forecast methods on
-    a single series and also to compare forecast accuracy between series.
-
-    This metric is well suited to intermittent-demand series because it
-    will not give infinite or undefined values unless the training data
-    is a flat timeseries. In this case the function returns a large value
-    instead of inf.
-
-    Works with multioutput (multivariate) timeseries data
-    with homogeneous seasonal periodicity.
-
-    Parameters
-    ----------
-    sp : int, default = 1
-        Seasonal periodicity of the data
 
     Attributes
     ----------
@@ -1310,301 +1009,6 @@
         If False, minimizing the metric is optimal.
         If True, maximizing the metric is optimal.
 
-    sp : int
-        Stores seasonal periodicity of data.
-
-    See Also
-    --------
-    MedianAbsoluteScaledError
-    MeanSquaredScaledError
-    MedianSquaredScaledError
-
-    References
-    ----------
-    ..[1] Hyndman, R. J and Koehler, A. B. (2006).
-          "Another look at measures of forecast accuracy", International
-          Journal of Forecasting, Volume 22, Issue 4.
-    ..[2] Hyndman, R. J. (2006). "Another look at forecast accuracy metrics
-          for intermittent demand", Foresight, Issue 4.
-    ..[3] Makridakis, S., Spiliotis, E. and Assimakopoulos, V. (2020)
-          "The M4 Competition: 100,000 time series and 61 forecasting methods",
-          International Journal of Forecasting, Volume 3
-    """
-
-    def __init__(self, sp=1):
-        name = "MeanAbsoluteScaledError"
-        func = mean_absolute_scaled_error
-        greater_is_better = False
-        super().__init__(
-            func=func, name=name, greater_is_better=greater_is_better, sp=sp
-        )
-
-
-class MedianAbsoluteScaledError(_ScaledMetricFunctionWrapper):
-    """Median absolute scaled error (MdASE). MdASE output is non-negative
-    floating point. The best value is 0.0.
-
-    Taking the median instead of the mean of the test and train absolute errors
-    makes this metric more robust to error outliers since the median tends
-    to be a more robust measure of central tendency in the presence of outliers.
-
-    Like MASE, this scale-free error metric can be used to compare forecast
-    methods on a single series and also to compare forecast accuracy between
-    series.
-
-    Also like MASE, this metric is well suited to intermittent-demand series
-    because it will not give infinite or undefined values unless the training
-    data is a flat timeseries. In this case the function returns a large value
-    instead of inf.
-
-    Works with multioutput (multivariate) timeseries data
-    with homogeneous seasonal periodicity.
-
-    Parameters
-    ----------
-    sp : int, default = 1
-        Seasonal periodicity of data.
-
-    Attributes
-    ----------
-    name : str
-        The name of the loss metric
-
-    greater_is_better : bool
-        Stores whether the metric is optimized by minimization or maximization.
-        If False, minimizing the metric is optimal.
-        If True, maximizing the metric is optimal.
-
-    sp : int
-        Stores seasonal periodicity of data.
-
-    See Also
-    --------
-    MeanAbsoluteScaledError
-    MeanSquaredScaledError
-    MedianSquaredScaledError
-
-    References
-    ----------
-    ..[1] Hyndman, R. J and Koehler, A. B. (2006).
-          "Another look at measures of forecast accuracy", International
-          Journal of Forecasting, Volume 22, Issue 4.
-    ..[2] Hyndman, R. J. (2006). "Another look at forecast accuracy metrics
-          for intermittent demand", Foresight, Issue 4.
-    ..[3] Makridakis, S., Spiliotis, E. and Assimakopoulos, V. (2020)
-          "The M4 Competition: 100,000 time series and 61 forecasting methods",
-          International Journal of Forecasting, Volume 3
-    """
-
-    def __init__(self, sp=1):
-        name = "MedianAbsoluteScaledError"
-        func = median_absolute_scaled_error
-        greater_is_better = False
-        super().__init__(
-            func=func, name=name, greater_is_better=greater_is_better, sp=sp
-        )
-
-
-class MeanSquaredScaledError(_ScaledSquaredMetricFunctionWrapper):
-    """Mean squared scaled error (MSSE) `square_root` is False or
-    root mean squared scaled error (RMSSE) if `square_root` is True.
-    MSSE and RMSSE output is non-negative floating point. The best value is 0.0.
-
-    This is a squared varient of the MASE loss metric. Like MASE this
-    scale-free metric can be used to copmare forecast methods on a single
-    series or between series.
-
-    This metric is also suited for intermittent-demand series because it
-    will not give infinite or undefined values unless the training data
-    is a flat timeseries. In this case the function returns a large value
-    instead of inf.
-
-    Works with multioutput (multivariate) timeseries data
-    with homogeneous seasonal periodicity.
-
-    Parameters
-    ----------
-    sp : int, default = 1
-        Seasonal periodicity of data.
-
-    square_root : bool, default = False
-        Whether to take the square root of the metric
-
-    Attributes
-    ----------
-    name : str
-        The name of the loss metric
-
-    greater_is_better : bool
-        Stores whether the metric is optimized by minimization or maximization.
-        If False, minimizing the metric is optimal.
-        If True, maximizing the metric is optimal.
-
-    sp : int
-        Stores seasonal periodicity of data.
-
-    square_root : bool
-        Stores whether to take the square root of the metric
-
-    See Also
-    --------
-    MeanAbsoluteScaledError
-    MedianAbsoluteScaledError
-    MedianSquaredScaledError
-
-    References
-    ----------
-    ..[1] M5 Competition Guidelines.
-          https://mofc.unic.ac.cy/wp-content/uploads/2020/03/M5-Competitors-Guide-Final-10-March-2020.docx
-    ..[2] Hyndman, R. J and Koehler, A. B. (2006).
-          "Another look at measures of forecast accuracy", International
-          Journal of Forecasting, Volume 22, Issue 4.
-    """
-
-    def __init__(self, sp=1, square_root=False):
-        name = "MeanSquaredScaledError"
-        func = mean_squared_scaled_error
-        greater_is_better = False
-        super().__init__(
-            func=func,
-            name=name,
-            greater_is_better=greater_is_better,
-            sp=1,
-            square_root=square_root,
-        )
-
-
-class MedianSquaredScaledError(_ScaledSquaredMetricFunctionWrapper):
-    """Median squared scaled error (MdSSE) if `square_root` is False or
-    root median squared scaled error (RMdSSE) if `square_root` is True.
-    MdSSE and RMdSSE output is non-negative floating point. The best value is 0.0.
-
-    This is a squared varient of the MdASE loss metric. Like MASE, MdASE, MSSE
-    and RMSSE this scale-free metric can be used to compare forecast methods on a
-    single series or between series.
-
-    This metric is also suited for intermittent-demand series because it
-    will not give infinite or undefined values unless the training data
-    is a flat timeseries. In this case the function returns a large value
-    instead of inf.
-
-    Works with multioutput (multivariate) timeseries data
-    with homogeneous seasonal periodicity.
-
-    Parameters
-    ----------
-    sp : int
-        Seasonal periodicity of data.
-
-    square_root : bool, default = False
-        Whether to take the square root of the metric
-
-    Attributes
-    ----------
-    name : str
-        The name of the loss metric
-
-    greater_is_better : bool
-        Stores whether the metric is optimized by minimization or maximization.
-        If False, minimizing the metric is optimal.
-        If True, maximizing the metric is optimal.
-
-    sp : int
-        Seasonal periodicity of data.
-
-    square_root : bool
-        Stores whether to take the square root of the metric
-
-    See Also
-    --------
-    MeanAbsoluteScaledError
-    MedianAbsoluteScaledError
-    MedianSquaredScaledError
-
-    References
-    ----------
-    ..[1] M5 Competition Guidelines.
-          https://mofc.unic.ac.cy/wp-content/uploads/2020/03/M5-Competitors-Guide-Final-10-March-2020.docx
-    ..[2] Hyndman, R. J and Koehler, A. B. (2006).
-          "Another look at measures of forecast accuracy", International
-          Journal of Forecasting, Volume 22, Issue 4.
-    """
-
-    def __init__(self, sp=1, square_root=False):
-        name = "MedianSquaredScaledError"
-        func = median_squared_scaled_error
-        greater_is_better = False
-        super().__init__(
-            func=func,
-            name=name,
-            greater_is_better=greater_is_better,
-            sp=sp,
-            square_root=square_root,
-        )
-
-
-class MeanAbsoluteError(_MetricFunctionWrapper):
-    """Mean absolute error (MAE). MAE output is non-negative floating point.
-    The best value is 0.0.
-
-    MAE is on the same scale as the data. Because it takes the absolute value
-    of the forecast error rather than the square, it is less sensitive to
-    outliers than MSE or RMSE.
-
-    Attributes
-    ----------
-    name : str
-        The name of the loss metric
-
-    greater_is_better : bool
-        Stores whether the metric is optimized by minimization or maximization.
-        If False, minimizing the metric is optimal.
-        If True, maximizing the metric is optimal.
-
-    See Also
-    --------
-    MedianAbsoluteError
-    MeanSquaredError
-    MedianSquaredError
-
-    References
-    ----------
-    ..[1] Hyndman, R. J and Koehler, A. B. (2006).
-          "Another look at measures of forecast accuracy", International
-          Journal of Forecasting, Volume 22, Issue 4.
-    """
-
-    def __init__(self):
-        name = "MeanAbsoluteError"
-        func = mean_absolute_error
-        greater_is_better = False
-        super().__init__(func=func, name=name, greater_is_better=greater_is_better)
-
-
-class MedianAbsoluteError(_MetricFunctionWrapper):
-    """Median absolute error (MdAE).  MdAE output is non-negative floating
-    point. The best value is 0.0.
-
-    Like MAE, MdAE is on the same scale as the data. Because it takes the
-    absolute value of the forecast error rather than the square, it is less
-    sensitive to outliers than MSE, MdSE, RMSE or RMdSE.
-
-    Taking the median instead of the mean of the absolute errors also makes
-    this metric more robust to error outliers since the median tends
-    to be a more robust measure of central tendency in the presence of outliers.
->>>>>>> 0828e39d
-
-    Attributes
-    ----------
-    name : str
-        The name of the loss metric
-
-    greater_is_better : bool
-        Stores whether the metric is optimized by minimization or maximization.
-        If False, minimizing the metric is optimal.
-        If True, maximizing the metric is optimal.
-
-<<<<<<< HEAD
     square_root : bool
         Stores whether to take the square root of the
 
@@ -1679,44 +1083,12 @@
     this metric more robust to error outliers relative to a meean based metric
     since the median tends to be a more robust measure of central tendency in
     the presence of outliers.
-=======
-    See Also
-    --------
-    MeanAbsoluteError
-    MeanSquaredError
-    MedianSquaredError
-
-    References
-    ----------
-    ..[1] Hyndman, R. J and Koehler, A. B. (2006).
-          "Another look at measures of forecast accuracy", International
-          Journal of Forecasting, Volume 22, Issue 4.
-    """
-
-    def __init__(self):
-        name = "MedianAbsoluteError"
-        func = median_absolute_error
-        greater_is_better = False
-        super().__init__(func=func, name=name, greater_is_better=greater_is_better)
-
-
-class MeanSquaredError(_SquaredMetricFunctionWrapper):
-    """Mean squared error (MSE) if `square_root` is False or
-    root mean squared error (RMSE)  if `square_root` if True. MSE and RMSE are
-    both non-negative floating point. The best value is 0.0.
-
-    MSE is measured in squared units of the input data, and RMSE is on the
-    same scale as the data. Because both metrics squares the
-    forecast error rather than taking the absolute value, they are more sensitive
-    to outliers than MAE or MdAE.
->>>>>>> 0828e39d
 
     Parameters
     ----------
     square_root : bool, default = False
         Whether to take the square root of the metric
 
-<<<<<<< HEAD
     multioutput : {'raw_values', 'uniform_average'}  or array-like of shape \
             (n_outputs,), default='uniform_average'
         Defines how to aggregate metric for multivariate (multioutput) data.
@@ -1724,8 +1096,6 @@
         If 'raw_values', returns a full set of errors in case of multioutput input.
         If 'uniform_average', errors of all outputs are averaged with uniform weight.
 
-=======
->>>>>>> 0828e39d
     Attributes
     ----------
     name : str
@@ -1739,17 +1109,13 @@
     square_root : bool
         Stores whether to take the square root of the metric
 
-<<<<<<< HEAD
     multioutput : str
         Stores how the metric should aggregate multioutput data.
 
-=======
->>>>>>> 0828e39d
     See Also
     --------
     MeanAbsoluteError
     MedianAbsoluteError
-<<<<<<< HEAD
     MeanSquaredError
 
     Examples
@@ -1797,6 +1163,198 @@
             name=name,
             multioutput=multioutput,
             square_root=square_root,
+        )
+
+
+class GeometricMeanAbsoluteError(_BaseForecastingErrorMetric):
+    """Geometric mean absolute error (GMAE).
+
+    GMAE output is non-negative floating point. The best value is approximately
+    zero, rather than zero.
+
+    Like MAE and MdAE, GMAE is measured in the same units as the input data.
+    Because GMAE takes the absolute value of the forecast error rather than
+    squaring it, MAE penalizes large errors to a lesser degree than squared error
+    varients like MSE, RMSE or GMSE or RGMSE.
+
+    Parameters
+    ----------
+    y_true : pd.Series, pd.DataFrame or np.array of shape (fh,) or (fh, n_outputs) \
+             where fh is the forecasting horizon
+        Ground truth (correct) target values.
+
+    y_pred : pd.Series, pd.DataFrame or np.array of shape (fh,) or (fh, n_outputs) \
+             where fh is the forecasting horizon
+        Forecasted values.
+
+    horizon_weight : array-like of shape (fh,), default=None
+        Forecast horizon weights.
+
+    multioutput : {'raw_values', 'uniform_average'}  or array-like of shape \
+            (n_outputs,), default='uniform_average'
+        Defines how to aggregate metric for multivariate (multioutput) data.
+        If array-like, values used as weights to average the errors.
+        If 'raw_values', returns a full set of errors in case of multioutput input.
+        If 'uniform_average', errors of all outputs are averaged with uniform weight.
+
+    Returns
+    -------
+    loss : float
+        GMAE loss. If multioutput is 'raw_values', then GMAE is returned for each
+        output separately. If multioutput is 'uniform_average' or an ndarray
+        of weights, then the weighted average GMAE of all output errors is returned.
+
+    See Also
+    --------
+    mean_absolute_error
+    median_absolute_error
+    mean_squared_error
+    median_squared_error
+    geometric_mean_squared_error
+
+    Notes
+    -----
+    The geometric mean uses the product of values in its calculation. The presence
+    of a zero value will result in the result being zero, even if all the other
+    values of large. To partially account for this in the case where elements
+    of `y_true` and `y_pred` are equal (zero error), the resulting zero error
+    values are replaced in the calculation with a small value. This results in
+    the smallest value the metric can take (when `y_true` equals `y_pred`)
+    being close to but not exactly zero.
+
+    Examples
+    --------
+    >>> from sktime.performance_metrics.forecasting import \
+    geometric_mean_absolute_error
+    >>> y_true = np.array([3, -0.5, 2, 7, 2])
+    >>> y_pred = np.array([2.5, 0.0, 2, 8, 1.25])
+    >>> geometric_mean_absolute_error(y_true, y_pred)
+    0.000529527232030127
+    >>> y_true = np.array([[0.5, 1], [-1, 1], [7, -6]])
+    >>> y_pred = np.array([[0, 2], [-1, 2], [8, -5]])
+    >>> geometric_mean_absolute_error(y_true, y_pred)
+    0.5000024031086919
+    >>> geometric_mean_absolute_error(y_true, y_pred, multioutput='raw_values')
+    array([4.80621738e-06, 1.00000000e+00])
+    >>> geometric_mean_absolute_error(y_true, y_pred, multioutput=[0.3, 0.7])
+    0.7000014418652152
+
+    References
+    ----------
+    Hyndman, R. J and Koehler, A. B. (2006). "Another look at measures of
+    forecast accuracy", International Journal of Forecasting, Volume 22, Issue 4.
+    """
+
+    def __init__(self, multioutput="uniform_average"):
+        name = "GeometricMeanAbsoluteError"
+        fn = geometric_mean_absolute_error
+        super(GeometricMeanAbsoluteError, self).__init__(
+            fn=fn, name=name, multioutput=multioutput
+        )
+
+
+class GeometricMeanSquaredError(_SquaredForecastingErrorMetric):
+    """Geometric mean squared error (GMSE) or Root geometric mean squared error (RGMSE).
+
+    If `square_root` is False then calculates GMSE and if `square_root` is True
+    then RGMSE is calculated. Both GMSE and RGMSE return non-negative floating
+    point. The best value is approximately zero, rather than zero.
+
+    Like MSE and MdSE, GMSE is measured in squared units of the input data. RMdSE is
+    on the same scale as the input data like RMSE and RdMSE. Because GMSE and RGMSE
+    square the forecast error rather than taking the absolute value, they
+    penalize large errors more than GMAE.
+
+    Parameters
+    ----------
+    y_true : pd.Series, pd.DataFrame or np.array of shape (fh,) or (fh, n_outputs) \
+             where fh is the forecasting horizon
+        Ground truth (correct) target values.
+
+    y_pred : pd.Series, pd.DataFrame or np.array of shape (fh,) or (fh, n_outputs) \
+             where fh is the forecasting horizon
+        Forecasted values.
+
+    horizon_weight : array-like of shape (fh,), default=None
+        Forecast horizon weights.
+
+    multioutput : {'raw_values', 'uniform_average'}  or array-like of shape \
+            (n_outputs,), default='uniform_average'
+        Defines how to aggregate metric for multivariate (multioutput) data.
+        If array-like, values used as weights to average the errors.
+        If 'raw_values', returns a full set of errors in case of multioutput input.
+        If 'uniform_average', errors of all outputs are averaged with uniform weight.
+
+    square_root : bool, default=False
+        Whether to take the square root of the mean squared error.
+        If True, returns root geometric mean squared error (RGMSE)
+        If False, returns geometric mean squared error (GMSE)
+
+   Returns
+    -------
+    loss : float
+        GMSE or RGMSE loss. If multioutput is 'raw_values', then loss is returned
+        for each output separately. If multioutput is 'uniform_average' or an ndarray
+        of weights, then the weighted average MdSE of all output errors is returned.
+
+    See Also
+    --------
+    mean_absolute_error
+    median_absolute_error
+    mean_squared_error
+    median_squared_error
+    geometric_mean_absolute_error
+
+    Notes
+    -----
+    The geometric mean uses the product of values in its calculation. The presence
+    of a zero value will result in the result being zero, even if all the other
+    values of large. To partially account for this in the case where elements
+    of `y_true` and `y_pred` are equal (zero error), the resulting zero error
+    values are replaced in the calculation with a small value. This results in
+    the smallest value the metric can take (when `y_true` equals `y_pred`)
+    being close to but not exactly zero.
+
+    Repla
+
+    Examples
+    --------
+    >>> from sktime.performance_metrics.forecasting import \
+    geometric_mean_squared_error
+    >>> y_true = np.array([3, -0.5, 2, 7, 2])
+    >>> y_pred = np.array([2.5, 0.0, 2, 8, 1.25])
+    >>> geometric_mean_squared_error(y_true, y_pred)
+    2.80399089461488e-07
+    >>> geometric_mean_squared_error(y_true, y_pred, square_root=True)
+    0.000529527232030127
+    >>> y_true = np.array([[0.5, 1], [-1, 1], [7, -6]])
+    >>> y_pred = np.array([[0, 2], [-1, 2], [8, -5]])
+    >>> geometric_mean_squared_error(y_true, y_pred)
+    0.5000000000115499
+    >>> geometric_mean_squared_error(y_true, y_pred, square_root=True)
+    0.5000024031086919
+    >>> geometric_mean_squared_error(y_true, y_pred, multioutput='raw_values')
+    array([2.30997255e-11, 1.00000000e+00])
+    >>> geometric_mean_squared_error(y_true, y_pred, multioutput='raw_values', \
+    square_root=True)
+    array([4.80621738e-06, 1.00000000e+00])
+    >>> geometric_mean_squared_error(y_true, y_pred, multioutput=[0.3, 0.7])
+    0.7000000000069299
+    >>> geometric_mean_squared_error(y_true, y_pred, multioutput=[0.3, 0.7], \
+    square_root=True)
+    0.7000014418652152
+
+    References
+    ----------
+    Hyndman, R. J and Koehler, A. B. (2006). "Another look at measures of
+    forecast accuracy", International Journal of Forecasting, Volume 22, Issue 4.
+    """
+
+    def __init__(self, multioutput="uniform_average", square_root=False):
+        name = "GeometricMeanSquaredError"
+        fn = geometric_mean_squared_error
+        super(GeometricMeanSquaredError, self).__init__(
+            fn=fn, name=name, multioutput=multioutput, square_root=square_root
         )
 
 
@@ -2012,94 +1570,7 @@
     RMSPE is measured in percentage error relative to the test data.
     Because the calculation takes the square rather than absolute value of
     the percentage forecast error, large errors are penalized more than
-=======
-    MedianSquaredError
-
-    References
-    ----------
-    ..[1] Hyndman, R. J and Koehler, A. B. (2006).
-          "Another look at measures of forecast accuracy", International
-          Journal of Forecasting, Volume 22, Issue 4.
-    """
-
-    def __init__(self, square_root=False):
-        name = "MeanSquaredError"
-        func = mean_squared_error
-        greater_is_better = False
-        super().__init__(
-            func=func,
-            name=name,
-            greater_is_better=greater_is_better,
-            square_root=square_root,
-        )
-
-
-class MedianSquaredError(_SquaredMetricFunctionWrapper):
-    """Median squared error (MdSE) if `square_root` is False or root median
-    squared error (RMdSE) if `square_root` is True. MdSE and RMdSE return
-    non-negative floating point. The best value is 0.0.
-
-    Like MSE, MdSE is measured in squared units of the input data. RMdSe is
-    on the same scale as the input data like RMSE. Because MdSE and RMdSE
-    square the forecast error rather than taking the absolute value, they are
-    more sensitive to outliers than MAE or MdAE.
-
-    Taking the median instead of the mean of the squared errors makes
-    this metric more robust to error outliers relative to a meean based metric
-    since the median tends to be a more robust measure of central tendency in
-    the presence of outliers.
-
-    Parameters
-    ----------
-    square_root : bool, default = False
-        Whether to take the square root of the metric
-
-    Attributes
-    ----------
-    name : str
-        The name of the loss metric
-
-    greater_is_better : bool
-        Stores whether the metric is optimized by minimization or maximization.
-        If False, minimizing the metric is optimal.
-        If True, maximizing the metric is optimal.
-
-    square_root : bool
-        Stores whether to take the square root of the metric
-
-    See Also
-    --------
-    MeanAbsoluteError
-    MedianAbsoluteError
-    MeanSquaredError
-
-    References
-    ----------
-    ..[1] Hyndman, R. J and Koehler, A. B. (2006).
-          "Another look at measures of forecast accuracy", International
-          Journal of Forecasting, Volume 22, Issue 4.
-    """
-
-    def __init__(self, square_root=False):
-        name = "MedianSquaredError"
-        func = median_squared_error
-        greater_is_better = False
-        super().__init__(
-            func=func,
-            name=name,
-            greater_is_better=greater_is_better,
-            square_root=square_root,
-        )
-
-
-class MeanAbsolutePercentageError(_PercentageMetricFunctionWrapper):
-    """Mean absolute percentage error (MAPE) if `symmetric` is False or
-    symmetric mean absolute percentage error (sMAPE) if `symmetric is True.
-    MAPE and sMAPE output is non-negative floating point. The best value is 0.0.
-
-    sMAPE is measured in percentage error relative to the test data. Because it
-    takes the absolute value rather than square the percentage forecast
-    error, it is less sensitive to outliers than MSPE, RMSPE, MdSPE or RMdSPE.
+    MAPE, sMAPE, MdAPE or sMdAPE.
 
     There is no limit on how large the error can be, particulalrly when `y_true`
     values are close to zero. In such cases the function returns a large value
@@ -2110,129 +1581,9 @@
     symmetric : bool, default = True
         Whether to calculate the symmetric version of the percentage metric
 
-    Attributes
-    ----------
-    name : str
-        The name of the loss metric
-
-    greater_is_better : bool
-        Stores whether the metric is optimized by minimization or maximization.
-        If False, minimizing the metric is optimal.
-        If True, maximizing the metric is optimal.
-
-    symmetric : bool
-        Stores whether to calculate the symmetric version of the percentage metric
-
-    See Also
-    --------
-    MedianAbsoulutePercentageError
-    MeanSquaredPercentageError
-    MedianSquaredPercentageError
-
-    References
-    ----------
-    ..[1] Hyndman, R. J and Koehler, A. B. (2006).
-          "Another look at measures of forecast accuracy", International
-          Journal of Forecasting, Volume 22, Issue 4.
-    """
-
-    def __init__(self, symmetric=True):
-        name = "MeanAbsolutePercentageError"
-        func = mean_absolute_percentage_error
-        greater_is_better = False
-        super().__init__(
-            func=func,
-            name=name,
-            greater_is_better=greater_is_better,
-            symmetric=symmetric,
-        )
-
-
-class MedianAbsolutePercentageError(_PercentageMetricFunctionWrapper):
-    """Median absolute percentage error (MdAPE) if `symmetric` is False or
-    symmetric median absolute percentage error (sMdAPE). MdAPE and sMdAPE output
-    is non-negative floating point. The best value is 0.0.
-
-    MdAPE and sMdAPE are measured in percentage error relative to the test data.
-    Because it takes the absolute value rather than square the percentage forecast
-    error, it is less sensitive to outliers than MSPE, RMSPE, MdSPE or RMdSPE.
-
-    Taking the median instead of the mean of the absolute percentage errors also
-    makes this metric more robust to error outliers since the median tends
-    to be a more robust measure of central tendency in the presence of outliers.
-
-    There is no limit on how large the error can be, particulalrly when `y_true`
-    values are close to zero. In such cases the function returns a large value
-    instead of `inf`.
-
-    Parameters
-    ----------
-    symmetric : bool, default = True
-        Whether to calculate the symmetric version of the percentage metric
-
-    Attributes
-    ----------
-    name : str
-        The name of the loss metric
-
-    greater_is_better : bool
-        Stores whether the metric is optimized by minimization or maximization.
-        If False, minimizing the metric is optimal.
-        If True, maximizing the metric is optimal.
-
-    symmetric : bool
-        Stores whether to calculate the symmetric version of the percentage metric
-
-    See Also
-    --------
-    MeanAbsoulutePercentageError
-    MeanSquaredPercentageError
-    MedianSquaredPercentageError
-
-    References
-    ----------
-    ..[1] Hyndman, R. J and Koehler, A. B. (2006).
-          "Another look at measures of forecast accuracy", International
-          Journal of Forecasting, Volume 22, Issue 4.
-    """
-
-    def __init__(self, symmetric=True):
-        name = "MedianAbsolutePercentageError"
-        func = median_absolute_percentage_error
-        greater_is_better = False
-        super().__init__(
-            func=func,
-            name=name,
-            greater_is_better=greater_is_better,
-            symmetric=symmetric,
-        )
-
-
-class MeanSquaredPercentageError(_SquaredPercentageMetricFunctionWrapper):
-    """Mean squared percentage error (MSPE) if `square_root` is False or
-    root mean squared percentage error (RMSPE) if `square_root` is True.
-    MSPE and RMSPE output is non-negative floating point. The best value is 0.0.
-
-    MSPE is measured in squared percentage error relative to the test data and
-    RMSPE is measured in percentage error relative to the test data.
-    Because either calculation takes the square rather than absolute value of
-    the percentage forecast error, they are more sensitive to outliers than
->>>>>>> 0828e39d
-    MAPE, sMAPE, MdAPE or sMdAPE.
-
-    There is no limit on how large the error can be, particulalrly when `y_true`
-    values are close to zero. In such cases the function returns a large value
-    instead of `inf`.
-
-    Parameters
-    ----------
-    symmetric : bool, default = True
-        Whether to calculate the symmetric version of the percentage metric
-
     square_root : bool, default = False
         Whether to take the square root of the metric
 
-<<<<<<< HEAD
     multioutput : {'raw_values', 'uniform_average'}  or array-like of shape \
             (n_outputs,), default='uniform_average'
         Defines how to aggregate metric for multivariate (multioutput) data.
@@ -2240,8 +1591,6 @@
         If 'raw_values', returns a full set of errors in case of multioutput input.
         If 'uniform_average', errors of all outputs are averaged with uniform weight.
 
-=======
->>>>>>> 0828e39d
     Attributes
     ----------
     name : str
@@ -2258,7 +1607,6 @@
     square_root : bool
         Stores whether to take the square root of the metric
 
-<<<<<<< HEAD
     multioutput : str
         Stores how the metric should aggregate multioutput data.
 
@@ -2319,465 +1667,9 @@
             multioutput=multioutput,
             symmetric=symmetric,
             square_root=square_root,
-=======
-    See Also
-    --------
-    MeanAbsoulutePercentageError
-    MedianAbsolutePercentageError
-    MedianSquaredPercentageError
-
-    References
-    ----------
-    ..[1] Hyndman, R. J and Koehler, A. B. (2006).
-          "Another look at measures of forecast accuracy", International
-          Journal of Forecasting, Volume 22, Issue 4.
-    """
-
-    def __init__(self, symmetric=True, square_root=False):
-        name = "MeanSquaredPercentageError"
-        func = mean_squared_percentage_error
-        greater_is_better = False
-        super().__init__(
-            func=func,
-            name=name,
-            greater_is_better=greater_is_better,
-            symmetric=symmetric,
-            square_root=square_root,
         )
 
 
-class MedianSquaredPercentageError(_SquaredPercentageMetricFunctionWrapper):
-    """Median squared percentage error (MdSPE) if `square_root` is False or
-    root median squared percentage error (RMdSPE) if `square_root` is True.
-    MdSPE and RMdSPE output is non-negative floating point. The best value is 0.0.
-
-    MdSPE is measured in squared percentage error relative to the test data.
-    RMdSPE is measured in percentage error relative to the test data.
-    Because it takes the square rather than absolute value of the percentage
-    forecast error, both calculations are more sensitive to outliers than
-    MAPE, sMAPE, MdAPE or sMdAPE.
-
-    Taking the median instead of the mean of the absolute percentage errors also
-    makes this metric more robust to error outliers since the median tends
-    to be a more robust measure of central tendency in the presence of outliers.
-
-    There is no limit on how large the error can be, particulalrly when `y_true`
-    values are close to zero. In such cases the function returns a large value
-    instead of `inf`.
-
-    Parameters
-    ----------
-    symmetric : bool, default = True
-        Whether to calculate the symmetric version of the percentage metric
-
-    square_root : bool, default = False
-        Whether to take the square root of the metric
-
-    Attributes
-    ----------
-    name : str
-        The name of the loss metric
-
-    greater_is_better : bool
-        Stores whether the metric is optimized by minimization or maximization.
-        If False, minimizing the metric is optimal.
-        If True, maximizing the metric is optimal.
-
-    symmetric : bool
-        Stores whether to calculate the symmetric version of the percentage metric
-
-    square_root : bool
-        Stores whether to take the square root of the metric
-
-    See Also
-    --------
-    MeanAbsoulutePercentageError
-    MeanSquaredPercentageError
-    MedianSquaredPercentageError
-
-    References
-    ----------
-    ..[1] Hyndman, R. J and Koehler, A. B. (2006).
-          "Another look at measures of forecast accuracy", International
-          Journal of Forecasting, Volume 22, Issue 4.
-    """
-
-    def __init__(self, symmetric=True, square_root=False):
-        name = "MedianSquaredPercentageError"
-        func = median_squared_percentage_error
-        greater_is_better = False
-        super().__init__(
-            func=func,
-            name=name,
-            greater_is_better=greater_is_better,
-            symmetric=symmetric,
-            square_root=square_root,
-        )
-
-
-class MeanRelativeAbsoluteError(_MetricFunctionWrapper):
-    """Mean relative absolute error (MRAE).
-
-    Attributes
-    ----------
-    name : str
-        The name of the loss metric
-
-    greater_is_better : bool
-        Stores whether the metric is optimized by minimization or maximization.
-        If False, minimizing the metric is optimal.
-        If True, maximizing the metric is optimal.
-
-    See Also
-    --------
-    MedianRelativeAbsoluteError
-    GeometricMeanRelativeAbsoluteError
-    GeometricMeanRelativeSquaredError
-
-    References
-    ----------
-    ..[1] Hyndman, R. J and Koehler, A. B. (2006).
-          "Another look at measures of forecast accuracy", International
-          Journal of Forecasting, Volume 22, Issue 4.
-    """
-
-    def __init__(self):
-        name = "MeanRelativeAbsoluteError"
-        func = mean_relative_absolute_error
-        greater_is_better = False
-        super().__init__(func=func, name=name, greater_is_better=greater_is_better)
-
-
-class MedianRelativeAbsoluteError(_MetricFunctionWrapper):
-    """Median relative absolute error (MdRAE).
-
-    Attributes
-    ----------
-    name : str
-        The name of the loss metric
-
-    greater_is_better : bool
-        Stores whether the metric is optimized by minimization or maximization.
-        If False, minimizing the metric is optimal.
-        If True, maximizing the metric is optimal.
-
-    See Also
-    --------
-    MeanRelativeAbsoluteError
-    GeometricMeanRelativeAbsoluteError
-    GeometricMeanRelativeSquaredError
-
-    References
-    ----------
-    ..[1] Hyndman, R. J and Koehler, A. B. (2006).
-          "Another look at measures of forecast accuracy", International
-          Journal of Forecasting, Volume 22, Issue 4.
-    """
-
-    def __init__(self):
-        name = "MedianRelativeAbsoluteError"
-        func = median_relative_absolute_error
-        greater_is_better = False
-        super().__init__(func=func, name=name, greater_is_better=greater_is_better)
-
-
-class GeometricMeanRelativeAbsoluteError(_MetricFunctionWrapper):
-    """Geometric mean relative absolute error (GMRAE).
-
-    Attributes
-    ----------
-    name : str
-        The name of the loss metric
-
-    greater_is_better : bool
-        Stores whether the metric is optimized by minimization or maximization.
-        If False, minimizing the metric is optimal.
-        If True, maximizing the metric is optimal.
-
-    See Also
-    --------
-    MeanRelativeAbsoluteError
-    MedianRelativeAbsoluteError
-    GeometricMeanRelativeSquaredError
-
-    References
-    ----------
-    ..[1] Hyndman, R. J and Koehler, A. B. (2006).
-          "Another look at measures of forecast accuracy", International
-          Journal of Forecasting, Volume 22, Issue 4.
-    """
-
-    def __init__(self):
-        name = "GeometricMeanRelativeAbsoluteError"
-        func = geometric_mean_relative_absolute_error
-        greater_is_better = False
-        super().__init__(func=func, name=name, greater_is_better=greater_is_better)
-
-
-class GeometricMeanRelativeSquaredError(_SquaredMetricFunctionWrapper):
-    """Geometric mean relative squared error (GMRSE) if `square_root` is False or
-    root geometric mean relative squared error (RGMRSE) if `square_root` is True.
-
-    Parameters
-    ----------
-    square_root : bool, default = False
-        Whether to take the square root of the metric
-
-    Attributes
-    ----------
-    name : str
-        The name of the loss metric
-
-    greater_is_better : bool
-        Stores whether the metric is optimized by minimization or maximization.
-        If False, minimizing the metric is optimal.
-        If True, maximizing the metric is optimal.
-
-    square_root : bool
-        Stores whether to take the square root of the metric
-
-    See Also
-    --------
-    MeanRelativeAbsoluteError
-    MedianRelativeAbsoluteError
-    GeometricMeanRelativeAbsoluteError
-
-    References
-    ----------
-    ..[1] Hyndman, R. J and Koehler, A. B. (2006).
-          "Another look at measures of forecast accuracy", International
-          Journal of Forecasting, Volume 22, Issue 4.
-    """
-
-    def __init__(self, square_root=False):
-        name = "GeometricMeanRelativeSquaredError"
-        func = geometric_mean_relative_squared_error
-        greater_is_better = False
-        super().__init__(
-            func=func,
-            name=name,
-            greater_is_better=greater_is_better,
-            square_root=square_root,
-        )
-
-
-class MeanAsymmetricError(_AsymmetricMetricFunctionWrapper):
-    """Calculates asymmetric loss function. Error values that are less
-    than the asymmetric threshold have `left_error_function` applied.
-    Error values greater than or equal to asymmetric threshold  have
-    `right_error_function` applied.
-
-    Many forecasting loss functions assume that over- and under-
-    predictions should receive an equal penalty. However, this may not align
-    with the actual cost faced by users' of the forecasts. Asymmetric loss
-    functions are useful when the cost of under- and over- prediction are not
-    the same.
-
-    Setting `asymmetric_threshold` to zero, `left_error_function` to 'squared'
-    and `right_error_function` to 'absoulte` results in a greater penalty
-    applied to over-predictions (y_true - y_pred < 0). The opposite is true
-    for `left_error_function` set to 'absolute' and `right_error_function`
-    set to 'squared`
-
-    Parameters
-    ----------
-    asymmetric_threshold : float, default = 0.0
-        The value used to threshold the asymmetric loss function. Error values
-        that are less than the asymmetric threshold have `left_error_function`
-        applied. Error values greater than or equal to asymmetric threshold
-        have `right_error_function` applied.
-
-    left_error_function : str, {'squared', 'absolute'}
-        Loss penalty to apply to error values less than the asymmetric threshold.
-
-    right_error_function : str, {'squared', 'absolute'}
-        Loss penalty to apply to error values greater than or equal to the
-        asymmetric threshold.
-
-    Attributes
-    ----------
-    name : str
-        The name of the loss metric
-
-    greater_is_better : bool
-        Stores whether the metric is optimized by minimization or maximization.
-        If False, minimizing the metric is optimal.
-        If True, maximizing the metric is optimal.
-
-    asymmetric_threshold : numeric
-        Stores threshold to use applying asymmetric loss to errors
-
-    left_error_function : str
-        Stores loss penalty to apply to error values less than the asymmetric threshold.
-
-    right_error_function : str
-        Stores loss penalty to apply to error values greater than or equal to
-        the asymmetric threshold.
-
-
-    References
-    ----------
-    ..[1] Hyndman, R. J and Koehler, A. B. (2006).
-          "Another look at measures of forecast accuracy", International
-            Journal of Forecasting, Volume 22, Issue 4.
-    ..[2] Diebold, Francis X. (2007). "Elements of Forecasting (4th ed.)" ,
-          Thomson, South-Western: Ohio, US.
-    """
-
-    def __init__(
-        self,
-        asymmetric_threshold=0,
-        left_error_function="squared",
-        right_error_function="absolute",
-    ):
-        name = "MeanAsymmetricError"
-        func = mean_asymmetric_error
-        greater_is_better = False
-        super().__init__(
-            func=func,
-            name=name,
-            greater_is_better=greater_is_better,
-            asymmetric_threshold=asymmetric_threshold,
-            left_error_function=left_error_function,
-            right_error_function=right_error_function,
-        )
-
-
-class RelativeLoss(_RelativeLossMetricFunctionWrapper):
-    """Calculates relative loss for a set of predictions and benchmark
-    predictions for a given loss function.
-
-    This function allows the calculation of scale-free relative loss metrics.
-    Unlike mean absolute scaled error (MASE) the function calculates the
-    scale-free metric relative to a defined loss function on a benchmark
-    method. Like MASE, metrics created using this function can be used to compare
-    forecast methods on a single series and also to compare forecast accuracy
-    between series.
-
-    This is useful when a scale-free comparison is beneficial but the training
-    used to generate some (or all) predictions is unknown such as when
-    comparing the loss of 3rd party forecasts or surveys of professional
-    forecastsers.
-
-    Parameters
-    ----------
-    y_true : pandas Series, pandas DataFrame or NumPy array of
-            shape (fh,) or (fh, n_outputs) where fh is the forecasting horizon
-        Ground truth (correct) target values.
-
-    y_pred : pandas Series, pandas DataFrame or NumPy array of
-            shape (fh,) or (fh, n_outputs) where fh is the forecasting horizon
-        Forecasted values.
-
-    y_pred_benchmark : pandas Series, pandas DataFrame or NumPy array of
-            shape (fh,) or (fh, n_outputs) where fh is the forecasting horizon
-        Forecasted values from benchmark method.
-
-    Returns
-    -------
-    relative_loss : float
-        Loss for a method relative to loss for a benchmark method for a given
-        loss metric.
-
-    References
-    ----------
-    ..[1] Hyndman, R. J and Koehler, A. B. (2006).
-          "Another look at measures of forecast accuracy", International
-          Journal of Forecasting, Volume 22, Issue 4.
-    """
-
-    def __init__(self, relative_loss_function=mean_absolute_error):
-        name = "RelativeLoss"
-        func = relative_loss
-        greater_is_better = False
-        super().__init__(
-            func=func,
-            name=name,
-            greater_is_better=greater_is_better,
-            relative_loss_function=relative_loss_function,
-        )
-
-class GeometricMeanAbsoluteError(_ScaledMetricFunctionWrapper):
-    """
-    Geometric Mean Absolute Error
-
-    Parameters
-    ----------
-    y_true : pandas Series, pandas DataFrame or NumPy array of
-            shape (fh,) or (fh, n_outputs) where fh is the forecasting horizon
-        Ground truth (correct) target values.
-
-    y_pred : pandas Series, pandas DataFrame or NumPy array of
-            shape (fh,) or (fh, n_outputs) where fh is the forecasting horizon
-        Forecasted values.
-
-    y_pred_benchmark : pandas Series, pandas DataFrame or NumPy array of
-            shape (fh,) or (fh, n_outputs) where fh is the forecasting horizon
-        Forecasted values from benchmark method.
-
-    horizon_weight : array-like of shape (fh,), default=None
-        Forecast horizon weights.
-
-    multioutput : {'raw_values', 'uniform_average'}  or array-like of shape \
-            (n_outputs,), default='uniform_average'
-        Defines aggregating of multiple output values.
-        Array-like value defines weights used to average errors.
-        If 'raw_values', returns a full set of errors in case of multioutput input.
-        If 'uniform_average', errors of all outputs are averaged with uniform weight.
-
-    symmetric : bool, default=False
-        Calculates symmetric version of metric if True.
-
-    Returns
-    -------
-    loss : float
-        GMAE loss.
-        If multioutput is 'raw_values', then MRAE is returned for each
-        output separately.
-        If multioutput is 'uniform_average' or an ndarray of weights, then the
-        weighted average MRAE of all output errors is returned.
-    """
-    def __init__(self):
-        name = "GeometricMeanAbsoluteError"
-        fn = geometric_mean_absolute_error
-        greater_is_better = False
-        super(GeometricMeanAbsoluteError, self).__init__(
-            fn=fn, name=name, greater_is_better=greater_is_better
->>>>>>> 0828e39d
-        )
-
-class GeometricMedianAbsoluteError(_ScaledMetricFunctionWrapper):
-    """
-    Geometric Median Absolute Error
-
-     Parameters
-    ----------
-    y_true : pandas Series, pandas DataFrame or NumPy array of
-            shape (fh,) or (fh, n_outputs) where fh is the forecasting horizon
-        Ground truth (correct) target values.
-
-    y_pred : pandas Series, pandas DataFrame or NumPy array of
-            shape (fh,) or (fh, n_outputs) where fh is the forecasting horizon
-        Forecasted values.
-
-    y_pred_benchmark : pandas Series, pandas DataFrame or NumPy array of
-            shape (fh,) or (fh, n_outputs) where fh is the forecasting horizon
-        Forecasted values from benchmark method.
-
-    horizon_weight : array-like of shape (fh,), default=None
-        Forecast horizon weights.
-
-    multioutput : {'raw_values', 'uniform_average'}  or array-like of shape \
-            (n_outputs,), default='uniform_average'
-        Defines aggregating of multiple output values.
-        Array-like value defines weights used to average errors.
-        If 'raw_values', returns a full set of errors in case of multioutput input.
-        If 'uniform_average', errors of all outputs are averaged with uniform weight.
-
-    symmetric : bool, default=False
-        Calculates symmetric version of metric if True.
-
-<<<<<<< HEAD
 class MedianSquaredPercentageError(_SquaredPercentageForecastingErrorMetric):
     """Median squared percentage error (MdSPE)  or square root version.
 
@@ -3442,21 +2334,4 @@
             name=name,
             multioutput=multioutput,
             relative_loss_function=relative_loss_function,
-=======
-    Returns
-    -------
-    loss : float
-        GMAE loss.
-        If multioutput is 'raw_values', then MRAE is returned for each
-        output separately.
-        If multioutput is 'uniform_average' or an ndarray of weights, then the
-        weighted average MRAE of all output errors is returned.
-    """
-    def __init__(self):
-        name = "GeometricMedianAbsoluteError"
-        fn = geometric_median_absolute_error
-        greater_is_better = False
-        super(GeometricMedianAbsoluteError, self).__init__(
-            fn=fn, name=name, greater_is_better=greater_is_better
->>>>>>> 0828e39d
         )