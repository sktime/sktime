--- conflicted
+++ resolved
@@ -328,31 +328,24 @@
         Parameters
         ----------
         y_true : time series in sktime compatible data container format
-            Ground truth (correct) target values.
-
-            ``y_true`` can be in one of the following formats:
-
-            * Series scitype: ``pd.Series``, ``pd.DataFrame``, or np.ndarray (1D or 2D)
-            * Panel scitype: ``pd.DataFrame`` with 2-level row ``MultiIndex``,
-              3D ``np.ndarray``, list of Series ``pd.DataFrame``,
-              or other supported Panel mtype specifications
-            * Hierarchical scitype: ``pd.DataFrame``
-              with 3 or more level row ``MultiIndex``
-
+            Ground truth (correct) target values
+            y can be in one of the following formats:
+            Series scitype: pd.Series, pd.DataFrame, or np.ndarray (1D or 2D)
+            Panel scitype: pd.DataFrame with 2-level row MultiIndex,
+                3D np.ndarray, list of Series pd.DataFrame, or nested pd.DataFrame
+            Hierarchical scitype: pd.DataFrame with 3 or more level row MultiIndex
         y_pred :time series in sktime compatible data container format
-            Predicted values to evaluate,
-            must be of same format as ``y_true``, same indices and columns if indexed.
+            Forecasted values to evaluate
+            must be of same format as y_true, same indices and columns if indexed
 
         Returns
         -------
         loss : float or np.ndarray
             Calculated metric, averaged or by variable.
-
-            * ``float`` if ``self.multioutput="uniform_average"`` or array-like,
-              value is metric averaged over variables (see class docstring)
-            * ``np.ndarray`` of shape (y_true.columns,)
-              if ``self.multioutput="raw_values"``,
-              i-th entry is metric calculated for i-th variable
+            float if self.multioutput="uniform_average" or array-like
+                value is metric averaged over variables (see class docstring)
+            np.ndarray of shape (y_true.columns,) if self.multioutput="raw_values"
+                i-th entry is metric calculated for i-th variable
         """
         # multioutput = self.multioutput
         # multilevel = self.multilevel
@@ -433,23 +426,6 @@
 
         Parameters
         ----------
-<<<<<<< HEAD
-        y_true : time series in sktime compatible data container format
-            Ground truth (correct) target values.
-
-            ``y_true`` can be in one of the following formats:
-
-            * Series scitype: ``pd.Series``, ``pd.DataFrame``, or np.ndarray (1D or 2D)
-            * Panel scitype: ``pd.DataFrame`` with 2-level row ``MultiIndex``,
-              3D ``np.ndarray``, list of Series ``pd.DataFrame``,
-              or other supported Panel mtype specifications
-            * Hierarchical scitype: ``pd.DataFrame``
-              with 3 or more level row ``MultiIndex``
-
-        y_pred : time series in sktime compatible data container format
-            Predicted values to evaluate,
-            must be of same format as y_true, same indices and columns if indexed.
-=======
         y_true : time series in ``sktime`` compatible data container format.
             Ground truth (correct) target values.
 
@@ -501,24 +477,11 @@
               individual time
               series must be the same, and equal to the length of ``sample_weight``,
               for all instances of time series passed.
->>>>>>> cab24b53
 
         Returns
         -------
-        loss : ``pd.Series`` or ``pd.DataFrame``
+        loss : pd.Series or pd.DataFrame
             Calculated metric, by time point (default=jackknife pseudo-values).
-<<<<<<< HEAD
-
-            ``pd.Series`` if ``self.multioutput="uniform_average"`` or array-like
-
-            * index is equal to index of ``y_true``
-            * entry at index i is metric at time i, averaged over variables
-
-            ``pd.DataFrame`` if ``self.multioutput="raw_values"``
-
-            * index and columns equal to those of ``y_true``
-            * i,j-th entry is metric at time i, at variable j
-=======
             Weighted by ``sample_weight`` if provided.
 
             * ``pd.Series`` if ``multioutput="uniform_average"`` or array-like.
@@ -527,7 +490,6 @@
             * ``pd.DataFrame`` if ``multioutput="raw_values"``.
               index and columns equal to those of ``y_true``;
               i,j-th entry is metric at time i, at variable j
->>>>>>> cab24b53
         """
         multioutput = self.multioutput
         multilevel = self.multilevel
