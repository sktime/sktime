--- conflicted
+++ resolved
@@ -62,30 +62,6 @@
     return kwarg_
 
 
-<<<<<<< HEAD
-=======
-def _weighted_geometric_mean(x, sample_weight=None, axis=None):
-    """Calculate weighted version of geometric mean.
-
-    Parameters
-    ----------
-    array : np.ndarray
-        Values to take the weighted geometric mean of.
-    sample_weight: np.ndarray
-        Weights for each value in `array`. Must be same shape as `array` or
-        of shape `(array.shape[0],)`.
-
-    Returns
-    -------
-    geometric_mean : float
-        Weighted geometric mean
-    """
-    check_consistent_length(x, sample_weight)
-    return np.exp(
-        np.sum(sample_weight * np.log(x), axis=axis) / np.sum(sample_weight, axis=axis)
-    )
-
-
 def mean_linex_error(
     y_true,
     y_pred,
@@ -200,7 +176,6 @@
     return np.average(output_errors, weights=multioutput)
 
 
->>>>>>> eaa441bd
 def mean_asymmetric_error(
     y_true,
     y_pred,
