#!/usr/bin/env python3 -u
# copyright: sktime developers, BSD-3-Clause License (see LICENSE file)
"""Metrics classes to assess performance on forecasting task.

Classes named as ``*Score`` return a value to maximize: the higher the better.
Classes named as ``*Error`` or ``*Loss`` return a value to minimize:
the lower the better.
"""

from sktime.performance_metrics.forecasting._base import BaseForecastingErrorMetric
from sktime.performance_metrics.forecasting._common import _percentage_error


class MeanAbsolutePercentageError(BaseForecastingErrorMetric):
    r"""Mean absolute percentage error (MAPE) or symmetric MAPE.

    For a univariate, non-hierarchical sample
    of true values :math:`y_1, \dots, y_n` and
    predicted values :math:`\widehat{y}_1, \dots, \widehat{y}_n`,
    at time indices :math:`t_1, \dots, t_n`,
    ``evaluate`` or call returns the Mean Absolute Percentage Error,
    :math:`\frac{1}{n} \sum_{i=1}^n \left|\frac{y_i-\widehat{y}_i}{y_i} \right|`.
    (the time indices are not used)

    if ``symmetric`` is True then calculates
    symmetric mean absolute percentage error (sMAPE), defined as
    :math:`\frac{2}{n} \sum_{i=1}^n \frac{|y_i - \widehat{y}_i|}
    {|y_i| + |\widehat{y}_i|}`.

    Both MAPE and sMAPE output non-negative floating point which is in fractional units
    rather than percentage. The best value is 0.0.

    sMAPE is measured in percentage error relative to the test data. Because it
    takes the absolute value rather than square the percentage forecast
    error, it penalizes large errors less than MSPE, RMSPE, MdSPE or RMdSPE.

    MAPE has no limit on how large the error can be, particularly when ``y_true``
    values are close to zero. In such cases the function returns a large value
    instead of ``inf``. While sMAPE is bounded at 2.

    ``multioutput`` and ``multilevel`` control averaging across variables and
    hierarchy indices, see below.

    ``evaluate_by_index`` returns, at a time index :math:`t_i`,
    the absolute percentage error at that time index,
    :math:`\left| \frac{y_i - \widehat{y}_i}{y_i} \right|`,
    or :math:`\frac{2|y_i - \widehat{y}_i|}{|y_i| + |\widehat{y}_i|}`,
    the symmetric version, if ``symmetric`` is True, for all time indices
    :math:`t_1, \dots, t_n` in the input.

    Parameters
    ----------
    symmetric : bool, default = False
        Whether to calculate the symmetric version of the percentage metric

    relative_to : {'y_true', 'y_pred'}, default='y_true'
<<<<<<< HEAD
        Defines the reference values for normalizing the percentage error.

            * 'y_true': normalize errors relative to the true values,
            * 'y_pred': normalize errors relative to the predicted values.
        
=======
        Determines the denominator of the percentage error.

        * If 'y_true', the denominator is the true values,
        * If 'y_pred', the denominator is the predicted values.

    eps : float, default=None
        Numerical epsilon used in denominator to avoid division by zero.
        Absolute values smaller than eps are replaced by eps.
        If None, defaults to np.finfo(np.float64).eps

>>>>>>> 4c03b9f2
    multioutput : {'raw_values', 'uniform_average'} or array-like of shape \
            (n_outputs,), default='uniform_average'
        Defines how to aggregate metric for multivariate (multioutput) data.

        * If array-like, values used as weights to average the errors.
        * If ``'raw_values'``,
          returns a full set of errors in case of multioutput input.
        * If ``'uniform_average'``,
          errors of all outputs are averaged with uniform weight.

    multilevel : {'raw_values', 'uniform_average', 'uniform_average_time'}
        Defines how to aggregate metric for hierarchical data (with levels).

        * If ``'uniform_average'`` (default),
          errors are mean-averaged across levels.
        * If ``'uniform_average_time'``,
          metric is applied to all data, ignoring level index.
        * If ``'raw_values'``,
          does not average errors across levels, hierarchy is retained.

    by_index : bool, default=False
        Determines averaging over time points in direct call to metric object.

        * If False, direct call to the metric object averages over time points,
          equivalent to a call of the``evaluate`` method.
        * If True, direct call to the metric object evaluates the metric at each
          time point, equivalent to a call of the ``evaluate_by_index`` method.

    See Also
    --------
    MedianAbsolutePercentageError
    MeanSquaredPercentageError
    MedianSquaredPercentageError

    References
    ----------
    Hyndman, R. J and Koehler, A. B. (2006). "Another look at measures of
    forecast accuracy", International Journal of Forecasting, Volume 22, Issue 4.

    Examples
    --------
    >>> import numpy as np
    >>> from sktime.performance_metrics.forecasting import MeanAbsolutePercentageError
    >>> y_true = np.array([3, -0.5, 2, 7, 2])
    >>> y_pred = np.array([2.5, 0.0, 2, 8, 1.25])
    >>> mape = MeanAbsolutePercentageError(symmetric=False)
    >>> mape(y_true, y_pred)
    np.float64(0.33690476190476193)
    >>> smape = MeanAbsolutePercentageError(symmetric=True)
    >>> smape(y_true, y_pred)
    np.float64(0.5553379953379953)
    >>> y_true = np.array([[0.5, 1], [-1, 1], [7, -6]])
    >>> y_pred = np.array([[0, 2], [-1, 2], [8, -5]])
    >>> mape(y_true, y_pred)
    np.float64(0.5515873015873016)
    >>> smape(y_true, y_pred)
    np.float64(0.6080808080808081)
    >>> mape = MeanAbsolutePercentageError(multioutput='raw_values', symmetric=False)
    >>> mape(y_true, y_pred)
    array([0.38095238, 0.72222222])
    >>> smape = MeanAbsolutePercentageError(multioutput='raw_values', symmetric=True)
    >>> smape(y_true, y_pred)
    array([0.71111111, 0.50505051])
    >>> mape = MeanAbsolutePercentageError(multioutput=[0.3, 0.7], symmetric=False)
    >>> mape(y_true, y_pred)
    np.float64(0.6198412698412699)
    >>> smape = MeanAbsolutePercentageError(multioutput=[0.3, 0.7], symmetric=True)
    >>> smape(y_true, y_pred)
    np.float64(0.5668686868686869)
    """

    def __init__(
        self,
        multioutput="uniform_average",
        multilevel="uniform_average",
        symmetric=False,
        by_index=False,
        relative_to="y_true",
<<<<<<< HEAD
    ):
        self.symmetric = symmetric
        self.relative_to=relative_to
=======
        eps=None,
    ):
        self.symmetric = symmetric
        self.relative_to = relative_to
        self.eps = eps
>>>>>>> 4c03b9f2
        super().__init__(
            multioutput=multioutput,
            multilevel=multilevel,
            by_index=by_index,
        )

    def _evaluate_by_index(self, y_true, y_pred, **kwargs):
        """Return the metric evaluated at each time point.

        private _evaluate_by_index containing core logic, called from evaluate_by_index

        Parameters
        ----------
        y_true : time series in sktime compatible pandas based data container format
            Ground truth (correct) target values
            y can be in one of the following formats:
            Series scitype: pd.DataFrame
            Panel scitype: pd.DataFrame with 2-level row MultiIndex
            Hierarchical scitype: pd.DataFrame with 3 or more level row MultiIndex
        y_pred :time series in sktime compatible data container format
            Forecasted values to evaluate
            must be of same format as y_true, same indices and columns if indexed

        Returns
        -------
        loss : pd.Series or pd.DataFrame
            Calculated metric, by time point (default=jackknife pseudo-values).
            pd.Series if self.multioutput="uniform_average" or array-like
                index is equal to index of y_true
                entry at index i is metric at time i, averaged over variables
            pd.DataFrame if self.multioutput="raw_values"
                index and columns equal to those of y_true
                i,j-th entry is metric at time i, at variable j
        """

        if self.symmetric and self.relative_to != "y_true":
            raise ValueError("relative_to cannot be used with symmetric=True")
        
        multioutput = self.multioutput
        symmetric = self.symmetric
<<<<<<< HEAD
        relative=self.relative_to
        numer_values = (y_true - y_pred).abs()

        if symmetric:
            denom_values = (y_true.abs() + y_pred.abs()) / 2
        elif relative == "y_pred":
            denom_values = y_pred.abs()    
        else:
            denom_values = y_true.abs()

        raw_values = numer_values / denom_values

        if isinstance(multioutput, str):
            if multioutput == "raw_values":
                return raw_values

            if multioutput == "uniform_average":
                return raw_values.mean(axis=1)
=======

        raw_values = _percentage_error(
            y_true=y_true,
            y_pred=y_pred,
            symmetric=symmetric,
            relative_to=self.relative_to,
            eps=self.eps,
        )
        raw_values = self._get_weighted_df(raw_values, **kwargs)
>>>>>>> 4c03b9f2

        return self._handle_multioutput(raw_values, multioutput)

    @classmethod
    def get_test_params(cls, parameter_set="default"):
        """Return testing parameter settings for the estimator.

        Parameters
        ----------
        parameter_set : str, default="default"
            Name of the set of test parameters to return, for use in tests. If no
            special parameters are defined for a value, will return ``"default"`` set.

        Returns
        -------
        params : dict or list of dict, default = {}
            Parameters to create testing instances of the class
            Each dict are parameters to construct an "interesting" test instance, i.e.,
            ``MyClass(**params)`` or ``MyClass(**params[i])`` creates a valid test
            instance.
            ``create_test_instance`` uses the first (or only) dictionary in ``params``
        """
        params1 = {}
        params2 = {"symmetric": True}
        params3 = { "relative_to": "y_pred"}
        return [params1, params2, params3]
    
    <|MERGE_RESOLUTION|>--- conflicted
+++ resolved
@@ -54,13 +54,6 @@
         Whether to calculate the symmetric version of the percentage metric
 
     relative_to : {'y_true', 'y_pred'}, default='y_true'
-<<<<<<< HEAD
-        Defines the reference values for normalizing the percentage error.
-
-            * 'y_true': normalize errors relative to the true values,
-            * 'y_pred': normalize errors relative to the predicted values.
-        
-=======
         Determines the denominator of the percentage error.
 
         * If 'y_true', the denominator is the true values,
@@ -71,7 +64,6 @@
         Absolute values smaller than eps are replaced by eps.
         If None, defaults to np.finfo(np.float64).eps
 
->>>>>>> 4c03b9f2
     multioutput : {'raw_values', 'uniform_average'} or array-like of shape \
             (n_outputs,), default='uniform_average'
         Defines how to aggregate metric for multivariate (multioutput) data.
@@ -150,17 +142,11 @@
         symmetric=False,
         by_index=False,
         relative_to="y_true",
-<<<<<<< HEAD
-    ):
-        self.symmetric = symmetric
-        self.relative_to=relative_to
-=======
         eps=None,
     ):
         self.symmetric = symmetric
         self.relative_to = relative_to
         self.eps = eps
->>>>>>> 4c03b9f2
         super().__init__(
             multioutput=multioutput,
             multilevel=multilevel,
@@ -201,26 +187,6 @@
         
         multioutput = self.multioutput
         symmetric = self.symmetric
-<<<<<<< HEAD
-        relative=self.relative_to
-        numer_values = (y_true - y_pred).abs()
-
-        if symmetric:
-            denom_values = (y_true.abs() + y_pred.abs()) / 2
-        elif relative == "y_pred":
-            denom_values = y_pred.abs()    
-        else:
-            denom_values = y_true.abs()
-
-        raw_values = numer_values / denom_values
-
-        if isinstance(multioutput, str):
-            if multioutput == "raw_values":
-                return raw_values
-
-            if multioutput == "uniform_average":
-                return raw_values.mean(axis=1)
-=======
 
         raw_values = _percentage_error(
             y_true=y_true,
@@ -230,7 +196,6 @@
             eps=self.eps,
         )
         raw_values = self._get_weighted_df(raw_values, **kwargs)
->>>>>>> 4c03b9f2
 
         return self._handle_multioutput(raw_values, multioutput)
 
