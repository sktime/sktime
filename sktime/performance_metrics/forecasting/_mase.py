--- conflicted
+++ resolved
@@ -53,19 +53,13 @@
     sp : int, default = 1
         Seasonal periodicity of the data
 
-<<<<<<< HEAD
-    multioutput : 'uniform_average' (default), 1D array-like, or 'raw_values'
-        Whether and how to aggregate metric for multivariate (multioutput) data.
-=======
     eps : float, default=None
         Numerical epsilon used in denominator to avoid division by zero.
         Absolute values smaller than eps are replaced by eps.
         If None, defaults to np.finfo(np.float64).eps
 
-    multioutput : {'raw_values', 'uniform_average'} or array-like of shape \
-            (n_outputs,), default='uniform_average'
-        Defines how to aggregate metric for multivariate (multioutput) data.
->>>>>>> cd0f8803
+    multioutput : 'uniform_average' (default), 1D array-like, or 'raw_values'
+        Whether and how to aggregate metric for multivariate (multioutput) data.
 
         * If ``'uniform_average'`` (default),
           errors of all outputs are averaged with uniform weight.
