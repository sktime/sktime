--- conflicted
+++ resolved
@@ -33,7 +33,6 @@
 Multivariate and single score
 Multivariate and multiscore
 
-<<<<<<< HEAD
 For each of the data types we need to test with score average = T/F \
     and multioutput with "raw_values" and "uniform_average"
 """
@@ -71,17 +70,6 @@
     loss.set_param(score_average=False)
     eval_loss = loss.evaluate(y_true, y_pred=y_pred)
     index_loss = loss.evaluate_by_index(y_true, y_pred=y_pred)
-=======
-@pytest.mark.parametrize("score_average", [True, False])
-@pytest.mark.parametrize("Metric", list_of_metrics)
-def test_output(Metric, score_average):
-    """Test output is correct class."""
-    y_true = y_test
-    loss = Metric.create_test_instance()
-    loss.set_params(score_average=score_average)
-    eval_loss = loss.evaluate(y_true, y_pred=QUANTILE_PRED)
-    index_loss = loss.evaluate_by_index(y_true, y_pred=QUANTILE_PRED)
->>>>>>> 459b4d5c
 
     if score_average:
         assert isinstance(eval_loss, float)
@@ -155,13 +143,8 @@
     """Tests whether metric returns 0 when y_true=y_pred by index."""
     loss = Metric.create_test_instance()
     y_true = QUANTILE_PRED["Quantiles"][0.5]
-<<<<<<< HEAD
     index_loss = Loss.evaluate_by_index(y_true, y_pred=QUANTILE_PRED)
     assert all([np.isclose(0, a) for a in index_loss.values[:, 0]])
-=======
-    index_loss = loss.evaluate_by_index(y_true, y_pred=QUANTILE_PRED)
-    assert all(np.isclose(0, a) for a in index_loss)
->>>>>>> 459b4d5c
 
 
 @pytest.mark.parametrize("Metric", list_of_metrics)
