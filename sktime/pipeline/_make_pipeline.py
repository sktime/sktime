--- conflicted
+++ resolved
@@ -20,8 +20,6 @@
 
     Examples
     --------
-<<<<<<< HEAD
-=======
     >>> from sktime.datasets import load_airline
     >>> y = load_airline()
 
@@ -29,7 +27,6 @@
 
     >>> from sktime.datasets import load_airline
     >>> from sktime.forecasting.trend import PolynomialTrendForecaster
->>>>>>> 1d299b4c
     >>> from sktime.pipeline import make_pipeline
     >>> from sktime.transformations.series.exponent import ExponentTransformer
 
@@ -39,25 +36,17 @@
     >>> type(pipe).__name__
     'TransformedTargetForecaster'
 
-<<<<<<< HEAD
-        Example 2: classifier pipeline
-=======
     Example 2: classifier pipeline
 
->>>>>>> 1d299b4c
     >>> from sktime.classification.distance_based import KNeighborsTimeSeriesClassifier
     >>> pipe = make_pipeline(ExponentTransformer(), KNeighborsTimeSeriesClassifier())
     >>> type(pipe).__name__
     'ClassifierPipeline'
 
-<<<<<<< HEAD
-        Example 3: transformer pipeline
-=======
     Example 3: transformer pipeline
 
     >>> from sktime.pipeline import make_pipeline
     >>> from sktime.transformations.series.exponent import ExponentTransformer
->>>>>>> 1d299b4c
     >>> pipe = make_pipeline(ExponentTransformer(), ExponentTransformer())
     >>> type(pipe).__name__
     'TransformerPipeline'
