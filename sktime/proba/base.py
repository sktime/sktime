# -*- coding: utf-8 -*-
# copyright: sktime developers, BSD-3-Clause License (see LICENSE file)
"""Base classes for probability distribution objects."""

__author__ = ["fkiraly"]

__all__ = ["BaseDistribution"]

from warnings import warn

import numpy as np
import pandas as pd

from sktime.base import BaseObject
from sktime.utils.validation._dependencies import _check_estimator_deps


class BaseDistribution(BaseObject):
    """Base probability distribution."""

    # default tag values - these typically make the "safest" assumption
    _tags = {
        "python_version": None,  # PEP 440 python version specifier to limit versions
        "python_dependencies": None,  # string or str list of pkg soft dependencies
        "reserved_params": ["index", "columns"],
        "capabilities:approx": ["energy", "mean", "var", "pdfnorm"],
        "approx_mean_spl": 1000,  # sample size used in MC estimates of mean
        "approx_var_spl": 1000,  # sample size used in MC estimates of var
        "approx_energy_spl": 1000,  # sample size used in MC estimates of energy
        "approx_spl": 1000,  # sample size used in other MC estimates
    }

    def __init__(self, index=None, columns=None):

        self.index = index
        self.columns = columns

        super(BaseDistribution, self).__init__()
        _check_estimator_deps(self)

    @property
    def loc(self):
        """Location indexer.

        Use `my_distribution.loc[index]` for `pandas`-like row/column subsetting
        of `BaseDistribution` descendants.

        `index` can be any `pandas` `loc` compatible index subsetter.

        `my_distribution.loc[index]` or `my_distribution.loc[row_index, col_index]`
        subset `my_distribution` to rows defined by `row_index`, cols by `col_index`,
        to exactly the same/cols rows as `pandas` `loc` would subset
        rows in `my_distribution.index` and columns in `my_distribution.columns`.
        """
        return _Indexer(ref=self, method="_loc")

    @property
    def iloc(self):
        """Integer location indexer.

        Use `my_distribution.iloc[index]` for `pandas`-like row/column subsetting
        of `BaseDistribution` descendants.

        `index` can be any `pandas` `iloc` compatible index subsetter.

        `my_distribution.iloc[index]` or `my_distribution.iloc[row_index, col_index]`
        subset `my_distribution` to rows defined by `row_index`, cols by `col_index`,
        to exactly the same/cols rows as `pandas` `iloc` would subset
        rows in `my_distribution.index` and columns in `my_distribution.columns`.
        """
        return _Indexer(ref=self, method="_iloc")

    @property
    def shape(self):
        """Shape of self, a pair (2-tuple)."""
        return (len(self.index), len(self.columns))

    def _loc(self, rowidx=None, colidx=None):
        if rowidx is not None:
            row_iloc = self.index.get_indexer_for(rowidx)
        else:
            row_iloc = None
        if colidx is not None:
            col_iloc = self.columns.get_indexer_for(colidx)
        else:
            col_iloc = None
        return self._iloc(rowidx=row_iloc, colidx=col_iloc)

    def _subset_params(self, rowidx, colidx):

        params = self._get_dist_params()

        subset_param_dict = {}
        for param, val in params.items():
            arr = np.array(val)
            if len(arr.shape) == 0:
                subset_param_dict
            if len(arr.shape) >= 1 and rowidx is not None:
                arr = arr[rowidx]
            if len(arr.shape) >= 2 and colidx is not None:
                arr = arr[:, colidx]
            if np.issubdtype(arr.dtype, np.integer):
                arr = arr.astype("float")
            subset_param_dict[param] = arr
        return subset_param_dict

    def _iloc(self, rowidx=None, colidx=None):
        # distr_type = type(self.distr)
        subset_params = self._subset_params(rowidx=rowidx, colidx=colidx)
        # distr_subset = distr_type(**subset_params)

        def subset_not_none(idx, subs):
            if subs is not None:
                return idx.take(subs)
            else:
                return idx

        index_subset = subset_not_none(self.index, rowidx)
        columns_subset = subset_not_none(self.columns, colidx)

        sk_distr_type = type(self)
        return sk_distr_type(
            index=index_subset,
            columns=columns_subset,
            **subset_params,
        )

    def _get_dist_params(self):

        params = self.get_params(deep=False)
        paramnames = params.keys()
        reserved_names = ["index", "columns"]
        paramnames = [x for x in paramnames if x not in reserved_names]

        return {k: params[k] for k in paramnames}

    def to_str(self):
        """Return string representation of self."""
        params = self._get_dist_params()

        prt = f"{self.__class__.__name__}("
        for paramname, val in params.items():
            prt += f"{paramname}={val}, "
        prt = prt[:-2] + ")"

        return prt

    def _method_error_msg(self, method="this method", severity="warn", fill_in=None):
        msg = (
            f"{type(self)} does not have an implementation of the '{method}' method, "
            "via numerically exact implementation or fill-in approximation."
        )
        if fill_in is None:
            fill_in = "by an approximation via other methods"
        msg_approx = (
            f"{type(self)} does not have a numerically exact implementation of "
            f"the '{method}' method, it is "
            f"filled in {fill_in}."
        )
        if severity == "warn":
            return msg_approx
        else:
            return msg

    def pdf(self, x):
        r"""Probability density function.

        Let :math:`X` be a random variables with the distribution of `self`,
        taking values in `(N, n)` `DataFrame`-s
        Let :math:`x\in \mathbb{R}^{N\times n}`.
        By :math:`p_{X_{ij}}`, denote the marginal pdf of :math:`X` at the
        :math:`(i,j)`-th entry.

        The output of this method, for input `x` representing :math:`x`,
        is a `DataFrame` with same columns and indices as `self`,
        and entries :math:`p_{X_{ij}}(x_{ij})`.

        Parameters
        ----------
        x : `pandas.DataFrame` or 2D np.ndarray
            representing :math:`x`, as above

        Returns
        -------
        `DataFrame` with same columns and index as `self`
            containing :math:`p_{X_{ij}}(x_{ij})`, as above
        """
        if self._has_implementation_of("log_pdf"):
            approx_method = (
                "by exponentiating the output returned by the log_pdf method, "
                "this may be numerically unstable"
            )
            warn(self._method_error_msg("pdf", fill_in=approx_method))
            return self.log_pdf(x=x).applymap(np.exp)

        raise NotImplementedError(self._method_err_msg("pdf", "error"))

    def log_pdf(self, x):
        r"""Logarithmic probability density function.

        Numerically more stable than calling pdf and then taking logartihms.

        Let :math:`X` be a random variables with the distribution of `self`,
        taking values in `(N, n)` `DataFrame`-s
        Let :math:`x\in \mathbb{R}^{N\times n}`.
        By :math:`p_{X_{ij}}`, denote the marginal pdf of :math:`X` at the
        :math:`(i,j)`-th entry.

        The output of this method, for input `x` representing :math:`x`,
        is a `DataFrame` with same columns and indices as `self`,
        and entries :math:`\log p_{X_{ij}}(x_{ij})`.

        If `self` has a mixed or discrete distribution, this returns
        the weighted continuous part of `self`'s distribution instead of the pdf,
        i.e., the marginal pdf integrate to the weight of the continuous part.

        Parameters
        ----------
        x : `pandas.DataFrame` or 2D np.ndarray
            representing :math:`x`, as above

        Returns
        -------
        `DataFrame` with same columns and index as `self`
            containing :math:`\log p_{X_{ij}}(x_{ij})`, as above
        """
        if self._has_implementation_of("pdf"):
            approx_method = (
                "by taking the logarithm of the output returned by the pdf method, "
                "this may be numerically unstable"
            )
            warn(self._method_error_msg("log_pdf", fill_in=approx_method))

            return self.pdf(x=x).applymap(np.log)

        raise NotImplementedError(self._method_err_msg("log_pdf", "error"))

    def cdf(self, x):
        """Cumulative distribution function."""
        N = self.APPROX_SPL
        approx_method = (
            "by approximating the expected value by the indicator function on "
            f"{N} samples"
        )
        warn(self._method_error_msg("mean", fill_in=approx_method))

        splx = pd.concat([x] * N, keys=range(N))
        spl = self.sample(N)
        ind = splx <= spl

        return ind.groupby(level=1).mean()

    def ppf(self, p):
        """Quantile function = percent point function = inverse cdf."""
        raise NotImplementedError(self._method_err_msg("cdf", "error"))

    def energy(self, x=None):
        r"""Energy of self, w.r.t. self or a constant frame x.

        Let :math:`X, Y` be i.i.d. random variables with the distribution of `self`.

        If `x` is `None`, returns :math:`\mathbb{E}[|X-Y|]` (for each row),
        "self-energy" (of the row marginal distribution).
        If `x` is passed, returns :math:`\mathbb{E}[|X-x|]` (for each row),
        "energy wrt x" (of the row marginal distribution).

        Parameters
        ----------
        x : None or pd.DataFrame, optional, default=None
            if pd.DataFrame, must have same rows and columns as `self`

        Returns
        -------
        pd.DataFrame with same rows as `self`, single column `"energy"`
        each row contains one float, self-energy/energy as described above.
        """
        # we want to approximate E[abs(X-Y)]
        # if x = None, X,Y are i.i.d. copies of self
        # if x is not None, X=x (constant), Y=self

        approx_spl_size = self.get_tag("approx_energy_spl")
        approx_method = (
            "by approximating the energy expectation by the arithmetic mean of "
            f"{approx_spl_size} samples"
        )
        warn(self._method_error_msg("energy", fill_in=approx_method))

        # splx, sply = i.i.d. samples of X - Y of size N = self.APPROX_ENERGY_SPL
        N = approx_spl_size
        if x is None:
            splx = self.sample(N)
            sply = self.sample(N)
        else:
            splx = pd.concat([x] * N, keys=range(N))
            sply = self.sample(N)

        # approx E[abs(X-Y)] via mean of samples of abs(X-Y) obtained from splx, sply
        spl = splx - sply
        energy = spl.apply(np.linalg.norm, axis=1, ord=1).groupby(level=1).mean()
        energy = pd.DataFrame(energy, index=self.index, columns=["energy"])
        return energy

    def mean(self):
        r"""Return expected value of the distribution.

        Let :math:`X` be a random variable with the distribution of `self`.
        Returns the expectation :math:`\mathbb{E}[X]`

        Returns
        -------
        pd.DataFrame with same rows, columns as `self`
        expected value of distribution (entry-wise)
        """
        approx_spl_size = self.get_tag("approx_mean_spl")
        approx_method = (
            "by approximating the expected value by the arithmetic mean of "
            f"{approx_spl_size} samples"
        )
        warn(self._method_error_msg("mean", fill_in=approx_method))

<<<<<<< HEAD
        spl = self.sample(self.APPROX_MEAN_SPL)
        return spl.groupby(level=1).mean()
=======
        spl = self.sample(approx_spl_size)
        return spl.groupby(level=0).mean()
>>>>>>> 1784531b

    def var(self):
        r"""Return element/entry-wise variance of the distribution.

        Let :math:`X` be a random variable with the distribution of `self`.
        Returns :math:`\mathbb{V}[X] = \mathbb{E}\left(X - \mathbb{E}[X]\right)^2`

        Returns
        -------
        pd.DataFrame with same rows, columns as `self`
        variance of distribution (entry-wise)
        """
        approx_spl_size = self.get_tag("approx_var_spl")
        approx_method = (
            "by approximating the variance by the arithmetic mean of "
            f"{approx_spl_size} samples of squared differences"
        )
        warn(self._method_error_msg("var", fill_in=approx_method))

        spl1 = self.sample(approx_spl_size)
        spl2 = self.sample(approx_spl_size)
        spl = (spl1 - spl2) ** 2
        return spl.groupby(level=1).mean()

    def pdfnorm(self, a=2):
        r"""a-norm of pdf, defaults to 2-norm.

        computes a-norm of the entry marginal pdf, i.e.,
        :math:`\mathbb{E}[p_X(X)^{a-1}] = \int p(x)^a dx`,
        where :math:`X` is a random variable distributed according to the entry marginal
        of `self`, and :math:`p_X` is its pdf

        Parameters
        ----------
        a: int or float, optional, default=2

        Returns
        -------
        pd.DataFrame with same rows and columns as `self`
        each entry is :math:`\mathbb{E}[p_X(X)^{a-1}] = \int p(x)^a dx`, see above
        """
        # special case: if a == 1, this is just the integral of the pdf, which is 1
        if a == 1:
            return pd.DataFrame(1.0, index=self.index, columns=self.columns)

        approx_spl_size = self.get_tag("approx_spl")
        approx_method = (
            f"by approximating the {a}-norm of the pdf by the arithmetic mean of "
            f"{approx_spl_size} samples"
        )
        warn(self._method_error_msg("pdfnorm", fill_in=approx_method))

        # uses formula int p(x)^a dx = E[p(X)^{a-1}], and MC approximates the RHS
<<<<<<< HEAD
        spl = [self.pdf(self.sample()) ** (a - 1) for _ in range(self.APPROX_SPL)]
        return pd.concat(spl, axis=0).groupby(level=1).mean()
=======
        spl = [self.pdf(self.sample()) ** (a - 1) for _ in range(approx_spl_size)]
        return pd.concat(spl, axis=0).groupby(level=0).mean()
>>>>>>> 1784531b

    def _coerce_to_self_index_df(self, x):
        x = np.array(x)
        x = x.reshape(1, -1)
        df_shape = self.shape
        x = np.broadcast_to(x, df_shape)
        df = pd.DataFrame(x, index=self.index, columns=self.columns)
        return df

    def quantile(self, alpha):
        """Return entry-wise quantiles, in Proba/pred_quantiles mtype format.

        This method broadcasts as follows:
        for a scalar `alpha`, computes the `alpha`-quantile entry-wise,
        and returns as a `pd.DataFrame` with same index, and columns as in return.
        If `alpha` is iterable, multiple quantiles will be calculated,
        and the result will be concatenated column-wise (axis=1).

        The `ppf` method also computes quantiles, but broadcasts differently, in
        `numpy` style closer to `tensorflow`.
        In contrast, this `quantile` method broadcasts
        as forecaster `predict_quantiles`, i.e., columns first.

        Parameters
        ----------
        alpha : float or list of float of unique values
            A probability or list of, at which quantiles are computed.

        Returns
        -------
        quantiles : pd.DataFrame
            Column has multi-index: first level is variable name from `self.columns`,
            second level being the values of `alpha` passed to the function.
            Row index is `self.index`.
            Entries in the i-th row, (j, p)-the column is
            the p-th quantile of the marginal of `self` at index (i, j).
        """
        if not isinstance(alpha, list):
            alpha = [alpha]

        qdfs = []
        for p in alpha:
            p = self._coerce_to_self_index_df(p)
            qdf = self.ppf(p)
            qdfs += [qdf]

        qres = pd.concat(qdfs, axis=1, keys=alpha)
        qres = qres.reorder_levels([1, 0], axis=1)
        quantiles = qres.sort_index(axis=1)
        return quantiles

    def sample(self, n_samples=None):
        """Sample from the distribution.

        Parameters
        ----------
        n_samples : int, optional, default = None

        Returns
        -------
        if `n_samples` is `None`:
        returns a sample that contains a single sample from `self`,
        in `pd.DataFrame` mtype format convention, with `index` and `columns` as `self`
        if n_samples is `int`:
        returns a `pd.DataFrame` that contains `n_samples` i.i.d. samples from `self`,
        in `pd-multiindex` mtype format convention, with same `columns` as `self`,
        and `MultiIndex` that is product of `RangeIndex(n_samples)` and `self.index`
        """

        def gen_unif():
            np_unif = np.random.uniform(size=self.shape)
            return pd.DataFrame(np_unif, index=self.index, columns=self.columns)

        # if ppf is implemented, we use inverse transform sampling
        if self._has_implementation_of("ppf"):
            if n_samples is None:
                return self.ppf(gen_unif())
            else:
                pd_smpl = [self.ppf(gen_unif()) for _ in range(n_samples)]
                df_spl = pd.concat(pd_smpl, keys=range(n_samples))
                return df_spl

        raise NotImplementedError(self._method_err_msg("sample", "error"))


class _Indexer:
    """Indexer for BaseDistribution, for pandas-like index in loc and iloc property."""

    def __init__(self, ref, method="_loc"):
        self.ref = ref
        self.method = method

    def __getitem__(self, key):
        """Getitem dunder, for use in my_distr.loc[index] an my_distr.iloc[index]."""

        def is_noneslice(obj):
            res = isinstance(obj, slice)
            res = res and obj.start is None and obj.stop is None and obj.step is None
            return res

        ref = self.ref
        indexer = getattr(ref, self.method)

        if isinstance(key, tuple):
            if not len(key) == 2:
                raise ValueError(
                    "there should be one or two keys when calling .loc, "
                    "e.g., mydist[key], or mydist[key1, key2]"
                )
            rows = key[0]
            cols = key[1]
            if is_noneslice(rows) and is_noneslice(cols):
                return ref
            elif is_noneslice(cols):
                return indexer(rowidx=rows, colidx=None)
            elif is_noneslice(rows):
                return indexer(rowidx=None, colidx=cols)
            else:
                return indexer(rowidx=rows, colidx=cols)
        else:
            return indexer(rowidx=key, colidx=None)


class _BaseTFDistribution(BaseDistribution):
    """Adapter for tensorflow-probability distributions."""

    _tags = {
        "python_dependencies": "tensorflow_probability",
        "capabilities:approx": ["energy"],
        "capabilities:exact": ["mean", "var", "pdf", "log_pdf", "cdf", "ppf"],
    }

    def __init__(self, index=None, columns=None, distr=None):

        self.distr = distr

        super(_BaseTFDistribution, self).__init__(index=index, columns=columns)

    def __str__(self):

        return self.to_str()

    def pdf(self, x):
        r"""Probability density function.

        Let :math:`X` be a random variables with the distribution of `self`,
        taking values in `(N, n)` `DataFrame`-s
        Let :math:`x\in \mathbb{R}^{N\times n}`.
        By :math:`p_{X_{ij}}`, denote the marginal pdf of :math:`X` at the
        :math:`(i,j)`-th entry.

        The output of this method, for input `x` representing :math:`x`,
        is a `DataFrame` with same columns and indices as `self`,
        and entries :math:`p_{X_{ij}}(x_{ij})`.

        If `self` has a mixed or discrete distribution, this returns
        the weighted continuous part of `self`'s distribution instead of the pdf,
        i.e., the marginal pdf integrate to the weight of the continuous part.

        Parameters
        ----------
        x : `pandas.DataFrame` or 2D np.ndarray
            representing :math:`x`, as above

        Returns
        -------
        `DataFrame` with same columns and index as `self`
            containing :math:`p_{X_{ij}}(x_{ij})`, as above
        """
        if isinstance(x, pd.DataFrame):
            dist_at_x = self.loc[x.index, x.columns]
            tensor = dist_at_x.distr.prob(x.values)
            return pd.DataFrame(tensor, index=x.index, columns=x.columns)
        else:
            dist_at_x = self
            return dist_at_x.distr.prob(x)

    def log_pdf(self, x):
        r"""Logarithmic probability density function.

        Numerically more stable than calling pdf and then taking logartihms.

        Let :math:`X` be a random variables with the distribution of `self`,
        taking values in `(N, n)` `DataFrame`-s
        Let :math:`x\in \mathbb{R}^{N\times n}`.
        By :math:`p_{X_{ij}}`, denote the marginal pdf of :math:`X` at the
        :math:`(i,j)`-th entry.

        The output of this method, for input `x` representing :math:`x`,
        is a `DataFrame` with same columns and indices as `self`,
        and entries :math:`\log p_{X_{ij}}(x_{ij})`.

        If `self` has a mixed or discrete distribution, this returns
        the weighted continuous part of `self`'s distribution instead of the pdf,
        i.e., the marginal pdf integrate to the weight of the continuous part.

        Parameters
        ----------
        x : `pandas.DataFrame` or 2D np.ndarray
            representing :math:`x`, as above

        Returns
        -------
        `DataFrame` with same columns and index as `self`
            containing :math:`\log p_{X_{ij}}(x_{ij})`, as above
        """
        if isinstance(x, pd.DataFrame):
            dist_at_x = self.loc[x.index, x.columns]
            tensor = dist_at_x.distr.log_prob(x.values)
            return pd.DataFrame(tensor, index=x.index, columns=x.columns)
        else:
            dist_at_x = self
            return dist_at_x.distr.log_prob(x)

    def cdf(self, x):
        """Cumulative distribution function."""
        if isinstance(x, pd.DataFrame):
            dist_at_x = self.loc[x.index, x.columns]
            tensor = dist_at_x.distr.cdf(x.values)
            return pd.DataFrame(tensor, index=x.index, columns=x.columns)
        else:
            dist_at_x = self
            return dist_at_x.distr.cdf(x)

    def sample(self, n_samples=None):
        """Sample from the distribution.

        Parameters
        ----------
        n_samples : int, optional, default = None

        Returns
        -------
        if `n_samples` is `None`:
        returns a sample that contains a single sample from `self`,
        in `pd.DataFrame` mtype format convention, with `index` and `columns` as `self`
        if n_samples is `int`:
        returns a `pd.DataFrame` that contains `n_samples` i.i.d. samples from `self`,
        in `pd-multiindex` mtype format convention, with same `columns` as `self`,
        and `MultiIndex` that is product of `RangeIndex(n_samples)` and `self.index`
        """
        if n_samples is None:
            np_spl = self.distr.sample().numpy()
            return pd.DataFrame(np_spl, index=self.index, columns=self.columns)
        else:
            np_spl = self.distr.sample(n_samples).numpy()
            np_spl = np_spl.reshape(-1, np_spl.shape[-1])
            mi = _prod_multiindex(range(n_samples), self.index)
            df_spl = pd.DataFrame(np_spl, index=mi, columns=self.columns)
            return df_spl


def _prod_multiindex(ix1, ix2):
    rows = []

    def add_rows(rows, ix):
        if isinstance(ix, pd.MultiIndex):
            ix = ix.to_frame()
            rows += [ix[col] for col in ix.columns]
        else:
            rows += [ix]
        return rows

    rows = add_rows(rows, ix1)
    rows = add_rows(rows, ix2)
    res = pd.MultiIndex.from_product(rows)
    res.names = [None] * len(res.names)
    return res<|MERGE_RESOLUTION|>--- conflicted
+++ resolved
@@ -318,13 +318,8 @@
         )
         warn(self._method_error_msg("mean", fill_in=approx_method))
 
-<<<<<<< HEAD
-        spl = self.sample(self.APPROX_MEAN_SPL)
+        spl = self.sample(approx_spl_size)
         return spl.groupby(level=1).mean()
-=======
-        spl = self.sample(approx_spl_size)
-        return spl.groupby(level=0).mean()
->>>>>>> 1784531b
 
     def var(self):
         r"""Return element/entry-wise variance of the distribution.
@@ -378,13 +373,8 @@
         warn(self._method_error_msg("pdfnorm", fill_in=approx_method))
 
         # uses formula int p(x)^a dx = E[p(X)^{a-1}], and MC approximates the RHS
-<<<<<<< HEAD
-        spl = [self.pdf(self.sample()) ** (a - 1) for _ in range(self.APPROX_SPL)]
+        spl = [self.pdf(self.sample()) ** (a - 1) for _ in range(approx_spl_size)]
         return pd.concat(spl, axis=0).groupby(level=1).mean()
-=======
-        spl = [self.pdf(self.sample()) ** (a - 1) for _ in range(approx_spl_size)]
-        return pd.concat(spl, axis=0).groupby(level=0).mean()
->>>>>>> 1784531b
 
     def _coerce_to_self_index_df(self, x):
         x = np.array(x)
