# -*- coding: utf-8 -*-
<<<<<<< HEAD
"""Implements registry for sktime estimators base classes and tags."""
=======
"""Sktime registry module exports."""

from sktime.registry._tags import (
    ESTIMATOR_TAG_REGISTER,
    ESTIMATOR_TAG_LIST,
    check_tag_is_valid,
)
>>>>>>> 2f111fa7

from sktime.registry._base_classes import (
    BASE_CLASS_REGISTER,
    BASE_CLASS_LIST,
    BASE_CLASS_LOOKUP,
    BASE_CLASS_SCITYPE_LIST,
    TRANSFORMER_MIXIN_REGISTER,
    TRANSFORMER_MIXIN_LIST,
    TRANSFORMER_MIXIN_LOOKUP,
    TRANSFORMER_MIXIN_SCITYPE_LIST,
)

from sktime.registry._lookup import all_estimators, all_tags


__all__ = [
    "all_estimators",
    "all_tags",
    "check_tag_is_valid",
    "ESTIMATOR_TAG_LIST",
    "ESTIMATOR_TAG_REGISTER",
    "BASE_CLASS_REGISTER",
    "BASE_CLASS_LIST",
    "BASE_CLASS_LOOKUP",
    "BASE_CLASS_SCITYPE_LIST",
    "TRANSFORMER_MIXIN_REGISTER",
    "TRANSFORMER_MIXIN_LIST",
    "TRANSFORMER_MIXIN_LOOKUP",
    "TRANSFORMER_MIXIN_SCITYPE_LIST",
]<|MERGE_RESOLUTION|>--- conflicted
+++ resolved
@@ -1,15 +1,11 @@
 # -*- coding: utf-8 -*-
-<<<<<<< HEAD
 """Implements registry for sktime estimators base classes and tags."""
-=======
-"""Sktime registry module exports."""
 
 from sktime.registry._tags import (
     ESTIMATOR_TAG_REGISTER,
     ESTIMATOR_TAG_LIST,
     check_tag_is_valid,
 )
->>>>>>> 2f111fa7
 
 from sktime.registry._base_classes import (
     BASE_CLASS_REGISTER,
