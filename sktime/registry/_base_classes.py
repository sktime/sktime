--- conflicted
+++ resolved
@@ -530,7 +530,6 @@
         return BaseDistribution
 
 
-<<<<<<< HEAD
 class dataset(_BaseScitypeOfObject):
     """Dataset object."""
 
@@ -593,11 +592,11 @@
         from sktime.datasets.regression._base import BaseRegressionDataset
 
         return BaseRegressionDataset
-=======
+
+
 # ----------------------------------
 # utility functions for base classes
 # ----------------------------------
->>>>>>> 3a60fbdd
 
 
 @lru_cache
