"""Register of estimator base classes corresponding to sktime scitypes.

This module exports the following:

---

BASE_CLASS_REGISTER - list of tuples

each tuple corresponds to a base class, elements as follows:
    0 : string - scitype shorthand
    1 : type - the base class itself
    2 : string - plain English description of the scitype

---

TRANSFORMER_MIXIN_REGISTER - list of tuples

each tuple corresponds to a transformer mixin, elements as follows:
    0 : string - scitype shorthand
    1 : type - the transformer mixin itself
    2 : string - plain English description of the scitype

---

BASE_CLASS_SCITYPE_LIST - list of string
    elements are 0-th entries of BASE_CLASS_REGISTER, in same order

---

BASE_CLASS_LIST - list of classes
    elements are 1-st entries of BASE_CLASS_REGISTER, in same order

---

BASE_CLASS_LOOKUP - dictionary
    keys/entries are 0/1-th entries of BASE_CLASS_REGISTER

---

TRANSFORMER_MIXIN_SCITYPE_LIST - list of string
    elements are 0-th entries of TRANSFORMER_MIXIN_REGISTER, in same order

---

TRANSFORMER_MIXIN_LIST - list of string
    elements are 1-st entries of TRANSFORMER_MIXIN_REGISTER, in same order

---

TRANSFORMER_MIXIN_LOOKUP - dictionary
    keys/entries are 0/1-th entries of TRANSFORMER_MIXIN_REGISTER
"""

<<<<<<< HEAD
__author__ = ["fkiraly"]

import pandas as pd

from sktime.alignment.base import BaseAligner
from sktime.annotation.base import BaseSeriesAnnotator
from sktime.base import BaseEstimator, BaseObject
from sktime.classification.base import BaseClassifier
from sktime.classification.early_classification import BaseEarlyClassifier
from sktime.clustering.base import BaseClusterer
from sktime.datasets.base import BaseDataset
from sktime.dists_kernels.base import (
    BasePairwiseTransformer,
    BasePairwiseTransformerPanel,
)
from sktime.forecasting.base import BaseForecaster, _BaseGlobalForecaster
from sktime.networks.base import BaseDeepNetwork
from sktime.param_est.base import BaseParamFitter
from sktime.performance_metrics.base import BaseMetric
from sktime.proba.base import BaseDistribution
from sktime.regression.base import BaseRegressor
from sktime.split.base import BaseSplitter
from sktime.transformations.base import (
    BaseTransformer,
    _PanelToPanelTransformer,
    _PanelToTabularTransformer,
    _SeriesToPrimitivesTransformer,
    _SeriesToSeriesTransformer,
)

BASE_CLASS_REGISTER = [
    ("object", BaseObject, "object"),
    ("estimator", BaseEstimator, "estimator = object with fit"),
    ("aligner", BaseAligner, "time series aligner or sequence aligner"),
    ("classifier", BaseClassifier, "time series classifier"),
    ("clusterer", BaseClusterer, "time series clusterer"),
    ("dataset", BaseDataset, "data set"),
    ("early_classifier", BaseEarlyClassifier, "early time series classifier"),
    ("forecaster", BaseForecaster, "forecaster"),
    ("global_forecaster", _BaseGlobalForecaster, "global_forecaster"),
    ("metric", BaseMetric, "performance metric"),
    ("network", BaseDeepNetwork, "deep learning network"),
    ("param_est", BaseParamFitter, "parameter fitting estimator"),
    ("regressor", BaseRegressor, "time series regressor"),
    ("series-annotator", BaseSeriesAnnotator, "time series annotator"),
    ("splitter", BaseSplitter, "time series splitter"),
    ("transformer", BaseTransformer, "time series transformer"),
    (
        "transformer-pairwise",
        BasePairwiseTransformer,
        "pairwise transformer for tabular data, distance or kernel",
    ),
    (
        "transformer-pairwise-panel",
        BasePairwiseTransformerPanel,
        "pairwise transformer for panel data, distance or kernel",
    ),
    ("distribution", BaseDistribution, "pandas-like probability distribution"),
]


BASE_CLASS_SCITYPE_LIST = pd.DataFrame(BASE_CLASS_REGISTER)[0].tolist()

BASE_CLASS_LIST = pd.DataFrame(BASE_CLASS_REGISTER)[1].tolist()

BASE_CLASS_LOOKUP = dict(zip(BASE_CLASS_SCITYPE_LIST, BASE_CLASS_LIST))


TRANSFORMER_MIXIN_REGISTER = [
    (
        "series-to-primitive-trafo",
        _SeriesToPrimitivesTransformer,
        "time-series-to-primitives transformer",
    ),
    (
        "series-to-series-trafo",
        _SeriesToSeriesTransformer,
        "time-series-to-time-series transformer",
    ),
    (
        "panel-to-tabular-trafo",
        _PanelToTabularTransformer,
        "panel-to-tabular transformer",
    ),
    ("panel-to-panel-trafo", _PanelToPanelTransformer, "panel-to-panel transformer"),
]

TRANSFORMER_MIXIN_SCITYPE_LIST = pd.DataFrame(TRANSFORMER_MIXIN_REGISTER)[0].tolist()

TRANSFORMER_MIXIN_LIST = pd.DataFrame(TRANSFORMER_MIXIN_REGISTER)[1].tolist()

TRANSFORMER_MIXIN_LOOKUP = dict(
    zip(TRANSFORMER_MIXIN_SCITYPE_LIST, TRANSFORMER_MIXIN_LIST)
)
=======
import inspect
import sys
from functools import lru_cache

from sktime.base import BaseObject


class _BaseScitypeOfObject(BaseObject):
    """Base class for all object scitypes."""

    _tags = {
        "object_type": "scitype:object",
        "scitype_name": "fill_this_in",  # value if used for object_type
        "parent_scitype": None,  # parent scitype, for scitype inheritance
        "short_descr": "describe the scitype here",  # short description, max 80 chars
        "mixin": False,  # whether this is a mixin, not full scitype
    }


class object(_BaseScitypeOfObject):
    """Universal type for all objects."""

    _tags = {
        "scitype_name": "object",
        "short_descr": "base scitype for all objects",
    }

    @classmethod
    def get_base_class(cls):
        from sktime.base import BaseObject

        return BaseObject


class estimator(_BaseScitypeOfObject):
    """Estimator objects, i.e., objects with fit method."""

    _tags = {
        "scitype_name": "estimator",
        "short_descr": "estimator = object with fit",
        "parent_scitype": "object",  # parent scitype, for scitype inheritance
    }

    @classmethod
    def get_base_class(cls):
        from sktime.base import BaseEstimator

        return BaseEstimator


class aligner(_BaseScitypeOfObject):
    """Time series aligner or sequence aligner."""

    _tags = {
        "scitype_name": "aligner",
        "short_descr": "time series aligner or sequence aligner",
        "parent_scitype": "estimator",
    }

    @classmethod
    def get_base_class(cls):
        from sktime.alignment.base import BaseAligner

        return BaseAligner


class classifier(_BaseScitypeOfObject):
    """Time series classifier."""

    _tags = {
        "scitype_name": "classifier",
        "short_descr": "time series classifier",
        "parent_scitype": "estimator",
    }

    @classmethod
    def get_base_class(cls):
        from sktime.classification.base import BaseClassifier

        return BaseClassifier


class clusterer(_BaseScitypeOfObject):
    """Time series clusterer."""

    _tags = {
        "scitype_name": "clusterer",
        "short_descr": "time series clusterer",
        "parent_scitype": "estimator",
    }

    @classmethod
    def get_base_class(cls):
        from sktime.clustering.base import BaseClusterer

        return BaseClusterer


class early_classifier(_BaseScitypeOfObject):
    """Early time series classifier."""

    _tags = {
        "scitype_name": "early_classifier",
        "short_descr": "early time series classifier",
        "parent_scitype": "estimator",
    }

    @classmethod
    def get_base_class(cls):
        from sktime.classification.early_classification import BaseEarlyClassifier

        return BaseEarlyClassifier


class forecaster(_BaseScitypeOfObject):
    """Time series forecaster."""

    _tags = {
        "scitype_name": "forecaster",
        "short_descr": "time series forecaster",
        "parent_scitype": "estimator",
    }

    @classmethod
    def get_base_class(cls):
        from sktime.forecasting.base import BaseForecaster

        return BaseForecaster


class global_forecaster(_BaseScitypeOfObject):
    """Global time series forecaster."""

    _tags = {
        "scitype_name": "global_forecaster",
        "short_descr": "global time series forecaster",
        "parent_scitype": "forecaster",
    }

    @classmethod
    def get_base_class(cls):
        from sktime.forecasting.base import _BaseGlobalForecaster

        return _BaseGlobalForecaster


class metric(_BaseScitypeOfObject):
    """Performance metric for time series."""

    _tags = {
        "scitype_name": "metric",
        "short_descr": "performance metric",
        "parent_scitype": "object",
    }

    @classmethod
    def get_base_class(cls):
        from sktime.performance_metrics.base import BaseMetric

        return BaseMetric


class network(_BaseScitypeOfObject):
    """Deep learning network for time series."""

    _tags = {
        "scitype_name": "network",
        "short_descr": "deep learning network",
        "parent_scitype": "object",
    }

    @classmethod
    def get_base_class(cls):
        from sktime.networks.base import BaseDeepNetwork

        return BaseDeepNetwork


class param_est(_BaseScitypeOfObject):
    """Parameter fitting estimator."""

    _tags = {
        "scitype_name": "param_est",
        "short_descr": "parameter fitting estimator",
        "parent_scitype": "estimator",
    }

    @classmethod
    def get_base_class(cls):
        from sktime.param_est.base import BaseParamFitter

        return BaseParamFitter


class regressor(_BaseScitypeOfObject):
    """Time series regressor."""

    _tags = {
        "scitype_name": "regressor",
        "short_descr": "time series regressor",
        "parent_scitype": "estimator",
    }

    @classmethod
    def get_base_class(cls):
        from sktime.regression.base import BaseRegressor

        return BaseRegressor


class series_annotator(_BaseScitypeOfObject):
    """Time series annotator."""

    _tags = {
        "scitype_name": "series-annotator",
        "short_descr": "time series annotator",
        "parent_scitype": "estimator",
    }

    @classmethod
    def get_base_class(cls):
        from sktime.annotation.base import BaseSeriesAnnotator

        return BaseSeriesAnnotator


class splitter(_BaseScitypeOfObject):
    """Time series splitter."""

    _tags = {
        "scitype_name": "splitter",
        "short_descr": "time series splitter",
        "parent_scitype": "object",
    }

    @classmethod
    def get_base_class(cls):
        from sktime.split.base import BaseSplitter

        return BaseSplitter


class transformer(_BaseScitypeOfObject):
    """Time series transformer."""

    _tags = {
        "scitype_name": "transformer",
        "short_descr": "time series transformer",
        "parent_scitype": "estimator",
    }

    @classmethod
    def get_base_class(cls):
        from sktime.transformations.base import BaseTransformer

        return BaseTransformer


class transformer_pairwise(_BaseScitypeOfObject):
    """Pairwise transformer for tabular data, distance or kernel."""

    _tags = {
        "scitype_name": "transformer-pairwise",
        "short_descr": "pairwise transformer for tabular data, distance or kernel",
        "parent_scitype": "transformer",
    }

    @classmethod
    def get_base_class(cls):
        from sktime.dists_kernels.base import BasePairwiseTransformer

        return BasePairwiseTransformer


class transformer_pairwise_panel(_BaseScitypeOfObject):
    """Pairwise transformer for panel data, distance or kernel."""

    _tags = {
        "scitype_name": "transformer-pairwise-panel",
        "short_descr": "pairwise transformer for panel data, distance or kernel",
        "parent_scitype": "transformer",
    }

    @classmethod
    def get_base_class(cls):
        from sktime.dists_kernels.base import BasePairwiseTransformerPanel

        return BasePairwiseTransformerPanel


class distribution(_BaseScitypeOfObject):
    """Pandas-like probability distribution."""

    _tags = {
        "scitype_name": "distribution",
        "short_descr": "pandas-like probability distribution",
        "parent_scitype": "object",
    }

    @classmethod
    def get_base_class(cls):
        from sktime.proba.base import BaseDistribution

        return BaseDistribution


@lru_cache
def _get_base_classes(mixin=False):
    """Get all object scitype classes in this module.

    Returns
    -------
    clss : tuple
        tuple of all object scitype classes in this module
    """
    clss = inspect.getmembers(sys.modules[__name__], inspect.isclass)

    base_cls = _BaseScitypeOfObject
    base_cls_name = base_cls.__name__

    def is_base_class(cl):
        return cl.__name__ != base_cls_name and issubclass(cl, base_cls)

    clss = [cl for _, cl in clss if is_base_class(cl)]

    clss = [cl for cl in clss if cl.get_class_tags().get("mixin", False) == mixin]
    clss = tuple(clss)
    return clss


@lru_cache
def _construct_base_class_register(mixin=False):
    """Generate the register from the classes in this module."""
    clss = _get_base_classes(mixin=mixin)

    register = []
    for cl in clss:
        cl_tags = cl.get_class_tags()

        scitype_name = cl_tags["scitype_name"]
        short_descr = cl_tags["short_descr"]
        base_cls_ref = cl.get_base_class()

        register.append((scitype_name, base_cls_ref, short_descr))

    return register


def get_base_class_register(mixin=False, include_baseobjs=True):
    """Return register of object scitypes and base classes in sktime.

    Parameters
    ----------
    mixin : bool, optional (default=False)
        whether to return only full base classes (False) or only mixin classes (True)
    include_baseobjs : bool, optional (default=True)
          whether to include the BaseObject and BaseEstimator classes in the lookup

    Returns
    -------
    register : list of tuples
        each tuple corresponds to a base class, elements as follows:

        * 0 : string - scitype shorthand
        * 1 : type - the base class itself
        * 2 : string - plain English description of the scitype
    """
    raw_list = _construct_base_class_register(mixin=mixin)

    if not include_baseobjs:
        raw_list = [x for x in raw_list if x[0] not in ["object", "estimator"]]

    # for downwards scompatibility, move the "distributions" to the end of the list
    distr = [x for x in raw_list if x[0] == "distribution"]
    rest = [x for x in raw_list if x[0] != "distribution"]
    reordered_list = rest + distr

    return reordered_list.copy()


@lru_cache
def _construct_scitype_list(mixin=False):
    """Generate list of scitype strings from the register."""
    clss = _get_base_classes(mixin=mixin)

    scitype_list = []
    for cl in clss:
        tags = cl.get_class_tags()
        scitype_list.append((tags["scitype_name"], tags["short_descr"]))
    return scitype_list


def get_obj_scitype_list(mixin=False, include_baseobjs=True, return_descriptions=False):
    """Return list of object scitype shorthands in sktime.

    Parameters
    ----------
    mixin : bool, optional (default=False)
        whether to return only full base classes (False) or only mixin classes (True)
    include_baseobjs : bool, optional (default=True)
          whether to include the BaseObject and BaseEstimator classes in the lookup
    return_descriptions : bool, optional (default=False)
        whether to return descriptions along with scitype shorthands

    Returns
    -------
    scitype_list : list of string or list of tuple
        elements are scitype shorthands.
        If ``return_descriptions`` is False, elements are strings.
        If ``return_descriptions`` is True, elements are pairs of strings,
        where the first element is the scitype shorthand and the second is the
        description.
    """
    raw_list = _construct_scitype_list(mixin=mixin)

    if not include_baseobjs:
        raw_list = [x for x in raw_list if x[0] not in ["object", "estimator"]]

    # for downwards scompatibility, move the "distributions" to the end of the list
    distr = [x for x in raw_list if x[0] == "distribution"]
    rest = [x for x in raw_list if x[0] != "distribution"]
    reordered_list = rest + distr

    if return_descriptions:
        return reordered_list.copy()
    else:
        return [x[0] for x in reordered_list].copy()


def get_base_class_list(mixin=False, include_baseobjs=True):
    """Return list of base classes in sktime.

    Parameters
    ----------
    mixin : bool, optional (default=False)
        whether to return only full base classes (False) or only mixin classes (True)
    include_baseobjs : bool, optional (default=True)
          whether to include the BaseObject and BaseEstimator classes in the lookup

    Returns
    -------
    base_class_list : list of classes
        elements are base classes
    """
    register = get_base_class_register(mixin=mixin, include_baseobjs=include_baseobjs)
    return [x[1] for x in register]


def get_base_class_lookup(mixin=False, include_baseobjs=True):
    """Return lookup dictionary of scitype shorthands to base classes in sktime.

    Parameters
    ----------
    mixin : bool, optional (default=False)
        whether to return only full base classes (False) or only mixin classes (True)
    include_baseobjs : bool, optional (default=True)
          whether to include the BaseObject and BaseEstimator classes in the lookup

    Returns
    -------
    base_class_lookup : dict
        keys/entries are scitype shorthands/base classes
    """
    register = get_base_class_register(mixin=mixin, include_baseobjs=include_baseobjs)
    base_class_lookup = {x[0]: x[1] for x in register}
    return base_class_lookup


class transformer_series_to_primitives(_BaseScitypeOfObject):
    """LEGACY - time series to primitives transformer."""

    _tags = {
        "scitype_name": "series-to-primitives-trafo",
        "short_descr": "time series to primitives transformer",
        "parent_scitype": "transformer",
        "mixin": True,
    }

    @classmethod
    def get_base_class(cls):
        from sktime.transformations.base import _SeriesToPrimitivesTransformer

        return _SeriesToPrimitivesTransformer


class transformer_series_to_series(_BaseScitypeOfObject):
    """LEGACY - time series to time series transformer."""

    _tags = {
        "scitype_name": "series-to-series-trafo",
        "short_descr": "time series to time series transformer",
        "parent_scitype": "transformer",
        "mixin": True,
    }

    @classmethod
    def get_base_class(cls):
        from sktime.transformations.base import _SeriesToSeriesTransformer

        return _SeriesToSeriesTransformer


class transformer_panel_to_tabular(_BaseScitypeOfObject):
    """LEGACY - panel to tabular transformer."""

    _tags = {
        "scitype_name": "panel-to-tabular-trafo",
        "short_descr": "panel to tabular transformer",
        "parent_scitype": "transformer",
        "mixin": True,
    }

    @classmethod
    def get_base_class(cls):
        from sktime.transformations.base import _PanelToTabularTransformer

        return _PanelToTabularTransformer


class transformer_panel_to_panel(_BaseScitypeOfObject):
    """LEGACY - panel to panel transformer."""

    _tags = {
        "scitype_name": "panel-to-panel-trafo",
        "short_descr": "panel to panel transformer",
        "parent_scitype": "transformer",
        "mixin": True,
    }

    @classmethod
    def get_base_class(cls):
        from sktime.transformations.base import _PanelToPanelTransformer

        return _PanelToPanelTransformer
>>>>>>> 0137502b
<|MERGE_RESOLUTION|>--- conflicted
+++ resolved
@@ -51,102 +51,6 @@
     keys/entries are 0/1-th entries of TRANSFORMER_MIXIN_REGISTER
 """
 
-<<<<<<< HEAD
-__author__ = ["fkiraly"]
-
-import pandas as pd
-
-from sktime.alignment.base import BaseAligner
-from sktime.annotation.base import BaseSeriesAnnotator
-from sktime.base import BaseEstimator, BaseObject
-from sktime.classification.base import BaseClassifier
-from sktime.classification.early_classification import BaseEarlyClassifier
-from sktime.clustering.base import BaseClusterer
-from sktime.datasets.base import BaseDataset
-from sktime.dists_kernels.base import (
-    BasePairwiseTransformer,
-    BasePairwiseTransformerPanel,
-)
-from sktime.forecasting.base import BaseForecaster, _BaseGlobalForecaster
-from sktime.networks.base import BaseDeepNetwork
-from sktime.param_est.base import BaseParamFitter
-from sktime.performance_metrics.base import BaseMetric
-from sktime.proba.base import BaseDistribution
-from sktime.regression.base import BaseRegressor
-from sktime.split.base import BaseSplitter
-from sktime.transformations.base import (
-    BaseTransformer,
-    _PanelToPanelTransformer,
-    _PanelToTabularTransformer,
-    _SeriesToPrimitivesTransformer,
-    _SeriesToSeriesTransformer,
-)
-
-BASE_CLASS_REGISTER = [
-    ("object", BaseObject, "object"),
-    ("estimator", BaseEstimator, "estimator = object with fit"),
-    ("aligner", BaseAligner, "time series aligner or sequence aligner"),
-    ("classifier", BaseClassifier, "time series classifier"),
-    ("clusterer", BaseClusterer, "time series clusterer"),
-    ("dataset", BaseDataset, "data set"),
-    ("early_classifier", BaseEarlyClassifier, "early time series classifier"),
-    ("forecaster", BaseForecaster, "forecaster"),
-    ("global_forecaster", _BaseGlobalForecaster, "global_forecaster"),
-    ("metric", BaseMetric, "performance metric"),
-    ("network", BaseDeepNetwork, "deep learning network"),
-    ("param_est", BaseParamFitter, "parameter fitting estimator"),
-    ("regressor", BaseRegressor, "time series regressor"),
-    ("series-annotator", BaseSeriesAnnotator, "time series annotator"),
-    ("splitter", BaseSplitter, "time series splitter"),
-    ("transformer", BaseTransformer, "time series transformer"),
-    (
-        "transformer-pairwise",
-        BasePairwiseTransformer,
-        "pairwise transformer for tabular data, distance or kernel",
-    ),
-    (
-        "transformer-pairwise-panel",
-        BasePairwiseTransformerPanel,
-        "pairwise transformer for panel data, distance or kernel",
-    ),
-    ("distribution", BaseDistribution, "pandas-like probability distribution"),
-]
-
-
-BASE_CLASS_SCITYPE_LIST = pd.DataFrame(BASE_CLASS_REGISTER)[0].tolist()
-
-BASE_CLASS_LIST = pd.DataFrame(BASE_CLASS_REGISTER)[1].tolist()
-
-BASE_CLASS_LOOKUP = dict(zip(BASE_CLASS_SCITYPE_LIST, BASE_CLASS_LIST))
-
-
-TRANSFORMER_MIXIN_REGISTER = [
-    (
-        "series-to-primitive-trafo",
-        _SeriesToPrimitivesTransformer,
-        "time-series-to-primitives transformer",
-    ),
-    (
-        "series-to-series-trafo",
-        _SeriesToSeriesTransformer,
-        "time-series-to-time-series transformer",
-    ),
-    (
-        "panel-to-tabular-trafo",
-        _PanelToTabularTransformer,
-        "panel-to-tabular transformer",
-    ),
-    ("panel-to-panel-trafo", _PanelToPanelTransformer, "panel-to-panel transformer"),
-]
-
-TRANSFORMER_MIXIN_SCITYPE_LIST = pd.DataFrame(TRANSFORMER_MIXIN_REGISTER)[0].tolist()
-
-TRANSFORMER_MIXIN_LIST = pd.DataFrame(TRANSFORMER_MIXIN_REGISTER)[1].tolist()
-
-TRANSFORMER_MIXIN_LOOKUP = dict(
-    zip(TRANSFORMER_MIXIN_SCITYPE_LIST, TRANSFORMER_MIXIN_LIST)
-)
-=======
 import inspect
 import sys
 from functools import lru_cache
@@ -680,5 +584,4 @@
     def get_base_class(cls):
         from sktime.transformations.base import _PanelToPanelTransformer
 
-        return _PanelToPanelTransformer
->>>>>>> 0137502b
+        return _PanelToPanelTransformer