--- conflicted
+++ resolved
@@ -1531,10 +1531,47 @@
     }
 
 
-<<<<<<< HEAD
 # Detector tags
 # --------------
 
+
+class capability__update(_BaseTag):
+    """Capability: whether the estimator can be run in stream or on-line mode.
+
+    - String name: ``"capability:update"``
+    - Public capability tag
+    - Values: boolean, ``True`` / ``False``
+    - Example: ``True``
+    - Default: ``False``
+
+    The tag specifies whether the estimator can be run in stream or on-line mode,
+    with an ``update`` method. Depending on the estimator type, literature
+    may refer to this as on-line learning, incremental learning, or stream learning.
+
+    If the tag is ``True``, the ``update`` method is implemented and can be used
+    to update the estimator with new data, without re-fitting the entire model.
+
+    If the tag is ``False``, behaviour depends on the estimator type,
+    two common cases are:
+
+    * ``update`` will raise an exception. Compositors may be available
+      to add on-line learning capabilities, these are typically listed in the
+      exception message.
+    * ``update`` will not raise an exception but carry out a reasonable default,
+      such as a full re-fit, or discard the new data.
+
+    For the exact behaviour, users should consult the documentation of the
+    respective ``update`` method.
+    """
+
+    _tags = {
+        "tag_name": "capability:update",
+        "parent_type": ["transformer", "detector"],
+        "tag_type": "bool",
+        "short_descr": "does the estimator provied stream/on-line capabilities via the update method?",  # noqa: E501
+        "user_facing": True,
+    }
+    
 
 class task(_BaseTag):
     """Category of detection task
@@ -1620,48 +1657,10 @@
         "parent_type": "detector",
         "tag_type": "str",
         "short_descr": "what data distribution type is assumed by the detector",
-=======
-# Detectors
-# ---------
-
-
-class capability__update(_BaseTag):
-    """Capability: whether the estimator can be run in stream or on-line mode.
-
-    - String name: ``"capability:update"``
-    - Public capability tag
-    - Values: boolean, ``True`` / ``False``
-    - Example: ``True``
-    - Default: ``False``
-
-    The tag specifies whether the estimator can be run in stream or on-line mode,
-    with an ``update`` method. Depending on the estimator type, literature
-    may refer to this as on-line learning, incremental learning, or stream learning.
-
-    If the tag is ``True``, the ``update`` method is implemented and can be used
-    to update the estimator with new data, without re-fitting the entire model.
-
-    If the tag is ``False``, behaviour depends on the estimator type,
-    two common cases are:
-
-    * ``update`` will raise an exception. Compositors may be available
-      to add on-line learning capabilities, these are typically listed in the
-      exception message.
-    * ``update`` will not raise an exception but carry out a reasonable default,
-      such as a full re-fit, or discard the new data.
-
-    For the exact behaviour, users should consult the documentation of the
-    respective ``update`` method.
-    """
-
-    _tags = {
-        "tag_name": "capability:update",
-        "parent_type": ["transformer", "detector"],
-        "tag_type": "bool",
-        "short_descr": "does the estimator provied stream/on-line capabilities via the update method?",  # noqa: E501
->>>>>>> 3c8f2610
-        "user_facing": True,
-    }
+        "user_facing": True,
+    }
+
+
 
 
 # Developer tags
