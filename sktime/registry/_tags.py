"""Register of estimator and object tags.

Note for extenders: new tags should be entered in ESTIMATOR_TAG_REGISTER.
No other place is necessary to add new tags.

This module exports the following:

---
ESTIMATOR_TAG_REGISTER - list of tuples

each tuple corresponds to a tag, elements as follows:
    0 : string - name of the tag as used in the _tags dictionary
    1 : string - name of the scitype this tag applies to
                 must be in _base_classes.BASE_CLASS_SCITYPE_LIST
    2 : string - expected type of the tag value
        should be one of:
            "bool" - valid values are True/False
            "int" - valid values are all integers
            "str" - valid values are all strings
            "list" - valid values are all lists of arbitrary elements
            ("str", list_of_string) - any string in list_of_string is valid
            ("list", list_of_string) - any individual string and sub-list is valid
            ("list", "str") - any individual string or list of strings is valid
        validity can be checked by check_tag_is_valid (see below)
    3 : string - plain English description of the tag

---

ESTIMATOR_TAG_TABLE - pd.DataFrame
    ESTIMATOR_TAG_REGISTER in table form, as pd.DataFrame
        rows of ESTIMATOR_TABLE correspond to elements in ESTIMATOR_TAG_REGISTER

ESTIMATOR_TAG_LIST - list of string
    elements are 0-th entries of ESTIMATOR_TAG_REGISTER, in same order

---

check_tag_is_valid(tag_name, tag_value) - checks whether tag_value is valid for tag_name
"""

import inspect
import sys

import pandas as pd

from sktime.base import BaseObject
from sktime.registry._base_classes import BASE_CLASS_REGISTER


class _BaseTag(BaseObject):
    """Base class for all tags."""

    _tags = {
        "object_type": "tag",
        "tag_name": "fill_this_in",  # name of the tag used in the _tags dictionary
        "parent_type": "object",  # scitype of the parent object, str or list of str
        "tag_type": "str",  # type of the tag value
        "short_descr": "describe the tag here",  # short tag description, max 80 chars
        "user_facing": True,  # whether the tag is user-facing
    }


# General tags, for all objects
# -----------------------------


class object_type(_BaseTag):
    """Scientific type of the object.

    Typing tag for all objects in ``sktime``.

    - String name: ``"object_type"``
    - Public metadata tag
    - Values:  string or list of strings
    - Example: ``"forecaster"``
    - Example 2: ``["transformer", "clusterer"]`` (polymorphic object)
    - Default: ``"object"``

    In ``sktime``, every object has a scientific type (scitype),
    determining the type of object and unified interface,
    e.g., forecaster, time series classifier, time series regressor.

    The ``object_type`` tag of an object is a string, or list of strings,
    specifying the scitpye of the object.
    For instance, a forecaster has scitype `"forecaster"`.

    In case of a list, the object is polymorphic, and can assume (class),
    or simultaneously satisfy different interfaces (object).

    Valid scitypes are defined in ``sktime.registry.BASE_CLASS_SCITYPE_LIST``,
    or ``sktime.registry.BASE_CLASS_REGISTER``.

    The full list of scitypes in the current version is:
    """

    _tags = {
        "tag_name": "object_type",
        "parent_type": "object",
        "tag_type": "str",
        "short_descr": "type of object: estimator, transformer, regressor, etc",
        "user_facing": True,
    }


# dynamically add a pretty printd list of scitypes to the docstring
for name, _, desc in BASE_CLASS_REGISTER:
    object_type.__doc__ += f'\n    - ``"{name}"``: {desc}'


class maintainers(_BaseTag):
    """Current maintainers of the object, GitHub IDs.

    Part of packaging metadata for the object.

    - String name: ``"maintainers"``
    - Public metadata tag
    - Values:  string or list of strings
    - Example: ``["benheid", "fkiraly", "yarnabrina"]``
    - Example 2: ``"yarnabrina"``
    - Default: ``"sktime developers"``

    The ``maintainers`` tag of an object is a string or list of strings,
    each string being a GitHub handle of a maintainer of the object.

    Maintenance extends to the specific class in ``sktime`` only,
    and not interfaced packages or dependencies.

    Maintainers should be tagged on issues and PRs related to the object,
    and have rights and responsibilities in accordance with
    the ``sktime`` governance model, see :ref:`algorithm-maintainers`.

    To find an algorithm's maintainer, use ``get_tag("maintainers")`` on the object,
    or use the search function in the
    `estimator overview <https://www.sktime.net/en/stable/estimator_overview.html>`_.

    In case of classes not owned by specific algorithm maintainers,
    the tag defaults to the ``sktime`` core team.

    Maintainers are given prominent visibility in the object's metadata,
    and in automatically generated documentation.
    """

    _tags = {
        "tag_name": "maintainers",
        "parent_type": "object",
        "tag_type": ("list", "str"),
        "short_descr": "current maintainers of the object, each maintainer a GitHub handle",  # noqa: E501
        "user_facing": True,
    }


class authors(_BaseTag):
    """Authors of the object, GitHub IDs.

    Part of packaging metadata for the object.

    - String name: ``"authors"``
    - Public metadata tag
    - Values:  string or list of strings
    - Example: ``["benheid", "fkiraly", "yarnabrina"]``
    - Example 2: ``"fkiraly"``
    - Default: ``"sktime developers"``

    The ``authors`` tag of an object is a string or list of strings,
    each string being a GitHub handle of an author of the object.

    Authors are credited for the original implementation of the object,
    and contributions to the object.

    In case of light wrappers around third or second party packages,
    author credits should include authors of the wrapped object.

    Authors are not necessarily maintainers of the object,
    and do not need to be tagged on issues and PRs related to the object.

    Authors are given prominent visibility in the object's metadata,
    and in automatically generated documentation.

    To find an algorithm's authors, use ``get_tag("authors")`` on the object,
    or use the search function in the
    `estimator overview <https://www.sktime.net/en/stable/estimator_overview.html>`_.
    """

    _tags = {
        "tag_name": "authors",
        "parent_type": "object",
        "tag_type": ("list", "str"),
        "short_descr": "list of authors of the object, each author a GitHub handle",
        "user_facing": True,
    }


class python_version(_BaseTag):
    """Python version requirement specifier for the object (PEP 440).

    Part of packaging metadata for the object.

    - String name: ``"python_version"``
    - Private tag, developer and framework facing
    - Values: PEP 440 compliant version specifier
    - Example: ``">=3.10"``
    - Default: no restriction

    ``sktime`` manages objects and estimators like mini-packages,
    with their own dependencies and compatibility requirements.
    Dependencies are specified in the tags:

    - ``"python_version"``: Python version specifier (PEP 440) for the object,
    - ``"python_dependencies"``: list of required Python packages (PEP 440)
    - ``"env_marker"``: environment marker for the object (PEP 508)
    - ``"requires_cython"``: whether the object requires a C compiler present

    The ``python_version`` tag of an object is a PEP 440 compliant version specifier
    string, specifying python version compatibility of the object.

    The tag is used in packaging metadata for the object,
    and is used internally to check compatibility of the object with
    the build environment, to raise informative error messages.

    Developers can use ``_check_python_version`` from ``skbase.utils.dependencies``
    to check compatibility of the python constraint of the object
    with the current build environment, or
    ``_check_estimator_deps`` to check compatibility of the object
    (including further checks) with the current build environment.
    """

    _tags = {
        "tag_name": "python_version",
        "parent_type": "object",
        "tag_type": "str",
        "short_descr": "python version specifier (PEP 440) for estimator, or None = all versions ok",  # noqa: E501
        "user_facing": False,
    }


class python_dependencies(_BaseTag):
    """Python package dependency requirement specifiers for the object (PEP 440).

    Part of packaging metadata for the object.

    - String name: ``"python_dependencies"``
    - Private tag, developer and framework facing
    - Values: str or list of str, each str a PEP 440 compliant dependency specifier
    - Example: ``"numpy>=1.20.0"``
    - Example 2: ``["numpy>=1.20.0", "pandas>=1.3.0"]``
    - Default: no requirements beyond ``sktime`` core dependencies (``None``)

    ``sktime`` manages objects and estimators like mini-packages,
    with their own dependencies and compatibility requirements.
    Dependencies are specified in the tags:

    - ``"python_version"``: Python version specifier (PEP 440) for the object,
    - ``"python_dependencies"``: list of required Python packages (PEP 440)
    - ``"env_marker"``: environment marker for the object (PEP 508)
    - ``"requires_cython"``: whether the object requires a C compiler present

    The ``python_dependencies`` tag of an object is string or list of strings,
    each string a PEP 440 compliant version specifier,
    specifying python dependency requirements of the object.

    The tag is used in packaging metadata for the object,
    and is used internally to check compatibility of the object with
    the build environment, to raise informative error messages.

    Developers should note that package names in PEP 440 specifier strings
    are identical with the package names used in ``pip install`` commands,
    which in general is not the same as the import name of the package,
    e.g., ``"scikit-learn"`` and not ``"sklearn"``.

    Developers can use ``_check_soft_dependencies`` from ``skbase.utils.dependencies``
    to check compatibility of the python constraint of the object
    with the current build environment, or
    ``_check_estimator_deps`` to check compatibility of the object
    (including further checks) with the current build environment.
    """

    _tags = {
        "tag_name": "python_dependencies",
        "parent_type": "object",
        "tag_type": ("list", "str"),
        "short_descr": "python dependencies of estimator as str or list of str (PEP 440)",  # noqa: E501
        "user_facing": False,
    }


class env_marker(_BaseTag):
    """Environment marker requirement for the object (PEP 508).

    Part of packaging metadata for the object.

    - String name: ``"env_marker"``
    - Private tag, developer and framework facing
    - Values: str, PEP 508 compliant environment marker
    - Example: ``"platform_system == 'Linux'"``
    - Default: no environment marker (``None``)

    ``sktime`` manages objects and estimators like mini-packages,
    with their own dependencies and compatibility requirements.
    Dependencies are specified in the tags:

    - ``"python_version"``: Python version specifier (PEP 440) for the object,
    - ``"python_dependencies"``: list of required Python packages (PEP 440)
    - ``"env_marker"``: environment marker for the object (PEP 508)
    - ``"requires_cython"``: whether the object requires a C compiler present

    The ``env_marker`` tag of an object is a string,
    specifying a PEP 508 compliant environment marker for the object.

        The tag is used in packaging metadata for the object,
    and is used internally to check compatibility of the object with
    the build environment, to raise informative error messages.

    Developers can use ``_check_env_marker`` from ``skbase.utils.dependencies``
    to check compatibility of the python constraint of the object
    with the current build environment, or
    ``_check_estimator_deps`` to check compatibility of the object
    (including further checks) with the current build environment.
    """

    _tags = {
        "tag_name": "env_marker",
        "parent_type": "object",
        "tag_type": "str",
        "short_descr": "environment marker (PEP 508) requirement for estimator, or None = no marker",  # noqa: E501
        "user_facing": False,
    }


class requires_cython(_BaseTag):
    """Whether the object requires a C compiler present, such as libomp, gcc.

    Part of packaging metadata for the object.

    - String name: ``"requires_cython"``
    - Private tag, developer and framework facing
    - Values: boolean, ``True`` / ``False``
    - Example: ``True``
    - Default: ``False``

    ``sktime`` manages objects and estimators like mini-packages,
    with their own dependencies and compatibility requirements.
    Dependencies are specified in the tags:

    - ``"python_version"``: Python version specifier (PEP 440) for the object,
    - ``"python_dependencies"``: list of required Python packages (PEP 440)
    - ``"env_marker"``: environment marker for the object (PEP 508)
    - ``"requires_cython"``: whether the object requires a C compiler present

    The ``requires_cython`` tag of an object is a boolean,
    specifying whether the object requires a C compiler present.
    True means that a C compiler is required, False means it is not required.

    The tag is used in packaging metadata for the object,
    and primarily in the continuous integration and testing setup of the ``sktime``
    package, which ensures that objects with this tag are
    tested in specific environments with a C compiler present.

    It is not used in user facing checks, error messages,
    or recommended build processes otherwise.
    """

    _tags = {
        "tag_name": "requires_cython",
        "parent_type": "object",
        "tag_type": "bool",
        "short_descr": "whether the object requires a C compiler present such as libomp, gcc",  # noqa: E501
        "user_facing": False,
    }


# Estimator tags
# --------------

# These tags are applicable to a wide range of objects,
# most tags in this group apply to estimators

# "capability:missing_values" is same as "handles-missing-data" tag.
# They are kept distinct intentionally for easier TSC refactoring.
# Will be merged after refactor completion.


class capability__missing_values(_BaseTag):
    """Capability: the estimator can handle missing data, e.g,, NaNs.

    - String name: ``"capability:missing_values"``
    - Public capability tag
    - Values: boolean, ``True`` / ``False``
    - Example: ``True``
    - Default: ``False``
    - Alias: ``handles-missing-data``  (forecasters, transformations)

    If the tag is ``True``, the estimator can handle missing data,
    e.g., NaNs in input data.

    This applies to main and secondary input data where applicable,
    e.g., ``X`` in ``fit`` of transformations and classifieres, or ``y`` in forecasters,
    but not to target labels
    in the case of labelling of entire time series, such as in
    classification or regression.

    If the tag is ``False``, the estimator cannot handle missing data,
    and will raise an error if missing data is encountered.
    """

    _tags = {
        "tag_name": "capability:missing_values",
        "parent_type": "object",
        "tag_type": "bool",
        "short_descr": "can the estimator handle missing data (NA, np.nan) in inputs?",  # noqa: E501
        "user_facing": True,
    }


class capability__feature_importance(_BaseTag):
    """Capability: the estimator can provide feature importance.

    - String name: ``"capability:feature_importance"``
    - Public capability tag
    - Values: boolean, ``True`` / ``False``
    - Example: ``True``
    - Default: ``False``

    If the tag is ``True``, the estimator can produce feature importances.

    Feature importances are queryable by the fitted parameter interface
    via ``get_fitted_params``, after calling ``fit`` of the respective estimator.

    If the tag is ``False``, the estimator does not produce feature importances.
    The method ``get_fitted_params`` can be called,
    but the list of fitted parameters will not contain feature importances.
    """

    _tags = {
        "tag_name": "capability:feature_importance",
        "parent_type": "estimator",
        "tag_type": "bool",
        "short_descr": "Can the estimator provide feature importance?",
        "user_facing": True,
    }


class capability__contractable(_BaseTag):
    """Capability: the estimator can be asked to satisfy a maximum time contract.

    To avoid confusion, users should note that the literature term "contractable"
    unusually derives its meaning from "contract", i.e., a time contract,
    and not from "contraction", i.e., reducing the size of something.

    - String name: ``"capability:contractable"``
    - Public capability tag
    - Values: boolean, ``True`` / ``False``
    - Example: ``True``
    - Default: ``False``

    If the tag is ``True``, the estimator can be contracted in time,
    by using some of its parameters, to limit the maximum time spent in fitting.

    Currently, there is no unified naming or selection of parameters controlling
    the contract time setting, as this can apply to different parts of the algorithm.
    Users should consult the documentation of the specific estimator for details.

    If the tag is ``False``, the estimator does not support a contract time setting.
    """

    _tags = {
        "tag_name": "capability:contractable",
        "parent_type": "estimator",
        "tag_type": "bool",
        "short_descr": "contract time setting, does the estimator support limiting max fit time?",  # noqa: E501
        "user_facing": True,
    }


class capability__train_estimate(_BaseTag):
    """Capability: the algorithm can estimate its performance on the training set.

    - String name: ``"capability:train_estimate"``
    - Public capability tag
    - Values: boolean, ``True`` / ``False``
    - Example: ``True``
    - Default: ``False``

    If the tag is ``True``, the estimator can estimate its performance on
    the training set.

    More precisely, this tag describes algorithms that, when calling ``fit``,
    produce and store an estimate of their own statistical performance,
    e.g., via out-of-bag estimates, or cross-validation.

    Training performance estimates are queryable by the fitted parameter interface
    via ``get_fitted_params``, after calling ``fit`` of the respective estimator.

    If the tag is ``False``, the estimator does not produce
    training performance estimates.
    The method ``get_fitted_params`` can be called,
    but the list of fitted parameters will not contain training performance estimates.
    """

    _tags = {
        "tag_name": "capability:train_estimate",
        "parent_type": "estimator",
        "tag_type": "bool",
        "short_descr": "can the estimator estimate its performance on the training set?",  # noqa: E501
        "user_facing": True,
    }


class fit_is_empty(_BaseTag):
    """Property: Whether the estimator has an empty fit method.

    - String name: ``"fit_is_empty"``
    - Public property tag
    - Values: boolean, ``True`` / ``False``
    - Example: ``True``
    - Default: ``True`` (transformations), ``False`` (other estimators)

    If the tag is ``True``, the estimator has an empty ``fit`` method,
    i.e., the method does not perform any calculations or learning.
    If the tag is ``False``, the estimator has a non-empty ``fit`` method.

    In both cases, calling ``fit`` is necessary for calling further methods
    such as ``predict`` or ``transform``, for API consistency.

    The tag may be inspected by the user to distinguish between estimators
    that do not learn from data from those that do.

    The tag is also used internally by ``sktime`` to short cut boilerplate
    code, e.g., in the ``fit`` methods.
    """

    _tags = {
        "tag_name": "fit_is_empty",
        "parent_type": "estimator",
        "tag_type": "bool",
        "short_descr": "does the estimator have an empty fit method?",
        "user_facing": True,
    }


# Forecasters
# -----------


class capability__exogeneous(_BaseTag):
    """Capability: the forecaster can use exogeneous data.

    The tag is currently named ``ignores-exogeneous-X``, and will be renamed.

    ``False`` = does use exogeneous data, ``True`` = does not use exogeneous data.

    - String name: ``"ignores-exogeneous-X"``
    - Public capability tag
    - Values: boolean, ``True`` / ``False``
    - Example: ``True``
    - Default: ``False``
    - Alias: ``capability:exogeneous`` (currently not used)

    Exogeneous data are additional time series,
    that can be used to improve forecasting accuracy.

    If the forecaster uses exogeneous data (``ignore-exogeneous-X=False``),
    the ``X`` parameter in ``fit``, ``predict``, and other methods
    can be used to pass exogeneous data to the forecaster.

    If the ``X-y-must-have-same-index`` tag is ``True``,
    then such data must always have an index that contains that of the target series,
    i.e., ``y`` in ``fit``, or the indices specified by ``fh`` in ``predict``.

    If the tag is ``False``, the forecaster does not make use of exogeneous data.
    ``X`` parameters can still be passed to methods, to ensure a uniform interface,
    but the data will be ignored,
    i.e., not used in the internal logic of the forecaster.

    """

    _tags = {
        "tag_name": "ignores-exogeneous-X",
        "parent_type": "forecaster",
        "tag_type": "bool",
        "short_descr": "does forecaster make use of exogeneous data?",
        "user_facing": True,
    }


class capability__insample(_BaseTag):
    """Capability: the forecaster can make in-sample predictions.

    - String name: ``"capability:insample"``
    - Public capability tag
    - Values: boolean, ``True`` / ``False``
    - Example: ``True``
    - Default: ``False``

    If the tag is ``True``, the forecaster can make in-sample predictions,
    i.e., predict the target series for time points that are part of the training set.

    In-sample predictions are useful for model evaluation,
    and for making predictions for the training set itself.

    Mechanically, in-sample predictions are made by calling the ``predict`` method
    and specifying a forecasting horizon ``fh`` such that at least one index
    is queried that is equal or earlier to the latest index in the training set,
    i.e., any data previously passed in ``fit`` or ``update``.

    If the tag is ``False``, the forecaster cannot make in-sample predictions,
    and will raise an error if an in-sample prediction is attempted.
    """

    _tags = {
        "tag_name": "capability:insample",
        "parent_type": "forecaster",
        "tag_type": "bool",
        "short_descr": "can the forecaster make in-sample predictions?",
        "user_facing": True,
    }


class capability__pred_int(_BaseTag):
    """Capability: the forecaster can make probabilistic or interval forecasts.

    - String name: ``"capability:pred_int"``
    - Public capability tag
    - Values: boolean, ``True`` / ``False``
    - Example: ``True``
    - Default: ``False``

    ``sktime`` supports a range of ways to make probabilistic type forecasts,
    via the following methods of any forecaster:

    * ``predict_interval``: prediction intervals
    * ``predict_quantiles``: quantile forecasts
    * ``predict_var``: variance forecasts
    * ``predict_proba``: distribution forecasts

    If the ``capability:pred_int`` tag is ``True``, the forecaster can make
    probabilistic type forecasts using all of the above methods.

    Even if the forecaster natively implements only one of the above methods,
    all are available to the user:

    * interval and quantile forecasts are of equivalent information,
      with intervals of a coverage assumed symmetric
    * a forecaster with available distribution forecasts obtains
      prediction intervals and quantile forecasts from the distribution
    * a forecaster with available variance forecasts assumes a normal distribution
      around the ``predict`` output as mean,
      and derives prediction intervals and quantiles
      from that normal distribution
    * a forecaster with available interval or quantile uses the IQR to
      to derive variance forecasts under normality assumptions.
      Users should note that this may lead to a distribution forecast which
      is not consistent with interval or quantile forecasts.

    If the tag is ``False``, the forecaster cannot make probabilistic forecasts,
    and will raise an error if a probabilistic forecast is attempted.
    """

    _tags = {
        "tag_name": "capability:pred_int",
        "parent_type": "forecaster",
        "tag_type": "bool",
        "short_descr": "does the forecaster implement predict_interval or predict_quantiles?",  # noqa: E501
        "user_facing": True,
    }


class capability__pred_int__insample(_BaseTag):
    """Capability: the forecaster can make in-sample probabilistic forecasts.

    Only relevant if the ``capability:pred_int`` tag is ``True``,
    i.e., the forecaster can make probabilistic forecasts.

    - String name: ``"capability:pred_int:insample"``
    - Public capability tag
    - Values: boolean, ``True`` / ``False``
    - Example: ``False``
    - Default: ``True``

    If the tag is ``True``, the forecaster can make
    its probabilistic forecasts in-sample, i.e.,
    ``predict_interval``, ``predict_quantiles``, ``predict_var``,
    or ``predict_proba`` can be called with a forecasting horizon ``fh``
    that includes in-sample indices, i.e., indices that are not later than
    the latest index in the training set.

    If the tag ``capability:pred_int`` is ``False``,
    then the tag ``capability:pred_int:insample`` is irrelevant,
    as the forecaster cannot make probabilistic forecasts at all.
    In such a case, the tag ``capability:pred_int:insample`` should be ignored.

    If the tag ``capability:pred_int`` is ``True``,
    and is the tag ``capability:pred_int:insample`` is ``False``,
    the forecaster can make probabilistic forecasts that are out-of-sample,
    but cannot make in-sample probabilistic forecasts,
    and will raise an error if an in-sample probabilistic forecast is attempted.
    """

    _tags = {
        "tag_name": "capability:pred_int:insample",
        "parent_type": "forecaster",
        "tag_type": "bool",
        "short_descr": "can the forecaster make in-sample predictions in predict_interval/quantiles?",  # noqa: E501
        "user_facing": True,
    }


class requires_fh_in_fit(_BaseTag):
    """Behaviour flag: forecaster requires forecasting horizon in fit.

    - String name: ``"requires-fh-in-fit"``
    - Public behaviour flag
    - Values: boolean, ``True`` / ``False``
    - Example: ``False``
    - Default: ``True``

    If the tag is ``True``, the forecaster requires the forecasting horizon
    to be passed in the ``fit`` method, i.e., the ``fh`` argument must be non-``None``.

    If the tag is ``False``, the forecasting horizon can be passed in the ``fit``
    method, but this is not required. In this case, it must be passed later,
    whenever ``predict`` or other prediction methods are called.

    Whether the ``fh`` is required in ``fit`` is an intrinsic property of the
    forecasting algorithm and not a user setting.

    For instance, direct reduction to tabular regression
    requires the ``fh`` as it is used by the fitting algorithm to lag the endogeneous
    against the exogeneous data. In contrast, recursive reduction to tabular regression
    does not require the ``fh`` in ``fit``, as only the prediction step
    requires the forecasting horizon, when applying the fitted tabular regression model
    by sliding it forward over the ``fh`` steps.
    """

    _tags = {
        "tag_name": "requires-fh-in-fit",
        "parent_type": "forecaster",
        "tag_type": "bool",
        "short_descr": "does the forecaster require the forecasting horizon in fit?",  # noqa: E501
        "user_facing": True,
    }


class capability__categorical_in_X(_BaseTag):
    """Capability: If forecaster can handle categorical natively in exogeneous(X) data.

    ``False`` = cannot handle categorical natively in X,
    ``True`` = can handle categorical natively in X

    - String name: ``"capability:categorical_in_X"``
    - Public capability tag
    - Values: boolean, ``True`` / ``False``
    - Example: ``True``
    - Default: ``False``

    Exogeneous data are additional time series,
    that can be used to improve forecasting accuracy.
    """

    _tags = {
        "tag_name": "capability:categorical_in_X",
        "parent_type": "forecaster",
        "tag_type": "bool",
        "short_descr": "can the forecaster natively handle categorical data in exogeneous X?",  # noqa: E501
        "user_facing": True,
    }


# Panel data related tags
# -----------------------

# tags related to panel data, typically:
# classification, regression, clustering, and transformations


class capability__multivariate(_BaseTag):
    """Capability: the estimator can handle multivariate time series.

    - String name: ``"capability:multivariate"``
    - Public capability tag
    - Values: boolean, ``True`` / ``False``
    - Example: ``True``
    - Default: ``False``
    - Alias: ``univariate-only``  (transformations, note: boolean is inverted)
    - Alias: ``univariate-metric`` (performance metrics, note: boolean is inverted)

    If the tag is ``True``, the estimator can handle multivariate time series,
    for its main input data, i.e., the ``X`` parameter in ``fit`` of classifiers,
    regressors, clusterers, ordinary transformers, and pairwise transformers.

    If the tag is ``False``, the estimator can only handle univariate time series,
    and will broadcast to variables (ordinary transformers), or raise an error (others).

    This condition is specific to the main input data representation,
    target data (e.g., classifier or transformation ``y``) are not considered.

    The condition is also specific to the data type used, in terms of how
    being "multivariate" is represented.
    For instance, a ``pandas`` based time series specification is considered
    multivariate if it has more than one column.
    """

    _tags = {
        "tag_name": "capability:multivariate",
        "parent_type": [
            "classifier",
            "clusterer",
            "early_classifier",
            "param_est",
            "regressor",
            "transformer-pairwise",
            "transformer-pairwise-panel",
        ],
        "tag_type": "bool",
        "short_descr": "can the estimator be applied to time series with 2 or more variables?",  # noqa: E501
        "user_facing": True,
    }


class capability__unequal_length(_BaseTag):
    """Capability: the estimator can handle unequal length time series.

    - String name: ``"capability:unequal_length"``
    - Public capability tag
    - Values: boolean, ``True`` / ``False``
    - Example: ``True``
    - Default: ``False``

    Tag applicable to estimators which can accept panel data,
    i.e., collections of time series.

    If the tag is ``True``, the estimator can handle panels of time series
    with unequal index set, including panels of time series with
    unequal length.

    It should be noted that the capability implied by the tag is
    strictly more general than the capability implied by the name of the tag,
    as panels of time series of equal length can have unequal index sets.

    If the tag is ``False``, the estimator requires all time series in the panel
    to have equal length and index set, and will otherwise raise an error.
    """

    _tags = {
        "tag_name": "capability:unequal_length",
        "parent_type": [
            "aligner",
            "classifier",
            "clusterer",
            "early_classifier",
            "regressor",
            "transformer",
            "transformer-pairwise-panel",
        ],
        "tag_type": "bool",
        "short_descr": "can the estimator handle unequal length time series?",
        "user_facing": True,
    }


class capability__multioutput(_BaseTag):
    """Capability: the estimator can handle multi-output time series.

    - String name: ``"capability:multioutput"``
    - Public capability tag
    - Values: boolean, ``True`` / ``False``
    - Example: ``True``
    - Default: ``False``

    This tag applies to classifiers and regressors.

    If the tag is ``True``, the estimator can handle multivariate target time series,
    i.e., time series with multiple variables in the target argument ``y``.

    If the tag is ``False``, the estimator can only handle univariate targets natively,
    and will broadcast to variables (ordinary transformers), or raise an error (others).

    This condition is specific to target data (e.g., classifier or regressor ``y``),
    primary input data (``X``) is not considered.

    The capability for primary input data is controlled by the tag
    ``capability:multivariate``.

    The condition is also specific to the data type used, in terms of how
    being "multivariate" is represented.
    For instance, a ``pandas`` based time series specification is considered
    multivariate if it has more than one column.
    """

    _tags = {
        "tag_name": "capability:multioutput",
        "parent_type": ["classifier", "regressor"],
        "tag_type": "bool",
        "short_descr": "can the estimator handle multi-output time series?",
        "user_facing": True,
    }


class capability__predict_proba(_BaseTag):
    """Capability: the classifier can predict class probabilities.

    - String name: ``"capability:predict_proba"``
    - Public capability tag
    - Values: boolean, ``True`` / ``False``
    - Example: ``True``
    - Default: ``False``

    This tag applies to classifiers only.

    If the tag is ``True``, the classifier implements a non-default ``predict_proba``
    method, which can be used to predict class probabilities.

    If the tag is ``False``, the classifier's ``predict_proba`` defaults to
    predicting zero/one class probabilities, equivalent to the ``predict`` output.
    """

    _tags = {
        "tag_name": "capability:predict_proba",
        "parent_type": "classifier",
        "tag_type": "bool",
        "short_descr": (
            "does the classifier implement a non-default predict_proba method? "
            "i.e., not just 0/1 probabilities obtained from predict?"
        ),
        "user_facing": True,
    }


# Transformations
# ---------------


class scitype__transform_input(_BaseTag):
    """The scitype of the input data for the transformer.

    - String name: ``"scitype:transform-input"``
    - Public scitype tag
    - Values: string, one of ``"Series"`` or ``"Panel"``
    - Example: ``"Series"``
    - Default: ``"Series"``

    Transformations in ``sktime`` are polymorphic and can have one of multiple
    input/output behaviours, depending on the scitype of the input data.

    The following tags specify input/output behaviour:

    - ``"scitype:transform-input"``: the scitype of the input data ``X``.
    - ``"scitype:transform-output"``: the scitype of the output data, given the input.
    - ``"scitype:instancewise"``: whether the transformation is instance-wise.
    - ``"scitype:transform-labels"``: the scitype of the target labels ``y``, if used
    - ``"requires_X"``: whether ``X`` is mandatory in ``fit`` and ``transform``
    - ``"requires_y"``: whether ``y`` is mandatory in ``fit`` and ``transform``

    The tags ``"scitype:transform-input"`` and ``"scitype:transform-output"``
    together specify the input/output typing of the transformation.

    The possible values for both are from a list of :term:`scitype` strings, which are:

    * ``"Series"``: a single time series.
    * ``"Panel"``: a panel of time series, i.e., a collection of time series.
    * ``"Primitives"``: a collection of primitive types, e.g., a collection of scalars.
      This is an alias for the scitype ``"Table"`` used in the `datatypes` module.

    The combination of the two tags is to be read as:

    * if ``"scitype:transform-input"`` has value ``input_type``,
      and ``"scitype:transform-output"`` has value ``output_type``,
    * then, if I pass input data of scitype ``input_type`` to ``transform``
      of the transformer, I will get output data of scitype ``output_type``.
    * further input types are handled by broadcasting over instances or indices,
      where possible.

    For instance, if a transformer has ``"scitype:transform-input"`` being ``"Series"``,
    and ``"scitype:transform-output"`` being ``"Series"``, then ``transform`` will
    produce a single time series as output, given a single time series as input.

    Other input types are handled by broadcasting over instances or indices.
    For instance, in the same case, if the input a panel of time series
    (of scitype ``"Panel"``), then the transformer will transform each time series
    and produce an output panel of time series (of scipy ``"Panel"``).

    It should be noted that this is in the case where both tags have value
    ``"Series"``, the behaviour for ``"Panel"`` is implied by broadcasting.

    The value ``"Panel"`` is used only if the transformation adds index levels,
    or removes index levels, or changes the number or indices of series in the panel.

    Writing shorthand "Series-to-Series" for the type pair ``"Series"`` to ``"Series"``,
    and similarly for other types, the possible type pairs are listed below.

    For illustration, it is recommended to try out the transformations mentioned,
    on the respective input types, to understand the behaviour.

    * Series-to-Series, this transforms individual series to individual series.
      Panels are transformed to Panel, and Hierarchical series to Hierarchical series.
      Examples are lagging, ``Lag``, or differencing, ``Differencer``.
    * Series-to-Primitives, this transforms individual series to a collection of
      primitives, a single time series is transformed to a single row of a
      ``pd.DataFrame``. A panel is transformed to a ``pd.DataFrame``, with
      as many rows as time series in the panel.
      A hierarchical series is transformed to a ``pd.DataFrame`` with the hierarchy
      indices retained, one row corresponding to a non-temporal leaf node.
      Examples are feature extraction or summarization (mean, quantiles, etc), see
      ``SummaryTransformer``.
    * Series-to-Panel, this transforms individual series to a panel of time series.
      Panels are transformed to hierarchical series with added index levels.
      Examples are time series bootstrapping, where multiple bootstrap samples are
      produced per input series, see ``STLBootstrapTransformer``,
      or ``TSBootstrapAdapter``.
    * Panel-to-Series, this transforms a panel of time series to a single time series.
      Examples are aggregation with time index retained, e.g., mean per index or bin,
      see ``Merger``.

    The relationship between input and output types of ``transform`` is
    summarized in the following table,
    for the case where ``"scitype:transform-input"`` is ``"Series"``.

    The first column is the type of ``X``, which need not be ``"Series"``,
    the second column is the value of the ``"scitype:transform-output"`` tag,
    the third column is the type of the output of ``transform``.

    The output type is obtained from the input type of ``transform``, from
    broadcasting of the types defined by the tag values.

    .. list-table::
        :widths: 35 35 40
        :header-rows: 2

        * -
          - `transform`
          -
        * - `X`
          - `-output`
          - type of return
        * - `Series`
          - `Primitives`
          - `pd.DataFrame` (1-row)
        * - `Panel`
          - `Primitives`
          - `pd.DataFrame`
        * - `Series`
          - `Series`
          - `Series`
        * - `Panel`
          - `Series`
          - `Panel`
        * - `Series`
          - `Panel`
          - `Panel`

    The instance indices in the in return correspond to instances in the input ``X``.
    """

    _tags = {
        "tag_name": "scitype:transform-input",
        "parent_type": "transformer",
        "tag_type": ("str", ["Series", "Panel"]),
        "short_descr": "what is the scitype of the transformer input X?",
        "user_facing": True,
    }


class scitype__transform_output(_BaseTag):
    """The scitype of the input data for the transformer.

    - String name: ``"scitype:transform-output"``
    - Public scitype tag
    - Values: string, one of ``"Series"``, ``"Panel"``, ``"Primitives"``
    - Example: ``"Series"``
    - Default: ``"Series"``

    Transformations in ``sktime`` are polymorphic and can have one of multiple
    input/output behaviours, depending on the scitype of the input data.

    The following tags specify input/output behaviour:

    - ``"scitype:transform-input"``: the scitype of the input data ``X``.
    - ``"scitype:transform-output"``: the scitype of the output data, given the input.
    - ``"scitype:instancewise"``: whether the transformation is instance-wise.
    - ``"scitype:transform-labels"``: the scitype of the target labels ``y``, if used
    - ``"requires_X"``: whether ``X`` is mandatory in ``fit`` and ``transform``
    - ``"requires_y"``: whether ``y`` is mandatory in ``fit`` and ``transform``

    The tags ``"scitype:transform-input"`` and ``"scitype:transform-output"``
    together specify the input/output typing of the transformation.

    The possible values for both are from a list of :term:`scitype` strings, which are:

    * ``"Series"``: a single time series.
    * ``"Panel"``: a panel of time series, i.e., a collection of time series.
    * ``"Primitives"``: a collection of primitive types, e.g., a collection of scalars.
      This is an alias for the scitype ``"Table"`` used in the `datatypes` module.

    The combination of the two tags is to be read as:

    * if ``"scitype:transform-input"`` has value ``input_type``,
      and ``"scitype:transform-output"`` has value ``output_type``,
    * then, if I pass input data of scitype ``input_type`` to ``transform``
      of the transformer, I will get output data of scitype ``output_type``.
    * further input types are handled by broadcasting over instances or indices,
      where possible.

    For instance, if a transformer has ``"scitype:transform-input"`` being ``"Series"``,
    and ``"scitype:transform-output"`` being ``"Series"``, then ``transform`` will
    produce a single time series as output, given a single time series as input.

    Other input types are handled by broadcasting over instances or indices.
    For instance, in the same case, if the input a panel of time series
    (of scitype ``"Panel"``), then the transformer will transform each time series
    and produce an output panel of time series (of scipy ``"Panel"``).

    It should be noted that this is in the case where both tags have value
    ``"Series"``, the behaviour for ``"Panel"`` is implied by broadcasting.

    The value ``"Panel"`` is used only if the transformation adds index levels,
    or removes index levels, or changes the number or indices of series in the panel.

    Writing shorthand "Series-to-Series" for the type pair ``"Series"`` to ``"Series"``,
    and similarly for other types, the possible type pairs are listed below.

    For illustration, it is recommended to try out the transformations mentioned,
    on the respective input types, to understand the behaviour.

    * Series-to-Series, this transforms individual series to individual series.
      Panels are transformed to Panel, and Hierarchical series to Hierarchical series.
      Examples are lagging, ``Lag``, or differencing, ``Differencer``.
    * Series-to-Primitives, this transforms individual series to a collection of
      primitives, a single time series is transformed to a single row of a
      ``pd.DataFrame``. A panel is transformed to a ``pd.DataFrame``, with
      as many rows as time series in the panel.
      A hierarchical series is transformed to a ``pd.DataFrame`` with the hierarchy
      indices retained, one row corresponding to a non-temporal leaf node.
      Examples are feature extraction or summarization (mean, quantiles, etc), see
      ``SummaryTransformer``.
    * Series-to-Panel, this transforms individual series to a panel of time series.
      Panels are transformed to hierarchical series with added index levels.
      Examples are time series bootstrapping, where multiple bootstrap samples are
      produced per input series, see ``STLBootstrapTransformer``,
      or ``TSBootstrapAdapter``.
    * Panel-to-Series, this transforms a panel of time series to a single time series.
      Examples are aggregation with time index retained, e.g., mean per index or bin,
      see ``Merger``.

    The relationship between input and output types of ``transform`` is
    summarized in the following table,
    for the case where ``"scitype:transform-input"`` is ``"Series"``.

    The first column is the type of ``X``, which need not be ``"Series"``,
    the second column is the value of the ``"scitype:transform-output"`` tag,
    the third column is the type of the output of ``transform``.

    The output type is obtained from the input type of ``transform``, from
    broadcasting of the types defined by the tag values.

    .. list-table::
        :widths: 35 35 40
        :header-rows: 2

        * -
            - `transform`
            -
        * - `X`
            - `-output`
            - type of return
        * - `Series`
            - `Primitives`
            - `pd.DataFrame` (1-row)
        * - `Panel`
            - `Primitives`
            - `pd.DataFrame`
        * - `Series`
            - `Series`
            - `Series`
        * - `Panel`
            - `Series`
            - `Panel`
        * - `Series`
            - `Panel`
            - `Panel`

    The instance indices in the in return correspond to instances in the input ``X``.
    """

    _tags = {
        "tag_name": "scitype:transform-output",
        "parent_type": "transformer",
        "tag_type": ("str", ["Series", "Panel", "Primitives"]),
        "short_descr": "what is the scitype of the transformer output, the transformed X",  # noqa: E501
        "user_facing": True,
    }


class requires_x(_BaseTag):
    """Behaviour flag: transformer requires X in fit and transform.

    - String name: ``"requires_X"``
    - Public behaviour flag
    - Values: boolean, ``True`` / ``False``
    - Example: ``True``
    - Default: ``True``

    This tag applies to transformations.

    If the tag is ``True``, the transformer requires the input data argument ``X``
    to be passed in both the ``fit`` and ``transform`` methods, as well as in
    other methods that require input data, if available.

    If the tag is ``False``, the transformer does not require the
    input data argument ``X`` to be passed in any method.
    """

    _tags = {
        "tag_name": "requires_X",
        "parent_type": "transformer",
        "tag_type": "bool",
        "short_descr": "does the transformer require X to be passed in fit and transform?",  # noqa: E501
        "user_facing": True,
    }


class requires_y(_BaseTag):
    """Behaviour flag: transformer requires y in fit.

    - String name: ``"requires_y"``
    - Public behaviour flag
    - Values: boolean, ``True`` / ``False``
    - Example: ``True``
    - Default: ``False``

    This tag applies to transformations.

    If the tag is ``True``, the transformer requires the target data argument ``y``
    to be passed in the ``fit`` method, as well as in the ``update`` method.
    The type of ``y`` required is specified by the tag ``scitype:transform-labels``.
    The requirement to pass ``y`` is usually in addition to passing ``X``.

    If the tag is ``True``, it does not necessarily imply that ``y`` is also
    required in the ``transform`` or ``inverse_transform`` methods. This may
    be the case, but is not implied by this tag.
    Usually, ``y`` is not required in ``transform`` or ``inverse_transform``.
    There is currently no tag to specify this requirement, users should
    consult the documentation of the transformer.

    If the tag is ``False``, the transformer does not require the
    target data argument ``y`` to be passed in any method.
    """

    _tags = {
        "tag_name": "requires_y",
        "parent_type": "transformer",
        "tag_type": "bool",
        "short_descr": "does the transformer require y to be passed in fit and transform?",  # noqa: E501
        "user_facing": True,
    }


class scitype__transform_labels(_BaseTag):
    """The scitype of the target data for the transformer, if required.

    - String name: ``"scitype:transform-labels"``
    - Public scitype tag
    - Values: string, one of ``"None"``, ``"Series"``, ``"Primitives"``, ``"Panel"``
    - Example: ``"Series"``
    - Default: ``"None"``
    - Alias: ``"scitype:y"``

    This tag applies to transformations.

    The tag specifies the scitype of the target data ``y`` that is required,
    in a case where the transformer requires target data, i.e., the
    tag ``requires_y`` is ``True``.

    The possible values are:

    * ``"None"``: no target data is required. This value is used if and only if
      the transformer does not require target data, i.e., the tag ``requires_y``
      is ``False``.
    * ``"Series"``: a single time series, in ``Series`` :term:`scitype`.
      If the tag ``X-y-must-have-same-index`` is ``True``, then the index, or implied
      index, of the target series must be the same as the index of the
      input series ``X``.
    * ``"Primitives"``: a collection of primitive types, e.g., a collection of scalars,
      in ``Table`` :term:`scitype`. In this case, the number of rows (=instances)
      in ``y`` must always equal the number of instances in ``X``, which typically
      will be of :mtype:`scitype` ``Panel`` in this case.
    * ``"Panel"``: a panel of time series, in ``Panel`` :term:`scitype`.

    The tag ``scitype:transform-labels`` is used in conjunction with the tag
    ``requires_y``, which specifies whether target data is required by the transformer.

    If the tag ``requires_y`` is ``False``, then the tag ``scitype:transform-labels``
    will be ``"None"``.
    """

    _tags = {
        "tag_name": "scitype:transform-labels",
        "parent_type": "transformer",
        "tag_type": ("str", ["None", "Series", "Primitives", "Panel"]),
        "short_descr": "what is the scitype of the target labels y, if required?",
        "user_facing": True,
    }


class capability__inverse_transform(_BaseTag):
    """Capability: the transformer can carry out an inverse transform.

    - String name: ``"capability:inverse_transform"``
    - Public capability tag
    - Values: boolean, ``True`` / ``False``
    - Example: ``True``
    - Default: ``False``
    - Alias: ``"inverse-transform"``

    This tag applies to transformations.

    If the tag is ``True``, the transformer can carry out an inverse transform,
    i.e., the transformer can carry out the operation that is an inverse,
    pseudo-inverse, or approximate inverse (such as denoising inverse) of
    the operation carried out by the ``transform`` method.

    The inverse transform is available via the method ``inverse_transform``.

    If ``inverse_transform`` is available, the
    following tags specify additional properties and behaviour of the inverse transform:

    * ``"capability:inverse_transform:range"``: the domain of invertibility of
      the transform.
    * ``"capability:inverse_transform:exact"``: whether the inverse transform is
      expected to be an exact inverse to the transform.
    * ``"skip-inverse-transform"``: if used in a pipeline, the transformer will
      skip the inverse transform, if the tag is ``True``.

    If the ``capability:inverse_transform`` tag is ``False``,
    the transformer cannot carry out an inverse transform,
    and will raise an error if an inverse transform is attempted.
    """

    _tags = {
        "tag_name": "capability:inverse_transform",
        "parent_type": "transformer",
        "tag_type": "bool",
        "short_descr": "is the transformer capable of carrying out an inverse transform?",  # noqa: E501
        "user_facing": True,
    }


class capability__inverse_transform__range(_BaseTag):
    """Capability: the domain of invertibility of the transform.

    - String name: ``"capability:inverse_transform:range"``
    - Public capability tag
    - Values: list, [lower, upper], of float
    - Example: [0.0, 1.0]
    - Default: ``None``

    This tag applies to transformations that possess an ``inverse_transform`` method,
    as specified by the tag ``capability:inverse_transform``.
    It is one of the tags that specify the properties of the inverse transform.

    The tag specifies the domain of invertibility of the transform, i.e.,
    the range of values for which the inverse transform is mathematically defined.

    This is the same as the subset of the domain of the transform for which
    the transform is invertible. In general, the domain of invertibility
    will be smaller than the domain of the transform, but may be equal.

    The tag value is a list of two floats, [lower, upper], where:

    * ``lower``: the lower bound of the domain of invertibility.
    * ``upper``: the upper bound of the domain of invertibility.

    These two values may depend on hyper-parameters of the transformer,
    as well as the data seen in the ``fit`` method.

    If the tag value is ``None``, the domain of invertibility is assumed to be
    the entire domain of the transform.

    If ``"capability:inverse_transform"`` is ``False``, this tag is irrelevant
    and will also have value ``None``.
    """

    _tags = {
        "tag_name": "capability:inverse_transform:range",
        "parent_type": "transformer",
        "tag_type": "list",
        "short_descr": "domain of invertibility of transform, must be list [lower, upper] of float",  # noqa: E501
        "user_facing": True,
    }


class capability__inverse_transform__exact(_BaseTag):
    """Capability: whether the inverse transform is an exact inverse to the transform.

    - String name: ``"capability:inverse_transform:exact"``
    - Public capability tag
    - Values: boolean, ``True`` / ``False``
    - Example: ``True``
    - Default: ``False``

    This tag applies to transformations that possess an ``inverse_transform`` method,
    as specified by the tag ``capability:inverse_transform``.
    It is one of the tags that specify the properties of the inverse transform.

    The tag specifies whether the inverse transform is expected to be an exact inverse
    to the transform, i.e., whether the inverse transform is mathematically defined
    as the exact inverse of the transform.

    If the tag is ``True``, applying ``inverse_transform`` to the
    output of ``transform`` should yield the original input data,
    up to numerical precision.

    If the tag is ``False``, the inverse transform is not expected to be an exact
    inverse of the transform, and may be an approximate inverse, pseudo-inverse,
    or denoising inverse.
    While there is a general expectation that the inverse transform should be
    close to a reasonable inverse, if it is well-defined,
    this is not a strict requirement of the interface.
    """

    _tags = {
        "tag_name": "capability:inverse_transform:exact",
        "parent_type": "transformer",
        "tag_type": "bool",
        "short_descr": "whether inverse_transform is expected to be an exact inverse to transform",  # noqa: E501
        "user_facing": True,
    }


class transform_returns_same_time_index(_BaseTag):
    """Property: transformer returns same time index as input.

    - String name: ``"transform-returns-same-time-index"``
    - Public property tag
    - Values: boolean, ``True`` / ``False``
    - Example: ``True``
    - Default: ``False``

    This tag applies to transformations.

    If the tag is ``True``, the transformer returns a transformed series
    with the same time index as the input series ``X``.

    This tag applies only to transformers that return time series as output, i.e.,
    the tag ``scitype:transform-output`` is ``"Series"`` or ``"Panel"``.

    In cases where input and output :term:`mtype` do not have explicit time index,
    the tag applies to the implicit time index, i.e., the index of the abstract series
    representation, for instance, integer index in case of ``numpy`` arrays,
    in which case the implication is that an an array is returned with
    equal length in the dimension corresponding to the time index.

    If the tag is ``False``, the returned series will in general have a different
    time index than the input series.

    If ``scitype:transform-output`` is ``"Primitives"``, this tag is irrelevant
    and will have value ``False``.

    Besides being informative to the user, this tag is also used internally
    by the framework to track guarantees on the data index.
    """

    _tags = {
        "tag_name": "transform-returns-same-time-index",
        "parent_type": "transformer",
        "tag_type": "bool",
        "short_descr": "does transform return same time index as input?",
        "user_facing": True,
    }


# Developer tags
# --------------


class x_inner_mtype(_BaseTag):
    """The machine type(s) the transformer can deal with internally for X.

    - String name: ``"X_inner_mtype"``
    - Extension developer tag
    - Values: str or list of string, from the list of :term:`mtype` strings
    - Example: ``"pd.DataFrame"``
    - Default: specific to estimator type, see extension template

    Estimators in ``sktime`` support a variety of input data types, following
    one of many possible machine types, short: :term:`mtype` specifications.

    Internally, the estimator may support only a subset of these types,
    for instance due to the implementation of the estimator, or due to
    interfacing with external libraries that use a specific data format.

    The ``sktime`` extension contracts allow the extender to specify the
    internal :term:`mtype` support, in this case the methods the extender
    needs to implement guarantee that the arguments are of the correct type,
    by carrying out the necessary conversions and coercions.

    For instance, an extender implementing ``_fit`` with an ``X`` argument
    and ``X_inner_mtype`` set to ``"pd.DataFrame"`` can assume that the ``X``
    argument follows the ``pd.DataFrame`` :term:`mtype` specification - while
    users can pass any supported mtype to the public ``fit`` method.

    Tags named ``X_inner_mtype``, ``y_inner_mtype``, etc, apply this
    specification to the respective arguments in the method signature.

    The four main patterns in using the "inner mtype" tag are as follows:

    * specifying a single string. In this case, internal methods will provide
      the extender with inputs in the specified machine type.
    * specifying a list of strings, of the same :mtype:`scitype`.
      In this case, the boilerplate layer will
      first attempt to find the first :term:`mtype` in the list.
    * specifying a list of strings, all of different :mtype:`scitype`.
      This will convert the input to the mtype of the same scitype. This is especially
      useful if the implementer wants to deal with scitype broadcasting internally,
      in this case it is recommended to specify similar mtypes, such as
      ``"pd.DataFrame"``, ``"pd-multiindex"``, ``"pd_multiindex_hier``,
      which allow dealing with the different types simultaneously.
    * specifying all possible mtypes, by setting the default to a list such as
      ``ALL_TIME_SERIES_MTYPES`` from the ``datatypes`` module.
      As all mtypes are supported, inputs will be passed through to ``_fit`` etc,
      without any conversion and coercion. This is useful for composites,
      where the extender wants to ensure that components should carry out
      the necessary conversions and coercions.

    More generally, for an arbitrary list of mtypes, the boilerplate logic will:

    * first checks whether the mtype of the input is on the list. If yes,
      the input will be passed through as is.
    * if the mtype of the input is not on the list, the boilerplate will attempt to
      identify the first mtype of the same scitype as the input, and coerce to that.
    * if no mtype of same scitype is found, it will attempt to coerce to the
      "simplest" adjacent scitype, e.g., from ``"pd.DataFrame"`` to ``"pd-multiindex"``.

    In all cases, ordering is important, as the first mtype in the list is the
    one that will be used as target type for conversions.
    """

    _tags = {
        "tag_name": "X_inner_mtype",
        "parent_type": "estimator",
        "tag_type": ("list", "str"),
        "short_descr": "which machine type(s) is the internal _fit/_predict able to deal with?",  # noqa: E501
        "user_facing": False,
    }


class y_inner_mtype(_BaseTag):
    """The machine type(s) the transformer can deal with internally for y.

    - String name: ``"y_inner_mtype"``
    - Extension developer tag
    - Values: str or list of string, from the list of :term:`mtype` strings
    - Example: ``"pd.DataFrame"``
    - Default: specific to estimator type, see extension template

    Estimators in ``sktime`` support a variety of input data types, following
    one of many possible machine types, short: :term:`mtype` specifications.

    Internally, the estimator may support only a subset of these types,
    for instance due to the implementation of the estimator, or due to
    interfacing with external libraries that use a specific data format.

    The ``sktime`` extension contracts allow the extender to specify the
    internal :term:`mtype` support, in this case the methods the extender
    needs to implement guarantee that the arguments are of the correct type,
    by carrying out the necessary conversions and coercions.

    For instance, an extender implementing ``_fit`` with an ``X`` argument
    and ``X_inner_mtype`` set to ``"pd.DataFrame"`` can assume that the ``X``
    argument follows the ``pd.DataFrame`` :term:`mtype` specification - while
    users can pass any supported mtype to the public ``fit`` method.

    Tags named ``X_inner_mtype``, ``y_inner_mtype``, etc, apply this
    specification to the respective arguments in the method signature.

    The four main patterns in using the "inner mtype" tag are as follows:

    * specifying a single string. In this case, internal methods will provide
      the extender with inputs in the specified machine type.
    * specifying a list of strings, of the same :mtype:`scitype`.
      In this case, the boilerplate layer will
      first attempt to find the first :term:`mtype` in the list.
    * specifying a list of strings, all of different :mtype:`scitype`.
      This will convert the input to the mtype of the same scitype. This is especially
      useful if the implementer wants to deal with scitype broadcasting internally,
      in this case it is recommended to specify similar mtypes, such as
      ``"pd.DataFrame"``, ``"pd-multiindex"``, ``"pd_multiindex_hier``,
      which allow dealing with the different types simultaneously.
    * specifying all possible mtypes, by setting the default to a list such as
      ``ALL_TIME_SERIES_MTYPES`` from the ``datatypes`` module.
      As all mtypes are supported, inputs will be passed through to ``_fit`` etc,
      without any conversion and coercion. This is useful for composites,
      where the extender wants to ensure that components should carry out
      the necessary conversions and coercions.

    More generally, for an arbitrary list of mtypes, the boilerplate logic will:

    * first checks whether the mtype of the input is on the list. If yes,
      the input will be passed through as is.
    * if the mtype of the input is not on the list, the boilerplate will attempt to
      identify the first mtype of the same scitype as the input, and coerce to that.
    * if no mtype of same scitype is found, it will attempt to coerce to the
      "simplest" adjacent scitype, e.g., from ``"pd.DataFrame"`` to ``"pd-multiindex"``.

    In all cases, ordering is important, as the first mtype in the list is the
    one that will be used as target type for conversions.
    """

    _tags = {
        "tag_name": "y_inner_mtype",
        "parent_type": "estimator",
        "tag_type": ("list", "str"),
        "short_descr": "which machine type(s) is the internal _fit/_predict able to deal with?",  # noqa: E501
        "user_facing": False,
    }


ESTIMATOR_TAG_REGISTER = [
    (
<<<<<<< HEAD
        "sktime_version",
        "object",
        "str",
        "sktime version from which this estimator class originates",
    ),
    (
        "ignores-exogeneous-X",
        "forecaster",
        "bool",
        "does forecaster ignore exogeneous data (X)?",
    ),
    (
        "univariate-only",
        "transformer",
        "bool",
        "can transformer handle multivariate series? True = no",
    ),
    (
        "fit_is_empty",
        "estimator",
        "bool",
        "fit contains no logic and can be skipped? Yes=True, No=False",
    ),
    (
        "transform-returns-same-time-index",
        "transformer",
        "bool",
        "does transform return same time index as input?",
    ),
    (
        "handles-missing-data",
        "estimator",
        "bool",
        "can the estimator handle missing data (NA, np.nan) in inputs?",
    ),
    (
=======
>>>>>>> 03893e4b
        "skip-inverse-transform",
        "transformer",
        "bool",
        "behaviour flag: skips inverse_transform when called yes/no",
    ),
    (
        "X-y-must-have-same-index",
        ["forecaster", "regressor", "transformer"],
        "bool",
        "do X/y in fit/update and X/fh in predict have to be same indices?",
    ),
    (
        "enforce_index_type",
        ["forecaster", "regressor"],
        "type",
        "passed to input checks, input conversion index type to enforce",
    ),
    (
        "symmetric",
        ["transformer-pairwise", "transformer-pairwise-panel"],
        "bool",
        "is the transformer symmetric, i.e., t(x,y)=t(y,x) always?",
    ),
    (
        "pwtrafo_type",
        ["transformer-pairwise", "transformer-pairwise-panel"],
        ("str", ["distance", "kernel", "other"]),
        "mathematical type of pairwise transformer - distance, kernel, or other",
    ),
    (
        "scitype:X",
        "param_est",
        "str",
        "which scitypes does X internally support?",
    ),
    (
        "scitype:instancewise",
        "transformer",
        "bool",
        "does the transformer transform instances independently?",
    ),
    (
        "capability:unequal_length:removes",
        "transformer",
        "bool",
        "is the transformer result guaranteed to be equal length series (and series)?",
    ),
    (
        "capability:missing_values:removes",
        "transformer",
        "bool",
        "is the transformer result guaranteed to have no missing values?",
    ),
    (
        "capability:multithreading",
        ["classifier", "early_classifier"],
        "bool",
        "can the classifier set n_jobs to use multiple threads?",
    ),
    (
        "classifier_type",
        "classifier",
        (
            "list",
            [
                "dictionary",
                "distance",
                "feature",
                "hybrid",
                "interval",
                "kernel",
                "shapelet",
            ],
        ),
        "which type the classifier falls under in the taxonomy of time series "
        "classification algorithms.",
    ),
    (
        "capability:multiple-alignment",
        "aligner",
        "bool",
        "is aligner capable of aligning multiple series (True) or only two (False)?",
    ),
    (
        "capability:distance",
        "aligner",
        "bool",
        "does aligner return overall distance between aligned series?",
    ),
    (
        "capability:distance-matrix",
        "aligner",
        "bool",
        "does aligner return pairwise distance matrix between aligned series?",
    ),
    (
        "alignment_type",
        "aligner",
        ("str", ["full", "partial"]),
        "does aligner produce a full or partial alignment",
    ),
    (
        "requires-y-train",
        "metric",
        "bool",
        "does metric require y-train data to be passed?",
    ),
    (
        "requires-y-pred-benchmark",
        "metric",
        "bool",
        "does metric require a predictive benchmark?",
    ),
    (
        "scitype:y_pred",
        "metric",
        "str",
        "What is the scitype of y_pred: quantiles, proba, interval?",
    ),
    (
        "lower_is_better",
        "metric",
        "bool",
        "Is a lower value better for the metric? True=yes, False=higher is better",
    ),
    (
        "inner_implements_multilevel",
        "metric",
        "bool",
        "whether inner _evaluate can deal with multilevel (Panel/Hierarchical)",
    ),
    (
        "remember_data",
        ["forecaster", "transformer"],
        "bool",
        "whether estimator remembers all data seen as self._X, self._y, etc",
    ),
    (
        "distribution_type",
        "estimator",
        "str",
        "distribution type of data as str",
    ),
    (
        "task",
        "series-annotator",
        "str",
        "subtype of series annotator, e.g., 'anomaly_detection', 'segmentation'",
    ),
    (
        "learning_type",
        "series-annotator",
        "str",
        "type of learning, e.g., 'supervised', 'unsupervised'",
    ),
    (
        "reserved_params",
        "estimator",
        ("list", "str"),
        "parameters reserved by the base class and present in all child estimators",
    ),
    (
        "split_hierarchical",
        "splitter",
        "bool",
        "whether _split is natively implemented for hierarchical y types",
    ),
    (
        "split_series_uses",
        "splitter",
        ("str", ["iloc", "loc", "custom"]),
        "whether split_series uses split (iloc) or split_loc (loc) to split series",
    ),
    (
        "split_type",
        "splitter",
        ("str", ["temporal", "instance"]),
        "whether the splitter splits by time or by instance (panel/hierarchy index)",
    ),
    # -------------------------
    # tags to be moved to skpro
    # -------------------------
    # these tags will be moved to skpro
    # some to be converted to configs, see skpro issue #269
    (
        "distribution_type",
        "estimator",
        "str",
        "distribution type of data as str",
    ),
    (
        "capabilities:exact",
        "distribution",
        ("list", "str"),
        "methods provided by the distribution that return numerically exact results",
    ),
    (
        "capabilities:approx",
        "distribution",
        ("list", "str"),
        "methods provided by the distribution that return approximate results",
    ),
    (
        "distr:measuretype",
        "distribution",
        ("str", ["continuous", "discrete", "mixed"]),
        "class the distribution measure belongs to - abs.continuous, discrete, mixed",
    ),
    (
        "approx_mean_spl",
        "distribution",
        "int",
        "sample size used in approximating generative mean if not available",
    ),
    (
        "approx_var_spl",
        "distribution",
        "int",
        "sample size used in approximating generative variance if not available",
    ),
    (
        "approx_energy_spl",
        "distribution",
        "int",
        "sample size used in approximating generative energy if not available",
    ),
    (
        "approx_spl",
        "distribution",
        "int",
        "sample size used in approximating other statistics if not available",
    ),
    (
        "bisect_iter",
        "distribution",
        "int",
        "max iters for bisection method in ppf",
    ),
    # ---------------------
    # to be renamed/aliased
    # ---------------------
    # the following tags are to be renamed or aliased
    (
        "univariate-only",  # -> capability:multivariate, invert
        "transformer",
        "bool",
        "can transformer handle multivariate series? True = no",
    ),
    (
        "univariate-metric",  # -> capability:multivariate, invert
        "metric",
        "bool",
        "Does the metric only work on univariate y data?",
    ),
    (
        "handles-missing-data",  # -> capability:missing_values
        "estimator",
        "bool",
        "can the estimator handle missing data (NA, np.nan) in inputs?",
    ),
    (
        "scitype:y",  # -> capability:multivariate
        # the scitype:y tag should be kept but for separate use,
        # a list of the internal scitypes supported by the estimator
        # or the base scitype of the target data
        "forecaster",
        ("str", ["univariate", "multivariate", "both"]),
        "which series type does the forecaster support? multivariate means >1 vars",
    ),
    # ---------------------------
    # to be deprecated or removed
    # ---------------------------
    # the following tags are to be deprecated or removed
    (
        "capability:pred_var",  # redundant with capability:pred_int
        # because if one of the proba methods is available, all others are too
        "forecaster",
        "bool",
        "does the forecaster implement predict_variance?",
    ),
    (
        "capability:global_forecasting",
        ["forecaster"],
        "bool",
        "can the estimator make global forecasting?",
    ),
    (
        "python_dependencies_alias",
        "object",
        "dict",
        "deprecated tag for dependency import aliases",
    ),
]

# construct the tag register from all classes in this module
tag_clses = inspect.getmembers(sys.modules[__name__], inspect.isclass)
for _, cl in tag_clses:
    # skip the base class
    if cl.__name__ == "_BaseTag" or not issubclass(cl, _BaseTag):
        continue

    cl_tags = cl.get_class_tags()

    tag_name = cl_tags["tag_name"]
    parent_type = cl_tags["parent_type"]
    tag_type = cl_tags["tag_type"]
    short_descr = cl_tags["short_descr"]

    ESTIMATOR_TAG_REGISTER.append((tag_name, parent_type, tag_type, short_descr))

ESTIMATOR_TAG_TABLE = pd.DataFrame(ESTIMATOR_TAG_REGISTER)
ESTIMATOR_TAG_LIST = ESTIMATOR_TAG_TABLE[0].tolist()


def check_tag_is_valid(tag_name, tag_value):
    """Check validity of a tag value.

    Parameters
    ----------
    tag_name : string, name of the tag
    tag_value : object, value of the tag

    Raises
    ------
    KeyError - if tag_name is not a valid tag in ESTIMATOR_TAG_LIST
    ValueError - if the tag_valid is not a valid for the tag with name tag_name
    """
    if tag_name not in ESTIMATOR_TAG_LIST:
        raise KeyError(tag_name + " is not a valid tag")

    tag_type = ESTIMATOR_TAG_TABLE[2][ESTIMATOR_TAG_TABLE[0] == "tag_name"]

    if tag_type == "bool" and not isinstance(tag_value, bool):
        raise ValueError(tag_name + " must be True/False, found " + tag_value)

    if tag_type == "int" and not isinstance(tag_value, int):
        raise ValueError(tag_name + " must be integer, found " + tag_value)

    if tag_type == "str" and not isinstance(tag_value, str):
        raise ValueError(tag_name + " must be string, found " + tag_value)

    if tag_type == "list" and not isinstance(tag_value, list):
        raise ValueError(tag_name + " must be list, found " + tag_value)

    if tag_type[0] == "str" and tag_value not in tag_type[1]:
        raise ValueError(
            tag_name + " must be one of " + tag_type[1] + " found " + tag_value
        )

    if tag_type[0] == "list" and not set(tag_value).issubset(tag_type[1]):
        raise ValueError(
            tag_name + " must be subest of " + tag_type[1] + " found " + tag_value
        )

    if tag_type[0] == "list" and tag_type[1] == "str":
        msg = f"{tag_name} must be str or list of str, found {tag_value}"
        if not isinstance(tag_value, (str, list)):
            raise ValueError(msg)
        if isinstance(tag_value, list):
            if not all(isinstance(x, str) for x in tag_value):
                raise ValueError(msg)<|MERGE_RESOLUTION|>--- conflicted
+++ resolved
@@ -1615,46 +1615,13 @@
 
 ESTIMATOR_TAG_REGISTER = [
     (
-<<<<<<< HEAD
         "sktime_version",
         "object",
         "str",
         "sktime version from which this estimator class originates",
     ),
     (
-        "ignores-exogeneous-X",
-        "forecaster",
-        "bool",
-        "does forecaster ignore exogeneous data (X)?",
-    ),
-    (
-        "univariate-only",
-        "transformer",
-        "bool",
-        "can transformer handle multivariate series? True = no",
-    ),
-    (
-        "fit_is_empty",
-        "estimator",
-        "bool",
-        "fit contains no logic and can be skipped? Yes=True, No=False",
-    ),
-    (
-        "transform-returns-same-time-index",
-        "transformer",
-        "bool",
-        "does transform return same time index as input?",
-    ),
-    (
-        "handles-missing-data",
-        "estimator",
-        "bool",
-        "can the estimator handle missing data (NA, np.nan) in inputs?",
-    ),
-    (
-=======
->>>>>>> 03893e4b
-        "skip-inverse-transform",
+         "skip-inverse-transform",
         "transformer",
         "bool",
         "behaviour flag: skips inverse_transform when called yes/no",
