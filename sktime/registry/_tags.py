--- conflicted
+++ resolved
@@ -773,11 +773,7 @@
 
     _tags = {
         "tag_name": "capability:categorical_in_X",
-<<<<<<< HEAD
-        "parent_type": ["forecaster", "transformer", "regressor"],
-=======
         "parent_type": ["forecaster", "transformer", "regressor", "classifier"],
->>>>>>> d4dd3dc2
         "tag_type": "bool",
         "short_descr": "can the estimator natively handle categorical data in exogeneous X?",  # noqa: E501
         "user_facing": True,
