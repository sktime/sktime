# -*- coding: utf-8 -*-
"""Register of estimator and object tags.

Note for extenders: new tags should be entered in ESTIMATOR_TAG_REGISTER.
No other place is necessary to add new tags.

This module exports the following:

---
ESTIMATOR_TAG_REGISTER - list of tuples

each tuple corresponds to a tag, elements as follows:
    0 : string - name of the tag as used in the _tags dictionary
    1 : string - name of the scitype this tag applies to
                 must be in _base_classes.BASE_CLASS_SCITYPE_LIST
    2 : string - expected type of the tag value
        should be one of:
            "bool" - valid values are True/False
            "int" - valid values are all integers
            "str" - valid values are all strings
            "list" - valid values are all lists of arbitrary elements
            ("str", list_of_string) - any string in list_of_string is valid
            ("list", list_of_string) - any individual string and sub-list is valid
            ("list", "str") - any individual string or list of strings is valid
        validity can be checked by check_tag_is_valid (see below)
    3 : string - plain English description of the tag

---

ESTIMATOR_TAG_TABLE - pd.DataFrame
    ESTIMATOR_TAG_REGISTER in table form, as pd.DataFrame
        rows of ESTIMATOR_TABLE correspond to elements in ESTIMATOR_TAG_REGISTER

ESTIMATOR_TAG_LIST - list of string
    elements are 0-th entries of ESTIMATOR_TAG_REGISTER, in same order

---

check_tag_is_valid(tag_name, tag_value) - checks whether tag_value is valid for tag_name

"""

__author__ = ["fkiraly", "victordremov"]

import pandas as pd

ESTIMATOR_TAG_REGISTER = [
    (
        "ignores-exogeneous-X",
        "forecaster",
        "bool",
        "does forecaster ignore exogeneous data (X)?",
    ),
    (
        "univariate-only",
        "transformer",
        "bool",
        "can transformer handle multivariate series? True = no",
    ),
    (
        "fit_is_empty",
        "estimator",
        "bool",
        "fit contains no logic and can be skipped? Yes=True, No=False",
    ),
    (
        "transform-returns-same-time-index",
        "transformer",
        "bool",
        "does transform return same time index as input?",
    ),
    (
        "handles-missing-data",
        "estimator",
        "bool",
        "can the estimator handle missing data (NA, np.nan) in inputs?",
    ),
    (
        "skip-inverse-transform",
        "transformer",
        "bool",
        "behaviour flag: skips inverse_transform when called yes/no",
    ),
    (
        "requires-fh-in-fit",
        "forecaster",
        "bool",
        "does forecaster require fh passed already in fit? yes/no",
    ),
    (
        "X-y-must-have-same-index",
        ["forecaster", "regressor"],
        "bool",
        "do X/y in fit/update and X/fh in predict have to be same indices?",
    ),
    (
        "enforce_index_type",
        ["forecaster", "regressor"],
        "type",
        "passed to input checks, input conversion index type to enforce",
    ),
    (
        "symmetric",
        ["transformer-pairwise", "transformer-pairwise-panel"],
        "bool",
        "is the transformer symmetric, i.e., t(x,y)=t(y,x) always?",
    ),
    (
        "scitype:X",
        "param_est",
        "str",
        "which scitypes does X internally support?",
    ),
    (
        "scitype:y",
        "forecaster",
        ("str", ["univariate", "multivariate", "both"]),
        "which series type does the forecaster support? multivariate means >1 vars",
    ),
    (
        "y_inner_mtype",
        ["forecaster", "transformer"],
        (
            "list",
            [
                "pd.Series",
                "pd.DataFrame",
                "np.array",
                "nested_univ",
                "pd-multiindex",
                "numpy3D",
                "df-list",
            ],
        ),
        "which machine type(s) is the internal _fit/_predict able to deal with?",
    ),
    (
        "X_inner_mtype",
        ["forecaster", "transformer", "transformer-pairwise-panel", "param_est"],
        (
            "list",
            [
                "pd.Series",
                "pd.DataFrame",
                "np.array",
                "nested_univ",
                "pd-multiindex",
                "numpy3D",
                "df-list",
            ],
        ),
        "which machine type(s) is the internal _fit/_predict able to deal with?",
    ),
    (
        "scitype:transform-input",
        "transformer",
        ("list", ["Series", "Panel"]),
        "what is the scitype of the transformer input X",
    ),
    (
        "scitype:transform-output",
        "transformer",
        ("list", ["Series", "Primitives", "Panel"]),
        "what is the scitype of the transformer output, the transformed X",
    ),
    (
        "scitype:instancewise",
        "transformer",
        "bool",
        "does the transformer transform instances independently?",
    ),
    (
        "scitype:transform-labels",
        "transformer",
        ("list", ["None", "Series", "Primitives", "Panel"]),
        "what is the scitype of y: None (not needed), Primitives, Series, Panel?",
    ),
    (
        "requires_y",
        "transformer",
        "bool",
        "does this transformer require y to be passed in fit and transform?",
    ),
    (
        "capability:inverse_transform",
        "transformer",
        "bool",
        "is the transformer capable of carrying out an inverse transform?",
    ),
    (
        "capability:pred_int",
        "forecaster",
        "bool",
        "does the forecaster implement predict_interval or predict_quantiles?",
    ),
    (
        "capability:pred_var",
        "forecaster",
        "bool",
        "does the forecaster implement predict_variance?",
    ),
    (
        "capability:insample",
        "forecaster",
        "bool",
        "can the forecaster make in-sample predictions?",
    ),
    (
        "capability:pred_int:insample",
        "forecaster",
        "bool",
        "can the forecaster make in-sample predictions in predict_interval/quantiles?",
<<<<<<< HEAD
=======
        "capability:predict_proba",
    ),
    (
        "classifier",
        "bool",
        "does the classifier implement a non-default predict_proba, "
        "i.e., not just 0/1 probabilities obtained from predict?",
>>>>>>> b077d89b
    ),
    (
        "capability:multivariate",
        [
            "classifier",
            "early_classifier",
            "param_est",
            "regressor",
            "transformer-pairwise",
            "transformer-pairwise-panel",
        ],
        "bool",
        "can the classifier classify time series with 2 or more variables?",
    ),
    (
        "capability:unequal_length",
        [
            "classifier",
            "early_classifier",
            "regressor",
            "transformer",
            "transformer-pairwise-panel",
        ],
        "bool",
        "can the estimator handle unequal length time series?",
    ),
    # "capability:missing_values" is same as "handles-missing-data" tag.
    # They are kept distinct intentionally for easier TSC refactoring.
    # Will be merged after refactor completion.
    (
        "capability:missing_values",
        [
            "classifier",
            "early_classifier",
            "param_est",
            "regressor",
            "transformer-pairwise",
            "transformer-pairwise-panel",
        ],
        "bool",
        "can the classifier handle missing data (NA, np.nan) in inputs?",
    ),
    (
        "capability:unequal_length:removes",
        "transformer",
        "bool",
        "is the transformer result guaranteed to be equal length series (and series)?",
    ),
    (
        "capability:missing_values:removes",
        "transformer",
        "bool",
        "is the transformer result guaranteed to have no missing values?",
    ),
    (
        "capability:train_estimate",
        "classifier",
        "bool",
        "can the classifier estimate its performance on the training set?",
    ),
    (
        "capability:contractable",
        "classifier",
        "bool",
        "contract time setting, does the estimator support limiting max fit time?",
    ),
    (
        "capability:multithreading",
        ["classifier", "early_classifier"],
        "bool",
        "can the classifier set n_jobs to use multiple threads?",
    ),
    (
        "classifier_type",
        "classifier",
        (
            "list",
            [
                "dictionary",
                "distance",
                "feature",
                "hybrid",
                "interval",
                "kernel",
                "shapelet",
            ],
        ),
        "which type the classifier falls under in the taxonomy of time series "
        "classification algorithms.",
    ),
    (
        "capability:multiple-alignment",
        "aligner",
        "bool",
        "is aligner capable of aligning multiple series (True) or only two (False)?",
    ),
    (
        "capability:distance",
        "aligner",
        "bool",
        "does aligner return overall distance between aligned series?",
    ),
    (
        "capability:distance-matrix",
        "aligner",
        "bool",
        "does aligner return pairwise distance matrix between aligned series?",
    ),
    (
        "requires-y-train",
        "metric",
        "bool",
        "does metric require y-train data to be passed?",
    ),
    (
        "requires-y-pred-benchmark",
        "metric",
        "bool",
        "does metric require a predictive benchmark?",
    ),
    (
        "univariate-metric",
        "metric",
        "bool",
        "Does the metric only work on univariate y data?",
    ),
    (
        "scitype:y_pred",
        "metric",
        "str",
        "What is the scitype of y_pred: quantiles, proba, interval?",
    ),
    (
        "lower_is_better",
        "metric",
        "bool",
        "Is a lower value better for the metric? True=yes, False=higher is better",
    ),
    (
        "inner_implements_multilevel",
        "metric",
        "bool",
        "whether inner _evaluate can deal with multilevel (Panel/Hierarchical)",
    ),
    (
        "python_version",
        "estimator",
        "str",
        "python version specifier (PEP 440) for estimator, or None = all versions ok",
    ),
    (
        "python_dependencies",
        "estimator",
        ("list", "str"),
        "python dependencies of estimator as str or list of str",
    ),
    (
        "requires_cython",
        "estimator",
        "bool",
        "whether the estimator reqires a C compiler present such as libomp, gcc",
    ),
    (
        "remember_data",
        ["forecaster", "transformer"],
        "bool",
        "whether estimator remembers all data seen as self._X, self._y, etc",
    ),
    (
        "distribution_type",
        "estimator",
        "str",
        "distribution type of data as str",
    ),
    (
        "reserved_params",
        "estimator",
        ("list", "str"),
        "parameters reserved by the base class and present in all child estimators",
    ),
    (
        "capabilities:exact",
        "distribution",
        ("list", "str"),
        "methods provided by the distribution that return numerically exact results",
    ),
    (
        "capabilities:approx",
        "distribution",
        ("list", "str"),
        "methods provided by the distribution that return approximate results",
    ),
    (
        "distr:measuretype",
        "distribution",
        ("str", ["continuous", "discrete", "mixed"]),
        "class the distribution measure belongs to - abs.continuous, discrete, mixed",
    ),
]

ESTIMATOR_TAG_TABLE = pd.DataFrame(ESTIMATOR_TAG_REGISTER)
ESTIMATOR_TAG_LIST = ESTIMATOR_TAG_TABLE[0].tolist()


def check_tag_is_valid(tag_name, tag_value):
    """Check validity of a tag value.

    Parameters
    ----------
    tag_name : string, name of the tag
    tag_value : object, value of the tag

    Raises
    ------
    KeyError - if tag_name is not a valid tag in ESTIMATOR_TAG_LIST
    ValueError - if the tag_valid is not a valid for the tag with name tag_name
    """
    if tag_name not in ESTIMATOR_TAG_LIST:
        raise KeyError(tag_name + " is not a valid tag")

    tag_type = ESTIMATOR_TAG_TABLE[2][ESTIMATOR_TAG_TABLE[0] == "tag_name"]

    if tag_type == "bool" and not isinstance(tag_value, bool):
        raise ValueError(tag_name + " must be True/False, found " + tag_value)

    if tag_type == "int" and not isinstance(tag_value, int):
        raise ValueError(tag_name + " must be integer, found " + tag_value)

    if tag_type == "str" and not isinstance(tag_value, str):
        raise ValueError(tag_name + " must be string, found " + tag_value)

    if tag_type == "list" and not isinstance(tag_value, list):
        raise ValueError(tag_name + " must be list, found " + tag_value)

    if tag_type[0] == "str" and tag_value not in tag_type[1]:
        raise ValueError(
            tag_name + " must be one of " + tag_type[1] + " found " + tag_value
        )

    if tag_type[0] == "list" and not set(tag_value).issubset(tag_type[1]):
        raise ValueError(
            tag_name + " must be subest of " + tag_type[1] + " found " + tag_value
        )

    if tag_type[0] == "list" and tag_type[1] == "str":
        msg = f"{tag_name} must be str or list of str, found {tag_value}"
        if not isinstance(tag_value, (str, list)):
            raise ValueError(msg)
        if isinstance(tag_value, list):
            if not all(isinstance(x, str) for x in tag_value):
                raise ValueError(msg)<|MERGE_RESOLUTION|>--- conflicted
+++ resolved
@@ -210,16 +210,13 @@
         "forecaster",
         "bool",
         "can the forecaster make in-sample predictions in predict_interval/quantiles?",
-<<<<<<< HEAD
-=======
+    ),
+    (
         "capability:predict_proba",
-    ),
-    (
         "classifier",
         "bool",
         "does the classifier implement a non-default predict_proba, "
         "i.e., not just 0/1 probabilities obtained from predict?",
->>>>>>> b077d89b
     ),
     (
         "capability:multivariate",
