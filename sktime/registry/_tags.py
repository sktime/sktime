"""Register of estimator and object tags.

Note for extenders: new tags should be entered in ESTIMATOR_TAG_REGISTER.
No other place is necessary to add new tags.

This module exports the following:

---
ESTIMATOR_TAG_REGISTER - list of tuples

each tuple corresponds to a tag, elements as follows:
    0 : string - name of the tag as used in the _tags dictionary
    1 : string - name of the scitype this tag applies to
                 must be in _base_classes.BASE_CLASS_SCITYPE_LIST
    2 : string - expected type of the tag value
        should be one of:
            "bool" - valid values are True/False
            "int" - valid values are all integers
            "str" - valid values are all strings
            "list" - valid values are all lists of arbitrary elements
            ("str", list_of_string) - any string in list_of_string is valid
            ("list", list_of_string) - any individual string and sub-list is valid
            ("list", "str") - any individual string or list of strings is valid
        validity can be checked by check_tag_is_valid (see below)
    3 : string - plain English description of the tag

---

ESTIMATOR_TAG_TABLE - pd.DataFrame
    ESTIMATOR_TAG_REGISTER in table form, as pd.DataFrame
        rows of ESTIMATOR_TABLE correspond to elements in ESTIMATOR_TAG_REGISTER

ESTIMATOR_TAG_LIST - list of string
    elements are 0-th entries of ESTIMATOR_TAG_REGISTER, in same order

---

check_tag_is_valid(tag_name, tag_value) - checks whether tag_value is valid for tag_name
"""

import inspect
import sys

import pandas as pd

from sktime.base import BaseObject
from sktime.registry._base_classes import get_obj_scitype_list


class _BaseTag(BaseObject):
    """Base class for all tags."""

    _tags = {
        "object_type": "tag",
        "tag_name": "fill_this_in",  # name of the tag used in the _tags dictionary
        "parent_type": "object",  # scitype of the parent object, str or list of str
        "tag_type": "str",  # type of the tag value
        "short_descr": "describe the tag here",  # short tag description, max 80 chars
        "user_facing": True,  # whether the tag is user-facing
    }


# General tags, for all objects
# -----------------------------


class object_type(_BaseTag):
    """Scientific type of the object.

    Typing tag for all objects in ``sktime``.

    - String name: ``"object_type"``
    - Public metadata tag
    - Values:  string or list of strings
    - Example: ``"forecaster"``
    - Example 2: ``["transformer", "clusterer"]`` (polymorphic object)
    - Default: ``"object"``

    In ``sktime``, every object has a scientific type (scitype),
    determining the type of object and unified interface,
    e.g., forecaster, time series classifier, time series regressor.

    The ``object_type`` tag of an object is a string, or list of strings,
    specifying the scitpye of the object.
    For instance, a forecaster has scitype `"forecaster"`.

    In case of a list, the object is polymorphic, and can assume (class),
    or simultaneously satisfy different interfaces (object).

    Valid scitypes are defined in ``sktime.registry.BASE_CLASS_SCITYPE_LIST``,
    or ``sktime.registry.BASE_CLASS_REGISTER``.

    The full list of scitypes in the current version is:
    """

    _tags = {
        "tag_name": "object_type",
        "parent_type": "object",
        "tag_type": "str",
        "short_descr": "type of object: estimator, transformer, regressor, etc",
        "user_facing": True,
    }


# dynamically add a pretty printd list of scitypes to the docstring
for name, desc in get_obj_scitype_list(return_descriptions=True):
    object_type.__doc__ += f'\n    - ``"{name}"``: {desc}'


class maintainers(_BaseTag):
    """Current maintainers of the object, GitHub IDs.

    Part of packaging metadata for the object.

    - String name: ``"maintainers"``
    - Public metadata tag
    - Values:  string or list of strings
    - Example: ``["benheid", "fkiraly", "yarnabrina"]``
    - Example 2: ``"yarnabrina"``
    - Default: ``"sktime developers"``

    The ``maintainers`` tag of an object is a string or list of strings,
    each string being a GitHub handle of a maintainer of the object.

    Maintenance extends to the specific class in ``sktime`` only,
    and not interfaced packages or dependencies.

    Maintainers should be tagged on issues and PRs related to the object,
    and have rights and responsibilities in accordance with
    the ``sktime`` governance model, see :ref:`algorithm-maintainers`.

    To find an algorithm's maintainer, use ``get_tag("maintainers")`` on the object,
    or use the search function in the
    `estimator overview <https://www.sktime.net/en/stable/estimator_overview.html>`_.

    In case of classes not owned by specific algorithm maintainers,
    the tag defaults to the ``sktime`` core team.

    Maintainers are given prominent visibility in the object's metadata,
    and in automatically generated documentation.
    """

    _tags = {
        "tag_name": "maintainers",
        "parent_type": "object",
        "tag_type": ("list", "str"),
        "short_descr": "current maintainers of the object, each maintainer a GitHub handle",  # noqa: E501
        "user_facing": True,
    }


class authors(_BaseTag):
    """Authors of the object, GitHub IDs.

    Part of packaging metadata for the object.

    - String name: ``"authors"``
    - Public metadata tag
    - Values:  string or list of strings
    - Example: ``["benheid", "fkiraly", "yarnabrina"]``
    - Example 2: ``"fkiraly"``
    - Default: ``"sktime developers"``

    The ``authors`` tag of an object is a string or list of strings,
    each string being a GitHub handle of an author of the object.

    Authors are credited for the original implementation of the object,
    and contributions to the object.

    In case of light wrappers around third or second party packages,
    author credits should include authors of the wrapped object.

    Authors are not necessarily maintainers of the object,
    and do not need to be tagged on issues and PRs related to the object.

    Authors are given prominent visibility in the object's metadata,
    and in automatically generated documentation.

    To find an algorithm's authors, use ``get_tag("authors")`` on the object,
    or use the search function in the
    `estimator overview <https://www.sktime.net/en/stable/estimator_overview.html>`_.
    """

    _tags = {
        "tag_name": "authors",
        "parent_type": "object",
        "tag_type": ("list", "str"),
        "short_descr": "list of authors of the object, each author a GitHub handle",
        "user_facing": True,
    }


class python_version(_BaseTag):
    """Python version requirement specifier for the object (PEP 440).

    Part of packaging metadata for the object.

    - String name: ``"python_version"``
    - Private tag, developer and framework facing
    - Values: PEP 440 compliant version specifier
    - Example: ``">=3.10"``
    - Default: no restriction

    ``sktime`` manages objects and estimators like mini-packages,
    with their own dependencies and compatibility requirements.
    Dependencies are specified in the tags:

    - ``"python_version"``: Python version specifier (PEP 440) for the object,
    - ``"python_dependencies"``: list of required Python packages (PEP 440)
    - ``"env_marker"``: environment marker for the object (PEP 508)
    - ``"requires_cython"``: whether the object requires a C compiler present

    The ``python_version`` tag of an object is a PEP 440 compliant version specifier
    string, specifying python version compatibility of the object.

    The tag is used in packaging metadata for the object,
    and is used internally to check compatibility of the object with
    the build environment, to raise informative error messages.

    Developers can use ``_check_python_version`` from ``skbase.utils.dependencies``
    to check compatibility of the python constraint of the object
    with the current build environment, or
    ``_check_estimator_deps`` to check compatibility of the object
    (including further checks) with the current build environment.
    """

    _tags = {
        "tag_name": "python_version",
        "parent_type": "object",
        "tag_type": "str",
        "short_descr": "python version specifier (PEP 440) for estimator, or None = all versions ok",  # noqa: E501
        "user_facing": False,
    }


class python_dependencies(_BaseTag):
    """Python package dependency requirement specifiers for the object (PEP 440).

    Part of packaging metadata for the object.

    - String name: ``"python_dependencies"``
    - Private tag, developer and framework facing
    - Values: str or list of str, each str a PEP 440 compliant dependency specifier
    - Example: ``"numpy>=1.20.0"``
    - Example 2: ``["numpy>=1.20.0", "pandas>=1.3.0"]``
    - Default: no requirements beyond ``sktime`` core dependencies (``None``)

    ``sktime`` manages objects and estimators like mini-packages,
    with their own dependencies and compatibility requirements.
    Dependencies are specified in the tags:

    - ``"python_version"``: Python version specifier (PEP 440) for the object,
    - ``"python_dependencies"``: list of required Python packages (PEP 440)
    - ``"env_marker"``: environment marker for the object (PEP 508)
    - ``"requires_cython"``: whether the object requires a C compiler present

    The ``python_dependencies`` tag of an object is string or list of strings,
    each string a PEP 440 compliant version specifier,
    specifying python dependency requirements of the object.

    If passed as a list, conditions are combined with logical AND.
    Optionally, lists within a list can be used to combine conditions with logical OR.

    The tag is used in packaging metadata for the object,
    and is used internally to check compatibility of the object with
    the build environment, to raise informative error messages.

    Valid dependency specifications with plain English descriptions:

    * ``"numba"``: ``numba`` must be present
    * ``"numpy>=1.20.0"``: ``numpy`` must be version 1.20.0 or higher
    * ``["numpy>=1.20.0", "pandas>=1.3.0"]``: ``numpy`` must be version 1.20.0 or
        higher, and ``pandas`` must be version 1.3.0 or higher
    * ``[["numpy>=1.20.0", "pandas>=1.3.0"], "scikit-learn>=0.24.0"]``:
        ``scikit-learn`` must be version 0.24.0 or higher, and ``numpy`` must be
        version 1.20.0 or higher, or ``pandas`` must be version 1.3.0 or higher

    Developers should note that package names in the PEP 440 specifier strings
    that should be provided
    are identical with the package names used in ``pip install`` commands or on PyPI,
    which in general is not the same as the import name of the package,
    e.g., ``"scikit-learn"`` as in ``pip install scikit-learn``,
    and not ``"sklearn"``, as in ``import sklearn``.

    Developers can use ``_check_soft_dependencies`` from ``skbase.utils.dependencies``
    to check compatibility of the python constraint of the object
    with the current build environment, or
    ``_check_estimator_deps`` to check compatibility of the object
    (including further checks) with the current build environment.
    """

    _tags = {
        "tag_name": "python_dependencies",
        "parent_type": "object",
        "tag_type": ("list", "str"),
        "short_descr": "python dependencies of estimator as str or list of str (PEP 440)",  # noqa: E501
        "user_facing": False,
    }


class env_marker(_BaseTag):
    """Environment marker requirement for the object (PEP 508).

    Part of packaging metadata for the object.

    - String name: ``"env_marker"``
    - Private tag, developer and framework facing
    - Values: str, PEP 508 compliant environment marker
    - Example: ``"platform_system == 'Linux'"``
    - Default: no environment marker (``None``)

    ``sktime`` manages objects and estimators like mini-packages,
    with their own dependencies and compatibility requirements.
    Dependencies are specified in the tags:

    - ``"python_version"``: Python version specifier (PEP 440) for the object,
    - ``"python_dependencies"``: list of required Python packages (PEP 440)
    - ``"env_marker"``: environment marker for the object (PEP 508)
    - ``"requires_cython"``: whether the object requires a C compiler present

    The ``env_marker`` tag of an object is a string,
    specifying a PEP 508 compliant environment marker for the object.

        The tag is used in packaging metadata for the object,
    and is used internally to check compatibility of the object with
    the build environment, to raise informative error messages.

    Developers can use ``_check_env_marker`` from ``skbase.utils.dependencies``
    to check compatibility of the python constraint of the object
    with the current build environment, or
    ``_check_estimator_deps`` to check compatibility of the object
    (including further checks) with the current build environment.
    """

    _tags = {
        "tag_name": "env_marker",
        "parent_type": "object",
        "tag_type": "str",
        "short_descr": "environment marker (PEP 508) requirement for estimator, or None = no marker",  # noqa: E501
        "user_facing": False,
    }


class requires_cython(_BaseTag):
    """Whether the object requires a C compiler present, such as libomp, gcc.

    Part of packaging metadata for the object.

    - String name: ``"requires_cython"``
    - Private tag, developer and framework facing
    - Values: boolean, ``True`` / ``False``
    - Example: ``True``
    - Default: ``False``

    ``sktime`` manages objects and estimators like mini-packages,
    with their own dependencies and compatibility requirements.
    Dependencies are specified in the tags:

    - ``"python_version"``: Python version specifier (PEP 440) for the object,
    - ``"python_dependencies"``: list of required Python packages (PEP 440)
    - ``"env_marker"``: environment marker for the object (PEP 508)
    - ``"requires_cython"``: whether the object requires a C compiler present

    The ``requires_cython`` tag of an object is a boolean,
    specifying whether the object requires a C compiler present.
    True means that a C compiler is required, False means it is not required.

    The tag is used in packaging metadata for the object,
    and primarily in the continuous integration and testing setup of the ``sktime``
    package, which ensures that objects with this tag are
    tested in specific environments with a C compiler present.

    It is not used in user facing checks, error messages,
    or recommended build processes otherwise.
    """

    _tags = {
        "tag_name": "requires_cython",
        "parent_type": "object",
        "tag_type": "bool",
        "short_descr": "whether the object requires a C compiler present such as libomp, gcc",  # noqa: E501
        "user_facing": False,
    }


class test_vm(_BaseTag):
    """Whether to spin up a separate VM to test the estimator.

    Part of packaging metadata for the object, used only in ``sktime`` CI.

<<<<<<< HEAD
    - String name: ``"test_vm"``
=======
    - String name: ``"tests:vm"``
>>>>>>> e143f7aa
    - Private tag, developer and framework facing
    - Values: boolean, ``True`` / ``False``
    - Example: ``True``
    - Default: ``False``

    ``sktime``'s CI framework regularly tests estimators in pull request,
    usually only estimators that have changed.

    The ``test_vm`` tag of an object is a boolean,
    it specifies whether the estimator should be tested in a separate VM,
    with a fresh environment set up using the ``python_dependencies`` tag,
    with version/OS matrix defined by ``python_version`` and ``env_marker`` tags.

    This tag should be set to ``True`` for estimators that have a complex
    dependency setup, or that are known to have issues with the default
    ``sktime`` CI environment. Otherwise, it should be used sparingly.

    It is not used in user facing checks, error messages,
    or recommended build processes otherwise.
    """

    _tags = {
<<<<<<< HEAD
        "tag_name": "test_vm",
=======
        "tag_name": "tests:vm",
>>>>>>> e143f7aa
        "parent_type": "object",
        "tag_type": "bool",
        "short_descr": "whether to test the object in its own VM",
        "user_facing": False,
    }


# Estimator tags
# --------------

# These tags are applicable to a wide range of objects,
# most tags in this group apply to estimators

# "capability:missing_values" is same as "handles-missing-data" tag.
# They are kept distinct intentionally for easier TSC refactoring.
# Will be merged after refactor completion.


class capability__missing_values(_BaseTag):
    """Capability: the estimator can handle missing data, e.g,, NaNs.

    - String name: ``"capability:missing_values"``
    - Public capability tag
    - Values: boolean, ``True`` / ``False``
    - Example: ``True``
    - Default: ``False``
    - Alias: ``handles-missing-data``  (forecasters, transformations)

    If the tag is ``True``, the estimator can handle missing data,
    e.g., NaNs in input data.

    This applies to main and secondary input data where applicable,
    e.g., ``X`` in ``fit`` of transformations and classifieres, or ``y`` in forecasters,
    but not to target labels
    in the case of labelling of entire time series, such as in
    classification or regression.

    If the tag is ``False``, the estimator cannot handle missing data,
    and will raise an error if missing data is encountered.
    """

    _tags = {
        "tag_name": "capability:missing_values",
        "parent_type": "object",
        "tag_type": "bool",
        "short_descr": "can the estimator handle missing data (NA, np.nan) in inputs?",  # noqa: E501
        "user_facing": True,
    }


class capability__feature_importance(_BaseTag):
    """Capability: the estimator can provide feature importance.

    - String name: ``"capability:feature_importance"``
    - Public capability tag
    - Values: boolean, ``True`` / ``False``
    - Example: ``True``
    - Default: ``False``

    If the tag is ``True``, the estimator can produce feature importances.

    Feature importances are queryable by the fitted parameter interface
    via ``get_fitted_params``, after calling ``fit`` of the respective estimator.

    If the tag is ``False``, the estimator does not produce feature importances.
    The method ``get_fitted_params`` can be called,
    but the list of fitted parameters will not contain feature importances.
    """

    _tags = {
        "tag_name": "capability:feature_importance",
        "parent_type": "estimator",
        "tag_type": "bool",
        "short_descr": "Can the estimator provide feature importance?",
        "user_facing": True,
    }


class capability__contractable(_BaseTag):
    """Capability: the estimator can be asked to satisfy a maximum time contract.

    To avoid confusion, users should note that the literature term "contractable"
    unusually derives its meaning from "contract", i.e., a time contract,
    and not from "contraction", i.e., reducing the size of something.

    - String name: ``"capability:contractable"``
    - Public capability tag
    - Values: boolean, ``True`` / ``False``
    - Example: ``True``
    - Default: ``False``

    If the tag is ``True``, the estimator can be contracted in time,
    by using some of its parameters, to limit the maximum time spent in fitting.

    Currently, there is no unified naming or selection of parameters controlling
    the contract time setting, as this can apply to different parts of the algorithm.
    Users should consult the documentation of the specific estimator for details.

    If the tag is ``False``, the estimator does not support a contract time setting.
    """

    _tags = {
        "tag_name": "capability:contractable",
        "parent_type": "estimator",
        "tag_type": "bool",
        "short_descr": "contract time setting, does the estimator support limiting max fit time?",  # noqa: E501
        "user_facing": True,
    }


class capability__train_estimate(_BaseTag):
    """Capability: the algorithm can estimate its performance on the training set.

    - String name: ``"capability:train_estimate"``
    - Public capability tag
    - Values: boolean, ``True`` / ``False``
    - Example: ``True``
    - Default: ``False``

    If the tag is ``True``, the estimator can estimate its performance on
    the training set.

    More precisely, this tag describes algorithms that, when calling ``fit``,
    produce and store an estimate of their own statistical performance,
    e.g., via out-of-bag estimates, or cross-validation.

    Training performance estimates are queryable by the fitted parameter interface
    via ``get_fitted_params``, after calling ``fit`` of the respective estimator.

    If the tag is ``False``, the estimator does not produce
    training performance estimates.
    The method ``get_fitted_params`` can be called,
    but the list of fitted parameters will not contain training performance estimates.
    """

    _tags = {
        "tag_name": "capability:train_estimate",
        "parent_type": "estimator",
        "tag_type": "bool",
        "short_descr": "can the estimator estimate its performance on the training set?",  # noqa: E501
        "user_facing": True,
    }


class fit_is_empty(_BaseTag):
    """Property: Whether the estimator has an empty fit method.

    - String name: ``"fit_is_empty"``
    - Public property tag
    - Values: boolean, ``True`` / ``False``
    - Example: ``True``
    - Default: ``True`` (transformations), ``False`` (other estimators)

    If the tag is ``True``, the estimator has an empty ``fit`` method,
    i.e., the method does not perform any calculations or learning.
    If the tag is ``False``, the estimator has a non-empty ``fit`` method.

    In both cases, calling ``fit`` is necessary for calling further methods
    such as ``predict`` or ``transform``, for API consistency.

    The tag may be inspected by the user to distinguish between estimators
    that do not learn from data from those that do.

    The tag is also used internally by ``sktime`` to short cut boilerplate
    code, e.g., in the ``fit`` methods.
    """

    _tags = {
        "tag_name": "fit_is_empty",
        "parent_type": "estimator",
        "tag_type": "bool",
        "short_descr": "does the estimator have an empty fit method?",
        "user_facing": True,
    }


# Forecasters
# -----------


class capability__exogeneous(_BaseTag):
    """Capability: the forecaster can use exogeneous data.

    The tag is currently named ``ignores-exogeneous-X``, and will be renamed.

    ``False`` = does use exogeneous data, ``True`` = does not use exogeneous data.

    - String name: ``"ignores-exogeneous-X"``
    - Public capability tag
    - Values: boolean, ``True`` / ``False``
    - Example: ``True``
    - Default: ``False``
    - Alias: ``capability:exogeneous`` (currently not used)

    Exogeneous data are additional time series,
    that can be used to improve forecasting accuracy.

    If the forecaster uses exogeneous data (``ignore-exogeneous-X=False``),
    the ``X`` parameter in ``fit``, ``predict``, and other methods
    can be used to pass exogeneous data to the forecaster.

    If the ``X-y-must-have-same-index`` tag is ``True``,
    then such data must always have an index that contains that of the target series,
    i.e., ``y`` in ``fit``, or the indices specified by ``fh`` in ``predict``.

    If the tag is ``False``, the forecaster does not make use of exogeneous data.
    ``X`` parameters can still be passed to methods, to ensure a uniform interface,
    but the data will be ignored,
    i.e., not used in the internal logic of the forecaster.

    """

    _tags = {
        "tag_name": "ignores-exogeneous-X",
        "parent_type": "forecaster",
        "tag_type": "bool",
        "short_descr": "does forecaster make use of exogeneous data?",
        "user_facing": True,
    }


class capability__insample(_BaseTag):
    """Capability: the forecaster can make in-sample predictions.

    - String name: ``"capability:insample"``
    - Public capability tag
    - Values: boolean, ``True`` / ``False``
    - Example: ``True``
    - Default: ``False``

    If the tag is ``True``, the forecaster can make in-sample predictions,
    i.e., predict the target series for time points that are part of the training set.

    In-sample predictions are useful for model evaluation,
    and for making predictions for the training set itself.

    Mechanically, in-sample predictions are made by calling the ``predict`` method
    and specifying a forecasting horizon ``fh`` such that at least one index
    is queried that is equal or earlier to the latest index in the training set,
    i.e., any data previously passed in ``fit`` or ``update``.

    If the tag is ``False``, the forecaster cannot make in-sample predictions,
    and will raise an error if an in-sample prediction is attempted.
    """

    _tags = {
        "tag_name": "capability:insample",
        "parent_type": "forecaster",
        "tag_type": "bool",
        "short_descr": "can the forecaster make in-sample predictions?",
        "user_facing": True,
    }


class capability__pred_int(_BaseTag):
    """Capability: the forecaster can make probabilistic or interval forecasts.

    - String name: ``"capability:pred_int"``
    - Public capability tag
    - Values: boolean, ``True`` / ``False``
    - Example: ``True``
    - Default: ``False``

    ``sktime`` supports a range of ways to make probabilistic type forecasts,
    via the following methods of any forecaster:

    * ``predict_interval``: prediction intervals
    * ``predict_quantiles``: quantile forecasts
    * ``predict_var``: variance forecasts
    * ``predict_proba``: distribution forecasts

    If the ``capability:pred_int`` tag is ``True``, the forecaster can make
    probabilistic type forecasts using all of the above methods.

    Even if the forecaster natively implements only one of the above methods,
    all are available to the user:

    * interval and quantile forecasts are of equivalent information,
      with intervals of a coverage assumed symmetric
    * a forecaster with available distribution forecasts obtains
      prediction intervals and quantile forecasts from the distribution
    * a forecaster with available variance forecasts assumes a normal distribution
      around the ``predict`` output as mean,
      and derives prediction intervals and quantiles
      from that normal distribution
    * a forecaster with available interval or quantile uses the IQR to
      to derive variance forecasts under normality assumptions.
      Users should note that this may lead to a distribution forecast which
      is not consistent with interval or quantile forecasts.

    If the tag is ``False``, the forecaster cannot make probabilistic forecasts,
    and will raise an error if a probabilistic forecast is attempted.
    """

    _tags = {
        "tag_name": "capability:pred_int",
        "parent_type": "forecaster",
        "tag_type": "bool",
        "short_descr": "does the forecaster implement predict_interval or predict_quantiles?",  # noqa: E501
        "user_facing": True,
    }


class capability__pred_int__insample(_BaseTag):
    """Capability: the forecaster can make in-sample probabilistic forecasts.

    Only relevant if the ``capability:pred_int`` tag is ``True``,
    i.e., the forecaster can make probabilistic forecasts.

    - String name: ``"capability:pred_int:insample"``
    - Public capability tag
    - Values: boolean, ``True`` / ``False``
    - Example: ``False``
    - Default: ``True``

    If the tag is ``True``, the forecaster can make
    its probabilistic forecasts in-sample, i.e.,
    ``predict_interval``, ``predict_quantiles``, ``predict_var``,
    or ``predict_proba`` can be called with a forecasting horizon ``fh``
    that includes in-sample indices, i.e., indices that are not later than
    the latest index in the training set.

    If the tag ``capability:pred_int`` is ``False``,
    then the tag ``capability:pred_int:insample`` is irrelevant,
    as the forecaster cannot make probabilistic forecasts at all.
    In such a case, the tag ``capability:pred_int:insample`` should be ignored.

    If the tag ``capability:pred_int`` is ``True``,
    and is the tag ``capability:pred_int:insample`` is ``False``,
    the forecaster can make probabilistic forecasts that are out-of-sample,
    but cannot make in-sample probabilistic forecasts,
    and will raise an error if an in-sample probabilistic forecast is attempted.
    """

    _tags = {
        "tag_name": "capability:pred_int:insample",
        "parent_type": "forecaster",
        "tag_type": "bool",
        "short_descr": "can the forecaster make in-sample predictions in predict_interval/quantiles?",  # noqa: E501
        "user_facing": True,
    }


class requires_fh_in_fit(_BaseTag):
    """Behaviour flag: forecaster requires forecasting horizon in fit.

    - String name: ``"requires-fh-in-fit"``
    - Public behaviour flag
    - Values: boolean, ``True`` / ``False``
    - Example: ``False``
    - Default: ``True``

    If the tag is ``True``, the forecaster requires the forecasting horizon
    to be passed in the ``fit`` method, i.e., the ``fh`` argument must be non-``None``.

    If the tag is ``False``, the forecasting horizon can be passed in the ``fit``
    method, but this is not required. In this case, it must be passed later,
    whenever ``predict`` or other prediction methods are called.

    Whether the ``fh`` is required in ``fit`` is an intrinsic property of the
    forecasting algorithm and not a user setting.

    For instance, direct reduction to tabular regression
    requires the ``fh`` as it is used by the fitting algorithm to lag the endogeneous
    against the exogeneous data. In contrast, recursive reduction to tabular regression
    does not require the ``fh`` in ``fit``, as only the prediction step
    requires the forecasting horizon, when applying the fitted tabular regression model
    by sliding it forward over the ``fh`` steps.
    """

    _tags = {
        "tag_name": "requires-fh-in-fit",
        "parent_type": "forecaster",
        "tag_type": "bool",
        "short_descr": "does the forecaster require the forecasting horizon in fit?",  # noqa: E501
        "user_facing": True,
    }


class capability__categorical_in_X(_BaseTag):
    """Capability: If estimator can handle categorical natively in exogeneous(X) data.

    ``False`` = cannot handle categorical natively in X,
    ``True`` = can handle categorical natively in X

    - String name: ``"capability:categorical_in_X"``
    - Public capability tag
    - Values: boolean, ``True`` / ``False``
    - Example: ``True``
    - Default: ``False``

    Exogeneous data are additional time series,
    that can be used to improve forecasting accuracy.
    """

    _tags = {
        "tag_name": "capability:categorical_in_X",
        "parent_type": ["forecaster", "transformer", "regressor", "classifier"],
        "tag_type": "bool",
        "short_descr": "can the estimator natively handle categorical data in exogeneous X?",  # noqa: E501
        "user_facing": True,
    }


# Panel data related tags
# -----------------------

# tags related to panel data, typically:
# classification, regression, clustering, and transformations


class capability__multivariate(_BaseTag):
    """Capability: the estimator can handle multivariate time series.

    - String name: ``"capability:multivariate"``
    - Public capability tag
    - Values: boolean, ``True`` / ``False``
    - Example: ``True``
    - Default: ``False``
    - Alias: ``univariate-only``  (transformations, note: boolean is inverted)
    - Alias: ``univariate-metric`` (performance metrics, note: boolean is inverted)

    If the tag is ``True``, the estimator can handle multivariate time series,
    for its main input data, i.e., the ``X`` parameter in ``fit`` of classifiers,
    regressors, clusterers, ordinary transformers, and pairwise transformers.

    If the tag is ``False``, the estimator can only handle univariate time series,
    and will broadcast to variables (ordinary transformers), or raise an error (others).

    This condition is specific to the main input data representation,
    target data (e.g., classifier or transformation ``y``) are not considered.

    The condition is also specific to the data type used, in terms of how
    being "multivariate" is represented.
    For instance, a ``pandas`` based time series specification is considered
    multivariate if it has more than one column.
    """

    _tags = {
        "tag_name": "capability:multivariate",
        "parent_type": [
            "classifier",
            "clusterer",
            "early_classifier",
            "param_est",
            "regressor",
            "transformer-pairwise",
            "transformer-pairwise-panel",
        ],
        "tag_type": "bool",
        "short_descr": "can the estimator be applied to time series with 2 or more variables?",  # noqa: E501
        "user_facing": True,
    }


class capability__unequal_length(_BaseTag):
    """Capability: the estimator can handle unequal length time series.

    - String name: ``"capability:unequal_length"``
    - Public capability tag
    - Values: boolean, ``True`` / ``False``
    - Example: ``True``
    - Default: ``False``

    Tag applicable to estimators which can accept panel data,
    i.e., collections of time series.

    If the tag is ``True``, the estimator can handle panels of time series
    with unequal index set, including panels of time series with
    unequal length.

    It should be noted that the capability implied by the tag is
    strictly more general than the capability implied by the name of the tag,
    as panels of time series of equal length can have unequal index sets.

    If the tag is ``False``, the estimator requires all time series in the panel
    to have equal length and index set, and will otherwise raise an error.
    """

    _tags = {
        "tag_name": "capability:unequal_length",
        "parent_type": [
            "aligner",
            "classifier",
            "clusterer",
            "early_classifier",
            "regressor",
            "transformer",
            "transformer-pairwise-panel",
        ],
        "tag_type": "bool",
        "short_descr": "can the estimator handle unequal length time series?",
        "user_facing": True,
    }


class capability__multioutput(_BaseTag):
    """Capability: the estimator can handle multi-output time series.

    - String name: ``"capability:multioutput"``
    - Public capability tag
    - Values: boolean, ``True`` / ``False``
    - Example: ``True``
    - Default: ``False``

    This tag applies to classifiers and regressors.

    If the tag is ``True``, the estimator can handle multivariate target time series,
    i.e., time series with multiple variables in the target argument ``y``.

    If the tag is ``False``, the estimator can only handle univariate targets natively,
    and will broadcast to variables (ordinary transformers), or raise an error (others).

    This condition is specific to target data (e.g., classifier or regressor ``y``),
    primary input data (``X``) is not considered.

    The capability for primary input data is controlled by the tag
    ``capability:multivariate``.

    The condition is also specific to the data type used, in terms of how
    being "multivariate" is represented.
    For instance, a ``pandas`` based time series specification is considered
    multivariate if it has more than one column.
    """

    _tags = {
        "tag_name": "capability:multioutput",
        "parent_type": ["classifier", "regressor"],
        "tag_type": "bool",
        "short_descr": "can the estimator handle multi-output time series?",
        "user_facing": True,
    }


class capability__predict(_BaseTag):
    """Capability: the clusterer can predict cluster assignments.

    - String name: ``"capability:predict"``
    - Public capability tag
    - Values: boolean, ``True`` / ``False``
    - Example: ``False``
    - Default: ``True``

    This tag applies to clusterers only.

    If the tag is ``True``, the clusterer implements a ``predict``
    method, which can be used to obtain cluster assignments.

    If the tag is ``False``, the clusterer will raise an exception on
    ``predict`` call.
    """

    _tags = {
        "tag_name": "capability:predict",
        "parent_type": "clusterer",
        "tag_type": "bool",
        "short_descr": (
            "can the clusterer predict cluster assignments for new data points?"
        ),
        "user_facing": True,
    }


class capability__predict_proba(_BaseTag):
    """Capability: the estimator can make probabilistic predictions.

    - String name: ``"capability:predict_proba"``
    - Public capability tag
    - Values: boolean, ``True`` / ``False``
    - Example: ``True``
    - Default: ``False``

    This tag applies to classifiers and clusterers.

    If the tag is ``True``, the estimator implements a non-default ``predict_proba``
    method, which can be used to predict class probabilities (classifier),
    or probabilistic cluster assignments (clusterer)

    If the tag is ``False``, the estimator's ``predict_proba`` defaults to
    predicting zero/one probabilities, equivalent to the ``predict`` output.
    """

    _tags = {
        "tag_name": "capability:predict_proba",
        "parent_type": ["classifier", "clusterer"],
        "tag_type": "bool",
        "short_descr": (
            "does the estimator implement a non-default predict_proba method? "
            "i.e., not just 0/1 probabilities obtained from predict?"
        ),
        "user_facing": True,
    }


class capability__out_of_sample(_BaseTag):
    """Capability: the estimator can make out-of-sample predictions.

    - String name: ``"capability:out_of_sample"``
    - Public capability tag
    - Values: boolean, ``True`` / ``False``
    - Example: ``False``
    - Default: ``True``

    This tag applies to clusterers only.

    If the tag is ``True``, the estimator can make cluster assignments
    out-of-sample, i.e., the indices in ``predict`` need not be equal to those
    seen in ``fit``.

    If the tag is ``False``, the estimator will refit a clone
    when ``predict`` is called, on the pooled data seen in ``fit`` and ``predict``,
    if there is ad least one index value in ``predict`` that has not been seen in
    ``fit``. For index-less data mtypes, identity of the data object is used to check
    whether indices are equal.
    """

    _tags = {
        "tag_name": "capability:out_of_sample",
        "parent_type": "clusterer",
        "tag_type": "bool",
        "short_descr": (
            "can the clusterer make out-of-sample predictions, "
            "i.e., compute cluster assignments on new data?"
        ),
        "user_facing": True,
    }


# Transformations
# ---------------


class scitype__transform_input(_BaseTag):
    """The scitype of the input data for the transformer.

    - String name: ``"scitype:transform-input"``
    - Public scitype tag
    - Values: string, one of ``"Series"`` or ``"Panel"``
    - Example: ``"Series"``
    - Default: ``"Series"``

    Transformations in ``sktime`` are polymorphic and can have one of multiple
    input/output behaviours, depending on the scitype of the input data.

    The following tags specify input/output behaviour:

    - ``"scitype:transform-input"``: the scitype of the input data ``X``.
    - ``"scitype:transform-output"``: the scitype of the output data, given the input.
    - ``"scitype:instancewise"``: whether the transformation is instance-wise.
    - ``"scitype:transform-labels"``: the scitype of the target labels ``y``, if used
    - ``"requires_X"``: whether ``X`` is mandatory in ``fit`` and ``transform``
    - ``"requires_y"``: whether ``y`` is mandatory in ``fit`` and ``transform``

    The tags ``"scitype:transform-input"`` and ``"scitype:transform-output"``
    together specify the input/output typing of the transformation.

    The possible values for both are from a list of :term:`scitype` strings, which are:

    * ``"Series"``: a single time series.
    * ``"Panel"``: a panel of time series, i.e., a collection of time series.
    * ``"Primitives"``: a collection of primitive types, e.g., a collection of scalars.
      This is an alias for the scitype ``"Table"`` used in the `datatypes` module.

    The combination of the two tags is to be read as:

    * if ``"scitype:transform-input"`` has value ``input_type``,
      and ``"scitype:transform-output"`` has value ``output_type``,
    * then, if I pass input data of scitype ``input_type`` to ``transform``
      of the transformer, I will get output data of scitype ``output_type``.
    * further input types are handled by broadcasting over instances or indices,
      where possible.

    For instance, if a transformer has ``"scitype:transform-input"`` being ``"Series"``,
    and ``"scitype:transform-output"`` being ``"Series"``, then ``transform`` will
    produce a single time series as output, given a single time series as input.

    Other input types are handled by broadcasting over instances or indices.
    For instance, in the same case, if the input a panel of time series
    (of scitype ``"Panel"``), then the transformer will transform each time series
    and produce an output panel of time series (of scipy ``"Panel"``).

    It should be noted that this is in the case where both tags have value
    ``"Series"``, the behaviour for ``"Panel"`` is implied by broadcasting.

    The value ``"Panel"`` is used only if the transformation adds index levels,
    or removes index levels, or changes the number or indices of series in the panel.

    Writing shorthand "Series-to-Series" for the type pair ``"Series"`` to ``"Series"``,
    and similarly for other types, the possible type pairs are listed below.

    For illustration, it is recommended to try out the transformations mentioned,
    on the respective input types, to understand the behaviour.

    * Series-to-Series, this transforms individual series to individual series.
      Panels are transformed to Panel, and Hierarchical series to Hierarchical series.
      Examples are lagging, ``Lag``, or differencing, ``Differencer``.
    * Series-to-Primitives, this transforms individual series to a collection of
      primitives, a single time series is transformed to a single row of a
      ``pd.DataFrame``. A panel is transformed to a ``pd.DataFrame``, with
      as many rows as time series in the panel.
      A hierarchical series is transformed to a ``pd.DataFrame`` with the hierarchy
      indices retained, one row corresponding to a non-temporal leaf node.
      Examples are feature extraction or summarization (mean, quantiles, etc), see
      ``SummaryTransformer``.
    * Series-to-Panel, this transforms individual series to a panel of time series.
      Panels are transformed to hierarchical series with added index levels.
      Examples are time series bootstrapping, where multiple bootstrap samples are
      produced per input series, see ``STLBootstrapTransformer``,
      or ``TSBootstrapAdapter``.
    * Panel-to-Series, this transforms a panel of time series to a single time series.
      Examples are aggregation with time index retained, e.g., mean per index or bin,
      see ``Merger``.

    The relationship between input and output types of ``transform`` is
    summarized in the following table,
    for the case where ``"scitype:transform-input"`` is ``"Series"``.

    The first column is the type of ``X``, which need not be ``"Series"``,
    the second column is the value of the ``"scitype:transform-output"`` tag,
    the third column is the type of the output of ``transform``.

    The output type is obtained from the input type of ``transform``, from
    broadcasting of the types defined by the tag values.

    .. list-table::
        :widths: 35 35 40
        :header-rows: 2

        * -
          - `transform`
          -
        * - `X`
          - `-output`
          - type of return
        * - `Series`
          - `Primitives`
          - `pd.DataFrame` (1-row)
        * - `Panel`
          - `Primitives`
          - `pd.DataFrame`
        * - `Series`
          - `Series`
          - `Series`
        * - `Panel`
          - `Series`
          - `Panel`
        * - `Series`
          - `Panel`
          - `Panel`

    The instance indices in the in return correspond to instances in the input ``X``.
    """

    _tags = {
        "tag_name": "scitype:transform-input",
        "parent_type": "transformer",
        "tag_type": ("str", ["Series", "Panel"]),
        "short_descr": "what is the scitype of the transformer input X?",
        "user_facing": True,
    }


class scitype__transform_output(_BaseTag):
    """The scitype of the input data for the transformer.

    - String name: ``"scitype:transform-output"``
    - Public scitype tag
    - Values: string, one of ``"Series"``, ``"Panel"``, ``"Primitives"``
    - Example: ``"Series"``
    - Default: ``"Series"``

    Transformations in ``sktime`` are polymorphic and can have one of multiple
    input/output behaviours, depending on the scitype of the input data.

    The following tags specify input/output behaviour:

    - ``"scitype:transform-input"``: the scitype of the input data ``X``.
    - ``"scitype:transform-output"``: the scitype of the output data, given the input.
    - ``"scitype:instancewise"``: whether the transformation is instance-wise.
    - ``"scitype:transform-labels"``: the scitype of the target labels ``y``, if used
    - ``"requires_X"``: whether ``X`` is mandatory in ``fit`` and ``transform``
    - ``"requires_y"``: whether ``y`` is mandatory in ``fit`` and ``transform``

    The tags ``"scitype:transform-input"`` and ``"scitype:transform-output"``
    together specify the input/output typing of the transformation.

    The possible values for both are from a list of :term:`scitype` strings, which are:

    * ``"Series"``: a single time series.
    * ``"Panel"``: a panel of time series, i.e., a collection of time series.
    * ``"Primitives"``: a collection of primitive types, e.g., a collection of scalars.
      This is an alias for the scitype ``"Table"`` used in the `datatypes` module.

    The combination of the two tags is to be read as:

    * if ``"scitype:transform-input"`` has value ``input_type``,
      and ``"scitype:transform-output"`` has value ``output_type``,
    * then, if I pass input data of scitype ``input_type`` to ``transform``
      of the transformer, I will get output data of scitype ``output_type``.
    * further input types are handled by broadcasting over instances or indices,
      where possible.

    For instance, if a transformer has ``"scitype:transform-input"`` being ``"Series"``,
    and ``"scitype:transform-output"`` being ``"Series"``, then ``transform`` will
    produce a single time series as output, given a single time series as input.

    Other input types are handled by broadcasting over instances or indices.
    For instance, in the same case, if the input a panel of time series
    (of scitype ``"Panel"``), then the transformer will transform each time series
    and produce an output panel of time series (of scipy ``"Panel"``).

    It should be noted that this is in the case where both tags have value
    ``"Series"``, the behaviour for ``"Panel"`` is implied by broadcasting.

    The value ``"Panel"`` is used only if the transformation adds index levels,
    or removes index levels, or changes the number or indices of series in the panel.

    Writing shorthand "Series-to-Series" for the type pair ``"Series"`` to ``"Series"``,
    and similarly for other types, the possible type pairs are listed below.

    For illustration, it is recommended to try out the transformations mentioned,
    on the respective input types, to understand the behaviour.

    * Series-to-Series, this transforms individual series to individual series.
      Panels are transformed to Panel, and Hierarchical series to Hierarchical series.
      Examples are lagging, ``Lag``, or differencing, ``Differencer``.
    * Series-to-Primitives, this transforms individual series to a collection of
      primitives, a single time series is transformed to a single row of a
      ``pd.DataFrame``. A panel is transformed to a ``pd.DataFrame``, with
      as many rows as time series in the panel.
      A hierarchical series is transformed to a ``pd.DataFrame`` with the hierarchy
      indices retained, one row corresponding to a non-temporal leaf node.
      Examples are feature extraction or summarization (mean, quantiles, etc), see
      ``SummaryTransformer``.
    * Series-to-Panel, this transforms individual series to a panel of time series.
      Panels are transformed to hierarchical series with added index levels.
      Examples are time series bootstrapping, where multiple bootstrap samples are
      produced per input series, see ``STLBootstrapTransformer``,
      or ``TSBootstrapAdapter``.
    * Panel-to-Series, this transforms a panel of time series to a single time series.
      Examples are aggregation with time index retained, e.g., mean per index or bin,
      see ``Merger``.

    The relationship between input and output types of ``transform`` is
    summarized in the following table,
    for the case where ``"scitype:transform-input"`` is ``"Series"``.

    The first column is the type of ``X``, which need not be ``"Series"``,
    the second column is the value of the ``"scitype:transform-output"`` tag,
    the third column is the type of the output of ``transform``.

    The output type is obtained from the input type of ``transform``, from
    broadcasting of the types defined by the tag values.

    .. list-table::
        :widths: 35 35 40
        :header-rows: 2

        * -
            - `transform`
            -
        * - `X`
            - `-output`
            - type of return
        * - `Series`
            - `Primitives`
            - `pd.DataFrame` (1-row)
        * - `Panel`
            - `Primitives`
            - `pd.DataFrame`
        * - `Series`
            - `Series`
            - `Series`
        * - `Panel`
            - `Series`
            - `Panel`
        * - `Series`
            - `Panel`
            - `Panel`

    The instance indices in the in return correspond to instances in the input ``X``.
    """

    _tags = {
        "tag_name": "scitype:transform-output",
        "parent_type": "transformer",
        "tag_type": ("str", ["Series", "Panel", "Primitives"]),
        "short_descr": "what is the scitype of the transformer output, the transformed X",  # noqa: E501
        "user_facing": True,
    }


class requires_x(_BaseTag):
    """Behaviour flag: transformer requires X in fit and transform.

    - String name: ``"requires_X"``
    - Public behaviour flag
    - Values: boolean, ``True`` / ``False``
    - Example: ``True``
    - Default: ``True``

    This tag applies to transformations.

    If the tag is ``True``, the transformer requires the input data argument ``X``
    to be passed in both the ``fit`` and ``transform`` methods, as well as in
    other methods that require input data, if available.

    If the tag is ``False``, the transformer does not require the
    input data argument ``X`` to be passed in any method.
    """

    _tags = {
        "tag_name": "requires_X",
        "parent_type": "transformer",
        "tag_type": "bool",
        "short_descr": "does the transformer require X to be passed in fit and transform?",  # noqa: E501
        "user_facing": True,
    }


class requires_y(_BaseTag):
    """Behaviour flag: transformer requires y in fit.

    - String name: ``"requires_y"``
    - Public behaviour flag
    - Values: boolean, ``True`` / ``False``
    - Example: ``True``
    - Default: ``False``

    This tag applies to transformations.

    If the tag is ``True``, the transformer requires the target data argument ``y``
    to be passed in the ``fit`` method, as well as in the ``update`` method.
    The type of ``y`` required is specified by the tag ``scitype:transform-labels``.
    The requirement to pass ``y`` is usually in addition to passing ``X``.

    If the tag is ``True``, it does not necessarily imply that ``y`` is also
    required in the ``transform`` or ``inverse_transform`` methods. This may
    be the case, but is not implied by this tag.
    Usually, ``y`` is not required in ``transform`` or ``inverse_transform``.
    There is currently no tag to specify this requirement, users should
    consult the documentation of the transformer.

    If the tag is ``False``, the transformer does not require the
    target data argument ``y`` to be passed in any method.
    """

    _tags = {
        "tag_name": "requires_y",
        "parent_type": "transformer",
        "tag_type": "bool",
        "short_descr": "does the transformer require y to be passed in fit and transform?",  # noqa: E501
        "user_facing": True,
    }


class scitype__transform_labels(_BaseTag):
    """The scitype of the target data for the transformer, if required.

    - String name: ``"scitype:transform-labels"``
    - Public scitype tag
    - Values: string, one of ``"None"``, ``"Series"``, ``"Primitives"``, ``"Panel"``
    - Example: ``"Series"``
    - Default: ``"None"``
    - Alias: ``"scitype:y"``

    This tag applies to transformations.

    The tag specifies the scitype of the target data ``y`` that is required,
    in a case where the transformer requires target data, i.e., the
    tag ``requires_y`` is ``True``.

    The possible values are:

    * ``"None"``: no target data is required. This value is used if and only if
      the transformer does not require target data, i.e., the tag ``requires_y``
      is ``False``.
    * ``"Series"``: a single time series, in ``Series`` :term:`scitype`.
      If the tag ``X-y-must-have-same-index`` is ``True``, then the index, or implied
      index, of the target series must be the same as the index of the
      input series ``X``.
    * ``"Primitives"``: a collection of primitive types, e.g., a collection of scalars,
      in ``Table`` :term:`scitype`. In this case, the number of rows (=instances)
      in ``y`` must always equal the number of instances in ``X``, which typically
      will be of :term:`scitype` ``Panel`` in this case.
    * ``"Panel"``: a panel of time series, in ``Panel`` :term:`scitype`.

    The tag ``scitype:transform-labels`` is used in conjunction with the tag
    ``requires_y``, which specifies whether target data is required by the transformer.

    If the tag ``requires_y`` is ``False``, then the tag ``scitype:transform-labels``
    will be ``"None"``.
    """

    _tags = {
        "tag_name": "scitype:transform-labels",
        "parent_type": "transformer",
        "tag_type": ("str", ["None", "Series", "Primitives", "Panel"]),
        "short_descr": "what is the scitype of the target labels y, if required?",
        "user_facing": True,
    }


class capability__inverse_transform(_BaseTag):
    """Capability: the transformer can carry out an inverse transform.

    - String name: ``"capability:inverse_transform"``
    - Public capability tag
    - Values: boolean, ``True`` / ``False``
    - Example: ``True``
    - Default: ``False``
    - Alias: ``"inverse-transform"``

    This tag applies to transformations.

    If the tag is ``True``, the transformer can carry out an inverse transform,
    i.e., the transformer can carry out the operation that is an inverse,
    pseudo-inverse, or approximate inverse (such as denoising inverse) of
    the operation carried out by the ``transform`` method.

    The inverse transform is available via the method ``inverse_transform``.

    If ``inverse_transform`` is available, the
    following tags specify additional properties and behaviour of the inverse transform:

    * ``"capability:inverse_transform:range"``: the domain of invertibility of
      the transform.
    * ``"capability:inverse_transform:exact"``: whether the inverse transform is
      expected to be an exact inverse to the transform.
    * ``"skip-inverse-transform"``: if used in a pipeline, the transformer will
      skip the inverse transform, if the tag is ``True``.

    If the ``capability:inverse_transform`` tag is ``False``,
    the transformer cannot carry out an inverse transform,
    and will raise an error if an inverse transform is attempted.
    """

    _tags = {
        "tag_name": "capability:inverse_transform",
        "parent_type": "transformer",
        "tag_type": "bool",
        "short_descr": "is the transformer capable of carrying out an inverse transform?",  # noqa: E501
        "user_facing": True,
    }


class capability__inverse_transform__range(_BaseTag):
    """Capability: the domain of invertibility of the transform.

    - String name: ``"capability:inverse_transform:range"``
    - Public capability tag
    - Values: list, [lower, upper], of float
    - Example: [0.0, 1.0]
    - Default: ``None``

    This tag applies to transformations that possess an ``inverse_transform`` method,
    as specified by the tag ``capability:inverse_transform``.
    It is one of the tags that specify the properties of the inverse transform.

    The tag specifies the domain of invertibility of the transform, i.e.,
    the range of values for which the inverse transform is mathematically defined.

    This is the same as the subset of the domain of the transform for which
    the transform is invertible. In general, the domain of invertibility
    will be smaller than the domain of the transform, but may be equal.

    The tag value is a list of two floats, [lower, upper], where:

    * ``lower``: the lower bound of the domain of invertibility.
    * ``upper``: the upper bound of the domain of invertibility.

    These two values may depend on hyper-parameters of the transformer,
    as well as the data seen in the ``fit`` method.

    If the tag value is ``None``, the domain of invertibility is assumed to be
    the entire domain of the transform.

    If ``"capability:inverse_transform"`` is ``False``, this tag is irrelevant
    and will also have value ``None``.
    """

    _tags = {
        "tag_name": "capability:inverse_transform:range",
        "parent_type": "transformer",
        "tag_type": "list",
        "short_descr": "domain of invertibility of transform, must be list [lower, upper] of float",  # noqa: E501
        "user_facing": True,
    }


class capability__inverse_transform__exact(_BaseTag):
    """Capability: whether the inverse transform is an exact inverse to the transform.

    - String name: ``"capability:inverse_transform:exact"``
    - Public capability tag
    - Values: boolean, ``True`` / ``False``
    - Example: ``True``
    - Default: ``False``

    This tag applies to transformations that possess an ``inverse_transform`` method,
    as specified by the tag ``capability:inverse_transform``.
    It is one of the tags that specify the properties of the inverse transform.

    The tag specifies whether the inverse transform is expected to be an exact inverse
    to the transform, i.e., whether the inverse transform is mathematically defined
    as the exact inverse of the transform.

    If the tag is ``True``, applying ``inverse_transform`` to the
    output of ``transform`` should yield the original input data,
    up to numerical precision.

    If the tag is ``False``, the inverse transform is not expected to be an exact
    inverse of the transform, and may be an approximate inverse, pseudo-inverse,
    or denoising inverse.
    While there is a general expectation that the inverse transform should be
    close to a reasonable inverse, if it is well-defined,
    this is not a strict requirement of the interface.
    """

    _tags = {
        "tag_name": "capability:inverse_transform:exact",
        "parent_type": "transformer",
        "tag_type": "bool",
        "short_descr": "whether inverse_transform is expected to be an exact inverse to transform",  # noqa: E501
        "user_facing": True,
    }


class transform_returns_same_time_index(_BaseTag):
    """Property: transformer returns same time index as input.

    - String name: ``"transform-returns-same-time-index"``
    - Public property tag
    - Values: boolean, ``True`` / ``False``
    - Example: ``True``
    - Default: ``False``

    This tag applies to transformations.

    If the tag is ``True``, the transformer returns a transformed series
    with the same time index as the input series ``X``.

    This tag applies only to transformers that return time series as output, i.e.,
    the tag ``scitype:transform-output`` is ``"Series"`` or ``"Panel"``.

    In cases where input and output :term:`mtype` do not have explicit time index,
    the tag applies to the implicit time index, i.e., the index of the abstract series
    representation, for instance, integer index in case of ``numpy`` arrays,
    in which case the implication is that an an array is returned with
    equal length in the dimension corresponding to the time index.

    If the tag is ``False``, the returned series will in general have a different
    time index than the input series.

    If ``scitype:transform-output`` is ``"Primitives"``, this tag is irrelevant
    and will have value ``False``.

    Besides being informative to the user, this tag is also used internally
    by the framework to track guarantees on the data index.
    """

    _tags = {
        "tag_name": "transform-returns-same-time-index",
        "parent_type": "transformer",
        "tag_type": "bool",
        "short_descr": "does transform return same time index as input?",
        "user_facing": True,
    }


class capability__hierarchical_reconciliation(_BaseTag):
    """Property: transformer reconciles hierarchical series.

    - String name: ``"capability:hierarchical_reconciliation"``
    - Public property tag
    This tag applies to transformations that reconcile hierarchical series.
    """

    _tags = {
        "tag_name": "capability:hierarchical_reconciliation",
        "parent_type": "transformer",
        "tag_type": "bool",
        "short_descr": "does the transformer reconcile hierarchical series?",
        "user_facing": True,
    }


class capability__bootstrap_index(_BaseTag):
    """Capability: the transformer is a bootstrap that can return bootstrap idx.

    - String name: ``"capability:bootstrap_index"``
    - Public capability tag
    - Values: boolean, ``True`` / ``False``
    - Example: ``True``
    - Default: ``False``

    The tag specifies whether the transformer is a bootstrap transformer.
    In this case, it should have the parameter ``return_indices``,
    and ``return_indices=True`` will ensure that ``transform`` returns
     ``iloc`` indices
    of the bootstrapped time series, in reference to the input data ``X``,
    as an additional column.

    If the tag is ``False``, the transformer is not a bootstrap transformer,
    and a parameter ``return_indices``, as described above,
    is not available.
    """

    _tags = {
        "tag_name": "capability:bootstrap_index",
        "parent_type": "transformer",
        "tag_type": "bool",
        "short_descr": "can the bootstrap return the index of bootstraped time series?",
        "user_facing": True,
    }


# Detector tags
# --------------


class capability__update(_BaseTag):
    """Capability: whether the estimator can be run in stream or on-line mode.

    - String name: ``"capability:update"``
    - Public capability tag
    - Values: boolean, ``True`` / ``False``
    - Example: ``True``
    - Default: ``False``

    The tag specifies whether the estimator can be run in stream or on-line mode,
    with an ``update`` method. Depending on the estimator type, literature
    may refer to this as on-line learning, incremental learning, or stream learning.

    If the tag is ``True``, the ``update`` method is implemented and can be used
    to update the estimator with new data, without re-fitting the entire model.

    If the tag is ``False``, behaviour depends on the estimator type,
    two common cases are:

    * ``update`` will raise an exception. Compositors may be available
      to add on-line learning capabilities, these are typically listed in the
      exception message.
    * ``update`` will not raise an exception but carry out a reasonable default,
      such as a full re-fit, or discard the new data.

    For the exact behaviour, users should consult the documentation of the
    respective ``update`` method.
    """

    _tags = {
        "tag_name": "capability:update",
        "parent_type": ["transformer", "detector"],
        "tag_type": "bool",
        "short_descr": "does the estimator provied stream/on-line capabilities via the update method?",  # noqa: E501
        "user_facing": True,
    }


class task(_BaseTag):
    """Subtype tag for detectors: type of detection task.

    - String name: ``"task"``
    - Public property tag
    - Values: string, one of ``"change_point_detection"``,
      ``"anomaly_detection"``, ``"segmentation"``
    - Example: ``"anomaly_detection"``
    - Default: ``"None"``

    The ``task`` tag of an object indicates the category of the detection task.
    This ensures compatibility with task-specific operations and return types.

    The possible values are:

    * ``"segmentation"``: Divides the time series into discrete chunks based on
      certain criteria. The same label can be applied to multiple disconnected regions
      of the time series.
    * ``"change_point_detection"``: Identifies points where the statistical
      properties of the time series change significantly.
    * ``"anomaly_detection"``: Detects points that deviate significantly from
      the normal statistical properties of the time series.
    """

    _tags = {
        "tag_name": "task",
        "parent_type": "detector",
        "tag_type": (
            "str",
            ["change_point_detection", "anomaly_detection", "segmentation"],
        ),
        "short_descr": "what is the category of the detection task?",
        "user_facing": True,
    }


class learning_type(_BaseTag):
    """Learning type of the detection task.

    - String name: ``"learning_type"``
    - Public property tag
    - Values: string, one of ``"supervised"``, ``"unsupervised"``, ``"semi_supervised"``
    - Example: ``"unsupervised"``
    - Default: ``"unsupervised"``

    The tag specifies the type of learning the estimator employs for the detection task.

    The possible values are:

    * ``"supervised"``: The detector learns from labelled data.
    * ``"unsupervised"``: The detector learns from unlabelled data.
    * If ``semi_supervised``, the detector learns from a combination of labelled and
      unlabelled data.
    """

    _tags = {
        "tag_name": "learning_type",
        "parent_type": "detector",
        "tag_type": ("str", ["supervised", "unsupervised"]),
        "short_descr": "What is the learning type used by the detector?",
        "user_facing": True,
    }


class distribution_type(_BaseTag):
    """Distribution of the data.

    - String name: ``"distribution_type"``
    - Public property tag
    - Values: string, specifying the type of distribution
    - Example: ``"Poisson"``
    - Default: ``"None"``

    This tag specifies the type of observation probability distribution that the
    estimator operates on.

    Possible values include, but are not limited to:

    * ``"Poisson"``: Assumes the data follows a Poisson distribution
    * ``"Gaussian"``: Assumes the data follows a Gaussian (normal) distribution
    * Other distributions may be specified depending on the algorithm's design.
    """

    _tags = {
        "tag_name": "distribution_type",
        "parent_type": "detector",
        "tag_type": "str",
        "short_descr": "what data distribution type is assumed by the detector",
        "user_facing": True,
    }


class capability__variable_identification(_BaseTag):
    """Capability: can the detector identify the variables causing each detection.

    - String name: ``"capability:variable_identification"``
    - Public capability tag
    - Values: boolean, ``True`` / ``False``
    - Example: ``True``
    - Default: ``False``

    This tag specifies whether the detector can identify the variables responsible for
    a detected event, like a change point or anomaly.

    If the tag is ``True``, the output of the detector will include information
    about the variables that are responsible for the detected event.

    The `predict` method will contain an additional column named `"icolumns"`, where
    each cell contains a list of integers representing the indices of the
    variables/columns responsible for the detected event.

    The `transform` method will contain the same number of columns as the input data
    with the column naming format `"labels_<input_column_name>"`.
    """

    _tags = {
        "tag_name": "capability:variable_identification",
        "parent_type": "detector",
        "tag_type": "bool",
        "short_descr": "Can the detector identify the variables causing each detection?",  # noqa: E501
        "user_facing": True,
    }


# Developer tags
# --------------


class x_inner_mtype(_BaseTag):
    """The machine type(s) the transformer can deal with internally for X.

    - String name: ``"X_inner_mtype"``
    - Extension developer tag
    - Values: str or list of string, from the list of :term:`mtype` strings
    - Example: ``"pd.DataFrame"``
    - Default: specific to estimator type, see extension template

    Estimators in ``sktime`` support a variety of input data types, following
    one of many possible machine types, short: :term:`mtype` specifications.

    Internally, the estimator may support only a subset of these types,
    for instance due to the implementation of the estimator, or due to
    interfacing with external libraries that use a specific data format.

    The ``sktime`` extension contracts allow the extender to specify the
    internal :term:`mtype` support, in this case the methods the extender
    needs to implement guarantee that the arguments are of the correct type,
    by carrying out the necessary conversions and coercions.

    For instance, an extender implementing ``_fit`` with an ``X`` argument
    and ``X_inner_mtype`` set to ``"pd.DataFrame"`` can assume that the ``X``
    argument follows the ``pd.DataFrame`` :term:`mtype` specification - while
    users can pass any supported mtype to the public ``fit`` method.

    Tags named ``X_inner_mtype``, ``y_inner_mtype``, etc, apply this
    specification to the respective arguments in the method signature.

    The four main patterns in using the "inner mtype" tag are as follows:

    * specifying a single string. In this case, internal methods will provide
      the extender with inputs in the specified machine type.
    * specifying a list of strings, of the same :term:`scitype`.
      In this case, the boilerplate layer will
      first attempt to find the first :term:`mtype` in the list.
    * specifying a list of strings, all of different :term:`scitype`.
      This will convert the input to the mtype of the same scitype. This is especially
      useful if the implementer wants to deal with scitype broadcasting internally,
      in this case it is recommended to specify similar mtypes, such as
      ``"pd.DataFrame"``, ``"pd-multiindex"``, ``"pd_multiindex_hier``,
      which allow dealing with the different types simultaneously.
    * specifying all possible mtypes, by setting the default to a list such as
      ``ALL_TIME_SERIES_MTYPES`` from the ``datatypes`` module.
      As all mtypes are supported, inputs will be passed through to ``_fit`` etc,
      without any conversion and coercion. This is useful for composites,
      where the extender wants to ensure that components should carry out
      the necessary conversions and coercions.

    More generally, for an arbitrary list of mtypes, the boilerplate logic will:

    * first checks whether the mtype of the input is on the list. If yes,
      the input will be passed through as is.
    * if the mtype of the input is not on the list, the boilerplate will attempt to
      identify the first mtype of the same scitype as the input, and coerce to that.
    * if no mtype of same scitype is found, it will attempt to coerce to the
      "simplest" adjacent scitype, e.g., from ``"pd.DataFrame"`` to ``"pd-multiindex"``.

    In all cases, ordering is important, as the first mtype in the list is the
    one that will be used as target type for conversions.
    """

    _tags = {
        "tag_name": "X_inner_mtype",
        "parent_type": "estimator",
        "tag_type": ("list", "str"),
        "short_descr": "which machine type(s) is the internal _fit/_predict able to deal with?",  # noqa: E501
        "user_facing": False,
    }


class y_inner_mtype(_BaseTag):
    """The machine type(s) the transformer can deal with internally for y.

    - String name: ``"y_inner_mtype"``
    - Extension developer tag
    - Values: str or list of string, from the list of :term:`mtype` strings
    - Example: ``"pd.DataFrame"``
    - Default: specific to estimator type, see extension template

    Estimators in ``sktime`` support a variety of input data types, following
    one of many possible machine types, short: :term:`mtype` specifications.

    Internally, the estimator may support only a subset of these types,
    for instance due to the implementation of the estimator, or due to
    interfacing with external libraries that use a specific data format.

    The ``sktime`` extension contracts allow the extender to specify the
    internal :term:`mtype` support, in this case the methods the extender
    needs to implement guarantee that the arguments are of the correct type,
    by carrying out the necessary conversions and coercions.

    For instance, an extender implementing ``_fit`` with an ``X`` argument
    and ``X_inner_mtype`` set to ``"pd.DataFrame"`` can assume that the ``X``
    argument follows the ``pd.DataFrame`` :term:`mtype` specification - while
    users can pass any supported mtype to the public ``fit`` method.

    Tags named ``X_inner_mtype``, ``y_inner_mtype``, etc, apply this
    specification to the respective arguments in the method signature.

    The four main patterns in using the "inner mtype" tag are as follows:

    * specifying a single string. In this case, internal methods will provide
      the extender with inputs in the specified machine type.
    * specifying a list of strings, of the same :term:`scitype`.
      In this case, the boilerplate layer will
      first attempt to find the first :term:`mtype` in the list.
    * specifying a list of strings, all of different :term:`scitype`.
      This will convert the input to the mtype of the same scitype. This is especially
      useful if the implementer wants to deal with scitype broadcasting internally,
      in this case it is recommended to specify similar mtypes, such as
      ``"pd.DataFrame"``, ``"pd-multiindex"``, ``"pd_multiindex_hier``,
      which allow dealing with the different types simultaneously.
    * specifying all possible mtypes, by setting the default to a list such as
      ``ALL_TIME_SERIES_MTYPES`` from the ``datatypes`` module.
      As all mtypes are supported, inputs will be passed through to ``_fit`` etc,
      without any conversion and coercion. This is useful for composites,
      where the extender wants to ensure that components should carry out
      the necessary conversions and coercions.

    More generally, for an arbitrary list of mtypes, the boilerplate logic will:

    * first checks whether the mtype of the input is on the list. If yes,
      the input will be passed through as is.
    * if the mtype of the input is not on the list, the boilerplate will attempt to
      identify the first mtype of the same scitype as the input, and coerce to that.
    * if no mtype of same scitype is found, it will attempt to coerce to the
      "simplest" adjacent scitype, e.g., from ``"pd.DataFrame"`` to ``"pd-multiindex"``.

    In all cases, ordering is important, as the first mtype in the list is the
    one that will be used as target type for conversions.
    """

    _tags = {
        "tag_name": "y_inner_mtype",
        "parent_type": "estimator",
        "tag_type": ("list", "str"),
        "short_descr": "which machine type(s) is the internal _fit/_predict able to deal with?",  # noqa: E501
        "user_facing": False,
    }


class is_univariate(_BaseTag):
    """Property: Whether the dataset is univariate.

    - String name: ``"is_univariate"``
    - Public property tag
    - Values: boolean, ``True`` / ``False``
    - Example: ``True``
    - Default: ``False``

    If the tag is ``True``, the dataset consists of univariate time series,
    i.e., each time series has only one variable.

    If the tag is ``False``, the dataset consists of multivariate time series,
    i.e., each time series has more than one variable.
    """

    _tags = {
        "tag_name": "is_univariate",
        "parent_type": "dataset",
        "tag_type": "bool",
        "short_descr": "is the dataset univariate?",
        "user_facing": True,
    }


class is_one_series(_BaseTag):
    """Property: Whether the data consists of a single series.

    - String name: ``"is_one_series"``
    - Public property tag
    - Values: boolean, ``True`` / ``False``
    - Example: ``True``
    - Default: ``False``

    If the tag is ``True``, the data consists of a single time series.

    If the tag is ``False``, the data consists of multiple time series.
    """

    _tags = {
        "tag_name": "is_one_series",
        "parent_type": "dataset",
        "tag_type": "bool",
        "short_descr": "does the data consist of a single series?",
        "user_facing": True,
    }


class n_panels(_BaseTag):
    """Property: Number of panels in the dataset.

    - String name: ``"n_panels"``
    - Public property tag
    - Values: integer
    - Example: ``5``
    - Default: ``1``

    If the tag is set, it specifies the number of panels in the dataset.
    """

    _tags = {
        "tag_name": "n_panels",
        "parent_type": "dataset",
        "tag_type": "int",
        "short_descr": "number of panels in the dataset",
        "user_facing": True,
    }


class is_one_panel(_BaseTag):
    """Property: Whether the dataset consists of a single panel.

    - String name: ``"is_one_panel"``
    - Public property tag
    - Values: boolean, ``True`` / ``False``
    - Example: ``True``
    - Default: ``False``

    If the tag is ``True``, the dataset consists of a single panel.

    If the tag is ``False``, the dataset consists of multiple panels.
    """

    _tags = {
        "tag_name": "is_one_panel",
        "parent_type": "dataset",
        "tag_type": "bool",
        "short_descr": "does the dataset consist of a single panel?",
        "user_facing": True,
    }


class is_equally_spaced(_BaseTag):
    """Property: Whether the series in the dataset are equally spaced.

    - String name: ``"is_equally_spaced"``
    - Public property tag
    - Values: boolean, ``True`` / ``False``
    - Example: ``True``
    - Default: ``False``

    If the tag is ``True``, the series in the dataset are equally spaced.

    If the tag is ``False``, the series in the dataset are not equally spaced.
    """

    _tags = {
        "tag_name": "is_equally_spaced",
        "parent_type": "dataset",
        "tag_type": "bool",
        "short_descr": "are the series in the dataset equally spaced?",
        "user_facing": True,
    }


class is_equal_length(_BaseTag):
    """Property: Whether the series in the dataset are of equal length.

    - String name: ``"is_equal_length"``
    - Public property tag
    - Values: boolean, ``True`` / ``False``
    - Example: ``True``
    - Default: ``False``

    If the tag is ``True``, the series in the dataset are of equal length.

    If the tag is ``False``, the series in the dataset are of unequal length.
    """

    _tags = {
        "tag_name": "is_equal_length",
        "parent_type": "dataset",
        "tag_type": "bool",
        "short_descr": "are the series in the dataset of equal length?",
        "user_facing": True,
    }


class is_equal_index(_BaseTag):
    """Property: Whether the series in the dataset have equal index set.

    - String name: ``"is_equal_index"``
    - Public property tag
    - Values: boolean, ``True`` / ``False``
    - Example: ``True``
    - Default: ``False``

    If the tag is ``True``, the series in the dataset have equal index set.

    If the tag is ``False``, the series in the dataset have unequal index set.
    """

    _tags = {
        "tag_name": "is_equal_index",
        "parent_type": "dataset",
        "tag_type": "bool",
        "short_descr": "do the series in the dataset have equal index set?",
        "user_facing": True,
    }


class is_empty(_BaseTag):
    """Property: Whether the dataset is empty.

    - String name: ``"is_empty"``
    - Public property tag
    - Values: boolean, ``True`` / ``False``
    - Example: ``True``
    - Default: ``False``

    If the tag is ``True``, the dataset is empty.

    If the tag is ``False``, the dataset is not empty.
    """

    _tags = {
        "tag_name": "is_empty",
        "parent_type": "dataset",
        "tag_type": "bool",
        "short_descr": "is the dataset empty?",
        "user_facing": True,
    }


class has_nans(_BaseTag):
    """Property: Whether the dataset contains NaNs.

    - String name: ``"has_nans"``
    - Public property tag
    - Values: boolean, ``True`` / ``False``
    - Example: ``True``
    - Default: ``False``

    If the tag is ``True``, the dataset contains NaNs.

    If the tag is ``False``, the dataset does not contain NaNs.
    """

    _tags = {
        "tag_name": "has_nans",
        "parent_type": "dataset",
        "tag_type": "bool",
        "short_descr": "does the dataset contain nans?",
        "user_facing": True,
    }


class n_instances(_BaseTag):
    """Property: Number of instances in the dataset.

    - String name: ``"n_instances"``
    - Public property tag
    - Values: integer
    - Example: ``100``
    - Default: ``0``

    If the tag is set, it specifies the number of instances in the dataset.
    """

    _tags = {
        "tag_name": "n_instances",
        "parent_type": "dataset",
        "tag_type": "int",
        "short_descr": "number of instances in the dataset",
        "user_facing": True,
    }


class n_instances_train(_BaseTag):
    """Property: Number of training instances in the dataset.

    - String name: ``"n_instances_train"``
    - Public property tag
    - Values: integer
    - Example: ``80``
    - Default: ``0``

    If the tag is set, it specifies the number of training instances in the dataset.
    """

    _tags = {
        "tag_name": "n_instances_train",
        "parent_type": "dataset",
        "tag_type": "int",
        "short_descr": "number of training instances in the dataset",
        "user_facing": True,
    }


class n_instances_test(_BaseTag):
    """Property: Number of test instances in the dataset.

    - String name: ``"n_instances_test"``
    - Public property tag
    - Values: integer
    - Example: ``20``
    - Default: ``0``

    If the tag is set, it specifies the number of test instances in the dataset.
    """

    _tags = {
        "tag_name": "n_instances_test",
        "parent_type": "dataset",
        "tag_type": "int",
        "short_descr": "number of test instances in the dataset",
        "user_facing": True,
    }


class n_classes(_BaseTag):
    """Property: Number of classes in the dataset.

    - String name: ``"n_classes"``
    - Public property tag
    - Values: integer
    - Example: ``3``
    - Default: ``0``

    If the tag is set, it specifies the number of classes in the dataset.
    """

    _tags = {
        "tag_name": "n_classes",
        "parent_type": "dataset_classification",
        "tag_type": "int",
        "short_descr": "number of classes in the dataset",
        "user_facing": True,
    }


class frequency(_BaseTag):
    """Property: Frequency of the time series in the dataset.

    - String name: ``"frequency"``
    - Public property tag
    - Values: string
    - Example: ``"D"``
    - Default: ``"M"``

    The frequency of the timeseries in the dataset. The frequency is a string,
    which can be one of the following values:

    * ``"Y"``: yearly
    * ``"M"``: monthly
    * ``"W"``: weekly
    * ``"D"``: daily
    * ``"H"``: hourly

    Similar to frequencies in `pandas` library.
    """

    _tags = {
        "tag_name": "frequency",
        "parent_type": "dataset",
        "tag_type": "str",
        "short_descr": "frequency of the time series in the dataset",
        "user_facing": True,
    }


class has_exogenous(_BaseTag):
    """Property: Whether the dataset contains exogenous variables.

    - String name: ``"has_exogenous"``
    - Public property tag
    - Values: boolean, ``True`` / ``False``
    - Example: ``True``
    - Default: ``False``

    If the tag is ``True``, the dataset contains exogenous variables.

    If the tag is ``False``, the dataset does not contain exogenous variables.
    """

    _tags = {
        "tag_name": "has_exogenous",
        "parent_type": "dataset_forecasting",
        "tag_type": "bool",
        "short_descr": "does the dataset contain exogenous variables?",
        "user_facing": True,
    }


class n_hierarchy_levels(_BaseTag):
    """Property: Number of hierarchy levels in the dataset.

    - String name: ``"n_hierarchy_levels"``
    - Public property tag
    - Values: integer
    - Example: ``3``
    - Default: ``0``

    If the tag is set, it specifies the number of hierarchy levels in the dataset.
    This number is equivalent to the number of indexes in timeseries forecasting
    dataframe structure minus 1 (the time index).
    """

    _tags = {
        "tag_name": "n_hierarchy_levels",
        "parent_type": "dataset",
        "tag_type": "int",
        "short_descr": "number of hierarchy levels in the dataset",
        "user_facing": True,
    }


class n_splits(_BaseTag):
    """
    Property: number of CV splits of a dataset.

    - String name: ```n_splits````
    - Public property tag
    - Values: positive integers
    - Example: ``1``
    - Default: ``0``
    """

    _tags = {
        "tag_name": "n_splits",
        "parent_type": "dataset",
        "tag_type": "int",
        "short_descr": "number of cross validation splits of the dataset",
        "user_facing": True,
    }


class name(_BaseTag):
    """
    Property: name of the dataset.

    - String name: ```name````
    - Public property tag
    - Values: string
    - Example: ``"GunPoint"``
    - Default: ``None``
    """

    _tags = {
        "tag_name": "name",
        "parent_type": "dataset",
        "tag_type": "str",
        "short_descr": "name of the dataset",
        "user_facing": True,
    }


class n_timepoints(_BaseTag):
    """
    Property: number of timepoints in the dataset.

    - String name: ```n_timepoints````
    - Public property tag
    - Values: positive integers
    - Example: ``100``
    - Default: ``None``
    """

    _tags = {
        "tag_name": "n_timepoints",
        "parent_type": "dataset_forecasting",
        "tag_type": "int",
        "short_descr": "number of timepoints in the dataset",
        "user_facing": True,
    }


class n_timepoints_train(_BaseTag):
    """
    Property: number of timepoints in the training set of the dataset.

    - String name: ```n_timepoints_train````
    - Public property tag
    - Values: positive integers
    - Example: ``80``
    - Default: ``None``
    """

    _tags = {
        "tag_name": "n_timepoints_train",
        "parent_type": "dataset_forecasting",
        "tag_type": "int",
        "short_descr": "number of timepoints in the training set of the dataset",
        "user_facing": True,
    }


class n_timepoints_test(_BaseTag):
    """
    Property: number of timepoints in the test set of the dataset.

    - String name: ```n_timepoints_test````
    - Public property tag
    - Values: positive integers
    - Example: ``20``
    - Default: ``None``
    """

    _tags = {
        "tag_name": "n_timepoints_test",
        "parent_type": "dataset_forecasting",
        "tag_type": "int",
        "short_descr": "number of timepoints in the test set of the dataset",
        "user_facing": True,
    }


class n_dimensions(_BaseTag):
    """Property: Number of dimensions in the dataset.

    - String name: ``"n_dimensions"``
    - Public property tag
    - Values: integer
    - Example: ``3``
    - Default: ``1``
    """

    _tags = {
        "tag_name": "n_dimensions",
        "parent_type": "dataset_forecasting",
        "tag_type": "int",
        "short_descr": "Equivalent to number of columns in `y`",
        "user_facing": True,
    }


class task_type(_BaseTag):
    """Dataset property: the task type of the dataset.

    - String name: ```task_type````
    - Public property tag
    - Values: string, one of ``"classifier"``, ``"regressor"``, ``"forecaster"``
    - Example: ``"classifier"``
    - Default: ``None``

    This tag specifies the task type of the dataset, that can be used to
    query applicable estimators.
    """

    _tags = {
        "tag_name": "task_type",
        "parent_type": "dataset",
        "tag_type": "str",
        "short_descr": "task type of the dataset",
        "user_facing": True,
    }


class visual_block_kind(_BaseTag):
    """How to display html representation of a meta-estimator in a jupyter notebook.

    - String name: ``"visual_block_kind"``
    - Extension developer tag
    - Values: string, one of ``"single"``, ``"serial"``, ``"parallel"``
    - Example: ``"single"``
    - Default: ``"single"``

    This tag specifies how to display the html representation of a meta-estimator
    in a jupyter notebook.

    Meta-estimators are composites with a variable number of sub-estimators,
    such as ``ForecastingPipeline`` or ``ColumnTransformer``, inheriting from
    ``_HeterogenousMetaEstimator``.

    The html display is triggered by calling the ``_repr_html_`` method on any
    ``scikit-base`` estimator, which returns a html representation of the estimator,
    used by default in jupyter notebooks, or also other html display environments.

    Possible values are:

    * ``"single"``: the meta-estimator is displayed as a single block in the notebook.
    * ``"serial"``: the meta-estimator is displayed as a series of blocks, one for
      each sub-estimator, in a serial layout, i.e., as a vertical stack.
    * ``"parallel"``: the meta-estimator is displayed as a series of blocks, one for
      each sub-estimator, in a parallel layout, i.e., as a horizontal stack.
    """

    _tags = {
        "tag_name": "visual_block_kind",
        "parent_type": "estimator",
        "tag_type": ("str", ["single", "serial", "parallel"]),
        "short_descr": "how to display html represantation of a meta-estimator in jupyter notebook",  # noqa: E501
        "user_facing": False,
    }


ESTIMATOR_TAG_REGISTER = [
    (
        "sktime_version",
        "object",
        "str",
        "sktime version from which this estimator class originates",
    ),
    (
        "skip-inverse-transform",
        "transformer",
        "bool",
        "behaviour flag: skips inverse_transform when called yes/no",
    ),
    (
        "X-y-must-have-same-index",
        ["forecaster", "regressor", "transformer"],
        "bool",
        "do X/y in fit/update and X/fh in predict have to be same indices?",
    ),
    (
        "enforce_index_type",
        ["forecaster", "regressor"],
        "type",
        "passed to input checks, input conversion index type to enforce",
    ),
    (
        "symmetric",
        ["transformer-pairwise", "transformer-pairwise-panel"],
        "bool",
        "is the transformer symmetric, i.e., t(x,y)=t(y,x) always?",
    ),
    (
        "pwtrafo_type",
        ["transformer-pairwise", "transformer-pairwise-panel"],
        ("str", ["distance", "kernel", "other"]),
        "mathematical type of pairwise transformer - distance, kernel, or other",
    ),
    (
        "scitype:X",
        "param_est",
        "str",
        "which scitypes does X internally support?",
    ),
    (
        "scitype:instancewise",
        "transformer",
        "bool",
        "does the transformer transform instances independently?",
    ),
    (
        "capability:unequal_length:removes",
        "transformer",
        "bool",
        "is the transformer result guaranteed to be equal length series (and series)?",
    ),
    (
        "capability:missing_values:removes",
        "transformer",
        "bool",
        "is the transformer result guaranteed to have no missing values?",
    ),
    (
        "capability:multithreading",
        ["classifier", "early_classifier"],
        "bool",
        "can the classifier set n_jobs to use multiple threads?",
    ),
    (
        "classifier_type",
        "classifier",
        (
            "list",
            [
                "dictionary",
                "distance",
                "feature",
                "hybrid",
                "interval",
                "kernel",
                "shapelet",
            ],
        ),
        "which type the classifier falls under in the taxonomy of time series "
        "classification algorithms.",
    ),
    (
        "capability:multiple-alignment",
        "aligner",
        "bool",
        "is aligner capable of aligning multiple series (True) or only two (False)?",
    ),
    (
        "capability:pairwise",
        "param_est",
        "bool",
        "Indicates whether the estimator supports pairwise parameter estimation.",
    ),
    (
        "capability:distance",
        "aligner",
        "bool",
        "does aligner return overall distance between aligned series?",
    ),
    (
        "capability:distance-matrix",
        "aligner",
        "bool",
        "does aligner return pairwise distance matrix between aligned series?",
    ),
    (
        "alignment_type",
        "aligner",
        ("str", ["full", "partial"]),
        "does aligner produce a full or partial alignment",
    ),
    (
        "requires-y-train",
        "metric",
        "bool",
        "does metric require y-train data to be passed?",
    ),
    (
        "requires-y-pred-benchmark",
        "metric",
        "bool",
        "does metric require a predictive benchmark?",
    ),
    (
        "requires_y_true",
        "metric",
        "bool",
        "does metric require ground truth? If False, unsupervised metric",
    ),
    (
        "scitype:y_pred",
        "metric",
        "str",
        "What is the scitype of y_pred: quantiles, proba, interval?",
    ),
    (
        "lower_is_better",
        "metric",
        "bool",
        "Is a lower value better for the metric? True=yes, False=higher is better",
    ),
    (
        "inner_implements_multilevel",
        "metric",
        "bool",
        "whether inner _evaluate can deal with multilevel (Panel/Hierarchical)",
    ),
    (
        "remember_data",
        ["forecaster", "transformer"],
        "bool",
        "whether estimator remembers all data seen as self._X, self._y, etc",
    ),
    (
        "distribution_type",
        "estimator",
        "str",
        "distribution type of data as str",
    ),
    (
        "task",
        "detector",
        "str",
        "subtype of series annotator, e.g., 'anomaly_detection', 'segmentation'",
    ),
    (
        "learning_type",
        "detector",
        "str",
        "type of learning, e.g., 'supervised', 'unsupervised'",
    ),
    (
        "reserved_params",
        "estimator",
        ("list", "str"),
        "parameters reserved by the base class and present in all child estimators",
    ),
    (
        "split_hierarchical",
        "splitter",
        "bool",
        "whether _split is natively implemented for hierarchical y types",
    ),
    (
        "split_series_uses",
        "splitter",
        ("str", ["iloc", "loc", "custom"]),
        "whether split_series uses split (iloc) or split_loc (loc) to split series",
    ),
    (
        "split_type",
        "splitter",
        ("str", ["temporal", "instance"]),
        "whether the splitter splits by time or by instance (panel/hierarchy index)",
    ),
    # -------------------------
    # tags to be moved to skpro
    # -------------------------
    # these tags will be moved to skpro
    # some to be converted to configs, see skpro issue #269
    (
        "distribution_type",
        "estimator",
        "str",
        "distribution type of data as str",
    ),
    (
        "capabilities:exact",
        "distribution",
        ("list", "str"),
        "methods provided by the distribution that return numerically exact results",
    ),
    (
        "capabilities:approx",
        "distribution",
        ("list", "str"),
        "methods provided by the distribution that return approximate results",
    ),
    (
        "distr:measuretype",
        "distribution",
        ("str", ["continuous", "discrete", "mixed"]),
        "class the distribution measure belongs to - abs.continuous, discrete, mixed",
    ),
    (
        "approx_mean_spl",
        "distribution",
        "int",
        "sample size used in approximating generative mean if not available",
    ),
    (
        "approx_var_spl",
        "distribution",
        "int",
        "sample size used in approximating generative variance if not available",
    ),
    (
        "approx_energy_spl",
        "distribution",
        "int",
        "sample size used in approximating generative energy if not available",
    ),
    (
        "approx_spl",
        "distribution",
        "int",
        "sample size used in approximating other statistics if not available",
    ),
    (
        "bisect_iter",
        "distribution",
        "int",
        "max iters for bisection method in ppf",
    ),
    # ---------------------
    # to be renamed/aliased
    # ---------------------
    # the following tags are to be renamed or aliased
    (
        "univariate-only",  # -> capability:multivariate, invert
        "transformer",
        "bool",
        "can transformer handle multivariate series? True = no",
    ),
    (
        "univariate-metric",  # -> capability:multivariate, invert
        "metric",
        "bool",
        "Does the metric only work on univariate y data?",
    ),
    (
        "handles-missing-data",  # -> capability:missing_values
        "estimator",
        "bool",
        "can the estimator handle missing data (NA, np.nan) in inputs?",
    ),
    (
        "scitype:y",  # -> capability:multivariate
        # the scitype:y tag should be kept but for separate use,
        # a list of the internal scitypes supported by the estimator
        # or the base scitype of the target data
        "forecaster",
        ("str", ["univariate", "multivariate", "both"]),
        "which series type does the forecaster support? multivariate means >1 vars",
    ),
    # ---------------------------
    # to be deprecated or removed
    # ---------------------------
    # the following tags are to be deprecated or removed
    (
        "capability:pred_var",  # redundant with capability:pred_int
        # because if one of the proba methods is available, all others are too
        "forecaster",
        "bool",
        "does the forecaster implement predict_variance?",
    ),
    (
        "capability:global_forecasting",
        ["forecaster"],
        "bool",
        "can the estimator make global forecasting?",
    ),
    (
        "python_dependencies_alias",
        "object",
        "dict",
        "deprecated tag for dependency import aliases",
    ),
]

# construct the tag register from all classes in this module
tag_clses = inspect.getmembers(sys.modules[__name__], inspect.isclass)
for _, cl in tag_clses:
    # skip the base class
    if cl.__name__ == "_BaseTag" or not issubclass(cl, _BaseTag):
        continue

    cl_tags = cl.get_class_tags()

    tag_name = cl_tags["tag_name"]
    parent_type = cl_tags["parent_type"]
    tag_type = cl_tags["tag_type"]
    short_descr = cl_tags["short_descr"]

    ESTIMATOR_TAG_REGISTER.append((tag_name, parent_type, tag_type, short_descr))

ESTIMATOR_TAG_TABLE = pd.DataFrame(ESTIMATOR_TAG_REGISTER)
ESTIMATOR_TAG_LIST = ESTIMATOR_TAG_TABLE[0].tolist()


def check_tag_is_valid(tag_name, tag_value):
    """Check validity of a tag value.

    Parameters
    ----------
    tag_name : string, name of the tag
    tag_value : object, value of the tag

    Raises
    ------
    KeyError - if tag_name is not a valid tag in ESTIMATOR_TAG_LIST
    ValueError - if the tag_valid is not a valid for the tag with name tag_name
    """
    if tag_name not in ESTIMATOR_TAG_LIST:
        raise KeyError(tag_name + " is not a valid tag")

    tag_type = ESTIMATOR_TAG_TABLE[2][ESTIMATOR_TAG_TABLE[0] == "tag_name"]

    if tag_type == "bool" and not isinstance(tag_value, bool):
        raise ValueError(tag_name + " must be True/False, found " + tag_value)

    if tag_type == "int" and not isinstance(tag_value, int):
        raise ValueError(tag_name + " must be integer, found " + tag_value)

    if tag_type == "str" and not isinstance(tag_value, str):
        raise ValueError(tag_name + " must be string, found " + tag_value)

    if tag_type == "list" and not isinstance(tag_value, list):
        raise ValueError(tag_name + " must be list, found " + tag_value)

    if tag_type[0] == "str" and tag_value not in tag_type[1]:
        raise ValueError(
            tag_name + " must be one of " + tag_type[1] + " found " + tag_value
        )

    if tag_type[0] == "list" and not set(tag_value).issubset(tag_type[1]):
        raise ValueError(
            tag_name + " must be subest of " + tag_type[1] + " found " + tag_value
        )

    if tag_type[0] == "list" and tag_type[1] == "str":
        msg = f"{tag_name} must be str or list of str, found {tag_value}"
        if not isinstance(tag_value, (str, list)):
            raise ValueError(msg)
        if isinstance(tag_value, list):
            if not all(isinstance(x, str) for x in tag_value):
                raise ValueError(msg)<|MERGE_RESOLUTION|>--- conflicted
+++ resolved
@@ -388,11 +388,7 @@
 
     Part of packaging metadata for the object, used only in ``sktime`` CI.
 
-<<<<<<< HEAD
-    - String name: ``"test_vm"``
-=======
     - String name: ``"tests:vm"``
->>>>>>> e143f7aa
     - Private tag, developer and framework facing
     - Values: boolean, ``True`` / ``False``
     - Example: ``True``
@@ -415,11 +411,7 @@
     """
 
     _tags = {
-<<<<<<< HEAD
-        "tag_name": "test_vm",
-=======
         "tag_name": "tests:vm",
->>>>>>> e143f7aa
         "parent_type": "object",
         "tag_type": "bool",
         "short_descr": "whether to test the object in its own VM",
