--- conflicted
+++ resolved
@@ -457,7 +457,6 @@
     }
 
 
-<<<<<<< HEAD
 class tests__libs(_BaseTag):
     """Important library dependencies of the object, for test triggers.
 
@@ -483,8 +482,19 @@
     but any modules that contain estimator specific logic, which are not
     identical with the location of the class.
 
-    This tag is not used in user facing checks, error messages,
-=======
+    The ``tests:libs`` tag is not used in user facing checks, error messages,
+    or recommended build processes otherwise.
+    """
+
+    _tags = {
+        "tag_name": "tests:libs",
+        "parent_type": "object",
+        "tag_type": "list",
+        "short_descr": "Core libraries used by the estimator, to trigger tests.",
+        "user_facing": False,
+    }
+
+
 class tests__skip_all(_BaseTag):
     """Whether all tests for this estimator should be skipped.
 
@@ -547,22 +557,14 @@
     the skipped test(s).
 
     The ``tests:skip_by_name`` tag is not used in user facing checks, error messages,
->>>>>>> 2576f544
     or recommended build processes otherwise.
     """
 
     _tags = {
-<<<<<<< HEAD
-        "tag_name": "tests:libs",
-        "parent_type": "object",
-        "tag_type": "list",
-        "short_descr": "Core libraries used by the estimator, to trigger tests.",
-=======
         "tag_name": "tests:skip_by_name",
         "parent_type": "object",
         "tag_type": "list",
         "short_descr": "list of names of tests that should be skipped for this object",
->>>>>>> 2576f544
         "user_facing": False,
     }
 
