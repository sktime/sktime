--- conflicted
+++ resolved
@@ -43,14 +43,9 @@
 
 import pandas as pd
 
-
 ESTIMATOR_TAG_REGISTER = [
     (
-<<<<<<< HEAD
         "ignores-exogeneous-X",
-=======
-        "univariate_only",  # todo: rename to "scitype:handles_exogeneous"
->>>>>>> 16246e12
         "forecaster",
         "bool",
         "does forecaster ignore exogeneous data (X)?",
