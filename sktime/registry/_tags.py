"""Register of estimator and object tags.

Note for extenders: new tags should be entered in ESTIMATOR_TAG_REGISTER.
No other place is necessary to add new tags.

This module exports the following:

---
ESTIMATOR_TAG_REGISTER - list of tuples

each tuple corresponds to a tag, elements as follows:
    0 : string - name of the tag as used in the _tags dictionary
    1 : string - name of the scitype this tag applies to
                 must be in _base_classes.BASE_CLASS_SCITYPE_LIST
    2 : string - expected type of the tag value
        should be one of:
            "bool" - valid values are True/False
            "int" - valid values are all integers
            "str" - valid values are all strings
            "list" - valid values are all lists of arbitrary elements
            ("str", list_of_string) - any string in list_of_string is valid
            ("list", list_of_string) - any individual string and sub-list is valid
            ("list", "str") - any individual string or list of strings is valid
        validity can be checked by check_tag_is_valid (see below)
    3 : string - plain English description of the tag

---

ESTIMATOR_TAG_TABLE - pd.DataFrame
    ESTIMATOR_TAG_REGISTER in table form, as pd.DataFrame
        rows of ESTIMATOR_TABLE correspond to elements in ESTIMATOR_TAG_REGISTER

ESTIMATOR_TAG_LIST - list of string
    elements are 0-th entries of ESTIMATOR_TAG_REGISTER, in same order

---

check_tag_is_valid(tag_name, tag_value) - checks whether tag_value is valid for tag_name
"""

import inspect
import sys

import pandas as pd

from sktime.base import BaseObject
from sktime.registry._base_classes import BASE_CLASS_REGISTER


class _BaseTag(BaseObject):
    """Base class for all tags."""

    _tags = {
        "object_type": "tag",
        "tag_name": "fill_this_in",  # name of the tag used in the _tags dictionary
        "parent_type": "object",  # scitype of the parent object, str or list of str
        "tag_type": "str",  # type of the tag value
        "short_descr": "describe the tag here",  # short tag description, max 80 chars
        "user_facing": True,  # whether the tag is user-facing
    }


# General tags, for all objects
# -----------------------------


class object_type(_BaseTag):
    """Scientific type of the object.

    Typing tag for all objects in ``sktime``.

    - String name: ``"object_type"``
    - Public metadata tag
    - Values:  string or list of strings
    - Example: ``"forecaster"``
    - Example 2: ``["transformer", "clusterer"]`` (polymorphic object)
    - Default: ``"object"``

    In ``sktime``, every object has a scientific type (scitype),
    determining the type of object and unified interface,
    e.g., forecaster, time series classifier, time series regressor.

    The ``object_type`` tag of an object is a string, or list of strings,
    specifying the scitpye of the object.
    For instance, a forecaster has scitype `"forecaster"`.

    In case of a list, the object is polymorphic, and can assume (class),
    or simultaneously satisfy different interfaces (object).

    Valid scitypes are defined in ``sktime.registry.BASE_CLASS_SCITYPE_LIST``,
    or ``sktime.registry.BASE_CLASS_REGISTER``.

    The full list of scitypes in the current version is:
    """

    _tags = {
        "tag_name": "object_type",
        "parent_type": "object",
        "tag_type": "str",
        "short_descr": "type of object: estimator, transformer, regressor, etc",
        "user_facing": True,
    }


# dynamically add a pretty printd list of scitypes to the docstring
for name, _, desc in BASE_CLASS_REGISTER:
    object_type.__doc__ += f'\n    - ``"{name}"``: {desc}'


class maintainers(_BaseTag):
    """Current maintainers of the object, GitHub IDs.

    Part of packaging metadata for the object.

    - String name: ``"maintainers"``
    - Public metadata tag
    - Values:  string or list of strings
    - Example: ``["benheid", "fkiraly", "yarnabrina"]``
    - Example 2: ``"yarnabrina"``
    - Default: ``"sktime developers"``

    The ``maintainers`` tag of an object is a string or list of strings,
    each string being a GitHub handle of a maintainer of the object.

    Maintenance extends to the specific class in ``sktime`` only,
    and not interfaced packages or dependencies.

    Maintainers should be tagged on issues and PRs related to the object,
    and have rights and responsibilities in accordance with
    the ``sktime`` governance model, see :ref:`algorithm-maintainers`.

    To find an algorithm's maintainer, use ``get_tag("maintainers")`` on the object,
    or use the search function in the
    `estimator overview <https://www.sktime.net/en/stable/estimator_overview.html>`_.

    In case of classes not owned by specific algorithm maintainers,
    the tag defaults to the ``sktime`` core team.

    Maintainers are given prominent visibility in the object's metadata,
    and in automatically generated documentation.
    """

    _tags = {
        "tag_name": "maintainers",
        "parent_type": "object",
        "tag_type": ("list", "str"),
        "short_descr": "current maintainers of the object, each maintainer a GitHub handle",  # noqa: E501
        "user_facing": True,
    }


class authors(_BaseTag):
    """Authors of the object, GitHub IDs.

    Part of packaging metadata for the object.

    - String name: ``"authors"``
    - Public metadata tag
    - Values:  string or list of strings
    - Example: ``["benheid", "fkiraly", "yarnabrina"]``
    - Example 2: ``"fkiraly"``
    - Default: ``"sktime developers"``

    The ``authors`` tag of an object is a string or list of strings,
    each string being a GitHub handle of an author of the object.

    Authors are credited for the original implementation of the object,
    and contributions to the object.

    In case of light wrappers around third or second party packages,
    author credits should include authors of the wrapped object.

    Authors are not necessarily maintainers of the object,
    and do not need to be tagged on issues and PRs related to the object.

    Authors are given prominent visibility in the object's metadata,
    and in automatically generated documentation.

    To find an algorithm's authors, use ``get_tag("authors")`` on the object,
    or use the search function in the
    `estimator overview <https://www.sktime.net/en/stable/estimator_overview.html>`_.
    """

    _tags = {
        "tag_name": "authors",
        "parent_type": "object",
        "tag_type": ("list", "str"),
        "short_descr": "list of authors of the object, each author a GitHub handle",
        "user_facing": True,
    }


class python_version(_BaseTag):
    """Python version requirement specifier for the object (PEP 440).

    Part of packaging metadata for the object.

    - String name: ``"python_version"``
    - Private tag, developer and framework facing
    - Values: PEP 440 compliant version specifier
    - Example: ``">=3.10"``
    - Default: no restriction

    ``sktime`` manages objects and estimators like mini-packages,
    with their own dependencies and compatibility requirements.
    Dependencies are specified in the tags:

    - ``"python_version"``: Python version specifier (PEP 440) for the object,
    - ``"python_dependencies"``: list of required Python packages (PEP 440)
    - ``"python_dependencies_alias"``: alias for package names,
      if different from import names
    - ``"env_marker"``: environment marker for the object (PEP 508)
    - ``"requires_cython"``: whether the object requires a C compiler present

    The ``python_version`` tag of an object is a PEP 440 compliant version specifier
    string, specifying python version compatibility of the object.

    The tag is used in packaging metadata for the object,
    and is used internally to check compatibility of the object with
    the build environment, to raise informative error messages.

    Developers can use ``_check_python_version`` from ``skbase.utils.dependencies``
    to check compatibility of the python constraint of the object
    with the current build environment, or
    ``_check_estimator_deps`` to check compatibility of the object
    (including further checks) with the current build environment.
    """

    _tags = {
        "tag_name": "python_version",
        "parent_type": "object",
        "tag_type": "str",
        "short_descr": "python version specifier (PEP 440) for estimator, or None = all versions ok",  # noqa: E501
        "user_facing": False,
    }


class python_dependencies(_BaseTag):
    """Python package dependency requirement specifiers for the object (PEP 440).

    Part of packaging metadata for the object.

    - String name: ``"python_dependencies"``
    - Private tag, developer and framework facing
    - Values: str or list of str, each str a PEP 440 compliant dependency specifier
    - Example: ``"numpy>=1.20.0"``
    - Example 2: ``["numpy>=1.20.0", "pandas>=1.3.0"]``
    - Default: no requirements beyond ``sktime`` core dependencies (``None``)

    ``sktime`` manages objects and estimators like mini-packages,
    with their own dependencies and compatibility requirements.
    Dependencies are specified in the tags:

    - ``"python_version"``: Python version specifier (PEP 440) for the object,
    - ``"python_dependencies"``: list of required Python packages (PEP 440)
    - ``"python_dependencies_alias"``: alias for package names,
      if different from import names
    - ``"env_marker"``: environment marker for the object (PEP 508)
    - ``"requires_cython"``: whether the object requires a C compiler present

    The ``python_dependencies`` tag of an object is string or list of strings,
    each string a PEP 440 compliant version specifier,
    specifying python dependency requirements of the object.

    The tag is used in packaging metadata for the object,
    and is used internally to check compatibility of the object with
    the build environment, to raise informative error messages.

    Developers should note that package names in PEP 440 specifier strings
    are identical with the package names used in ``pip install`` commands,
    which in general is not the same as the import name of the package,
    e.g., ``"scikit-learn"`` and not ``"sklearn"``.

    Developers can use ``_check_soft_dependencies`` from ``skbase.utils.dependencies``
    to check compatibility of the python constraint of the object
    with the current build environment, or
    ``_check_estimator_deps`` to check compatibility of the object
    (including further checks) with the current build environment.
    """

    _tags = {
        "tag_name": "python_dependencies",
        "parent_type": "object",
        "tag_type": ("list", "str"),
        "short_descr": "python dependencies of estimator as str or list of str (PEP 440)",  # noqa: E501
        "user_facing": False,
    }


class python_dependencies_alias(_BaseTag):
    """Alias for Python package dependency names for the object.

    Part of packaging metadata for the object.

    - String name: ``"python_dependencies_alias"``
    - Private tag, developer and framework facing
    - Values: dict of str, key = PEP 440 package name, value = import name
    - Example: ``{"scikit-learn": "sklearn"}``
    - Example 2: ``{"dtw-python": "dtw", "scikit-learn": "sklearn"}``
    - Default: no aliases (``None``)

    ``sktime`` manages objects and estimators like mini-packages,
    with their own dependencies and compatibility requirements.
    Dependencies are specified in the tags:

    - ``"python_version"``: Python version specifier (PEP 440) for the object,
    - ``"python_dependencies"``: list of required Python packages (PEP 440)
    - ``"python_dependencies_alias"``: alias for package names,
      if different from import names
    - ``"env_marker"``: environment marker for the object (PEP 508)
    - ``"requires_cython"``: whether the object requires a C compiler present

    The ``python_dependencies_alias`` tag of an object is dict,
    providing import name aliases for package names in the ``python_dependencies`` tag,
    if the package name differs from the import name.

    The tag is used in packaging metadata for the object,
    and is used internally to check compatibility of the object with
    the build environment, to raise informative error messages.

    This tag is required if the package name of a dependency is different
    from the import name of the package, e.g., ``"dtw-python"`` and ``"dtw"``.
    If not set, the package name is assumed to be identical with the import name.

    Developers should note that elements of this ``dict`` are not passed on
    via field inheritance, unlike the tags themselves.
    Hence, if multiple aliases are required, they need to be set in the same tag.
    """

    _tags = {
        "tag_name": "python_dependencies_alias",
        "parent_type": "object",
        "tag_type": "dict",
        "short_descr": "alias for package names in python_dependencies, key-value pairs are package name, import name",  # noqa: E501
        "user_facing": False,
    }


class env_marker(_BaseTag):
    """Environment marker requirement for the object (PEP 508).

    Part of packaging metadata for the object.

    - String name: ``"env_marker"``
    - Private tag, developer and framework facing
    - Values: str, PEP 508 compliant environment marker
    - Example: ``"platform_system == 'Linux'"``
    - Default: no environment marker (``None``)

    ``sktime`` manages objects and estimators like mini-packages,
    with their own dependencies and compatibility requirements.
    Dependencies are specified in the tags:

    - ``"python_version"``: Python version specifier (PEP 440) for the object,
    - ``"python_dependencies"``: list of required Python packages (PEP 440)
    - ``"python_dependencies_alias"``: alias for package names,
      if different from import names
    - ``"env_marker"``: environment marker for the object (PEP 508)
    - ``"requires_cython"``: whether the object requires a C compiler present

    The ``env_marker`` tag of an object is a string,
    specifying a PEP 508 compliant environment marker for the object.

        The tag is used in packaging metadata for the object,
    and is used internally to check compatibility of the object with
    the build environment, to raise informative error messages.

    Developers can use ``_check_env_marker`` from ``skbase.utils.dependencies``
    to check compatibility of the python constraint of the object
    with the current build environment, or
    ``_check_estimator_deps`` to check compatibility of the object
    (including further checks) with the current build environment.
    """

    _tags = {
        "tag_name": "env_marker",
        "parent_type": "object",
        "tag_type": "str",
        "short_descr": "environment marker (PEP 508) requirement for estimator, or None = no marker",  # noqa: E501
        "user_facing": False,
    }


class requires_cython(_BaseTag):
    """Whether the object requires a C compiler present, such as libomp, gcc.

    Part of packaging metadata for the object.

    - String name: ``"requires_cython"``
    - Private tag, developer and framework facing
    - Values: boolean, ``True`` / ``False``
    - Example: ``True``
    - Default: ``False``

    ``sktime`` manages objects and estimators like mini-packages,
    with their own dependencies and compatibility requirements.
    Dependencies are specified in the tags:

    - ``"python_version"``: Python version specifier (PEP 440) for the object,
    - ``"python_dependencies"``: list of required Python packages (PEP 440)
    - ``"python_dependencies_alias"``: alias for package names,
      if different from import names
    - ``"env_marker"``: environment marker for the object (PEP 508)
    - ``"requires_cython"``: whether the object requires a C compiler present

    The ``requires_cython`` tag of an object is a boolean,
    specifying whether the object requires a C compiler present.
    True means that a C compiler is required, False means it is not required.

    The tag is used in packaging metadata for the object,
    and primarily in the continuous integration and testing setup of the ``sktime``
    package, which ensures that objects with this tag are
    tested in specific environments with a C compiler present.

    It is not used in user facing checks, error messages,
    or recommended build processes otherwise.
    """

    _tags = {
        "tag_name": "requires_cython",
        "parent_type": "object",
        "tag_type": "bool",
        "short_descr": "whether the object requires a C compiler present such as libomp, gcc",  # noqa: E501
        "user_facing": False,
    }


# Estimator tags
# --------------

# These tags are applicable to a wide range of objects,
# most tags in this group apply to estimators

# "capability:missing_values" is same as "handles-missing-data" tag.
# They are kept distinct intentionally for easier TSC refactoring.
# Will be merged after refactor completion.


class capability__missing_values(_BaseTag):
    """Capability: the estimator can handle missing data, e.g,, NaNs.

    - String name: ``"capability:missing_values"``
    - Public capability tag
    - Values: boolean, ``True`` / ``False``
    - Example: ``True``
    - Default: ``False``
    - Alias: ``handles-missing-data``  (forecasters, transformations)

    If the tag is ``True``, the estimator can handle missing data,
    e.g., NaNs in input data.

    This applies to main and secondary input data where applicable,
    e.g., ``X`` in ``fit`` of transformations and classifieres, or ``y`` in forecasters,
    but not to target labels
    in the case of labelling of entire time series, such as in
    classification or regression.

    If the tag is ``False``, the estimator cannot handle missing data,
    and will raise an error if missing data is encountered.
    """

    _tags = {
        "tag_name": "capability:missing_values",
        "parent_type": "object",
        "tag_type": "bool",
        "short_descr": "can the estimator handle missing data (NA, np.nan) in inputs?",  # noqa: E501
        "user_facing": True,
    }


class capability__feature_importance(_BaseTag):
    """Capability: the estimator can provide feature importance.

    - String name: ``"capability:feature_importance"``
    - Public capability tag
    - Values: boolean, ``True`` / ``False``
    - Example: ``True``
    - Default: ``False``

    If the tag is ``True``, the estimator can produce feature importances.

    Feature importances are queriable by the fitted parameter interface
    via ``get_fitted_params``, after calling ``fit`` of the respective estimator.

    If the tag is ``False``, the estimator does not produce feature importances.
    The method ``get_fitted_params`` can be called,
    but the list of fitted parameters will not contain feature importances.
    """

    _tags = {
        "tag_name": "capability:feature_importance",
        "parent_type": "estimator",
        "tag_type": "bool",
        "short_descr": "Can the estimator provide feature importance?",
        "user_facing": True,
    }


class capability__contractable(_BaseTag):
    """Capability: the estimator can be asked to satisfy a maximum time contract.

    To avoid confusion, users should note that the literature term "contractable"
    unusually derives its meaning from "contract", i.e., a time contract,
    and not from "contraction", i.e., reducing the size of something.

    - String name: ``"capability:contractable"``
    - Public capability tag
    - Values: boolean, ``True`` / ``False``
    - Example: ``True``
    - Default: ``False``

    If the tag is ``True``, the estimator can be contracted in time,
    by using some of its parameters, to limit the maximum time spent in fitting.

    Currently, there is no unified naming or selection of parameters controlling
    the contract time setting, as this can apply to different parts of the algorithm.
    Users should consult the documentation of the specific estimator for details.

    If the tag is ``False``, the estimator does not support a contract time setting.
    """

    _tags = {
        "tag_name": "capability:contractable",
        "parent_type": "estimator",
        "tag_type": "bool",
        "short_descr": "contract time setting, does the estimator support limiting max fit time?",  # noqa: E501
        "user_facing": True,
    }


class capability__train_estimate(_BaseTag):
    """Capability: the algorithm can estimate its performance on the training set.

    - String name: ``"capability:train_estimate"``
    - Public capability tag
    - Values: boolean, ``True`` / ``False``
    - Example: ``True``
    - Default: ``False``

    If the tag is ``True``, the estimator can estimate its performance on
    the training set.

    More precisely, this tag describes algorithms that, when calling ``fit``,
    produce and store an estimate of their own statistical performance,
    e.g., via out-of-bag estimates, or cross-validation.

    Training performance estimates are queriable by the fitted parameter interface
    via ``get_fitted_params``, after calling ``fit`` of the respective estimator.

    If the tag is ``False``, the estimator does not produce
    training performance estimates.
    The method ``get_fitted_params`` can be called,
    but the list of fitted parameters will not contain training performance estimates.
    """

    _tags = {
        "tag_name": "capability:train_estimate",
        "parent_type": "estimator",
        "tag_type": "bool",
        "short_descr": "can the estimator estimate its performance on the training set?",  # noqa: E501
        "user_facing": True,
    }


class fit_is_empty(_BaseTag):
    """Property: Whether the estimator has an empty fit method.

    - String name: ``"fit_is_empty"``
    - Public property tag
    - Values: boolean, ``True`` / ``False``
    - Example: ``True``
    - Default: ``True`` (transformations), ``False`` (other estimators)

    If the tag is ``True``, the estimator has an empty ``fit`` method,
    i.e., the method does not perform any calculations or learning.
    If the tag is ``False``, the estimator has a non-empty ``fit`` method.

    In both cases, calling ``fit`` is necessary for calling further methods
    such as ``predict`` or ``transform``, for API consistency.

    The tag may be inspected by the user to distinguish between estimators
    that do not learn from data from those that do.

    The tag is also used internally by ``sktime`` to short cut boilerplate
    code, e.g., in the ``fit`` methods.
    """

    _tags = {
        "tag_name": "fit_is_empty",
        "parent_type": "estimator",
        "tag_type": "bool",
        "short_descr": "does the estimator have an empty fit method?",
        "user_facing": True,
    }


# Forecasters
# -----------


class capability__exogeneous(_BaseTag):
    """Capability: the forecaster can use exogeneous data.

    The tag is currently named ``ignores-exogeneous-X``, and will be renamed.

    ``False`` = does use exogeneous data, ``True`` = does not use exogeneous data.

    - String name: ``"ignores-exogeneous-X"``
    - Public capability tag
    - Values: boolean, ``True`` / ``False``
    - Example: ``True``
    - Default: ``False``
    - Alias: ``capability:exogeneous`` (currently not used)

    Exogeneous data are additional time series,
    that can be used to improve forecasting accuracy.

    If the forecaster uses exogeneous data (``ignore-exogeneous-X=False``),
    the ``X`` parmameter in ``fit``, ``predict``, and other methods
    can be used to pass exogeneous data to the forecaster.

    If the ``X-y-must-have-same-index`` tag is ``True``,
    then such data must always have an index that contains that of the target series,
    i.e., ``y`` in ``fit``, or the indices specified by ``fh`` in ``predict``.

    If the tag is ``False``, the forecaster does not make use of exogeneous data.
    ``X`` parameters can still be passed to methods, to ensure a uniform interface,
    but the data will be ignored,
    i.e., not used in the internal logic of the forecaster.

    """

    _tags = {
        "tag_name": "ignores-exogeneous-X",
        "parent_type": "forecaster",
        "tag_type": "bool",
        "short_descr": "does forecaster make use of exogeneous data?",
        "user_facing": True,
    }


class capability__insample(_BaseTag):
    """Capability: the forecaster can make in-sample predictions.

    - String name: ``"capability:insample"``
    - Public capability tag
    - Values: boolean, ``True`` / ``False``
    - Example: ``True``
    - Default: ``False``

    If the tag is ``True``, the forecaster can make in-sample predictions,
    i.e., predict the target series for time points that are part of the training set.

    In-sample predictions are useful for model evaluation,
    and for making predictions for the training set itself.

    Mechanically, in-sample predictions are made by calling the ``predict`` method
    and specifying a forecasting horizon ``fh`` such that at least one index
    is queried that is equal or earlier to the latest index in the training set,
    i.e., any data previously passed in ``fit`` or ``update``.

    If the tag is ``False``, the forecaster cannot make in-sample predictions,
    and will raise an error if an in-sample prediction is attempted.
    """

    _tags = {
        "tag_name": "capability:insample",
        "parent_type": "forecaster",
        "tag_type": "bool",
        "short_descr": "can the forecaster make in-sample predictions?",
        "user_facing": True,
    }


class capability__pred_int(_BaseTag):
    """Capability: the forecaster can make probabilistic or interval forecasts.

    - String name: ``"capability:pred_int"``
    - Public capability tag
    - Values: boolean, ``True`` / ``False``
    - Example: ``True``
    - Default: ``False``

    ``sktime`` supports a range of ways to make probabilistic type forecasts,
    via the following methods of any forecaster:

    * ``predict_interval``: prediction intervals
    * ``predict_quantiles``: quantile forecasts
    * ``predict_var``: variance forecasts
    * ``predict_proba``: distribution forecasts

    If the ``capability:pred_int`` tag is ``True``, the forecaster can make
    probabilistic type forecasts using all of the above methods.

    Even if the forecaster natively implements only one of the above methods,
    all are available to the user:

    * interval and quantile forecasts are of equivalent information,
      with intervals of a coverage assumed symmetric
    * a forecaster with available distribution forecasts obtains
      prediction intervals and quantile forecasts from the distribution
    * a forecaster with available variance forecasts assumes a normal distribution
      around the ``predict`` output as mean,
      and derives prediction intervals and quantiles
      from that normal distribution
    * a forecaster with available interval or quantile uses the IQR to
      to derive variance forecasts under normality assumptions.
      Users should note that this may lead to a distribution forecast which
      is not consistent with interval or quantile forecasts.

    If the tag is ``False``, the forecaster cannot make probabilistic forecasts,
    and will raise an error if a probabilistic forecast is attempted.
    """

    _tags = {
        "tag_name": "capability:pred_int",
        "parent_type": "forecaster",
        "tag_type": "bool",
        "short_descr": "does the forecaster implement predict_interval or predict_quantiles?",  # noqa: E501
        "user_facing": True,
    }


class capability__pred_int__insample(_BaseTag):
    """Capability: the forecaster can make in-sample probabilistic forecasts.

    Only relevant if the ``capability:pred_int`` tag is ``True``,
    i.e., the forecaster can make probabilistic forecasts.

    - String name: ``"capability:pred_int:insample"``
    - Public capability tag
    - Values: boolean, ``True`` / ``False``
    - Example: ``False``
    - Default: ``True``

    If the tag is ``True``, the forecaster can make
    its probabilistic forecasts in-sample, i.e.,
    ``predict_interval``, ``predict_quantiles``, ``predict_var``,
    or ``predict_proba`` can be called with a forecasting horizon ``fh``
    that includes in-sample indices, i.e., indices that are not later than
    the latest index in the training set.

    If the tag ``capability:pred_int`` is ``False``,
    then the tag ``capability:pred_int:insample`` is irrelevant,
    as the forecaster cannot make probabilistic forecasts at all.
    In such a case, the tag ``capability:pred_int:insample`` should be ignored.

    If the tag ``capability:pred_int`` is ``True``,
    and is the tag ``capability:pred_int:insample`` is ``False``,
    the forecaster can make probabilistic forecasts that are out-of-sample,
    but cannot make in-sample probabilistic forecasts,
    and will raise an error if an in-sample probabilistic forecast is attempted.
    """

    _tags = {
        "tag_name": "capability:pred_int:insample",
        "parent_type": "forecaster",
        "tag_type": "bool",
        "short_descr": "can the forecaster make in-sample predictions in predict_interval/quantiles?",  # noqa: E501
        "user_facing": True,
    }


class requires_fh_in_fit(_BaseTag):
    """Behaviour flag: forecaster requires forecasting horizon in fit.

    - String name: ``"requires-fh-in-fit"``
    - Public behaviour flag
    - Values: boolean, ``True`` / ``False``
    - Example: ``False``
    - Default: ``True``

    If the tag is ``True``, the forecaster requires the forecasting horizon
    to be passed in the ``fit`` method, i.e., the ``fh`` argument must be non-``None``.

    If the tag is ``False``, the forecasting horizon can be passed in the ``fit``
    method, but this is not required. In this case, it must be passed later,
    whenever ``predict`` or other prediction methods are called.
    """

    _tags = {
        "tag_name": "requires-fh-in-fit",
        "parent_type": "forecaster",
        "tag_type": "bool",
        "short_descr": "does the forecaster require the forecasting horizon in fit?",  # noqa: E501
        "user_facing": True,
    }


# Panel data related tags
# -----------------------

# tags related to panel data, typically:
# classification, regression, clustering, and transformations


class capability__multivariate(_BaseTag):
    """Capability: the estimator can handle multivariate time series.

    - String name: ``"capability:multivariate"``
    - Public capability tag
    - Values: boolean, ``True`` / ``False``
    - Example: ``True``
    - Default: ``False``
    - Alias: ``univariate-only``  (transformations, note: boolean is inverted)
    - Alias: ``univariate-metric`` (performance metrics, note: boolean is inverted)

    If the tag is ``True``, the estimator can handle multivariate time series,
    for its main input data, i.e., the ``X`` parameter in ``fit`` of classifiers,
    regressors, clusterers, ordinary transformers, and pairwise transformers.

    If the tag is ``False``, the estimator can only handle univariate time series,
    and will broadcast to variables (ordinary transformers), or raise an error (others).

    This condition is specific to the main input data representation,
    target data (e.g., classifier or transformation ``y``) are not considered.

    The condition is also specific to the data type used, in terms of how
    being "multivariate" is represented.
    For instance, a ``pandas`` based time series specification is considered
    multivariate if it has more than one column.
    """

    _tags = {
        "tag_name": "capability:multivariate",
        "parent_type": [
            "classifier",
            "clusterer",
            "early_classifier",
            "param_est",
            "regressor",
            "transformer-pairwise",
            "transformer-pairwise-panel",
        ],
        "tag_type": "bool",
        "short_descr": "can the estimator be applied to time series with 2 or more variables?",  # noqa: E501
        "user_facing": True,
    }


class capability__unequal_length(_BaseTag):
    """Capability: the estimator can handle unequal length time series.

    - String name: ``"capability:unequal_length"``
    - Public capability tag
    - Values: boolean, ``True`` / ``False``
    - Example: ``True``
    - Default: ``False``

    Tag applicable to estimators which can accept panel data,
    i.e., collections of time series.

    If the tag is ``True``, the estimator can handle panels of time series
    with unequal index set, including panels of time series with
    unequal length.

    It should be noted that the capability implied by the tag is
    strictly more general than the capability implied by the name of the tag,
    as panels of time series of equal length can have unequal index sets.

    If the tag is ``False``, the estimator requires all time series in the panel
    to have equal length and index set, and will otherwise raise an error.
    """

    _tags = {
        "tag_name": "capability:unequal_length",
        "parent_type": [
            "aligner",
            "classifier",
            "clusterer",
            "early_classifier",
            "regressor",
            "transformer",
            "transformer-pairwise-panel",
        ],
        "tag_type": "bool",
        "short_descr": "can the estimator handle unequal length time series?",
        "user_facing": True,
    }


class capability__multioutput(_BaseTag):
    """Capability: the estimator can handle multi-output time series.

    - String name: ``"capability:multioutput"``
    - Public capability tag
    - Values: boolean, ``True`` / ``False``
    - Example: ``True``
    - Default: ``False``

    This tag applies to classifiers and regressors.

    If the tag is ``True``, the estimator can handle multivariate target time series,
    i.e., time series with multiple variables in the target argument ``y``.

    If the tag is ``False``, the estimator can only handle univariate targets natively,
    and will broadcast to variables (ordinary transformers), or raise an error (others).

    This condition is specific to target data (e.g., classifier or regressor ``y``),
    primary input data (``X``) is not considered.

    The capability for primary input data is controlled by the tag
    ``capability:multivariate``.

    The condition is also specific to the data type used, in terms of how
    being "multivariate" is represented.
    For instance, a ``pandas`` based time series specification is considered
    multivariate if it has more than one column.
    """

    _tags = {
        "tag_name": "capability:multioutput",
        "parent_type": ["classifier", "regressor"],
        "tag_type": "bool",
        "short_descr": "can the estimator handle multi-output time series?",
        "user_facing": True,
    }


# Transformations
# ---------------


class scitype__transform_input(_BaseTag):
    """The scitype of the input data for the transformer.

    - String name: ``"scitype:transform-input"``
    - Public scitype tag
    - Values: string, one of ``"Series"`` or ``"Panel"``
    - Example: ``"Series"``
    - Default: ``"Series"``

    Transformations in ``sktime`` are polymorphic and can have one of multiple
    input/output behaviours, depending on the scitype of the input data.

    The following tags specify input/output behaviour:

    - ``"scitype:transform-input"``: the scitype of the input data ``X``.
    - ``"scitype:transform-output"``: the scitype of the output data, given the input.
    - ``"scitype:instancewise"``: whether the transformation is instance-wise.
    - ``"scitype:transform-labels"``: the scitype of the target labels ``y``, if used
    - ``"requires_X"``: whether ``X`` is mandatory in ``fit`` and ``transform``
    - ``"requires_y"``: whether ``y`` is mandatory in ``fit`` and ``transform``

    The tags ``"scitype:transform-input"`` and ``"scitype:transform-output"``
    together specify the input/output typing of the transformation.

    The possible values for both are from a list of :term:`scitype` strings, which are:

    * ``"Series"``: a single time series.
    * ``"Panel"``: a panel of time series, i.e., a collection of time series.
    * ``"Primitives"``: a collection of primitive types, e.g., a collection of scalars.
      This is an alias for the scitype ``"Table"`` used in the `datatypes` module.

    The combination of the two tags is to be read as:

    * if ``"scitype:transform-input"`` has value ``input_type``,
      and ``"scitype:transform-output"`` has value ``output_type``,
    * then, if I pass input data of scitype ``input_type`` to ``transform``
      of the transformer, I will get output data of scitype ``output_type``.
    * further input types are handled by broadcasting over instances or indices,
      where possible.

    For instance, if a transformer has ``"scitype:transform-input"`` being ``"Series"``,
    and ``"scitype:transform-output"`` being ``"Series"``, then ``transform`` will
    produce a single time series as output, given a single time series as input.

    Other input types are handled by broadcasting over instances or indices.
    For instance, in the same case, if the input a panel of time series
    (of scitype ``"Panel"``), then the transformer will transform each time series
    and produce an output panel of time series (of scipy ``"Panel"``).

    It should be noted that this is in the case where both tags have value
    ``"Series"``, the behaviour for ``"Panel"`` is implied by broadcasting.

    The value ``"Panel"`` is used only if the transformation adds index levels,
    or removes index levels, or changes the number or indices of series in the panel.

    Writing shorthand "Series-to-Series" for the type pair ``"Series"`` to ``"Series"``,
    and similarly for other types, the possible type pairs are listed below.

    For illustration, it is recommended to try out the transformations mentioned,
    on the respective input types, to understand the behaviour.

    * Series-to-Series, this transforms individual series to individual series.
      Panels are transformed to Panel, and Hierarchical series to Hierarchical series.
      Examples are lagging, ``Lag``, or differencing, ``Differencer``.
    * Series-to-Primitives, this transforms individual series to a collection of
      primitives, a single time series is transformed to a single row of a
      ``pd.DataFrame``. A panel is transformed to a ``pd.DataFrame``, with
      as many rows as time series in the panel.
      A hierarchical series is transformed to a ``pd.DataFrame`` with the hierarchy
      indices retained, one row corresponding to a non-temporal leaf node.
      Examples are feature extraction or summarization (mean, quantiles, etc), see
      ``SummaryTransformer``.
    * Series-to-Panel, this transforms individual series to a panel of time series.
      Panels are transformed to hierarchical series with added index levels.
      Examples are time series bootstrapping, where multiple bootstrap samples are
      produced per input series, see ``STLBootstrapTransformer``,
      or ``TSBootstrapAdapter``.
    * Panel-to-Series, this transforms a panel of time series to a single time series.
      Examples are aggregation with time index retained, e.g., mean per index or bin,
      see ``Merger``.

    The relationship between input and output types of ``transform`` is
    summarized in the following table,
    for the case where ``"scitype:transform-input"`` is ``"Series"``.

    The first column is the type of ``X``, which need not be ``"Series"``,
    the second column is the value of the ``"scitype:transform-output"`` tag,
    the third column is the type of the output of ``transform``.

    The output type is obtained from the input type of ``transform``, from
    broadcasting of the types defined by the tag values.

    .. list-table::
        :widths: 35 35 40
        :header-rows: 2

        * -
            - `transform`
            -
        * - `X`
            - `-output`
            - type of return
        * - `Series`
            - `Primitives`
            - `pd.DataFrame` (1-row)
        * - `Panel`
            - `Primitives`
            - `pd.DataFrame`
        * - `Series`
            - `Series`
            - `Series`
        * - `Panel`
            - `Series`
            - `Panel`
        * - `Series`
            - `Panel`
            - `Panel`

    The instance indices in the in return correspond to instances in the input ``X``.
    """

    _tags = {
        "tag_name": "scitype:transform-input",
        "parent_type": "transformer",
        "tag_type": ("str", ["Series", "Panel"]),
        "short_descr": "what is the scitype of the transformer input X?",
        "user_facing": True,
    }


class scitype__transform_output(_BaseTag):
    """The scitype of the input data for the transformer.

    - String name: ``"scitype:transform-output"``
    - Public scitype tag
    - Values: string, one of ``"Series"``, ``"Panel"``, ``"Primitives"``
    - Example: ``"Series"``
    - Default: ``"Series"``

    Transformations in ``sktime`` are polymorphic and can have one of multiple
    input/output behaviours, depending on the scitype of the input data.

    The following tags specify input/output behaviour:

    - ``"scitype:transform-input"``: the scitype of the input data ``X``.
    - ``"scitype:transform-output"``: the scitype of the output data, given the input.
    - ``"scitype:instancewise"``: whether the transformation is instance-wise.
    - ``"scitype:transform-labels"``: the scitype of the target labels ``y``, if used
    - ``"requires_X"``: whether ``X`` is mandatory in ``fit`` and ``transform``
    - ``"requires_y"``: whether ``y`` is mandatory in ``fit`` and ``transform``

    The tags ``"scitype:transform-input"`` and ``"scitype:transform-output"``
    together specify the input/output typing of the transformation.

    The possible values for both are from a list of :term:`scitype` strings, which are:

    * ``"Series"``: a single time series.
    * ``"Panel"``: a panel of time series, i.e., a collection of time series.
    * ``"Primitives"``: a collection of primitive types, e.g., a collection of scalars.
      This is an alias for the scitype ``"Table"`` used in the `datatypes` module.

    The combination of the two tags is to be read as:

    * if ``"scitype:transform-input"`` has value ``input_type``,
      and ``"scitype:transform-output"`` has value ``output_type``,
    * then, if I pass input data of scitype ``input_type`` to ``transform``
      of the transformer, I will get output data of scitype ``output_type``.
    * further input types are handled by broadcasting over instances or indices,
      where possible.

    For instance, if a transformer has ``"scitype:transform-input"`` being ``"Series"``,
    and ``"scitype:transform-output"`` being ``"Series"``, then ``transform`` will
    produce a single time series as output, given a single time series as input.

    Other input types are handled by broadcasting over instances or indices.
    For instance, in the same case, if the input a panel of time series
    (of scitype ``"Panel"``), then the transformer will transform each time series
    and produce an output panel of time series (of scipy ``"Panel"``).

    It should be noted that this is in the case where both tags have value
    ``"Series"``, the behaviour for ``"Panel"`` is implied by broadcasting.

    The value ``"Panel"`` is used only if the transformation adds index levels,
    or removes index levels, or changes the number or indices of series in the panel.

    Writing shorthand "Series-to-Series" for the type pair ``"Series"`` to ``"Series"``,
    and similarly for other types, the possible type pairs are listed below.

    For illustration, it is recommended to try out the transformations mentioned,
    on the respective input types, to understand the behaviour.

    * Series-to-Series, this transforms individual series to individual series.
      Panels are transformed to Panel, and Hierarchical series to Hierarchical series.
      Examples are lagging, ``Lag``, or differencing, ``Differencer``.
    * Series-to-Primitives, this transforms individual series to a collection of
      primitives, a single time series is transformed to a single row of a
      ``pd.DataFrame``. A panel is transformed to a ``pd.DataFrame``, with
      as many rows as time series in the panel.
      A hierarchical series is transformed to a ``pd.DataFrame`` with the hierarchy
      indices retained, one row corresponding to a non-temporal leaf node.
      Examples are feature extraction or summarization (mean, quantiles, etc), see
      ``SummaryTransformer``.
    * Series-to-Panel, this transforms individual series to a panel of time series.
      Panels are transformed to hierarchical series with added index levels.
      Examples are time series bootstrapping, where multiple bootstrap samples are
      produced per input series, see ``STLBootstrapTransformer``,
      or ``TSBootstrapAdapter``.
    * Panel-to-Series, this transforms a panel of time series to a single time series.
      Examples are aggregation with time index retained, e.g., mean per index or bin,
      see ``Merger``.

    The relationship between input and output types of ``transform`` is
    summarized in the following table,
    for the case where ``"scitype:transform-input"`` is ``"Series"``.

    The first column is the type of ``X``, which need not be ``"Series"``,
    the second column is the value of the ``"scitype:transform-output"`` tag,
    the third column is the type of the output of ``transform``.

    The output type is obtained from the input type of ``transform``, from
    broadcasting of the types defined by the tag values.

    .. list-table::
        :widths: 35 35 40
        :header-rows: 2

        * -
            - `transform`
            -
        * - `X`
            - `-output`
            - type of return
        * - `Series`
            - `Primitives`
            - `pd.DataFrame` (1-row)
        * - `Panel`
            - `Primitives`
            - `pd.DataFrame`
        * - `Series`
            - `Series`
            - `Series`
        * - `Panel`
            - `Series`
            - `Panel`
        * - `Series`
            - `Panel`
            - `Panel`

    The instance indices in the in return correspond to instances in the input ``X``.
    """

    _tags = {
        "tag_name": "scitype:transform-output",
        "parent_type": "transformer",
        "tag_type": ("str", ["Series", "Panel", "Primitives"]),
        "short_descr": "what is the scitype of the transformer output, the transformed X",  # noqa: E501
        "user_facing": True,
    }


class requires_x(_BaseTag):
    """Behaviour flag: transformer requires X in fit and transform.

    - String name: ``"requires_X"``
    - Public behaviour flag
    - Values: boolean, ``True`` / ``False``
    - Example: ``True``
    - Default: ``True``

    This tag applies to transformations.

    If the tag is ``True``, the transformer requires the input data argument ``X``
    to be passed in both the ``fit`` and ``transform`` methods, as well as in
    other methods that require input data, if available.

    If the tag is ``False``, the transformer does not require the
    input data argument ``X`` to be passed in any method.
    """

    _tags = {
        "tag_name": "requires_X",
        "parent_type": "transformer",
        "tag_type": "bool",
        "short_descr": "does the transformer require X to be passed in fit and transform?",  # noqa: E501
        "user_facing": True,
    }


class requires_y(_BaseTag):
    """Behaviour flag: transformer requires y in fit.

    - String name: ``"requires_y"``
    - Public behaviour flag
    - Values: boolean, ``True`` / ``False``
    - Example: ``True``
    - Default: ``False``

    This tag applies to transformations.

    If the tag is ``True``, the transformer requires the target data argument ``y``
    to be passed in the ``fit`` method, as well as in the ``update`` method.
    The type of ``y`` required is specified by the tag ``scitype:transform-labels``.
    The requirement to pass ``y`` is usually in addition to passing ``X``.

    If the tag is ``True``, it does not necessarily imply that ``y`` is also
    required in the ``transform`` or ``inverse_transform`` methods. This may
    be the case, but is not implied by this tag.
    Usually, ``y`` is not required in ``transform`` or ``inverse_transform``.
    There is currently no tag to specify this requirement, users should
    consult the documentation of the transformer.

    If the tag is ``False``, the transformer does not require the
    target data argument ``y`` to be passed in any method.
    """

    _tags = {
        "tag_name": "requires_y",
        "parent_type": "transformer",
        "tag_type": "bool",
        "short_descr": "does the transformer require y to be passed in fit and transform?",  # noqa: E501
        "user_facing": True,
    }


class scitype__transform_labels(_BaseTag):
    """The scitype of the target data for the transformer, if required.

    - String name: ``"scitype:transform-labels"``
    - Public scitype tag
    - Values: string, one of ``"None"``, ``"Series"``, ``"Primitives"``, ``"Panel"``
    - Example: ``"Series"``
    - Default: ``"None"``
    - Alias: ``"scitype:y"``

    This tag applies to transformations.

    The tag specifies the scitype of the target data ``y`` that is required,
    in a case where the transformer requires target data, i.e., the
    tag ``requires_y`` is ``True``.

    The possible values are:

    * ``"None"``: no target data is required. This value is used if and only if
      the transformer does not require target data, i.e., the tag ``requires_y``
      is ``False``.
    * ``"Series"``: a single time series, in ``Series`` :term:`scitype`.
      If the tag ``X-y-must-have-same-index`` is ``True``, then the index, or implied
      index, of the target series must be the same as the index of the
      input series ``X``.
    * ``"Primitives"``: a collection of primitive types, e.g., a collection of scalars,
      in ``Table`` :term:`scitype`. In this case, the number of rows (=instances)
      in ``y`` must always equal the number of instances in ``X``, which typically
      will be of :mtype:`scitype` ``Panel`` in this case.
    * ``"Panel"``: a panel of time series, in ``Panel`` :term:`scitype`.

    The tag ``scitype:transform-labels`` is used in conjunction with the tag
    ``requires_y``, which specifies whether target data is required by the transformer.

    If the tag ``requires_y`` is ``False``, then the tag ``scitype:transform-labels``
    will be ``"None"``.
    """

    _tags = {
        "tag_name": "scitype:transform-labels",
        "parent_type": "transformer",
        "tag_type": ("str", ["None", "Series", "Primitives", "Panel"]),
        "short_descr": "what is the scitype of the target labels y, if required?",
        "user_facing": True,
    }


class capability__inverse_transform(_BaseTag):
    """Capability: the transformer can carry out an inverse transform.

    - String name: ``"capability:inverse_transform"``
    - Public capability tag
    - Values: boolean, ``True`` / ``False``
    - Example: ``True``
    - Default: ``False``
    - Alias: ``"inverse-transform"``

    This tag applies to transformations.

    If the tag is ``True``, the transformer can carry out an inverse transform,
    i.e., the transformer can carry out the operation that is an inverse,
    pseudo-inverse, or approximate inverse (such as denoising inverse) of
    the operation carried out by the ``transform`` method.

    The inverse transform is available via the method ``inverse_transform``.

    If ``inverse_transform`` is available, the
    following tags specify additional properties and behaviour of the inverse transform:

    * ``"capability:inverse_transform:range"``: the domain of invertibility of
      the transform.
    * ``"capability:inverse_transform:exact"``: whether the inverse transform is
      expected to be an exact inverse to the transform.
    * ``"skip-inverse-transform"``: if used in a pipeline, the transformer will
      skip the inverse transform, if the tag is ``True``.

    If the ``capability:inverse_transform`` tag is ``False``,
    the transformer cannot carry out an inverse transform,
    and will raise an error if an inverse transform is attempted.
    """

    _tags = {
        "tag_name": "capability:inverse_transform",
        "parent_type": "transformer",
        "tag_type": "bool",
        "short_descr": "is the transformer capable of carrying out an inverse transform?",  # noqa: E501
        "user_facing": True,
    }


class capability__inverse_transform__range(_BaseTag):
    """Capability: the domain of invertibility of the transform.

    - String name: ``"capability:inverse_transform:range"``
    - Public capability tag
    - Values: list, [lower, upper], of float
    - Example: [0.0, 1.0]
    - Default: ``None``

    This tag applies to transformations that possess an ``inverse_transform`` method,
    as specified by the tag ``capability:inverse_transform``.
    It is one of the tags that specify the properties of the inverse transform.

    The tag specifies the domain of invertibility of the transform, i.e.,
    the range of values for which the inverse transform is mathematically defined.

    This is the same as the subset of the domain of the transform for which
    the transform is invertible. In general, the domain of invertibility
    will be smaller than the domain of the transform, but may be equal.

    The tag value is a list of two floats, [lower, upper], where:

    * ``lower``: the lower bound of the domain of invertibility.
    * ``upper``: the upper bound of the domain of invertibility.

    These two values may depend on hyper-parameters of the transformer,
    as well as the data seen in the ``fit`` method.

    If the tag value is ``None``, the domain of invertibility is assumed to be
    the entire domain of the transform.

    If ``"capability:inverse_transform"`` is ``False``, this tag is irrelevant
    and will also have value ``None``.
    """

    _tags = {
        "tag_name": "capability:inverse_transform:range",
        "parent_type": "transformer",
        "tag_type": "list",
        "short_descr": "domain of invertibility of transform, must be list [lower, upper] of float",  # noqa: E501
        "user_facing": True,
    }


class capability__inverse_transform__exact(_BaseTag):
    """Capability: whether the inverse transform is an exact inverse to the transform.

    - String name: ``"capability:inverse_transform:exact"``
    - Public capability tag
    - Values: boolean, ``True`` / ``False``
    - Example: ``True``
    - Default: ``False``

    This tag applies to transformations that possess an ``inverse_transform`` method,
    as specified by the tag ``capability:inverse_transform``.
    It is one of the tags that specify the properties of the inverse transform.

    The tag specifies whether the inverse transform is expected to be an exact inverse
    to the transform, i.e., whether the inverse transform is mathematically defined
    as the exact inverse of the transform.

    If the tag is ``True``, applying ``inverse_transform`` to the
    output of ``transform`` should yield the original input data,
    up to numerical precision.

    If the tag is ``False``, the inverse transform is not expected to be an exact
    inverse of the transform, and may be an approximate inverse, pseudo-inverse,
    or denoising inverse.
    While there is a general expectation that the inverse transform should be
    close to a reasonable inverse, if it is well-defined,
    this is not a strict requirement of the interface.
    """

    _tags = {
        "tag_name": "capability:inverse_transform:exact",
        "parent_type": "transformer",
        "tag_type": "bool",
        "short_descr": "whether inverse_transform is expected to be an exact inverse to transform",  # noqa: E501
        "user_facing": True,
    }


class transform_returns_same_time_index(_BaseTag):
    """Behaviour flag: transformer returns same time index as input.

    - String name: ``"transform-returns-same-time-index"``
    - Public behaviour flag
    - Values: boolean, ``True`` / ``False``
    - Example: ``True``
    - Default: ``False``

    This tag applies to transformations.

    If the tag is ``True``, the transformer returns a transformed series
    with the same time index as the input series ``X``.

    This tag applies only to transformers that return time series as output, i.e.,
    the tag ``scitype:transform-output`` is ``"Series"`` or ``"Panel"``.

    In cases where input and output :term:`mtype` do not have explicit time index,
    the tag applies to the implicit time index, i.e., the index of the abstract series
    representation, for instance, integer index in case of ``numpy`` arrays,
    in which case the implication is that an an array is returned with
    equal length in the dimension corresponding to the time index.

    If the tag is ``False``, the returned series will in general have a different
    time index than the input series.

    If ``sciptye:transform-output`` is ``"Primitives"``, this tag is irrelevant
    and will have value ``False``.

    Besides being informative to the user, this tag is also used internally
    by the framework to track guarantees on the data index.
    """

    _tags = {
        "tag_name": "transform-returns-same-time-index",
        "parent_type": "transformer",
        "tag_type": "bool",
        "short_descr": "does transform return same time index as input?",
        "user_facing": True,
    }


ESTIMATOR_TAG_REGISTER = [
    (
        "skip-inverse-transform",
        "transformer",
        "bool",
        "behaviour flag: skips inverse_transform when called yes/no",
    ),
    (
        "X-y-must-have-same-index",
        ["forecaster", "regressor", "transformer"],
        "bool",
        "do X/y in fit/update and X/fh in predict have to be same indices?",
    ),
    (
        "enforce_index_type",
        ["forecaster", "regressor"],
        "type",
        "passed to input checks, input conversion index type to enforce",
    ),
    (
        "symmetric",
        ["transformer-pairwise", "transformer-pairwise-panel"],
        "bool",
        "is the transformer symmetric, i.e., t(x,y)=t(y,x) always?",
    ),
    (
        "pwtrafo_type",
        ["transformer-pairwise", "transformer-pairwise-panel"],
        ("str", ["distance", "kernel", "other"]),
        "mathematical type of pairwise transformer - distance, kernel, or other",
    ),
    (
        "scitype:X",
        "param_est",
        "str",
        "which scitypes does X internally support?",
    ),
    (
        "scitype:y",
        "forecaster",
        ("str", ["univariate", "multivariate", "both"]),
        "which series type does the forecaster support? multivariate means >1 vars",
    ),
    (
        "y_inner_mtype",
        ["forecaster", "transformer"],
        (
            "list",
            [
                "pd.Series",
                "pd.DataFrame",
                "np.ndarray",
                "nested_univ",
                "pd-multiindex",
                "numpy3D",
                "df-list",
            ],
        ),
        "which machine type(s) is the internal _fit/_predict able to deal with?",
    ),
    (
        "X_inner_mtype",
        [
            "clusterer",
            "forecaster",
            "transformer",
            "transformer-pairwise-panel",
            "param_est",
        ],
        (
            "list",
            [
                "pd.Series",
                "pd.DataFrame",
                "np.ndarray",
                "nested_univ",
                "pd-multiindex",
                "numpy3D",
                "df-list",
            ],
        ),
        "which machine type(s) is the internal _fit/_predict able to deal with?",
    ),
    (
        "scitype:instancewise",
        "transformer",
        "bool",
        "does the transformer transform instances independently?",
    ),
    (
        "capability:predict_proba",
        "classifier",
        "bool",
        "does the classifier implement a non-default predict_proba, "
        "i.e., not just 0/1 probabilities obtained from predict?",
    ),
    (
        "capability:unequal_length:removes",
        "transformer",
        "bool",
        "is the transformer result guaranteed to be equal length series (and series)?",
    ),
    (
        "capability:missing_values:removes",
        "transformer",
        "bool",
        "is the transformer result guaranteed to have no missing values?",
    ),
    (
        "capability:multithreading",
        ["classifier", "early_classifier"],
        "bool",
        "can the classifier set n_jobs to use multiple threads?",
    ),
    (
        "classifier_type",
        "classifier",
        (
            "list",
            [
                "dictionary",
                "distance",
                "feature",
                "hybrid",
                "interval",
                "kernel",
                "shapelet",
            ],
        ),
        "which type the classifier falls under in the taxonomy of time series "
        "classification algorithms.",
    ),
    (
        "capability:multiple-alignment",
        "aligner",
        "bool",
        "is aligner capable of aligning multiple series (True) or only two (False)?",
    ),
    (
        "capability:distance",
        "aligner",
        "bool",
        "does aligner return overall distance between aligned series?",
    ),
    (
        "capability:distance-matrix",
        "aligner",
        "bool",
        "does aligner return pairwise distance matrix between aligned series?",
    ),
    (
        "alignment_type",
        "aligner",
        ("str", ["full", "partial"]),
        "does aligner produce a full or partial alignment",
    ),
    (
        "requires-y-train",
        "metric",
        "bool",
        "does metric require y-train data to be passed?",
    ),
    (
        "requires-y-pred-benchmark",
        "metric",
        "bool",
        "does metric require a predictive benchmark?",
    ),
    (
        "scitype:y_pred",
        "metric",
        "str",
        "What is the scitype of y_pred: quantiles, proba, interval?",
    ),
    (
        "lower_is_better",
        "metric",
        "bool",
        "Is a lower value better for the metric? True=yes, False=higher is better",
    ),
    (
        "inner_implements_multilevel",
        "metric",
        "bool",
        "whether inner _evaluate can deal with multilevel (Panel/Hierarchical)",
    ),
    (
        "remember_data",
        ["forecaster", "transformer"],
        "bool",
        "whether estimator remembers all data seen as self._X, self._y, etc",
    ),
    (
<<<<<<< HEAD
        "distribution_type",
        "estimator",
        "str",
        "distribution type of data as str",
    ),
    (
        "task",
        "series-annotator",
        "str",
        "subtype of series annotator, e.g., 'anomaly_detection', 'segmentation'",
    ),
    (
        "learning_type",
        "series-annotator",
        "str",
        "type of learning, e.g., 'supervised', 'unsupervised'",
    ),
    (
=======
>>>>>>> c4cb54b6
        "reserved_params",
        "estimator",
        ("list", "str"),
        "parameters reserved by the base class and present in all child estimators",
    ),
    (
        "split_hierarchical",
        "splitter",
        "bool",
        "whether _split is natively implemented for hierarchical y types",
    ),
    (
        "split_series_uses",
        "splitter",
        ("str", ["iloc", "loc", "custom"]),
        "whether split_series uses split (iloc) or split_loc (loc) to split series",
    ),
    (
        "split_type",
        "splitter",
        ("str", ["temporal", "instance"]),
        "whether the splitter splits by time or by instance (panel/hierarchy index)",
    ),
    # -------------------------
    # tags to be moved to skpro
    # -------------------------
    # these tags will be moved to skpro
    # some to be converted to configs, see skpro issue #269
    (
        "distribution_type",
        "estimator",
        "str",
        "distribution type of data as str",
    ),
    (
        "capabilities:exact",
        "distribution",
        ("list", "str"),
        "methods provided by the distribution that return numerically exact results",
    ),
    (
        "capabilities:approx",
        "distribution",
        ("list", "str"),
        "methods provided by the distribution that return approximate results",
    ),
    (
        "distr:measuretype",
        "distribution",
        ("str", ["continuous", "discrete", "mixed"]),
        "class the distribution measure belongs to - abs.continuous, discrete, mixed",
    ),
    (
        "approx_mean_spl",
        "distribution",
        "int",
        "sample size used in approximating generative mean if not available",
    ),
    (
        "approx_var_spl",
        "distribution",
        "int",
        "sample size used in approximating generative variance if not available",
    ),
    (
        "approx_energy_spl",
        "distribution",
        "int",
        "sample size used in approximating generative energy if not available",
    ),
    (
        "approx_spl",
        "distribution",
        "int",
        "sample size used in approximating other statistics if not available",
    ),
    (
        "bisect_iter",
        "distribution",
        "int",
        "max iters for bisection method in ppf",
    ),
    # ---------------------
    # to be renamed/aliased
    # ---------------------
    # the following tags are to be renamed or aliased
    (
        "univariate-only",  # -> capability:multivariate, invert
        "transformer",
        "bool",
        "can transformer handle multivariate series? True = no",
    ),
    (
        "univariate-metric",  # -> capability:multivariate, invert
        "metric",
        "bool",
        "Does the metric only work on univariate y data?",
    ),
    (
        "handles-missing-data",  # -> capability:missing_values
        "estimator",
        "bool",
        "can the estimator handle missing data (NA, np.nan) in inputs?",
    ),
    # ---------------------------
    # to be deprecated or removed
    # ---------------------------
    # the following tags are to be deprecated or removed
    (
        "capability:pred_var",  # redundant with capability:pred_int
        # because if one of the proba methods is available, all others are too
        "forecaster",
        "bool",
        "does the forecaster implement predict_variance?",
    ),
]

# construct the tag register from all classes in this module
tag_clses = inspect.getmembers(sys.modules[__name__], inspect.isclass)
for _, cl in tag_clses:
    # skip the base class
    if cl.__name__ == "_BaseTag" or not issubclass(cl, _BaseTag):
        continue

    cl_tags = cl.get_class_tags()

    tag_name = cl_tags["tag_name"]
    parent_type = cl_tags["parent_type"]
    tag_type = cl_tags["tag_type"]
    short_descr = cl_tags["short_descr"]

    ESTIMATOR_TAG_REGISTER.append((tag_name, parent_type, tag_type, short_descr))

ESTIMATOR_TAG_TABLE = pd.DataFrame(ESTIMATOR_TAG_REGISTER)
ESTIMATOR_TAG_LIST = ESTIMATOR_TAG_TABLE[0].tolist()


def check_tag_is_valid(tag_name, tag_value):
    """Check validity of a tag value.

    Parameters
    ----------
    tag_name : string, name of the tag
    tag_value : object, value of the tag

    Raises
    ------
    KeyError - if tag_name is not a valid tag in ESTIMATOR_TAG_LIST
    ValueError - if the tag_valid is not a valid for the tag with name tag_name
    """
    if tag_name not in ESTIMATOR_TAG_LIST:
        raise KeyError(tag_name + " is not a valid tag")

    tag_type = ESTIMATOR_TAG_TABLE[2][ESTIMATOR_TAG_TABLE[0] == "tag_name"]

    if tag_type == "bool" and not isinstance(tag_value, bool):
        raise ValueError(tag_name + " must be True/False, found " + tag_value)

    if tag_type == "int" and not isinstance(tag_value, int):
        raise ValueError(tag_name + " must be integer, found " + tag_value)

    if tag_type == "str" and not isinstance(tag_value, str):
        raise ValueError(tag_name + " must be string, found " + tag_value)

    if tag_type == "list" and not isinstance(tag_value, list):
        raise ValueError(tag_name + " must be list, found " + tag_value)

    if tag_type[0] == "str" and tag_value not in tag_type[1]:
        raise ValueError(
            tag_name + " must be one of " + tag_type[1] + " found " + tag_value
        )

    if tag_type[0] == "list" and not set(tag_value).issubset(tag_type[1]):
        raise ValueError(
            tag_name + " must be subest of " + tag_type[1] + " found " + tag_value
        )

    if tag_type[0] == "list" and tag_type[1] == "str":
        msg = f"{tag_name} must be str or list of str, found {tag_value}"
        if not isinstance(tag_value, (str, list)):
            raise ValueError(msg)
        if isinstance(tag_value, list):
            if not all(isinstance(x, str) for x in tag_value):
                raise ValueError(msg)<|MERGE_RESOLUTION|>--- conflicted
+++ resolved
@@ -1652,7 +1652,6 @@
         "whether estimator remembers all data seen as self._X, self._y, etc",
     ),
     (
-<<<<<<< HEAD
         "distribution_type",
         "estimator",
         "str",
@@ -1671,8 +1670,6 @@
         "type of learning, e.g., 'supervised', 'unsupervised'",
     ),
     (
-=======
->>>>>>> c4cb54b6
         "reserved_params",
         "estimator",
         ("list", "str"),
