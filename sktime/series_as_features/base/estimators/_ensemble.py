#!/usr/bin/env python3 -u
# -*- coding: utf-8 -*-
# copyright: sktime developers, BSD-3-Clause License (see LICENSE file)
<<<<<<< HEAD

=======
>>>>>>> 7810a09d
"""Implements base class for time series forests."""

__author__ = ["Markus Löning", "Ayushmaan Seth"]
__all__ = ["BaseTimeSeriesForest"]

from abc import abstractmethod
from warnings import catch_warnings
from warnings import simplefilter
from warnings import warn

import numpy as np
import pandas as pd
from joblib import Parallel
from joblib import delayed
from numpy import float64 as DOUBLE
from scipy.sparse import issparse
from sklearn.base import clone
from sklearn.ensemble._base import _set_random_states
from sklearn.ensemble._forest import BaseForest
from sklearn.ensemble._forest import MAX_INT
from sklearn.ensemble._forest import _generate_sample_indices
from sklearn.ensemble._forest import _get_n_samples_bootstrap
from sklearn.exceptions import DataConversionWarning
from sklearn.utils import check_array
from sklearn.utils import check_random_state
from sklearn.utils import compute_sample_weight

from sktime.transformations.panel.summarize import (
    RandomIntervalFeatureExtractor,
)
from sktime.utils.validation.panel import check_X_y


def _parallel_build_trees(
    tree,
    forest,
    X,
    y,
    sample_weight,
    tree_idx,
    n_trees,
    verbose=0,
    class_weight=None,
    n_samples_bootstrap=None,
):
    """Private function used to fit a single tree in parallel."""
    if verbose > 1:
        print("building tree %d of %d" % (tree_idx + 1, n_trees))  # noqa: T001

    # name of step of final estimator in pipeline
    final_estimator = tree.steps[-1][1]
    final_estimator_name = tree.steps[-1][0]

    if forest.bootstrap:
        n_samples = X.shape[0]
        if sample_weight is None:
            curr_sample_weight = np.ones((n_samples,), dtype=np.float64)
        else:
            curr_sample_weight = sample_weight.copy()

        indices = _generate_sample_indices(
            final_estimator.random_state, n_samples, n_samples_bootstrap
        )
        sample_counts = np.bincount(indices, minlength=n_samples)
        curr_sample_weight *= sample_counts

        if class_weight == "subsample":
            with catch_warnings():
                simplefilter("ignore", DeprecationWarning)
                curr_sample_weight *= compute_sample_weight("auto", y, indices)
        elif class_weight == "balanced_subsample":
            curr_sample_weight *= compute_sample_weight("balanced", y, indices)
        fit_params = {f"{final_estimator_name}__sample_weight": curr_sample_weight}
        tree.fit(X, y, **fit_params)
    else:
        fit_params = {f"{final_estimator_name}__sample_weight": sample_weight}
        tree.fit(X, y, **fit_params)

    return tree


class BaseTimeSeriesForest(BaseForest):
    """Base class for forests of trees."""

    @abstractmethod
    def __init__(
        self,
        base_estimator,
        n_estimators=100,
        estimator_params=tuple(),
        bootstrap=False,
        oob_score=False,
        n_jobs=None,
        random_state=None,
        verbose=0,
        warm_start=False,
        class_weight=None,
        max_samples=None,
    ):
        super(BaseTimeSeriesForest, self).__init__(
            base_estimator, n_estimators=n_estimators, estimator_params=estimator_params
        )
        self.bootstrap = bootstrap
        self.oob_score = oob_score
        self.n_jobs = n_jobs
        self.random_state = random_state
        self.verbose = verbose
        self.warm_start = warm_start
        self.class_weight = class_weight
        self.max_samples = max_samples

    def _make_estimator(self, append=True, random_state=None):
        """Make and configure a copy of the `estimator_` attribute.

        Warning: This method should be used to properly instantiate new
        sub-estimators.
        """
        estimator = clone(self.estimator_)
        estimator.set_params(**{p: getattr(self, p) for p in self.estimator_params})

        if random_state is not None:
            _set_random_states(estimator, random_state)

        if append:
            self.estimators_.append(estimator)

        return estimator

    def fit(self, X, y, sample_weight=None):
        """Build a forest of trees from the training set (X, y).

        Parameters
        ----------
        X : array-like or sparse matrix of shape (n_samples, n_features)
            The training input samples. Internally, its dtype will be converted
            to ``dtype=np.float32``. If a sparse matrix is provided, it will be
            converted into a sparse ``csc_matrix``.
        y : array-like of shape (n_samples,) or (n_samples, n_outputs)
            The target values (class labels in classification, real numbers in
            regression).
        sample_weight : array-like of shape (n_samples,), default=None
            Sample weights. If None, then samples are equally weighted. Splits
            that would create child nodes with net zero or negative weight are
            ignored while searching for a split in each node. In the case of
            classification, splits are also ignored if they would result in any
            single class carrying a negative weight in either child node.

        Returns
        -------
        self : object
        """
        X, y = check_X_y(X, y, enforce_univariate=True)

        # Validate or convert input data
        if sample_weight is not None:
            sample_weight = check_array(sample_weight, ensure_2d=False)
        if issparse(X):
            # Pre-sort indices to avoid that each individual tree of the
            # ensemble sorts the indices.
            X.sort_indices()

        # Remap output
        self.n_columns = X.shape[1]
        self.n_features_ = X.shape[1] if X.ndim == 2 else 1

        y = np.atleast_1d(y)
        if y.ndim == 2 and y.shape[1] == 1:
            warn(
                "A column-vector y was passed when a 1d array was"
                " expected. Please change the shape of y to "
                "(n_samples,), for example using ravel().",
                DataConversionWarning,
                stacklevel=2,
            )

        if y.ndim == 1:
            # reshape is necessary to preserve the data contiguity against vs
            # [:, np.newaxis] that does not.
            y = np.reshape(y, (-1, 1))

        self.n_outputs_ = y.shape[1]

        y, expanded_class_weight = self._validate_y_class_weight(y)

        if getattr(y, "dtype", None) != DOUBLE or not y.flags.contiguous:
            y = np.ascontiguousarray(y, dtype=DOUBLE)

        if expanded_class_weight is not None:
            if sample_weight is not None:
                sample_weight = sample_weight * expanded_class_weight
            else:
                sample_weight = expanded_class_weight

        # Get bootstrap sample size
        n_samples_bootstrap = _get_n_samples_bootstrap(
            n_samples=X.shape[0], max_samples=self.max_samples
        )

        # Check parameters
        self._validate_estimator()

        if not self.bootstrap and self.oob_score:
            raise ValueError("Out of bag estimation only available if bootstrap=True")

        random_state = check_random_state(self.random_state)

        if not self.warm_start or not hasattr(self, "estimators_"):
            # Free allocated memory, if any
            self.estimators_ = []

        n_more_estimators = self.n_estimators - len(self.estimators_)

        if n_more_estimators < 0:
            raise ValueError(
                "n_estimators=%d must be larger or equal to "
                "len(estimators_)=%d when warm_start==True"
                % (self.n_estimators, len(self.estimators_))
            )

        elif n_more_estimators == 0:
            warn(
                "Warm-start fitting without increasing n_estimators does not "
                "fit new trees."
            )
        else:
            if self.warm_start and len(self.estimators_) > 0:
                # We draw from the random state to get the random state we
                # would have got if we hadn't used a warm_start.
                random_state.randint(MAX_INT, size=len(self.estimators_))

            trees = [
                self._make_estimator(append=False, random_state=random_state)
                for i in range(n_more_estimators)
            ]

            # Parallel loop: for standard random forests, the threading
            # backend is preferred as the Cython code for fitting the trees
            # is internally releasing the Python GIL making threading more
            # efficient than multiprocessing in that case.
            # However, in this case,for fitting pipelines in parallel,
            # multiprocessing is more efficient.
            trees = Parallel(n_jobs=self.n_jobs, verbose=self.verbose)(
                delayed(_parallel_build_trees)(
                    t,
                    self,
                    X,
                    y,
                    sample_weight,
                    i,
                    len(trees),
                    verbose=self.verbose,
                    class_weight=self.class_weight,
                    n_samples_bootstrap=n_samples_bootstrap,
                )
                for i, t in enumerate(trees)
            )

            # Collect newly grown trees
            self.estimators_.extend(trees)

        if self.oob_score:
            self._set_oob_score(X, y)

        # Decapsulate classes_ attributes
        if hasattr(self, "classes_") and self.n_outputs_ == 1:
            self.n_classes_ = self.n_classes_[0]
            self.classes_ = self.classes_[0]

        self._is_fitted = True
        return self

    def apply(self, X):
        """Abstract method that is implemented by concrete estimators."""
        raise NotImplementedError()

    def decision_path(self, X):
        """Decision path of decision tree.

        Abstract method that is implemented by concrete estimators.
        """
        raise NotImplementedError()

    def _validate_X_predict(self, X):
        n_features = X.shape[1] if X.ndim == 2 else 1
        if self.n_columns != n_features:
            raise ValueError(
                "Number of features of the model must "
                "match the input. Model n_features is %s and "
                "input n_features is %s " % (self.n_columns, n_features)
            )

        return X

    @property
    def feature_importances_(self):
        """Compute feature importances for time series forest."""
        # assumes particular structure of clf,
        # with each tree consisting of a particular pipeline,
        # as in modular tsf

        if not isinstance(
            self.estimators_[0].steps[0][1], RandomIntervalFeatureExtractor
        ):
            raise NotImplementedError(
                "RandomIntervalFeatureExtractor must"
                " be used as the transformer,"
                " which must be the first step"
                " in the base estimator."
            )

        # get series length, assuming same length series
        tree = self.estimators_[0]
        transformer = tree.steps[0][1]
        time_index = transformer._time_index
        n_timepoints = len(time_index)

        # get feature names, features are the same for all trees
        feature_names = [feature.__name__ for feature in transformer.features]
        n_features = len(feature_names)

        # get intervals from transformer,
        # the number of intervals is the same for all trees

        intervals = transformer.intervals_
        n_intervals = len(intervals)

        # get number of estimators
        n_estimators = len(self.estimators_)

        # preallocate array for feature importances
        fis = np.zeros((n_timepoints, n_features))

        for i in range(n_estimators):
            # select tree
            tree = self.estimators_[i]
            transformer = tree.steps[0][1]
            classifier = tree.steps[-1][1]

            # get intervals from transformer
            intervals = transformer.intervals_

            # get feature importances from classifier
            fi = classifier.feature_importances_

            for k in range(n_features):
                for j in range(n_intervals):
                    # get start and end point from interval
                    start, end = intervals[j]

                    # get time index for interval
                    interval_time_points = np.arange(start, end)

                    # get index for feature importances,
                    # assuming particular order of features

                    column_index = (k * n_intervals) + j

                    # add feature importance for all time points of interval
                    fis[interval_time_points, k] += fi[column_index]

        # normalise by number of estimators and number of intervals
        fis = fis / n_estimators / n_intervals

        # format output
        fis = pd.DataFrame(fis, columns=feature_names, index=time_index)
        return fis<|MERGE_RESOLUTION|>--- conflicted
+++ resolved
@@ -1,10 +1,6 @@
 #!/usr/bin/env python3 -u
 # -*- coding: utf-8 -*-
 # copyright: sktime developers, BSD-3-Clause License (see LICENSE file)
-<<<<<<< HEAD
-
-=======
->>>>>>> 7810a09d
 """Implements base class for time series forests."""
 
 __author__ = ["Markus Löning", "Ayushmaan Seth"]
