--- conflicted
+++ resolved
@@ -85,11 +85,7 @@
 
         return self
 
-<<<<<<< HEAD
-    def _transform(self, X, y):
-=======
     def transform(self, X, y=None):
->>>>>>> 8b708b67
         """Transform X separately by each transformer, concatenate results."""
         # retrieve fitted transformers, apply to the new data individually
         transformer_list_ = self.transformer_list_
