--- conflicted
+++ resolved
@@ -283,7 +283,6 @@
             splits1, splits2
         ):
             np.testing.assert_array_equal(split_train_a, split_train_b)
-<<<<<<< HEAD
             np.testing.assert_array_equal(split_test_a, split_test_b)
 
 @pytest.mark.skipif(
@@ -306,7 +305,4 @@
         strategy="refit",
         y=y,
         return_data=True,
-    )
-=======
-            np.testing.assert_array_equal(split_test_a, split_test_b)
->>>>>>> c3926954
+    )