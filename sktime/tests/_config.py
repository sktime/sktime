#!/usr/bin/env python3 -u
# -*- coding: utf-8 -*-
# copyright: sktime developers, BSD-3-Clause License (see LICENSE file)

__author__ = ["Markus Löning"]
__all__ = ["ESTIMATOR_TEST_PARAMS", "EXCLUDE_ESTIMATORS", "EXCLUDED_TESTS"]

import numpy as np
from hcrystalball.wrappers import HoltSmoothingWrapper
from sklearn.linear_model import LinearRegression
from sklearn.pipeline import make_pipeline
from sklearn.preprocessing import FunctionTransformer
from sklearn.preprocessing import StandardScaler

from sktime.base import BaseEstimator
from sktime.classification.base import BaseClassifier
from sktime.classification.compose import ColumnEnsembleClassifier
from sktime.classification.compose import TimeSeriesForestClassifier
from sktime.classification.dictionary_based import TemporalDictionaryEnsemble
from sktime.classification.frequency_based import RandomIntervalSpectralForest
from sktime.classification.interval_based import TimeSeriesForest
from sktime.classification.shapelet_based import ShapeletTransformClassifier
from sktime.forecasting.arima import AutoARIMA
from sktime.forecasting.base import BaseForecaster
from sktime.forecasting.bats import BATS
from sktime.forecasting.compose import DirectRegressionForecaster
from sktime.forecasting.compose import DirectTimeSeriesRegressionForecaster
from sktime.forecasting.compose import EnsembleForecaster
from sktime.forecasting.compose import RecursiveRegressionForecaster
from sktime.forecasting.compose import RecursiveTimeSeriesRegressionForecaster
from sktime.forecasting.compose import StackingForecaster
from sktime.forecasting.compose import TransformedTargetForecaster
from sktime.forecasting.exp_smoothing import ExponentialSmoothing
from sktime.forecasting.model_selection import ForecastingGridSearchCV
from sktime.forecasting.model_selection import SingleWindowSplitter
from sktime.forecasting.naive import NaiveForecaster
from sktime.forecasting.online_learning import OnlineEnsembleForecaster
from sktime.forecasting.tbats import TBATS
from sktime.forecasting.theta import ThetaForecaster
from sktime.forecasting.hcrystalball import HCrystalBallForecaster
from sktime.performance_metrics.forecasting import sMAPE
from sktime.regression.base import BaseRegressor
from sktime.regression.compose import TimeSeriesForestRegressor
from sktime.series_as_features.compose import FeatureUnion
from sktime.transformers.base import BaseTransformer
from sktime.transformers.base import _PanelToPanelTransformer
from sktime.transformers.base import _PanelToTabularTransformer
from sktime.transformers.base import _SeriesToPrimitivesTransformer
from sktime.transformers.base import _SeriesToSeriesTransformer
from sktime.transformers.panel.compose import ColumnTransformer
from sktime.transformers.panel.compose import (
    SeriesToPrimitivesRowTransformer,
)
from sktime.transformers.panel.compose import SeriesToSeriesRowTransformer
from sktime.transformers.panel.dictionary_based import SFA
from sktime.transformers.panel.interpolate import TSInterpolator
from sktime.transformers.panel.reduce import Tabularizer
from sktime.transformers.panel.shapelets import ContractedShapeletTransform
from sktime.transformers.panel.shapelets import ShapeletTransform
from sktime.transformers.panel.summarize import FittedParamExtractor
from sktime.transformers.panel.tsfresh import TSFreshFeatureExtractor
from sktime.transformers.panel.tsfresh import (
    TSFreshRelevantFeatureExtractor,
)
from sktime.transformers.series.adapt import TabularToSeriesAdaptor
from sktime.transformers.series.detrend import Detrender

# The following estimators currently do not pass all unit tests or fail some of them
# and are excluded until fixed.
EXCLUDE_ESTIMATORS = [
    "ElasticEnsemble",
    "KNeighborsTimeSeriesClassifier",
    "ProximityForest",
    "ProximityStump",
    "ProximityTree",
]

EXCLUDED_TESTS = {
    "ShapeletTransformClassifier": ["check_fit_idempotent"],
    "ContractedShapeletTransform": ["check_fit_idempotent"],
}

# We here configure estimators for basic unit testing, including setting of
# required hyper-parameters and setting of hyper-parameters for faster training.
SERIES_TO_SERIES_TRANSFORMER = StandardScaler()
SERIES_TO_PRIMITIVES_TRANSFORMER = FunctionTransformer(
    np.mean, kw_args={"axis": 0}, check_inverse=False
)
TRANSFORMERS = [
    (
        "transformer1",
        SeriesToSeriesRowTransformer(
            SERIES_TO_SERIES_TRANSFORMER, check_transformer=False
        ),
    ),
    (
        "transformer2",
        SeriesToSeriesRowTransformer(
            SERIES_TO_SERIES_TRANSFORMER, check_transformer=False
        ),
    ),
]
REGRESSOR = LinearRegression()
TIME_SERIES_CLASSIFIER = TimeSeriesForest(n_estimators=3)
TIME_SERIES_CLASSIFIERS = [
    ("tsf1", TIME_SERIES_CLASSIFIER),
    ("tsf2", TIME_SERIES_CLASSIFIER),
]
FORECASTER = ExponentialSmoothing()
FORECASTERS = [("ses1", FORECASTER), ("ses2", FORECASTER)]
STEPS = [
    ("transformer", Detrender(ThetaForecaster())),
    ("forecaster", NaiveForecaster()),
]
ESTIMATOR_TEST_PARAMS = {
    OnlineEnsembleForecaster: {"forecasters": FORECASTERS},
    FeatureUnion: {"transformer_list": TRANSFORMERS},
    DirectRegressionForecaster: {"regressor": REGRESSOR},
    RecursiveRegressionForecaster: {"regressor": REGRESSOR},
    DirectTimeSeriesRegressionForecaster: {
        "regressor": make_pipeline(Tabularizer(), REGRESSOR)
    },
    RecursiveTimeSeriesRegressionForecaster: {
        "regressor": make_pipeline(Tabularizer(), REGRESSOR)
    },
    TransformedTargetForecaster: {"steps": STEPS},
    EnsembleForecaster: {"forecasters": FORECASTERS},
    StackingForecaster: {"forecasters": FORECASTERS, "final_regressor": REGRESSOR},
    Detrender: {"forecaster": FORECASTER},
    ForecastingGridSearchCV: {
        "forecaster": NaiveForecaster(strategy="mean"),
        "cv": SingleWindowSplitter(fh=1),
        "param_grid": {"window_length": [2, 5]},
        "scoring": sMAPE(),
    },
    TabularToSeriesAdaptor: {"transformer": StandardScaler()},
    ColumnEnsembleClassifier: {
        "estimators": [
            (name, estimator, 0) for (name, estimator) in TIME_SERIES_CLASSIFIERS
        ]
    },
    FittedParamExtractor: {
        "forecaster": FORECASTER,
        "param_names": ["smoothing_level"],
    },
    SeriesToPrimitivesRowTransformer: {
        "transformer": SERIES_TO_PRIMITIVES_TRANSFORMER,
        "check_transformer": False,
    },
    SeriesToSeriesRowTransformer: {
        "transformer": SERIES_TO_SERIES_TRANSFORMER,
        "check_transformer": False,
    },
    ColumnTransformer: {
        "transformers": [(name, estimator, [0]) for name, estimator in TRANSFORMERS]
    },
    AutoARIMA: {
        "d": 0,
        "suppress_warnings": True,
        "max_p": 2,
        "max_q": 2,
        "seasonal": False,
    },
    ShapeletTransformClassifier: {"n_estimators": 3, "time_contract_in_mins": 0.125},
    ContractedShapeletTransform: {"time_contract_in_mins": 0.125},
    ShapeletTransform: {
        "max_shapelets_to_store_per_class": 1,
        "min_shapelet_length": 3,
        "max_shapelet_length": 4,
    },
    TSFreshFeatureExtractor: {"disable_progressbar": True, "show_warnings": False},
    TSFreshRelevantFeatureExtractor: {
        "disable_progressbar": True,
        "show_warnings": False,
        "fdr_level": 0.01,
    },
    TSInterpolator: {"length": 10},
    RandomIntervalSpectralForest: {"n_estimators": 3, "acf_lag": 10, "min_interval": 5},
    SFA: {"return_pandas_data_series": True},
    TemporalDictionaryEnsemble: {
        "n_parameter_samples": 50,
        "max_ensemble_size": 10,
        "randomly_selected_params": 40,
    },
    TimeSeriesForest: {"n_estimators": 3},
    TimeSeriesForestClassifier: {"n_estimators": 3},
    TimeSeriesForestRegressor: {"n_estimators": 3},
<<<<<<< HEAD
    HCrystalBallForecaster: {"model": HoltSmoothingWrapper()},
=======
    BATS: {
        "use_box_cox": False,
        "use_trend": False,
        "use_damped_trend": False,
        "sp": [],
        "use_arma_errors": False,
        "n_jobs": 1,
    },
    TBATS: {
        "use_box_cox": False,
        "use_trend": False,
        "use_damped_trend": False,
        "sp": [],
        "use_arma_errors": False,
        "n_jobs": 1,
    },
>>>>>>> aea480f3
}

# These methods should not change the state of the estimator, that is, they should
# not change fitted parameters or hyper-parameters. They are also the methods that
# "apply" the fitted estimator to data and useful for checking results.
NON_STATE_CHANGING_METHODS = (
    "predict",
    "predict_proba",
    "decision_function",
    "transform",
    "inverse_transform",
)

# We use estimator tags in addition to class hierarchies to further distinguish
# estimators into different categories. This is useful for defining and running
# common tests for estimators with the same tags.
VALID_ESTIMATOR_TAGS = (
    "fit-in-transform",  # fitted in transform or non-fittable
    "univariate-only",
    "transform-returns-same-time-index",
)

# The following gives a list of valid estimator base classes.
VALID_TRANSFORMER_TYPES = (
    _SeriesToPrimitivesTransformer,
    _SeriesToSeriesTransformer,
    _PanelToTabularTransformer,
    _PanelToPanelTransformer,
)
VALID_ESTIMATOR_BASE_TYPES = (
    BaseClassifier,
    BaseRegressor,
    BaseForecaster,
    BaseTransformer,
)
VALID_ESTIMATOR_TYPES = (
    BaseEstimator,
    *VALID_ESTIMATOR_BASE_TYPES,
    *VALID_TRANSFORMER_TYPES,
)

VALID_ESTIMATOR_BASE_TYPE_LOOKUP = {
    "classifier": BaseClassifier,
    "regressor": BaseRegressor,
    "forecaster": BaseForecaster,
    "transformer": BaseTransformer,
}<|MERGE_RESOLUTION|>--- conflicted
+++ resolved
@@ -185,9 +185,7 @@
     TimeSeriesForest: {"n_estimators": 3},
     TimeSeriesForestClassifier: {"n_estimators": 3},
     TimeSeriesForestRegressor: {"n_estimators": 3},
-<<<<<<< HEAD
     HCrystalBallForecaster: {"model": HoltSmoothingWrapper()},
-=======
     BATS: {
         "use_box_cox": False,
         "use_trend": False,
@@ -204,7 +202,6 @@
         "use_arma_errors": False,
         "n_jobs": 1,
     },
->>>>>>> aea480f3
 }
 
 # These methods should not change the state of the estimator, that is, they should
