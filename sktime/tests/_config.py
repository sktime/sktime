--- conflicted
+++ resolved
@@ -317,7 +317,6 @@
     Imputer: {"method": "mean"},
     HampelFilter: {"window_length": 3},
     OptionalPassthrough: {"transformer": BoxCoxTransformer(), "passthrough": True},
-<<<<<<< HEAD
     NetworkPipelineForecaster: {
         "steps": [
             (
@@ -337,9 +336,7 @@
         ]
     },
     Selector: {"columns": 0},
-=======
     AggrDist: {"transformer": ScipyDist()},
->>>>>>> 0ea07803
     PyODAnnotator: {"estimator": ANOMALY_DETECTOR},
 }
 # We use estimator tags in addition to class hierarchies to further distinguish
