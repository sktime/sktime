# -*- coding: utf-8 -*-

__author__ = ["mloning"]
__all__ = ["EXCLUDE_ESTIMATORS", "EXCLUDED_TESTS"]

from sktime.base import BaseEstimator, BaseObject
from sktime.registry import (
    BASE_CLASS_LIST,
    BASE_CLASS_LOOKUP,
    ESTIMATOR_TAG_LIST,
    TRANSFORMER_MIXIN_LIST,
)
from sktime.transformations.base import BaseTransformer

EXCLUDE_ESTIMATORS = [
    # SFA is non-compliant with any transformer interfaces, #2064
    "SFA",
    # PlateauFinder seems to be broken, see #2259
    "PlateauFinder",
    # below are removed due to mac failures we don't fully understand, see #3103
    "HIVECOTEV1",
    "HIVECOTEV2",
    "RandomIntervalSpectralEnsemble",
    "RandomInvervals",
    "RandomIntervalSegmenter",
    "RandomIntervalFeatureExtractor",
    "RandomIntervalClassifier",
    "MiniRocket",
    "MatrixProfileTransformer",
    # tapnet based estimators fail stochastically for unknown reasons, see #3525
    "TapNetRegressor",
    "TapNetClassifier",
    "ResNetClassifier",  # known ResNetClassifier sporafic failures, see #3954
    "LSTMFCNClassifier",  # unknown cause, see bug report #4033
]


EXCLUDED_TESTS = {
    # issue when predicting residuals, see #3479
    # known issue with prediction intervals that needs fixing, tracked in #4181
    "SquaringResiduals": ["test_predict_residuals", "test_predict_interval"],
    # known issue when X is passed, wrong time indices are returned, #1364
    "StackingForecaster": ["test_predict_time_index_with_X"],
    # known side effects on multivariate arguments, #2072
    "WindowSummarizer": ["test_methods_have_no_side_effects"],
    # test fails in the Panel case for Differencer, see #2522
    "Differencer": ["test_transform_inverse_transform_equivalent"],
    # tagged in issue #2490
    "SignatureClassifier": [
        "test_classifier_on_unit_test_data",
        "test_classifier_on_basic_motions",
    ],
    # pickling problem with local method see #2490
    "ProximityStump": [
        "test_persistence_via_pickle",
        "test_fit_does_not_overwrite_hyper_params",
        "test_save_estimators_to_file",
    ],
    "ProximityTree": [
        "test_persistence_via_pickle",
        "test_fit_does_not_overwrite_hyper_params",
        "test_save_estimators_to_file",
    ],
    "ProximityForest": [
        "test_persistence_via_pickle",
        "test_fit_does_not_overwrite_hyper_params",
        "test_save_estimators_to_file",
    ],
    # TapNet fails due to Lambda layer, see #3539 and #3616
    "TapNetClassifier": [
        "test_fit_idempotent",
        "test_persistence_via_pickle",
        "test_save_estimators_to_file",
    ],
    "TapNetRegressor": [
        "test_fit_idempotent",
        "test_persistence_via_pickle",
        "test_save_estimators_to_file",
    ],
    # `test_fit_idempotent` fails with `AssertionError`, see #3616
    "ResNetClassifier": [
        "test_fit_idempotent",
    ],
    "CNNClassifier": [
        "test_fit_idempotent",
    ],
    "CNNRegressor": [
        "test_fit_idempotent",
    ],
    "FCNClassifier": [
        "test_fit_idempotent",
    ],
    "LSTMFCNClassifier": [
        "test_fit_idempotent",
    ],
    "MLPClassifier": [
        "test_fit_idempotent",
    ],
    # sth is not quite right with the RowTransformer-s changing state,
    #   but these are anyway on their path to deprecation, see #2370
    "SeriesToPrimitivesRowTransformer": ["test_methods_do_not_change_state"],
    "SeriesToSeriesRowTransformer": ["test_methods_do_not_change_state"],
    # ColumnTransformer still needs to be refactored, see #2537
    "ColumnTransformer": ["test_methods_do_not_change_state"],
    # Early classifiers intentionally retain information from previous predict calls
    #   for #1.
    # #2 amd #3 are due to predict/predict_proba returning two items and that breaking
    #   assert_array_equal
    "TEASER": [
        "test_non_state_changing_method_contract",
        "test_fit_idempotent",
        "test_persistence_via_pickle",
        "test_save_estimators_to_file",
    ],
    "CNNNetwork": "test_inheritance",  # not a registered base class, WiP, see #3028
    "VARMAX": [
        "test_update_predict_single",  # see 2997, sporadic failure, unknown cause
        "test__y_when_refitting",  # see 3176
    ],
    # GGS inherits from BaseEstimator which breaks this test
    "GreedyGaussianSegmentation": ["test_inheritance", "test_create_test_instance"],
    "InformationGainSegmentation": [
        "test_inheritance",
        "test_create_test_instance",
    ],
    # SAX returns strange output format
    # this needs to be fixed, was not tested previously due to legacy exception
<<<<<<< HEAD
=======
    "SAX": "test_fit_transform_output",
    # Prophet does not support datetime indices, see #2475 for the known issue
    "Prophet": ":test_hierarchical_with_exogeneous",
>>>>>>> 70c27b00
}

# We use estimator tags in addition to class hierarchies to further distinguish
# estimators into different categories. This is useful for defining and running
# common tests for estimators with the same tags.
VALID_ESTIMATOR_TAGS = tuple(ESTIMATOR_TAG_LIST)

# NON_STATE_CHANGING_METHODS =
# methods that should not change the state of the estimator, that is, they should
# not change fitted parameters or hyper-parameters. They are also the methods that
# "apply" the fitted estimator to data and useful for checking results.
# NON_STATE_CHANGING_METHODS_ARRAYLIK =
# non-state-changing methods that return an array-like output

NON_STATE_CHANGING_METHODS_ARRAYLIKE = (
    "predict",
    "predict_var",
    "predict_proba",
    "decision_function",
    "transform",
    # todo: add this back
    # escaping this, since for some estimators
    #   the input format of inverse_transform assumes special col names
    # "inverse_transform",
)

NON_STATE_CHANGING_METHODS = NON_STATE_CHANGING_METHODS_ARRAYLIKE + (
    "get_fitted_params",
)

# The following gives a list of valid estimator base classes.
VALID_TRANSFORMER_TYPES = tuple(TRANSFORMER_MIXIN_LIST) + (BaseTransformer,)

BASE_BASE_TYPES = (BaseEstimator, BaseObject)
VALID_ESTIMATOR_BASE_TYPES = tuple(set(BASE_CLASS_LIST).difference(BASE_BASE_TYPES))

VALID_ESTIMATOR_TYPES = (
    BaseEstimator,
    *VALID_ESTIMATOR_BASE_TYPES,
    *VALID_TRANSFORMER_TYPES,
)

VALID_ESTIMATOR_BASE_TYPE_LOOKUP = BASE_CLASS_LOOKUP<|MERGE_RESOLUTION|>--- conflicted
+++ resolved
@@ -125,13 +125,8 @@
     ],
     # SAX returns strange output format
     # this needs to be fixed, was not tested previously due to legacy exception
-<<<<<<< HEAD
-=======
     "SAX": "test_fit_transform_output",
-    # Prophet does not support datetime indices, see #2475 for the known issue
-    "Prophet": ":test_hierarchical_with_exogeneous",
->>>>>>> 70c27b00
-}
+}}
 
 # We use estimator tags in addition to class hierarchies to further distinguish
 # estimators into different categories. This is useful for defining and running
