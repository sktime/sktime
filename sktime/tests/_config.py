--- conflicted
+++ resolved
@@ -178,17 +178,10 @@
         "test_hierarchical_with_exogeneous",  # refer to #4743
     ],
     "Pipeline": ["test_inheritance"],  # does not inherit from intermediate base classes
-<<<<<<< HEAD
-    # Arsenal Classifier contract fails on `len(obj.estimators)=1`, refer to #5488
-    # The actual test is present in test_arsenal::test_contracted_arsenal.py, present
-    # here only for reference.
-    "Arsenal": ["test_contracted_arsenal"],
-=======
     # networks do not support negative fh
     "LTSFLinearForecaster": ["test_predict_time_index_in_sample_full"],
     "LTSFDLinearForecaster": ["test_predict_time_index_in_sample_full"],
     "LTSFNLinearForecaster": ["test_predict_time_index_in_sample_full"],
->>>>>>> 9c6a956c
 }
 
 # We use estimator tags in addition to class hierarchies to further distinguish
