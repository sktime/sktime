# -*- coding: utf-8 -*-

__author__ = ["mloning"]
__all__ = ["EXCLUDE_ESTIMATORS", "EXCLUDED_TESTS"]

from sktime.base import BaseEstimator, BaseObject
from sktime.registry import (
    BASE_CLASS_LIST,
    BASE_CLASS_LOOKUP,
    ESTIMATOR_TAG_LIST,
    TRANSFORMER_MIXIN_LIST,
)
from sktime.transformations.base import BaseTransformer

# The following estimators currently do not pass all unit tests
# https://github.com/sktime/sktime/issues/1627
EXCLUDE_ESTIMATORS = [
    # SFA is non-compliant with any transformer interfaces, #2064
    "SFA",
    # PlateauFinder seems to be broken, see #2259
    "PlateauFinder",
    # below are removed due to mac failures we don't fully understand, see #3103
    "HIVECOTEV1",
    "HIVECOTEV2",
    "RandomIntervalSpectralEnsemble",
    "RandomInvervals",
    "RandomIntervalSegmenter",
    "RandomIntervalFeatureExtractor",
    "RandomIntervalClassifier",
    "MiniRocket",
    "MatrixProfileTransformer",
    # tapnet based estimators fail stochastically for unknown reasons, see #3525
    "TapNetRegressor",
    "TapNetClassifier",
]


EXCLUDED_TESTS = {
    # issue when predicting residuals, see #3479
    "SquaringResiduals": ["test_predict_residuals"],
    # known issue when X is passed, wrong time indices are returned, #1364
    "StackingForecaster": ["test_predict_time_index_with_X"],
    # known side effects on multivariate arguments, #2072
    "WindowSummarizer": ["test_methods_have_no_side_effects"],
    # test fails in the Panel case for Differencer, see #2522
    "Differencer": ["test_transform_inverse_transform_equivalent"],
    # tagged in issue #2490
    "SignatureClassifier": [
        "test_classifier_on_unit_test_data",
        "test_classifier_on_basic_motions",
    ],
    # pickling problem with local method see #2490
    "ProximityStump": [
        "test_persistence_via_pickle",
        "test_fit_does_not_overwrite_hyper_params",
        "test_save_estimators_to_file",
    ],
    "ProximityTree": [
        "test_persistence_via_pickle",
        "test_fit_does_not_overwrite_hyper_params",
        "test_save_estimators_to_file",
    ],
    "ProximityForest": [
        "test_persistence_via_pickle",
        "test_fit_does_not_overwrite_hyper_params",
        "test_save_estimators_to_file",
    ],
    # TapNet fails due to Lambda layer, see #3539 and #3616
    "TapNetClassifier": [
        "test_fit_idempotent",
        "test_persistence_via_pickle",
        "test_save_estimators_to_file",
    ],
    "TapNetRegressor": [
        "test_fit_idempotent",
        "test_persistence_via_pickle",
        "test_save_estimators_to_file",
    ],
    # `test_fit_idempotent` fails with `AssertionError`, see #3616
    "ResNetClassifier": [
        "test_fit_idempotent",
    ],
<<<<<<< HEAD
    "ResNetRegressor": [
        "test_fit_idempotent",
    ],
=======
>>>>>>> eb304c45
    "CNNClassifier": [
        "test_fit_idempotent",
    ],
    "CNNRegressor": [
        "test_fit_idempotent",
    ],
    "FCNClassifier": [
        "test_fit_idempotent",
    ],
    "MLPClassifier": [
        "test_fit_idempotent",
    ],
    # sth is not quite right with the RowTransformer-s changing state,
    #   but these are anyway on their path to deprecation, see #2370
    "SeriesToPrimitivesRowTransformer": ["test_methods_do_not_change_state"],
    "SeriesToSeriesRowTransformer": ["test_methods_do_not_change_state"],
    # ColumnTransformer still needs to be refactored, see #2537
    "ColumnTransformer": ["test_methods_do_not_change_state"],
    # Early classifiers intentionally retain information from previous predict calls
    #   for #1.
    # #2 amd #3 are due to predict/predict_proba returning two items and that breaking
    #   assert_array_equal
    "TEASER": [
        "test_methods_do_not_change_state",
        "test_fit_idempotent",
        "test_persistence_via_pickle",
        "test_save_estimators_to_file",
    ],
    "CNNNetwork": "test_inheritance",  # not a registered base class, WiP, see #3028
    "VARMAX": [
        "test_update_predict_single",  # see 2997, sporadic failure, unknown cause
        "test__y_when_refitting",  # see 3176
    ],
    # GGS inherits from BaseEstimator which breaks this test
    "GreedyGaussianSegmentation": ["test_inheritance", "test_create_test_instance"],
    "InformationGainSegmentation": [
        "test_inheritance",
        "test_create_test_instance",
    ],
    "SAX": "test_fit_transform_output",  # SAX returns strange output format
    # this needs to be fixed, was not tested previously due to legacy exception
}

# We use estimator tags in addition to class hierarchies to further distinguish
# estimators into different categories. This is useful for defining and running
# common tests for estimators with the same tags.
VALID_ESTIMATOR_TAGS = tuple(ESTIMATOR_TAG_LIST)

# NON_STATE_CHANGING_METHODS =
# methods that should not change the state of the estimator, that is, they should
# not change fitted parameters or hyper-parameters. They are also the methods that
# "apply" the fitted estimator to data and useful for checking results.
# NON_STATE_CHANGING_METHODS_ARRAYLIK =
# non-state-changing methods that return an array-like output

NON_STATE_CHANGING_METHODS_ARRAYLIKE = (
    "predict",
    "predict_var",
    "predict_proba",
    "decision_function",
    "transform",
    # todo: add this back
    # escaping this, since for some estimators
    #   the input format of inverse_transform assumes special col names
    # "inverse_transform",
)

NON_STATE_CHANGING_METHODS = NON_STATE_CHANGING_METHODS_ARRAYLIKE + (
    "get_fitted_params",
)

# The following gives a list of valid estimator base classes.
VALID_TRANSFORMER_TYPES = tuple(TRANSFORMER_MIXIN_LIST) + (BaseTransformer,)

BASE_BASE_TYPES = (BaseEstimator, BaseObject)
VALID_ESTIMATOR_BASE_TYPES = tuple(set(BASE_CLASS_LIST).difference(BASE_BASE_TYPES))

VALID_ESTIMATOR_TYPES = (
    BaseEstimator,
    *VALID_ESTIMATOR_BASE_TYPES,
    *VALID_TRANSFORMER_TYPES,
)

VALID_ESTIMATOR_BASE_TYPE_LOOKUP = BASE_CLASS_LOOKUP<|MERGE_RESOLUTION|>--- conflicted
+++ resolved
@@ -77,15 +77,6 @@
         "test_save_estimators_to_file",
     ],
     # `test_fit_idempotent` fails with `AssertionError`, see #3616
-    "ResNetClassifier": [
-        "test_fit_idempotent",
-    ],
-<<<<<<< HEAD
-    "ResNetRegressor": [
-        "test_fit_idempotent",
-    ],
-=======
->>>>>>> eb304c45
     "CNNClassifier": [
         "test_fit_idempotent",
     ],
@@ -96,6 +87,12 @@
         "test_fit_idempotent",
     ],
     "MLPClassifier": [
+        "test_fit_idempotent",
+    ],
+    "ResNetClassifier": [
+        "test_fit_idempotent",
+    ],
+    "ResNetRegressor": [
         "test_fit_idempotent",
     ],
     # sth is not quite right with the RowTransformer-s changing state,
