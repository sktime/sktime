--- conflicted
+++ resolved
@@ -3,16 +3,7 @@
 __author__ = ["mloning"]
 __all__ = ["EXCLUDE_ESTIMATORS", "EXCLUDED_TESTS"]
 
-<<<<<<< HEAD
-import numpy as np
-from sklearn.preprocessing import FunctionTransformer, StandardScaler
-
-from sktime.annotation.clasp import ClaSPSegmentation
 from sktime.base import BaseEstimator, BaseObject
-from sktime.forecasting.structural import UnobservedComponents
-=======
-from sktime.base import BaseEstimator
->>>>>>> bd52e9b1
 from sktime.registry import (
     BASE_CLASS_LIST,
     BASE_CLASS_LOOKUP,
@@ -96,44 +87,11 @@
         "test_fit_idempotent",
         "test_persistence_via_pickle",
     ],
-<<<<<<< HEAD
-    "VARMAX": "test_update_predict_single",  # see 2997, sporadic failure, unknown cause
     "CNNNetwork": "test_inheritance",  # not a registered base class, WiP, see #3028
-}
-
-# We here configure estimators for basic unit testing, including setting of
-# required hyper-parameters and setting of hyper-parameters for faster training.
-SERIES_TO_SERIES_TRANSFORMER = StandardScaler()
-SERIES_TO_PRIMITIVES_TRANSFORMER = FunctionTransformer(
-    np.mean, kw_args={"axis": 0}, check_inverse=False
-)
-
-ESTIMATOR_TEST_PARAMS = {
-    SeriesToPrimitivesRowTransformer: {
-        "transformer": SERIES_TO_PRIMITIVES_TRANSFORMER,
-        "check_transformer": False,
-    },
-    SeriesToSeriesRowTransformer: {
-        "transformer": SERIES_TO_SERIES_TRANSFORMER,
-        "check_transformer": False,
-    },
-    RandomShapeletTransform: {
-        "max_shapelets": 5,
-        "n_shapelet_samples": 50,
-        "batch_size": 20,
-    },
-    RandomIntervals: {
-        "n_intervals": 3,
-    },
-    ComposableTimeSeriesForestRegressor: {"n_estimators": 3},
-    UnobservedComponents: {"level": "local level"},
-    ClaSPSegmentation: {"period_length": 5, "n_cps": 1},
-=======
     "VARMAX": [
         "test_update_predict_single",  # see 2997, sporadic failure, unknown cause
         "test__y_when_refitting",  # see 3176
     ],
->>>>>>> bd52e9b1
 }
 
 # We use estimator tags in addition to class hierarchies to further distinguish
