--- conflicted
+++ resolved
@@ -11,11 +11,8 @@
 from sklearn.preprocessing import FunctionTransformer
 from sklearn.preprocessing import StandardScaler
 
-<<<<<<< HEAD
-=======
 from sktime.base import BaseEstimator
 from sktime.classification.base import BaseClassifier
->>>>>>> 544b7715
 from sktime.classification.compose import ColumnEnsembleClassifier
 from sktime.classification.compose import TimeSeriesForestClassifier
 from sktime.classification.dictionary_based import TemporalDictionaryEnsemble
@@ -23,10 +20,7 @@
 from sktime.classification.interval_based import TimeSeriesForest
 from sktime.classification.shapelet_based import ShapeletTransformClassifier
 from sktime.forecasting.arima import AutoARIMA
-<<<<<<< HEAD
-=======
 from sktime.forecasting.base import BaseForecaster
->>>>>>> 544b7715
 from sktime.forecasting.compose import DirectRegressionForecaster
 from sktime.forecasting.compose import DirectTimeSeriesRegressionForecaster
 from sktime.forecasting.compose import EnsembleForecaster
@@ -41,25 +35,6 @@
 from sktime.forecasting.online_ensemble import OnlineEnsembleForecaster
 from sktime.forecasting.theta import ThetaForecaster
 from sktime.performance_metrics.forecasting import sMAPE
-<<<<<<< HEAD
-from sktime.transformers.series_as_features.compose import ColumnTransformer
-from sktime.transformers.series_as_features.compose import RowTransformer
-from sktime.transformers.series_as_features.interpolate import TSInterpolator
-from sktime.transformers.series_as_features.reduce import Tabularizer
-from sktime.transformers.series_as_features.shapelets import \
-    ContractedShapeletTransform
-from sktime.transformers.series_as_features.shapelets import ShapeletTransform
-from sktime.transformers.series_as_features.summarize import \
-    FittedParamExtractor
-from sktime.transformers.series_as_features.summarize import \
-    TSFreshFeatureExtractor
-from sktime.transformers.series_as_features.summarize import \
-    TSFreshRelevantFeatureExtractor
-from sktime.transformers.series_as_features.dictionary_based import SFA
-from sktime.transformers.single_series.adapt import \
-    SingleSeriesTransformAdaptor
-from sktime.transformers.single_series.detrend import Detrender
-=======
 from sktime.regression.base import BaseRegressor
 from sktime.regression.compose import TimeSeriesForestRegressor
 from sktime.series_as_features.compose import FeatureUnion
@@ -85,7 +60,6 @@
 )
 from sktime.transformers.series.adapt import TabularToSeriesAdaptor
 from sktime.transformers.series.detrend import Detrender
->>>>>>> 544b7715
 
 # The following estimators currently do not pass all unit tests or fail some of them
 # and are excluded until fixed.
@@ -135,26 +109,7 @@
     ("forecaster", NaiveForecaster()),
 ]
 ESTIMATOR_TEST_PARAMS = {
-<<<<<<< HEAD
-    DirectRegressionForecaster:
-        {"regressor": REGRESSOR},
-    RecursiveRegressionForecaster:
-        {"regressor": REGRESSOR},
-    DirectTimeSeriesRegressionForecaster:
-        {"regressor": make_pipeline(Tabularizer(), REGRESSOR)},
-    RecursiveTimeSeriesRegressionForecaster:
-        {"regressor": make_pipeline(Tabularizer(), REGRESSOR)},
-    TransformedTargetForecaster:
-        {"steps": STEPS},
-    EnsembleForecaster:
-        {"forecasters": FORECASTERS},
-    OnlineEnsembleForecaster:
-        {"forecasters": FORECASTERS},
-    StackingForecaster:
-        {"forecasters": FORECASTERS, "final_regressor": REGRESSOR},
-    Detrender:
-        {"forecaster": FORECASTER},
-=======
+    OnlineEnsembleForecaster: {"forecasters": FORECASTERS},
     FeatureUnion: {"transformer_list": TRANSFORMERS},
     DirectRegressionForecaster: {"regressor": REGRESSOR},
     RecursiveRegressionForecaster: {"regressor": REGRESSOR},
@@ -168,7 +123,6 @@
     EnsembleForecaster: {"forecasters": FORECASTERS},
     StackingForecaster: {"forecasters": FORECASTERS, "final_regressor": REGRESSOR},
     Detrender: {"forecaster": FORECASTER},
->>>>>>> 544b7715
     ForecastingGridSearchCV: {
         "forecaster": NaiveForecaster(strategy="mean"),
         "cv": SingleWindowSplitter(fh=1),
