--- conflicted
+++ resolved
@@ -298,11 +298,8 @@
         "LTSFLinearForecaster",
         "LTSFNLinearForecaster",
         "LogTransformer",
-<<<<<<< HEAD
         "M5Dataset",
         "MACNNNetwork",
-=======
->>>>>>> 3fa488cd
         "MCDCNNClassifier",
         "MCDCNNNetwork",
         "MCDCNNRegressor",
