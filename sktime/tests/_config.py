# -*- coding: utf-8 -*-

__author__ = ["mloning"]
__all__ = ["EXCLUDE_ESTIMATORS", "EXCLUDED_TESTS"]

from sktime.base import BaseEstimator, BaseObject
from sktime.registry import (
    BASE_CLASS_LIST,
    BASE_CLASS_LOOKUP,
    ESTIMATOR_TAG_LIST,
    TRANSFORMER_MIXIN_LIST,
)
from sktime.transformations.base import BaseTransformer

EXCLUDE_ESTIMATORS = [
    # SFA is non-compliant with any transformer interfaces, #2064
    "SFA",
    # PlateauFinder seems to be broken, see #2259
    "PlateauFinder",
    # below are removed due to mac failures we don't fully understand, see #3103
    "HIVECOTEV1",
    "HIVECOTEV2",
    "RandomIntervalSpectralEnsemble",
    "RandomInvervals",
    "RandomIntervalSegmenter",
    "RandomIntervalFeatureExtractor",
    "RandomIntervalClassifier",
    "MiniRocket",
    "MatrixProfileTransformer",
    # tapnet based estimators fail stochastically for unknown reasons, see #3525
    "TapNetRegressor",
    "TapNetClassifier",
    "ResNetClassifier",  # known ResNetClassifier sporafic failures, see #3954
    "LSTMFCNClassifier",  # unknown cause, see bug report #4033
    "TimeSeriesLloyds",  # an abstract class, but does not follow naming convention
]


EXCLUDED_TESTS = {
    # issue when predicting residuals, see #3479
    # known issue with prediction intervals that needs fixing, tracked in #4181
    "SquaringResiduals": ["test_predict_residuals", "test_predict_interval"],
    # known issue when X is passed, wrong time indices are returned, #1364
    "StackingForecaster": ["test_predict_time_index_with_X"],
    # known side effects on multivariate arguments, #2072
    "WindowSummarizer": ["test_methods_have_no_side_effects"],
    # test fails in the Panel case for Differencer, see #2522
    "Differencer": ["test_transform_inverse_transform_equivalent"],
    # tagged in issue #2490
    "SignatureClassifier": [
        "test_classifier_on_unit_test_data",
        "test_classifier_on_basic_motions",
    ],
<<<<<<< HEAD
    # test fail with deep problem with pickling inside tensorflow.
    "CNNClassifier": [
        "test_fit_idempotent",
        "test_persistence_via_pickle",
    ],
    "InceptionTimeClassifier": [
        "test_fit_idempotent",
        "test_persistence_via_pickle",
    ],
=======
>>>>>>> 4ffd8d4c
    # pickling problem with local method see #2490
    "ProximityStump": [
        "test_persistence_via_pickle",
        "test_fit_does_not_overwrite_hyper_params",
        "test_save_estimators_to_file",
    ],
    "ProximityTree": [
        "test_persistence_via_pickle",
        "test_fit_does_not_overwrite_hyper_params",
        "test_save_estimators_to_file",
    ],
    "ProximityForest": [
        "test_persistence_via_pickle",
        "test_fit_does_not_overwrite_hyper_params",
        "test_save_estimators_to_file",
    ],
    # TapNet fails due to Lambda layer, see #3539 and #3616
    "TapNetClassifier": [
        "test_fit_idempotent",
        "test_persistence_via_pickle",
        "test_save_estimators_to_file",
    ],
    "TapNetRegressor": [
        "test_fit_idempotent",
        "test_persistence_via_pickle",
        "test_save_estimators_to_file",
    ],
    # `test_fit_idempotent` fails with `AssertionError`, see #3616
    "ResNetClassifier": [
        "test_fit_idempotent",
    ],
    "CNNClassifier": [
        "test_fit_idempotent",
    ],
    "CNNRegressor": [
        "test_fit_idempotent",
    ],
    "FCNClassifier": [
        "test_fit_idempotent",
    ],
    "LSTMFCNClassifier": [
        "test_fit_idempotent",
    ],
    "MLPClassifier": [
        "test_fit_idempotent",
    ],
    # sth is not quite right with the RowTransformer-s changing state,
    #   but these are anyway on their path to deprecation, see #2370
    "SeriesToPrimitivesRowTransformer": ["test_methods_do_not_change_state"],
    "SeriesToSeriesRowTransformer": ["test_methods_do_not_change_state"],
    # ColumnTransformer still needs to be refactored, see #2537
    "ColumnTransformer": ["test_methods_do_not_change_state"],
    # Early classifiers intentionally retain information from previous predict calls
    #   for #1.
    # #2 amd #3 are due to predict/predict_proba returning two items and that breaking
    #   assert_array_equal
    "TEASER": [
        "test_non_state_changing_method_contract",
        "test_fit_idempotent",
        "test_persistence_via_pickle",
        "test_save_estimators_to_file",
    ],
    "CNNNetwork": "test_inheritance",  # not a registered base class, WiP, see #3028
    "VARMAX": [
        "test_update_predict_single",  # see 2997, sporadic failure, unknown cause
        "test__y_when_refitting",  # see 3176
    ],
    # GGS inherits from BaseEstimator which breaks this test
    "GreedyGaussianSegmentation": ["test_inheritance", "test_create_test_instance"],
    "InformationGainSegmentation": [
        "test_inheritance",
        "test_create_test_instance",
    ],
    # SAX returns strange output format
    # this needs to be fixed, was not tested previously due to legacy exception
    "SAX": "test_fit_transform_output",
    # known bug in BaggingForecaster, returns wrong index, #4363
    "BaggingForecaster": [
        "test_predict_interval",
        "test_predict_quantiles",
        "test_predict_proba",
    ],
    # known bug in DynamicFactor, returns wrong index, #4362
    "DynamicFactor": [
        "test_predict_interval",
        "test_predict_quantiles",
        "test_predict_proba",
    ],
    # stochastic failure of quantile prediction monotonicity, refer to #4420, #4431
    "VAR": ["test_predict_quantiles"],
    "Prophet": ["test_predict_quantiles"],
    "VECM": ["test_predict_quantiles"],
}

# We use estimator tags in addition to class hierarchies to further distinguish
# estimators into different categories. This is useful for defining and running
# common tests for estimators with the same tags.
VALID_ESTIMATOR_TAGS = tuple(ESTIMATOR_TAG_LIST)

# NON_STATE_CHANGING_METHODS =
# methods that should not change the state of the estimator, that is, they should
# not change fitted parameters or hyper-parameters. They are also the methods that
# "apply" the fitted estimator to data and useful for checking results.
# NON_STATE_CHANGING_METHODS_ARRAYLIK =
# non-state-changing methods that return an array-like output

NON_STATE_CHANGING_METHODS_ARRAYLIKE = (
    "predict",
    "predict_var",
    "predict_proba",
    "decision_function",
    "transform",
    # todo: add this back
    # escaping this, since for some estimators
    #   the input format of inverse_transform assumes special col names
    # "inverse_transform",
)

NON_STATE_CHANGING_METHODS = NON_STATE_CHANGING_METHODS_ARRAYLIKE + (
    "get_fitted_params",
)

# The following gives a list of valid estimator base classes.
VALID_TRANSFORMER_TYPES = tuple(TRANSFORMER_MIXIN_LIST) + (BaseTransformer,)

BASE_BASE_TYPES = (BaseEstimator, BaseObject)
VALID_ESTIMATOR_BASE_TYPES = tuple(set(BASE_CLASS_LIST).difference(BASE_BASE_TYPES))

VALID_ESTIMATOR_TYPES = (
    BaseEstimator,
    *VALID_ESTIMATOR_BASE_TYPES,
    *VALID_TRANSFORMER_TYPES,
)

VALID_ESTIMATOR_BASE_TYPE_LOOKUP = BASE_CLASS_LOOKUP<|MERGE_RESOLUTION|>--- conflicted
+++ resolved
@@ -51,18 +51,6 @@
         "test_classifier_on_unit_test_data",
         "test_classifier_on_basic_motions",
     ],
-<<<<<<< HEAD
-    # test fail with deep problem with pickling inside tensorflow.
-    "CNNClassifier": [
-        "test_fit_idempotent",
-        "test_persistence_via_pickle",
-    ],
-    "InceptionTimeClassifier": [
-        "test_fit_idempotent",
-        "test_persistence_via_pickle",
-    ],
-=======
->>>>>>> 4ffd8d4c
     # pickling problem with local method see #2490
     "ProximityStump": [
         "test_persistence_via_pickle",
@@ -107,6 +95,9 @@
         "test_fit_idempotent",
     ],
     "MLPClassifier": [
+        "test_fit_idempotent",
+    ],
+    "InceptionTimeClassifier": [
         "test_fit_idempotent",
     ],
     # sth is not quite right with the RowTransformer-s changing state,
