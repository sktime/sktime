#!/usr/bin/env python3 -u
# -*- coding: utf-8 -*-
# copyright: sktime developers, BSD-3-Clause License (see LICENSE file)

__author__ = ["Markus Löning"]
__all__ = ["ESTIMATOR_TEST_PARAMS", "EXCLUDE_ESTIMATORS", "EXCLUDED_TESTS"]

import numpy as np
from hcrystalball.wrappers import HoltSmoothingWrapper
from pyod.models.knn import KNN
from sklearn.ensemble import RandomForestClassifier
from sklearn.linear_model import LinearRegression
from sklearn.pipeline import make_pipeline
from sklearn.preprocessing import FunctionTransformer, StandardScaler

from sktime.annotation.adapters import PyODAnnotator
from sktime.annotation.clasp import ClaSPSegmentation
from sktime.base import BaseEstimator
from sktime.classification.compose import (
    ColumnEnsembleClassifier,
    ComposableTimeSeriesForestClassifier,
)
from sktime.classification.dictionary_based import (
    MUSE,
    WEASEL,
    BOSSEnsemble,
    ContractableBOSS,
    TemporalDictionaryEnsemble,
)
from sktime.classification.feature_based import (
    Catch22Classifier,
    MatrixProfileClassifier,
    SignatureClassifier,
    TSFreshClassifier,
)
from sktime.classification.hybrid import HIVECOTEV1, HIVECOTEV2
from sktime.classification.interval_based import (
    CanonicalIntervalForest,
    DrCIF,
    RandomIntervalSpectralForest,
    SupervisedTimeSeriesForest,
)
from sktime.classification.interval_based import TimeSeriesForestClassifier as TSFC
from sktime.classification.kernel_based import Arsenal, ROCKETClassifier
from sktime.classification.shapelet_based import ShapeletTransformClassifier
from sktime.contrib.vector_classifiers._rotation_forest import RotationForest
from sktime.dists_kernels.compose_tab_to_panel import AggrDist
from sktime.dists_kernels.scipy_dist import ScipyDist
from sktime.forecasting.arima import AutoARIMA
from sktime.forecasting.bats import BATS
from sktime.forecasting.compose import (
    AutoEnsembleForecaster,
    ColumnEnsembleForecaster,
    DirectTabularRegressionForecaster,
    DirectTimeSeriesRegressionForecaster,
    DirRecTabularRegressionForecaster,
    DirRecTimeSeriesRegressionForecaster,
    EnsembleForecaster,
    ForecastingPipeline,
    MultioutputTabularRegressionForecaster,
    MultioutputTimeSeriesRegressionForecaster,
    MultiplexForecaster,
    NetworkPipelineForecaster,
    RecursiveTabularRegressionForecaster,
    RecursiveTimeSeriesRegressionForecaster,
    StackingForecaster,
    TransformedTargetForecaster,
)
from sktime.forecasting.exp_smoothing import ExponentialSmoothing
from sktime.forecasting.fbprophet import Prophet
from sktime.forecasting.hcrystalball import HCrystalBallForecaster
from sktime.forecasting.model_selection import (
    ForecastingGridSearchCV,
    ForecastingRandomizedSearchCV,
    SingleWindowSplitter,
)
from sktime.forecasting.naive import NaiveForecaster
from sktime.forecasting.online_learning import OnlineEnsembleForecaster
from sktime.forecasting.structural import UnobservedComponents
from sktime.forecasting.tbats import TBATS
from sktime.performance_metrics.forecasting import MeanAbsolutePercentageError
from sktime.registry import (
    BASE_CLASS_LIST,
    BASE_CLASS_LOOKUP,
    ESTIMATOR_TAG_LIST,
    TRANSFORMER_MIXIN_LIST,
)
from sktime.regression.compose import ComposableTimeSeriesForestRegressor
from sktime.series_as_features.compose import FeatureUnion
from sktime.transformations.panel.compose import (
    ColumnTransformer,
    SeriesToPrimitivesRowTransformer,
    SeriesToSeriesRowTransformer,
)
from sktime.transformations.panel.dataset_manipulation import Selector
from sktime.transformations.panel.dictionary_based import SFA
from sktime.transformations.panel.interpolate import TSInterpolator
from sktime.transformations.panel.reduce import Tabularizer
from sktime.transformations.panel.shapelet_transform import RandomShapeletTransform
from sktime.transformations.panel.shapelets import (
    ContractedShapeletTransform,
    ShapeletTransform,
)
from sktime.transformations.panel.signature_based import SignatureTransformer
from sktime.transformations.panel.summarize import FittedParamExtractor
from sktime.transformations.panel.tsfresh import (
    TSFreshFeatureExtractor,
    TSFreshRelevantFeatureExtractor,
)
from sktime.transformations.series.acf import (
    AutoCorrelationTransformer,
    PartialAutoCorrelationTransformer,
)
from sktime.transformations.series.adapt import TabularToSeriesAdaptor
from sktime.transformations.series.boxcox import BoxCoxTransformer
from sktime.transformations.series.clasp import ClaSPTransformer
from sktime.transformations.series.compose import (
    ColumnwiseTransformer,
    OptionalPassthrough,
)
from sktime.transformations.series.detrend import Detrender
from sktime.transformations.series.feature_selection import FeatureSelection
from sktime.transformations.series.impute import Imputer
from sktime.transformations.series.outlier_detection import HampelFilter

# The following estimators currently do not pass all unit tests
# What do they fail? ShapeDTW fails on 3d_numpy_input test, not set up for that
EXCLUDE_ESTIMATORS = [
    "ShapeDTW",
    "ElasticEnsemble",
    "ProximityForest",
    "ProximityStump",
    "ProximityTree",
]


# This is temporary until BaseObject is implemented
DIST_KERNELS_IGNORE_TESTS = [
    "check_fit_updates_state",
    "_make_fit_args",
    "check_fit_returns_self",
    "check_raises_not_fitted_error",
    "check_fit_idempotent",
    "check_fit_does_not_overwrite_hyper_params",
    "check_methods_do_not_change_state",
    "check_persistence_via_pickle",
]


EXCLUDED_TESTS = {
    "ContractedShapeletTransform": ["check_fit_idempotent"],
    "ScipyDist": DIST_KERNELS_IGNORE_TESTS,
    "AggrDist": DIST_KERNELS_IGNORE_TESTS,
}

# We here configure estimators for basic unit testing, including setting of
# required hyper-parameters and setting of hyper-parameters for faster training.
SERIES_TO_SERIES_TRANSFORMER = StandardScaler()
SERIES_TO_PRIMITIVES_TRANSFORMER = FunctionTransformer(
    np.mean, kw_args={"axis": 0}, check_inverse=False
)
TRANSFORMERS = [
    (
        "transformer1",
        SeriesToSeriesRowTransformer(
            SERIES_TO_SERIES_TRANSFORMER, check_transformer=False
        ),
    ),
    (
        "transformer2",
        SeriesToSeriesRowTransformer(
            SERIES_TO_SERIES_TRANSFORMER, check_transformer=False
        ),
    ),
]
REGRESSOR = LinearRegression()
ANOMALY_DETECTOR = KNN()
TIME_SERIES_CLASSIFIER = TSFC(n_estimators=3)
TIME_SERIES_CLASSIFIERS = [
    ("tsf1", TIME_SERIES_CLASSIFIER),
    ("tsf2", TIME_SERIES_CLASSIFIER),
]
FORECASTER = NaiveForecaster()
FORECASTERS = [("f1", FORECASTER), ("f2", FORECASTER)]
STEPS = [
    ("transformer", TabularToSeriesAdaptor(StandardScaler())),
    ("forecaster", NaiveForecaster()),
]
ESTIMATOR_TEST_PARAMS = {
    ColumnEnsembleForecaster: {"forecasters": FORECASTER},
    OnlineEnsembleForecaster: {"forecasters": FORECASTERS},
    FeatureUnion: {"transformer_list": TRANSFORMERS},
    DirectTabularRegressionForecaster: {"estimator": REGRESSOR},
    MultioutputTabularRegressionForecaster: {"estimator": REGRESSOR},
    RecursiveTabularRegressionForecaster: {"estimator": REGRESSOR},
    DirRecTabularRegressionForecaster: {"estimator": REGRESSOR},
    DirectTimeSeriesRegressionForecaster: {
        "estimator": make_pipeline(Tabularizer(), REGRESSOR)
    },
    RecursiveTimeSeriesRegressionForecaster: {
        "estimator": make_pipeline(Tabularizer(), REGRESSOR)
    },
    MultioutputTimeSeriesRegressionForecaster: {
        "estimator": make_pipeline(Tabularizer(), REGRESSOR)
    },
    DirRecTimeSeriesRegressionForecaster: {
        "estimator": make_pipeline(Tabularizer(), REGRESSOR)
    },
    TransformedTargetForecaster: {"steps": STEPS},
    ForecastingPipeline: {"steps": STEPS},
    EnsembleForecaster: {"forecasters": FORECASTERS},
    StackingForecaster: {"forecasters": FORECASTERS},
    AutoEnsembleForecaster: {"forecasters": FORECASTERS},
    Detrender: {"forecaster": ExponentialSmoothing()},
    ForecastingGridSearchCV: {
        "forecaster": NaiveForecaster(strategy="mean"),
        "cv": SingleWindowSplitter(fh=1),
        "param_grid": {"window_length": [2, 5]},
        "scoring": MeanAbsolutePercentageError(symmetric=True),
    },
    ForecastingRandomizedSearchCV: {
        "forecaster": NaiveForecaster(strategy="mean"),
        "cv": SingleWindowSplitter(fh=1),
        "param_distributions": {"window_length": [2, 5]},
        "scoring": MeanAbsolutePercentageError(symmetric=True),
    },
    TabularToSeriesAdaptor: {"transformer": StandardScaler()},
    ColumnEnsembleClassifier: {
        "estimators": [
            (name, estimator, 0) for (name, estimator) in TIME_SERIES_CLASSIFIERS
        ]
    },
    FittedParamExtractor: {
        "forecaster": ExponentialSmoothing(),
        "param_names": ["initial_level"],
    },
    SeriesToPrimitivesRowTransformer: {
        "transformer": SERIES_TO_PRIMITIVES_TRANSFORMER,
        "check_transformer": False,
    },
    SeriesToSeriesRowTransformer: {
        "transformer": SERIES_TO_SERIES_TRANSFORMER,
        "check_transformer": False,
    },
    ColumnTransformer: {
        "transformers": [(name, estimator, [0]) for name, estimator in TRANSFORMERS]
    },
    AutoARIMA: {
        "d": 0,
        "suppress_warnings": True,
        "max_p": 2,
        "max_q": 2,
        "seasonal": False,
    },
    MultiplexForecaster: {
        "forecasters": [
            ("Naive_mean", NaiveForecaster(strategy="mean")),
            ("Naive_last", NaiveForecaster(strategy="last")),
            ("Naive_drift", NaiveForecaster(strategy="drift")),
        ],
        "selected_forecaster": "Naive_mean",
    },
    ShapeletTransformClassifier: {
        "estimator": RotationForest(n_estimators=3),
        "max_shapelets": 5,
        "n_shapelet_samples": 50,
        "batch_size": 20,
    },
    ContractedShapeletTransform: {"time_contract_in_mins": 0.025},
    ShapeletTransform: {
        "max_shapelets_to_store_per_class": 1,
        "min_shapelet_length": 3,
        "max_shapelet_length": 4,
    },
    RandomShapeletTransform: {
        "max_shapelets": 5,
        "n_shapelet_samples": 50,
        "batch_size": 20,
    },
    SignatureTransformer: {
        "augmentation_list": ("basepoint", "addtime"),
        "depth": 3,
        "window_name": "global",
    },
    SignatureClassifier: {
        "augmentation_list": ("basepoint", "addtime"),
        "depth": 3,
        "window_name": "global",
    },
    Catch22Classifier: {
        "estimator": RandomForestClassifier(n_estimators=3),
    },
    MatrixProfileClassifier: {
        "subsequence_length": 4,
    },
    TSFreshClassifier: {
        "estimator": RandomForestClassifier(n_estimators=3),
        "default_fc_parameters": "minimal",
    },
    ROCKETClassifier: {"num_kernels": 100},
    Arsenal: {"num_kernels": 50, "n_estimators": 3},
    HIVECOTEV1: {
        "stc_params": {
            "estimator": RotationForest(n_estimators=2),
            "max_shapelets": 5,
            "n_shapelet_samples": 20,
            "batch_size": 10,
        },
        "tsf_params": {"n_estimators": 2},
        "rise_params": {"n_estimators": 2},
        "cboss_params": {"n_parameter_samples": 4, "max_ensemble_size": 2},
    },
    HIVECOTEV2: {
        "stc_params": {
            "estimator": RotationForest(n_estimators=2),
            "max_shapelets": 5,
            "n_shapelet_samples": 20,
            "batch_size": 10,
        },
        "drcif_params": {"n_estimators": 2},
        "arsenal_params": {"num_kernels": 20, "n_estimators": 2},
        "tde_params": {
            "n_parameter_samples": 4,
            "max_ensemble_size": 2,
            "randomly_selected_params": 2,
        },
    },
    TSFreshFeatureExtractor: {"disable_progressbar": True, "show_warnings": False},
    TSFreshRelevantFeatureExtractor: {
        "disable_progressbar": True,
        "show_warnings": False,
        "fdr_level": 0.01,
    },
    TSInterpolator: {"length": 10},
    RandomIntervalSpectralForest: {"n_estimators": 3, "acf_lag": 10, "min_interval": 5},
    SFA: {"return_pandas_data_series": True},
    BOSSEnsemble: {"max_ensemble_size": 3},
    ContractableBOSS: {"n_parameter_samples": 10, "max_ensemble_size": 3},
    WEASEL: {"window_inc": 4},
    MUSE: {"window_inc": 4, "use_first_order_differences": False},
    TemporalDictionaryEnsemble: {
        "n_parameter_samples": 10,
        "max_ensemble_size": 3,
        "randomly_selected_params": 5,
    },
    TSFC: {"n_estimators": 3},
    ComposableTimeSeriesForestClassifier: {"n_estimators": 3},
    ComposableTimeSeriesForestRegressor: {"n_estimators": 3},
    SupervisedTimeSeriesForest: {"n_estimators": 3},
    CanonicalIntervalForest: {"n_estimators": 3},
    DrCIF: {"n_estimators": 3},
    HCrystalBallForecaster: {"model": HoltSmoothingWrapper()},
    BATS: {
        "use_box_cox": False,
        "use_trend": False,
        "use_damped_trend": False,
        "sp": [],
        "use_arma_errors": False,
        "n_jobs": 1,
    },
    TBATS: {
        "use_box_cox": False,
        "use_trend": False,
        "use_damped_trend": False,
        "sp": [],
        "use_arma_errors": False,
        "n_jobs": 1,
    },
    Prophet: {
        "n_changepoints": 0,
        "yearly_seasonality": False,
        "weekly_seasonality": False,
        "daily_seasonality": False,
        "uncertainty_samples": 1000,
        "verbose": False,
    },
    UnobservedComponents: {"level": "local level"},
    PartialAutoCorrelationTransformer: {"n_lags": 1},
    AutoCorrelationTransformer: {"n_lags": 1},
    Imputer: {"method": "mean"},
    HampelFilter: {"window_length": 3},
    OptionalPassthrough: {"transformer": BoxCoxTransformer(), "passthrough": False},
<<<<<<< HEAD
    NetworkPipelineForecaster: {
        "steps": [
            (
                "imputer",
                Imputer(method="drift"),
                {"fit": {"Z": "original_y"}, "predict": None, "update": None},
            ),
            (
                "forecaster",
                NaiveForecaster(strategy="mean"),
                {
                    "fit": {"y": "imputer", "fh": "original_fh"},
                    "predict": {"fh": "original_fh"},
                    "update": {"y": "original_y"},
                },
            ),
        ]
    },
    Selector: {"columns": 0},
=======
>>>>>>> 7e7fd368
    FeatureSelection: {"method": "all"},
    ColumnwiseTransformer: {"transformer": Detrender()},
    AggrDist: {"transformer": ScipyDist()},
    PyODAnnotator: {"estimator": ANOMALY_DETECTOR},
    ClaSPSegmentation: {"period_length": 5, "n_cps": 1},
    ClaSPTransformer: {"window_length": 5},
}
# We use estimator tags in addition to class hierarchies to further distinguish
# estimators into different categories. This is useful for defining and running
# common tests for estimators with the same tags.
VALID_ESTIMATOR_TAGS = tuple(ESTIMATOR_TAG_LIST)

# These methods should not change the state of the estimator, that is, they should
# not change fitted parameters or hyper-parameters. They are also the methods that
# "apply" the fitted estimator to data and useful for checking results.
NON_STATE_CHANGING_METHODS = (
    "predict",
    "predict_proba",
    "decision_function",
    "transform",
    "inverse_transform",
)

# The following gives a list of valid estimator base classes.
VALID_TRANSFORMER_TYPES = tuple(TRANSFORMER_MIXIN_LIST)

VALID_ESTIMATOR_BASE_TYPES = tuple(BASE_CLASS_LIST)

VALID_ESTIMATOR_TYPES = (
    BaseEstimator,
    *VALID_ESTIMATOR_BASE_TYPES,
    *VALID_TRANSFORMER_TYPES,
)

VALID_ESTIMATOR_BASE_TYPE_LOOKUP = BASE_CLASS_LOOKUP<|MERGE_RESOLUTION|>--- conflicted
+++ resolved
@@ -380,7 +380,6 @@
     Imputer: {"method": "mean"},
     HampelFilter: {"window_length": 3},
     OptionalPassthrough: {"transformer": BoxCoxTransformer(), "passthrough": False},
-<<<<<<< HEAD
     NetworkPipelineForecaster: {
         "steps": [
             (
@@ -400,8 +399,6 @@
         ]
     },
     Selector: {"columns": 0},
-=======
->>>>>>> 7e7fd368
     FeatureSelection: {"method": "all"},
     ColumnwiseTransformer: {"transformer": Detrender()},
     AggrDist: {"transformer": ScipyDist()},
