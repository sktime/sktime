--- conflicted
+++ resolved
@@ -4,12 +4,7 @@
 __all__ = ["ESTIMATOR_TEST_PARAMS", "EXCLUDE_ESTIMATORS", "EXCLUDED_TESTS"]
 
 import numpy as np
-<<<<<<< HEAD
-from pyod.models.knn import KNN
 from sklearn.preprocessing import FunctionTransformer
-=======
-from sklearn.preprocessing import FunctionTransformer, StandardScaler
->>>>>>> 5aaa4fbd
 
 from sktime.annotation.clasp import ClaSPSegmentation
 from sktime.base import BaseEstimator
@@ -23,18 +18,9 @@
 )
 from sktime.regression.compose import ComposableTimeSeriesForestRegressor
 from sktime.transformations.base import BaseTransformer
-<<<<<<< HEAD
-from sktime.transformations.panel.compose import ColumnTransformer
-=======
-from sktime.transformations.panel.compose import (
-    SeriesToPrimitivesRowTransformer,
-    SeriesToSeriesRowTransformer,
-)
->>>>>>> 5aaa4fbd
 from sktime.transformations.panel.random_intervals import RandomIntervals
 from sktime.transformations.panel.shapelet_transform import RandomShapeletTransform
 from sktime.transformations.panel.summarize import FittedParamExtractor
-from sktime.transformations.series.exponent import ExponentTransformer
 
 # The following estimators currently do not pass all unit tests
 # https://github.com/alan-turing-institute/sktime/issues/1627
@@ -107,32 +93,10 @@
 SERIES_TO_PRIMITIVES_TRANSFORMER = FunctionTransformer(
     np.mean, kw_args={"axis": 0}, check_inverse=False
 )
-<<<<<<< HEAD
-TRANSFORMERS = [
-    ("transformer1", ExponentTransformer()),
-    ("transformer2", ExponentTransformer()),
-]
-ANOMALY_DETECTOR = KNN()
-=======
-
->>>>>>> 5aaa4fbd
 ESTIMATOR_TEST_PARAMS = {
     FittedParamExtractor: {
         "forecaster": ExponentialSmoothing(),
         "param_names": ["initial_level"],
-    },
-<<<<<<< HEAD
-    ColumnTransformer: {
-        "transformers": [(name, estimator, [0]) for name, estimator in TRANSFORMERS]
-=======
-    SeriesToPrimitivesRowTransformer: {
-        "transformer": SERIES_TO_PRIMITIVES_TRANSFORMER,
-        "check_transformer": False,
-    },
-    SeriesToSeriesRowTransformer: {
-        "transformer": SERIES_TO_SERIES_TRANSFORMER,
-        "check_transformer": False,
->>>>>>> 5aaa4fbd
     },
     RandomShapeletTransform: {
         "max_shapelets": 5,
