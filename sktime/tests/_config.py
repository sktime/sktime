--- conflicted
+++ resolved
@@ -29,16 +29,6 @@
     MatrixProfileClassifier,
     SignatureClassifier,
     TSFreshClassifier,
-<<<<<<< HEAD
-)
-from sktime.classification.hybrid import HIVECOTEV1
-from sktime.classification.interval_based import (
-    CanonicalIntervalForest,
-    DrCIF,
-    RandomIntervalSpectralForest,
-    SupervisedTimeSeriesForest,
-)
-=======
 )
 from sktime.classification.hybrid import HIVECOTEV1, HIVECOTEV2
 from sktime.classification.interval_based import (
@@ -47,7 +37,6 @@
     RandomIntervalSpectralForest,
     SupervisedTimeSeriesForest,
 )
->>>>>>> c1280429
 from sktime.classification.interval_based import TimeSeriesForestClassifier as TSFC
 from sktime.classification.kernel_based import Arsenal, ROCKETClassifier
 from sktime.classification.shapelet_based import ShapeletTransformClassifier
@@ -103,10 +92,7 @@
 from sktime.transformations.panel.dictionary_based import SFA
 from sktime.transformations.panel.interpolate import TSInterpolator
 from sktime.transformations.panel.reduce import Tabularizer
-<<<<<<< HEAD
-=======
 from sktime.transformations.panel.shapelet_transform import RandomShapeletTransform
->>>>>>> c1280429
 from sktime.transformations.panel.shapelets import (
     ContractedShapeletTransform,
     ShapeletTransform,
@@ -123,10 +109,6 @@
 )
 from sktime.transformations.series.adapt import TabularToSeriesAdaptor
 from sktime.transformations.series.boxcox import BoxCoxTransformer
-<<<<<<< HEAD
-from sktime.transformations.series.clasp import ClaSPTransformer
-=======
->>>>>>> c1280429
 from sktime.transformations.series.compose import (
     ColumnwiseTransformer,
     OptionalPassthrough,
