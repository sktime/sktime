__author__ = ["mloning"]
__all__ = ["EXCLUDE_ESTIMATORS", "EXCLUDED_TESTS"]

from sktime.base import BaseEstimator, BaseObject
from sktime.registry import (
    BASE_CLASS_LIST,
    BASE_CLASS_LOOKUP,
    ESTIMATOR_TAG_LIST,
    TRANSFORMER_MIXIN_LIST,
)
from sktime.transformations.base import BaseTransformer

EXCLUDE_ESTIMATORS = [
    # SFA is non-compliant with any transformer interfaces, #2064
    "SFA",
    # PlateauFinder seems to be broken, see #2259
    "PlateauFinder",
    # below are removed due to mac failures we don't fully understand, see #3103
    "HIVECOTEV1",
    "HIVECOTEV2",
    "RandomIntervalSpectralEnsemble",
    "RandomInvervals",
    "RandomIntervalSegmenter",
    "RandomIntervalFeatureExtractor",
    "RandomIntervalClassifier",
    "MiniRocket",
    "MatrixProfileTransformer",
    # tapnet based estimators fail stochastically for unknown reasons, see #3525
    "TapNetRegressor",
    "TapNetClassifier",
    "ResNetClassifier",  # known ResNetClassifier sporafic failures, see #3954
    "LSTMFCNClassifier",  # unknown cause, see bug report #4033
    "TimeSeriesLloyds",  # an abstract class, but does not follow naming convention
    # DL classifier suspected to cause hangs and memouts, see #4610
    "FCNClassifier",
    "MACNNClassifier",
    "SimpleRNNClassifier",
    "SimpleRNNRegressor",
    "EditDist",
    "CNNClassifier",
    "FCNClassifier",
    "InceptionTimeClassifier",
    "LSTMFCNClassifier",
    "MLPClassifier",
    "CNNRegressor",
    "ResNetRegressor",
]


EXCLUDED_TESTS = {
    # issue when prediction intervals, see #3479 and #4504
    # known issue with prediction intervals that needs fixing, tracked in #4181
    "SquaringResiduals": [
        "test_predict_time_index",
        "test_predict_residuals",
        "test_predict_interval",
        "test_predict_time_index_with_X",  # separate - refer to #4765
    ],
    # known issue when X is passed, wrong time indices are returned, #1364
    "StackingForecaster": ["test_predict_time_index_with_X"],
    # known side effects on multivariate arguments, #2072
    "WindowSummarizer": ["test_methods_have_no_side_effects"],
    # test fails in the Panel case for Differencer, see #2522
    "Differencer": ["test_transform_inverse_transform_equivalent"],
    # tagged in issue #2490
    "SignatureClassifier": [
        "test_classifier_on_unit_test_data",
        "test_classifier_on_basic_motions",
    ],
    # pickling problem with local method see #2490
    "ProximityStump": [
        "test_persistence_via_pickle",
        "test_fit_does_not_overwrite_hyper_params",
        "test_save_estimators_to_file",
    ],
    "ProximityTree": [
        "test_persistence_via_pickle",
        "test_fit_does_not_overwrite_hyper_params",
        "test_save_estimators_to_file",
        "test_multiprocessing_idempotent",  # see 5658
    ],
    "ProximityForest": [
        "test_persistence_via_pickle",
        "test_fit_does_not_overwrite_hyper_params",
        "test_save_estimators_to_file",
    ],
    # TapNet fails due to Lambda layer, see #3539 and #3616
    "TapNetClassifier": [
        "test_fit_idempotent",
        "test_persistence_via_pickle",
        "test_save_estimators_to_file",
    ],
    "TapNetRegressor": [
        "test_fit_idempotent",
        "test_persistence_via_pickle",
        "test_save_estimators_to_file",
    ],
    # `test_fit_idempotent` fails with `AssertionError`, see #3616
    "ResNetClassifier": [
        "test_fit_idempotent",
    ],
    "ResNetRegressor": [
        "test_fit_idempotent",
    ],
    "CNNClassifier": [
        "test_fit_idempotent",
    ],
    "CNNRegressor": [
        "test_fit_idempotent",
    ],
    "FCNClassifier": [
        "test_fit_idempotent",
    ],
    "LSTMFCNClassifier": [
        "test_fit_idempotent",
    ],
    "MLPClassifier": [
        "test_fit_idempotent",
    ],
<<<<<<< HEAD
    "CNTCClassifier": [
=======
    "InceptionTimeClassifier": [
        "test_fit_idempotent",
    ],
    "SimpleRNNClassifier": [
        "test_fit_idempotent",
        "test_persistence_via_pickle",
        "test_save_estimators_to_file",
    ],
    "SimpleRNNRegressor": [
        "test_fit_idempotent",
        "test_persistence_via_pickle",
        "test_save_estimators_to_file",
    ],
    "MCDCNNClassifier": [
        "test_fit_idempotent",
    ],
    "MCDCNNRegressor": [
        "test_fit_idempotent",
    ],
    "MACNNClassifier": [
>>>>>>> 14736bbf
        "test_fit_idempotent",
    ],
    # sth is not quite right with the RowTransformer-s changing state,
    #   but these are anyway on their path to deprecation, see #2370
    "SeriesToPrimitivesRowTransformer": ["test_methods_do_not_change_state"],
    "SeriesToSeriesRowTransformer": ["test_methods_do_not_change_state"],
    # ColumnTransformer still needs to be refactored, see #2537
    "ColumnTransformer": ["test_methods_do_not_change_state"],
    # Early classifiers intentionally retain information from previous predict calls
    #   for #1.
    # #2 amd #3 are due to predict/predict_proba returning two items and that breaking
    #   assert_array_equal
    "TEASER": [
        "test_non_state_changing_method_contract",
        "test_fit_idempotent",
        "test_persistence_via_pickle",
        "test_save_estimators_to_file",
    ],
    "CNNNetwork": "test_inheritance",  # not a registered base class, WiP, see #3028
    "VARMAX": [
        "test_update_predict_single",  # see 2997, sporadic failure, unknown cause
        "test__y_when_refitting",  # see 3176
    ],
    # GGS inherits from BaseEstimator which breaks this test
    "GreedyGaussianSegmentation": ["test_inheritance", "test_create_test_instance"],
    "InformationGainSegmentation": [
        "test_inheritance",
        "test_create_test_instance",
    ],
    # SAX returns strange output format
    # this needs to be fixed, was not tested previously due to legacy exception
    "SAX": "test_fit_transform_output",
    "DynamicFactor": [
        "test_predict_time_index_in_sample_full",  # refer to #4765
    ],
    "ARIMA": [
        "test_predict_time_index_in_sample_full",  # refer to #4765
    ],
    "VECM": [
        "test_hierarchical_with_exogeneous",  # refer to #4743
    ],
    "Pipeline": ["test_inheritance"],  # does not inherit from intermediate base classes
    # networks do not support negative fh
    "LTSFLinearForecaster": ["test_predict_time_index_in_sample_full"],
    "LTSFDLinearForecaster": ["test_predict_time_index_in_sample_full"],
    "LTSFNLinearForecaster": ["test_predict_time_index_in_sample_full"],
    "WEASEL": ["test_multiprocessing_idempotent"],  # see 5658
}

# We use estimator tags in addition to class hierarchies to further distinguish
# estimators into different categories. This is useful for defining and running
# common tests for estimators with the same tags.
VALID_ESTIMATOR_TAGS = tuple(ESTIMATOR_TAG_LIST)

# NON_STATE_CHANGING_METHODS =
# methods that should not change the state of the estimator, that is, they should
# not change fitted parameters or hyper-parameters. They are also the methods that
# "apply" the fitted estimator to data and useful for checking results.
# NON_STATE_CHANGING_METHODS_ARRAYLIK =
# non-state-changing methods that return an array-like output

NON_STATE_CHANGING_METHODS_ARRAYLIKE = (
    "predict",
    "predict_var",
    "predict_proba",
    "decision_function",
    "transform",
    # todo: add this back
    # escaping this, since for some estimators
    #   the input format of inverse_transform assumes special col names
    # "inverse_transform",
)

NON_STATE_CHANGING_METHODS = NON_STATE_CHANGING_METHODS_ARRAYLIKE + (
    "get_fitted_params",
)

# The following gives a list of valid estimator base classes.
VALID_TRANSFORMER_TYPES = tuple(TRANSFORMER_MIXIN_LIST) + (BaseTransformer,)

BASE_BASE_TYPES = (BaseEstimator, BaseObject)
VALID_ESTIMATOR_BASE_TYPES = tuple(set(BASE_CLASS_LIST).difference(BASE_BASE_TYPES))

VALID_ESTIMATOR_TYPES = (
    BaseEstimator,
    *VALID_ESTIMATOR_BASE_TYPES,
    *VALID_TRANSFORMER_TYPES,
)

VALID_ESTIMATOR_BASE_TYPE_LOOKUP = BASE_CLASS_LOOKUP<|MERGE_RESOLUTION|>--- conflicted
+++ resolved
@@ -117,9 +117,9 @@
     "MLPClassifier": [
         "test_fit_idempotent",
     ],
-<<<<<<< HEAD
     "CNTCClassifier": [
-=======
+        "test_fit_idempotent",
+    ],
     "InceptionTimeClassifier": [
         "test_fit_idempotent",
     ],
@@ -140,7 +140,6 @@
         "test_fit_idempotent",
     ],
     "MACNNClassifier": [
->>>>>>> 14736bbf
         "test_fit_idempotent",
     ],
     # sth is not quite right with the RowTransformer-s changing state,
