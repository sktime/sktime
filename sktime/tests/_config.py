--- conflicted
+++ resolved
@@ -299,7 +299,6 @@
         "estimator": RandomForestClassifier(n_estimators=3),
         "default_fc_parameters": "minimal",
     },
-<<<<<<< HEAD
     RandomIntervals: {
         "n_intervals": 3,
     },
@@ -310,10 +309,7 @@
     SummaryClassifier: {
         "estimator": RandomForestClassifier(n_estimators=3),
     },
-    ROCKETClassifier: {"num_kernels": 100},
-=======
     RocketClassifier: {"num_kernels": 100},
->>>>>>> 6e894a06
     Arsenal: {"num_kernels": 50, "n_estimators": 3},
     HIVECOTEV1: {
         "stc_params": {
