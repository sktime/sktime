--- conflicted
+++ resolved
@@ -55,11 +55,11 @@
         "test_fit_idempotent",
         "test_persistence_via_pickle",
     ],
-<<<<<<< HEAD
     "TapNetClassifier": [
-=======
+        "test_fit_idempotent",
+        "test_persistence_via_pickle",
+    ],
     "FCNClassifier": [
->>>>>>> 7029e780
         "test_fit_idempotent",
         "test_persistence_via_pickle",
     ],
