#!/usr/bin/env python3 -u
# -*- coding: utf-8 -*-
# copyright: sktime developers, BSD-3-Clause License (see LICENSE file)

__author__ = ["Markus Löning"]
__all__ = ["ESTIMATOR_TEST_PARAMS", "EXCLUDE_ESTIMATORS", "EXCLUDED_TESTS"]

import numpy as np

from sktime.registry import (
    ESTIMATOR_TAG_LIST,
    BASE_CLASS_LIST,
    BASE_CLASS_LOOKUP,
    TRANSFORMER_MIXIN_LIST,
)

from pyod.models.knn import KNN
from hcrystalball.wrappers import HoltSmoothingWrapper
from sklearn.linear_model import LinearRegression
from sklearn.pipeline import make_pipeline
from sklearn.preprocessing import FunctionTransformer
from sklearn.preprocessing import StandardScaler


from sktime.base import BaseEstimator

from sktime.annotation.adapters import PyODAnnotator
from sktime.classification.compose import ColumnEnsembleClassifier
from sktime.classification.compose import ComposableTimeSeriesForestClassifier
from sktime.classification.dictionary_based import ContractableBOSS
from sktime.classification.dictionary_based import TemporalDictionaryEnsemble
from sktime.classification.hybrid import HIVECOTEV1
from sktime.classification.interval_based import RandomIntervalSpectralForest
from sktime.classification.interval_based._cif import CanonicalIntervalForest
from sktime.classification.interval_based._drcif import DrCIF
from sktime.classification.interval_based import TimeSeriesForestClassifier as TSFC
from sktime.classification.interval_based import SupervisedTimeSeriesForest
from sktime.classification.kernel_based import ROCKETClassifier
from sktime.classification.kernel_based import Arsenal
from sktime.classification.shapelet_based import ShapeletTransformClassifier
from sktime.forecasting.arima import AutoARIMA
from sktime.forecasting.bats import BATS
from sktime.forecasting.compose import DirectTabularRegressionForecaster
from sktime.forecasting.compose import DirRecTimeSeriesRegressionForecaster
from sktime.forecasting.compose import DirectTimeSeriesRegressionForecaster
from sktime.forecasting.compose import DirRecTabularRegressionForecaster
from sktime.forecasting.compose import EnsembleForecaster
from sktime.forecasting.compose import MultioutputTabularRegressionForecaster
from sktime.forecasting.compose import MultioutputTimeSeriesRegressionForecaster
from sktime.forecasting.compose import RecursiveTabularRegressionForecaster
from sktime.forecasting.compose import RecursiveTimeSeriesRegressionForecaster
from sktime.forecasting.compose import StackingForecaster
from sktime.forecasting.compose import TransformedTargetForecaster
from sktime.forecasting.compose import MultiplexForecaster
from sktime.forecasting.exp_smoothing import ExponentialSmoothing
from sktime.forecasting.fbprophet import Prophet
from sktime.forecasting.hcrystalball import HCrystalBallForecaster
from sktime.forecasting.model_selection import ForecastingGridSearchCV
from sktime.forecasting.model_selection import ForecastingRandomizedSearchCV
from sktime.forecasting.model_selection import SingleWindowSplitter
from sktime.forecasting.naive import NaiveForecaster
from sktime.forecasting.online_learning import OnlineEnsembleForecaster
from sktime.forecasting.tbats import TBATS
from sktime.forecasting.theta import ThetaForecaster
from sktime.performance_metrics.forecasting import MeanAbsolutePercentageError
from sktime.regression.compose import ComposableTimeSeriesForestRegressor
from sktime.series_as_features.compose import FeatureUnion
from sktime.transformations.panel.compose import ColumnTransformer
from sktime.transformations.panel.compose import (
    SeriesToPrimitivesRowTransformer,
)
from sktime.transformations.panel.compose import SeriesToSeriesRowTransformer
from sktime.transformations.panel.dictionary_based import SFA
from sktime.transformations.panel.interpolate import TSInterpolator
from sktime.transformations.panel.reduce import Tabularizer
from sktime.transformations.panel.shapelets import ContractedShapeletTransform
from sktime.transformations.panel.shapelets import ShapeletTransform
from sktime.transformations.panel.signature_based import SignatureTransformer
from sktime.classification.signature_based import SignatureClassifier
from sktime.transformations.panel.summarize import FittedParamExtractor
from sktime.transformations.panel.tsfresh import TSFreshFeatureExtractor
from sktime.transformations.panel.tsfresh import (
    TSFreshRelevantFeatureExtractor,
)
from sktime.transformations.series.acf import AutoCorrelationTransformer
from sktime.transformations.series.acf import PartialAutoCorrelationTransformer
from sktime.transformations.series.adapt import TabularToSeriesAdaptor
from sktime.transformations.series.detrend import Detrender
from sktime.transformations.series.impute import Imputer
from sktime.transformations.series.compose import OptionalPassthrough
from sktime.transformations.series.outlier_detection import HampelFilter
from sktime.transformations.series.boxcox import BoxCoxTransformer
from sktime.dists_kernels.compose_tab_to_panel import AggrDist
from sktime.dists_kernels.scipy_dist import ScipyDist

# The following estimators currently do not pass all unit tests
# What do they fail? ShapeDTW fails on 3d_numpy_input test, not set up for that
EXCLUDE_ESTIMATORS = [
    "ShapeDTW",
    "ElasticEnsemble",
    "ProximityForest",
    "ProximityStump",
    "ProximityTree",
]


# This is temporary until BaseObject is implemented
DIST_KERNELS_IGNORE_TESTS = [
    "check_fit_updates_state",
    "_make_fit_args",
    "check_fit_returns_self",
    "check_raises_not_fitted_error",
    "check_fit_idempotent",
    "check_fit_does_not_overwrite_hyper_params",
    "check_methods_do_not_change_state",
    "check_persistence_via_pickle",
]


EXCLUDED_TESTS = {
    "ShapeletTransformClassifier": ["check_fit_idempotent"],
    "ContractedShapeletTransform": ["check_fit_idempotent"],
    "HIVECOTEV1": ["check_fit_idempotent", "check_multiprocessing_idempotent"],
    "ScipyDist": DIST_KERNELS_IGNORE_TESTS,
    "AggrDist": DIST_KERNELS_IGNORE_TESTS,
}

# We here configure estimators for basic unit testing, including setting of
# required hyper-parameters and setting of hyper-parameters for faster training.
SERIES_TO_SERIES_TRANSFORMER = StandardScaler()
SERIES_TO_PRIMITIVES_TRANSFORMER = FunctionTransformer(
    np.mean, kw_args={"axis": 0}, check_inverse=False
)
TRANSFORMERS = [
    (
        "transformer1",
        SeriesToSeriesRowTransformer(
            SERIES_TO_SERIES_TRANSFORMER, check_transformer=False
        ),
    ),
    (
        "transformer2",
        SeriesToSeriesRowTransformer(
            SERIES_TO_SERIES_TRANSFORMER, check_transformer=False
        ),
    ),
]
REGRESSOR = LinearRegression()
ANOMALY_DETECTOR = KNN()
TIME_SERIES_CLASSIFIER = TSFC(n_estimators=3)
TIME_SERIES_CLASSIFIERS = [
    ("tsf1", TIME_SERIES_CLASSIFIER),
    ("tsf2", TIME_SERIES_CLASSIFIER),
]
FORECASTER = ExponentialSmoothing()
FORECASTERS = [("ses1", FORECASTER), ("ses2", FORECASTER)]
STEPS = [
    ("transformer", Detrender(ThetaForecaster())),
    ("forecaster", NaiveForecaster()),
]
ESTIMATOR_TEST_PARAMS = {
    OnlineEnsembleForecaster: {"forecasters": FORECASTERS},
    FeatureUnion: {"transformer_list": TRANSFORMERS},
    DirectTabularRegressionForecaster: {"estimator": REGRESSOR},
    MultioutputTabularRegressionForecaster: {"estimator": REGRESSOR},
    RecursiveTabularRegressionForecaster: {"estimator": REGRESSOR},
    DirRecTabularRegressionForecaster: {"estimator": REGRESSOR},
    DirectTimeSeriesRegressionForecaster: {
        "estimator": make_pipeline(Tabularizer(), REGRESSOR)
    },
    RecursiveTimeSeriesRegressionForecaster: {
        "estimator": make_pipeline(Tabularizer(), REGRESSOR)
    },
    MultioutputTimeSeriesRegressionForecaster: {
        "estimator": make_pipeline(Tabularizer(), REGRESSOR)
    },
    DirRecTimeSeriesRegressionForecaster: {
        "estimator": make_pipeline(Tabularizer(), REGRESSOR)
    },
    TransformedTargetForecaster: {"steps": STEPS},
    EnsembleForecaster: {"forecasters": FORECASTERS},
    StackingForecaster: {"forecasters": FORECASTERS, "final_regressor": REGRESSOR},
    Detrender: {"forecaster": FORECASTER},
    ForecastingGridSearchCV: {
        "forecaster": NaiveForecaster(strategy="mean"),
        "cv": SingleWindowSplitter(fh=1),
        "param_grid": {"window_length": [2, 5]},
        "scoring": MeanAbsolutePercentageError(symmetric=True),
    },
    ForecastingRandomizedSearchCV: {
        "forecaster": NaiveForecaster(strategy="mean"),
        "cv": SingleWindowSplitter(fh=1),
        "param_distributions": {"window_length": [2, 5]},
        "scoring": MeanAbsolutePercentageError(symmetric=True),
    },
    TabularToSeriesAdaptor: {"transformer": StandardScaler()},
    ColumnEnsembleClassifier: {
        "estimators": [
            (name, estimator, 0) for (name, estimator) in TIME_SERIES_CLASSIFIERS
        ]
    },
    FittedParamExtractor: {
        "forecaster": FORECASTER,
        "param_names": ["initial_level"],
    },
    SeriesToPrimitivesRowTransformer: {
        "transformer": SERIES_TO_PRIMITIVES_TRANSFORMER,
        "check_transformer": False,
    },
    SeriesToSeriesRowTransformer: {
        "transformer": SERIES_TO_SERIES_TRANSFORMER,
        "check_transformer": False,
    },
    ColumnTransformer: {
        "transformers": [(name, estimator, [0]) for name, estimator in TRANSFORMERS]
    },
    AutoARIMA: {
        "d": 0,
        "suppress_warnings": True,
        "max_p": 2,
        "max_q": 2,
        "seasonal": False,
    },
    MultiplexForecaster: {
        "forecasters": [
            ("Naive_mean", NaiveForecaster(strategy="mean")),
            ("Naive_last", NaiveForecaster(strategy="last")),
            ("Naive_drift", NaiveForecaster(strategy="drift")),
        ],
        "selected_forecaster": "Naive_mean",
    },
    ShapeletTransformClassifier: {
        "n_estimators": 3,
        "transform_contract_in_mins": 0.075,
    },
    ContractedShapeletTransform: {"time_contract_in_mins": 0.075},
    ShapeletTransform: {
        "max_shapelets_to_store_per_class": 1,
        "min_shapelet_length": 3,
        "max_shapelet_length": 4,
    },
    SignatureTransformer: {
        "augmentation_list": ("basepoint", "addtime"),
        "depth": 3,
        "window_name": "global",
    },
    SignatureClassifier: {
        "augmentation_list": ("basepoint", "addtime"),
        "depth": 3,
        "window_name": "global",
    },
    ROCKETClassifier: {"num_kernels": 100},
    Arsenal: {"num_kernels": 100},
    HIVECOTEV1: {
        "stc_params": {"n_estimators": 2, "transform_contract_in_mins": 0.025},
        "tsf_params": {"n_estimators": 2},
        "rise_params": {"n_estimators": 2},
        "cboss_params": {"n_parameter_samples": 6, "max_ensemble_size": 2},
    },
    TSFreshFeatureExtractor: {"disable_progressbar": True, "show_warnings": False},
    TSFreshRelevantFeatureExtractor: {
        "disable_progressbar": True,
        "show_warnings": False,
        "fdr_level": 0.01,
    },
    TSInterpolator: {"length": 10},
    RandomIntervalSpectralForest: {"n_estimators": 3, "acf_lag": 10, "min_interval": 5},
    SFA: {"return_pandas_data_series": True},
    ContractableBOSS: {"n_parameter_samples": 25, "max_ensemble_size": 5},
    TemporalDictionaryEnsemble: {
        "n_parameter_samples": 25,
        "max_ensemble_size": 5,
        "randomly_selected_params": 20,
    },
    TSFC: {"n_estimators": 3},
    ComposableTimeSeriesForestClassifier: {"n_estimators": 3},
    ComposableTimeSeriesForestRegressor: {"n_estimators": 3},
    SupervisedTimeSeriesForest: {"n_estimators": 3},
    CanonicalIntervalForest: {"n_estimators": 3},
    DrCIF: {"n_estimators": 3},
    HCrystalBallForecaster: {"model": HoltSmoothingWrapper()},
    BATS: {
        "use_box_cox": False,
        "use_trend": False,
        "use_damped_trend": False,
        "sp": [],
        "use_arma_errors": False,
        "n_jobs": 1,
    },
    TBATS: {
        "use_box_cox": False,
        "use_trend": False,
        "use_damped_trend": False,
        "sp": [],
        "use_arma_errors": False,
        "n_jobs": 1,
    },
    Prophet: {
        "n_changepoints": 0,
        "yearly_seasonality": False,
        "weekly_seasonality": False,
        "daily_seasonality": False,
        "uncertainty_samples": 1000,
        "verbose": False,
    },
    PartialAutoCorrelationTransformer: {"n_lags": 1},
    AutoCorrelationTransformer: {"n_lags": 1},
    Imputer: {"method": "mean"},
    HampelFilter: {"window_length": 3},
    OptionalPassthrough: {"transformer": BoxCoxTransformer(), "passthrough": True},
<<<<<<< HEAD
    AggrDist: {"transformer": ScipyDist()},
=======
    PyODAnnotator: {"estimator": ANOMALY_DETECTOR},
>>>>>>> 0d4ec160
}

# We use estimator tags in addition to class hierarchies to further distinguish
# estimators into different categories. This is useful for defining and running
# common tests for estimators with the same tags.
VALID_ESTIMATOR_TAGS = tuple(ESTIMATOR_TAG_LIST)

# These methods should not change the state of the estimator, that is, they should
# not change fitted parameters or hyper-parameters. They are also the methods that
# "apply" the fitted estimator to data and useful for checking results.
NON_STATE_CHANGING_METHODS = (
    "predict",
    "predict_proba",
    "decision_function",
    "transform",
    "inverse_transform",
)

# The following gives a list of valid estimator base classes.
VALID_TRANSFORMER_TYPES = tuple(TRANSFORMER_MIXIN_LIST)

VALID_ESTIMATOR_BASE_TYPES = tuple(BASE_CLASS_LIST)

VALID_ESTIMATOR_TYPES = (
    BaseEstimator,
    *VALID_ESTIMATOR_BASE_TYPES,
    *VALID_TRANSFORMER_TYPES,
)

VALID_ESTIMATOR_BASE_TYPE_LOOKUP = BASE_CLASS_LOOKUP<|MERGE_RESOLUTION|>--- conflicted
+++ resolved
@@ -308,11 +308,8 @@
     Imputer: {"method": "mean"},
     HampelFilter: {"window_length": 3},
     OptionalPassthrough: {"transformer": BoxCoxTransformer(), "passthrough": True},
-<<<<<<< HEAD
     AggrDist: {"transformer": ScipyDist()},
-=======
     PyODAnnotator: {"estimator": ANOMALY_DETECTOR},
->>>>>>> 0d4ec160
 }
 
 # We use estimator tags in addition to class hierarchies to further distinguish
