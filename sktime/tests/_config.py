# -*- coding: utf-8 -*-

__author__ = ["mloning"]
__all__ = ["EXCLUDE_ESTIMATORS", "EXCLUDED_TESTS"]

<<<<<<< HEAD
import numpy as np
from sklearn.preprocessing import FunctionTransformer

from sktime.annotation.clasp import ClaSPSegmentation
from sktime.base import BaseEstimator
from sktime.forecasting.structural import UnobservedComponents
=======
from sktime.base import BaseEstimator, BaseObject
>>>>>>> 7923cc74
from sktime.registry import (
    BASE_CLASS_LIST,
    BASE_CLASS_LOOKUP,
    ESTIMATOR_TAG_LIST,
    TRANSFORMER_MIXIN_LIST,
)
from sktime.transformations.base import BaseTransformer
<<<<<<< HEAD
from sktime.transformations.panel.random_intervals import RandomIntervals
from sktime.transformations.panel.shapelet_transform import RandomShapeletTransform
=======
>>>>>>> 7923cc74

# The following estimators currently do not pass all unit tests
# https://github.com/alan-turing-institute/sktime/issues/1627
EXCLUDE_ESTIMATORS = [
    # SFA is non-compliant with any transformer interfaces, #2064
    "SFA",
    # PlateauFinder seems to be broken, see #2259
    "PlateauFinder",
    # below are removed due to mac failures we don't fully understand, see #3103
    "HIVECOTEV1",
    "HIVECOTEV2",
    "RandomIntervalSpectralEnsemble",
    "RandomInvervals",
    "RandomIntervalSegmenter",
    "RandomIntervalFeatureExtractor",
    "RandomIntervalClassifier",
    "MiniRocket",
    "MatrixProfileTransformer",
    # RandomShapeletTransform is breaking with empty lists, see #3138
    "RandomShapeletTransform",
]


EXCLUDED_TESTS = {
    # known issue when X is passed, wrong time indices are returned, #1364
    "StackingForecaster": ["test_predict_time_index_with_X"],
    # known side effects on multivariate arguments, #2072
    "WindowSummarizer": ["test_methods_have_no_side_effects"],
    # test fails in the Panel case for Differencer, see #2522
    "Differencer": ["test_transform_inverse_transform_equivalent"],
    # tagged in issue #2490
    "SignatureClassifier": [
        "test_classifier_on_unit_test_data",
        "test_classifier_on_basic_motions",
    ],
    # test fail with deep problem with pickling inside tensorflow.
    "CNNClassifier": [
        "test_fit_idempotent",
        "test_persistence_via_pickle",
    ],
    "CNNRegressor": [
        "test_fit_idempotent",
        "test_persistence_via_pickle",
    ],
    # pickling problem with local method see #2490
    "ProximityStump": [
        "test_persistence_via_pickle",
        "test_fit_does_not_overwrite_hyper_params",
    ],
    "ProximityTree": [
        "test_persistence_via_pickle",
        "test_fit_does_not_overwrite_hyper_params",
    ],
    "ProximityForest": [
        "test_persistence_via_pickle",
        "test_fit_does_not_overwrite_hyper_params",
    ],
    # sth is not quite right with the RowTransformer-s changing state,
    #   but these are anyway on their path to deprecation, see #2370
    "SeriesToPrimitivesRowTransformer": ["test_methods_do_not_change_state"],
    "SeriesToSeriesRowTransformer": ["test_methods_do_not_change_state"],
    # ColumnTransformer still needs to be refactored, see #2537
    "ColumnTransformer": ["test_methods_do_not_change_state"],
    # Early classifiers intentionally retain information from pervious predict calls
    #   for #1.
    # #2 amd #3 are due to predict/predict_proba returning two items and that breaking
    #   assert_array_equal
    "TEASER": [
        "test_methods_do_not_change_state",
        "test_fit_idempotent",
        "test_persistence_via_pickle",
    ],
<<<<<<< HEAD
    "VARMAX": "test_update_predict_single",  # see 2997, sporadic failure, unknown cause
}

# We here configure estimators for basic unit testing, including setting of
# required hyper-parameters and setting of hyper-parameters for faster training.
SERIES_TO_PRIMITIVES_TRANSFORMER = FunctionTransformer(
    np.mean, kw_args={"axis": 0}, check_inverse=False
)
ESTIMATOR_TEST_PARAMS = {
    RandomShapeletTransform: {
        "max_shapelets": 5,
        "n_shapelet_samples": 50,
        "batch_size": 20,
    },
    RandomIntervals: {
        "n_intervals": 3,
    },
    ComposableTimeSeriesForestRegressor: {"n_estimators": 3},
    UnobservedComponents: {"level": "local level"},
    ClaSPSegmentation: {"period_length": 5, "n_cps": 1},
=======
    "CNNNetwork": "test_inheritance",  # not a registered base class, WiP, see #3028
    "VARMAX": [
        "test_update_predict_single",  # see 2997, sporadic failure, unknown cause
        "test__y_when_refitting",  # see 3176
    ],
>>>>>>> 7923cc74
}

# We use estimator tags in addition to class hierarchies to further distinguish
# estimators into different categories. This is useful for defining and running
# common tests for estimators with the same tags.
VALID_ESTIMATOR_TAGS = tuple(ESTIMATOR_TAG_LIST)

# These methods should not change the state of the estimator, that is, they should
# not change fitted parameters or hyper-parameters. They are also the methods that
# "apply" the fitted estimator to data and useful for checking results.
NON_STATE_CHANGING_METHODS = (
    "predict",
    "predict_var",
    "predict_proba",
    "decision_function",
    "transform",
    # todo: add this back
    # escaping this, since for some estimators
    #   the input format of inverse_transform assumes special col names
    # "inverse_transform",
)

# The following gives a list of valid estimator base classes.
VALID_TRANSFORMER_TYPES = tuple(TRANSFORMER_MIXIN_LIST) + (BaseTransformer,)

BASE_BASE_TYPES = (BaseEstimator, BaseObject)
VALID_ESTIMATOR_BASE_TYPES = tuple(set(BASE_CLASS_LIST).difference(BASE_BASE_TYPES))

VALID_ESTIMATOR_TYPES = (
    BaseEstimator,
    *VALID_ESTIMATOR_BASE_TYPES,
    *VALID_TRANSFORMER_TYPES,
)

VALID_ESTIMATOR_BASE_TYPE_LOOKUP = BASE_CLASS_LOOKUP<|MERGE_RESOLUTION|>--- conflicted
+++ resolved
@@ -3,16 +3,7 @@
 __author__ = ["mloning"]
 __all__ = ["EXCLUDE_ESTIMATORS", "EXCLUDED_TESTS"]
 
-<<<<<<< HEAD
-import numpy as np
-from sklearn.preprocessing import FunctionTransformer
-
-from sktime.annotation.clasp import ClaSPSegmentation
-from sktime.base import BaseEstimator
-from sktime.forecasting.structural import UnobservedComponents
-=======
 from sktime.base import BaseEstimator, BaseObject
->>>>>>> 7923cc74
 from sktime.registry import (
     BASE_CLASS_LIST,
     BASE_CLASS_LOOKUP,
@@ -20,11 +11,6 @@
     TRANSFORMER_MIXIN_LIST,
 )
 from sktime.transformations.base import BaseTransformer
-<<<<<<< HEAD
-from sktime.transformations.panel.random_intervals import RandomIntervals
-from sktime.transformations.panel.shapelet_transform import RandomShapeletTransform
-=======
->>>>>>> 7923cc74
 
 # The following estimators currently do not pass all unit tests
 # https://github.com/alan-turing-institute/sktime/issues/1627
@@ -97,34 +83,11 @@
         "test_fit_idempotent",
         "test_persistence_via_pickle",
     ],
-<<<<<<< HEAD
-    "VARMAX": "test_update_predict_single",  # see 2997, sporadic failure, unknown cause
-}
-
-# We here configure estimators for basic unit testing, including setting of
-# required hyper-parameters and setting of hyper-parameters for faster training.
-SERIES_TO_PRIMITIVES_TRANSFORMER = FunctionTransformer(
-    np.mean, kw_args={"axis": 0}, check_inverse=False
-)
-ESTIMATOR_TEST_PARAMS = {
-    RandomShapeletTransform: {
-        "max_shapelets": 5,
-        "n_shapelet_samples": 50,
-        "batch_size": 20,
-    },
-    RandomIntervals: {
-        "n_intervals": 3,
-    },
-    ComposableTimeSeriesForestRegressor: {"n_estimators": 3},
-    UnobservedComponents: {"level": "local level"},
-    ClaSPSegmentation: {"period_length": 5, "n_cps": 1},
-=======
     "CNNNetwork": "test_inheritance",  # not a registered base class, WiP, see #3028
     "VARMAX": [
         "test_update_predict_single",  # see 2997, sporadic failure, unknown cause
         "test__y_when_refitting",  # see 3176
     ],
->>>>>>> 7923cc74
 }
 
 # We use estimator tags in addition to class hierarchies to further distinguish
