"""Main configuration file for test excludes.

Also contains some other configs, these should be gradually refactored
to registry or to individual tags, where applicable.
"""

__all__ = ["EXCLUDE_ESTIMATORS", "EXCLUDED_TESTS"]

from sktime.registry import ESTIMATOR_TAG_LIST

EXCLUDE_ESTIMATORS = [
    # SFA is non-compliant with any transformer interfaces, #2064
    "SFA",
    # PlateauFinder seems to be broken, see #2259
    "PlateauFinder",
    # below are removed due to mac failures we don't fully understand, see #3103
    "HIVECOTEV1",
    "HIVECOTEV2",
    "RandomIntervalSpectralEnsemble",
    "RandomInvervals",
    "RandomIntervalSegmenter",
    "RandomIntervalFeatureExtractor",
    "MatrixProfileTransformer",
    # tapnet based estimators fail stochastically for unknown reasons, see #3525
    "TapNetRegressor",
    "TapNetClassifier",
    "ResNetClassifier",  # known ResNetClassifier sporafic failures, see #3954
    "LSTMFCNClassifier",  # unknown cause, see bug report #4033
    # DL classifier suspected to cause hangs and memouts, see #4610
    "FCNClassifier",
    "EditDist",
    "CNNClassifier",
    "FCNClassifier",
    "InceptionTimeClassifier",
    "LSTMFCNClassifier",
    "MLPClassifier",
    "MLPRegressor",
    "CNNRegressor",
    "ResNetRegressor",
    "FCNRegressor",
    "LSTMFCNRegressor",
    # splitters excluded with undiagnosed failures, see #6194
    # these are temporarily skipped to allow merging of the base test framework
    "SameLocSplitter",
    "TestPlusTrainSplitter",
    "Repeat",
    "CutoffFhSplitter",
    # sporadic timeouts, see #6344
    "ShapeletLearningClassifierTslearn",
    "DartsXGBModel",
    # Large datasets
    "M5Dataset",
]


EXCLUDED_TESTS = {
    # issue when prediction intervals, see #3479 and #4504
    # known issue with prediction intervals that needs fixing, tracked in #4181
    "SquaringResiduals": [
        "test_predict_time_index",
        "test_predict_residuals",
        "test_predict_interval",
        "test_predict_time_index_with_X",  # separate - refer to #4765
    ],
    # known issue when X is passed, wrong time indices are returned, #1364
    "StackingForecaster": ["test_predict_time_index_with_X"],
    # known side effects on multivariate arguments, #2072
    "WindowSummarizer": ["test_methods_have_no_side_effects"],
    # test fails in the Panel case for Differencer, see #2522
    "Differencer": ["test_transform_inverse_transform_equivalent"],
    # tagged in issue #2490
    "SignatureClassifier": [
        "test_classifier_on_unit_test_data",
        "test_classifier_on_basic_motions",
    ],
    # pickling problem with local method see #2490
    "ProximityStump": [
        "test_persistence_via_pickle",
        "test_fit_does_not_overwrite_hyper_params",
        "test_save_estimators_to_file",
    ],
    "ProximityTree": [
        "test_persistence_via_pickle",
        "test_fit_does_not_overwrite_hyper_params",
        "test_save_estimators_to_file",
        "test_multiprocessing_idempotent",  # see 5658
        "test_fit_idempotent",  # see 6637
    ],
    "ProximityForest": [
        "test_persistence_via_pickle",
        "test_fit_does_not_overwrite_hyper_params",
        "test_save_estimators_to_file",
        "test_fit_idempotent",  # see 6201
        "test_multiprocessing_idempotent",  # see 6637
    ],
    # TapNet fails due to Lambda layer, see #3539 and #3616
    "TapNetClassifier": [
        "test_fit_idempotent",
        "test_persistence_via_pickle",
        "test_save_estimators_to_file",
    ],
    "TapNetRegressor": [
        "test_fit_idempotent",
        "test_persistence_via_pickle",
        "test_save_estimators_to_file",
    ],
    # `test_fit_idempotent` fails with `AssertionError`, see #3616
    "ResNetClassifier": [
        "test_fit_idempotent",
    ],
    "ResNetRegressor": [
        "test_fit_idempotent",
    ],
    "CNNClassifier": [
        "test_fit_idempotent",
    ],
    "CNNRegressor": [
        "test_fit_idempotent",
    ],
    "FCNClassifier": [
        "test_fit_idempotent",
    ],
    "LSTMFCNClassifier": [
        "test_fit_idempotent",
    ],
    "LSTMFCNRegressor": [
        "test_fit_idempotent",
    ],
    "MLPClassifier": [
        "test_fit_idempotent",
    ],
    "MLPRegressor": [
        "test_fit_idempotent",
    ],
    "CNTCClassifier": [
        "test_fit_idempotent",
        "test_persistence_via_pickle",
        "test_save_estimators_to_file",
    ],
    "InceptionTimeClassifier": [
        "test_fit_idempotent",
    ],
    "SimpleRNNClassifier": [
        "test_fit_idempotent",
        "test_persistence_via_pickle",
        "test_save_estimators_to_file",
        "test_multioutput",  # see 6201
        "test_classifier_on_unit_test_data",  # see 6201
    ],
    "SimpleRNNRegressor": [
        "test_fit_idempotent",
        "test_persistence_via_pickle",
        "test_save_estimators_to_file",
    ],
    "MCDCNNClassifier": [
        "test_fit_idempotent",
    ],
    "MCDCNNRegressor": [
        "test_fit_idempotent",
    ],
    "FCNRegressor": [
        "test_fit_idempotent",
    ],
    "InceptionTimeRegressor": [
        "test_fit_idempotent",
    ],
    "CNTCRegressor": [
        "test_fit_idempotent",
    ],
    # sth is not quite right with the RowTransformer-s changing state,
    #   but these are anyway on their path to deprecation, see #2370
    "SeriesToPrimitivesRowTransformer": ["test_methods_do_not_change_state"],
    "SeriesToSeriesRowTransformer": ["test_methods_do_not_change_state"],
    # ColumnTransformer still needs to be refactored, see #2537
    "ColumnTransformer": ["test_methods_do_not_change_state"],
    # Early classifiers intentionally retain information from previous predict calls
    #   for #1.
    # #2 amd #3 are due to predict/predict_proba returning two items and that breaking
    #   assert_array_equal
    "TEASER": [
        "test_non_state_changing_method_contract",
        "test_fit_idempotent",
        "test_persistence_via_pickle",
        "test_save_estimators_to_file",
    ],
    "CNNNetwork": "test_inheritance",  # not a registered base class, WiP, see #3028
    "VARMAX": [
        "test_update_predict_single",  # see 2997, sporadic failure, unknown cause
        "test__y_when_refitting",  # see 3176
    ],
    "InformationGainSegmentation": [
        "test_inheritance",
        "test_create_test_instance",
    ],
    # SAX returns strange output format
    # this needs to be fixed, was not tested previously due to legacy exception
    "SAXlegacy": ["test_fit_transform_output"],
    "DynamicFactor": [
        "test_predict_time_index_in_sample_full",  # refer to #4765
    ],
    "ARIMA": [
        "test_predict_time_index_in_sample_full",  # refer to #4765
    ],
    "VECM": [
        "test_hierarchical_with_exogeneous",  # refer to #4743
    ],
    "Pipeline": ["test_inheritance"],  # does not inherit from intermediate base classes
    # networks do not support negative fh
    "HFTransformersForecaster": ["test_predict_time_index_in_sample_full"],
    "PyKANForecaster": ["test_predict_time_index_in_sample_full"],
    "WEASEL": ["test_multiprocessing_idempotent"],  # see 5658
    # StatsForecastMSTL is failing in probabistic forecasts, see #5703, #5920
    "StatsForecastMSTL": ["test_pred_int_tag"],
    # KNeighborsTimeSeriesClassifierTslearn crashes in parallel mode
    "KNeighborsTimeSeriesClassifierTslearn": ["test_multiprocessing_idempotent"],
    # ShapeletTransformPyts creates nested numpy shapelets sporadically, see #6171
    "ShapeletTransformPyts": ["test_non_state_changing_method_contract"],
    "TimeSeriesSVRTslearn": [  # not deterministic, see 6274
        "test_fit_idempotent",
        "test_multiprocessing_idempotent",
    ],
    # ShapeletLearningClassifier is non-pickleable due to DL dependencies
    "ShapeletLearningClassifierTslearn": [
        "test_persistence_via_pickle",
        "test_save_estimators_to_file",
        "test_fit_idempotent",
    ],
    "TSRGridSearchCV": ["test_multioutput"],  # see 6708
    # pickling problem
    "ChronosForecaster": [
        "test_persistence_via_pickle",
        "test_save_estimators_to_file",
    ],
    "ClusterSegmenter": [
        "test_predict_points",
        "test_predict_segments",
        "test_transform_output_type",
        "test_output_type",
    ],
    "GreedyGaussianSegmentation": [
        "test_predict_points",
        "test_predict_segments",
        "test_output_type",
        "test_transform_output_type",
        "test_inheritance",
        "test_create_test_instance",
    ],
}

# exclude tests but keyed by test name
EXCLUDED_TESTS_BY_TEST = {
    "test_get_test_params_coverage": [
        "BOSSEnsemble",
        "CAPA",
        "CNTCClassifier",
        "CNTCNetwork",
        "CNTCRegressor",
        "CanonicalIntervalForest",
        "CircularBinarySegmentation",
        "ClaSPTransformer",
        "ClearSky",
        "ColumnEnsembleClassifier",
        "ColumnwiseTransformer",
        "ContractableBOSS",
        "DOBIN",
        "DWTTransformer",
        "DilationMappingTransformer",
        "DirRecTabularRegressionForecaster",
        "DirRecTimeSeriesRegressionForecaster",
        "DirectTimeSeriesRegressionForecaster",
        "DistFromAligner",
        "DistanceFeatures",
        "DontUpdate",
        "DummyRegressor",
        "ElasticEnsemble",
        "FeatureSelection",
        "FreshPRINCE",
        "GreedyGaussianSegmentation",
        "HCrystalBallAdapter",
        "HIVECOTEV1",
        "HIVECOTEV2",
        "Hidalgo",
        "HierarchicalProphet",
        "InceptionTimeNetwork",
        "IndividualBOSS",
        "IndividualTDE",
        "InformationGainSegmentation",
        "LTSFDLinearForecaster",
        "LTSFLinearForecaster",
        "LTSFNLinearForecaster",
        "LogTransformer",
        "M5Dataset",
        "MCDCNNClassifier",
        "MCDCNNNetwork",
        "MCDCNNRegressor",
        "MLPNetwork",
        "MUSE",
        "MVCAPA",
        "MatrixProfile",
        "MatrixProfileTransformer",
        "MiniRocketMultivariate",
        "MiniRocketMultivariateVariable",
        "MovingWindow",
        "MultiRocket",
        "MultioutputTabularRegressionForecaster",
        "MultioutputTimeSeriesRegressionForecaster",
        "OnlineEnsembleForecaster",
        "OptionalPassthrough",
        "PAA",
        "PAAlegacy",
        "PCATransformer",
        "PELT",
        "PaddingTransformer",
        "PlateauFinder",
        "Prophet",
        "ProphetPiecewiseLinearTrendForecaster",
        "Prophetverse",
        "RandomIntervalClassifier",
        "RandomIntervalFeatureExtractor",
        "RandomIntervalSegmenter",
        "RandomIntervalSpectralEnsemble",
        "RandomIntervals",
        "RandomSamplesAugmenter",
        "RandomShapeletTransform",
        "RecursiveTabularRegressionForecaster",
        "RecursiveTimeSeriesRegressionForecaster",
        "ReducerTransform",
        "SAX",
        "SAXlegacy",
        "SFA",
        "SFAFast",
        "SeededBinarySegmentation",
        "ShapeletTransform",
        "ShapeletTransformClassifier",
        "SignatureClassifier",
        "SignatureTransformer",
        "SlidingWindowSegmenter",
        "SlopeTransformer",
        "StackingForecaster",
        "StatThresholdAnomaliser",
        "SummaryClassifier",
        "SupervisedTimeSeriesForest",
        "TEASER",
        "TSFreshClassifier",
        "TapNetNetwork",
        "TemporalDictionaryEnsemble",
<<<<<<< HEAD
        "ThetaLinesTransformer",
=======
        "TimeBinner",
>>>>>>> 7cbc4f56
        "TimeSeriesForestClassifier",
        "TimeSeriesForestRegressor",
        "TimeSeriesKMedoids",
        "TimeSeriesKernelKMeans",
        "TruncationTransformer",
        "UnobservedComponents",
        "WEASEL",
        "WhiteNoiseAugmenter",
        # The below estimators need to have their name removed from EXCLUDE_SOFT_DEPS
        # too after adding test parameters to them
        "BaggingForecaster",
        "ClustererPipeline",
        "DirectTabularRegressionForecaster",
        "EnbPIForecaster",
        "FittedParamExtractor",
        "ForecastingOptunaSearchCV",
    "HFTransformersForecaster",
        "HolidayFeatures",
        "ParamFitterPipeline",
        "PluginParamsForecaster",
        "PluginParamsTransformer",
        "RegressorPipeline",
        "SupervisedIntervals",
        "TSBootstrapAdapter",
        "ThetaModularForecaster",
        "WeightedEnsembleClassifier",
    ]
}

# estimators that have 2 test params only when their soft dependency is installed
EXCLUDE_SOFT_DEPS = [
    "BaggingForecaster",
    "ClustererPipeline",
    "DirectTabularRegressionForecaster",
    "EnbPIForecaster",
    "FittedParamExtractor",
    "ForecastingOptunaSearchCV",
    "HFTransformersForecaster",
    "HolidayFeatures",
    "ParamFitterPipeline",
    "PluginParamsForecaster",
    "PluginParamsTransformer",
    "RegressorPipeline",
    "SupervisedIntervals",
    "TSBootstrapAdapter",
    "ThetaModularForecaster",
    "WeightedEnsembleClassifier",
]

# add EXCLUDED_TESTS_BY_TEST to EXCLUDED_TESTS
# the latter is the single source of truth
for k, v in EXCLUDED_TESTS_BY_TEST.items():
    for est in v:
        EXCLUDED_TESTS.setdefault(est, []).extend([k])

# We use estimator tags in addition to class hierarchies to further distinguish
# estimators into different categories. This is useful for defining and running
# common tests for estimators with the same tags.
VALID_ESTIMATOR_TAGS = tuple(ESTIMATOR_TAG_LIST)

# NON_STATE_CHANGING_METHODS =
# methods that should not change the state of the estimator, that is, they should
# not change fitted parameters or hyper-parameters. They are also the methods that
# "apply" the fitted estimator to data and useful for checking results.
# NON_STATE_CHANGING_METHODS_ARRAYLIK =
# non-state-changing methods that return an array-like output

NON_STATE_CHANGING_METHODS_ARRAYLIKE = (
    "predict",
    "predict_var",
    "predict_proba",
    "decision_function",
    "transform",
    # todo: add this back
    # escaping this, since for some estimators
    #   the input format of inverse_transform assumes special col names
    # "inverse_transform",
)

NON_STATE_CHANGING_METHODS = NON_STATE_CHANGING_METHODS_ARRAYLIKE + (
    "get_fitted_params",
)<|MERGE_RESOLUTION|>--- conflicted
+++ resolved
@@ -344,11 +344,8 @@
         "TSFreshClassifier",
         "TapNetNetwork",
         "TemporalDictionaryEnsemble",
-<<<<<<< HEAD
         "ThetaLinesTransformer",
-=======
         "TimeBinner",
->>>>>>> 7cbc4f56
         "TimeSeriesForestClassifier",
         "TimeSeriesForestRegressor",
         "TimeSeriesKMedoids",
