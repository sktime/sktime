--- conflicted
+++ resolved
@@ -130,17 +130,6 @@
     # SAX returns strange output format
     # this needs to be fixed, was not tested previously due to legacy exception
     "SAX": "test_fit_transform_output",
-<<<<<<< HEAD
-    # known bug in BaggingForecaster, returns wrong index, #4363
-    "BaggingForecaster": [
-=======
-    # known bug in DynamicFactor, returns wrong index, #4362
-    "DynamicFactor": [
->>>>>>> 011717db
-        "test_predict_interval",
-        "test_predict_quantiles",
-        "test_predict_proba",
-    ],
     # stochastic failure of quantile prediction monotonicity, refer to #4420, #4431
     "VAR": ["test_predict_quantiles"],
     "Prophet": ["test_predict_quantiles"],
