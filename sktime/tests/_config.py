--- conflicted
+++ resolved
@@ -104,20 +104,6 @@
     np.mean, kw_args={"axis": 0}, check_inverse=False
 )
 ESTIMATOR_TEST_PARAMS = {
-<<<<<<< HEAD
-    FittedParamExtractor: {
-        "forecaster": ExponentialSmoothing(),
-        "param_names": ["initial_level"],
-=======
-    SeriesToPrimitivesRowTransformer: {
-        "transformer": SERIES_TO_PRIMITIVES_TRANSFORMER,
-        "check_transformer": False,
-    },
-    SeriesToSeriesRowTransformer: {
-        "transformer": SERIES_TO_SERIES_TRANSFORMER,
-        "check_transformer": False,
->>>>>>> 894ca629
-    },
     RandomShapeletTransform: {
         "max_shapelets": 5,
         "n_shapelet_samples": 50,
