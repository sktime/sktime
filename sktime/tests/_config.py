#!/usr/bin/env python3 -u
# -*- coding: utf-8 -*-
# copyright: sktime developers, BSD-3-Clause License (see LICENSE file)

__author__ = ["Markus Löning"]
__all__ = ["ESTIMATOR_TEST_PARAMS", "EXCLUDE_ESTIMATORS", "EXCLUDED_TESTS"]

import numpy as np
from hcrystalball.wrappers import HoltSmoothingWrapper
from pyod.models.knn import KNN
from sklearn.ensemble import RandomForestClassifier
from sklearn.linear_model import LinearRegression
from sklearn.pipeline import make_pipeline
from sklearn.preprocessing import FunctionTransformer
from sklearn.preprocessing import StandardScaler

from sktime.annotation.adapters import PyODAnnotator
from sktime.base import BaseEstimator
from sktime.classification.compose import ColumnEnsembleClassifier
from sktime.classification.compose import ComposableTimeSeriesForestClassifier
from sktime.classification.dictionary_based import ContractableBOSS
from sktime.classification.dictionary_based import TemporalDictionaryEnsemble
from sktime.classification.feature_based import (
    Catch22Classifier,
    MatrixProfileClassifier,
    TSFreshClassifier,
    SignatureClassifier,
)
from sktime.classification.hybrid import HIVECOTEV1
from sktime.classification.interval_based import CanonicalIntervalForest
from sktime.classification.interval_based import DrCIF
from sktime.classification.interval_based import RandomIntervalSpectralForest
from sktime.classification.interval_based import SupervisedTimeSeriesForest
from sktime.classification.interval_based import TimeSeriesForestClassifier as TSFC
from sktime.classification.kernel_based import Arsenal
from sktime.classification.kernel_based import ROCKETClassifier
from sktime.classification.shapelet_based import ShapeletTransformClassifier
from sktime.dists_kernels.compose_tab_to_panel import AggrDist
from sktime.dists_kernels.scipy_dist import ScipyDist
from sktime.forecasting.arima import AutoARIMA
from sktime.forecasting.bats import BATS
from sktime.forecasting.compose import ColumnEnsembleForecaster
from sktime.forecasting.compose import DirRecTabularRegressionForecaster
from sktime.forecasting.compose import DirRecTimeSeriesRegressionForecaster
from sktime.forecasting.compose import DirectTabularRegressionForecaster
from sktime.forecasting.compose import DirectTimeSeriesRegressionForecaster
from sktime.forecasting.compose import EnsembleForecaster
from sktime.forecasting.compose import ForecastingPipeline
from sktime.forecasting.compose import MultioutputTabularRegressionForecaster
from sktime.forecasting.compose import MultioutputTimeSeriesRegressionForecaster
from sktime.forecasting.compose import MultiplexForecaster
from sktime.forecasting.compose import RecursiveTabularRegressionForecaster
from sktime.forecasting.compose import RecursiveTimeSeriesRegressionForecaster
from sktime.forecasting.compose import StackingForecaster
from sktime.forecasting.compose import TransformedTargetForecaster
from sktime.forecasting.exp_smoothing import ExponentialSmoothing
from sktime.forecasting.fbprophet import Prophet
from sktime.forecasting.hcrystalball import HCrystalBallForecaster
from sktime.forecasting.model_selection import ForecastingGridSearchCV
from sktime.forecasting.model_selection import ForecastingRandomizedSearchCV
from sktime.forecasting.model_selection import SingleWindowSplitter
from sktime.forecasting.naive import NaiveForecaster
from sktime.forecasting.online_learning import OnlineEnsembleForecaster
from sktime.forecasting.tbats import TBATS
from sktime.forecasting.theta import ThetaForecaster
from sktime.performance_metrics.forecasting import MeanAbsolutePercentageError
from sktime.registry import (
    ESTIMATOR_TAG_LIST,
    BASE_CLASS_LIST,
    BASE_CLASS_LOOKUP,
    TRANSFORMER_MIXIN_LIST,
)
from sktime.regression.compose import ComposableTimeSeriesForestRegressor
from sktime.series_as_features.compose import FeatureUnion
from sktime.transformations.panel.compose import ColumnTransformer
from sktime.transformations.panel.compose import (
    SeriesToPrimitivesRowTransformer,
)
from sktime.transformations.panel.compose import SeriesToSeriesRowTransformer
from sktime.transformations.panel.dictionary_based import SFA
from sktime.transformations.panel.interpolate import TSInterpolator
from sktime.transformations.panel.reduce import Tabularizer
from sktime.transformations.panel.shapelets import ContractedShapeletTransform
from sktime.transformations.panel.shapelets import ShapeletTransform
from sktime.transformations.panel.signature_based import SignatureTransformer
from sktime.transformations.panel.summarize import FittedParamExtractor
from sktime.transformations.panel.tsfresh import TSFreshFeatureExtractor
from sktime.transformations.panel.tsfresh import (
    TSFreshRelevantFeatureExtractor,
)
from sktime.transformations.series.acf import AutoCorrelationTransformer
from sktime.transformations.series.acf import PartialAutoCorrelationTransformer
from sktime.transformations.series.adapt import TabularToSeriesAdaptor
from sktime.transformations.series.boxcox import BoxCoxTransformer
from sktime.transformations.series.compose import OptionalPassthrough
from sktime.transformations.series.compose import ColumnwiseTransformer
from sktime.transformations.series.detrend import Detrender
from sktime.transformations.series.impute import Imputer
from sktime.transformations.series.outlier_detection import HampelFilter

<<<<<<< HEAD
from sktime.transformations.panel.dataset_manipulation import Selector
from sktime.forecasting.compose import NetworkPipelineForecaster
=======
>>>>>>> 53a3a62d

# The following estimators currently do not pass all unit tests
# What do they fail? ShapeDTW fails on 3d_numpy_input test, not set up for that
EXCLUDE_ESTIMATORS = [
    "ShapeDTW",
    "ElasticEnsemble",
    "ProximityForest",
    "ProximityStump",
    "ProximityTree",
]


# This is temporary until BaseObject is implemented
DIST_KERNELS_IGNORE_TESTS = [
    "check_fit_updates_state",
    "_make_fit_args",
    "check_fit_returns_self",
    "check_raises_not_fitted_error",
    "check_fit_idempotent",
    "check_fit_does_not_overwrite_hyper_params",
    "check_methods_do_not_change_state",
    "check_persistence_via_pickle",
]


EXCLUDED_TESTS = {
    "ShapeletTransformClassifier": ["check_fit_idempotent"],
    "ContractedShapeletTransform": ["check_fit_idempotent"],
    "HIVECOTEV1": ["check_fit_idempotent", "check_multiprocessing_idempotent"],
    "ScipyDist": DIST_KERNELS_IGNORE_TESTS,
    "AggrDist": DIST_KERNELS_IGNORE_TESTS,
}

# We here configure estimators for basic unit testing, including setting of
# required hyper-parameters and setting of hyper-parameters for faster training.
SERIES_TO_SERIES_TRANSFORMER = StandardScaler()
SERIES_TO_PRIMITIVES_TRANSFORMER = FunctionTransformer(
    np.mean, kw_args={"axis": 0}, check_inverse=False
)
TRANSFORMERS = [
    (
        "transformer1",
        SeriesToSeriesRowTransformer(
            SERIES_TO_SERIES_TRANSFORMER, check_transformer=False
        ),
    ),
    (
        "transformer2",
        SeriesToSeriesRowTransformer(
            SERIES_TO_SERIES_TRANSFORMER, check_transformer=False
        ),
    ),
]
REGRESSOR = LinearRegression()
ANOMALY_DETECTOR = KNN()
TIME_SERIES_CLASSIFIER = TSFC(n_estimators=3)
TIME_SERIES_CLASSIFIERS = [
    ("tsf1", TIME_SERIES_CLASSIFIER),
    ("tsf2", TIME_SERIES_CLASSIFIER),
]
FORECASTER = ExponentialSmoothing()
COLUMN_ENSEMBLE_FORECASTER = [("naive", NaiveForecaster(), 0)]
FORECASTERS = [("ses1", FORECASTER), ("ses2", FORECASTER)]
STEPS_y = [
    ("transformer", Detrender(ThetaForecaster())),
    ("forecaster", NaiveForecaster()),
]
STEPS_X = [
    ("transformer", TabularToSeriesAdaptor(StandardScaler())),
    ("forecaster", NaiveForecaster()),
]
ESTIMATOR_TEST_PARAMS = {
    ColumnEnsembleForecaster: {"forecasters": COLUMN_ENSEMBLE_FORECASTER},
    OnlineEnsembleForecaster: {"forecasters": FORECASTERS},
    FeatureUnion: {"transformer_list": TRANSFORMERS},
    DirectTabularRegressionForecaster: {"estimator": REGRESSOR},
    MultioutputTabularRegressionForecaster: {"estimator": REGRESSOR},
    RecursiveTabularRegressionForecaster: {"estimator": REGRESSOR},
    DirRecTabularRegressionForecaster: {"estimator": REGRESSOR},
    DirectTimeSeriesRegressionForecaster: {
        "estimator": make_pipeline(Tabularizer(), REGRESSOR)
    },
    RecursiveTimeSeriesRegressionForecaster: {
        "estimator": make_pipeline(Tabularizer(), REGRESSOR)
    },
    MultioutputTimeSeriesRegressionForecaster: {
        "estimator": make_pipeline(Tabularizer(), REGRESSOR)
    },
    DirRecTimeSeriesRegressionForecaster: {
        "estimator": make_pipeline(Tabularizer(), REGRESSOR)
    },
    TransformedTargetForecaster: {"steps": STEPS_y},
    ForecastingPipeline: {"steps": STEPS_X},
    EnsembleForecaster: {"forecasters": FORECASTERS},
    StackingForecaster: {"forecasters": FORECASTERS, "final_regressor": REGRESSOR},
    Detrender: {"forecaster": FORECASTER},
    ForecastingGridSearchCV: {
        "forecaster": NaiveForecaster(strategy="mean"),
        "cv": SingleWindowSplitter(fh=1),
        "param_grid": {"window_length": [2, 5]},
        "scoring": MeanAbsolutePercentageError(symmetric=True),
    },
    ForecastingRandomizedSearchCV: {
        "forecaster": NaiveForecaster(strategy="mean"),
        "cv": SingleWindowSplitter(fh=1),
        "param_distributions": {"window_length": [2, 5]},
        "scoring": MeanAbsolutePercentageError(symmetric=True),
    },
    TabularToSeriesAdaptor: {"transformer": StandardScaler()},
    ColumnEnsembleClassifier: {
        "estimators": [
            (name, estimator, 0) for (name, estimator) in TIME_SERIES_CLASSIFIERS
        ]
    },
    FittedParamExtractor: {
        "forecaster": FORECASTER,
        "param_names": ["initial_level"],
    },
    SeriesToPrimitivesRowTransformer: {
        "transformer": SERIES_TO_PRIMITIVES_TRANSFORMER,
        "check_transformer": False,
    },
    SeriesToSeriesRowTransformer: {
        "transformer": SERIES_TO_SERIES_TRANSFORMER,
        "check_transformer": False,
    },
    ColumnTransformer: {
        "transformers": [(name, estimator, [0]) for name, estimator in TRANSFORMERS]
    },
    AutoARIMA: {
        "d": 0,
        "suppress_warnings": True,
        "max_p": 2,
        "max_q": 2,
        "seasonal": False,
    },
    MultiplexForecaster: {
        "forecasters": [
            ("Naive_mean", NaiveForecaster(strategy="mean")),
            ("Naive_last", NaiveForecaster(strategy="last")),
            ("Naive_drift", NaiveForecaster(strategy="drift")),
        ],
        "selected_forecaster": "Naive_mean",
    },
    ShapeletTransformClassifier: {
        "n_estimators": 3,
        "transform_contract_in_mins": 0.075,
    },
    ContractedShapeletTransform: {"time_contract_in_mins": 0.075},
    ShapeletTransform: {
        "max_shapelets_to_store_per_class": 1,
        "min_shapelet_length": 3,
        "max_shapelet_length": 4,
    },
    SignatureTransformer: {
        "augmentation_list": ("basepoint", "addtime"),
        "depth": 3,
        "window_name": "global",
    },
    SignatureClassifier: {
        "augmentation_list": ("basepoint", "addtime"),
        "depth": 3,
        "window_name": "global",
    },
    Catch22Classifier: {
        "estimator": RandomForestClassifier(n_estimators=3),
    },
    MatrixProfileClassifier: {
        "subsequence_length": 4,
    },
    TSFreshClassifier: {
        "estimator": RandomForestClassifier(n_estimators=3),
        "default_fc_parameters": "minimal",
    },
    ROCKETClassifier: {"num_kernels": 100},
    Arsenal: {"num_kernels": 50, "n_estimators": 3},
    HIVECOTEV1: {
        "stc_params": {"n_estimators": 2, "transform_contract_in_mins": 0.02},
        "tsf_params": {"n_estimators": 2},
        "rise_params": {"n_estimators": 2},
        "cboss_params": {"n_parameter_samples": 4, "max_ensemble_size": 2},
    },
    TSFreshFeatureExtractor: {"disable_progressbar": True, "show_warnings": False},
    TSFreshRelevantFeatureExtractor: {
        "disable_progressbar": True,
        "show_warnings": False,
        "fdr_level": 0.01,
    },
    TSInterpolator: {"length": 10},
    RandomIntervalSpectralForest: {"n_estimators": 3, "acf_lag": 10, "min_interval": 5},
    SFA: {"return_pandas_data_series": True},
    ContractableBOSS: {"n_parameter_samples": 10, "max_ensemble_size": 5},
    TemporalDictionaryEnsemble: {
        "n_parameter_samples": 10,
        "max_ensemble_size": 5,
        "randomly_selected_params": 5,
    },
    TSFC: {"n_estimators": 3},
    ComposableTimeSeriesForestClassifier: {"n_estimators": 3},
    ComposableTimeSeriesForestRegressor: {"n_estimators": 3},
    SupervisedTimeSeriesForest: {"n_estimators": 3},
    CanonicalIntervalForest: {"n_estimators": 3},
    DrCIF: {"n_estimators": 3},
    HCrystalBallForecaster: {"model": HoltSmoothingWrapper()},
    BATS: {
        "use_box_cox": False,
        "use_trend": False,
        "use_damped_trend": False,
        "sp": [],
        "use_arma_errors": False,
        "n_jobs": 1,
    },
    TBATS: {
        "use_box_cox": False,
        "use_trend": False,
        "use_damped_trend": False,
        "sp": [],
        "use_arma_errors": False,
        "n_jobs": 1,
    },
    Prophet: {
        "n_changepoints": 0,
        "yearly_seasonality": False,
        "weekly_seasonality": False,
        "daily_seasonality": False,
        "uncertainty_samples": 1000,
        "verbose": False,
    },
    PartialAutoCorrelationTransformer: {"n_lags": 1},
    AutoCorrelationTransformer: {"n_lags": 1},
    Imputer: {"method": "mean"},
    HampelFilter: {"window_length": 3},
    OptionalPassthrough: {"transformer": BoxCoxTransformer(), "passthrough": True},
<<<<<<< HEAD
    NetworkPipelineForecaster: {
        "steps": [
            (
                "imputer",
                Imputer(method="drift"),
                {"fit": {"Z": "original_y"}, "predict": None, "update": None},
            ),
            (
                "forecaster",
                NaiveForecaster(strategy="mean"),
                {
                    "fit": {"y": "imputer", "fh": "original_fh"},
                    "predict": {"fh": "original_fh"},
                    "update": {"y": "original_y"},
                },
            ),
        ]
    },
    Selector: {"columns": 0},
=======
    ColumnwiseTransformer: {"transformer": Detrender()},
>>>>>>> 53a3a62d
    AggrDist: {"transformer": ScipyDist()},
    PyODAnnotator: {"estimator": ANOMALY_DETECTOR},
}
# We use estimator tags in addition to class hierarchies to further distinguish
# estimators into different categories. This is useful for defining and running
# common tests for estimators with the same tags.
VALID_ESTIMATOR_TAGS = tuple(ESTIMATOR_TAG_LIST)

# These methods should not change the state of the estimator, that is, they should
# not change fitted parameters or hyper-parameters. They are also the methods that
# "apply" the fitted estimator to data and useful for checking results.
NON_STATE_CHANGING_METHODS = (
    "predict",
    "predict_proba",
    "decision_function",
    "transform",
    "inverse_transform",
)

# The following gives a list of valid estimator base classes.
VALID_TRANSFORMER_TYPES = tuple(TRANSFORMER_MIXIN_LIST)

VALID_ESTIMATOR_BASE_TYPES = tuple(BASE_CLASS_LIST)

VALID_ESTIMATOR_TYPES = (
    BaseEstimator,
    *VALID_ESTIMATOR_BASE_TYPES,
    *VALID_TRANSFORMER_TYPES,
)

VALID_ESTIMATOR_BASE_TYPE_LOOKUP = BASE_CLASS_LOOKUP<|MERGE_RESOLUTION|>--- conflicted
+++ resolved
@@ -98,11 +98,8 @@
 from sktime.transformations.series.impute import Imputer
 from sktime.transformations.series.outlier_detection import HampelFilter
 
-<<<<<<< HEAD
 from sktime.transformations.panel.dataset_manipulation import Selector
 from sktime.forecasting.compose import NetworkPipelineForecaster
-=======
->>>>>>> 53a3a62d
 
 # The following estimators currently do not pass all unit tests
 # What do they fail? ShapeDTW fails on 3d_numpy_input test, not set up for that
@@ -336,7 +333,6 @@
     Imputer: {"method": "mean"},
     HampelFilter: {"window_length": 3},
     OptionalPassthrough: {"transformer": BoxCoxTransformer(), "passthrough": True},
-<<<<<<< HEAD
     NetworkPipelineForecaster: {
         "steps": [
             (
@@ -356,9 +352,7 @@
         ]
     },
     Selector: {"columns": 0},
-=======
     ColumnwiseTransformer: {"transformer": Detrender()},
->>>>>>> 53a3a62d
     AggrDist: {"transformer": ScipyDist()},
     PyODAnnotator: {"estimator": ANOMALY_DETECTOR},
 }
