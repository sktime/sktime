--- conflicted
+++ resolved
@@ -1457,7 +1457,6 @@
 
         # escape predict_proba for forecasters, skpro distributions cannot be pickled
         if is_forecaster and method_nsc == "predict_proba":
-<<<<<<< HEAD
             return None
 
         # escape predict_var for forecasters if skpro is not available
@@ -1465,15 +1464,6 @@
         if is_forecaster and method_nsc == "predict_var" and not skpro_available:
             return None
 
-=======
-            return None
-
-        # escape predict_var for forecasters if skpro is not available
-        skpro_available = _check_soft_dependencies("skpro", severity="none")
-        if is_forecaster and method_nsc == "predict_var" and not skpro_available:
-            return None
-
->>>>>>> ee78e0e9
         # escape Deep estimators if soft-dep `h5py` isn't installed
         if isinstance(
             estimator_instance, (BaseDeepClassifier, BaseDeepRegressor)
