# copyright: sktime developers, BSD-3-Clause License (see LICENSE file)
"""Suite of tests for all estimators.

adapted from scikit-learn's estimator_checks
"""

__author__ = ["mloning", "fkiraly", "achieveordie"]

import numbers
import os
import types
from copy import deepcopy
from inspect import getfullargspec, isclass, signature
from tempfile import TemporaryDirectory

import numpy as np
import pandas as pd
import pytest

from sktime.base import BaseEstimator, BaseObject, load
from sktime.classification.deep_learning.base import BaseDeepClassifier
from sktime.dists_kernels.base import (
    BasePairwiseTransformer,
    BasePairwiseTransformerPanel,
)
from sktime.exceptions import NotFittedError
from sktime.forecasting.base import BaseForecaster
from sktime.registry import all_estimators, get_base_class_lookup, scitype
from sktime.regression.deep_learning.base import BaseDeepRegressor
from sktime.tests._config import (
    EXCLUDE_ESTIMATORS,
    EXCLUDED_TESTS,
    MATRIXDESIGN,
    NON_STATE_CHANGING_METHODS,
    NON_STATE_CHANGING_METHODS_ARRAYLIKE,
    VALID_ESTIMATOR_TAGS,
)
from sktime.tests.test_switch import run_test_for_class
from sktime.utils._testing._conditional_fixtures import (
    create_conditional_fixtures_and_names,
)
from sktime.utils._testing.estimator_checks import (
    _assert_array_almost_equal,
    _assert_array_equal,
    _get_args,
    _has_capability,
    _list_required_methods,
)
from sktime.utils._testing.scenarios_getter import retrieve_scenarios
from sktime.utils.deep_equals import deep_equals
from sktime.utils.dependencies import _check_soft_dependencies
from sktime.utils.random_state import set_random_state
from sktime.utils.sampling import random_partition


def subsample_by_version_os(x):
    """Subsample objects by operating system and python version.

    Ensures each estimator is tested at least once on every OS and python version, if
    combined with a matrix of OS/versions.

    Currently assumes that matrix includes py3.8-3.10, and win/ubuntu/mac.
    """
    import platform
    import sys

    ix = sys.version_info.minor % 3
    os_str = platform.system()
    if os_str == "Windows":
        ix = ix
    elif os_str == "Linux":
        ix = ix + 1
    elif os_str == "Darwin":
        ix = ix + 2
    else:
        raise ValueError(f"found unexpected OS string: {os_str}")
    ix = ix % 3

    part = random_partition(len(x), 3)
    subset_idx = part[ix]
    res = [x[i] for i in subset_idx]

    return res


class ValidProbaErrors:
    """Context manager, returns None on valid predict_proba or skpro exception."""

    def __enter__(self):
        self.skipped = False
        return self

    def __exit__(self, exc_type, exc_value, traceback):
        if isinstance(exc_value, NotImplementedError):
            self.skipped = True
            return True
        if isinstance(exc_value, ImportError) and "skpro" in str(exc_value):
            self.skipped = True
            return True
        return False  # Propagate any other exceptions


class BaseFixtureGenerator:
    """Fixture generator for base testing functionality in sktime.

    Test classes inheriting from this and not overriding pytest_generate_tests
        will have estimator and scenario fixtures parametrized out of the box.

    Descendants can override:
        estimator_type_filter: str, class variable; None or scitype string
            e.g., "forecaster", "transformer", "classifier", see BASE_CLASS_SCITYPE_LIST
            which estimators are being retrieved and tested
        fixture_sequence: list of str
            sequence of fixture variable names in conditional fixture generation
        _generate_[variable]: object methods, all (test_name: str, **kwargs) -> list
            generating list of fixtures for fixture variable with name [variable]
                to be used in test with name test_name
            can optionally use values for fixtures earlier in fixture_sequence,
                these must be input as kwargs in a call
        is_excluded: static method (test_name: str, est: class) -> bool
            whether test with name test_name should be excluded for estimator est
                should be used only for encoding general rules, not individual skips
                individual skips should go on the EXCLUDED_TESTS list in _config
            requires _generate_estimator_class and _generate_estimator_instance as is
        _excluded_scenario: static method (test_name: str, scenario) -> bool
            whether scenario should be skipped in test with test_name test_name
            requires _generate_estimator_scenario as is

    Fixtures parametrized
    ---------------------
    estimator_class: estimator inheriting from BaseObject
        ranges over estimator classes not excluded by EXCLUDE_ESTIMATORS, EXCLUDED_TESTS
    estimator_instance: instance of estimator inheriting from BaseObject
        ranges over estimator classes not excluded by EXCLUDE_ESTIMATORS, EXCLUDED_TESTS
        instances are generated by create_test_instance class method of estimator_class
    scenario: instance of TestScenario
        ranges over all scenarios returned by retrieve_scenarios
        applicable for estimator_class or estimator_instance
    method_nsc: string, name of estimator method
        ranges over all "predict"-like, non-state-changing methods
        of estimator_instance or estimator_class that the class/object implements
    method_nsc_arraylike: string, for non-state-changing estimator methods
        ranges over all "predict"-like, non-state-changing estimator methods,
        which return an array-like output
    """

    # class variables which can be overridden by descendants

    # which estimator types are generated; None=all, or scitype string like "forecaster"
    estimator_type_filter = None

    # which sequence the conditional fixtures are generated in
    fixture_sequence = [
        "estimator_class",
        "estimator_instance",
        "scenario",
        "method_nsc",
        "method_nsc_arraylike",
    ]

    # which fixtures are indirect, e.g., have an additional pytest.fixture block
    #   to generate an indirect fixture at runtime. Example: estimator_instance
    #   warning: direct fixtures retain state changes within the same test
    indirect_fixtures = ["estimator_instance"]

    def pytest_generate_tests(self, metafunc):
        """Test parameterization routine for pytest.

        This uses create_conditional_fixtures_and_names and generator_dict to create the
        fixtures for a mark.parametrize decoration of all tests.
        """
        # get name of the test
        test_name = metafunc.function.__name__

        fixture_sequence = self.fixture_sequence

        fixture_vars = getfullargspec(metafunc.function)[0]

        (
            fixture_param_str,
            fixture_prod,
            fixture_names,
        ) = create_conditional_fixtures_and_names(
            test_name=test_name,
            fixture_vars=fixture_vars,
            generator_dict=self.generator_dict(),
            fixture_sequence=fixture_sequence,
            raise_exceptions=True,
        )

        # determine indirect variables for the parametrization block
        #   this is intersection of self.indirect_vixtures with args in fixture_vars
        indirect_vars = list(set(fixture_vars).intersection(self.indirect_fixtures))

        metafunc.parametrize(
            fixture_param_str,
            fixture_prod,
            ids=fixture_names,
            indirect=indirect_vars,
        )

    def _all_estimators(self):
        """Retrieve list of all estimator classes of type self.estimator_type_filter."""
        # TODO(fangelim): refactor this _all_estimators
        # to make it possible to set custom tags to filter
        # as class attributes, similar to `estimator_type_filter`
        filter_tags = {"tests:skip_all": False}

        est_list = all_estimators(
            estimator_types=getattr(self, "estimator_type_filter", None),
            return_names=False,
            exclude_estimators=EXCLUDE_ESTIMATORS,
            filter_tags=filter_tags,
        )
        # subsample estimators by OS & python version
        # this ensures that only a 1/3 of estimators are tested for a given combination
        # but all are tested on every OS at least once, and on every python version once
        if MATRIXDESIGN:
            est_list = subsample_by_version_os(est_list)

        # run_test_for_class selects the estimators to run
        # based on whether they have changed, and whether they have all dependencies
        # internally, uses the ONLY_CHANGED_MODULES flag,
        # and checks the python env against python_dependencies tag
        est_list = [est for est in est_list if run_test_for_class(est)]

        return est_list

    def generator_dict(self):
        """Return dict with methods _generate_[variable] collected in a dict.

        The returned dict is the one required by create_conditional_fixtures_and_names,
            used in this _conditional_fixture plug-in to pytest_generate_tests, above.

        Returns
        -------
        generator_dict : dict, with keys [variable], where
            [variable] are all strings such that self has a static method
                named _generate_[variable](test_name: str, **kwargs)
            value at [variable] is a reference to _generate_[variable]
        """
        gens = [attr for attr in dir(self) if attr.startswith("_generate_")]
        vars = [gen.replace("_generate_", "") for gen in gens]

        generator_dict = dict()
        for var, gen in zip(vars, gens):
            generator_dict[var] = getattr(self, gen)

        return generator_dict

    @staticmethod
    def is_excluded(test_name, est):
        """Shorthand to check whether test test_name is excluded for estimator est."""
        # there are two conditions for exclusion:
        # 1. the estimator is excluded in the legacy EXCLUDED_TESTS list
        # 2. the excluded test appears in the "tests:skip_by_name" tag
        cond1 = test_name in EXCLUDED_TESTS.get(est.__name__, [])
        excl_tag = est.get_class_tag("tests:skip_by_name", [])
        if excl_tag is None:
            excl_tag = []
        cond2 = test_name in excl_tag
        excluded = cond1 or cond2
        return excluded

    # the following functions define fixture generation logic for pytest_generate_tests
    # each function is of signature (test_name:str, **kwargs) -> List of fixtures
    # function with name _generate_[fixture_var] returns list of values for fixture_var
    #   where fixture_var is a fixture variable used in tests
    # the list is conditional on values of other fixtures which can be passed in kwargs

    def _generate_estimator_class(self, test_name, **kwargs):
        """Return estimator class fixtures.

        Fixtures parametrized
        ---------------------
        estimator_class: estimator inheriting from BaseObject
            ranges over all estimator classes not excluded by EXCLUDED_TESTS
        """
        estimator_classes_to_test = [
            est
            for est in self._all_estimators()
            if not self.is_excluded(test_name, est)
        ]

        estimator_names = [est.__name__ for est in estimator_classes_to_test]

        return estimator_classes_to_test, estimator_names

    def _generate_estimator_instance(self, test_name, **kwargs):
        """Return estimator instance fixtures.

        Fixtures parametrized
        ---------------------
        estimator_instance: instance of estimator inheriting from BaseObject
            ranges over all estimator classes not excluded by EXCLUDED_TESTS
            instances are generated by create_test_instance class method
        """
        # call _generate_estimator_class to get all the classes
        estimator_classes_to_test, _ = self._generate_estimator_class(
            test_name=test_name
        )

        # create instances from the classes
        estimator_instances_to_test = []
        estimator_instance_names = []
        # retrieve all estimator parameters if multiple, construct instances
        for est in estimator_classes_to_test:
            all_instances_of_est, instance_names = est.create_test_instances_and_names()
            estimator_instances_to_test += all_instances_of_est
            estimator_instance_names += instance_names

        return estimator_instances_to_test, estimator_instance_names

    # this is executed before each test instance call
    #   if this were not executed, estimator_instance would keep state changes
    #   within executions of the same test with different parameters
    @pytest.fixture(scope="function")
    def estimator_instance(self, request):
        """estimator_instance fixture definition for indirect use."""
        # estimator_instance is cloned at the start of every test
        return request.param.clone()

    def _generate_scenario(self, test_name, **kwargs):
        """Return estimator test scenario.

        Fixtures parametrized
        ---------------------
        scenario: instance of TestScenario
            ranges over all scenarios returned by retrieve_scenarios
        """
        if "estimator_class" in kwargs.keys():
            obj = kwargs["estimator_class"]
        elif "estimator_instance" in kwargs.keys():
            obj = kwargs["estimator_instance"]
        else:
            return []

        scenarios = retrieve_scenarios(obj)
        scenarios = [s for s in scenarios if not self._excluded_scenario(test_name, s)]
        scenario_names = [type(scen).__name__ for scen in scenarios]

        return scenarios, scenario_names

    @staticmethod
    def _excluded_scenario(test_name, scenario):
        """Skip list generator for scenarios to skip in test_name.

        Arguments
        ---------
        test_name : str, name of test
        scenario : instance of TestScenario, to be used in test

        Returns
        -------
        bool, whether scenario should be skipped in test_name
        """
        # for forecasters tested in test_methods_do_not_change_state
        #   if fh is not passed in fit, then this test would fail
        #   since fh will be stored in predict through fh handling
        #   as there are scenarios which pass it early and everything else is the same
        #   we skip those scenarios
        if test_name == "test_methods_do_not_change_state":
            if not scenario.get_tag("fh_passed_in_fit", True, raise_error=False):
                return True

        # this line excludes all scenarios that do not have "is_enabled" flag
        #   we should slowly enable more scenarios for better coverage
        # comment out to run the full test suite with new scenarios
        if not scenario.get_tag("is_enabled", False, raise_error=False):
            return True

        return False

    def _generate_method_nsc(self, test_name, **kwargs):
        """Return estimator test scenario.

        Fixtures parametrized
        ---------------------
        method_nsc: string, for non-state-changing estimator methods
            ranges over all "predict"-like, non-state-changing estimator methods
        """
        # ensure cls is a class
        if "estimator_class" in kwargs.keys():
            obj = kwargs["estimator_class"]
        elif "estimator_instance" in kwargs.keys():
            obj = kwargs["estimator_instance"]
        else:
            return []

        # complete list of all non-state-changing methods
        nsc_list = NON_STATE_CHANGING_METHODS

        # subset to the methods that x has implemented
        nsc_list = [x for x in nsc_list if _has_capability(obj, x)]

        return nsc_list

    def _generate_method_nsc_arraylike(self, test_name, **kwargs):
        """Return estimator test scenario.

        Fixtures parametrized
        ---------------------
        method_nsc_arraylike: string, for non-state-changing estimator methods
            ranges over all "predict"-like, non-state-changing estimator methods,
            which return an array-like output
        """
        method_nsc_list = self._generate_method_nsc(test_name=test_name, **kwargs)

        # subset to the arraylike ones to avoid copy-paste
        nsc_list_arraylike = set(method_nsc_list).intersection(
            NON_STATE_CHANGING_METHODS_ARRAYLIKE
        )
        return list(nsc_list_arraylike)


class QuickTester:
    """Mixin class which adds the run_tests method to run tests on one estimator."""

    def run_tests(
        self,
        estimator,
        raise_exceptions=False,
        tests_to_run=None,
        fixtures_to_run=None,
        tests_to_exclude=None,
        fixtures_to_exclude=None,
        verbose=False,
    ):
        """Run all tests on one single estimator.

        All tests in ``self`` are run on the following object type fixtures:

        * if est is a class, then ``object_class`` = ``est``, and
          ``object_instance`` loops over ``est.create_test_instance()``
        * if est is an object, then ``object_class`` = ``est.__class__``, and
          ``object_instance`` = ``est``

        Compatibility with ``pytest`` fixtures:

        * ``run_tests`` is compatible with ``pytest.mark.parametrize`` decoration,
          but currently only with multiple *single variable* annotations.
        * the following ``pytest`` reserved fixture names are supported:
          ``tmp_path``, ``monkeypatch``, ``capsys``, ``caplog``

        Parameters
        ----------
        estimator : estimator class or estimator instance

        raise_exceptions : bool, optional, default=False
            whether to return exceptions/failures in the results dict, or raise them

            * if False: returns exceptions in returned `results` dict
            * if True: raises exceptions as they occur

        tests_to_run : str or list of str, names of tests to run. default = all tests
            sub-sets tests that are run to the tests given here.

        fixtures_to_run : str or list of str, pytest test-fixture combination codes.
            which test-fixture combinations to run. Default = run all of them.
            sub-sets tests and fixtures to run to the list given here.
            If both tests_to_run and fixtures_to_run are provided, runs the *union*,
            i.e., all test-fixture combinations for tests in tests_to_run,
            plus all test-fixture combinations in fixtures_to_run.

        tests_to_exclude : str or list of str, names of tests to exclude. default = None
            removes tests that should not be run, after subsetting via tests_to_run.

        fixtures_to_exclude : str or list of str, fixtures to exclude. default = None
            removes test-fixture combinations that should not be run.
            This is done after subsetting via fixtures_to_run.

        verbose : int or bool, optional, default=1.
            verbosity level for printouts from tests run.

            * 0 or False: no printout
            * 1 or True (default): print summary of test run, but no print from tests
            * 2: print all test output, including output from within the tests

        Returns
        -------
        results : dict of results of the tests in self
            dictionary of results of the tests that were run

            keys are test/fixture strings, identical as in pytest,
            e.g., ``test[fixture]``;
            entries are the string ``"PASSED"`` if the test passed,
            or the exception raised if the test did not pass.

            ``results`` is returned only if all tests pass,
            or ``raise_exceptions=False``.

        Raises
        ------
        if ``raise_exceptions=True``,
        raises any exception produced by the tests directly

        Examples
        --------
        >>> from sktime.forecasting.naive import NaiveForecaster
        >>> from sktime.tests.test_all_estimators import TestAllObjects
        >>> TestAllObjects().run_tests(
        ...     NaiveForecaster,
        ...     tests_to_run="test_constructor"
        ... )
        {'test_constructor[NaiveForecaster]': 'PASSED'}
        >>> TestAllObjects().run_tests(
        ...     NaiveForecaster, fixtures_to_run="test_repr[NaiveForecaster-2]"
        ... )
        {'test_repr[NaiveForecaster-2]': 'PASSED'}
        """
        from _pytest.outcomes import Skipped
        from skbase.utils.stderr_mute import StderrMute
        from skbase.utils.stdout_mute import StdoutMute

        tests_to_run = self._check_None_str_or_list_of_str(
            tests_to_run, var_name="tests_to_run"
        )
        fixtures_to_run = self._check_None_str_or_list_of_str(
            fixtures_to_run, var_name="fixtures_to_run"
        )
        tests_to_exclude = self._check_None_str_or_list_of_str(
            tests_to_exclude, var_name="tests_to_exclude"
        )
        fixtures_to_exclude = self._check_None_str_or_list_of_str(
            fixtures_to_exclude, var_name="fixtures_to_exclude"
        )

        # retrieve tests from self
        test_names = [attr for attr in dir(self) if attr.startswith("test")]

        # we override the generator_dict, by replacing it with temp_generator_dict:
        #  the only estimator (class or instance) is est, this is overridden
        #  the remaining fixtures are generated conditionally, without change
        temp_generator_dict = deepcopy(self.generator_dict())

        if isclass(estimator):
            estimator_class = estimator
        else:
            estimator_class = type(estimator)

        def _generate_estimator_class(test_name, **kwargs):
            return [estimator_class], [estimator_class.__name__]

        def _generate_estimator_instance(test_name, **kwargs):
            return [estimator.clone()], [estimator_class.__name__]

        def _generate_estimator_instance_cls(test_name, **kwargs):
            return estimator_class.create_test_instances_and_names()

        temp_generator_dict["estimator_class"] = _generate_estimator_class

        if not isclass(estimator):
            temp_generator_dict["estimator_instance"] = _generate_estimator_instance
        else:
            temp_generator_dict["estimator_instance"] = _generate_estimator_instance_cls
        # override of generator_dict end, temp_generator_dict is now prepared

        # sub-setting to specific tests to run, if tests or fixtures were specified
        if tests_to_run is None and fixtures_to_run is None:
            test_names_subset = test_names
        else:
            test_names_subset = []
            if tests_to_run is not None:
                test_names_subset += list(set(test_names).intersection(tests_to_run))
            if fixtures_to_run is not None:
                # fixture codes contain the test as substring until the first "["
                tests_from_fixt = [fixt.split("[")[0] for fixt in fixtures_to_run]
                test_names_subset += list(set(test_names).intersection(tests_from_fixt))
            test_names_subset = list(set(test_names_subset))

        # sub-setting by removing all tests from tests_to_exclude
        if tests_to_exclude is not None:
            test_names_subset = list(
                set(test_names_subset).difference(tests_to_exclude)
            )

        # the below loops run all the tests and collect the results here:
        results = dict()
        # loop A: we loop over all the tests
        for test_name in test_names_subset:
            test_fun = getattr(self, test_name)
            fixture_sequence = self.fixture_sequence

            # all arguments except the first one (self)
            test_fun_vars = getfullargspec(test_fun)[0][1:]
            fixture_vars = [var for var in fixture_sequence if var in test_fun_vars]

            # this call retrieves the conditional fixtures
            #  for the test test_name, and the estimator
            _, fixture_prod, fixture_names = create_conditional_fixtures_and_names(
                test_name=test_name,
                fixture_vars=fixture_vars,
                generator_dict=temp_generator_dict,
                fixture_sequence=fixture_sequence,
                raise_exceptions=raise_exceptions,
            )

            # if function is decorated with mark.parametrize, add variable settings
            # NOTE: currently this works only with single-variable mark.parametrize
            if hasattr(test_fun, "pytestmark"):
                if len([x for x in test_fun.pytestmark if x.name == "parametrize"]) > 0:
                    # get the three lists from pytest
                    (
                        pytest_fixture_vars,
                        pytest_fixture_prod,
                        pytest_fixture_names,
                    ) = self._get_pytest_mark_args(test_fun)
                    # add them to the three lists from conditional fixtures
                    fixture_vars, fixture_prod, fixture_names = self._product_fixtures(
                        fixture_vars,
                        fixture_prod,
                        fixture_names,
                        pytest_fixture_vars,
                        pytest_fixture_prod,
                        pytest_fixture_names,
                    )

            def print_if_verbose(msg):
                if int(verbose) > 0:
                    print(msg)  # noqa: T001, T201

            # loop B: for each test, we loop over all fixtures
            for params, fixt_name in zip(fixture_prod, fixture_names):
                # this is needed because pytest unwraps 1-tuples automatically
                # but subsequent code assumes params is k-tuple, no matter what k is
                if len(fixture_vars) == 1:
                    params = (params,)
                key = f"{test_name}[{fixt_name}]"
                args = dict(zip(fixture_vars, params))

                for f in test_fun_vars:
                    if f not in args:
                        args[f] = self._make_builtin_fixture_equivalents(f)

                # we subset to test-fixtures to run by this, if given
                #  key is identical to the pytest test-fixture string identifier
                if fixtures_to_run is not None and key not in fixtures_to_run:
                    continue
                if fixtures_to_exclude is not None and key in fixtures_to_exclude:
                    continue

                print_if_verbose(f"{key}")

                try:
                    with StderrMute(active=verbose < 2), StdoutMute(active=verbose < 2):
                        test_fun(**deepcopy(args))
                    results[key] = "PASSED"
                    print_if_verbose("PASSED")
                except Skipped as err:
                    results[key] = f"SKIPPED: {err.msg}"
                    print_if_verbose(f"SKIPPED: {err.msg}")
                except Exception as err:
                    results[key] = err
                    print_if_verbose(f"FAILED: {err}")
                    if raise_exceptions:
                        raise err

        return results

    @staticmethod
    def _check_None_str_or_list_of_str(obj, var_name="obj"):
        """Check that obj is None, str, or list of str, and coerce to list of str."""
        if obj is not None:
            msg = f"{var_name} must be None, str, or list of str"
            if isinstance(obj, str):
                obj = [obj]
            if not isinstance(obj, list):
                raise ValueError(msg)
            if not np.all([isinstance(x, str) for x in obj]):
                raise ValueError(msg)
        return obj

    # todo: surely there is a pytest method that can be called instead of this?
    #   find and replace if it exists
    @staticmethod
    def _get_pytest_mark_args(fun):
        """Get args from pytest mark annotation of function.

        Parameters
        ----------
        fun: callable, any function

        Returns
        -------
        pytest_fixture_vars: list of str
            names of args participating in mark.parametrize marks, in pytest order
        pytest_fixt_list: list of tuple
            list of value tuples from the mark parameterization
            i-th value in each tuple corresponds to i-th arg name in pytest_fixture_vars
        pytest_fixt_names: list of str
            i-th element is display name for i-th fixture setting in pytest_fixt_list
        """
        from itertools import product

        marks = [x for x in fun.pytestmark if x.name == "parametrize"]

        def to_str(obj):
            return [str(x) for x in obj]

        def get_id(mark):
            if "ids" in mark.kwargs.keys():
                return mark.kwargs["ids"]
            else:
                return to_str(range(len(mark.args[1])))

        pytest_fixture_vars = [x.args[0] for x in marks]
        pytest_fixt_raw = [x.args[1] for x in marks]
        pytest_fixt_list = product(*pytest_fixt_raw)
        pytest_fixt_names_raw = [get_id(x) for x in marks]
        pytest_fixt_names = product(*pytest_fixt_names_raw)
        pytest_fixt_names = ["-".join(x) for x in pytest_fixt_names]

        return pytest_fixture_vars, pytest_fixt_list, pytest_fixt_names

    @staticmethod
    def _product_fixtures(
        fixture_vars,
        fixture_prod,
        fixture_names,
        pytest_fixture_vars,
        pytest_fixture_prod,
        pytest_fixture_names,
    ):
        """Compute products of two sets of fixture vars, values, names."""
        from itertools import product

        # product of fixture variable names = concatenation
        fixture_vars_return = fixture_vars + pytest_fixture_vars

        # this is needed because pytest unwraps 1-tuples automatically
        # but subsequent code assumes params is k-tuple, no matter what k is
        if len(fixture_vars) == 1:
            fixture_prod = [(x,) for x in fixture_prod]

        # product of fixture products = Cartesian product plus append tuples
        fixture_prod_return = product(fixture_prod, pytest_fixture_prod)
        fixture_prod_return = [sum(x, ()) for x in fixture_prod_return]

        # product of fixture names = Cartesian product plus concat
        fixture_names_return = product(fixture_names, pytest_fixture_names)
        fixture_names_return = ["-".join(x) for x in fixture_names_return]

        return fixture_vars_return, fixture_prod_return, fixture_names_return

    def _make_builtin_fixture_equivalents(self, name):
        import io
        import logging
        import tempfile
        from pathlib import Path

        values = {}
        if "tmp_path" == name:
            return Path(tempfile.mkdtemp())
        if "capsys" == name:
            # crude emulation using StringIO
            return type(
                "Capsys",
                (),
                {
                    "out": io.StringIO(),
                    "err": io.StringIO(),
                    "readouterr": lambda x: (x.out.getvalue(), x.err.getvalue()),
                },
            )()

        if "monkeypatch" == name:
            from _pytest.monkeypatch import MonkeyPatch

            return MonkeyPatch()

        if "caplog" == name:

            class Caplog:
                def __init__(self):
                    self.records = []
                    self.handler = logging.Handler()
                    self.handler.emit = self.records.append
                    logging.getLogger().addHandler(self.handler)

                def clear(self):
                    self.records.clear()

            return Caplog()

        return values


class TestAllObjects(BaseFixtureGenerator, QuickTester):
    """Package level tests for all sktime objects."""

    estimator_type_filter = "object"

    def test_doctest_examples(self, estimator_class):
        """Runs doctests for estimator class."""
        from skbase.utils.doctest_run import run_doctest

        run_doctest(estimator_class, name=f"class {estimator_class.__name__}")

    def test_create_test_instance(self, estimator_class):
        """Check create_test_instance logic and basic constructor functionality.

        create_test_instance and create_test_instances_and_names are the
        key methods used to create test instances in testing.
        If this test does not pass, validity of the other tests cannot be guaranteed.

        Also tests inheritance and super call logic in the constructor.

        Tests that:
        * create_test_instance results in an instance of estimator_class
        * __init__ calls super.__init__
        * _tags_dynamic attribute for tag inspection is present after construction
        """
        estimator = estimator_class.create_test_instance()

        # Check that init does not construct object of other class than itself
        assert isinstance(estimator, estimator_class), (
            "object returned by create_test_instance must be an instance of the class, "
            f"found {type(estimator)}"
        )

        msg = (
            f"{estimator_class.__name__}.__init__ should call "
            f"super({estimator_class.__name__}, self).__init__, "
            "but that does not seem to be the case. Please ensure to call the "
            f"parent class's constructor in {estimator_class.__name__}.__init__"
        )
        assert hasattr(estimator, "_tags_dynamic"), msg

    def test_get_test_params(self, estimator_class):
        """Check that get_test_params returns valid parameter sets."""
        param_list = estimator_class.get_test_params()

        assert isinstance(param_list, (list, dict)), (
            f"{estimator_class.__name__}.get_test_params must "
            "return list of dict or dict, "
            f"found object of type {type(param_list)}"
        )
        if isinstance(param_list, dict):
            param_list = [param_list]
        msg = (
            f"{estimator_class.__name__}.get_test_params must "
            "return list of dict or dict, "
            f"found {param_list}"
        )
        assert all(isinstance(x, dict) for x in param_list), msg

        def _coerce_to_list_of_str(obj):
            if isinstance(obj, str):
                return obj
            elif isinstance(obj, list):
                return obj
            else:
                return []

        reserved_param_names = estimator_class.get_class_tag(
            "reserved_params", tag_value_default=None
        )
        reserved_param_names = _coerce_to_list_of_str(reserved_param_names)

        param_names = estimator_class.get_param_names()

        key_list = [x.keys() for x in param_list]

        notfound_errs = [set(x).difference(param_names) for x in key_list]
        notfound_errs = [x for x in notfound_errs if len(x) > 0]

        assert len(notfound_errs) == 0, (
            f"{estimator_class.__name__}.get_test_params return dict keys "
            f"must be valid parameter names of {estimator_class.__name__}, "
            "i.e., names of arguments of __init__, "
            f"but found some parameters that are not __init__ args: {notfound_errs}"
        )

    def test_get_test_params_coverage(self, estimator_class):
        """Check that get_test_params has good test coverage.

        Checks that:

        * get_test_params returns at least two test parameter sets
        """
        param_list = estimator_class.get_test_params()

        if isinstance(param_list, dict):
            param_list = [param_list]

        def _coerce_to_list_of_str(obj):
            if isinstance(obj, str):
                return obj
            elif isinstance(obj, list):
                return obj
            else:
                return []

        reserved_param_names = estimator_class.get_class_tag(
            "reserved_params", tag_value_default=None
        )
        reserved_param_names = _coerce_to_list_of_str(reserved_param_names)
        reserved_set = set(reserved_param_names)

        param_names = estimator_class.get_param_names()
        unreserved_param_names = set(param_names).difference(reserved_set)

        # commenting out "no reserved params in test params for now"
        # probably cannot ask for that, e.g., index/columns in BaseDistribution

        # key_list = [x.keys() for x in param_list]

        # reserved_errs = [set(x).intersection(reserved_set) for x in key_list]
        # reserved_errs = [x for x in reserved_errs if len(x) > 0]

        # assert len(reserved_errs) == 0, (
        #     "get_test_params return dict keys must be valid parameter names, "
        #     "i.e., names of arguments of __init__ that are not reserved, "
        #     f"but found the following reserved parameters as keys: {reserved_errs}"
        # )

        if len(unreserved_param_names) > 0:
            msg = (
                f"{estimator_class.__name__}.get_test_params should return "
                f"at least two test parameter sets, but only {len(param_list)} found."
            )
            assert len(param_list) > 1, msg

        # this test is too harsh for the current estimator base
        # params_tested = set()
        # for params in param_list:
        #    params_tested = params_tested.union(params.keys())
        # params_not_tested = set(unreserved_param_names).difference(params_tested)
        # assert len(params_not_tested) == 0, (
        #     f"get_test_params should set each parameter of {estimator_class} "
        #     f"to a non-default value at least once, but the following "
        #     f"parameters are not tested: {params_not_tested}"
        # )

    def test_create_test_instances_and_names(self, estimator_class):
        """Check that create_test_instances_and_names works.

        create_test_instance and create_test_instances_and_names are the key methods
        used to create test instances in testing. If this test does not pass, validity
        of the other tests cannot be guaranteed.

        Tests expected function signature of create_test_instances_and_names.
        """
        estimators, names = estimator_class.create_test_instances_and_names()

        assert isinstance(estimators, list), (
            "first return of create_test_instances_and_names must be a list, "
            f"found {type(estimators)}"
        )
        assert isinstance(names, list), (
            "second return of create_test_instances_and_names must be a list, "
            f"found {type(names)}"
        )

        assert np.all([isinstance(est, estimator_class) for est in estimators]), (
            "list elements of first return returned by create_test_instances_and_names "
            "all must be an instance of the class"
        )

        assert np.all([isinstance(name, str) for name in names]), (
            "list elements of second return returned by create_test_instances_and_names"
            " all must be strings"
        )

        assert len(estimators) == len(names), (
            "the two lists returned by create_test_instances_and_names must have "
            "equal length"
        )

    def test_estimator_tags(self, estimator_class):
        """Check conventions on estimator tags."""
        Estimator = estimator_class

        assert hasattr(Estimator, "get_class_tags")
        all_tags = Estimator.get_class_tags()
        assert isinstance(all_tags, dict)
        assert all(isinstance(key, str) for key in all_tags.keys())
        if hasattr(Estimator, "_tags"):
            tags = Estimator._tags
            msg = (
                f"_tags attribute of {estimator_class} must be dict, "
                f"but found {type(tags)}"
            )
            assert isinstance(tags, dict), msg
            assert len(tags) > 0, f"_tags dict of class {estimator_class} is empty"
            invalid_tags = [
                tag for tag in tags.keys() if tag not in VALID_ESTIMATOR_TAGS
            ]
            assert len(invalid_tags) == 0, (
                f"_tags of {estimator_class} contains invalid tags: {invalid_tags}. "
                "For a list of valid tags, see registry.all_tags, or registry._tags. "
            )

        # Avoid ambiguous class attributes
        ambiguous_attrs = ("tags", "tags_")
        for attr in ambiguous_attrs:
            assert not hasattr(Estimator, attr), (
                f"Please avoid using the {attr} attribute to disambiguate it from "
                f"estimator tags."
            )

    def test_inheritance(self, estimator_class):
        """Check that estimator inherits from BaseObject and/or BaseEstimator."""
        assert issubclass(estimator_class, BaseObject), (
            f"object {estimator_class} is not a sub-class of BaseObject."
        )

        if hasattr(estimator_class, "fit"):
            assert issubclass(estimator_class, BaseEstimator), (
                f"estimator: {estimator_class} has fit method, but"
                f"is not a sub-class of BaseEstimator."
            )

        est_scitypes = scitype(
            estimator_class, force_single_scitype=False, coerce_to_list=True
        )

        class_lookup = get_base_class_lookup()

        for est_scitype in est_scitypes:
            if est_scitype in class_lookup:
                expected_parent = class_lookup[est_scitype]
                msg = (
                    f"Estimator: {estimator_class} is tagged as having scitype "
                    f"{est_scitype} via tag object_type, but is not a sub-class of "
                    f"the corresponding base class {expected_parent.__name__}."
                )
                assert issubclass(estimator_class, expected_parent), msg

    def test_has_common_interface(self, estimator_class):
        """Check estimator implements the common interface."""
        estimator = estimator_class

        is_est = issubclass(estimator_class, BaseEstimator)

        # Check class for type of attribute
        if issubclass(estimator_class, BaseEstimator):
            assert isinstance(estimator.is_fitted, property)

        est_scitype = scitype(estimator_class)
        required_methods = _list_required_methods(est_scitype, is_est=is_est)

        for attr in required_methods:
            assert hasattr(estimator, attr), (
                f"Estimator: {estimator.__name__} does not implement attribute: {attr}"
            )

        if hasattr(estimator, "inverse_transform"):
            assert hasattr(estimator, "transform")
        if hasattr(estimator, "predict_proba"):
            assert hasattr(estimator, "predict")

    def test_no_cross_test_side_effects_part1(self, estimator_instance):
        """Test that there are no side effects across tests, through estimator state."""
        estimator_instance.test__attr = 42

    def test_no_cross_test_side_effects_part2(self, estimator_instance):
        """Test that there are no side effects across tests, through estimator state."""
        assert not hasattr(estimator_instance, "test__attr")

    @pytest.mark.parametrize("a", [True, 42])
    def test_no_between_test_case_side_effects(self, estimator_instance, scenario, a):
        """Test that there are no side effects across instances of the same test."""
        assert not hasattr(estimator_instance, "test__attr")
        estimator_instance.test__attr = 42

    def test_get_params(self, estimator_instance):
        """Check that get_params works correctly."""
        estimator = estimator_instance
        params = estimator.get_params()
        assert isinstance(params, dict)

        e = estimator.clone()

        shallow_params = e.get_params(deep=False)
        deep_params = e.get_params(deep=True)

        assert all(item in deep_params.items() for item in shallow_params.items())

    def test_set_params(self, estimator_instance):
        """Check that set_params works correctly."""
        estimator = estimator_instance
        params = estimator.get_params()

        msg = f"set_params of {type(estimator).__name__} does not return self"
        assert estimator.set_params(**params) is estimator, msg

        is_equal, equals_msg = deep_equals(
            estimator.get_params(), params, return_msg=True
        )
        msg = (
            f"get_params result of {type(estimator).__name__} (x) does not match "
            f"what was passed to set_params (y). Reason for discrepancy: {equals_msg}"
        )
        assert is_equal, msg

    def test_set_params_sklearn(self, estimator_class):
        """Check that set_params works correctly, mirrors sklearn check_set_params.

        Instead of the "fuzz values" in sklearn's check_set_params, we use the other
        test parameter settings (which are assumed valid). This guarantees settings
        which play along with the __init__ content.
        """
        estimator = estimator_class.create_test_instance()
        test_params = estimator_class.get_test_params()
        if not isinstance(test_params, list):
            test_params = [test_params]

        reserved_params = estimator_class.get_class_tag(
            "reserved_params", tag_value_default=[]
        )

        for params in test_params:
            # we construct the full parameter set for params
            # params may only have parameters that are deviating from defaults
            # in order to set non-default parameters back to defaults
            params_full = estimator_class.get_param_defaults()
            params_full.update(params)

            msg = f"set_params of {estimator_class.__name__} does not return self"
            est_after_set = estimator.set_params(**params_full)
            assert est_after_set is estimator, msg

            def unreserved(params):
                return {p: v for p, v in params.items() if p not in reserved_params}

            est_params = estimator.get_params(deep=False)
            is_equal, equals_msg = deep_equals(
                unreserved(est_params), unreserved(params_full), return_msg=True
            )
            msg = (
                f"get_params result of {estimator_class.__name__} (x) does not match "
                f"what was passed to set_params (y). "
                f"Reason for discrepancy: {equals_msg}"
            )
            assert is_equal, msg

    def test_clone(self, estimator_instance):
        """Check that clone method does not raise exceptions and results in a clone.

        A clone of an object x is an object that:
        * has same class and parameters as x
        * is not identical with x
        * is unfitted (even if x was fitted)
        """
        est_clone = estimator_instance.clone()
        assert isinstance(est_clone, type(estimator_instance))
        assert est_clone is not estimator_instance
        if hasattr(est_clone, "is_fitted"):
            assert not est_clone.is_fitted

    def test_repr(self, estimator_instance):
        """Check that __repr__ call to instance does not raise exceptions."""
        estimator = estimator_instance
        repr(estimator)

    def test_repr_html(self, estimator_instance):
        """Check that _repr_html_ call to instance does not raise exceptions."""
        estimator_instance._repr_html_()

    def test_constructor(self, estimator_class):
        """Check that the constructor has sklearn compatible signature and behaviour.

        Based on sklearn check_estimator testing of __init__ logic.
        Uses create_test_instance to create an instance.
        Assumes test_create_test_instance has passed and certified create_test_instance.

        Tests that:
        * constructor has no varargs
        * tests that constructor constructs an instance of the class
        * tests that all parameters are set in init to an attribute of the same name
        * tests that parameter values are always copied to the attribute and not changed
        * tests that default parameters are one of the following:
            None, str, int, float, bool, tuple, function, joblib memory, numpy primitive
            (other type parameters should be None, default handling should be by writing
            the default to attribute of a different name, e.g., my_param_ not my_param)
        """
        msg = "constructor __init__ should have no varargs"
        assert getfullargspec(estimator_class.__init__).varkw is None, msg

        estimator = estimator_class.create_test_instance()
        assert isinstance(estimator, estimator_class)

        # Ensure that each parameter is set in init
        init_params = _get_args(type(estimator).__init__)
        invalid_attr = set(init_params) - set(vars(estimator)) - {"self"}
        assert not invalid_attr, (
            "Estimator %s should store all parameters"
            " as an attribute during init. Did not find "
            "attributes `%s`." % (estimator.__class__.__name__, sorted(invalid_attr))
        )

        # Ensure that init does nothing but set parameters
        # No logic/interaction with other parameters
        def param_filter(p):
            """Identify hyper parameters of an estimator."""
            return p.name != "self" and p.kind not in [p.VAR_KEYWORD, p.VAR_POSITIONAL]

        init_params = [
            p
            for p in signature(estimator.__init__).parameters.values()
            if param_filter(p)
        ]

        params = estimator.get_params()

        test_params = estimator_class.get_test_params()
        if isinstance(test_params, list):
            test_params = test_params[0]
        test_params = test_params.keys()

        init_params = [param for param in init_params if param.name not in test_params]

        allowed_param_types = [
            str,
            int,
            float,
            bool,
            tuple,
            type(None),
            np.float64,
            types.FunctionType,
        ]
        if _check_soft_dependencies("joblib", severity="none"):
            from joblib import Memory

            allowed_param_types += [Memory]

        for param in init_params:
            assert param.default != param.empty, (
                "parameter `%s` for %s has no default value and is not "
                "set in `get_test_params`" % (param.name, estimator.__class__.__name__)
            )
            if type(param.default) is type:
                assert param.default in [np.float64, np.int64]
            else:
                assert type(param.default) in allowed_param_types

            reserved_params = estimator_class.get_class_tag("reserved_params", [])
            if param.name not in reserved_params:
                param_value = params[param.name]
                if isinstance(param_value, np.ndarray):
                    np.testing.assert_array_equal(param_value, param.default)
                elif bool(
                    isinstance(param_value, numbers.Real) and np.isnan(param_value)
                ):
                    # Allows to set default parameters to np.nan
                    assert param_value is param.default, param.name
                else:
                    assert param_value == param.default, param.name

    def test_valid_estimator_class_tags(self, estimator_class):
        """Check that Estimator class tags are in VALID_ESTIMATOR_TAGS."""
        for tag in estimator_class.get_class_tags().keys():
            msg = "Found invalid tag: %s" % tag
            assert tag in VALID_ESTIMATOR_TAGS, msg

    def test_valid_estimator_tags(self, estimator_instance):
        """Check that Estimator tags are in VALID_ESTIMATOR_TAGS."""
        for tag in estimator_instance.get_tags().keys():
            msg = "Found invalid tag: %s" % tag
            assert tag in VALID_ESTIMATOR_TAGS, msg

<<<<<<< HEAD
    def test_random_tags(self, estimator_class):
        """Check that estimator randomization tags are compatibly set."""
        randomness = estimator_class.get_class_tag("property:randomness")
        random_state = estimator_class.get_class_tag("capability:random_state")

        # randomness = "derandomized" should be set only if random_state is available
        if randomness == "derandomized":
            assert random_state, (
                f"{estimator_class.__name__} must set "
                "'capability:random_state' tag to True if "
                "'property:randomness' tag is set to 'derandomized'"
            )

        # random_state tag should be set iff the parameter exists in the signature
        assert random_state == ("random_state" in estimator_class.get_param_names()), (
            f"{estimator_class.__name__} must set "
            "'capability:random_state' tag if the "
            "random_state parameter exists in the estimator signature"
        )

        # if a random_state parameter is present,
        # randomness should be one of "derandomized", "stochastic"
        if random_state:
            assert randomness in ["derandomized", "stochastic"], (
                f"{estimator_class.__name__} must set "
                "'property:randomness' tag to one of 'derandomized', 'stochastic' if "
                "'capability:random_state' tag is set"
            )
=======
    def test_obj_vs_cls_signature(self, estimator_class):
        """Check that init signature is same for class as for instance.

        Implies that constructor does not result in an object with different signature,
        which could be caused by decorators or metaclasses.

        This test is also relevant for placeholder records, to ensure that the
        placeholder class and the actual class in the interfaced package
        have not diverged in their constructor signature.
        """
        cls1 = estimator_class
        cls2 = type(estimator_class.create_test_instance())

        assert deep_equals(cls1.get_param_names(), cls2.get_param_names())
        assert deep_equals(cls1.get_param_defaults(), cls2.get_param_defaults())
>>>>>>> 0432e74d


class TestAllEstimators(BaseFixtureGenerator, QuickTester):
    """Package level tests for all sktime estimators, i.e., objects with fit."""

    def test_fit_updates_state(self, estimator_instance, scenario):
        """Check fit/update state change."""
        # Check that fit updates the is-fitted states
        attrs = ["_is_fitted", "is_fitted"]

        estimator = estimator_instance
        estimator_class = type(estimator_instance)

        msg = (
            f"{estimator_class.__name__}.__init__ should call "
            f"super({estimator_class.__name__}, self).__init__, "
            "but that does not seem to be the case. Please ensure to call the "
            f"parent class's constructor in {estimator_class.__name__}.__init__"
        )
        assert hasattr(estimator, "_is_fitted"), msg

        # Check is_fitted attribute is set correctly to False before fit, at init
        for attr in attrs:
            assert not getattr(estimator, attr), (
                f"Estimator: {estimator} does not initiate attribute: {attr} to False"
            )

        fitted_estimator = scenario.run(estimator_instance, method_sequence=["fit"])

        # Check is_fitted attributes are updated correctly to True after calling fit
        for attr in attrs:
            assert getattr(fitted_estimator, attr), (
                f"Estimator: {estimator} does not update attribute: {attr} during fit"
            )

    def test_fit_returns_self(self, estimator_instance, scenario):
        """Check that fit returns self."""
        fit_return = scenario.run(estimator_instance, method_sequence=["fit"])
        assert fit_return is estimator_instance, (
            f"Estimator: {estimator_instance} does not return self when calling fit"
        )

    def test_raises_not_fitted_error(self, estimator_instance, scenario, method_nsc):
        """Check exception raised for non-fit method calls to unfitted estimators.

        Tries to run all methods in NON_STATE_CHANGING_METHODS with valid scenario,
        but before fit has been called on the estimator.

        This should raise a NotFittedError if correctly caught,
        normally by a self.check_is_fitted() call in the method's boilerplate.

        Raises
        ------
        Exception if NotFittedError is not raised by non-state changing method
        """
        # pairwise transformers are exempted from this test, since they have no fitting
        PWTRAFOS = (BasePairwiseTransformer, BasePairwiseTransformerPanel)
        excepted = isinstance(estimator_instance, PWTRAFOS)
        if excepted:
            return None

        # call methods without prior fitting and check that they raise NotFittedError
        with pytest.raises(NotFittedError, match=r"has not been fitted"):
            scenario.run(estimator_instance, method_sequence=[method_nsc])

    def test_fit_idempotent(self, estimator_instance, scenario, method_nsc_arraylike):
        """Check that calling fit twice is equivalent to calling it once."""
        estimator = estimator_instance

        random_tag = estimator.get_tag("property:randomness")
        deterministic = random_tag in ["derandomized", "deterministic"]

        # if the estimator is not deterministic, we cannot guarantee idempotency
        # this includes the case where even after setting random_state,
        # the estimator is known to be stochastic
        if not deterministic:
            return None

        # for now, we have to skip predict_proba, since current output comparison
        #   does not work for tensorflow Distribution
        if (
            isinstance(estimator_instance, BaseForecaster)
            and method_nsc_arraylike == "predict_proba"
        ):
            return None

        # run fit plus method_nsc once, save results
        set_random_state(estimator)
        if method_nsc_arraylike in ["predict_proba", "predict_var"]:
            with ValidProbaErrors() as handler:
                results = scenario.run(
                    estimator,
                    method_sequence=["fit", method_nsc_arraylike],
                    return_all=True,
                    deepcopy_return=True,
                )
            if handler.skipped:
                return None
        else:
            results = scenario.run(
                estimator,
                method_sequence=["fit", method_nsc_arraylike],
                return_all=True,
                deepcopy_return=True,
            )

        estimator = results[0]
        set_random_state(estimator)

        # run fit plus method_nsc a second time
        results_2nd = scenario.run(
            estimator,
            method_sequence=["fit", method_nsc_arraylike],
            return_all=True,
            deepcopy_return=True,
        )

        # check results are equal
        _assert_array_almost_equal(
            results[1],
            results_2nd[1],
            # err_msg=f"Idempotency check failed for method {method}",
        )

    def test_fit_does_not_overwrite_hyper_params(self, estimator_instance, scenario):
        """Check that we do not overwrite hyper-parameters in fit."""
        estimator = estimator_instance
        set_random_state(estimator)

        # Make a physical copy of the original estimator parameters before fitting.
        params = estimator.get_params()
        original_params = deepcopy(params)

        # Fit the model
        fitted_est = scenario.run(estimator_instance, method_sequence=["fit"])

        # Compare the state of the model parameters with the original parameters
        new_params = fitted_est.get_params()
        for param_name, original_value in original_params.items():
            new_value = new_params[param_name]

            # We should never change or mutate the internal state of input
            # parameters by default. To check this we use the joblib.hash function
            # that introspects recursively any subobjects to compute a checksum.
            # The only exception to this rule of immutable constructor parameters
            # is possible RandomState instance but in this check we explicitly
            # fixed the random_state params recursively to be integer seeds.
            msg = (
                "Estimator %s should not change or mutate "
                " the parameter %s from %s to %s during fit."
                % (estimator.__class__.__name__, param_name, original_value, new_value)
            )
            # joblib.hash has problems with pandas objects, so we use deep_equals then
            if isinstance(original_value, (pd.DataFrame, pd.Series)):
                assert deep_equals(new_value, original_value), msg
            elif _check_soft_dependencies("joblib", severity="none"):
                from joblib import hash

                assert hash(new_value) == hash(original_value), msg

    def test_non_state_changing_method_contract(
        self, estimator_instance, scenario, method_nsc
    ):
        """Check that non-state-changing methods behave as per interface contract.

        Check the following contract on non-state-changing methods:
        1. do not change state of the estimator, i.e., any attributes
            (including hyper-parameters and fitted parameters)
        2. expected output type of the method matches actual output type
            - only for abstract BaseEstimator methods, common to all estimator scitypes
            list of BaseEstimator methods tested: get_fitted_params
            scitype specific method outputs are tested in TestAll[estimatortype] class
        """
        estimator = estimator_instance
        set_random_state(estimator)

        # dict_before = copy of dictionary of estimator before predict, post fit
        _ = scenario.run(estimator, method_sequence=["fit"])
        dict_before = estimator.__dict__.copy()

        # skip test if vectorization would be necessary and method predict_proba
        # this is since vectorization is not implemented for predict_proba
        if method_nsc in ["predict_proba", "predict_var"]:
            with ValidProbaErrors() as handler:
                scenario.run(estimator, method_sequence=[method_nsc])
            if handler.skipped:
                return None

        # dict_after = dictionary of estimator after predict and fit
        output = scenario.run(estimator, method_sequence=[method_nsc])
        dict_after = estimator.__dict__

        is_equal, msg = deep_equals(dict_after, dict_before, return_msg=True)
        assert is_equal, (
            f"Estimator: {type(estimator).__name__} changes __dict__ "
            f"during {method_nsc}, "
            f"reason/location of discrepancy (x=after, y=before): {msg}"
        )

        # once there are more methods, this may have to be factored out
        # for now, there is only get_fitted_params and we test here to avoid fit calls
        if method_nsc == "get_fitted_params":
            msg = (
                f"get_fitted_params of {type(estimator)} should return dict, "
                f"but returns object of type {type(output)}"
            )
            assert isinstance(output, dict), msg
            msg = (
                f"get_fitted_params of {type(estimator)} should return dict with "
                f"with str keys, but some keys are not str"
            )
            nonstr = [x for x in output.keys() if not isinstance(x, str)]
            if not len(nonstr) == 0:
                msg = f"found non-str keys in get_fitted_params return: {nonstr}"
                raise AssertionError(msg)

    def test_methods_have_no_side_effects(
        self, estimator_instance, scenario, method_nsc
    ):
        """Check that calling methods has no side effects on args."""
        estimator = estimator_instance

        # skip test for get_fitted_params, as this does not have mutable arguments
        if method_nsc == "get_fitted_params":
            return None

        set_random_state(estimator)

        # Fit the model, get args before and after
        _, args_after = scenario.run(
            estimator, method_sequence=["fit"], return_args=True
        )
        fit_args_after = args_after[0]
        fit_args_before = scenario.args["fit"]

        assert deep_equals(fit_args_before, fit_args_after), (
            f"Estimator: {estimator} has side effects on arguments of fit"
        )

        # skip test if vectorization would be necessary and method predict_proba
        # this is since vectorization is not implemented for predict_proba
        if method_nsc in ["predict_proba", "predict_var"]:
            with ValidProbaErrors() as handler:
                scenario.run(estimator, method_sequence=[method_nsc])
            if handler.skipped:
                return None

        # Fit the model, get args before and after
        _, args_after = scenario.run(
            estimator, method_sequence=[method_nsc], return_args=True
        )
        method_args_after = args_after[0]
        method_args_before = scenario.get_args(method_nsc, estimator)

        assert deep_equals(method_args_after, method_args_before), (
            f"Estimator: {estimator} has side effects on arguments of {method_nsc}"
        )

    def test_persistence_via_pickle(
        self, estimator_instance, scenario, method_nsc_arraylike
    ):
        """Check that we can pickle all estimators."""
        method_nsc = method_nsc_arraylike
        estimator = estimator_instance
        is_forecaster = scitype(estimator) == "forecaster"

        # escape predict_proba for forecasters, skpro distributions cannot be pickled
        if is_forecaster and method_nsc == "predict_proba":
            return None

        # escape predict_var for forecasters if skpro is not available
        skpro_available = _check_soft_dependencies("skpro", severity="none")
        if is_forecaster and method_nsc == "predict_var" and not skpro_available:
            return None

        # escape Deep estimators if soft-dep `h5py` isn't installed
        if isinstance(
            estimator_instance, (BaseDeepClassifier, BaseDeepRegressor)
        ) and not _check_soft_dependencies("h5py", severity="warning"):
            return None

        set_random_state(estimator)
        # Fit the model, get args before and after
        scenario.run(estimator, method_sequence=["fit"], return_args=True)

        # Generate results before pickling
        vanilla_result = scenario.run(estimator, method_sequence=[method_nsc])

        # Serialize and deserialize
        serialized_estimator = estimator.save()
        deserialized_estimator = load(serialized_estimator)

        deserialized_result = scenario.run(
            deserialized_estimator, method_sequence=[method_nsc]
        )

        msg = (
            f"Results of {method_nsc} differ between when pickling and not pickling, "
            f"estimator {type(estimator_instance).__name__}"
        )
        _assert_array_almost_equal(
            vanilla_result,
            deserialized_result,
            decimal=6,
            err_msg=msg,
        )

    def test_save_estimators_to_file(
        self, estimator_instance, scenario, method_nsc_arraylike
    ):
        """Check if saved estimators onto disk can be loaded correctly."""
        method_nsc = method_nsc_arraylike
        estimator = estimator_instance
        is_forecaster = scitype(estimator) == "forecaster"

        # escape predict_proba for forecasters, skpro distributions cannot be pickled
        if is_forecaster and method_nsc == "predict_proba":
            return None

        # escape predict_var for forecasters if skpro is not available
        skpro_available = _check_soft_dependencies("skpro", severity="none")
        if is_forecaster and method_nsc == "predict_var" and not skpro_available:
            return None

        set_random_state(estimator)
        # Fit the model, get args before and after
        scenario.run(estimator, method_sequence=["fit"], return_args=True)

        # Generate results before saving
        vanilla_result = scenario.run(estimator, method_sequence=[method_nsc])

        with TemporaryDirectory() as tmp_dir:
            save_loc = os.path.join(tmp_dir, "estimator")
            estimator.save(save_loc)

            loaded_estimator = load(save_loc)
            loaded_result = scenario.run(loaded_estimator, method_sequence=[method_nsc])

            msg = (
                f"Results of {method_nsc} differ between saved and loaded "
                f"estimator {type(estimator).__name__}"
            )

            _assert_array_almost_equal(
                vanilla_result,
                loaded_result,
                decimal=6,
                err_msg=msg,
            )

    def test_multiprocessing_idempotent(
        self, estimator_instance, scenario, method_nsc_arraylike
    ):
        """Test that single and multi-process run results are identical.

        Check that running an estimator on a single process is no different to running
        it on multiple processes. We also check that we can set n_jobs=-1 to make use of
        all CPUs. The test is not really necessary though, as we rely on joblib for
        parallelization and can trust that it works as expected.
        """
        # this test compares outputs from two runs, single process and multi-process
        # if the estimator cannot be derandomized, we cannot expect
        # identical outputs, so we skip the test
        randomness = estimator_instance.get_tag("property:randomness")
        derandomizable = randomness != "stochastic"
        if not derandomizable:
            return None

        method_nsc = method_nsc_arraylike
        params = estimator_instance.get_params()

        # test runs only if n_jobs is a parameter of the estimator
        if "n_jobs" not in params:
            return None

        # skip test for predict_proba
        # this produces a BaseDistribution object, for which no ready
        # equality check is implemented
        is_forecaster = scitype(estimator_instance) == "forecaster"
        if is_forecaster and method_nsc == "predict_proba":
            return None
        # escape predict_proba etc for forecasters if skpro is not available
        skpro_available = _check_soft_dependencies("skpro", severity="none")
        if is_forecaster and method_nsc == "predict_var" and not skpro_available:
            return None

        # run on a single process
        # -----------------------
        estimator = deepcopy(estimator_instance)
        estimator.set_params(n_jobs=1)
        set_random_state(estimator)
        result_single_process = scenario.run(
            estimator, method_sequence=["fit", method_nsc]
        )

        # run on multiple processes
        # -------------------------
        estimator = deepcopy(estimator_instance)
        estimator.set_params(n_jobs=-1)
        set_random_state(estimator)
        result_multiple_process = scenario.run(
            estimator, method_sequence=["fit", method_nsc]
        )

        _assert_array_equal(
            result_single_process,
            result_multiple_process,
            err_msg="Results are not equal for n_jobs=1 and n_jobs=-1",
        )

    def test_dl_constructor_initializes_deeply(self, estimator_class):
        """Test DL estimators that they pass custom parameters to underlying Network."""
        estimator = estimator_class

        if not issubclass(estimator, (BaseDeepClassifier, BaseDeepRegressor)):
            return None

        if not hasattr(estimator, "get_test_params"):
            return None

        params = estimator.get_test_params()

        if isinstance(params, list):
            params = params[0]
        if isinstance(params, dict):
            pass
        else:
            raise TypeError(
                f"`get_test_params()` of estimator: {estimator} returns "
                f"an expected type: {type(params)}, acceptable formats: [list, dict]"
            )

        estimator = estimator(**params)

        for key, value in params.items():
            assert vars(estimator)[key] == value
            # some keys are only relevant to the final model (eg: n_epochs)
            # skip them for the underlying network
            if vars(estimator._network).get(key) is not None:
                assert vars(estimator._network)[key] == value<|MERGE_RESOLUTION|>--- conflicted
+++ resolved
@@ -1261,7 +1261,6 @@
             msg = "Found invalid tag: %s" % tag
             assert tag in VALID_ESTIMATOR_TAGS, msg
 
-<<<<<<< HEAD
     def test_random_tags(self, estimator_class):
         """Check that estimator randomization tags are compatibly set."""
         randomness = estimator_class.get_class_tag("property:randomness")
@@ -1290,7 +1289,7 @@
                 "'property:randomness' tag to one of 'derandomized', 'stochastic' if "
                 "'capability:random_state' tag is set"
             )
-=======
+
     def test_obj_vs_cls_signature(self, estimator_class):
         """Check that init signature is same for class as for instance.
 
@@ -1306,7 +1305,6 @@
 
         assert deep_equals(cls1.get_param_names(), cls2.get_param_names())
         assert deep_equals(cls1.get_param_defaults(), cls2.get_param_defaults())
->>>>>>> 0432e74d
 
 
 class TestAllEstimators(BaseFixtureGenerator, QuickTester):
