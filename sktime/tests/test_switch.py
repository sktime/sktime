# copyright: sktime developers, BSD-3-Clause License (see LICENSE file)
"""Switch utility for determining whether tests for a class should be run or not.

Module does not contain tests, only test utilities.
"""

__author__ = ["fkiraly"]

from functools import lru_cache
from inspect import getmro, isclass

from sktime.tests._config import EXCLUDE_ESTIMATORS

LOCAL_PACKAGE = "sktime"


def run_test_for_class(cls, return_reason=False):
    """Check if test should run for a class or function.

    This checks the following conditions:

    1. whether all required soft dependencies are present.
       If not, does not run the test.
       If yes, behaviour depends on ONLY_CHANGED_MODULES setting:
       if off (False), always runs the test (return True);
       if on (True), runs test if and only if
       at least one of conditions 2, 3, 4, 5 below are met.

    2. Condition 2:

      If the module containing the class/func has changed according to is_class_changed,
      then condition 2 is met.
      If the class is a core object, then in addition, condition 2 is also met,
      if one of the modules containing any parent classes in the local package
      have changed.

    3. Condition 3 (only checked for core objects):

      If the object is an sktime ``BaseObject``, and one of the test classes
      covering the class have changed, then condition 3 is met.

    4. Condition 4:

      If the object is an sktime ``BaseObject``, and the package requirements
      for any of its dependencies have changed in ``pyproject.toml``,
      condition 4 is met.

    5. Condition 5 (only checked for core objects):

      If the object is an sktime ``BaseObject``,
      and one of the core framework modules ``datatypes``, ``tests``, ``utils``
      have changed, then condition 5 is met.

    cls can also be a list of classes or functions,
    in this case the test is run if and only if both of the following are True:

    * all required soft dependencies are present
    * if ``ONLY_CHANGED_MODULES`` is True, additionally,
      if any of the estimators in the list should be tested by
      at least one of criteria 2-5 above.
      If ``ONLY_CHANGED_MODULES`` is False, this condition is always True.

    Also checks whether the class or function is on the exclude override list,
    EXCLUDE_ESTIMATORS in sktime.tests._config (a list of strings, of names).
    If so, the tests are always skipped, irrespective of the other conditions.

    Parameters
    ----------
    cls : class, function or list of classes/functions
        class for which to determine whether it should be tested
    return_reason: bool, optional, default=False
        whether to return the reason for running or skipping the test

    Returns
    -------
    bool : True if class should be tested, False otherwise
        if cls was a list, is True iff True for at least one of the classes in the list
    reason: str, reason to run or skip the test, returned only if ``return_reason=True``

        * "False_exclude_list" - skip reason, class is on the exclude list
        * "False_required_deps_missing" - skip reason, required dependencies are missing
        * "False_requires_vm" - skip reason, class requires its own VM.
        * "False_no_change" - skip reason, no change in class or dependencies
        * "True_run_always" - run reason, run always, as ``ONLY_CHANGED_MODULES=False``
        * "True_pyproject_change" - run reason, dep(s) in ``pyproject.toml`` changed
        * "True_changed_tests" - run reason, test(s) covering class have changed
        * "True_changed_class" - run reason, module(s) containing class changed
        * "True_changed_framework" - run reason, core framework modules changed

        If multiple reasons are present, the first one in the above list is returned.

        If ``cls`` was a list, then:

        * reasons to skip - except "no change" - cause the entire list to be skipped
        * otherwise, any reasons to run cause the entire list to be run
        * otherwise, the list is not run due to "no change"
    """
<<<<<<< HEAD
    from sktime.tests.test_all_estimators import ONLY_CHANGED_MODULES
=======
    from sktime.tests._config import ONLY_CHANGED_MODULES
>>>>>>> fb604988

    def _return(run, reason):
        if return_reason:
            return run, reason
        return run

    if isinstance(cls, (list, tuple)):
        runs = [run_test_for_class(x, return_reason=True) for x in cls]
        reasons = [x[1] for x in runs]

        # check the negative reasons that would cause the test to be skipped
        #
        # this excludes the "no change" reason, because:
        # * special negative reasons cause entire list to be skipped
        # * otherwise, positive reason causes the entire list to be run
        # * if no positive reason, then list is skipped due to lack of positive reason
        #
        # if any of the classes are on the skip list, return False
        # if any of the classes are missing dependencies, return False
        NEG_REASONS = [
            "False_exclude_list",
            "False_required_deps_missing",
        ]
        for neg_reason in NEG_REASONS:
            if any(reason == neg_reason for reason in reasons):
                return _return(False, neg_reason)

        # now check the "any of the classes should be tested" condition
        POS_REASONS = [
            "True_run_always",
            "True_pyproject_change",
            "True_changed_tests",
            "True_changed_class",
            "True_changed_framework",
        ]
        for pos_reason in POS_REASONS:
            if any(reason == pos_reason for reason in reasons):
                return _return(True, pos_reason)

        # otherwise, we do not run, and the reason is "no change"
        return _return(False, "False_no_change")

    # if object is passed, obtain the class - objects are not hashable
    if hasattr(cls, "get_class_tag") and not isclass(cls):
        cls = cls.__class__
    # check whether estimator is on the exclude override list
    if cls.__name__ in EXCLUDE_ESTIMATORS:
        return _return(False, "False_exclude_list")

    # now we know that cls is a class or function,
    # and not on the exclude list
    run, reason = _run_test_for_class(cls, only_changed_modules=ONLY_CHANGED_MODULES)
    return _return(run, reason)


def _flatten_list(nested_list):
    """Recursively flattens a nested list or tuple of arbitrary depth."""
    flat_list = []

    for item in nested_list:
        if isinstance(item, (list, tuple)):
            flat_list.extend(_flatten_list(item))  # Recursively flatten
        else:
            flat_list.append(item)

    return flat_list


@lru_cache
def _run_test_for_class(cls, ignore_deps=False, only_changed_modules=True):
    """Check if test should run - cached with hashable cls.

    Parameters
    ----------
    cls : class, function or list of classes/functions
        class for which to determine whether it should be tested
    ignore_deps : boolean, default=False
        whether to ignore the soft dependencies check.
        If True, will not skip due to False_required_deps_missing, see below.
    only_changed_modules : boolean, default=True
        whether to run tests only for classes impacted by changed modules.
        If False, will only check active "False" conditions to skip.

    Returns
    -------
    bool : True if class should be tested, False otherwise
    reason : str, reason to run or skip the test, one of:

        * "False_required_deps_missing" - skip reason, required dependencies are missing
        * "False_requires_vm" - skip reason, class requires its own VM.
        * "False_no_change" - skip reason, no change in class or dependencies.
          Only active if ``ignore_deps=False``.
        * "True_run_always" - run reason, run always, as ``ONLY_CHANGED_MODULES=False``
        * "True_pyproject_change" - run reason, dep(s) in ``pyproject.toml`` changed
        * "True_changed_tests" - run reason, test(s) covering class have changed
        * "True_changed_class" - run reason, module(s) containing class changed
        * "True_changed_framework" - run reason, core framework modules changed

        If multiple reasons are present, the first one in the above list is returned.
    """
    from sktime.utils.dependencies import _check_estimator_deps
    from sktime.utils.git_diff import (
        get_packages_with_changed_specs,
        is_class_changed,
        is_module_changed,
    )

    PACKAGE_REQ_CHANGED = get_packages_with_changed_specs()

    def _required_deps_present(obj):
        """Check if all required soft dependencies are present, return bool."""
        if hasattr(obj, "get_class_tag"):
            return _check_estimator_deps(obj, severity="none")
        else:
            return True

    def _is_core_object(cls):
        """Check if the class is a core object, for condition 3 and 5."""
        if hasattr(cls, "get_class_tag"):
            return cls.get_class_tag("tests:core", False)
        return False

    def _is_class_changed_or_local_parents(cls):
        """Check if class or any of its local parents have changed, return bool."""
        # if cls is a function, not a class, default to is_class_changed
        if not isclass(cls) or not _is_core_object(cls):
            return is_class_changed(cls)

        # now we know cls is a class, so has an mro
        cls_and_parents = getmro(cls)
        cls_and_local_parents = [
            x for x in cls_and_parents if x.__module__.startswith(LOCAL_PACKAGE)
        ]
        return any(is_class_changed(x) for x in cls_and_local_parents)

    def _tests_covering_class_changed(cls):
        """Check if any of the tests covering cls have changed, return bool."""
        from sktime.tests.test_class_register import get_test_classes_for_obj

        test_classes = get_test_classes_for_obj(cls)
        return any(is_class_changed(x) for x in test_classes)

    def _requires_vm(cls):
        """Check if the class requires a test VM, return bool."""
        if not isclass(cls) or not hasattr(cls, "get_class_tags"):
            return False
        return cls.get_class_tag("tests:vm", False)

    def _is_impacted_by_pyproject_change(cls, include_core_deps=False):
        """Check if the dep specifications of cls have changed, return bool."""
        from packaging.requirements import Requirement

        if not isclass(cls) or not hasattr(cls, "get_class_tags"):
            return False

        cls_reqs = cls.get_class_tag("python_dependencies", [])
        if cls_reqs is None:
            cls_reqs = []
        if not isinstance(cls_reqs, list):
            cls_reqs = [cls_reqs]
        cls_reqs = _flatten_list(cls_reqs)
        package_deps = [Requirement(req).name for req in cls_reqs]

        if include_core_deps:
            CORE_DEPENDENCIES = [
                "scikit-base",
                "scikit-learn",
                "scipy",
                "numpy",
                "pandas",
                "scikit-base",
            ]
            package_deps += CORE_DEPENDENCIES

        return any(x in PACKAGE_REQ_CHANGED for x in package_deps)

    # Condition 1:
    # if any of the required soft dependencies are not present, do not run the test
    if not ignore_deps and not _required_deps_present(cls):
        return False, "False_required_deps_missing"
    # otherwise, continue

<<<<<<< HEAD
    # if skip_test_vm is True and the class requires a test vm, skip
    if cls.get_class_tag("tests:vm", True):
=======
    # if the class requires a test vm, skip
    if _requires_vm(cls):
>>>>>>> fb604988
        return False, "False_requires_vm"

    # if ONLY_CHANGED_MODULES is off: always True
    # tests are always run if soft dependencies are present
    if not only_changed_modules:
        return True, "True_run_always"

    # run the test if and only if at least one of the conditions 2-4 are met
    # conditions are checked in order to minimize runtime due to git diff etc

    # variable: is cls a core object?
    cls_is_core = _is_core_object(cls)

    # Condition 4:
    # the package requirements for any dependency in pyproject.toml have changed
    cond4 = _is_impacted_by_pyproject_change(cls, include_core_deps=cls_is_core)
    if cond4:
        return True, "True_pyproject_change"

    # Condition 3:
    # if the object is an sktime BaseObject, and one of the test classes
    # covering the class have changed, then run the test
    if cls_is_core and _tests_covering_class_changed(cls):
        return True, "True_changed_tests"

    # Condition 2:
    # any of the modules containing any of the classes in the list have changed
    # additionally, for core objects:
    # any of the modules containing any parent classes in local package have changed
    cond2 = _is_class_changed_or_local_parents(cls)
    if cond2:
        return True, "True_changed_class"

    # Condition 5 (only for core objects):
    # if the object is an sktime BaseObject, and one of the core framework modules
    # datatypes, tests, utils have changed, then run the test
    if cls_is_core:
        FRAMEWORK_MODULES = [
            "sktime.datatypes",
            "sktime.tests._config",
            "sktime.tests.test_all_estimators",
            "sktime.tests.test_class_register",
            "sktime.tests.test_doctest",
            "sktime.tests.test_softdeps",
            "sktime.tests.test_switch",
            "sktime.utils",
        ]
        if any([is_module_changed(x) for x in FRAMEWORK_MODULES]):
            return True, "True_changed_framework"

    # if none of the conditions are met, do not run the test
    # reason is that there was no change
    return False, "False_no_change"


def run_test_module_changed(module):
    """Check if test should run based on module changes

    This switch can be used to decorate tests not pertaining to a specific class.

    The function can be used to switch tests on and off
    based on whether a target module has changed.

    This checks whether the module ``module``, or any of its child modules,
    have changed.

    If ``ONLY_CHANGED_MODULES`` is False, the test is always run,
    i.e., this function always returns True.

    Parameters
    ----------
    module : string, or list of strings
        modules to check for changes, e.g., ``sktime.forecasting``

    Returns
    -------
    bool : switch to run or skip the test
        True iff: at least one of the modules or its submodules have changed,
        or if ``ONLY_CHANGED_MODULES`` is False
    """
    from sktime.tests._config import ONLY_CHANGED_MODULES
    from sktime.utils.git_diff import is_module_changed

    # if ONLY_CHANGED_MODULES is off: always True
    # tests are always run if soft dependencies are present
    if not ONLY_CHANGED_MODULES:
        return True

    if not isinstance(module, (list, tuple)):
        module = [module]

    return any(is_module_changed(mod) for mod in module)


@lru_cache
def _get_all_changed_classes(vm=False):
    """Get all sktime object classes that have changed compared to the main branch.

    Returns a tuple of string class names of object classes that have changed.

    Parameters
    ----------
    vm : bool, optional, default=False
        whether to run estimator in its own virtual machine.
        Queries the tag ``"tests:vm"`` in the class tags.
        If ``vm`` is True, only classes with tag ``"tests:vm"=True`` are returned.

    Returns
    -------
    tuple of strings of class names : object classes that have changed
    """
    from sktime.registry import all_estimators

    def _changed_class(cls):
        """Check if a class has changed compared to the main branch."""
        run, reason = _run_test_for_class(cls, ignore_deps=True)

        if vm:
            return reason == "False_requires_vm"

        return run

    names = [name for name, est in all_estimators() if _changed_class(est)]
    return names<|MERGE_RESOLUTION|>--- conflicted
+++ resolved
@@ -95,11 +95,7 @@
         * otherwise, any reasons to run cause the entire list to be run
         * otherwise, the list is not run due to "no change"
     """
-<<<<<<< HEAD
-    from sktime.tests.test_all_estimators import ONLY_CHANGED_MODULES
-=======
     from sktime.tests._config import ONLY_CHANGED_MODULES
->>>>>>> fb604988
 
     def _return(run, reason):
         if return_reason:
@@ -282,13 +278,8 @@
         return False, "False_required_deps_missing"
     # otherwise, continue
 
-<<<<<<< HEAD
-    # if skip_test_vm is True and the class requires a test vm, skip
-    if cls.get_class_tag("tests:vm", True):
-=======
     # if the class requires a test vm, skip
     if _requires_vm(cls):
->>>>>>> fb604988
         return False, "False_requires_vm"
 
     # if ONLY_CHANGED_MODULES is off: always True
