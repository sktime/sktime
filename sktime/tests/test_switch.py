--- conflicted
+++ resolved
@@ -196,11 +196,6 @@
 
         If multiple reasons are present, the first one in the above list is returned.
     """
-<<<<<<< HEAD
-
-    from sktime.tests._config import ONLY_CHANGED_MODULES
-=======
->>>>>>> f15c2820
     from sktime.utils.dependencies import _check_estimator_deps
     from sktime.utils.git_diff import (
         get_packages_with_changed_specs,
@@ -388,30 +383,18 @@
 
     Returns
     -------
-<<<<<<< HEAD
-    tuple of string sof class names : object classes that have changed
-=======
     tuple of strings of class names : object classes that have changed
->>>>>>> f15c2820
     """
     from sktime.registry import all_estimators
 
     def _changed_class(cls):
         """Check if a class has changed compared to the main branch."""
-<<<<<<< HEAD
-        changed, _ = _run_test_for_class(cls, ignore_deps=True)
-
-        if vm:
-            changed = changed and cls.get_class_tag("tests:vm", False)
-        return changed
-=======
         run, reason = _run_test_for_class(cls, ignore_deps=True)
 
         if vm:
             return reason == "False_requires_vm"
 
         return run
->>>>>>> f15c2820
 
     names = [name for name, est in all_estimators() if _changed_class(est)]
     return names