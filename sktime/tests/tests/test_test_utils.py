--- conflicted
+++ resolved
@@ -1,15 +1,11 @@
 """Tests for the test utilities."""
 
 from sktime.registry import all_estimators
-<<<<<<< HEAD
-from sktime.tests._config import EXCLUDE_ESTIMATORS, EXCLUDED_TESTS_BY_TEST
-=======
 from sktime.tests._config import (
     EXCLUDE_ESTIMATORS,
     EXCLUDE_SOFT_DEPS,
     EXCLUDED_TESTS_BY_TEST,
 )
->>>>>>> a9e91fcd
 from sktime.tests.test_switch import run_test_for_class
 from sktime.utils.dependencies import _check_estimator_deps
 
@@ -32,10 +28,6 @@
             )
         )
     ]
-<<<<<<< HEAD
-    for _, excluded_estimators in EXCLUDED_TESTS_BY_TEST.items():
-        assert excluded_estimators == filtered_estimators
-=======
     excluded_estimators = EXCLUDED_TESTS_BY_TEST["test_get_test_params_coverage"]
     assert set(excluded_estimators) - set(EXCLUDE_SOFT_DEPS) == set(
         filtered_estimators
@@ -44,7 +36,6 @@
         "do not match. Please remove the estimator you have added "
         "test parameters to from EXCLUDED_TESTS_BY_TEST or EXCLUDE_SOFT_DEPS."
     )
->>>>>>> a9e91fcd
 
 
 def test_exclude_estimators():
