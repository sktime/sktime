--- conflicted
+++ resolved
@@ -611,11 +611,7 @@
         X_inner, y_inner, metadata = self._check_X_y(X=X, y=y, return_metadata=True)
 
         # check if we need to vectorize
-<<<<<<< HEAD
-        if self._is_vectorized == "unknown":
-=======
         if getattr(self, "_is_vectorized", "unknown") == "unknown":
->>>>>>> 70e3b800
             vectorization_needed = isinstance(X_inner, VectorizedDF)
         else:
             vectorization_needed = self._is_vectorized
@@ -781,11 +777,7 @@
         X_inner, y_inner, metadata = self._check_X_y(X=X, y=y, return_metadata=True)
 
         # check if we need to vectorize
-<<<<<<< HEAD
-        if self._is_vectorized == "unknown":
-=======
         if getattr(self, "_is_vectorized", "unknown") == "unknown":
->>>>>>> 70e3b800
             vectorization_needed = isinstance(X_inner, VectorizedDF)
         else:
             vectorization_needed = self._is_vectorized
