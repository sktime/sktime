# -*- coding: utf-8 -*-
# copyright: sktime developers, BSD-3-Clause License (see LICENSE file)
"""
Base class template for transformers.

    class name: BaseTransformer

Covers all types of transformers.
Type and behaviour of transformer is determined by the following tags:
    "scitype:transform-input" tag with values "Primitives" or "Series"
        this determines expected type of input of transform
        if "Primitives", expected inputs X are pd.DataFrame
        if "Series", expected inputs X are Series or Panel
        Note: placeholder tag for upwards compatibility
            currently only "Series" is supported
    "scitype:transform-output" tag with values "Primitives", or "Series"
        this determines type of output of transform
        if "Primitives", output is pd.DataFrame with as many rows as X has instances
            i-th instance of X is transformed into i-th row of output
        if "Series", output is a Series or Panel, with as many instances as X
            i-th instance of X is transformed into i-th instance of output
        Series are treated as one-instance-Panels
            if Series is input, output is a 1-row pd.DataFrame or a Series
    "scitype:instancewise" tag which is boolean
        if True, fit/transform is statistically independent by instance

Scitype defining methods:
    fitting         - fit(self, X, y=None)
    transform       - transform(self, X, y=None)
    fit&transform   - fit_transform(self, X, y=None)
    updating        - update(self, X, y=None)

Inspection methods:
    hyper-parameter inspection  - get_params()
    fitted parameter inspection - get_fitted_params()

State:
    fitted model/strategy   - by convention, any attributes ending in "_"
    fitted state flag       - is_fitted (property)
    fitted state inspection - check_is_fitted()
"""

__author__ = ["mloning, fkiraly"]
__all__ = [
    "BaseTransformer",
    "_SeriesToPrimitivesTransformer",
    "_SeriesToSeriesTransformer",
    "_PanelToTabularTransformer",
    "_PanelToPanelTransformer",
]

import warnings
from typing import Union

import numpy as np
import pandas as pd
from sklearn.base import clone

from sktime.base import BaseEstimator
from sktime.datatypes import check_is_mtype, convert_to, mtype, mtype_to_scitype
from sktime.datatypes._series_as_panel import (
    convert_Panel_to_Series,
    convert_Series_to_Panel,
)

# single/multiple primitives
Primitive = Union[np.integer, int, float, str]
Primitives = np.ndarray

# tabular/cross-sectional data
Tabular = Union[pd.DataFrame, np.ndarray]  # 2d arrays

# univariate/multivariate series
UnivariateSeries = Union[pd.Series, np.ndarray]
MultivariateSeries = Union[pd.DataFrame, np.ndarray]
Series = Union[UnivariateSeries, MultivariateSeries]

# panel/longitudinal/series-as-features data
Panel = Union[pd.DataFrame, np.ndarray]  # 3d or nested array


class BaseTransformer(BaseEstimator):
    """Transformer base class."""

    # default tag values - these typically make the "safest" assumption
    _tags = {
        "scitype:transform-input": "Series",
        # what is the scitype of X: Series, or Panel
        "scitype:transform-output": "Series",
        # what scitype is returned: Primitives, Series, Panel
        "scitype:transform-labels": "None",
        # what is the scitype of y: None (not needed), Primitives, Series, Panel
        "scitype:instancewise": True,  # is this an instance-wise transform?
        "capability:inverse_transform": False,  # can the transformer inverse transform?
        "univariate-only": False,  # can the transformer handle multivariate X?
        "handles-missing-data": False,  # can estimator handle missing data?
        "X_inner_mtype": "pd.DataFrame",  # which mtypes do _fit/_predict support for X?
        # this can be a Panel mtype even if transform-input is Series, vectorized
        "y_inner_mtype": "None",  # which mtypes do _fit/_predict support for y?
        "X-y-must-have-same-index": False,  # can estimator handle different X/y index?
        "enforce_index_type": None,  # index type that needs to be enforced in X/y
        "fit-in-transform": True,  # is fit empty and can be skipped? Yes = True
        "transform-returns-same-time-index": False,
        # does transform return have the same time index as input X
        "skip-inverse-transform": False,  # is inverse-transform skipped when called?
    }

    # allowed mtypes for transformers - Series and Panel
    ALLOWED_INPUT_MTYPES = [
        "pd.Series",
        "pd.DataFrame",
        "np.ndarray",
        "nested_univ",
        "numpy3D",
        # "numpyflat",
        "pd-multiindex",
        # "pd-wide",
        # "pd-long",
        "df-list",
    ]

    def __init__(self):
        super(BaseTransformer, self).__init__()

    def fit(self, X, y=None, Z=None):
        """Fit transformer to X, optionally to y.

        State change:
            Changes state to "fitted".

        Writes to self:
            Sets is_fitted flag to True.
            Sets fitted model attributes ending in "_".

        Parameters
        ----------
        X : Series or Panel, any supported mtype
            Data to fit transform to, of python type as follows:
                Series: pd.Series, pd.DataFrame, or np.ndarray (1D or 2D)
                Panel: pd.DataFrame with 2-level MultiIndex, list of pd.DataFrame,
                    nested pd.DataFrame, or pd.DataFrame in long/wide format
                subject to sktime mtype format specifications, for further details see
                    examples/AA_datatypes_and_datasets.ipynb
        y : Series or Panel, default=None
            Additional data, e.g., labels for transformation
        Z : possible alias for X; should not be passed when X is passed
            alias Z will be deprecated in version 0.10.0

        Returns
        -------
        self : a fitted instance of the estimator
        """
        X = _handle_alias(X, Z)

        self._is_fitted = False

        # skip everything if fit-in-transform is True
        if self.get_tag("fit-in-transform"):
            self._is_fitted = True
            return self

        # input checks and minor coercions on X, y
        ###########################################

        valid, msg, X_metadata = check_is_mtype(
            X, mtype=self.ALLOWED_INPUT_MTYPES, return_metadata=True, var_name="X"
        )
        if not valid:
            raise ValueError(msg)

        # checking X
        enforce_univariate = self.get_tag("univariate-only")
        if enforce_univariate and not X_metadata["is_univariate"]:
            raise ValueError("X must be univariate but is not")

        # retrieve mtypes/scitypes of all objects
        #########################################

        X_input_scitype = X_metadata["scitype"]

        X_inner_mtype = self.get_tag("X_inner_mtype")
        if not isinstance(X_inner_mtype, list):
            X_inner_mtype = [X_inner_mtype]
        X_inner_scitypes = list(set([mtype_to_scitype(mt) for mt in X_inner_mtype]))

        y_inner_mtype = self.get_tag("y_inner_mtype")
        if not isinstance(y_inner_mtype, list):
            y_inner_mtype = [y_inner_mtype]

        # treating Series vs Panel conversion for X
        ###########################################

        # there are three cases to treat:
        # 1. if the internal _fit supports X's scitype, move on to mtype conversion
        # 2. internal only has Panel but X is Series: consider X as one-instance Panel
        # 3. internal only has Series but X is Panel: auto-vectorization over instances
        #     currently, this is enabled by conversion to df-list mtype
        #     auto-vectorization is not supported if y is passed
        #       individual estimators that vectorize over y must implement individually

        # 1. nothing to do - simply don't enter any of the ifs below

        # 2. internal only has Panel but X is Series: consider X as one-instance Panel
        if X_input_scitype == "Series" and "Series" not in X_inner_scitypes:
            X = convert_Series_to_Panel(X)

        # 3. internal only has Series but X is Panel: loop over instances
        elif X_input_scitype == "Panel" and "Panel" not in X_inner_scitypes:
            if y is not None:
                raise ValueError(
                    "no default behaviour if _fit does not support Panel, "
                    " but X is Panel and y is not None"
                )
            X = convert_to(X, to_type="df-list", as_scitype="Panel")
            # this fits one transformer per instance
            self.transformers_ = [clone(self).fit(Xi) for Xi in X]
            # recurse and leave function - recursion does input checks/conversion
            # also set is_fitted flag to True since we leave function here
            self._is_fitted = True
            return self

        X_inner, y_inner = self._convert_X_y(X, y)

        # todo: uncomment this once Z is completely gone
        # self._fit(X=X_inner, y=y_inner)
        # less robust workaround until then
        self._fit(X_inner, y_inner)

        self._is_fitted = True
        return self

    def transform(self, X, y=None, Z=None):
        """Transform X and return a transformed version.

        State required:
            Requires state to be "fitted".

        Accesses in self:
            Fitted model attributes ending in "_".
            self._is_fitted

        Parameters
        ----------
        X : Series or Panel, any supported mtype
            Data to be transformed, of python type as follows:
                Series: pd.Series, pd.DataFrame, or np.ndarray (1D or 2D)
                Panel: pd.DataFrame with 2-level MultiIndex, list of pd.DataFrame,
                    nested pd.DataFrame, or pd.DataFrame in long/wide format
                subject to sktime mtype format specifications, for further details see
                    examples/AA_datatypes_and_datasets.ipynb
        y : Series or Panel, default=None
            Additional data, e.g., labels for transformation
        Z : possible alias for X; should not be passed when X is passed
            alias Z will be deprecated in version 0.10.0

        Returns
        -------
        transformed version of X
        type depends on type of X and scitype:transform-output tag:
            |          | `transform`  |                        |
            |   `X`    |  `-output`   |     type of return     |
            |----------|--------------|------------------------|
            | `Series` | `Primitives` | `pd.DataFrame` (1-row) |
            | `Panel`  | `Primitives` | `pd.DataFrame`         |
            | `Series` | `Series`     | `Series`               |
            | `Panel`  | `Series`     | `Panel`                |
            | `Series` | `Panel`      | `Panel`                |
        instances in return correspond to instances in `X`
        combinations not in the table are currently not supported

        Explicitly, with examples:
            if `X` is `Series` (e.g., `pd.DataFrame`) and `transform-output` is `Series`
                then the return is a single `Series` of the same mtype
                Example: detrending a single series
            if `X` is `Panel` (e.g., `pd-multiindex`) and `transform-output` is `Series`
                then the return is `Panel` with same number of instances as `X`
                    (the transformer is applied to each input Series instance)
                Example: all series in the panel are detrended individually
            if `X` is `Series` or `Panel` and `transform-output` is `Primitives`
                then the return is `pd.DataFrame` with as many rows as instances in `X`
                Example: i-th row of the return has mean and variance of the i-th series
            if `X` is `Series` and `transform-output` is `Panel`
                then the return is a `Panel` object of type `pd-multiindex`
                Example: i-th instance of the output is the i-th window running over `X`
        """
        X = _handle_alias(X, Z)

        # check whether is fitted
        self.check_is_fitted()

        # input checks and minor coercions on X, y
        ###########################################

        valid, msg, X_metadata = check_is_mtype(
            X, mtype=self.ALLOWED_INPUT_MTYPES, return_metadata=True, var_name="X"
        )
        if not valid:
            ValueError(msg)

        # checking X
        enforce_univariate = self.get_tag("univariate-only")
        if enforce_univariate and not X_metadata["is_univariate"]:
            ValueError("X must be univariate but is not")

        # retrieve mtypes/scitypes of all objects
        #########################################

        X_input_mtype = X_metadata["mtype"]
        X_input_scitype = X_metadata["scitype"]
<<<<<<< HEAD

        output_scitype = self.get_tag("scitype:transform-output")
=======
>>>>>>> 36ccb0f9

        X_inner_mtype = self.get_tag("X_inner_mtype")
        if not isinstance(X_inner_mtype, list):
            X_inner_mtype = [X_inner_mtype]
        X_inner_scitypes = list(set([mtype_to_scitype(mt) for mt in X_inner_mtype]))

        # treating Series vs Panel conversion for X
        ###########################################

        # there are three cases to treat:
        # 1. if the internal _fit supports X's scitype, move on to mtype conversion
        # 2. internal only has Panel but X is Series: consider X as one-instance Panel
        # 3. internal only has Series but X is Panel:  loop over instances
        #     currently this is enabled by conversion to df-list mtype
        #     and this does not support y (unclear what should happen here)

        # 1. nothing to do - simply don't enter any of the ifs below
        #   the "ifs" for case 2 and 3 below are skipped under the condition
        #       X_input_scitype in X_inner_scitypes
        #   case 2 has an "else" which remembers that it wasn't entered

        # 2. internal only has Panel but X is Series: consider X as one-instance Panel
        if (
            X_input_scitype == "Series"
            and "Series" not in X_inner_scitypes
            and "Panel" in X_inner_scitypes
        ):
            # convert the Series X to a one-element Panel
            X = convert_Series_to_Panel(X)
            # remember that we converted the Series to a one-element Panel
            X_was_Series = True
        else:
            # remember that we didn't convert a Series to a one-element Panel
            X_was_Series = False

        # 3. internal only has Series but X is Panel: loop over instances
        if (
            X_input_scitype == "Panel"
            and "Panel" not in X_inner_scitypes
            and "Series" in X_inner_scitypes
        ):
            Xt = self._vectorized_transform(X, X_input_mtype, y=y)
            return Xt

        # convert X/y to supported inner type, if necessary
        ###################################################

        X_inner, y_inner = self._convert_X_y(X, y)

        # carry out the transformation
        ###################################################

        # todo: uncomment this once Z is completely gone
        # Xt = self._transform(X=X_inner, y=y_inner)
        # less robust workaround until then
        Xt = self._transform(X_inner, y_inner)

        # convert transformed X back to input mtype
        ###########################################
        Xt = self._convert_output(Xt, X_input_mtype, X_was_Series)

        return Xt

    def fit_transform(self, X, y=None, Z=None):
        """Fit to data, then transform it.

        Fits transformer to X and y with optional parameters fit_params
        and returns a transformed version of X.

        State change:
            Changes state to "fitted".

        Writes to self:
            Sets is_fitted flag to True.
            Sets fitted model attributes ending in "_".

        Parameters
        ----------
        X : Series or Panel, any supported mtype
            Data to be transformed, of python type as follows:
                Series: pd.Series, pd.DataFrame, or np.ndarray (1D or 2D)
                Panel: pd.DataFrame with 2-level MultiIndex, list of pd.DataFrame,
                    nested pd.DataFrame, or pd.DataFrame in long/wide format
                subject to sktime mtype format specifications, for further details see
                    examples/AA_datatypes_and_datasets.ipynb
        y : Series or Panel, default=None
            Additional data, e.g., labels for transformation
        Z : possible alias for X; should not be passed when X is passed
            alias Z will be deprecated in version 0.10.0

        Returns
        -------
        transformed version of X
        type depends on type of X and scitype:transform-output tag:
            |   `X`    | `tf-output`  |     type of return     |
            |----------|--------------|------------------------|
            | `Series` | `Primitives` | `pd.DataFrame` (1-row) |
            | `Panel`  | `Primitives` | `pd.DataFrame`         |
            | `Series` | `Series`     | `Series`               |
            | `Panel`  | `Series`     | `Panel`                |
            | `Series` | `Panel`      | `Panel`                |
        instances in return correspond to instances in `X`
        combinations not in the table are currently not supported

        Explicitly, with examples:
            if `X` is `Series` (e.g., `pd.DataFrame`) and `transform-output` is `Series`
                then the return is a single `Series` of the same mtype
                Example: detrending a single series
            if `X` is `Panel` (e.g., `pd-multiindex`) and `transform-output` is `Series`
                then the return is `Panel` with same number of instances as `X`
                    (the transformer is applied to each input Series instance)
                Example: all series in the panel are detrended individually
            if `X` is `Series` or `Panel` and `transform-output` is `Primitives`
                then the return is `pd.DataFrame` with as many rows as instances in `X`
                Example: i-th row of the return has mean and variance of the i-th series
            if `X` is `Series` and `transform-output` is `Panel`
                then the return is a `Panel` object of type `pd-multiindex`
                Example: i-th instance of the output is the i-th window running over `X`
        """
        X = _handle_alias(X, Z)
        # Non-optimized default implementation; override when a better
        # method is possible for a given algorithm.
        return self.fit(X, y).transform(X, y)

    def inverse_transform(self, X, y=None, Z=None):
        """Inverse transform X and return an inverse transformed version.

        State required:
            Requires state to be "fitted".

        Accesses in self:
            Fitted model attributes ending in "_".
            self._is_fitted

        Parameters
        ----------
        X : Series or Panel, any supported mtype
            Data to be inverse transformed, of python type as follows:
                Series: pd.Series, pd.DataFrame, or np.ndarray (1D or 2D)
                Panel: pd.DataFrame with 2-level MultiIndex, list of pd.DataFrame,
                    nested pd.DataFrame, or pd.DataFrame in long/wide format
                subject to sktime mtype format specifications, for further details see
                    examples/AA_datatypes_and_datasets.ipynb
        y : Series or Panel, default=None
            Additional data, e.g., labels for transformation
        Z : possible alias for X; should not be passed when X is passed
            alias Z will be deprecated in version 0.10.0

        Returns
        -------
        inverse transformed version of X
        """
        X = _handle_alias(X, Z)

        # check whether is fitted
        self.check_is_fitted()

        # input checks and minor coercions on X, y
        ###########################################

        valid, msg, X_metadata = check_is_mtype(
            X, mtype=self.ALLOWED_INPUT_MTYPES, return_metadata=True, var_name="X"
        )
        if not valid:
            ValueError(msg)

        # checking X
        enforce_univariate = self.get_tag("univariate-only")
        if enforce_univariate and not X_metadata["is_univariate"]:
            ValueError("X must be univariate but is not")

        # retrieve mtypes/scitypes of all objects
        #########################################

        X_input_mtype = X_metadata["mtype"]
        X_input_scitype = X_metadata["scitype"]

        X_inner_mtype = self.get_tag("X_inner_mtype")
        if not isinstance(X_inner_mtype, list):
            X_inner_mtype = [X_inner_mtype]
        X_inner_scitypes = list(set([mtype_to_scitype(mt) for mt in X_inner_mtype]))

        # treating Series vs Panel conversion for X
        ###########################################

        # there are three cases to treat:
        # 1. if the internal _fit supports X's scitype, move on to mtype conversion
        # 2. internal only has Panel but X is Series: consider X as one-instance Panel
        # 3. internal only has Series but X is Panel:  loop over instances
        #     currently this is enabled by conversion to df-list mtype
        #     and this does not support y (unclear what should happen here)

        # 1. nothing to do - simply don't enter any of the ifs below
        #   the "ifs" for case 2 and 3 below are skipped under the condition
        #       X_input_scitype in X_inner_scitypes
        #   case 2 has an "else" which remembers that it wasn't entered

        # 2. internal only has Panel but X is Series: consider X as one-instance Panel
        if (
            X_input_scitype == "Series"
            and "Series" not in X_inner_scitypes
            and "Panel" in X_inner_scitypes
        ):
            # convert the Series X to a one-element Panel
            X = convert_Series_to_Panel(X)
            # remember that we converted the Series to a one-element Panel
            X_was_Series = True
        else:
            # remember that we didn't convert a Series to a one-element Panel
            X_was_Series = False

        # 3. internal only has Series but X is Panel: loop over instances
        if (
            X_input_scitype == "Panel"
            and "Panel" not in X_inner_scitypes
            and "Series" in X_inner_scitypes
        ):
            Xt = self._vectorized_transform(X, X_input_mtype, y=y, inverse=True)
            return Xt

        # convert X/y to supported inner type, if necessary
        ###################################################

        X_inner, y_inner = self._convert_X_y(X, y)

        # carry out the transformation
        ###################################################

        # todo: uncomment this once Z is completely gone
        # Xt = self._transform(X=X_inner, y=y_inner)
        # less robust workaround until then
        Xt = self._inverse_transform(X_inner, y_inner)

        # convert transformed X back to input mtype
        ###########################################
        Xt = self._convert_output(Xt, X_input_mtype, X_was_Series, inverse=True)

        return Xt

    # def inverse_transform(self, Z, X=None):
    #     raise NotImplementedError("abstract method")

    # def update(self, Z, X=None, update_params=False):
    #     raise NotImplementedError("abstract method")

<<<<<<< HEAD
=======
    def _vectorized_transform(self, X, X_input_mtype=None, y=None, inverse=False):
        """Vectorized application of transform or inverse, and convert back."""
        if X_input_mtype is None:
            X_input_mtype = mtype(X, as_scitype=["Series", "Panel"])
        if y is not None:
            ValueError(
                "no default behaviour if _fit does not support Panel, "
                " but X is Panel and y is not None"
            )
        X = convert_to(X, to_type="df-list", as_scitype="Panel")

        # depending on whether fitting happens, apply fitted or unfitted instances
        if not self.get_tag("fit-in-transform"):
            # these are the transformers-per-instanced, fitted in fit
            transformers = self.transformers_
            if len(transformers) != len(X):
                raise RuntimeError(
                    "found different number of instances in transform than in fit"
                )
            if inverse:
                Xt = [transformers[i].inverse_transform(X[i]) for i in range(len(X))]
            else:
                Xt = [transformers[i].transform(X[i]) for i in range(len(X))]
            # now we have a list of transformed instances
        else:
            # if no fitting happens, just apply transform multiple times
            if inverse:
                Xt = [self.inverse_transform(X[i]) for i in range(len(X))]
            else:
                Xt = [self.transform(X[i]) for i in range(len(X))]

        # convert to expected output format
        ###################################
        if inverse:
            output_scitype = self.get_tag("scitype:transform-input")
        else:
            output_scitype = self.get_tag("scitype:transform-output")
        # if the output is Series, Xt is a Panel and we convert back
        if output_scitype == "Series":
            Xt = convert_to(Xt, to_type=X_input_mtype, as_scitype="Panel")

        # if the output is Primitives, we have a list of one-row dataframes
        # we concatenate those and overwrite the index with that of X
        elif output_scitype == "Primitives":
            Xt = pd.concat(Xt)
            Xt = Xt.reset_index(drop=True)
        return Xt

>>>>>>> 36ccb0f9
    def _convert_X_y(self, X, y):
        """Convert X, y to inner type."""
        X_inner_mtype = self.get_tag("X_inner_mtype")
        if not isinstance(X_inner_mtype, list):
            X_inner_mtype = [X_inner_mtype]
        X_inner_scitypes = list(set([mtype_to_scitype(mt) for mt in X_inner_mtype]))

        y_inner_mtype = self.get_tag("y_inner_mtype")
        if not isinstance(y_inner_mtype, list):
            y_inner_mtype = [y_inner_mtype]

        X_mtype = mtype(X, as_scitype=["Series", "Panel"])
        X_scitype = mtype_to_scitype(X_mtype)

        y_mtype = mtype(y, as_scitype=["Series", "Panel"])
        y_scitype = mtype_to_scitype(y_mtype)

        # for debugging, exception if the conversion fails (this should never happen)
        if X_scitype not in X_inner_scitypes:
            raise RuntimeError("conversion of X to X_inner unsuccessful, unexpected")

        # convert X/y to supported inner type, if necessary
        ###################################################

        # subset to the mtypes that are of the same scitype as X/y
        X_inner_mtype = [
            mt for mt in X_inner_mtype if mtype_to_scitype(mt) == X_scitype
        ]

        # convert X and y to a supported internal type
        #  if X/y type is already supported, no conversion takes place
        X_inner = convert_to(
            X,
            to_type=X_inner_mtype,
            as_scitype=X_scitype,
        )

        if y_inner_mtype != "None":
            y_inner_mtype = [
                mt for mt in y_inner_mtype if mtype_to_scitype(mt) == y_scitype
            ]
            y_inner = convert_to(
                y,
                to_type=y_inner_mtype,
                as_scitype=y_scitype,
            )
        else:
            y_inner = None

        return X_inner, y_inner

<<<<<<< HEAD
=======
    def _convert_output(self, X, X_input_mtype=None, X_was_Series=False, inverse=False):
        """Convert transform output to expected format."""
        Xt = X
        X_input_scitype = mtype_to_scitype(X_input_mtype)

        if inverse:
            # the output of inverse transform is equal to input of transform
            output_scitype = self.get_tag("scitype:transform-input")
        else:
            output_scitype = self.get_tag("scitype:transform-output")

        # if we converted Series to "one-instance-Panel", revert that
        if X_was_Series and output_scitype == "Series":
            Xt = convert_Panel_to_Series(Xt)

        if output_scitype == "Series":
            # if the transformer outputs multivariate series,
            #   we cannot convert back to pd.Series, do pd.DataFrame instead then
            _, _, metadata = check_is_mtype(
                Xt, ["pd.DataFrame", "pd.Series", "np.ndarray"], return_metadata=True
            )
            if not metadata["is_univariate"] and X_input_mtype == "pd.Series":
                X_output_mtype = "pd.DataFrame"
            else:
                X_output_mtype = X_input_mtype
            Xt = convert_to(
                Xt,
                to_type=X_output_mtype,
                as_scitype=X_input_scitype,
            )
        elif output_scitype == "Primitives":
            # we "abuse" the Series converter to ensure df output
            # & reset index to have integers for instances
            if isinstance(Xt, (pd.DataFrame, pd.Series)):
                Xt = Xt.reset_index(drop=True)
            Xt = convert_to(
                Xt,
                to_type="pd.DataFrame",
                as_scitype="Series",
            )
        else:
            # output_scitype is "Panel" and no need for conversion
            pass

        return Xt

>>>>>>> 36ccb0f9
    def _fit(self, X, y=None):
        """
        Fit transformer to X and y.

        core logic

        Parameters
        ----------
        X : Series or Panel of mtype X_inner_mtype
            if X_inner_mtype is list, _fit must support all types in it
            Data to fit transform to
        y : Series or Panel of mtype y_inner_mtype, default=None
            Additional data, e.g., labels for tarnsformation

        Returns
        -------
        self: a fitted instance of the estimator
        """
        # default fit is "no fitting happens"
        return self

    def _transform(self, X, y=None):
        """Transform X and return a transformed version.

        core logic

        Parameters
        ----------
        X : Series or Panel of mtype X_inner_mtype
            if X_inner_mtype is list, _transform must support all types in it
            Data to be transformed
        y : Series or Panel, default=None
            Additional data, e.g., labels for transformation

        Returns
        -------
        transformed version of X
        type depends on type of X and scitype:transform-output tag:
            |          | `transform`  |                        |
            |   `X`    |  `-output`   |     type of return     |
            |----------|--------------|------------------------|
            | `Series` | `Primitives` | `pd.DataFrame` (1-row) |
            | `Panel`  | `Primitives` | `pd.DataFrame`         |
            | `Series` | `Series`     | `Series`               |
            | `Panel`  | `Series`     | `Panel`                |
            | `Series` | `Panel`      | `Panel`                |
        instances in return correspond to instances in `X`
        combinations not in the table are currently not supported
        """
        raise NotImplementedError("abstract method")

    def _inverse_transform(self, X, y=None):
        """Inverse transform X and return an inverse transformed version.

        core logic

        Parameters
        ----------
        X : Series or Panel of mtype X_inner_mtype
            if X_inner_mtype is list, _inverse_transform must support all types in it
            Data to be transformed
        y : Series or Panel, default=None
            Additional data, e.g., labels for transformation

        Returns
        -------
        inverse transformed version of X
        """
        raise NotImplementedError("abstract method")


def _handle_alias(X, Z):
    """Handle Z as an alias for X, return X/Z.

    Parameters
    ----------
    X: any object
    Z: any object

    Returns
    -------
    X if Z is None, Z if X is None

    Raises
    ------
    ValueError both X and Z are not None
    """
    if Z is None:
        return X
    elif X is None:
        warnings.warn(
            "argument Z will be deprecated in transformers, sktime version 0.10.0",
            category=DeprecationWarning,
        )
        return Z
    else:
        raise ValueError("X and Z are aliases, at most one of them should be passed")


class _SeriesToPrimitivesTransformer(BaseTransformer):
    """Transformer base class for series to primitive(s) transforms."""

    # class is temporary for downwards compatibility

    # default tag values for "Series-to-Primitives"
    _tags = {
        "scitype:transform-input": "Series",
        # what is the scitype of X: Series, or Panel
        "scitype:transform-output": "Primitives",
        # what scitype is returned: Primitives, Series, Panel
        "scitype:instancewise": True,  # is this an instance-wise transform?
        "X_inner_mtype": "pd.Series",  # which mtypes do _fit/_predict support for X?
        "y_inner_mtype": "pd.Series",  # which mtypes do _fit/_predict support for X?
    }


class _SeriesToSeriesTransformer(BaseTransformer):
    """Transformer base class for series to series transforms."""

    # class is temporary for downwards compatibility

    # default tag values for "Series-to-Series"
    _tags = {
        "scitype:transform-input": "Series",
        # what is the scitype of X: Series, or Panel
        "scitype:transform-output": "Series",
        # what scitype is returned: Primitives, Series, Panel
        "scitype:instancewise": True,  # is this an instance-wise transform?
        "X_inner_mtype": "pd.Series",  # which mtypes do _fit/_predict support for X?
        "y_inner_mtype": "pd.Series",  # which mtypes do _fit/_predict support for X?
    }


class _PanelToTabularTransformer(BaseTransformer):
    """Transformer base class for panel to tabular transforms."""

    # class is temporary for downwards compatibility

    # default tag values for "Series-to-Series"
    _tags = {
        "scitype:transform-input": "Series",
        # what is the scitype of X: Series, or Panel
        "scitype:transform-output": "Primitives",
        # what is the scitype of y: None (not needed), Primitives, Series, Panel
        "scitype:instancewise": False,  # is this an instance-wise transform?
        "X_inner_mtype": "nested_univ",  # which mtypes do _fit/_predict support for X?
        "y_inner_mtype": "pd.Series",  # which mtypes do _fit/_predict support for X?
    }


class _PanelToPanelTransformer(BaseTransformer):
    """Transformer base class for panel to panel transforms."""

    # class is temporary for downwards compatibility

    # default tag values for "Series-to-Series"
    _tags = {
        "scitype:transform-input": "Series",
        # what is the scitype of X: Series, or Panel
        "scitype:transform-output": "Series",
        # what scitype is returned: Primitives, Series, Panel
        "scitype:instancewise": False,  # is this an instance-wise transform?
        "X_inner_mtype": "nested_univ",  # which mtypes do _fit/_predict support for X?
        "y_inner_mtype": "pd.Series",  # which mtypes do _fit/_predict support for X?
    }<|MERGE_RESOLUTION|>--- conflicted
+++ resolved
@@ -307,11 +307,6 @@
 
         X_input_mtype = X_metadata["mtype"]
         X_input_scitype = X_metadata["scitype"]
-<<<<<<< HEAD
-
-        output_scitype = self.get_tag("scitype:transform-output")
-=======
->>>>>>> 36ccb0f9
 
         X_inner_mtype = self.get_tag("X_inner_mtype")
         if not isinstance(X_inner_mtype, list):
@@ -557,8 +552,6 @@
     # def update(self, Z, X=None, update_params=False):
     #     raise NotImplementedError("abstract method")
 
-<<<<<<< HEAD
-=======
     def _vectorized_transform(self, X, X_input_mtype=None, y=None, inverse=False):
         """Vectorized application of transform or inverse, and convert back."""
         if X_input_mtype is None:
@@ -607,7 +600,6 @@
             Xt = Xt.reset_index(drop=True)
         return Xt
 
->>>>>>> 36ccb0f9
     def _convert_X_y(self, X, y):
         """Convert X, y to inner type."""
         X_inner_mtype = self.get_tag("X_inner_mtype")
@@ -659,8 +651,6 @@
 
         return X_inner, y_inner
 
-<<<<<<< HEAD
-=======
     def _convert_output(self, X, X_input_mtype=None, X_was_Series=False, inverse=False):
         """Convert transform output to expected format."""
         Xt = X
@@ -707,7 +697,6 @@
 
         return Xt
 
->>>>>>> 36ccb0f9
     def _fit(self, X, y=None):
         """
         Fit transformer to X and y.
