--- conflicted
+++ resolved
@@ -801,12 +801,7 @@
                 )
                 if not metadata["is_univariate"] and X_input_mtype == "pd.Series":
                     X_output_mtype = "pd.DataFrame"
-<<<<<<< HEAD
-            else:
-                X_output_mtype = X_input_mtype
-=======
-
->>>>>>> d88a9432
+
             Xt = convert_to(
                 Xt,
                 to_type=X_output_mtype,
