--- conflicted
+++ resolved
@@ -829,19 +829,11 @@
             f"If you think the data is already in an sktime supported input format, "
             f"run sktime.datatypes.check_raise(data, mtype) to diagnose the error, "
             f"where mtype is the string of the type specification you want. "
-<<<<<<< HEAD
-            f"Error message for checked mtypes, in format mtype:message, as follows:"
-        )
-        if not X_valid:
-            for mtype, err in msg.items():
-                msg_invalid_input += f" {mtype}: {err}"
-=======
             f"Error message for checked mtypes, in format [mtype: message], as follows:"
         )
         if not X_valid:
             for mtype, err in msg.items():
                 msg_invalid_input += f" [{mtype}: {err}] "
->>>>>>> e5b30e81
             raise TypeError("X " + msg_invalid_input)
 
         X_scitype = X_metadata["scitype"]
