--- conflicted
+++ resolved
@@ -213,18 +213,12 @@
         elif X_input_scitype == "Panel" and "Panel" not in X_inner_scitypes:
             if y is not None and self.get_tag("y_inner_mtype") != "None":
                 raise ValueError(
-<<<<<<< HEAD
-                    "no default behaviour if _fit does not support Panel and "
-                    'self.get_tag("y_inner_mtype") is not "None",'
-                    " but found X of Panel type, and y not None"
-=======
                     f"{type(self).__name__} does not support Panel X if y is not None, "
                     f"since {type(self).__name__} supports only Series. "
                     "Auto-vectorization to extend Series X to Panel X can only be "
                     'carried out if y is None, or "y_inner_mtype" tag is "None". '
                     "Consider extending _fit and _transform to handle the following "
                     "input types natively: Panel X and non-None y."
->>>>>>> 81b056c9
                 )
             X = convert_to(
                 X, to_type="df-list", as_scitype="Panel", store=self._converter_store_X
@@ -656,18 +650,12 @@
         elif X_input_scitype == "Panel" and "Panel" not in X_inner_scitypes:
             if y is not None and self.get_tag("y_inner_mtype") != "None":
                 raise ValueError(
-<<<<<<< HEAD
-                    "no default behaviour if _fit does not support Panel and "
-                    'self.get_tag("y_inner_mtype") is not "None",'
-                    " but found X of Panel type, and y not None"
-=======
                     f"{type(self).__name__} does not support Panel X if y is not None, "
                     f"since {type(self).__name__} supports only Series. "
                     "Auto-vectorization to extend Series X to Panel X can only be "
                     'carried out if y is None, or "y_inner_mtype" tag is "None". '
                     "Consider extending _fit and _transform to handle the following "
                     "input types natively: Panel X and non-None y."
->>>>>>> 81b056c9
                 )
             X = convert_to(
                 X, to_type="df-list", as_scitype="Panel", store=self._converter_store_X
@@ -693,18 +681,12 @@
             X_input_mtype = mtype(X, as_scitype=["Series", "Panel"])
         if y is not None and self.get_tag("y_inner_mtype") != "None":
             raise ValueError(
-<<<<<<< HEAD
-                "no default behaviour if _fit does not support Panel and "
-                'self.get_tag("y_inner_mtype") is not "None",'
-                " but found X of Panel type, and y not None"
-=======
                 f"{type(self).__name__} does not support Panel X if y is not None, "
                 f"since {type(self).__name__} supports only Series. "
                 "Auto-vectorization to extend Series X to Panel X can only be "
                 'carried out if y is None, or "y_inner_mtype" tag is "None". '
                 "Consider extending _fit and _transform to handle the following "
                 "input types natively: Panel X and non-None y."
->>>>>>> 81b056c9
             )
 
         X = convert_to(
