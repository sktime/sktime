# copyright: sktime developers, BSD-3-Clause License (see LICENSE file)
"""Base class template for transformers.

    class name: BaseTransformer

Covers all types of transformers.
Type and behaviour of transformer is determined by the following tags:
    "scitype:transform-input" tag with values "Primitives" or "Series"
        this determines expected type of input of transform
        if "Primitives", expected inputs X are pd.DataFrame
        if "Series", expected inputs X are Series or Panel
        Note: placeholder tag for upwards compatibility
            currently only "Series" is supported
    "scitype:transform-output" tag with values "Primitives", or "Series"
        this determines type of output of transform
        if "Primitives", output is pd.DataFrame with as many rows as X has instances
            i-th instance of X is transformed into i-th row of output
        if "Series", output is a Series or Panel, with as many instances as X
            i-th instance of X is transformed into i-th instance of output
        Series are treated as one-instance-Panels
            if Series is input, output is a 1-row pd.DataFrame or a Series
    "scitype:instancewise" tag which is boolean
        if True, fit/transform is statistically independent by instance

Scitype defining methods:
    fitting         - fit(self, X, y=None)
    transform       - transform(self, X, y=None)
    fit&transform   - fit_transform(self, X, y=None)
    updating        - update(self, X, y=None)

Inspection methods:
    hyper-parameter inspection  - get_params()
    fitted parameter inspection - get_fitted_params()

State:
    fitted model/strategy   - by convention, any attributes ending in "_"
    fitted state flag       - is_fitted (property)
    fitted state inspection - check_is_fitted()
"""

__author__ = ["mloning", "fkiraly", "miraep8"]
__all__ = [
    "BaseTransformer",
    "_SeriesToPrimitivesTransformer",
    "_SeriesToSeriesTransformer",
    "_PanelToTabularTransformer",
    "_PanelToPanelTransformer",
]

from itertools import product
from typing import Union

import numpy as np
import pandas as pd

from sktime.base import BaseEstimator
from sktime.datatypes import (
    VectorizedDF,
    check_is_mtype,
    check_is_scitype,
    convert_to,
    mtype_to_scitype,
    update_data,
)
from sktime.datatypes._series_as_panel import convert_to_scitype
from sktime.utils.sklearn import (
    is_sklearn_classifier,
    is_sklearn_clusterer,
    is_sklearn_regressor,
    is_sklearn_transformer,
)
from sktime.utils.validation._dependencies import _check_estimator_deps

# single/multiple primitives
Primitive = Union[np.integer, int, float, str]
Primitives = np.ndarray

# tabular/cross-sectional data
Tabular = Union[pd.DataFrame, np.ndarray]  # 2d arrays

# univariate/multivariate series
UnivariateSeries = Union[pd.Series, np.ndarray]
MultivariateSeries = Union[pd.DataFrame, np.ndarray]
Series = Union[UnivariateSeries, MultivariateSeries]

# panel/longitudinal/series-as-features data
Panel = Union[pd.DataFrame, np.ndarray]  # 3d or nested array


def _coerce_to_list(obj):
    """Return [obj] if obj is not a list, otherwise obj."""
    if not isinstance(obj, list):
        return [obj]
    else:
        return obj


class BaseTransformer(BaseEstimator):
    """Transformer base class."""

    # default tag values - these typically make the "safest" assumption
    _tags = {
        "scitype:transform-input": "Series",
        # what is the scitype of X: Series, or Panel
        "scitype:transform-output": "Series",
        # what scitype is returned: Primitives, Series, Panel
        "scitype:transform-labels": "None",
        # what is the scitype of y: None (not needed), Primitives, Series, Panel
        "scitype:instancewise": True,  # is this an instance-wise transform?
        "capability:inverse_transform": False,  # can the transformer inverse transform?
        "univariate-only": False,  # can the transformer handle multivariate X?
        "X_inner_mtype": "pd.DataFrame",  # which mtypes do _fit/_predict support for X?
        # this can be a Panel mtype even if transform-input is Series, vectorized
        "y_inner_mtype": "None",  # which mtypes do _fit/_predict support for y?
        "requires_y": False,  # does y need to be passed in fit?
        "enforce_index_type": None,  # index type that needs to be enforced in X/y
        "fit_is_empty": True,  # is fit empty and can be skipped? Yes = True
        "X-y-must-have-same-index": False,  # can estimator handle different X/y index?
        "transform-returns-same-time-index": False,
        # does transform return have the same time index as input X
        "skip-inverse-transform": False,  # is inverse-transform skipped when called?
        "capability:unequal_length": True,
        # can the transformer handle unequal length time series (if passed Panel)?
        "capability:unequal_length:removes": False,
        # is transform result always guaranteed to be equal length (and series)?
        "handles-missing-data": False,  # can estimator handle missing data?
        # todo: rename to capability:missing_values
        "capability:missing_values:removes": False,
        # is transform result always guaranteed to contain no missing values?
        "python_version": None,  # PEP 440 python version specifier to limit versions
        "remember_data": False,  # whether all data seen is remembered as self._X
    }

    # default config values
    _config = {
        "input_conversion": "on",
        # controls input checks and conversions,
        #  for _fit, _transform, _inverse_transform, _update
        # valid values:
        # "on" - input check and conversion is carried out
        # "off" - input check and conversion is not done before passing to inner methods
        # valid mtype string - input is assumed to specified mtype
        "output_conversion": "on"
        # controls output conversion for _transform, _inverse_transform
        # valid values:
        # "on" - if input_conversion is "on", output conversion is carried out
        # "off" - output of _transform, _inverse_transform is directly returned
        # valid mtype string - output is converted to specified mtype
    }

    # allowed mtypes for transformers - Series and Panel
    ALLOWED_INPUT_MTYPES = [
        "pd.Series",
        "pd.DataFrame",
        "np.ndarray",
        "nested_univ",
        "numpy3D",
        # "numpyflat",
        "pd-multiindex",
        # "pd-wide",
        # "pd-long",
        "df-list",
        "pd_multiindex_hier",
    ]

    def __init__(self):
        self._converter_store_X = dict()  # storage dictionary for in/output conversion

        super().__init__()
        _check_estimator_deps(self)

    def __mul__(self, other):
        """Magic * method, return (right) concatenated TransformerPipeline.

        Implemented for `other` being a transformer, otherwise returns `NotImplemented`.

        Parameters
        ----------
        other: `sktime` transformer, must inherit from BaseTransformer
            otherwise, `NotImplemented` is returned

        Returns
        -------
        TransformerPipeline object, concatenation of `self` (first) with `other` (last).
            not nested, contains only non-TransformerPipeline `sktime` transformers
        """
        from sktime.transformations.compose import TransformerPipeline

        # we wrap self in a pipeline, and concatenate with the other
        #   the TransformerPipeline does the rest, e.g., case distinctions on other
        if (
            isinstance(other, BaseTransformer)
            or is_sklearn_classifier(other)
            or is_sklearn_clusterer(other)
            or is_sklearn_regressor(other)
            or is_sklearn_transformer(other)
        ):
            self_as_pipeline = TransformerPipeline(steps=[self])
            return self_as_pipeline * other
        else:
            return NotImplemented

    def __rmul__(self, other):
        """Magic * method, return (left) concatenated TransformerPipeline.

        Implemented for `other` being a transformer, otherwise returns `NotImplemented`.

        Parameters
        ----------
        other: `sktime` transformer, must inherit from BaseTransformer
            otherwise, `NotImplemented` is returned

        Returns
        -------
        TransformerPipeline object, concatenation of `other` (first) with `self` (last).
            not nested, contains only non-TransformerPipeline `sktime` transformers
        """
        from sktime.transformations.compose import TransformerPipeline

        # we wrap self in a pipeline, and concatenate with the other
        #   the TransformerPipeline does the rest, e.g., case distinctions on other
        if isinstance(other, BaseTransformer) or is_sklearn_transformer(other):
            self_as_pipeline = TransformerPipeline(steps=[self])
            return other * self_as_pipeline
        else:
            return NotImplemented

    def __or__(self, other):
        """Magic | method, return MultiplexTranformer.

        Implemented for `other` being either a MultiplexTransformer or a transformer.

        Parameters
        ----------
        other: `sktime` transformer or sktime MultiplexTransformer

        Returns
        -------
        MultiplexTransformer object
        """
        from sktime.transformations.compose import MultiplexTransformer

        if isinstance(other, BaseTransformer):
            multiplex_self = MultiplexTransformer([self])
            return multiplex_self | other
        else:
            return NotImplemented

    def __add__(self, other):
        """Magic + method, return (right) concatenated FeatureUnion.

        Implemented for `other` being a transformer, otherwise returns `NotImplemented`.

        Parameters
        ----------
        other: `sktime` transformer, must inherit from BaseTransformer
            otherwise, `NotImplemented` is returned

        Returns
        -------
        FeatureUnion object, concatenation of `self` (first) with `other` (last).
            not nested, contains only non-TransformerPipeline `sktime` transformers
        """
        from sktime.transformations.compose import FeatureUnion

        # we wrap self in a pipeline, and concatenate with the other
        #   the FeatureUnion does the rest, e.g., case distinctions on other
        if isinstance(other, BaseTransformer):
            self_as_pipeline = FeatureUnion(transformer_list=[self])
            return self_as_pipeline + other
        else:
            return NotImplemented

    def __radd__(self, other):
        """Magic + method, return (left) concatenated FeatureUnion.

        Implemented for `other` being a transformer, otherwise returns `NotImplemented`.

        Parameters
        ----------
        other: `sktime` transformer, must inherit from BaseTransformer
            otherwise, `NotImplemented` is returned

        Returns
        -------
        FeatureUnion object, concatenation of `other` (first) with `self` (last).
            not nested, contains only non-FeatureUnion `sktime` transformers
        """
        from sktime.transformations.compose import FeatureUnion

        # we wrap self in a pipeline, and concatenate with the other
        #   the TransformerPipeline does the rest, e.g., case distinctions on other
        if isinstance(other, BaseTransformer):
            self_as_pipeline = FeatureUnion(transformer_list=[self])
            return other + self_as_pipeline
        else:
            return NotImplemented

    def __invert__(self):
        """Magic unary ~ (inversion) method, return InvertTransform of self.

        Returns
        -------
        `InvertTransform` object, containing `self`.
        """
        from sktime.transformations.compose import InvertTransform

        return InvertTransform(self)

    def __neg__(self):
        """Magic unary - (negation) method, return OptionalPassthrough of self.

        Intuition: `OptionalPassthrough` is "not having transformer", as an option.

        Returns
        -------
        `OptionalPassthrough` object, containing `self`, with `passthrough=False`.
            The `passthrough` parameter can be set via `set_params`.
        """
        from sktime.transformations.compose import OptionalPassthrough

        return OptionalPassthrough(self, passthrough=False)

    def __getitem__(self, key):
        """Magic [...] method, return column subsetted transformer.

        First index does input subsetting, second index does output subsetting.

        Keys must be valid inputs for `columns` in `ColumnSubset`.

        Parameters
        ----------
        key: valid input for `columns` in `ColumnSubset`, or pair thereof
            keys can also be a :-slice, in which case it is considered as not passed

        Returns
        -------
        the following TransformerPipeline object:
            ColumnSubset(columns1) * self * ColumnSubset(columns2)
            where `columns1` is first or only item in `key`, and `columns2` is the last
            if only one item is passed in `key`, only `columns1` is applied to input
        """
        from sktime.transformations.series.subset import ColumnSelect

        def is_noneslice(obj):
            res = isinstance(obj, slice)
            res = res and obj.start is None and obj.stop is None and obj.step is None
            return res

        if isinstance(key, tuple):
            if not len(key) == 2:
                raise ValueError(
                    "there should be one or two keys when calling [] or getitem, "
                    "e.g., mytrafo[key], or mytrafo[key1, key2]"
                )
            columns1 = key[0]
            columns2 = key[1]
            if is_noneslice(columns1) and is_noneslice(columns2):
                return self
            elif is_noneslice(columns2):
                return ColumnSelect(columns1) * self
            elif is_noneslice(columns1):
                return self * ColumnSelect(columns2)
            else:
                return ColumnSelect(columns1) * self * ColumnSelect(columns2)
        else:
            return ColumnSelect(key) * self

    def fit(self, X, y=None):
        """Fit transformer to X, optionally to y.

        State change:
            Changes state to "fitted".

        Writes to self:
        _is_fitted : flag is set to True.
        _X : X, coerced copy of X, if remember_data tag is True
            possibly coerced to inner type or update_data compatible type
            by reference, when possible
        model attributes (ending in "_") : dependent on estimator

        Parameters
        ----------
        X : time series in sktime compatible data container format
            Data to fit transform to, of sktime type as follows:
            Series: interpreted as single time series
                pd.Series, pd.DataFrame, or np.ndarray (1D or 2D)
                if np.ndarray, of shape (n_timepoints) or (n_variables, n_timepoints)
            Panel: pd.DataFrame with 2-level MultiIndex, list of pd.DataFrame,
                pd.DataFrame in long/wide format, or 3D np.ndarray
                if pd.DataFrame with 2-level MultiIndex, index is (instance, time)
                if 3D np.ndarray, of shape (n_instances, n_variables, n_timepoints)
            Hierarchical: pd.DataFrame with 3- or more-level MultiIndex
                highest (rightmost) level  of MultiIndex is time
            for more details on sktime mtype format specifications,
            and additional valid type specifications, refer to
                examples/AA_datatypes_and_datasets.ipynb
        y : optional, time series in sktime compatible data format, default=None
            Additional data, e.g., labels for transformation
            some transformers require this, see class docstring for details

        Returns
        -------
        self : a fitted instance of the estimator
        """
        # if fit is called, estimator is reset, including fitted state
        self.reset()

        # skip everything if fit_is_empty is True and we do not need to remember data
        if self.get_tag("fit_is_empty") and not self.get_tag("remember_data", False):
            self._is_fitted = True
            return self

        # if requires_y is set, y is required in fit and update
        if self.get_tag("requires_y") and y is None:
            raise ValueError(f"{self.__class__.__name__} requires `y` in `fit`.")

        # check and convert X/y
        X_inner, y_inner = self._check_X_y(X=X, y=y)

        # memorize X as self._X, if remember_data tag is set to True
        if self.get_tag("remember_data", False):
            self._X = update_data(None, X_new=X_inner)

        # skip the rest if fit_is_empty is True
        if self.get_tag("fit_is_empty"):
            self._is_fitted = True
            return self

        # checks and conversions complete, pass to inner fit
        #####################################################
        vectorization_needed = isinstance(X_inner, VectorizedDF)
        self._is_vectorized = vectorization_needed
        # we call the ordinary _fit if no looping/vectorization needed
        if not vectorization_needed:
            self._fit(X=X_inner, y=y_inner)
        else:
            # otherwise we call the vectorized version of fit
            self._vectorize("fit", X=X_inner, y=y_inner)

        # this should happen last: fitted state is set to True
        self._is_fitted = True

        return self

    def transform(self, X, y=None):
        """Transform X and return a transformed version.

        State required:
            Requires state to be "fitted".

        Accesses in self:
        _is_fitted : must be True
        _X : optionally accessed, only available if remember_data tag is True
        fitted model attributes (ending in "_") : must be set, accessed by _transform

        Parameters
        ----------
        X : time series in sktime compatible data container format
            Data to fit transform to, of sktime type as follows:
            Series: interpreted as single time series
                pd.Series, pd.DataFrame, or np.ndarray (1D or 2D)
                if np.ndarray, of shape (n_timepoints) or (n_variables, n_timepoints)
            Panel: pd.DataFrame with 2-level MultiIndex, list of pd.DataFrame,
                pd.DataFrame in long/wide format, or 3D np.ndarray
                if pd.DataFrame with 2-level MultiIndex, index is (instance, time)
                if 3D np.ndarray, of shape (n_instances, n_variables, n_timepoints)
            Hierarchical: pd.DataFrame with 3- or more-level MultiIndex
                highest (rightmost) level  of MultiIndex is time
            for more details on sktime mtype format specifications,
            and additional valid type specifications, refer to
                examples/AA_datatypes_and_datasets.ipynb
        y : optional, time series in sktime compatible data format, default=None
            Additional data, e.g., labels for transformation
            some transformers require this, see class docstring for details

        Returns
        -------
        transformed version of X
        type depends on type of X and scitype:transform-output tag:

        .. list-table::
            :widths: 35 35 40
            :header-rows: 2

            * -
              - `transform`
              -
            * - `X`
              - `-output`
              - type of return
            * - `Series`
              - `Primitives`
              - `pd.DataFrame` (1-row)
            * - `Panel`
              - `Primitives`
              - `pd.DataFrame`
            * - `Series`
              - `Series`
              - `Series`
            * - `Panel`
              - `Series`
              - `Panel`
            * - `Series`
              - `Panel`
              - `Panel`

        instances in return correspond to instances in `X`
        combinations not in the table are currently not supported

        Explicitly, with examples:
            if `X` is `Series` (e.g., `pd.DataFrame`) and `transform-output` is `Series`
                then the return is a single `Series` of the same mtype
                Example: detrending a single series
            if `X` is `Panel` (e.g., `pd-multiindex`) and `transform-output` is `Series`
                then the return is `Panel` with same number of instances as `X`
                    (the transformer is applied to each input Series instance)
                Example: all series in the panel are detrended individually
            if `X` is `Series` or `Panel` and `transform-output` is `Primitives`
                then the return is `pd.DataFrame` with as many rows as instances in `X`
                Example: i-th row of the return has mean and variance of the i-th series
            if `X` is `Series` and `transform-output` is `Panel`
                then the return is a `Panel` object of type `pd-multiindex`
                Example: i-th instance of the output is the i-th window running over `X`
        """
        # check whether is fitted
        self.check_is_fitted()

        # input check and conversion for X/y
        X_inner, y_inner, metadata = self._check_X_y(X=X, y=y, return_metadata=True)

        if not isinstance(X_inner, VectorizedDF):
            Xt = self._transform(X=X_inner, y=y_inner)
        else:
            # otherwise we call the vectorized version of predict
            Xt = self._vectorize("transform", X=X_inner, y=y_inner)

        # obtain configs to control input and output control
        configs = self.get_config()
        input_conv = configs["input_conversion"]
        output_conv = configs["output_conversion"]

        # convert to output mtype
<<<<<<< HEAD
        if X is None:
            X_out = Xt
        elif not hasattr(self, "_output_convert") or self._output_convert == "auto":
=======
        if input_conv and output_conv:
>>>>>>> 38487076
            X_out = self._convert_output(Xt, metadata=metadata)
        else:
            X_out = Xt

        return X_out

    def fit_transform(self, X, y=None):
        """Fit to data, then transform it.

        Fits the transformer to X and y and returns a transformed version of X.

        State change:
            Changes state to "fitted".

        Writes to self:
        _is_fitted : flag is set to True.
        _X : X, coerced copy of X, if remember_data tag is True
            possibly coerced to inner type or update_data compatible type
            by reference, when possible
        model attributes (ending in "_") : dependent on estimator

        Parameters
        ----------
        X : time series in sktime compatible data container format
            Data to transform, of sktime type as follows:
            Series: interpreted as single time series
                pd.Series, pd.DataFrame, or np.ndarray (1D or 2D)
                if np.ndarray, of shape (n_timepoints) or (n_variables, n_timepoints)
            Panel: pd.DataFrame with 2-level MultiIndex, list of pd.DataFrame,
                pd.DataFrame in long/wide format, or 3D np.ndarray
                if pd.DataFrame with 2-level MultiIndex, index is (instance, time)
                if 3D np.ndarray, of shape (n_instances, n_variables, n_timepoints)
            Hierarchical: pd.DataFrame with 3- or more-level MultiIndex
                highest (rightmost) level  of MultiIndex is time
            for more details on sktime mtype format specifications,
            and additional valid type specifications, refer to
                examples/AA_datatypes_and_datasets.ipynb
        y : optional, time series in sktime compatible data format, default=None
            Additional data, e.g., labels for transformation
            some transformers require this, see class docstring for details

        Returns
        -------
        transformed version of X
        type depends on type of X and scitype:transform-output tag:
            |   `X`    | `tf-output`  |     type of return     |
            |----------|--------------|------------------------|
            | `Series` | `Primitives` | `pd.DataFrame` (1-row) |
            | `Panel`  | `Primitives` | `pd.DataFrame`         |
            | `Series` | `Series`     | `Series`               |
            | `Panel`  | `Series`     | `Panel`                |
            | `Series` | `Panel`      | `Panel`                |
        instances in return correspond to instances in `X`
        combinations not in the table are currently not supported

        Explicitly, with examples:
            if `X` is `Series` (e.g., `pd.DataFrame`) and `transform-output` is `Series`
                then the return is a single `Series` of the same mtype
                Example: detrending a single series
            if `X` is `Panel` (e.g., `pd-multiindex`) and `transform-output` is `Series`
                then the return is `Panel` with same number of instances as `X`
                    (the transformer is applied to each input Series instance)
                Example: all series in the panel are detrended individually
            if `X` is `Series` or `Panel` and `transform-output` is `Primitives`
                then the return is `pd.DataFrame` with as many rows as instances in `X`
                Example: i-th row of the return has mean and variance of the i-th series
            if `X` is `Series` and `transform-output` is `Panel`
                then the return is a `Panel` object of type `pd-multiindex`
                Example: i-th instance of the output is the i-th window running over `X`
        """
        # Non-optimized default implementation; override when a better
        # method is possible for a given algorithm.
        return self.fit(X, y).transform(X, y)

    def inverse_transform(self, X, y=None):
        """Inverse transform X and return an inverse transformed version.

        Currently it is assumed that only transformers with tags
            "scitype:transform-input"="Series", "scitype:transform-output"="Series",
        have an inverse_transform.

        State required:
            Requires state to be "fitted".

        Accesses in self:
        _is_fitted : must be True
        _X : optionally accessed, only available if remember_data tag is True
        fitted model attributes (ending in "_") : accessed by _inverse_transform

        Parameters
        ----------
        X : time series in sktime compatible data container format
            Data to inverse transform, of sktime type as follows:
            Series: interpreted as single time series
                pd.Series, pd.DataFrame, or np.ndarray (1D or 2D)
                if np.ndarray, of shape (n_timepoints) or (n_variables, n_timepoints)
            Panel: pd.DataFrame with 2-level MultiIndex, list of pd.DataFrame,
                pd.DataFrame in long/wide format, or 3D np.ndarray
                if pd.DataFrame with 2-level MultiIndex, index is (instance, time)
                if 3D np.ndarray, of shape (n_instances, n_variables, n_timepoints)
            Hierarchical: pd.DataFrame with 3- or more-level MultiIndex
                highest (rightmost) level  of MultiIndex is time
            for more details on sktime mtype format specifications,
            and additional valid type specifications, refer to
                examples/AA_datatypes_and_datasets.ipynb
        y : optional, time series in sktime compatible data format, default=None
            Additional data, e.g., labels for transformation
            some transformers require this, see class docstring for details

        Returns
        -------
        inverse transformed version of X
            of the same type as X, and conforming to mtype format specifications
        """
        if self.get_tag("skip-inverse-transform"):
            return X

        if not self.get_tag("capability:inverse_transform"):
            raise NotImplementedError(
                f"{type(self)} does not implement inverse_transform"
            )

        # check whether is fitted
        self.check_is_fitted()

        # input check and conversion for X/y
        X_inner, y_inner, metadata = self._check_X_y(X=X, y=y, return_metadata=True)

        if not isinstance(X_inner, VectorizedDF):
            Xt = self._inverse_transform(X=X_inner, y=y_inner)
        else:
            # otherwise we call the vectorized version of predict
            Xt = self._vectorize("inverse_transform", X=X_inner, y=y_inner)

        # convert to output mtype
<<<<<<< HEAD
        if self._output_convert == "auto" and X is not None:
            X_out = self._convert_output(Xt, metadata=metadata, inverse=True)
        else:
            X_out = Xt
=======
        X_out = self._convert_output(Xt, metadata=metadata, inverse=True)
>>>>>>> 38487076

        return X_out

    def update(self, X, y=None, update_params=True):
        """Update transformer with X, optionally y.

        State required:
            Requires state to be "fitted".

        Accesses in self:
        _is_fitted : must be True
        _X : accessed by _update and by update_data, if remember_data tag is True
        fitted model attributes (ending in "_") : must be set, accessed by _update

        Writes to self:
        _X : updated by values in X, via update_data, if remember_data tag is True
        fitted model attributes (ending in "_") : only if update_params=True
            type and nature of update are dependent on estimator

        Parameters
        ----------
        X : time series in sktime compatible data container format
            Data to update transform with, of sktime type as follows:
            Series: interpreted as single time series
                pd.Series, pd.DataFrame, or np.ndarray (1D or 2D)
                if np.ndarray, of shape (n_timepoints) or (n_variables, n_timepoints)
            Panel: pd.DataFrame with 2-level MultiIndex, list of pd.DataFrame,
                pd.DataFrame in long/wide format, or 3D np.ndarray
                if pd.DataFrame with 2-level MultiIndex, index is (instance, time)
                if 3D np.ndarray, of shape (n_instances, n_variables, n_timepoints)
            Hierarchical: pd.DataFrame with 3- or more-level MultiIndex
                highest (rightmost) level  of MultiIndex is time
            for more details on sktime mtype format specifications,
            and additional valid type specifications, refer to
                examples/AA_datatypes_and_datasets.ipynb
        y : optional, time series in sktime compatible data format, default=None
            Additional data, e.g., labels for transformation
            some transformers require this, see class docstring for details

        Returns
        -------
        self : a fitted instance of the estimator
        """
        # check whether is fitted
        self.check_is_fitted()

        # if requires_y is set, y is required in fit and update
        if self.get_tag("requires_y") and y is None:
            raise ValueError(f"{self.__class__.__name__} requires `y` in `update`.")

        # check and convert X/y
        X_inner, y_inner = self._check_X_y(X=X, y=y)

        # update memory of X, if remember_data tag is set to True
        if self.get_tag("remember_data", False):
            self._X = update_data(None, X_new=X_inner)

        # skip everything if update_params is False
        # skip everything if fit_is_empty is True
        if not update_params or self.get_tag("fit_is_empty", False):
            return self

        # checks and conversions complete, pass to inner fit
        #####################################################
        vectorization_needed = isinstance(X_inner, VectorizedDF)
        # we call the ordinary _fit if no looping/vectorization needed
        if not vectorization_needed:
            self._update(X=X_inner, y=y_inner)
        else:
            # otherwise we call the vectorized version of fit
            self._vectorize("update", X=X_inner, y=y_inner)

        return self

    def get_fitted_params(self, deep=True):
        """Get fitted parameters.

        State required:
            Requires state to be "fitted".

        Parameters
        ----------
        deep : bool, default=True
            Whether to return fitted parameters of components.

            * If True, will return a dict of parameter name : value for this object,
              including fitted parameters of fittable components
              (= BaseEstimator-valued parameters).
            * If False, will return a dict of parameter name : value for this object,
              but not include fitted parameters of components.

        Returns
        -------
        fitted_params : dict with str-valued keys
            Dictionary of fitted parameters, paramname : paramvalue
            keys-value pairs include:

            * always: all fitted parameters of this object, as via `get_param_names`
              values are fitted parameter value for that key, of this object
            * if `deep=True`, also contains keys/value pairs of component parameters
              parameters of components are indexed as `[componentname]__[paramname]`
              all parameters of `componentname` appear as `paramname` with its value
            * if `deep=True`, also contains arbitrary levels of component recursion,
              e.g., `[componentname]__[componentcomponentname]__[paramname]`, etc
        """
        # if self is not vectorized, run the default get_fitted_params
        if not getattr(self, "_is_vectorized", False):
            return super().get_fitted_params(deep=deep)

        # otherwise, we delegate to the instances' get_fitted_params
        # instances' parameters are returned at dataframe-slice-like keys
        fitted_params = {}

        # transformers contains a pd.DataFrame with the individual transformers
        transformers = self.transformers_

        # return transformers in the "transformers" param
        fitted_params["transformers"] = transformers

        def _to_str(x):
            if isinstance(x, str):
                x = f"'{x}'"
            return str(x)

        # populate fitted_params with transformers and their parameters
        for ix, col in product(transformers.index, transformers.columns):
            trafo = transformers.loc[ix, col]
            trafo_key = f"transformers.loc[{_to_str(ix)},{_to_str(col)}]"
            fitted_params[trafo_key] = trafo
            trafo_params = trafo.get_fitted_params(deep=deep)
            for key, val in trafo_params.items():
                fitted_params[f"{trafo_key}__{key}"] = val

        return fitted_params

    def _check_X_y(self, X=None, y=None, return_metadata=False):
        """Check and coerce X/y for fit/transform functions.

        Parameters
        ----------
        X : object of sktime compatible time series type
            can be Series, Panel, Hierarchical
        y : None (default), or object of sktime compatible time series type
            can be Series, Panel, Hierarchical
        return_metadata : bool, optional, default=False
            whether to return the metadata return object

        Returns
        -------
        X_inner : Series, Panel, or Hierarchical object, or VectorizedDF
                compatible with self.get_tag("X_inner_mtype") format
            Case 1: self.get_tag("X_inner_mtype") supports scitype of X, then
                converted/coerced version of X, mtype determined by "X_inner_mtype" tag
            Case 2: self.get_tag("X_inner_mtype") supports *higher* scitype than X
                then X converted to "one-Series" or "one-Panel" sub-case of that scitype
                always pd-multiindex (Panel) or pd_multiindex_hier (Hierarchical)
            Case 3: self.get_tag("X_inner_mtype") supports only *simpler* scitype than X
                then VectorizedDF of X, iterated as the most complex supported scitype
        y_inner : Series, Panel, or Hierarchical object, or VectorizedDF
                compatible with self.get_tag("y_inner_mtype") format
            Case 1: self.get_tag("y_inner_mtype") supports scitype of y, then
                converted/coerced version of y, mtype determined by "y_inner_mtype" tag
            Case 2: self.get_tag("y_inner_mtype") supports *higher* scitype than y
                then X converted to "one-Series" or "one-Panel" sub-case of that scitype
                always pd-multiindex (Panel) or pd_multiindex_hier (Hierarchical)
            Case 3: self.get_tag("y_inner_mtype") supports only *simpler* scitype than y
                then VectorizedDF of X, iterated as the most complex supported scitype
            Case 4: None if y was None, or self.get_tag("y_inner_mtype") is "None"

            Complexity order above: Hierarchical > Panel > Series

        metadata : dict, returned only if return_metadata=True
            dictionary with str keys, contents as follows
            _converter_store_X : dict, metadata from X conversion, for back-conversion
            _X_mtype_last_seen : str, mtype of X seen last
            _X_input_scitype : str, scitype of X seen last
            _convert_case : str, coversion case (see above), one of
                "case 1: scitype supported"
                "case 2: higher scitype supported"
                "case 3: requires vectorization"

        Raises
        ------
        TypeError if X is None
        TypeError if X or y is not one of the permissible Series mtypes
        TypeError if X is not compatible with self.get_tag("univariate_only")
            if tag value is "True", X must be univariate
        ValueError if self.get_tag("requires_y")=True but y is None
        """
        if X is None:
            if return_metadata:
                return X, y, {}
            else:
                return X, y

        # skip conversion if it is turned off
        if self.get_config()["input_conversion"] != "on":
            if return_metadata:
                return X, y, None
            else:
                return X, y

        metadata = dict()
        metadata["_converter_store_X"] = dict()

        def _most_complex_scitype(scitypes, smaller_equal_than=None):
            """Return most complex scitype in a list of str."""
            if "Hierarchical" in scitypes and smaller_equal_than == "Hierarchical":
                return "Hierarchical"
            elif "Panel" in scitypes and smaller_equal_than != "Series":
                return "Panel"
            elif "Series" in scitypes:
                return "Series"
            elif smaller_equal_than is not None:
                return _most_complex_scitype(scitypes)
            else:
                raise ValueError("no series scitypes supported, bug in estimator")

        def _scitype_A_higher_B(scitypeA, scitypeB):
            """Compare two scitypes regarding complexity."""
            if scitypeA == "Series":
                return False
            if scitypeA == "Panel" and scitypeB == "Series":
                return True
            if scitypeA == "Hierarchical" and scitypeB != "Hierarchical":
                return True
            return False

        # retrieve supported mtypes
        X_inner_mtype = _coerce_to_list(self.get_tag("X_inner_mtype"))
        y_inner_mtype = _coerce_to_list(self.get_tag("y_inner_mtype"))
        X_inner_scitype = mtype_to_scitype(X_inner_mtype, return_unique=True)
        y_inner_scitype = mtype_to_scitype(y_inner_mtype, return_unique=True)

        ALLOWED_SCITYPES = ["Series", "Panel", "Hierarchical"]
        ALLOWED_MTYPES = self.ALLOWED_INPUT_MTYPES

        # checking X
        X_metadata_required = ["is_univariate"]
        X_valid, msg, X_metadata = check_is_scitype(
            X,
            scitype=ALLOWED_SCITYPES,
            return_metadata=X_metadata_required,
            var_name="X",
        )

        msg_invalid_input = (
            f"must be in an sktime compatible format, "
            f"of scitype Series, Panel or Hierarchical, "
            f"for instance a pandas.DataFrame with sktime compatible time indices, "
            f"or with MultiIndex and last(-1) level an sktime compatible time index. "
            f"Allowed compatible mtype format specifications are: {ALLOWED_MTYPES} ."
            # f"See the transformers tutorial examples/05_transformers.ipynb, or"
            f" See the data format tutorial examples/AA_datatypes_and_datasets.ipynb. "
            f"If you think the data is already in an sktime supported input format, "
            f"run sktime.datatypes.check_raise(data, mtype) to diagnose the error, "
            f"where mtype is the string of the type specification you want. "
            f"Error message for checked mtypes, in format [mtype: message], as follows:"
        )
        if not X_valid:
            for mtype, err in msg.items():
                msg_invalid_input += f" [{mtype}: {err}] "
            raise TypeError("X " + msg_invalid_input)

        X_scitype = X_metadata["scitype"]
        X_mtype = X_metadata["mtype"]
        # remember these for potential back-conversion (in transform etc)
        metadata["_X_mtype_last_seen"] = X_mtype
        metadata["_X_input_scitype"] = X_scitype

        if X_mtype not in ALLOWED_MTYPES:
            raise TypeError("X " + msg_invalid_input)

        if X_scitype in X_inner_scitype:
            case = "case 1: scitype supported"
            req_vec_because_rows = False
        elif any(_scitype_A_higher_B(x, X_scitype) for x in X_inner_scitype):
            case = "case 2: higher scitype supported"
            req_vec_because_rows = False
        else:
            case = "case 3: requires vectorization"
            req_vec_because_rows = True
        metadata["_convert_case"] = case

        # checking X vs tags
        inner_univariate = self.get_tag("univariate-only")
        # we remember whether we need to vectorize over columns, and at all
        req_vec_because_cols = inner_univariate and not X_metadata["is_univariate"]
        requires_vectorization = req_vec_because_rows or req_vec_because_cols
        # end checking X

        if y_inner_mtype != ["None"] and y is not None:
            if "Table" in y_inner_scitype:
                y_possible_scitypes = "Table"
            elif X_scitype == "Series":
                y_possible_scitypes = "Series"
            elif X_scitype == "Panel":
                y_possible_scitypes = "Panel"
            elif X_scitype == "Hierarchical":
                y_possible_scitypes = ["Panel", "Hierarchical"]

            y_valid, msg, y_metadata = check_is_scitype(
                y, scitype=y_possible_scitypes, return_metadata=[], var_name="y"
            )
            if not y_valid:
                for mtype, err in msg.items():
                    msg_invalid_input += f" [{mtype}: {err}] "
                raise TypeError("y " + msg_invalid_input)

            y_scitype = y_metadata["scitype"]

        else:
            # y_scitype is used below - set to None if y is None
            y_scitype = None
        # end checking y

        # no compabitility checks between X and y
        # end compatibility checking X and y

        # convert X & y to supported inner type, if necessary
        #####################################################

        # convert X and y to a supported internal mtype
        #  it X/y mtype is already supported, no conversion takes place
        #  if X/y is None, then no conversion takes place (returns None)
        #  if vectorization is required, we wrap in VectorizedDF

        # case 2. internal only has higher scitype, e.g., inner is Panel and X Series
        #       or inner is Hierarchical and X is Panel or Series
        #   then, consider X as one-instance Panel or Hierarchical
        if case == "case 2: higher scitype supported":
            if X_scitype == "Series" and "Panel" in X_inner_scitype:
                as_scitype = "Panel"
            else:
                as_scitype = "Hierarchical"
            X = convert_to_scitype(X, to_scitype=as_scitype, from_scitype=X_scitype)
            X_scitype = as_scitype
            # then pass to case 1, which we've reduced to, X now has inner scitype

        # case 1. scitype of X is supported internally
        # case in ["case 1: scitype supported", "case 2: higher scitype supported"]
        #   and does not require vectorization because of cols (multivariate)
        if not requires_vectorization:
            # converts X
            X_inner = convert_to(
                X,
                to_type=X_inner_mtype,
                store=metadata["_converter_store_X"],
                store_behaviour="reset",
            )

            # converts y, returns None if y is None
            if y_inner_mtype != ["None"] and y is not None:
                y_inner = convert_to(
                    y,
                    to_type=y_inner_mtype,
                    as_scitype=y_scitype,
                )
            else:
                y_inner = None

        # case 3. scitype of X is not supported, only lower complexity one is
        #   then apply vectorization, loop method execution over series/panels
        # elif case == "case 3: requires vectorization":
        else:  # if requires_vectorization
            iterate_X = _most_complex_scitype(X_inner_scitype, X_scitype)
            X_inner = VectorizedDF(
                X=X,
                iterate_as=iterate_X,
                is_scitype=X_scitype,
                iterate_cols=req_vec_because_cols,
            )
            # we also assume that y must be vectorized in this case
            if y_inner_mtype != ["None"] and y is not None:
                # raise ValueError(
                #     f"{type(self).__name__} does not support Panel X if y is not "
                #     f"None, since {type(self).__name__} supports only Series. "
                #     "Auto-vectorization to extend Series X to Panel X can only be "
                #     'carried out if y is None, or "y_inner_mtype" tag is "None". '
                #     "Consider extending _fit and _transform to handle the following "
                #     "input types natively: Panel X and non-None y."
                # )
                iterate_y = _most_complex_scitype(y_inner_scitype, y_scitype)
                y_inner = VectorizedDF(X=y, iterate_as=iterate_y, is_scitype=y_scitype)
            else:
                y_inner = None

        if return_metadata:
            return X_inner, y_inner, metadata
        else:
            return X_inner, y_inner

    def _check_X(self, X=None):
        """Shorthand for _check_X_y with one argument X, see _check_X_y."""
        return self._check_X_y(X=X)[0]

    def _convert_output(self, X, metadata, inverse=False):
        """Convert transform or inverse_transform output to expected format.

        Parameters
        ----------
        X : output of _transform or _vectorize("transform"), or inverse variants
        metadata : dict, output of _check_X_y
        inverse : bool, optional, default = False
            whether conversion is for transform (False) or inverse_transform (True)

        Returns
        -------
        Xt : final output of transform or inverse_transform
        """
        # skip conversion if not both conversions are switched on
        configs = self.get_config()
        input_conv = configs["input_conversion"]
        output_conv = configs["output_conversion"]
        if input_conv != "on" or output_conv != "on":
            return X

        Xt = X
        X_input_mtype = metadata["_X_mtype_last_seen"]
        X_input_scitype = metadata["_X_input_scitype"]
        case = metadata["_convert_case"]
        _converter_store_X = metadata["_converter_store_X"]

        if inverse:
            # the output of inverse transform is equal to input of transform
            output_scitype = self.get_tag("scitype:transform-input")
        else:
            output_scitype = self.get_tag("scitype:transform-output")

        # if we converted Series to "one-instance-Panel/Hierarchical",
        #   or Panel to "one-instance-Hierarchical", then revert that
        # remainder is as in case 1
        #   skipped for output_scitype = "Primitives"
        #       since then the output always is a pd.DataFrame
        if case == "case 2: higher scitype supported" and output_scitype == "Series":
            Xt = convert_to(
                Xt,
                to_type=["pd-multiindex", "numpy3D", "df-list", "pd_multiindex_hier"],
            )
            Xt = convert_to_scitype(Xt, to_scitype=X_input_scitype)

        # now, in all cases, Xt is in the right scitype,
        #   but not necessarily in the right mtype.
        # additionally, Primitives may have an extra column

        #   "case 1: scitype supported"
        #   "case 2: higher scitype supported"
        #   "case 3: requires vectorization"

        if output_scitype == "Series":
            # output mtype is input mtype
            X_output_mtype = X_input_mtype

            # exception to this: if the transformer outputs multivariate series,
            #   we cannot convert back to pd.Series, do pd.DataFrame instead then
            #   this happens only for Series, not Panel
            if X_input_scitype == "Series":
                valid, msg, metadata = check_is_mtype(
                    Xt,
                    ["pd.DataFrame", "pd.Series", "np.ndarray"],
                    return_metadata=True,
                )
                if not valid:
                    raise TypeError(
                        f"_transform output of {type(self)} does not comply "
                        "with sktime mtype specifications. See datatypes.MTYPE_REGISTER"
                        " for mtype specifications. Returned error message:"
                        f" {msg}. Returned object: {Xt}"
                    )
                if not metadata["is_univariate"] and X_input_mtype == "pd.Series":
                    X_output_mtype = "pd.DataFrame"

            Xt = convert_to(
                Xt,
                to_type=X_output_mtype,
                as_scitype=X_input_scitype,
                store=_converter_store_X,
                store_behaviour="freeze",
            )
        elif output_scitype == "Primitives":
            # we ensure the output is pd_DataFrame_Table
            # & ensure the returned index is sensible
            # for return index, we need to deal with last level, constant 0
            if isinstance(Xt, (pd.DataFrame, pd.Series)):
                # if index is multiindex, last level is constant 0
                # and other levels are hierarchy
                if isinstance(Xt.index, pd.MultiIndex):
                    Xt.index = Xt.index.droplevel(-1)
                # else this is only zeros and should be reset to RangeIndex
                else:
                    Xt = Xt.reset_index(drop=True)
            Xt = convert_to(
                Xt,
                to_type="pd_DataFrame_Table",
                as_scitype="Table",
                # no converter store since this is not a "1:1 back-conversion"
            )
        # else output_scitype is "Panel" and no need for conversion

        return Xt

    def _vectorize(self, methodname, **kwargs):
        """Vectorized/iterated loop over method of BaseTransformer.

        Uses transformers_ attribute to store one transformer per loop index.
        """
        X = kwargs.get("X")
        y = kwargs.pop("y", None)
        kwargs["args_rowvec"] = {"y": y}
        kwargs["rowname_default"] = "transformers"
        kwargs["colname_default"] = "transformers"

        FIT_METHODS = ["fit", "update"]
        TRAFO_METHODS = ["transform", "inverse_transform"]

        # fit-like methods: run method; clone first if fit
        if methodname in FIT_METHODS:
            if methodname == "fit":
                transformers_ = X.vectorize_est(
                    self,
                    method="clone",
                    rowname_default="transformers",
                    colname_default="transformers",
                )
            else:
                transformers_ = self.transformers_

            self.transformers_ = X.vectorize_est(
                transformers_, method=methodname, **kwargs
            )
            return self

        if methodname in TRAFO_METHODS:
            # loop through fitted transformers one-by-one, and transform series/panels
            if not self.get_tag("fit_is_empty"):
                # if not fit_is_empty: check index compatibility, get fitted trafos
                n_trafos = len(X)
                n, m = self.transformers_.shape
                n_fit = n * m
                if n_trafos != n_fit:
                    raise RuntimeError(
                        "found different number of instances in transform than in fit. "
                        f"number of instances seen in fit: {n_fit}; "
                        f"number of instances seen in transform: {n_trafos}"
                    )

                transformers_ = self.transformers_

            else:
                # if fit_is_empty: don't store transformers, run fit/transform in one
                transformers_ = X.vectorize_est(
                    self,
                    method="clone",
                    rowname_default="transformers",
                    colname_default="transformers",
                )
                transformers_ = X.vectorize_est(transformers_, method="fit", **kwargs)

            # transform the i-th series/panel with the i-th stored transformer
            Xts = X.vectorize_est(
                transformers_, method=methodname, return_type="list", **kwargs
            )
            Xt = X.reconstruct(Xts, overwrite_index=False)

            return Xt

    def _fit(self, X, y=None):
        """Fit transformer to X and y.

        private _fit containing the core logic, called from fit

        Parameters
        ----------
        X : Series or Panel of mtype X_inner_mtype
            if X_inner_mtype is list, _fit must support all types in it
            Data to fit transform to
        y : Series or Panel of mtype y_inner_mtype, default=None
            Additional data, e.g., labels for tarnsformation

        Returns
        -------
        self: a fitted instance of the estimator

        See extension_templates/transformer.py for implementation details.
        """
        # default fit is "no fitting happens"
        return self

    def _transform(self, X, y=None):
        """Transform X and return a transformed version.

        private _transform containing the core logic, called from transform

        Parameters
        ----------
        X : Series or Panel of mtype X_inner_mtype
            if X_inner_mtype is list, _transform must support all types in it
            Data to be transformed
        y : Series or Panel, default=None
            Additional data, e.g., labels for transformation

        Returns
        -------
        transformed version of X
        type depends on type of X and scitype:transform-output tag:
            |          | `transform`  |                        |
            |   `X`    |  `-output`   |     type of return     |
            |----------|--------------|------------------------|
            | `Series` | `Primitives` | `pd.DataFrame` (1-row) |
            | `Panel`  | `Primitives` | `pd.DataFrame`         |
            | `Series` | `Series`     | `Series`               |
            | `Panel`  | `Series`     | `Panel`                |
            | `Series` | `Panel`      | `Panel`                |
        instances in return correspond to instances in `X`
        combinations not in the table are currently not supported

        See extension_templates/transformer.py for implementation details.
        """
        raise NotImplementedError("abstract method")

    def _inverse_transform(self, X, y=None):
        """Inverse transform X and return an inverse transformed version.

        private _inverse_transform containing core logic, called from inverse_transform

        Parameters
        ----------
        X : Series or Panel of mtype X_inner_mtype
            if X_inner_mtype is list, _inverse_transform must support all types in it
            Data to be transformed
        y : Series or Panel, default=None
            Additional data, e.g., labels for transformation

        Returns
        -------
        inverse transformed version of X
            of the same type as X, and conforming to mtype format specifications

        See extension_templates/transformer.py for implementation details.
        """
        raise NotImplementedError("abstract method")

    def _update(self, X, y=None):
        """Update transformer with X and y.

        private _update containing the core logic, called from update

        Parameters
        ----------
        X : Series or Panel of mtype X_inner_mtype
            if X_inner_mtype is list, _update must support all types in it
            Data to update transformer with
        y : Series or Panel of mtype y_inner_mtype, default=None
            Additional data, e.g., labels for tarnsformation

        Returns
        -------
        self: a fitted instance of the estimator

        See extension_templates/transformer.py for implementation details.
        """
        # standard behaviour: no update takes place, new data is ignored
        return self


class _SeriesToPrimitivesTransformer(BaseTransformer):
    """Transformer base class for series to primitive(s) transforms."""

    # class is temporary for downwards compatibility

    # default tag values for "Series-to-Primitives"
    _tags = {
        "scitype:transform-input": "Series",
        # what is the scitype of X: Series, or Panel
        "scitype:transform-output": "Primitives",
        # what scitype is returned: Primitives, Series, Panel
        "scitype:instancewise": True,  # is this an instance-wise transform?
        "X_inner_mtype": "pd.Series",  # which mtypes do _fit/_predict support for X?
        "y_inner_mtype": "pd.Series",  # which mtypes do _fit/_predict support for X?
    }


class _SeriesToSeriesTransformer(BaseTransformer):
    """Transformer base class for series to series transforms."""

    # class is temporary for downwards compatibility

    # default tag values for "Series-to-Series"
    _tags = {
        "scitype:transform-input": "Series",
        # what is the scitype of X: Series, or Panel
        "scitype:transform-output": "Series",
        # what scitype is returned: Primitives, Series, Panel
        "scitype:instancewise": True,  # is this an instance-wise transform?
        "X_inner_mtype": "pd.Series",  # which mtypes do _fit/_predict support for X?
        "y_inner_mtype": "pd.Series",  # which mtypes do _fit/_predict support for X?
    }


class _PanelToTabularTransformer(BaseTransformer):
    """Transformer base class for panel to tabular transforms."""

    # class is temporary for downwards compatibility

    # default tag values for "Panel-to-Tabular"
    _tags = {
        "scitype:transform-input": "Series",
        # what is the scitype of X: Series, or Panel
        "scitype:transform-output": "Primitives",
        # what is the scitype of y: None (not needed), Primitives, Series, Panel
        "scitype:instancewise": False,  # is this an instance-wise transform?
        "X_inner_mtype": "nested_univ",  # which mtypes do _fit/_predict support for X?
        "y_inner_mtype": "pd.Series",  # which mtypes do _fit/_predict support for X?
    }


class _PanelToPanelTransformer(BaseTransformer):
    """Transformer base class for panel to panel transforms."""

    # class is temporary for downwards compatibility

    # default tag values for "Panel-to-Panel"
    _tags = {
        "scitype:transform-input": "Series",
        # what is the scitype of X: Series, or Panel
        "scitype:transform-output": "Series",
        # what scitype is returned: Primitives, Series, Panel
        "scitype:instancewise": False,  # is this an instance-wise transform?
        "X_inner_mtype": "nested_univ",  # which mtypes do _fit/_predict support for X?
        "y_inner_mtype": "pd.Series",  # which mtypes do _fit/_predict support for X?
    }<|MERGE_RESOLUTION|>--- conflicted
+++ resolved
@@ -541,13 +541,9 @@
         output_conv = configs["output_conversion"]
 
         # convert to output mtype
-<<<<<<< HEAD
         if X is None:
             X_out = Xt
-        elif not hasattr(self, "_output_convert") or self._output_convert == "auto":
-=======
-        if input_conv and output_conv:
->>>>>>> 38487076
+        elif input_conv and output_conv:
             X_out = self._convert_output(Xt, metadata=metadata)
         else:
             X_out = Xt
@@ -683,14 +679,13 @@
             Xt = self._vectorize("inverse_transform", X=X_inner, y=y_inner)
 
         # convert to output mtype
-<<<<<<< HEAD
-        if self._output_convert == "auto" and X is not None:
+        configs = self.get_config()
+        output_conv = configs["output_conversion"]
+
+        if output_conv != "off":
             X_out = self._convert_output(Xt, metadata=metadata, inverse=True)
         else:
             X_out = Xt
-=======
-        X_out = self._convert_output(Xt, metadata=metadata, inverse=True)
->>>>>>> 38487076
 
         return X_out
 
