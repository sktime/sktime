--- conflicted
+++ resolved
@@ -57,11 +57,7 @@
 from sklearn.base import clone
 
 from sktime.base import BaseEstimator
-<<<<<<< HEAD
-from sktime.datatypes import check_is, convert_to, mtype, mtype_to_scitype
-=======
 from sktime.datatypes import check_is_mtype, convert_to, mtype, mtype_to_scitype
->>>>>>> 6e894a06
 from sktime.datatypes._series_as_panel import (
     convert_Panel_to_Series,
     convert_Series_to_Panel,
@@ -123,7 +119,6 @@
     ]
 
     def __init__(self):
-        self._is_fitted = False
         super(BaseTransformer, self).__init__()
 
     def fit(self, X, y=None, Z=None):
@@ -145,11 +140,7 @@
                     nested pd.DataFrame, or pd.DataFrame in long/wide format
                 subject to sktime mtype format specifications, for further details see
                     examples/AA_datatypes_and_datasets.ipynb
-<<<<<<< HEAD
-        y : Series or Panel, optional (default=None)
-=======
         y : Series or Panel, default=None
->>>>>>> 6e894a06
             Additional data, e.g., labels for transformation
         Z : possible alias for X; should not be passed when X is passed
             alias Z will be deprecated in version 0.10.0
@@ -170,11 +161,7 @@
         # input checks and minor coercions on X, y
         ###########################################
 
-<<<<<<< HEAD
-        valid, msg, metadata = check_is(
-=======
         valid, msg, metadata = check_is_mtype(
->>>>>>> 6e894a06
             X, mtype=self.ALLOWED_INPUT_MTYPES, return_metadata=True, var_name="X"
         )
         if not valid:
@@ -209,16 +196,10 @@
         # there are three cases to treat:
         # 1. if the internal _fit supports X's scitype, move on to mtype conversion
         # 2. internal only has Panel but X is Series: consider X as one-instance Panel
-<<<<<<< HEAD
-        # 3. internal only has Series but X is Panel:  loop over instances
-        #     currently this is enabled by conversion to df-list mtype
-        #     and this does not support y (unclear what should happen here)
-=======
         # 3. internal only has Series but X is Panel: auto-vectorization over instances
         #     currently, this is enabled by conversion to df-list mtype
         #     auto-vectorization is not supported if y is passed
         #       individual estimators that vectorize over y must implement individually
->>>>>>> 6e894a06
 
         # 1. nothing to do - simply don't enter any of the ifs below
 
@@ -244,13 +225,9 @@
         X_mtype = mtype(X)
         X_scitype = mtype_to_scitype(X_mtype)
 
-<<<<<<< HEAD
-        assert X_scitype in X_inner_scitypes, "conversion of X to X_inner unsuccessful"
-=======
         # for debugging, exception if the conversion fails (this should never happen)
         if X_scitype not in X_inner_scitypes:
             raise RuntimeError("conversion of X to X_inner unsuccessful, unexpected")
->>>>>>> 6e894a06
 
         # convert X/y to supported inner type, if necessary
         ###################################################
@@ -304,11 +281,7 @@
                     nested pd.DataFrame, or pd.DataFrame in long/wide format
                 subject to sktime mtype format specifications, for further details see
                     examples/AA_datatypes_and_datasets.ipynb
-<<<<<<< HEAD
-        y : Series or Panel, optional (default=None)
-=======
         y : Series or Panel, default=None
->>>>>>> 6e894a06
             Additional data, e.g., labels for transformation
         Z : possible alias for X; should not be passed when X is passed
             alias Z will be deprecated in version 0.10.0
@@ -327,8 +300,6 @@
             | `Series` | `Panel`      | `Panel`                |
         instances in return correspond to instances in `X`
         combinations not in the table are currently not supported
-<<<<<<< HEAD
-=======
 
         Explicitly, with examples:
             if `X` is `Series` (e.g., `pd.DataFrame`) and `transform-output` is `Series`
@@ -344,7 +315,6 @@
             if `X` is `Series` and `transform-output` is `Panel`
                 then the return is a `Panel` object of type `pd-multiindex`
                 Example: i-th instance of the output is the i-th window running over `X`
->>>>>>> 6e894a06
         """
         X = _handle_alias(X, Z)
 
@@ -357,11 +327,7 @@
         # input checks and minor coercions on X, y
         ###########################################
 
-<<<<<<< HEAD
-        valid, msg, metadata = check_is(
-=======
         valid, msg, metadata = check_is_mtype(
->>>>>>> 6e894a06
             X, mtype=self.ALLOWED_INPUT_MTYPES, return_metadata=True, var_name="X"
         )
         if not valid:
@@ -454,12 +420,7 @@
             # we concatenate those and overwrite the index with that of X
             elif output_scitype == "Primitives":
                 Xt = pd.concat(Xt)
-<<<<<<< HEAD
-                # Xt.index = X.index
-                Xt.index = pd.Index([i for i in range(len(Xt))])
-=======
                 Xt.index = X.index
->>>>>>> 6e894a06
             return Xt
 
         # convert X/y to supported inner type, if necessary
@@ -504,11 +465,7 @@
         ###########################################
 
         # if we converted Series to "one-instance-Panel", revert that
-<<<<<<< HEAD
-        if X_was_Series:
-=======
         if X_was_Series and output_scitype == "Series":
->>>>>>> 6e894a06
             Xt = convert_Panel_to_Series(Xt)
 
         if output_scitype == "Series":
@@ -552,11 +509,7 @@
                     nested pd.DataFrame, or pd.DataFrame in long/wide format
                 subject to sktime mtype format specifications, for further details see
                     examples/AA_datatypes_and_datasets.ipynb
-<<<<<<< HEAD
-        y : Series or Panel, optional (default=None)
-=======
         y : Series or Panel, default=None
->>>>>>> 6e894a06
             Additional data, e.g., labels for transformation
         Z : possible alias for X; should not be passed when X is passed
             alias Z will be deprecated in version 0.10.0
@@ -574,8 +527,6 @@
             | `Series` | `Panel`      | `Panel`                |
         instances in return correspond to instances in `X`
         combinations not in the table are currently not supported
-<<<<<<< HEAD
-=======
 
         Explicitly, with examples:
             if `X` is `Series` (e.g., `pd.DataFrame`) and `transform-output` is `Series`
@@ -591,7 +542,6 @@
             if `X` is `Series` and `transform-output` is `Panel`
                 then the return is a `Panel` object of type `pd-multiindex`
                 Example: i-th instance of the output is the i-th window running over `X`
->>>>>>> 6e894a06
         """
         X = _handle_alias(X, Z)
         # Non-optimized default implementation; override when a better
@@ -615,11 +565,7 @@
         X : Series or Panel of mtype X_inner_mtype
             if X_inner_mtype is list, _fit must support all types in it
             Data to fit transform to
-<<<<<<< HEAD
-        y : Series or Panel of mtype y_inner_mtype, optional, default=None
-=======
         y : Series or Panel of mtype y_inner_mtype, default=None
->>>>>>> 6e894a06
             Additional data, e.g., labels for tarnsformation
 
         Returns
@@ -639,11 +585,7 @@
         X : Series or Panel of mtype X_inner_mtype
             if X_inner_mtype is list, _transform must support all types in it
             Data to be transformed
-<<<<<<< HEAD
-        y : Series or Panel, optional (default=None)
-=======
         y : Series or Panel, default=None
->>>>>>> 6e894a06
             Additional data, e.g., labels for transformation
 
         Returns
