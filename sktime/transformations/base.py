--- conflicted
+++ resolved
@@ -154,11 +154,7 @@
         # we wrap self in a pipeline, and concatenate with the other
         #   the TransformerPipeline does the rest, e.g., case distinctions on other
         if isinstance(other, BaseTransformer):
-<<<<<<< HEAD
-            self_as_pipeline = TransformerPipeline(transformers=[self])
-=======
             self_as_pipeline = TransformerPipeline(steps=[self])
->>>>>>> f2ae066c
             return self_as_pipeline * other
         else:
             return NotImplemented
@@ -183,11 +179,7 @@
         # we wrap self in a pipeline, and concatenate with the other
         #   the TransformerPipeline does the rest, e.g., case distinctions on other
         if isinstance(other, BaseTransformer):
-<<<<<<< HEAD
-            self_as_pipeline = TransformerPipeline(transformers=[self])
-=======
             self_as_pipeline = TransformerPipeline(steps=[self])
->>>>>>> f2ae066c
             return other * self_as_pipeline
         else:
             return NotImplemented
