# -*- coding: utf-8 -*-
# copyright: sktime developers, BSD-3-Clause License (see LICENSE file)
"""
Base class template for transformers.

    class name: BaseTransformer

Covers all types of transformers.
Type and behaviour of transformer is determined by the following tags:
    "scitype:transform-input" tag with values "Primitives" or "Series"
        this determines expected type of input of transform
        if "Primitives", expected inputs X are pd.DataFrame
        if "Series", expected inputs X are Series or Panel
        Note: placeholder tag for upwards compatibility
            currently only "Series" is supported
    "scitype:transform-output" tag with values "Primitives", or "Series"
        this determines type of output of transform
        if "Primitives", output is pd.DataFrame with as many rows as X has instances
            i-th instance of X is transformed into i-th row of output
        if "Series", output is a Series or Panel, with as many instances as X
            i-th instance of X is transformed into i-th instance of output
        Series are treated as one-instance-Panels
            if Series is input, output is a 1-row pd.DataFrame or a Series
    "scitype:instancewise" tag which is boolean
        if True, fit/transform is statistically independent by instance

Scitype defining methods:
    fitting         - fit(self, X, y=None)
    transform       - transform(self, X, y=None)
    fit&transform   - fit_transform(self, X, y=None)
    updating        - update(self, X, y=None)

Inspection methods:
    hyper-parameter inspection  - get_params()
    fitted parameter inspection - get_fitted_params()

State:
    fitted model/strategy   - by convention, any attributes ending in "_"
    fitted state flag       - is_fitted (property)
    fitted state inspection - check_is_fitted()
"""

__author__ = ["mloning, fkiraly"]
__all__ = [
    "BaseTransformer",
    "_SeriesToPrimitivesTransformer",
    "_SeriesToSeriesTransformer",
    "_PanelToTabularTransformer",
    "_PanelToPanelTransformer",
]

import warnings
from typing import Union

import numpy as np
import pandas as pd
from sklearn.base import clone

from sktime.base import BaseEstimator
from sktime.datatypes import check_is_mtype, convert_to, mtype, mtype_to_scitype
from sktime.datatypes._series_as_panel import (
    convert_Panel_to_Series,
    convert_Series_to_Panel,
)

# single/multiple primitives
Primitive = Union[np.integer, int, np.float, float, str]
Primitives = np.ndarray

# tabular/cross-sectional data
Tabular = Union[pd.DataFrame, np.ndarray]  # 2d arrays

# univariate/multivariate series
UnivariateSeries = Union[pd.Series, np.ndarray]
MultivariateSeries = Union[pd.DataFrame, np.ndarray]
Series = Union[UnivariateSeries, MultivariateSeries]

# panel/longitudinal/series-as-features data
Panel = Union[pd.DataFrame, np.ndarray]  # 3d or nested array


class BaseTransformer(BaseEstimator):
    """Transformer base class."""

    # default tag values - these typically make the "safest" assumption
    _tags = {
        "scitype:transform-input": "Series",
        # what is the scitype of X: Series, or Panel
        "scitype:transform-output": "Series",
        # what scitype is returned: Primitives, Series, Panel
        "scitype:transform-labels": "None",
        # what is the scitype of y: None (not needed), Primitives, Series, Panel
        "scitype:instancewise": True,  # is this an instance-wise transform?
        "univariate-only": False,  # can the transformer handle multivariate X?
        "handles-missing-data": False,  # can estimator handle missing data?
        "X_inner_mtype": "pd.DataFrame",  # which mtypes do _fit/_predict support for X?
        # this can be a Panel mtype even if transform-input is Series, vectorized
        "y_inner_mtype": "None",  # which mtypes do _fit/_predict support for y?
        "X-y-must-have-same-index": False,  # can estimator handle different X/y index?
        "enforce_index_type": None,  # index type that needs to be enforced in X/y
        "fit-in-transform": True,  # is fit empty and can be skipped? Yes = True
        "transform-returns-same-time-index": False,
        # does transform return have the same time index as input X
        "skip-inverse-transform": False,  # is inverse-transform skipped when called?
    }

    # allowed mtypes for transformers - Series and Panel
    ALLOWED_INPUT_MTYPES = [
        "pd.Series",
        "pd.DataFrame",
        "np.ndarray",
        "nested_univ",
        "numpy3D",
        # "numpyflat",
        "pd-multiindex",
        # "pd-wide",
        # "pd-long",
        "df-list",
    ]

    def __init__(self):
        super(BaseTransformer, self).__init__()

    def fit(self, X, y=None, Z=None):
        """Fit transformer to X, optionally to y.

        State change:
            Changes state to "fitted".

        Writes to self:
            Sets is_fitted flag to True.
            Sets fitted model attributes ending in "_".

        Parameters
        ----------
        X : Series or Panel, any supported mtype
            Data to fit transform to, of python type as follows:
                Series: pd.Series, pd.DataFrame, or np.ndarray (1D or 2D)
                Panel: pd.DataFrame with 2-level MultiIndex, list of pd.DataFrame,
                    nested pd.DataFrame, or pd.DataFrame in long/wide format
                subject to sktime mtype format specifications, for further details see
                    examples/AA_datatypes_and_datasets.ipynb
        y : Series or Panel, default=None
            Additional data, e.g., labels for transformation
        Z : possible alias for X; should not be passed when X is passed
            alias Z will be deprecated in version 0.10.0

        Returns
        -------
        self : a fitted instance of the estimator
        """
        X = _handle_alias(X, Z)

        self._is_fitted = False

        # skip everything if fit-in-transform is True
        if self.get_tag("fit-in-transform"):
            self._is_fitted = True
            return self

        # input checks and minor coercions on X, y
        ###########################################

        valid, msg, metadata = check_is_mtype(
            X, mtype=self.ALLOWED_INPUT_MTYPES, return_metadata=True, var_name="X"
        )
        if not valid:
            raise ValueError(msg)

        # checking X
        enforce_univariate = self.get_tag("univariate-only")
        if enforce_univariate and not metadata["is_univariate"]:
            raise ValueError("X must be univariate but is not")

        # retrieve mtypes/scitypes of all objects
        #########################################

        X_input_mtype = mtype(X)
        X_input_scitype = mtype_to_scitype(X_input_mtype)
        y_input_mtype = mtype(y)
        y_input_scitype = mtype_to_scitype(y_input_mtype)

        X_inner_mtype = self.get_tag("X_inner_mtype")
        if not isinstance(X_inner_mtype, list):
            X_inner_mtype = [X_inner_mtype]
        X_inner_scitypes = list(set([mtype_to_scitype(mt) for mt in X_inner_mtype]))

        y_inner_mtype = self.get_tag("y_inner_mtype")
        if not isinstance(y_inner_mtype, list):
            y_inner_mtype = [y_inner_mtype]
        # y_inner_scitypes = list(set([mtype_to_scitype(mt) for mt in y_inner_mtype]))

        # treating Series vs Panel conversion for X
        ###########################################

        # there are three cases to treat:
        # 1. if the internal _fit supports X's scitype, move on to mtype conversion
        # 2. internal only has Panel but X is Series: consider X as one-instance Panel
        # 3. internal only has Series but X is Panel: auto-vectorization over instances
        #     currently, this is enabled by conversion to df-list mtype
        #     auto-vectorization is not supported if y is passed
        #       individual estimators that vectorize over y must implement individually

        # 1. nothing to do - simply don't enter any of the ifs below

        # 2. internal only has Panel but X is Series: consider X as one-instance Panel
        if X_input_scitype == "Series" and "Series" not in X_inner_scitypes:
            X = convert_Series_to_Panel(X)

        # 3. internal only has Series but X is Panel: loop over instances
        elif X_input_scitype == "Panel" and "Panel" not in X_inner_scitypes:
            if y is not None:
                raise ValueError(
                    "no default behaviour if _fit does not support Panel, "
                    " but X is Panel and y is not None"
                )
            X = convert_to(X, to_type="df-list", as_scitype="Panel")
            # this fits one transformer per instance
            self.transformers_ = [clone(self).fit(Xi) for Xi in X]
            # recurse and leave function - recursion does input checks/conversion
            # also set is_fitted flag to True since we leave function here
            self._is_fitted = True
            return self

        X_mtype = mtype(X)
        X_scitype = mtype_to_scitype(X_mtype)

        # for debugging, exception if the conversion fails (this should never happen)
        if X_scitype not in X_inner_scitypes:
            raise RuntimeError("conversion of X to X_inner unsuccessful, unexpected")

        # convert X/y to supported inner type, if necessary
        ###################################################

        # subset to the mtypes that are of the same scitype as X/y
        X_inner_mtype = [
            mt for mt in X_inner_mtype if mtype_to_scitype(mt) == X_scitype
        ]

        y_inner_mtype = [
            mt for mt in y_inner_mtype if mtype_to_scitype(mt) == y_input_scitype
        ]

        # convert X and y to a supported internal type
        #  if X/y type is already supported, no conversion takes place
        X_inner = convert_to(
            X,
            to_type=X_inner_mtype,
            as_scitype=X_scitype,
        )
        y_inner = convert_to(
            y,
            to_type=y_inner_mtype,
            as_scitype=y_input_scitype,
        )

        # todo: uncomment this once Z is completely gone
        # self._fit(X=X_inner, y=y_inner)
        # less robust workaround until then
        self._fit(X_inner, y_inner)

        self._is_fitted = True
        return self

    def transform(self, X, y=None, Z=None):
        """Transform X and return a transformed version.

        State required:
            Requires state to be "fitted".

        Accesses in self:
            Fitted model attributes ending in "_".
            self._is_fitted

        Parameters
        ----------
        X : Series or Panel, any supported mtype
            Data to be transformed, of python type as follows:
                Series: pd.Series, pd.DataFrame, or np.ndarray (1D or 2D)
                Panel: pd.DataFrame with 2-level MultiIndex, list of pd.DataFrame,
                    nested pd.DataFrame, or pd.DataFrame in long/wide format
                subject to sktime mtype format specifications, for further details see
                    examples/AA_datatypes_and_datasets.ipynb
        y : Series or Panel, default=None
            Additional data, e.g., labels for transformation
        Z : possible alias for X; should not be passed when X is passed
            alias Z will be deprecated in version 0.10.0

        Returns
        -------
        transformed version of X
        type depends on type of X and scitype:transform-output tag:
            |          | `transform`  |                        |
            |   `X`    |  `-output`   |     type of return     |
            |----------|--------------|------------------------|
            | `Series` | `Primitives` | `pd.DataFrame` (1-row) |
            | `Panel`  | `Primitives` | `pd.DataFrame`         |
            | `Series` | `Series`     | `Series`               |
            | `Panel`  | `Series`     | `Panel`                |
            | `Series` | `Panel`      | `Panel`                |
        instances in return correspond to instances in `X`
        combinations not in the table are currently not supported

        Explicitly, with examples:
            if `X` is `Series` (e.g., `pd.DataFrame`) and `transform-output` is `Series`
                then the return is a single `Series` of the same mtype
                Example: detrending a single series
            if `X` is `Panel` (e.g., `pd-multiindex`) and `transform-output` is `Series`
                then the return is `Panel` with same number of instances as `X`
                    (the transformer is applied to each input Series instance)
                Example: all series in the panel are detrended individually
            if `X` is `Series` or `Panel` and `transform-output` is `Primitives`
                then the return is `pd.DataFrame` with as many rows as instances in `X`
                Example: i-th row of the return has mean and variance of the i-th series
            if `X` is `Series` and `transform-output` is `Panel`
                then the return is a `Panel` object of type `pd-multiindex`
                Example: i-th instance of the output is the i-th window running over `X`
        """
        X = _handle_alias(X, Z)

        # check whether is fitted, unless fit-in-transform is true
        if self.get_tag("fit-in-transform"):
            self.fit(X=X, y=y, Z=Z)
        else:
            self.check_is_fitted()

        # input checks and minor coercions on X, y
        ###########################################

        valid, msg, metadata = check_is_mtype(
            X, mtype=self.ALLOWED_INPUT_MTYPES, return_metadata=True, var_name="X"
        )
        if not valid:
            ValueError(msg)

        # checking X
        enforce_univariate = self.get_tag("univariate-only")
        if enforce_univariate and not metadata["is_univariate"]:
            ValueError("X must be univariate but is not")

        # retrieve mtypes/scitypes of all objects
        #########################################

        X_input_mtype = mtype(X)
        X_input_scitype = mtype_to_scitype(X_input_mtype)
        y_input_mtype = mtype(y)
        y_input_scitype = mtype_to_scitype(y_input_mtype)

        output_scitype = self.get_tag("scitype:transform-output")

        X_inner_mtype = self.get_tag("X_inner_mtype")
        if not isinstance(X_inner_mtype, list):
            X_inner_mtype = [X_inner_mtype]
        X_inner_scitypes = list(set([mtype_to_scitype(mt) for mt in X_inner_mtype]))

        y_inner_mtype = self.get_tag("y_inner_mtype")
        if not isinstance(y_inner_mtype, list):
            y_inner_mtype = [y_inner_mtype]
        # y_inner_scitypes = list(set([mtype_to_scitype(mt) for mt in y_inner_mtype]))

        # treating Series vs Panel conversion for X
        ###########################################

        # there are three cases to treat:
        # 1. if the internal _fit supports X's scitype, move on to mtype conversion
        # 2. internal only has Panel but X is Series: consider X as one-instance Panel
        # 3. internal only has Series but X is Panel:  loop over instances
        #     currently this is enabled by conversion to df-list mtype
        #     and this does not support y (unclear what should happen here)

        # 1. nothing to do - simply don't enter any of the ifs below
        #   the "ifs" for case 2 and 3 below are skipped under the condition
        #       X_input_scitype in X_inner_scitypes
        #   case 2 has an "else" which remembers that it wasn't entered

        # 2. internal only has Panel but X is Series: consider X as one-instance Panel
        if (
            X_input_scitype == "Series"
            and "Series" not in X_inner_scitypes
            and "Panel" in X_inner_scitypes
        ):
            # convert the Series X to a one-element Panel
            X = convert_Series_to_Panel(X)
            # remember that we converted the Series to a one-element Panel
            X_was_Series = True
        else:
            # remember that we didn't convert a Series to a one-element Panel
            X_was_Series = False

        # 3. internal only has Series but X is Panel: loop over instances
        if (
            X_input_scitype == "Panel"
            and "Panel" not in X_inner_scitypes
            and "Series" in X_inner_scitypes
        ):
            if y is not None:
                ValueError(
                    "no default behaviour if _fit does not support Panel, "
                    " but X is Panel and y is not None"
                )
            X = convert_to(X, to_type="df-list", as_scitype="Panel")

            if self.get_tag("fit-in-transform"):
                Xt = [clone(self).transform(Xi) for Xi in X]
            else:
                transformers = self.transformers_
                if len(transformers) != len(X):
                    raise RuntimeError(
                        "found different number of instances in transform than in fit"
                    )
                else:
                    Xt = [transformers[i].transform(X[i]) for i in range(len(X))]
            # now we have a list of transformed instances

            # if the output is Series, Xt is a Panel and we convert back
            if output_scitype == "Series":
                Xt = convert_to(Xt, to_type=X_input_mtype, as_scitype="Panel")

            # if the output is Primitives, we have a list of one-row dataframes
            # we concatenate those and overwrite the index with that of X
            elif output_scitype == "Primitives":
                Xt = pd.concat(Xt)
                Xt.index = X.index
            return Xt

        # convert X/y to supported inner type, if necessary
        ###################################################

        # variables for the scitype of the current X (possibly converted)
        #     y wasn't converted so we can use y_input_scitype
        X_mtype = mtype(X)
        X_scitype = mtype_to_scitype(X_mtype)

        # subset to the mtypes that are of the same scitype as X/y
        X_inner_mtype = [
            mt for mt in X_inner_mtype if mtype_to_scitype(mt) == X_scitype
        ]

        y_inner_mtype = [
            mt for mt in y_inner_mtype if mtype_to_scitype(mt) == y_input_scitype
        ]

        # convert X and y to a supported internal type
        #  if X/y type is already supported, no conversion takes place
        X_inner = convert_to(
            X,
            to_type=X_inner_mtype,
            as_scitype=X_scitype,
        )
        y_inner = convert_to(
            y,
            to_type=y_inner_mtype,
            as_scitype=y_input_scitype,
        )

        # carry out the transformation
        ###################################################

        # todo: uncomment this once Z is completely gone
        # Xt = self._transform(X=X_inner, y=y_inner)
        # less robust workaround until then
        Xt = self._transform(X_inner, y_inner)

        # convert transformed X back to input mtype
        ###########################################

        # if we converted Series to "one-instance-Panel", revert that
        if X_was_Series and output_scitype == "Series":
            Xt = convert_Panel_to_Series(Xt)

        if output_scitype == "Series":
            # if the transformer outputs multivariate series,
            #   we cannot convert back to pd.Series, do pd.DataFrame instead then
            _, _, metadata = check_is_mtype(
<<<<<<< HEAD
                ["pd.DataFrame", "pd.Series", "np.ndarray"], return_metadata=True
=======
                Xt, ["pd.DataFrame", "pd.Series", "np.ndarray"], return_metadata=True
>>>>>>> 0d0b509c
            )
            if not metadata["is_univariate"] and X_input_mtype == "pd.Series":
                X_output_mtype = "pd.DataFrame"
            else:
                X_output_mtype = X_input_mtype
            Xt = convert_to(
                Xt,
                to_type=X_output_mtype,
                as_scitype=X_input_scitype,
            )
        elif output_scitype == "Primitives":
            # we "abuse" the Series converter to ensure df output
            Xt = convert_to(
                Xt,
                to_type="pd.DataFrame",
                as_scitype="Series",
            )
        else:
            # output_scitype is "Panel" and no need for conversion
            pass

        return Xt

    def fit_transform(self, X, y=None, Z=None):
        """Fit to data, then transform it.

        Fits transformer to X and y with optional parameters fit_params
        and returns a transformed version of X.

        State change:
            Changes state to "fitted".

        Writes to self:
            Sets is_fitted flag to True.
            Sets fitted model attributes ending in "_".

        Parameters
        ----------
        X : Series or Panel, any supported mtype
            Data to be transformed, of python type as follows:
                Series: pd.Series, pd.DataFrame, or np.ndarray (1D or 2D)
                Panel: pd.DataFrame with 2-level MultiIndex, list of pd.DataFrame,
                    nested pd.DataFrame, or pd.DataFrame in long/wide format
                subject to sktime mtype format specifications, for further details see
                    examples/AA_datatypes_and_datasets.ipynb
        y : Series or Panel, default=None
            Additional data, e.g., labels for transformation
        Z : possible alias for X; should not be passed when X is passed
            alias Z will be deprecated in version 0.10.0

        Returns
        -------
        transformed version of X
        type depends on type of X and scitype:transform-output tag:
            |   `X`    | `tf-output`  |     type of return     |
            |----------|--------------|------------------------|
            | `Series` | `Primitives` | `pd.DataFrame` (1-row) |
            | `Panel`  | `Primitives` | `pd.DataFrame`         |
            | `Series` | `Series`     | `Series`               |
            | `Panel`  | `Series`     | `Panel`                |
            | `Series` | `Panel`      | `Panel`                |
        instances in return correspond to instances in `X`
        combinations not in the table are currently not supported

        Explicitly, with examples:
            if `X` is `Series` (e.g., `pd.DataFrame`) and `transform-output` is `Series`
                then the return is a single `Series` of the same mtype
                Example: detrending a single series
            if `X` is `Panel` (e.g., `pd-multiindex`) and `transform-output` is `Series`
                then the return is `Panel` with same number of instances as `X`
                    (the transformer is applied to each input Series instance)
                Example: all series in the panel are detrended individually
            if `X` is `Series` or `Panel` and `transform-output` is `Primitives`
                then the return is `pd.DataFrame` with as many rows as instances in `X`
                Example: i-th row of the return has mean and variance of the i-th series
            if `X` is `Series` and `transform-output` is `Panel`
                then the return is a `Panel` object of type `pd-multiindex`
                Example: i-th instance of the output is the i-th window running over `X`
        """
        X = _handle_alias(X, Z)
        # Non-optimized default implementation; override when a better
        # method is possible for a given algorithm.
        return self.fit(X, y).transform(X, y)

    # def inverse_transform(self, Z, X=None):
    #     raise NotImplementedError("abstract method")
    #
    # def update(self, Z, X=None, update_params=False):
    #     raise NotImplementedError("abstract method")

    def _fit(self, X, y=None):
        """
        Fit transformer to X and y.

        core logic

        Parameters
        ----------
        X : Series or Panel of mtype X_inner_mtype
            if X_inner_mtype is list, _fit must support all types in it
            Data to fit transform to
        y : Series or Panel of mtype y_inner_mtype, default=None
            Additional data, e.g., labels for tarnsformation

        Returns
        -------
        self: a fitted instance of the estimator
        """
        # default fit is "no fitting happens"
        return self

    def _transform(self, X, y=None):
        """Transform X and return a transformed version.

        core logic

        Parameters
        ----------
        X : Series or Panel of mtype X_inner_mtype
            if X_inner_mtype is list, _transform must support all types in it
            Data to be transformed
        y : Series or Panel, default=None
            Additional data, e.g., labels for transformation

        Returns
        -------
        transformed version of X
        type depends on type of X and scitype:transform-output tag:
            |          | `transform`  |                        |
            |   `X`    |  `-output`   |     type of return     |
            |----------|--------------|------------------------|
            | `Series` | `Primitives` | `pd.DataFrame` (1-row) |
            | `Panel`  | `Primitives` | `pd.DataFrame`         |
            | `Series` | `Series`     | `Series`               |
            | `Panel`  | `Series`     | `Panel`                |
            | `Series` | `Panel`      | `Panel`                |
        instances in return correspond to instances in `X`
        combinations not in the table are currently not supported
        """
        raise NotImplementedError("abstract method")


def _handle_alias(X, Z):
    """Handle Z as an alias for X, return X/Z.

    Parameters
    ----------
    X: any object
    Z: any object

    Returns
    -------
    X if Z is None, Z if X is None

    Raises
    ------
    ValueError both X and Z are not None
    """
    if Z is None:
        return X
    elif X is None:
        warnings.warn(
            "argument Z will be deprecated in transformers, sktime version 0.10.0",
            category=DeprecationWarning,
        )
        return Z
    else:
        raise ValueError("X and Z are aliases, at most one of them should be passed")


class _SeriesToPrimitivesTransformer(BaseTransformer):
    """Transformer base class for series to primitive(s) transforms."""

    # class is temporary for downwards compatibility

    # default tag values for "Series-to-Primitives"
    _tags = {
        "scitype:transform-input": "Series",
        # what is the scitype of X: Series, or Panel
        "scitype:transform-output": "Primitives",
        # what scitype is returned: Primitives, Series, Panel
        "scitype:instancewise": True,  # is this an instance-wise transform?
        "X_inner_mtype": "pd.Series",  # which mtypes do _fit/_predict support for X?
        "y_inner_mtype": "pd.Series",  # which mtypes do _fit/_predict support for X?
    }


class _SeriesToSeriesTransformer(BaseTransformer):
    """Transformer base class for series to series transforms."""

    # class is temporary for downwards compatibility

    # default tag values for "Series-to-Series"
    _tags = {
        "scitype:transform-input": "Series",
        # what is the scitype of X: Series, or Panel
        "scitype:transform-output": "Series",
        # what scitype is returned: Primitives, Series, Panel
        "scitype:instancewise": True,  # is this an instance-wise transform?
        "X_inner_mtype": "pd.Series",  # which mtypes do _fit/_predict support for X?
        "y_inner_mtype": "pd.Series",  # which mtypes do _fit/_predict support for X?
    }


class _PanelToTabularTransformer(BaseTransformer):
    """Transformer base class for panel to tabular transforms."""

    # class is temporary for downwards compatibility

    # default tag values for "Series-to-Series"
    _tags = {
        "scitype:transform-input": "Series",
        # what is the scitype of X: Series, or Panel
        "scitype:transform-output": "Primitives",
        # what is the scitype of y: None (not needed), Primitives, Series, Panel
        "scitype:instancewise": False,  # is this an instance-wise transform?
        "X_inner_mtype": "nested_univ",  # which mtypes do _fit/_predict support for X?
        "y_inner_mtype": "pd.Series",  # which mtypes do _fit/_predict support for X?
    }


class _PanelToPanelTransformer(BaseTransformer):
    """Transformer base class for panel to panel transforms."""

    # class is temporary for downwards compatibility

    # default tag values for "Series-to-Series"
    _tags = {
        "scitype:transform-input": "Series",
        # what is the scitype of X: Series, or Panel
        "scitype:transform-output": "Series",
        # what scitype is returned: Primitives, Series, Panel
        "scitype:instancewise": False,  # is this an instance-wise transform?
        "X_inner_mtype": "nested_univ",  # which mtypes do _fit/_predict support for X?
        "y_inner_mtype": "pd.Series",  # which mtypes do _fit/_predict support for X?
    }<|MERGE_RESOLUTION|>--- conflicted
+++ resolved
@@ -472,11 +472,7 @@
             # if the transformer outputs multivariate series,
             #   we cannot convert back to pd.Series, do pd.DataFrame instead then
             _, _, metadata = check_is_mtype(
-<<<<<<< HEAD
-                ["pd.DataFrame", "pd.Series", "np.ndarray"], return_metadata=True
-=======
                 Xt, ["pd.DataFrame", "pd.Series", "np.ndarray"], return_metadata=True
->>>>>>> 0d0b509c
             )
             if not metadata["is_univariate"] and X_input_mtype == "pd.Series":
                 X_output_mtype = "pd.DataFrame"
