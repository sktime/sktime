# -*- coding: utf-8 -*-
# copyright: sktime developers, BSD-3-Clause License (see LICENSE file)
"""
Base class template for transformers.

    class name: BaseTransformer

Covers all types of transformers.
Type and behaviour of transformer is determined by the following tags:
    "scitype:transform-input" tag with values "Primitives" or "Series"
        this determines expected type of input of transform
        if "Primitives", expected inputs X are pd.DataFrame
        if "Series", expected inputs X are Series or Panel
        Note: placeholder tag for upwards compatibility
            currently only "Series" is supported
    "scitype:transform-output" tag with values "Primitives", or "Series"
        this determines type of output of transform
        if "Primitives", output is pd.DataFrame with as many rows as X has instances
            i-th instance of X is transformed into i-th row of output
        if "Series", output is a Series or Panel, with as many instances as X
            i-th instance of X is transformed into i-th instance of output
        Series are treated as one-instance-Panels
            if Series is input, output is a 1-row pd.DataFrame or a Series
    "scitype:instancewise" tag which is boolean
        if True, fit/transform is statistically independent by instance

Scitype defining methods:
    fitting         - fit(self, X, y=None)
    transform       - transform(self, X, y=None)
    fit&transform   - fit_transform(self, X, y=None)
    updating        - update(self, X, y=None)

Inspection methods:
    hyper-parameter inspection  - get_params()
    fitted parameter inspection - get_fitted_params()

State:
    fitted model/strategy   - by convention, any attributes ending in "_"
    fitted state flag       - is_fitted (property)
    fitted state inspection - check_is_fitted()
"""

__author__ = ["mloning, fkiraly"]
__all__ = [
    "BaseTransformer",
    "_SeriesToPrimitivesTransformer",
    "_SeriesToSeriesTransformer",
    "_PanelToTabularTransformer",
    "_PanelToPanelTransformer",
]

import warnings
from typing import Union

import numpy as np
import pandas as pd
from sklearn.base import clone

from sktime.base import BaseEstimator
from sktime.datatypes import check_is_mtype, convert_to, mtype, mtype_to_scitype
from sktime.datatypes._series_as_panel import (
    convert_Panel_to_Series,
    convert_Series_to_Panel,
)

# single/multiple primitives
Primitive = Union[np.integer, int, float, str]
Primitives = np.ndarray

# tabular/cross-sectional data
Tabular = Union[pd.DataFrame, np.ndarray]  # 2d arrays

# univariate/multivariate series
UnivariateSeries = Union[pd.Series, np.ndarray]
MultivariateSeries = Union[pd.DataFrame, np.ndarray]
Series = Union[UnivariateSeries, MultivariateSeries]

# panel/longitudinal/series-as-features data
Panel = Union[pd.DataFrame, np.ndarray]  # 3d or nested array


def _coerce_to_list(obj):
    """Return [obj] if obj is not a list, otherwise obj."""
    if not isinstance(obj, list):
        return [obj]
    else:
        return obj


class BaseTransformer(BaseEstimator):
    """Transformer base class."""

    # default tag values - these typically make the "safest" assumption
    _tags = {
        "scitype:transform-input": "Series",
        # what is the scitype of X: Series, or Panel
        "scitype:transform-output": "Series",
        # what scitype is returned: Primitives, Series, Panel
        "scitype:transform-labels": "None",
        # what is the scitype of y: None (not needed), Primitives, Series, Panel
        "scitype:instancewise": True,  # is this an instance-wise transform?
        "capability:inverse_transform": False,  # can the transformer inverse transform?
        "univariate-only": False,  # can the transformer handle multivariate X?
        "handles-missing-data": False,  # can estimator handle missing data?
        "X_inner_mtype": "pd.DataFrame",  # which mtypes do _fit/_predict support for X?
        # this can be a Panel mtype even if transform-input is Series, vectorized
        "y_inner_mtype": "None",  # which mtypes do _fit/_predict support for y?
        "X-y-must-have-same-index": False,  # can estimator handle different X/y index?
        "enforce_index_type": None,  # index type that needs to be enforced in X/y
        "fit-in-transform": True,  # is fit empty and can be skipped? Yes = True
        "transform-returns-same-time-index": False,
        # does transform return have the same time index as input X
        "skip-inverse-transform": False,  # is inverse-transform skipped when called?
    }

    # allowed mtypes for transformers - Series and Panel
    ALLOWED_INPUT_MTYPES = [
        "pd.Series",
        "pd.DataFrame",
        "np.ndarray",
        "nested_univ",
        "numpy3D",
        # "numpyflat",
        "pd-multiindex",
        # "pd-wide",
        # "pd-long",
        "df-list",
    ]

    def __init__(self):

        self._converter_store_X = dict()  # storage dictionary for in/output conversion

        super(BaseTransformer, self).__init__()

    def fit(self, X, y=None, Z=None):
        """Fit transformer to X, optionally to y.

        State change:
            Changes state to "fitted".

        Writes to self:
            Sets is_fitted flag to True.
            Sets fitted model attributes ending in "_".

        Parameters
        ----------
        X : Series or Panel, any supported mtype
            Data to fit transform to, of python type as follows:
                Series: pd.Series, pd.DataFrame, or np.ndarray (1D or 2D)
                Panel: pd.DataFrame with 2-level MultiIndex, list of pd.DataFrame,
                    nested pd.DataFrame, or pd.DataFrame in long/wide format
                subject to sktime mtype format specifications, for further details see
                    examples/AA_datatypes_and_datasets.ipynb
        y : Series or Panel, default=None
            Additional data, e.g., labels for transformation
        Z : possible alias for X; should not be passed when X is passed
            alias Z will be deprecated in version 0.10.0

        Returns
        -------
        self : a fitted instance of the estimator
        """
        X = _handle_alias(X, Z)

        self._is_fitted = False

        # skip everything if fit-in-transform is True
        if self.get_tag("fit-in-transform"):
            self._is_fitted = True
            return self

        # input checks and minor coercions on X, y
        ###########################################

        valid, msg, X_metadata = check_is_mtype(
            X, mtype=self.ALLOWED_INPUT_MTYPES, return_metadata=True, var_name="X"
        )
        if not valid:
            raise ValueError(msg)

        # checking X
        enforce_univariate = self.get_tag("univariate-only")
        if enforce_univariate and not X_metadata["is_univariate"]:
            raise ValueError("X must be univariate but is not")

        # retrieve mtypes/scitypes of all objects
        #########################################

        X_input_scitype = X_metadata["scitype"]

        X_inner_mtype = _coerce_to_list(self.get_tag("X_inner_mtype"))
        X_inner_scitypes = list(set([mtype_to_scitype(mt) for mt in X_inner_mtype]))

<<<<<<< HEAD
        y_inner_mtype = self.get_tag("y_inner_mtype")
        if not isinstance(y_inner_mtype, list):
            y_inner_mtype = [y_inner_mtype]

=======
>>>>>>> 35596cc4
        # treating Series vs Panel conversion for X
        ###########################################

        # there are three cases to treat:
        # 1. if the internal _fit supports X's scitype, move on to mtype conversion
        # 2. internal only has Panel but X is Series: consider X as one-instance Panel
        # 3. internal only has Series but X is Panel: auto-vectorization over instances
        #     currently, this is enabled by conversion to df-list mtype
        #     auto-vectorization is not supported if y is passed
        #       individual estimators that vectorize over y must implement individually

        # 1. nothing to do - simply don't enter any of the ifs below

        # 2. internal only has Panel but X is Series: consider X as one-instance Panel
        if X_input_scitype == "Series" and "Series" not in X_inner_scitypes:
            X = convert_Series_to_Panel(X)

        # 3. internal only has Series but X is Panel: loop over instances
        elif X_input_scitype == "Panel" and "Panel" not in X_inner_scitypes:
            if y is not None:
                raise ValueError(
                    "no default behaviour if _fit does not support Panel, "
                    " but X is Panel and y is not None"
                )
            X = convert_to(
                X, to_type="df-list", as_scitype="Panel", store=self._converter_store_X
            )
            # this fits one transformer per instance
            self.transformers_ = [clone(self).fit(Xi) for Xi in X]
            # recurse and leave function - recursion does input checks/conversion
            # also set is_fitted flag to True since we leave function here
            self._is_fitted = True
            return self

        X_inner, y_inner = self._convert_X_y(X, y)

        # todo: uncomment this once Z is completely gone
        # self._fit(X=X_inner, y=y_inner)
        # less robust workaround until then
        self._fit(X_inner, y_inner)

        self._is_fitted = True
        return self

    def transform(self, X, y=None, Z=None):
        """Transform X and return a transformed version.

        State required:
            Requires state to be "fitted".

        Accesses in self:
            Fitted model attributes ending in "_".
            self._is_fitted

        Parameters
        ----------
        X : Series or Panel, any supported mtype
            Data to be transformed, of python type as follows:
                Series: pd.Series, pd.DataFrame, or np.ndarray (1D or 2D)
                Panel: pd.DataFrame with 2-level MultiIndex, list of pd.DataFrame,
                    nested pd.DataFrame, or pd.DataFrame in long/wide format
                subject to sktime mtype format specifications, for further details see
                    examples/AA_datatypes_and_datasets.ipynb
        y : Series or Panel, default=None
            Additional data, e.g., labels for transformation
        Z : possible alias for X; should not be passed when X is passed
            alias Z will be deprecated in version 0.10.0

        Returns
        -------
        transformed version of X
        type depends on type of X and scitype:transform-output tag:
            |          | `transform`  |                        |
            |   `X`    |  `-output`   |     type of return     |
            |----------|--------------|------------------------|
            | `Series` | `Primitives` | `pd.DataFrame` (1-row) |
            | `Panel`  | `Primitives` | `pd.DataFrame`         |
            | `Series` | `Series`     | `Series`               |
            | `Panel`  | `Series`     | `Panel`                |
            | `Series` | `Panel`      | `Panel`                |
        instances in return correspond to instances in `X`
        combinations not in the table are currently not supported

        Explicitly, with examples:
            if `X` is `Series` (e.g., `pd.DataFrame`) and `transform-output` is `Series`
                then the return is a single `Series` of the same mtype
                Example: detrending a single series
            if `X` is `Panel` (e.g., `pd-multiindex`) and `transform-output` is `Series`
                then the return is `Panel` with same number of instances as `X`
                    (the transformer is applied to each input Series instance)
                Example: all series in the panel are detrended individually
            if `X` is `Series` or `Panel` and `transform-output` is `Primitives`
                then the return is `pd.DataFrame` with as many rows as instances in `X`
                Example: i-th row of the return has mean and variance of the i-th series
            if `X` is `Series` and `transform-output` is `Panel`
                then the return is a `Panel` object of type `pd-multiindex`
                Example: i-th instance of the output is the i-th window running over `X`
        """
        X = _handle_alias(X, Z)

        # check whether is fitted
        self.check_is_fitted()

        # input checks and minor coercions on X, y
        ###########################################

        valid, msg, X_metadata = check_is_mtype(
            X, mtype=self.ALLOWED_INPUT_MTYPES, return_metadata=True, var_name="X"
        )
        if not valid:
            ValueError(msg)

        # checking X
        enforce_univariate = self.get_tag("univariate-only")
        if enforce_univariate and not X_metadata["is_univariate"]:
            ValueError("X must be univariate but is not")

        # retrieve mtypes/scitypes of all objects
        #########################################

        X_input_mtype = X_metadata["mtype"]
        X_input_scitype = X_metadata["scitype"]

        X_inner_mtype = _coerce_to_list(self.get_tag("X_inner_mtype"))
        X_inner_scitypes = list(set([mtype_to_scitype(mt) for mt in X_inner_mtype]))

        # treating Series vs Panel conversion for X
        ###########################################

        # there are three cases to treat:
        # 1. if the internal _fit supports X's scitype, move on to mtype conversion
        # 2. internal only has Panel but X is Series: consider X as one-instance Panel
        # 3. internal only has Series but X is Panel:  loop over instances
        #     currently this is enabled by conversion to df-list mtype
        #     and this does not support y (unclear what should happen here)

        # 1. nothing to do - simply don't enter any of the ifs below
        #   the "ifs" for case 2 and 3 below are skipped under the condition
        #       X_input_scitype in X_inner_scitypes
        #   case 2 has an "else" which remembers that it wasn't entered

        # 2. internal only has Panel but X is Series: consider X as one-instance Panel
        if (
            X_input_scitype == "Series"
            and "Series" not in X_inner_scitypes
            and "Panel" in X_inner_scitypes
        ):
            # convert the Series X to a one-element Panel
            X = convert_Series_to_Panel(X)
            # remember that we converted the Series to a one-element Panel
            X_was_Series = True
        else:
            # remember that we didn't convert a Series to a one-element Panel
            X_was_Series = False

        # 3. internal only has Series but X is Panel: loop over instances
        if (
            X_input_scitype == "Panel"
            and "Panel" not in X_inner_scitypes
            and "Series" in X_inner_scitypes
        ):
            Xt = self._vectorized_transform(X, X_input_mtype, y=y)
            return Xt

        # convert X/y to supported inner type, if necessary
        ###################################################

        X_inner, y_inner = self._convert_X_y(X, y)

        # carry out the transformation
        ###################################################

        # todo: uncomment this once Z is completely gone
        # Xt = self._transform(X=X_inner, y=y_inner)
        # less robust workaround until then
        Xt = self._transform(X_inner, y_inner)

        # convert transformed X back to input mtype
        ###########################################
        Xt = self._convert_output(Xt, X_input_mtype, X_was_Series)

        return Xt

    def fit_transform(self, X, y=None, Z=None):
        """Fit to data, then transform it.

        Fits transformer to X and y with optional parameters fit_params
        and returns a transformed version of X.

        State change:
            Changes state to "fitted".

        Writes to self:
            Sets is_fitted flag to True.
            Sets fitted model attributes ending in "_".

        Parameters
        ----------
        X : Series or Panel, any supported mtype
            Data to be transformed, of python type as follows:
                Series: pd.Series, pd.DataFrame, or np.ndarray (1D or 2D)
                Panel: pd.DataFrame with 2-level MultiIndex, list of pd.DataFrame,
                    nested pd.DataFrame, or pd.DataFrame in long/wide format
                subject to sktime mtype format specifications, for further details see
                    examples/AA_datatypes_and_datasets.ipynb
        y : Series or Panel, default=None
            Additional data, e.g., labels for transformation
        Z : possible alias for X; should not be passed when X is passed
            alias Z will be deprecated in version 0.10.0

        Returns
        -------
        transformed version of X
        type depends on type of X and scitype:transform-output tag:
            |   `X`    | `tf-output`  |     type of return     |
            |----------|--------------|------------------------|
            | `Series` | `Primitives` | `pd.DataFrame` (1-row) |
            | `Panel`  | `Primitives` | `pd.DataFrame`         |
            | `Series` | `Series`     | `Series`               |
            | `Panel`  | `Series`     | `Panel`                |
            | `Series` | `Panel`      | `Panel`                |
        instances in return correspond to instances in `X`
        combinations not in the table are currently not supported

        Explicitly, with examples:
            if `X` is `Series` (e.g., `pd.DataFrame`) and `transform-output` is `Series`
                then the return is a single `Series` of the same mtype
                Example: detrending a single series
            if `X` is `Panel` (e.g., `pd-multiindex`) and `transform-output` is `Series`
                then the return is `Panel` with same number of instances as `X`
                    (the transformer is applied to each input Series instance)
                Example: all series in the panel are detrended individually
            if `X` is `Series` or `Panel` and `transform-output` is `Primitives`
                then the return is `pd.DataFrame` with as many rows as instances in `X`
                Example: i-th row of the return has mean and variance of the i-th series
            if `X` is `Series` and `transform-output` is `Panel`
                then the return is a `Panel` object of type `pd-multiindex`
                Example: i-th instance of the output is the i-th window running over `X`
        """
        X = _handle_alias(X, Z)
        # Non-optimized default implementation; override when a better
        # method is possible for a given algorithm.
        return self.fit(X, y).transform(X, y)

    def inverse_transform(self, X, y=None, Z=None):
        """Inverse transform X and return an inverse transformed version.

        State required:
            Requires state to be "fitted".

        Accesses in self:
            Fitted model attributes ending in "_".
            self._is_fitted

        Parameters
        ----------
        X : Series or Panel, any supported mtype
            Data to be inverse transformed, of python type as follows:
                Series: pd.Series, pd.DataFrame, or np.ndarray (1D or 2D)
                Panel: pd.DataFrame with 2-level MultiIndex, list of pd.DataFrame,
                    nested pd.DataFrame, or pd.DataFrame in long/wide format
                subject to sktime mtype format specifications, for further details see
                    examples/AA_datatypes_and_datasets.ipynb
        y : Series or Panel, default=None
            Additional data, e.g., labels for transformation
        Z : possible alias for X; should not be passed when X is passed
            alias Z will be deprecated in version 0.10.0

        Returns
        -------
        inverse transformed version of X
        """
        if not self.get_tag("capability:inverse_transform"):
            raise NotImplementedError(
                f"{type(self)} does not implement inverse_transform"
            )

        X = _handle_alias(X, Z)

        # check whether is fitted
        self.check_is_fitted()

        # input checks and minor coercions on X, y
        ###########################################

        valid, msg, X_metadata = check_is_mtype(
            X, mtype=self.ALLOWED_INPUT_MTYPES, return_metadata=True, var_name="X"
        )
        if not valid:
            ValueError(msg)

        # checking X
        enforce_univariate = self.get_tag("univariate-only")
        if enforce_univariate and not X_metadata["is_univariate"]:
            ValueError("X must be univariate but is not")

        # retrieve mtypes/scitypes of all objects
        #########################################

        X_input_mtype = X_metadata["mtype"]
        X_input_scitype = X_metadata["scitype"]

<<<<<<< HEAD
        X_inner_mtype = self.get_tag("X_inner_mtype")
        if not isinstance(X_inner_mtype, list):
            X_inner_mtype = [X_inner_mtype]
=======
        X_inner_mtype = _coerce_to_list(self.get_tag("X_inner_mtype"))
>>>>>>> 35596cc4
        X_inner_scitypes = list(set([mtype_to_scitype(mt) for mt in X_inner_mtype]))

        # treating Series vs Panel conversion for X
        ###########################################

        # there are three cases to treat:
        # 1. if the internal _fit supports X's scitype, move on to mtype conversion
        # 2. internal only has Panel but X is Series: consider X as one-instance Panel
        # 3. internal only has Series but X is Panel:  loop over instances
        #     currently this is enabled by conversion to df-list mtype
        #     and this does not support y (unclear what should happen here)

        # 1. nothing to do - simply don't enter any of the ifs below
        #   the "ifs" for case 2 and 3 below are skipped under the condition
        #       X_input_scitype in X_inner_scitypes
        #   case 2 has an "else" which remembers that it wasn't entered

        # 2. internal only has Panel but X is Series: consider X as one-instance Panel
        if (
            X_input_scitype == "Series"
            and "Series" not in X_inner_scitypes
            and "Panel" in X_inner_scitypes
        ):
            # convert the Series X to a one-element Panel
            X = convert_Series_to_Panel(X)
            # remember that we converted the Series to a one-element Panel
            X_was_Series = True
        else:
            # remember that we didn't convert a Series to a one-element Panel
            X_was_Series = False

        # 3. internal only has Series but X is Panel: loop over instances
        if (
            X_input_scitype == "Panel"
            and "Panel" not in X_inner_scitypes
            and "Series" in X_inner_scitypes
        ):
            Xt = self._vectorized_transform(X, X_input_mtype, y=y, inverse=True)
            return Xt

        # convert X/y to supported inner type, if necessary
        ###################################################

        X_inner, y_inner = self._convert_X_y(X, y)

        # carry out the transformation
        ###################################################

        # todo: uncomment this once Z is completely gone
        # Xt = self._transform(X=X_inner, y=y_inner)
        # less robust workaround until then
        Xt = self._inverse_transform(X_inner, y_inner)

        # convert transformed X back to input mtype
        ###########################################
        Xt = self._convert_output(Xt, X_input_mtype, X_was_Series, inverse=True)

        return Xt

<<<<<<< HEAD
    # def inverse_transform(self, Z, X=None):
    #     raise NotImplementedError("abstract method")

    # def update(self, Z, X=None, update_params=False):
    #     raise NotImplementedError("abstract method")
=======
    def update(self, X, y=None, Z=None, update_params=True):
        """Update transformer with X, optionally y.

        State required:
            Requires state to be "fitted".

        Accesses in self:
            Fitted model attributes ending in "_".
            self._is_fitted

        Writes to self:
            May update fitted model attributes ending in "_".

        Parameters
        ----------
        X : Series or Panel, any supported mtype
            Data to fit transform to, of python type as follows:
                Series: pd.Series, pd.DataFrame, or np.ndarray (1D or 2D)
                Panel: pd.DataFrame with 2-level MultiIndex, list of pd.DataFrame,
                    nested pd.DataFrame, or pd.DataFrame in long/wide format
                subject to sktime mtype format specifications, for further details see
                    examples/AA_datatypes_and_datasets.ipynb
        y : Series or Panel, default=None
            Additional data, e.g., labels for transformation
        Z : possible alias for X; should not be passed when X is passed
            alias Z will be deprecated in version 0.10.0
        update_params : bool, default=True
            whether the model is updated. Yes if true, if false, simply skips call.
            argument exists for compatibility with forecasting module.

        Returns
        -------
        self : a fitted instance of the estimator
        """
        X = _handle_alias(X, Z)

        # skip everything if update_params is False
        if not update_params:
            return self

        # skip everything if fit-in-transform is True
        if self.get_tag("fit-in-transform"):
            return self

        # input checks and minor coercions on X, y
        ###########################################

        valid, msg, X_metadata = check_is_mtype(
            X, mtype=self.ALLOWED_INPUT_MTYPES, return_metadata=True, var_name="X"
        )
        if not valid:
            raise ValueError(msg)

        # checking X
        enforce_univariate = self.get_tag("univariate-only")
        if enforce_univariate and not X_metadata["is_univariate"]:
            raise ValueError("X must be univariate but is not")

        # retrieve mtypes/scitypes of all objects
        #########################################

        X_input_scitype = X_metadata["scitype"]

        X_inner_mtype = _coerce_to_list(self.get_tag("X_inner_mtype"))
        X_inner_scitypes = list(set([mtype_to_scitype(mt) for mt in X_inner_mtype]))

        # treating Series vs Panel conversion for X
        ###########################################

        # there are three cases to treat:
        # 1. if the internal _fit supports X's scitype, move on to mtype conversion
        # 2. internal only has Panel but X is Series: consider X as one-instance Panel
        # 3. internal only has Series but X is Panel: auto-vectorization over instances
        #     currently, this is enabled by conversion to df-list mtype
        #     auto-vectorization is not supported if y is passed
        #       individual estimators that vectorize over y must implement individually

        # 1. nothing to do - simply don't enter any of the ifs below

        # 2. internal only has Panel but X is Series: consider X as one-instance Panel
        if X_input_scitype == "Series" and "Series" not in X_inner_scitypes:
            X = convert_Series_to_Panel(X)

        # 3. internal only has Series but X is Panel: loop over instances
        elif X_input_scitype == "Panel" and "Panel" not in X_inner_scitypes:
            if y is not None:
                raise ValueError(
                    "no default behaviour if _fit does not support Panel, "
                    " but X is Panel and y is not None"
                )
            X = convert_to(
                X, to_type="df-list", as_scitype="Panel", store=self._converter_store_X
            )
            # this fits one transformer per instance
            self.transformers_ = [clone(self).fit(Xi) for Xi in X]
            # recurse and leave function - recursion does input checks/conversion
            # also set is_fitted flag to True since we leave function here
            self._is_fitted = True
            return self

        X_inner, y_inner = self._convert_X_y(X, y)

        # todo: uncomment this once Z is completely gone
        # self._update(X=X_inner, y=y_inner)
        # less robust workaround until then
        self._update(X_inner, y_inner)
        return self

    def _vectorized_transform(self, X, X_input_mtype=None, y=None, inverse=False):
        """Vectorized application of transform or inverse, and convert back."""
        if X_input_mtype is None:
            X_input_mtype = mtype(X, as_scitype=["Series", "Panel"])
        if y is not None:
            ValueError(
                "no default behaviour if _fit does not support Panel, "
                " but X is Panel and y is not None"
            )

        X = convert_to(
            X, to_type="df-list", as_scitype="Panel", store=self._converter_store_X
        )

        # depending on whether fitting happens, apply fitted or unfitted instances
        if not self.get_tag("fit-in-transform"):
            # these are the transformers-per-instanced, fitted in fit
            transformers = self.transformers_
            if len(transformers) != len(X):
                raise RuntimeError(
                    "found different number of instances in transform than in fit"
                )
            if inverse:
                Xt = [transformers[i].inverse_transform(X[i]) for i in range(len(X))]
            else:
                Xt = [transformers[i].transform(X[i]) for i in range(len(X))]
            # now we have a list of transformed instances
        else:
            # if no fitting happens, just apply transform multiple times
            if inverse:
                Xt = [self.inverse_transform(X[i]) for i in range(len(X))]
            else:
                Xt = [self.transform(X[i]) for i in range(len(X))]

        # convert to expected output format
        ###################################
        if inverse:
            output_scitype = self.get_tag("scitype:transform-input")
        else:
            output_scitype = self.get_tag("scitype:transform-output")
        # if the output is Series, Xt is a Panel and we convert back
        if output_scitype == "Series":
            Xt = convert_to(
                Xt,
                to_type=X_input_mtype,
                as_scitype="Panel",
                store=self._converter_store_X,
            )

        # if the output is Primitives, we have a list of one-row dataframes
        # we concatenate those and overwrite the index with that of X
        elif output_scitype == "Primitives":
            Xt = pd.concat(Xt)
            Xt = Xt.reset_index(drop=True)
        return Xt

    def _convert_X_y(self, X, y):
        """Convert X, y to inner type."""
        X_inner_mtype = self.get_tag("X_inner_mtype")
        if not isinstance(X_inner_mtype, list):
            X_inner_mtype = [X_inner_mtype]
        X_inner_scitypes = list(set([mtype_to_scitype(mt) for mt in X_inner_mtype]))

        y_inner_mtype = self.get_tag("y_inner_mtype")
        if not isinstance(y_inner_mtype, list):
            y_inner_mtype = [y_inner_mtype]

        X_mtype = mtype(X, as_scitype=["Series", "Panel"])
        X_scitype = mtype_to_scitype(X_mtype)

        y_mtype = mtype(y, as_scitype=["Series", "Panel"])
        y_scitype = mtype_to_scitype(y_mtype)

        # for debugging, exception if the conversion fails (this should never happen)
        if X_scitype not in X_inner_scitypes:
            raise RuntimeError("conversion of X to X_inner unsuccessful, unexpected")

        # convert X/y to supported inner type, if necessary
        ###################################################

        # subset to the mtypes that are of the same scitype as X/y
        X_inner_mtype = [
            mt for mt in X_inner_mtype if mtype_to_scitype(mt) == X_scitype
        ]

        # convert X and y to a supported internal type
        #  if X/y type is already supported, no conversion takes place
        X_inner = convert_to(
            X,
            to_type=X_inner_mtype,
            as_scitype=X_scitype,
            store=self._converter_store_X,
        )

        if y_inner_mtype != ["None"]:
            y_inner_mtype = [
                mt for mt in y_inner_mtype if mtype_to_scitype(mt) == y_scitype
            ]
            y_inner = convert_to(
                y,
                to_type=y_inner_mtype,
                as_scitype=y_scitype,
            )
        else:
            y_inner = None

        return X_inner, y_inner

    def _convert_output(self, X, X_input_mtype=None, X_was_Series=False, inverse=False):
        """Convert transform output to expected format."""
        Xt = X
        X_input_scitype = mtype_to_scitype(X_input_mtype)

        if inverse:
            # the output of inverse transform is equal to input of transform
            output_scitype = self.get_tag("scitype:transform-input")
        else:
            output_scitype = self.get_tag("scitype:transform-output")

        # if we converted Series to "one-instance-Panel", revert that
        if X_was_Series and output_scitype == "Series":
            Xt = convert_Panel_to_Series(Xt)

        if output_scitype == "Series":
            # if the transformer outputs multivariate series,
            #   we cannot convert back to pd.Series, do pd.DataFrame instead then
            _, _, metadata = check_is_mtype(
                Xt, ["pd.DataFrame", "pd.Series", "np.ndarray"], return_metadata=True
            )
            if not metadata["is_univariate"] and X_input_mtype == "pd.Series":
                X_output_mtype = "pd.DataFrame"
            else:
                X_output_mtype = X_input_mtype
            Xt = convert_to(
                Xt,
                to_type=X_output_mtype,
                as_scitype=X_input_scitype,
                store=self._converter_store_X,
            )
        elif output_scitype == "Primitives":
            # we "abuse" the Series converter to ensure df output
            # & reset index to have integers for instances
            if isinstance(Xt, (pd.DataFrame, pd.Series)):
                Xt = Xt.reset_index(drop=True)
            Xt = convert_to(
                Xt,
                to_type="pd.DataFrame",
                as_scitype="Series",
                # no converter store since this is not a "1:1 back-conversion"
            )
        else:
            # output_scitype is "Panel" and no need for conversion
            pass

        return Xt
>>>>>>> 35596cc4

    def _vectorized_transform(self, X, X_input_mtype=None, y=None, inverse=False):
        """Vectorized application of transform or inverse, and convert back."""
        if X_input_mtype is None:
            X_input_mtype = mtype(X, as_scitype=["Series", "Panel"])
        if y is not None:
            ValueError(
                "no default behaviour if _fit does not support Panel, "
                " but X is Panel and y is not None"
            )

        X = convert_to(
            X, to_type="df-list", as_scitype="Panel", store=self._converter_store_X
        )

        # depending on whether fitting happens, apply fitted or unfitted instances
        if not self.get_tag("fit-in-transform"):
            # these are the transformers-per-instanced, fitted in fit
            transformers = self.transformers_
            if len(transformers) != len(X):
                raise RuntimeError(
                    "found different number of instances in transform than in fit"
                )
            if inverse:
                Xt = [transformers[i].inverse_transform(X[i]) for i in range(len(X))]
            else:
                Xt = [transformers[i].transform(X[i]) for i in range(len(X))]
            # now we have a list of transformed instances
        else:
            # if no fitting happens, just apply transform multiple times
            if inverse:
                Xt = [self.inverse_transform(X[i]) for i in range(len(X))]
            else:
                Xt = [self.transform(X[i]) for i in range(len(X))]

        # convert to expected output format
        ###################################
        if inverse:
            output_scitype = self.get_tag("scitype:transform-input")
        else:
            output_scitype = self.get_tag("scitype:transform-output")
        # if the output is Series, Xt is a Panel and we convert back
        if output_scitype == "Series":
            Xt = convert_to(
                Xt,
                to_type=X_input_mtype,
                as_scitype="Panel",
                store=self._converter_store_X,
            )

        # if the output is Primitives, we have a list of one-row dataframes
        # we concatenate those and overwrite the index with that of X
        elif output_scitype == "Primitives":
            Xt = pd.concat(Xt)
            Xt = Xt.reset_index(drop=True)
        return Xt

    def _convert_X_y(self, X, y):
        """Convert X, y to inner type."""
        X_inner_mtype = self.get_tag("X_inner_mtype")
        if not isinstance(X_inner_mtype, list):
            X_inner_mtype = [X_inner_mtype]
        X_inner_scitypes = list(set([mtype_to_scitype(mt) for mt in X_inner_mtype]))

        y_inner_mtype = self.get_tag("y_inner_mtype")
        if not isinstance(y_inner_mtype, list):
            y_inner_mtype = [y_inner_mtype]

        X_mtype = mtype(X, as_scitype=["Series", "Panel"])
        X_scitype = mtype_to_scitype(X_mtype)

        y_mtype = mtype(y, as_scitype=["Series", "Panel"])
        y_scitype = mtype_to_scitype(y_mtype)

        # for debugging, exception if the conversion fails (this should never happen)
        if X_scitype not in X_inner_scitypes:
            raise RuntimeError("conversion of X to X_inner unsuccessful, unexpected")

        # convert X/y to supported inner type, if necessary
        ###################################################

        # subset to the mtypes that are of the same scitype as X/y
        X_inner_mtype = [
            mt for mt in X_inner_mtype if mtype_to_scitype(mt) == X_scitype
        ]

        # convert X and y to a supported internal type
        #  if X/y type is already supported, no conversion takes place
        X_inner = convert_to(
            X,
            to_type=X_inner_mtype,
            as_scitype=X_scitype,
            store=self._converter_store_X,
        )

        if y_inner_mtype != ["None"]:
            y_inner_mtype = [
                mt for mt in y_inner_mtype if mtype_to_scitype(mt) == y_scitype
            ]
            y_inner = convert_to(
                y,
                to_type=y_inner_mtype,
                as_scitype=y_scitype,
            )
        else:
            y_inner = None

        return X_inner, y_inner

    def _convert_output(self, X, X_input_mtype=None, X_was_Series=False, inverse=False):
        """Convert transform output to expected format."""
        Xt = X
        X_input_scitype = mtype_to_scitype(X_input_mtype)

        if inverse:
            # the output of inverse transform is equal to input of transform
            output_scitype = self.get_tag("scitype:transform-input")
        else:
            output_scitype = self.get_tag("scitype:transform-output")

        # if we converted Series to "one-instance-Panel", revert that
        if X_was_Series and output_scitype == "Series":
            Xt = convert_Panel_to_Series(Xt)

        if output_scitype == "Series":
            # if the transformer outputs multivariate series,
            #   we cannot convert back to pd.Series, do pd.DataFrame instead then
            _, _, metadata = check_is_mtype(
                Xt, ["pd.DataFrame", "pd.Series", "np.ndarray"], return_metadata=True
            )
            if not metadata["is_univariate"] and X_input_mtype == "pd.Series":
                X_output_mtype = "pd.DataFrame"
            else:
                X_output_mtype = X_input_mtype
            Xt = convert_to(
                Xt,
                to_type=X_output_mtype,
                as_scitype=X_input_scitype,
                store=self._converter_store_X,
            )
        elif output_scitype == "Primitives":
            # we "abuse" the Series converter to ensure df output
            # & reset index to have integers for instances
            if isinstance(Xt, (pd.DataFrame, pd.Series)):
                Xt = Xt.reset_index(drop=True)
            Xt = convert_to(
                Xt,
                to_type="pd.DataFrame",
                as_scitype="Series",
                # no converter store since this is not a "1:1 back-conversion"
            )
        else:
            # output_scitype is "Panel" and no need for conversion
            pass

        return Xt

    def _fit(self, X, y=None):
        """
        Fit transformer to X and y.

        core logic

        Parameters
        ----------
        X : Series or Panel of mtype X_inner_mtype
            if X_inner_mtype is list, _fit must support all types in it
            Data to fit transform to
        y : Series or Panel of mtype y_inner_mtype, default=None
            Additional data, e.g., labels for tarnsformation

        Returns
        -------
        self: a fitted instance of the estimator
        """
        # default fit is "no fitting happens"
        return self

    def _transform(self, X, y=None):
        """Transform X and return a transformed version.

        core logic

        Parameters
        ----------
        X : Series or Panel of mtype X_inner_mtype
            if X_inner_mtype is list, _transform must support all types in it
            Data to be transformed
        y : Series or Panel, default=None
            Additional data, e.g., labels for transformation

        Returns
        -------
        transformed version of X
        type depends on type of X and scitype:transform-output tag:
            |          | `transform`  |                        |
            |   `X`    |  `-output`   |     type of return     |
            |----------|--------------|------------------------|
            | `Series` | `Primitives` | `pd.DataFrame` (1-row) |
            | `Panel`  | `Primitives` | `pd.DataFrame`         |
            | `Series` | `Series`     | `Series`               |
            | `Panel`  | `Series`     | `Panel`                |
            | `Series` | `Panel`      | `Panel`                |
        instances in return correspond to instances in `X`
        combinations not in the table are currently not supported
        """
        raise NotImplementedError("abstract method")

    def _inverse_transform(self, X, y=None):
        """Inverse transform X and return an inverse transformed version.

        core logic

        Parameters
        ----------
        X : Series or Panel of mtype X_inner_mtype
            if X_inner_mtype is list, _inverse_transform must support all types in it
            Data to be transformed
        y : Series or Panel, default=None
            Additional data, e.g., labels for transformation

        Returns
        -------
        inverse transformed version of X
        """
        raise NotImplementedError("abstract method")

<<<<<<< HEAD
=======
    def _update(self, X, y=None):
        """Update transformer with X and y.

        core logic

        Parameters
        ----------
        X : Series or Panel of mtype X_inner_mtype
            if X_inner_mtype is list, _update must support all types in it
            Data to update transformer with
        y : Series or Panel of mtype y_inner_mtype, default=None
            Additional data, e.g., labels for tarnsformation

        Returns
        -------
        self: a fitted instance of the estimator
        """
        raise NotImplementedError("abstract method")

>>>>>>> 35596cc4

def _handle_alias(X, Z):
    """Handle Z as an alias for X, return X/Z.

    Parameters
    ----------
    X: any object
    Z: any object

    Returns
    -------
    X if Z is None, Z if X is None

    Raises
    ------
    ValueError both X and Z are not None
    """
    if Z is None:
        return X
    elif X is None:
        warnings.warn(
            "argument Z will be deprecated in transformers, sktime version 0.10.0",
            category=DeprecationWarning,
        )
        return Z
    else:
        raise ValueError("X and Z are aliases, at most one of them should be passed")


class _SeriesToPrimitivesTransformer(BaseTransformer):
    """Transformer base class for series to primitive(s) transforms."""

    # class is temporary for downwards compatibility

    # default tag values for "Series-to-Primitives"
    _tags = {
        "scitype:transform-input": "Series",
        # what is the scitype of X: Series, or Panel
        "scitype:transform-output": "Primitives",
        # what scitype is returned: Primitives, Series, Panel
        "scitype:instancewise": True,  # is this an instance-wise transform?
        "X_inner_mtype": "pd.Series",  # which mtypes do _fit/_predict support for X?
        "y_inner_mtype": "pd.Series",  # which mtypes do _fit/_predict support for X?
    }


class _SeriesToSeriesTransformer(BaseTransformer):
    """Transformer base class for series to series transforms."""

    # class is temporary for downwards compatibility

    # default tag values for "Series-to-Series"
    _tags = {
        "scitype:transform-input": "Series",
        # what is the scitype of X: Series, or Panel
        "scitype:transform-output": "Series",
        # what scitype is returned: Primitives, Series, Panel
        "scitype:instancewise": True,  # is this an instance-wise transform?
        "X_inner_mtype": "pd.Series",  # which mtypes do _fit/_predict support for X?
        "y_inner_mtype": "pd.Series",  # which mtypes do _fit/_predict support for X?
    }


class _PanelToTabularTransformer(BaseTransformer):
    """Transformer base class for panel to tabular transforms."""

    # class is temporary for downwards compatibility

    # default tag values for "Series-to-Series"
    _tags = {
        "scitype:transform-input": "Series",
        # what is the scitype of X: Series, or Panel
        "scitype:transform-output": "Primitives",
        # what is the scitype of y: None (not needed), Primitives, Series, Panel
        "scitype:instancewise": False,  # is this an instance-wise transform?
        "X_inner_mtype": "nested_univ",  # which mtypes do _fit/_predict support for X?
        "y_inner_mtype": "pd.Series",  # which mtypes do _fit/_predict support for X?
    }


class _PanelToPanelTransformer(BaseTransformer):
    """Transformer base class for panel to panel transforms."""

    # class is temporary for downwards compatibility

    # default tag values for "Series-to-Series"
    _tags = {
        "scitype:transform-input": "Series",
        # what is the scitype of X: Series, or Panel
        "scitype:transform-output": "Series",
        # what scitype is returned: Primitives, Series, Panel
        "scitype:instancewise": False,  # is this an instance-wise transform?
        "X_inner_mtype": "nested_univ",  # which mtypes do _fit/_predict support for X?
        "y_inner_mtype": "pd.Series",  # which mtypes do _fit/_predict support for X?
    }<|MERGE_RESOLUTION|>--- conflicted
+++ resolved
@@ -192,13 +192,6 @@
         X_inner_mtype = _coerce_to_list(self.get_tag("X_inner_mtype"))
         X_inner_scitypes = list(set([mtype_to_scitype(mt) for mt in X_inner_mtype]))
 
-<<<<<<< HEAD
-        y_inner_mtype = self.get_tag("y_inner_mtype")
-        if not isinstance(y_inner_mtype, list):
-            y_inner_mtype = [y_inner_mtype]
-
-=======
->>>>>>> 35596cc4
         # treating Series vs Panel conversion for X
         ###########################################
 
@@ -501,13 +494,7 @@
         X_input_mtype = X_metadata["mtype"]
         X_input_scitype = X_metadata["scitype"]
 
-<<<<<<< HEAD
-        X_inner_mtype = self.get_tag("X_inner_mtype")
-        if not isinstance(X_inner_mtype, list):
-            X_inner_mtype = [X_inner_mtype]
-=======
         X_inner_mtype = _coerce_to_list(self.get_tag("X_inner_mtype"))
->>>>>>> 35596cc4
         X_inner_scitypes = list(set([mtype_to_scitype(mt) for mt in X_inner_mtype]))
 
         # treating Series vs Panel conversion for X
@@ -567,13 +554,6 @@
 
         return Xt
 
-<<<<<<< HEAD
-    # def inverse_transform(self, Z, X=None):
-    #     raise NotImplementedError("abstract method")
-
-    # def update(self, Z, X=None, update_params=False):
-    #     raise NotImplementedError("abstract method")
-=======
     def update(self, X, y=None, Z=None, update_params=True):
         """Update transformer with X, optionally y.
 
@@ -837,163 +817,6 @@
             pass
 
         return Xt
->>>>>>> 35596cc4
-
-    def _vectorized_transform(self, X, X_input_mtype=None, y=None, inverse=False):
-        """Vectorized application of transform or inverse, and convert back."""
-        if X_input_mtype is None:
-            X_input_mtype = mtype(X, as_scitype=["Series", "Panel"])
-        if y is not None:
-            ValueError(
-                "no default behaviour if _fit does not support Panel, "
-                " but X is Panel and y is not None"
-            )
-
-        X = convert_to(
-            X, to_type="df-list", as_scitype="Panel", store=self._converter_store_X
-        )
-
-        # depending on whether fitting happens, apply fitted or unfitted instances
-        if not self.get_tag("fit-in-transform"):
-            # these are the transformers-per-instanced, fitted in fit
-            transformers = self.transformers_
-            if len(transformers) != len(X):
-                raise RuntimeError(
-                    "found different number of instances in transform than in fit"
-                )
-            if inverse:
-                Xt = [transformers[i].inverse_transform(X[i]) for i in range(len(X))]
-            else:
-                Xt = [transformers[i].transform(X[i]) for i in range(len(X))]
-            # now we have a list of transformed instances
-        else:
-            # if no fitting happens, just apply transform multiple times
-            if inverse:
-                Xt = [self.inverse_transform(X[i]) for i in range(len(X))]
-            else:
-                Xt = [self.transform(X[i]) for i in range(len(X))]
-
-        # convert to expected output format
-        ###################################
-        if inverse:
-            output_scitype = self.get_tag("scitype:transform-input")
-        else:
-            output_scitype = self.get_tag("scitype:transform-output")
-        # if the output is Series, Xt is a Panel and we convert back
-        if output_scitype == "Series":
-            Xt = convert_to(
-                Xt,
-                to_type=X_input_mtype,
-                as_scitype="Panel",
-                store=self._converter_store_X,
-            )
-
-        # if the output is Primitives, we have a list of one-row dataframes
-        # we concatenate those and overwrite the index with that of X
-        elif output_scitype == "Primitives":
-            Xt = pd.concat(Xt)
-            Xt = Xt.reset_index(drop=True)
-        return Xt
-
-    def _convert_X_y(self, X, y):
-        """Convert X, y to inner type."""
-        X_inner_mtype = self.get_tag("X_inner_mtype")
-        if not isinstance(X_inner_mtype, list):
-            X_inner_mtype = [X_inner_mtype]
-        X_inner_scitypes = list(set([mtype_to_scitype(mt) for mt in X_inner_mtype]))
-
-        y_inner_mtype = self.get_tag("y_inner_mtype")
-        if not isinstance(y_inner_mtype, list):
-            y_inner_mtype = [y_inner_mtype]
-
-        X_mtype = mtype(X, as_scitype=["Series", "Panel"])
-        X_scitype = mtype_to_scitype(X_mtype)
-
-        y_mtype = mtype(y, as_scitype=["Series", "Panel"])
-        y_scitype = mtype_to_scitype(y_mtype)
-
-        # for debugging, exception if the conversion fails (this should never happen)
-        if X_scitype not in X_inner_scitypes:
-            raise RuntimeError("conversion of X to X_inner unsuccessful, unexpected")
-
-        # convert X/y to supported inner type, if necessary
-        ###################################################
-
-        # subset to the mtypes that are of the same scitype as X/y
-        X_inner_mtype = [
-            mt for mt in X_inner_mtype if mtype_to_scitype(mt) == X_scitype
-        ]
-
-        # convert X and y to a supported internal type
-        #  if X/y type is already supported, no conversion takes place
-        X_inner = convert_to(
-            X,
-            to_type=X_inner_mtype,
-            as_scitype=X_scitype,
-            store=self._converter_store_X,
-        )
-
-        if y_inner_mtype != ["None"]:
-            y_inner_mtype = [
-                mt for mt in y_inner_mtype if mtype_to_scitype(mt) == y_scitype
-            ]
-            y_inner = convert_to(
-                y,
-                to_type=y_inner_mtype,
-                as_scitype=y_scitype,
-            )
-        else:
-            y_inner = None
-
-        return X_inner, y_inner
-
-    def _convert_output(self, X, X_input_mtype=None, X_was_Series=False, inverse=False):
-        """Convert transform output to expected format."""
-        Xt = X
-        X_input_scitype = mtype_to_scitype(X_input_mtype)
-
-        if inverse:
-            # the output of inverse transform is equal to input of transform
-            output_scitype = self.get_tag("scitype:transform-input")
-        else:
-            output_scitype = self.get_tag("scitype:transform-output")
-
-        # if we converted Series to "one-instance-Panel", revert that
-        if X_was_Series and output_scitype == "Series":
-            Xt = convert_Panel_to_Series(Xt)
-
-        if output_scitype == "Series":
-            # if the transformer outputs multivariate series,
-            #   we cannot convert back to pd.Series, do pd.DataFrame instead then
-            _, _, metadata = check_is_mtype(
-                Xt, ["pd.DataFrame", "pd.Series", "np.ndarray"], return_metadata=True
-            )
-            if not metadata["is_univariate"] and X_input_mtype == "pd.Series":
-                X_output_mtype = "pd.DataFrame"
-            else:
-                X_output_mtype = X_input_mtype
-            Xt = convert_to(
-                Xt,
-                to_type=X_output_mtype,
-                as_scitype=X_input_scitype,
-                store=self._converter_store_X,
-            )
-        elif output_scitype == "Primitives":
-            # we "abuse" the Series converter to ensure df output
-            # & reset index to have integers for instances
-            if isinstance(Xt, (pd.DataFrame, pd.Series)):
-                Xt = Xt.reset_index(drop=True)
-            Xt = convert_to(
-                Xt,
-                to_type="pd.DataFrame",
-                as_scitype="Series",
-                # no converter store since this is not a "1:1 back-conversion"
-            )
-        else:
-            # output_scitype is "Panel" and no need for conversion
-            pass
-
-        return Xt
 
     def _fit(self, X, y=None):
         """
@@ -1065,8 +888,6 @@
         """
         raise NotImplementedError("abstract method")
 
-<<<<<<< HEAD
-=======
     def _update(self, X, y=None):
         """Update transformer with X and y.
 
@@ -1086,7 +907,6 @@
         """
         raise NotImplementedError("abstract method")
 
->>>>>>> 35596cc4
 
 def _handle_alias(X, Z):
     """Handle Z as an alias for X, return X/Z.
