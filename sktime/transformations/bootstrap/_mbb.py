--- conflicted
+++ resolved
@@ -192,12 +192,9 @@
         "fit_is_empty": False,  # is fit empty and can be skipped? Yes = True
         "transform-returns-same-time-index": False,
         "capability:bootstrap_index": True,
-<<<<<<< HEAD
         "capability:categorical_in_X": False,
-=======
         "capability:random_state": True,
         "property:randomness": "derandomized",
->>>>>>> ed922755
         # CI and test flags
         # -----------------
         "tests:core": True,  # should tests be triggered by framework changes?
@@ -525,12 +522,9 @@
         "fit_is_empty": True,  # is fit empty and can be skipped? Yes = True
         "transform-returns-same-time-index": False,
         "capability:bootstrap_index": True,
-<<<<<<< HEAD
         "capability:categorical_in_X": False,
-=======
         "capability:random_state": True,
         "property:randomness": "derandomized",
->>>>>>> ed922755
     }
 
     def __init__(
