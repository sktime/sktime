--- conflicted
+++ resolved
@@ -25,10 +25,8 @@
     "FeatureUnion",
     "FitInTransform",
     "Id",
+    "InvertTransform",
     "MultiplexTransformer",
-<<<<<<< HEAD
-    "InvertTransform",
-=======
     "OptionalPassthrough",
     "TransformerPipeline",
     "YtoX",
@@ -46,7 +44,6 @@
     "nested_univ",
     "numpy3D",
     "pd_multiindex_hier",
->>>>>>> cb21f28e
 ]
 
 
@@ -1080,7 +1077,6 @@
         )
 
 
-<<<<<<< HEAD
 class InvertTransform(_DelegatedTransformer):
     """Invert a series-to-series transformation.
 
@@ -1090,144 +1086,21 @@
     ----------
     transformer : sktime transformer, must transform Series input to Series output
         this is a "blueprint" transformer, state does not change when `fit` is called
-=======
-# mtypes for Series, Panel, Hierarchical,
-# with exception of some ambiguous and discouraged mtypes
-CORE_MTYPES = [
-    "pd.DataFrame",
-    "np.ndarray",
-    "pd.Series",
-    "pd-multiindex",
-    "df-list",
-    "nested_univ",
-    "numpy3D",
-    "pd_multiindex_hier",
-]
-
-
-class Id(_DelegatedTransformer):
-    """Identity transformer, returns data unchanged in transform/inverse_transform."""
-
-    _tags = {
-        "capability:inverse_transform": True,  # can the transformer inverse transform?
-        "univariate-only": False,  # can the transformer handle multivariate X?
-        "X_inner_mtype": CORE_MTYPES,  # which mtypes do _fit/_predict support for X?
-        # this can be a Panel mtype even if transform-input is Series, vectorized
-        "y_inner_mtype": "None",  # which mtypes do _fit/_predict support for y?
-        "fit_is_empty": True,  # is fit empty and can be skipped? Yes = True
-        "transform-returns-same-time-index": True,
-        # does transform return have the same time index as input X
-        "handles-missing-data": True,  # can estimator handle missing data?
-    }
-
-    def _transform(self, X, y=None):
-        """Transform X and return a transformed version.
-
-        private _transform containing the core logic, called from transform
-
-        Parameters
-        ----------
-        X : any sktime compatible data, Series, Panel, or Hierarchical
-        y : optional, default=None
-            ignored, argument present for interface conformance
-
-        Returns
-        -------
-        X, identical to input
-        """
-        return X
-
-    def _inverse_transform(self, X, y=None):
-        """Inverse transform X and return an inverse transformed version.
-
-        private _inverse_transform containing core logic, called from inverse_transform
-
-        Parameters
-        ----------
-        X : any sktime compatible data, Series, Panel, or Hierarchical
-        y : optional, default=None
-            ignored, argument present for interface conformance
-
-        Returns
-        -------
-        X, identical to input
-        """
-        return X
-
-
-class OptionalPassthrough(_DelegatedTransformer):
-    """Wrap an existing transformer to tune whether to include it in a pipeline.
-
-    Allows tuning the implicit hyperparameter whether or not to use a
-    particular transformer inside a pipeline (e.g. TransformedTargetForecaster)
-    or not. This is achieved by the hyperparameter `passthrough`
-    which can be added to a tuning grid then (see example).
-
-    Parameters
-    ----------
-    transformer : Estimator
-        scikit-learn-like or sktime-like transformer to fit and apply to series.
-        this is a "blueprint" transformer, state does not change when `fit` is called
-    passthrough : bool, default=False
-       Whether to apply the given transformer or to just
-        passthrough the data (identity transformation). If, True the transformer
-        is not applied and the OptionalPassthrough uses the identity
-        transformation.
->>>>>>> cb21f28e
 
     Attributes
     ----------
     transformer_: transformer,
         this clone is fitted when `fit` is called and provides `transform` and inverse
-<<<<<<< HEAD
-=======
-        if passthrough = False, a clone of `transformer`passed
-        if passthrough = True, the identity transformer `Id`
->>>>>>> cb21f28e
 
     Examples
     --------
     >>> from sktime.datasets import load_airline
-<<<<<<< HEAD
     >>> from sktime.transformations.compose import InvertTransform
     >>> from sktime.transformations.series.exponent import ExponentTransformer
     >>>
     >>> inverse_exponent = InvertTransform(ExponentTransformer(power=3))
     >>> X = load_airline()
     >>> Xt = inverse_exponent.fit_transform(X)  # computes 3rd square root
-=======
-    >>> from sktime.forecasting.naive import NaiveForecaster
-    >>> from sktime.transformations.series.compose import OptionalPassthrough
-    >>> from sktime.transformations.series.detrend import Deseasonalizer
-    >>> from sktime.transformations.series.adapt import TabularToSeriesAdaptor
-    >>> from sktime.forecasting.compose import TransformedTargetForecaster
-    >>> from sktime.forecasting.model_selection import (
-    ...     ForecastingGridSearchCV,
-    ...     SlidingWindowSplitter)
-    >>> from sklearn.preprocessing import StandardScaler
-    >>> # create pipeline
-    >>> pipe = TransformedTargetForecaster(steps=[
-    ...     ("deseasonalizer", OptionalPassthrough(Deseasonalizer())),
-    ...     ("scaler", OptionalPassthrough(TabularToSeriesAdaptor(StandardScaler()))),
-    ...     ("forecaster", NaiveForecaster())])
-    >>> # putting it all together in a grid search
-    >>> cv = SlidingWindowSplitter(
-    ...     initial_window=60,
-    ...     window_length=24,
-    ...     start_with_window=True,
-    ...     step_length=48)
-    >>> param_grid = {
-    ...     "deseasonalizer__passthrough" : [True, False],
-    ...     "scaler__transformer__transformer__with_mean": [True, False],
-    ...     "scaler__passthrough" : [True, False],
-    ...     "forecaster__strategy": ["drift", "mean", "last"]}
-    >>> gscv = ForecastingGridSearchCV(
-    ...     forecaster=pipe,
-    ...     param_grid=param_grid,
-    ...     cv=cv,
-    ...     n_jobs=-1)
-    >>> gscv_fitted = gscv.fit(load_airline())
->>>>>>> cb21f28e
     """
 
     _tags = {
@@ -1236,11 +1109,7 @@
         "scitype:transform-output": "Series",
         # what scitype is returned: Primitives, Series, Panel
         "scitype:instancewise": True,  # is this an instance-wise transform?
-<<<<<<< HEAD
         "X_inner_mtype": ["pd.DataFrame", "pd.Series"],
-=======
-        "X_inner_mtype": CORE_MTYPES,
->>>>>>> cb21f28e
         # which mtypes do _fit/_predict support for X?
         "y_inner_mtype": "None",  # which mtypes do _fit/_predict support for y?
         "univariate-only": False,
@@ -1248,20 +1117,12 @@
         "capability:inverse_transform": True,
     }
 
-<<<<<<< HEAD
     def __init__(self, transformer):
         self.transformer = transformer
 
         super(InvertTransform, self).__init__()
 
         self.transformer_ = transformer.clone()
-=======
-    def __init__(self, transformer, passthrough=False):
-        self.transformer = transformer
-        self.passthrough = passthrough
-
-        super(OptionalPassthrough, self).__init__()
->>>>>>> cb21f28e
 
         # should be all tags, but not fit_is_empty
         #   (_fit should not be skipped)
@@ -1271,10 +1132,6 @@
             "scitype:instancewise",
             "X_inner_mtype",
             "y_inner_mtype",
-<<<<<<< HEAD
-=======
-            "capability:inverse_transform",
->>>>>>> cb21f28e
             "handles-missing-data",
             "X-y-must-have-same-index",
             "transform-returns-same-time-index",
@@ -1282,7 +1139,6 @@
         ]
         self.clone_tags(transformer, tag_names=tags_to_clone)
 
-<<<<<<< HEAD
         if not transformer.get_tag("capability:inverse_transform", False):
             warn(
                 "transformer does not have capability to inverse transform, "
@@ -1300,13 +1156,49 @@
 
     _delegate_name = "transformer_"
 
-=======
-        if passthrough:
-            self.transformer_ = Id()
-        else:
-            self.transformer_ = transformer.clone()
-
-    _delegate_name = "transformer_"
+    def _transform(self, X, y=None):
+        """Transform X and return a transformed version.
+
+        private _transform containing the core logic, called from transform
+
+        Returns a transformed version of X by iterating over specified
+        columns and applying the wrapped transformer to them.
+
+        Parameters
+        ----------
+        X : sktime compatible time series container
+            Data to be transformed
+        y : Series or Panel, default=None
+            Additional data, e.g., labels for transformation
+
+        Returns
+        -------
+        Xt : sktime compatible time series container
+            transformed version of X
+        """
+        return self.transformer_.inverse_transform(X=X, y=y)
+
+    def _inverse_transform(self, X, y=None):
+        """Logic used by `inverse_transform` to reverse transformation on `X`.
+
+        Returns an inverse-transformed version of X by iterating over specified
+        columns and applying the univariate series transformer to them.
+
+        Only works if `self.transformer` has an `inverse_transform` method.
+
+        Parameters
+        ----------
+        X : sktime compatible time series container
+            Data to be inverse transformed
+        y : Series or Panel, default=None
+            Additional data, e.g., labels for transformation
+
+        Returns
+        -------
+        Xt : sktime compatible time series container
+            inverse transformed version of X
+        """
+        return self.transformer_.transform(X=X, y=y)
 
     @classmethod
     def get_test_params(cls, parameter_set="default"):
@@ -1317,7 +1209,6 @@
         parameter_set : str, default="default"
             Name of the set of test parameters to return, for use in tests. If no
             special parameters are defined for a value, will return `"default"` set.
-
 
         Returns
         -------
@@ -1328,249 +1219,6 @@
             `create_test_instance` uses the first (or only) dictionary in `params`
         """
         from sktime.transformations.series.boxcox import BoxCoxTransformer
-
-        return {"transformer": BoxCoxTransformer(), "passthrough": False}
-
-
-class ColumnwiseTransformer(BaseTransformer):
-    """Apply a transformer columnwise to multivariate series.
-
-    Overview: input multivariate time series and the transformer passed
-    in `transformer` parameter is applied to specified `columns`, each
-    column is handled as a univariate series. The resulting transformed
-    data has the same shape as input data.
-
-    Parameters
-    ----------
-    transformer : Estimator
-        scikit-learn-like or sktime-like transformer to fit and apply to series.
-    columns : list of str or None
-            Names of columns that are supposed to be transformed.
-            If None, all columns are transformed.
-
-    Attributes
-    ----------
-    transformers_ : dict of {str : transformer}
-        Maps columns to transformers.
-    columns_ : list of str
-        Names of columns that are supposed to be transformed.
-
-    See Also
-    --------
-    OptionalPassthrough
-
-    Examples
-    --------
-    >>> from sktime.datasets import load_longley
-    >>> from sktime.transformations.series.detrend import Detrender
-    >>> from sktime.transformations.series.compose import ColumnwiseTransformer
-    >>> _, X = load_longley()
-    >>> transformer = ColumnwiseTransformer(Detrender())
-    >>> Xt = transformer.fit_transform(X)
-    """
-
-    _tags = {
-        "scitype:transform-input": "Series",
-        # what is the scitype of X: Series, or Panel
-        "scitype:transform-output": "Series",
-        # what scitype is returned: Primitives, Series, Panel
-        "scitype:instancewise": True,  # is this an instance-wise transform?
-        "X_inner_mtype": "pd.DataFrame",
-        # which mtypes do _fit/_predict support for X?
-        "y_inner_mtype": "None",  # which mtypes do _fit/_predict support for y?
-        "univariate-only": False,
-        "fit_is_empty": False,
-    }
-
-    def __init__(self, transformer, columns=None):
-        self.transformer = transformer
-        self.columns = columns
-        super(ColumnwiseTransformer, self).__init__()
-
-        tags_to_clone = [
-            "y_inner_mtype",
-            "capability:inverse_transform",
-            "handles-missing-data",
-            "X-y-must-have-same-index",
-            "transform-returns-same-time-index",
-            "skip-inverse-transform",
-        ]
-        self.clone_tags(transformer, tag_names=tags_to_clone)
-
-    def _fit(self, X, y=None):
-        """Fit transformer to X and y.
-
-        private _fit containing the core logic, called from fit
-
-        Parameters
-        ----------
-        X : pd.DataFrame
-            Data to fit transform to
-        y : Series or Panel, default=None
-            Additional data, e.g., labels for transformation
-
-        Returns
-        -------
-        self: a fitted instance of the estimator
-        """
-        # check that columns are None or list of strings
-        if self.columns is not None:
-            if not isinstance(self.columns, list) and all(
-                isinstance(s, str) for s in self.columns
-            ):
-                raise ValueError("Columns need to be a list of strings or None.")
-
-        # set self.columns_ to columns that are going to be transformed
-        # (all if self.columns is None)
-        self.columns_ = self.columns
-        if self.columns_ is None:
-            self.columns_ = X.columns
-
-        # make sure z contains all columns that the user wants to transform
-        _check_columns(X, selected_columns=self.columns_)
-
-        # fit by iterating over columns
-        self.transformers_ = {}
-        for colname in self.columns_:
-            transformer = self.transformer.clone()
-            self.transformers_[colname] = transformer
-            self.transformers_[colname].fit(X[colname], y)
-        return self
-
->>>>>>> cb21f28e
-    def _transform(self, X, y=None):
-        """Transform X and return a transformed version.
-
-        private _transform containing the core logic, called from transform
-
-        Returns a transformed version of X by iterating over specified
-        columns and applying the wrapped transformer to them.
-
-        Parameters
-        ----------
-<<<<<<< HEAD
-        X : sktime compatible time series container
-=======
-        X : pd.DataFrame
->>>>>>> cb21f28e
-            Data to be transformed
-        y : Series or Panel, default=None
-            Additional data, e.g., labels for transformation
-
-        Returns
-        -------
-<<<<<<< HEAD
-        Xt : sktime compatible time series container
-            transformed version of X
-        """
-        return self.transformer_.inverse_transform(X=X, y=y)
-=======
-        Xt : pd.DataFrame
-            transformed version of X
-        """
-        # make copy of z
-        X = X.copy()
-
-        # make sure z contains all columns that the user wants to transform
-        _check_columns(X, selected_columns=self.columns_)
-        for colname in self.columns_:
-            X[colname] = self.transformers_[colname].transform(X[colname], y)
-        return X
->>>>>>> cb21f28e
-
-    def _inverse_transform(self, X, y=None):
-        """Logic used by `inverse_transform` to reverse transformation on `X`.
-
-        Returns an inverse-transformed version of X by iterating over specified
-        columns and applying the univariate series transformer to them.
-        Only works if `self.transformer` has an `inverse_transform` method.
-
-        Parameters
-        ----------
-<<<<<<< HEAD
-        X : sktime compatible time series container
-=======
-        X : pd.DataFrame
->>>>>>> cb21f28e
-            Data to be inverse transformed
-        y : Series or Panel, default=None
-            Additional data, e.g., labels for transformation
-
-        Returns
-        -------
-<<<<<<< HEAD
-        Xt : sktime compatible time series container
-            inverse transformed version of X
-        """
-        return self.transformer_.transform(X=X, y=y)
-=======
-        Xt : pd.DataFrame
-            inverse transformed version of X
-        """
-        # make copy of z
-        X = X.copy()
-
-        # make sure z contains all columns that the user wants to transform
-        _check_columns(X, selected_columns=self.columns_)
-
-        # iterate over columns that are supposed to be inverse_transformed
-        for colname in self.columns_:
-            X[colname] = self.transformers_[colname].inverse_transform(X[colname], y)
-
-        return X
-
-    @if_delegate_has_method(delegate="transformer")
-    def update(self, X, y=None, update_params=True):
-        """Update parameters.
-
-        Update the parameters of the estimator with new data
-        by iterating over specified columns.
-        Only works if `self.transformer` has an `update` method.
-
-        Parameters
-        ----------
-        X : pd.Series
-            New time series.
-        update_params : bool, optional, default=True
-
-        Returns
-        -------
-        self : an instance of self
-        """
-        z = check_series(X)
-
-        # make z a pd.DataFrame in univariate case
-        if isinstance(z, pd.Series):
-            z = z.to_frame()
-
-        # make sure z contains all columns that the user wants to transform
-        _check_columns(z, selected_columns=self.columns_)
-        for colname in self.columns_:
-            self.transformers_[colname].update(z[colname], X)
-        return self
->>>>>>> cb21f28e
-
-    @classmethod
-    def get_test_params(cls, parameter_set="default"):
-        """Return testing parameter settings for the estimator.
-
-        Parameters
-        ----------
-        parameter_set : str, default="default"
-            Name of the set of test parameters to return, for use in tests. If no
-            special parameters are defined for a value, will return `"default"` set.
-
-
-        Returns
-        -------
-        params : dict or list of dict, default = {}
-            Parameters to create testing instances of the class
-            Each dict are parameters to construct an "interesting" test instance, i.e.,
-            `MyClass(**params)` or `MyClass(**params[i])` creates a valid test instance.
-            `create_test_instance` uses the first (or only) dictionary in `params`
-        """
-<<<<<<< HEAD
-        from sktime.transformations.series.boxcox import BoxCoxTransformer
         from sktime.transformations.series.exponent import ExponentTransformer
 
         # ExponentTransformer skips fit
@@ -1578,91 +1226,4 @@
         # BoxCoxTransformer has fit
         params2 = {"transformer": BoxCoxTransformer()}
 
-        return [params1, params2]
-=======
-        from sktime.transformations.series.detrend import Detrender
-
-        return {"transformer": Detrender()}
-
-
-def _check_columns(z, selected_columns):
-    # make sure z contains all columns that the user wants to transform
-    z_wanted_keys = set(selected_columns)
-    z_new_keys = set(z.columns)
-    difference = z_wanted_keys.difference(z_new_keys)
-    if len(difference) != 0:
-        raise ValueError("Missing columns" + str(difference) + "in Z.")
-
-
-def _check_is_pdseries(z):
-    # make z a pd.Dataframe in univariate case
-    is_series = False
-    if isinstance(z, pd.Series):
-        z = z.to_frame()
-        is_series = True
-    return z, is_series
-
-
-class YtoX(BaseTransformer):
-    """Create exogeneous features which are a copy of the endogenous data.
-
-    Replaces exogeneous features (`X`) by endogeneous data (`y`).
-
-    To *add* instead of *replace*, use `FeatureUnion`.
-
-    Parameters
-    ----------
-    no parameters
-    """
-
-    _tags = {
-        "transform-returns-same-time-index": True,
-        "skip-inverse-transform": False,
-        "univariate-only": False,
-        "X_inner_mtype": ["pd.DataFrame", "pd-multiindex", "pd_multiindex_hier"],
-        "y_inner_mtype": ["pd.DataFrame", "pd-multiindex", "pd_multiindex_hier"],
-        "scitype:y": "both",
-        "fit_is_empty": True,
-        "requires_y": True,
-    }
-
-    def __init__(self):
-        super(YtoX, self).__init__()
-
-    def _transform(self, X, y=None):
-        """Transform X and return a transformed version.
-
-        private _transform containing core logic, called from transform
-
-        Parameters
-        ----------
-        X : time series or panel in one of the pd.DataFrame formats
-            Data to be transformed
-        y : time series or panel in one of the pd.DataFrame formats
-            Additional data, e.g., labels for transformation
-
-        Returns
-        -------
-        y, as a transformed version of X
-        """
-        return y
-
-    def _inverse_transform(self, X, y=None):
-        """Inverse transform, inverse operation to transform.
-
-        Drops featurized column that was added in transform().
-
-        Parameters
-        ----------
-        X : Series or Panel of mtype X_inner_mtype
-            if X_inner_mtype is list, _inverse_transform must support all types in it
-            Data to be inverse transformed
-        y : Series or Panel of mtype y_inner_mtype, optional (default=None)
-            Additional data, e.g., labels for transformation
-
-        Returns
-        -------
-        inverse transformed version of X
-        """
-        return y
->>>>>>> cb21f28e
+        return [params1, params2]