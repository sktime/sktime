--- conflicted
+++ resolved
@@ -601,44 +601,6 @@
 
         if self.flatten_transform_index:
             flat_index = pd.Index([self._underscore_join(x) for x in Xt.columns])
-<<<<<<< HEAD
-            Xt.columns = flat_index
-
-        return Xt
-
-    def _inverse_transform(self, X, y=None):
-        """Inverse transform X and return a transformed version.
-
-        private _inverse_transform containing core logic, called from transform
-
-        Parameters
-        ----------
-        X : pd.DataFrame, Series, Panel, or Hierarchical mtype format
-            Data to be transformed
-        y : Series or Panel of mtype y_inner_mtype, default=None
-            Additional data, e.g., labels for transformation
-
-        Returns
-        -------
-        inverse transformed version of X
-        """
-        # retrieve fitted transformers, apply to the new data individually
-        transformers = self._get_estimator_list(self.transformer_list_)
-        if not self.get_tag("fit_is_empty", False):
-            Xt_list = [trafo.inverse_transform(X, y) for trafo in transformers]
-        else:
-            Xt_list = [trafo.fit(X, y).fit_transform(X, y) for trafo in transformers]
-
-        transformer_names = self._get_estimator_names(self.transformer_list_)
-
-        Xt = pd.concat(
-            Xt_list, axis=1, keys=transformer_names, names=["transformer", "variable"]
-        )
-
-        if self.flatten_transform_index:
-            flat_index = pd.Index([self._underscore_join(x) for x in Xt.columns])
-=======
->>>>>>> 4b22ae92
             Xt.columns = flat_index
 
         return Xt
