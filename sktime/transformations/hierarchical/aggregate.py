# copyright: sktime developers, BSD-3-Clause License (see LICENSE file)
"""Implements a transformer to generate hierarchical data from bottom level."""

__author__ = ["ciaran-g"]

import numpy as np
import pandas as pd

from sktime.transformations.base import BaseTransformer
from sktime.utils.warnings import warn

# todo: add any necessary sktime internal imports here


class Aggregator(BaseTransformer):
    """Prepare hierarchical data, including aggregate levels, from bottom level.

    This transformer adds aggregate levels via summation to a DataFrame with a
    multiindex. The aggregate levels are included with the special tag "__total"
    in the index. The aggregate nodes are discovered from top-to-bottom from
    the input data multiindex.

    Parameters
    ----------
    flatten_single_level : boolean (default=True)
        Remove aggregate nodes, i.e. ("__total"), where there is only a single
        child to the level
    bypass_inverse_transform : boolean (default=True)
        If True, the inverse_transform method is skipped. If False, the
        inverse_transform method is implemented and can be used to remove
        aggregate levels from the data.

    See Also
    --------
    ReconcilerForecaster
    Reconciler

    References
    ----------
    .. [1] https://otexts.com/fpp3/hierarchical.html

    Examples
    --------
    >>> from sktime.transformations.hierarchical.aggregate import Aggregator
    >>> from sktime.utils._testing.hierarchical import _bottom_hier_datagen
    >>> agg = Aggregator()
    >>> y = _bottom_hier_datagen(
    ...     no_bottom_nodes=3,
    ...     no_levels=1,
    ...     random_seed=123,
    ... )
    >>> y = agg.fit_transform(y)
    """

    _tags = {
        # packaging info
        # --------------
        "authors": "ciaran-g",
        "maintainers": "ciaran-g",
        # estimator type
        # --------------
        "scitype:transform-input": "Series",
        "scitype:transform-output": "Series",
        "scitype:transform-labels": "None",
        # todo instance wise?
        "scitype:instancewise": True,  # is this an instance-wise transform?
        "X_inner_mtype": [
            "pd.Series",
            "pd.DataFrame",
            "pd-multiindex",
            "pd_multiindex_hier",
        ],
        "y_inner_mtype": "None",  # which mtypes do _fit/_predict support for y?
        "capability:inverse_transform": True,  # does transformer have inverse
        "capability:inverse_transform:exact": False,
        "skip-inverse-transform": False,  # is inverse-transform skipped when called?
        "univariate-only": False,  # can the transformer handle multivariate X?
        "capability:missing_values": False,  # can estimator handle missing data?
        "X-y-must-have-same-index": False,  # can estimator handle different X/y index?
        "fit_is_empty": True,  # is fit empty and can be skipped? Yes = True
        "transform-returns-same-time-index": False,
    }

    def __init__(self, flatten_single_levels=True, bypass_inverse_transform=True):
        self.flatten_single_levels = flatten_single_levels
        self.bypass_inverse_transform = bypass_inverse_transform

        super().__init__()

        if not self.bypass_inverse_transform:
            self.set_tags(
                **{
                    "skip-inverse-transform": False,
                    "capability:inverse_transform": True,
                    "capability:inverse_transform:exact": False,
                }
            )

    def _transform(self, X, y=None):
        """Transform X and return a transformed version.

        private _transform containing core logic, called from transform

        Parameters
        ----------
        X : Panel of pd.DataFrame data to be transformed.
        y : Ignored argument for interface compatibility.

        Returns
        -------
        Transformed version of X
        """
        if X.index.nlevels == 1:
            warn(
                "Aggregator is intended for use with X.index.nlevels > 1. "
                "Returning X unchanged.",
                obj=self,
            )
            return X
        # check the tests are ok
        if not _check_index_no_total(X):
            warn(
                "Found elements in the index of X named '__total'. Removing "
                "these levels and aggregating.",
                obj=self,
            )
            X = self._inverse_transform(X)

        # starting from top aggregate
        df_out = X.copy()
        for i in range(0, X.index.nlevels - 1, 1):
            # finding "__totals" parent/child from (up -> down)
            indx_grouper = np.arange(0, i, 1).tolist()
            indx_grouper.append(X.index.nlevels - 1)

            out = X.groupby(level=indx_grouper).sum()

            # get new index with aggregate levels to match with old
            new_idx = []
            for j in range(0, X.index.nlevels - 1, 1):
                if j in indx_grouper:
                    new_idx.append(out.index.get_level_values(j))
                else:
                    new_idx.append(["__total"] * len(out.index))

            # add in time index
            new_idx.append(out.index.get_level_values(-1))

            new_idx = pd.MultiIndex.from_arrays(new_idx, names=X.index.names)

            out = out.set_index(new_idx)

            df_out = pd.concat([out, df_out])

        # now remove duplicated aggregate indexes
        if self.flatten_single_levels:
            new_index = _flatten_single_indexes(X)

            nm = X.index.names[-1]
            if nm is None:
                nm = "level_" + str(X.index.nlevels - 1)
            else:
                pass

            # now reindex with new non-duplicated axis
            df_out = (
                df_out.reset_index(level=-1).loc[new_index].set_index(nm, append=True)
            ).rename_axis(X.index.names, axis=0)

        df_out = df_out.sort_index()

        return df_out

    def _inverse_transform(self, X, y=None):
        """Inverse transform, inverse operation to transform.

        private _inverse_transform containing core logic, called from inverse_transform

        Parameters
        ----------
        X : Panel of pd.DataFrame data to be inverse transformed.
        y : Ignored argument for interface compatibility.

        Returns
        -------
        Inverse transformed version of X.
        """
        if X.index.nlevels == 1:
            warn(
                "Aggregator is intended for use with X.index.nlevels > 1. "
                "Returning X unchanged.",
                obj=self,
            )
            return X
        if _check_index_no_total(X):
            warn(
                "Inverse is intended to be used with aggregated data. "
                "Returning X unchanged.",
                obj=self,
            )
        else:
            for i in range(X.index.nlevels - 1):
<<<<<<< HEAD
                # Ignoring since there can be totals in some levels, but not all
=======
>>>>>>> bbe642f4
                X = X.drop(index="__total", level=i, errors="ignore")
        return X

    @classmethod
    def get_test_params(cls):
        """Return testing parameter settings for the estimator.

        Returns
        -------
        params : dict or list of dict, default = {}
            Parameters to create testing instances of the class
            Each dict are parameters to construct an "interesting" test instance, i.e.,
            ``MyClass(**params)`` or ``MyClass(**params[i])`` creates a valid test
            instance.
            ``create_test_instance`` uses the first (or only) dictionary in ``params``
        """
        param1 = {"flatten_single_levels": True}
        param2 = {"flatten_single_levels": False}

        return [param1, param2]


def _check_index_no_total(X):
    """Check the index of X and return boolean."""
    # check the elements of the index for "__total"
    chk_list = []
    for i in range(0, X.index.nlevels - 1, 1):
        chk_list.append(X.index.get_level_values(level=i).isin(["__total"]).sum())
    tot_chk = sum(chk_list) == 0

    return tot_chk


def _flatten_single_indexes(X):
    """Check the index of X and return new unique index object."""
    # get unique indexes outwith timepoints
    inds = list(X.droplevel(-1).index.unique())
    ind_df = pd.DataFrame(inds)

    # add the new top aggregate level
    if len(ind_df.columns) == 1:
        out_list = ["__total"]
    else:
        out_list = [tuple(np.repeat("__total", len(ind_df.columns)))]

        # for each level check there are child nodes of length >1
        for i in range(1, len(ind_df.columns)):
            # all levels from top
            ind_aggs = ind_df.loc[:, ind_df.columns[0:-i:]]
            # filter and check for child nodes with only 1 nunique name
            if len(ind_aggs.columns) > 1:
                filter_cols = list(ind_aggs.columns[0:-1])
                filter_inds = ind_aggs.groupby(
                    by=filter_cols, as_index=False
                ).transform(lambda x: x.nunique())
                filter_inds = filter_inds[(filter_inds > 1)].dropna().index
                ind_aggs = ind_aggs.iloc[filter_inds, :]
            else:
                pass

            tmp = ind_aggs.groupby(by=list(ind_aggs.columns)).size()

            # get idex of these nodes
            agg_ids = list(tmp[tmp > 1].dropna().index)

            # add the aggregate label down the the length of the original index

            # only add if >=1 elements in list and not at the 2nd aggregate level
            add_indicator1 = (i < (len(ind_df.columns) - 1)) & (len(agg_ids) >= 1)
            # or at the second most aggregate level and there are two aggs to add
            # or at the second most aggregate level and there is 1 agg to add,
            #   but the top level has more than one unique index
            add_indicator2 = (len(agg_ids) > 1) | (
                (len(agg_ids) == 1) & (ind_df.iloc[:, 0].nunique() > 1)
            )

            if add_indicator1 | add_indicator2:
                agg_ids = [tuple([x]) if type(x) is not tuple else x for x in agg_ids]
                for _j in range(i):
                    agg_ids = [x + ("__total",) for x in agg_ids]

                out_list.extend(agg_ids)
            else:
                pass

    # add to original index
    inds.extend(out_list)

    if len(ind_df.columns) == 1:
        new_index = pd.Index(inds, name=X.index.droplevel(-1).name)
    else:
        new_index = pd.MultiIndex.from_tuples(
            inds,
            names=X.index.droplevel(-1).names,
        )

    return new_index<|MERGE_RESOLUTION|>--- conflicted
+++ resolved
@@ -200,10 +200,7 @@
             )
         else:
             for i in range(X.index.nlevels - 1):
-<<<<<<< HEAD
                 # Ignoring since there can be totals in some levels, but not all
-=======
->>>>>>> bbe642f4
                 X = X.drop(index="__total", level=i, errors="ignore")
         return X
 
