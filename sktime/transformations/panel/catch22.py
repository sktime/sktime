# -*- coding: utf-8 -*-
"""catch22 features.

A transformer for the catch22 features.
"""

__author__ = ["MatthewMiddlehurst"]
__all__ = ["Catch22"]

import math

import numpy as np
import pandas as pd
from joblib import Parallel, delayed
from numba import njit

from sktime.datatypes._panel._convert import from_nested_to_2d_array
from sktime.transformations.base import _PanelToTabularTransformer
from sktime.utils.validation.panel import check_X


class Catch22(_PanelToTabularTransformer):
    """Canonical Time-series Characteristics (catch22).

    Overview: Input n series with d dimensions of length m
    Transforms series into the 22 catch22 [1]_ features extracted from the hctsa [2]_
    toolbox.

    Notes
    -----
    Original catch22 package implementations:
    https://github.com/chlubba/catch22

    For the Java version, see
    https://github.com/uea-machine-learning/tsml/blob/master/src/main/java
    /tsml/transformers/Catch22.java

    References
    ----------
    .. [1] Lubba, C. H., Sethi, S. S., Knaute, P., Schultz, S. R., Fulcher, B. D., &
    Jones, N. S. (2019). catch22: Canonical time-series characteristics. Data Mining
    and Knowledge Discovery, 33(6), 1821-1852.
    .. [2] Fulcher, B. D., Little, M. A., & Jones, N. S. (2013). Highly comparative
    time-series analysis: the empirical structure of time series and their methods.
    Journal of the Royal Society Interface, 10(83), 20130048.
    """

    def __init__(
        self,
        outlier_norm=False,
        replace_nans=False,
        n_jobs=1,
    ):
        self.outlier_norm = outlier_norm
        self.replace_nans = replace_nans

        self.n_jobs = n_jobs

        self._case_id = None
        self._st_n_instances = 0
        self._st_series_length = 0
        self._outlier_series = None
        self._smin = None
        self._smax = None
        self._smean = None
        self._fft = None
        self._ac = None
        self._acfz = None

        super(Catch22, self).__init__()

    def transform(self, X, y=None):
        """Transform data into the catch22 features.

        Parameters
        ----------
        X : pandas DataFrame or 3d numpy array, input time series.
        y : array_like, target values (optional, ignored).

        Returns
        -------
        Pandas dataframe containing 22 features for each input series.
        """
        self.check_is_fitted()
        X = check_X(X, enforce_univariate=False, coerce_to_numpy=True)
        n_instances = X.shape[0]
        X = np.reshape(X, (n_instances, -1))

        c22_list = Parallel(n_jobs=self.n_jobs)(
            delayed(self._transform_case)(
                X[i],
            )
            for i in range(n_instances)
        )

        if self.replace_nans:
            c22_list = np.nan_to_num(c22_list, False, 0, 0, 0)

        return pd.DataFrame(c22_list)

    def _transform_case(self, series):
        outlier_series = series
        if self.outlier_norm:
            std = np.std(outlier_series)
            if std > 0:
                outlier_series = (outlier_series - np.mean(outlier_series)) / std

        smin = np.min(series)
        smax = np.max(series)
        smean = np.mean(series)

        nfft = int(np.power(2, np.ceil(np.log(len(series)) / np.log(2))))
        fft = np.fft.fft(series - smean, n=nfft)
        ac = _autocorr(series, fft)
        acfz = _ac_first_zero(ac)

        c22 = np.zeros(22)
        c22[0] = Catch22._DN_HistogramMode_5(series, smin, smax)
        c22[1] = Catch22._DN_HistogramMode_10(series, smin, smax)
        c22[2] = Catch22._SB_BinaryStats_diff_longstretch0(series, smean)
        c22[3] = Catch22._DN_OutlierInclude_p_001_mdrmd(outlier_series)
        c22[4] = Catch22._DN_OutlierInclude_n_001_mdrmd(outlier_series)
        c22[5] = Catch22._CO_f1ecac(ac)
        c22[6] = Catch22._CO_FirstMin_ac(ac)
        c22[7] = Catch22._SP_Summaries_welch_rect_area_5_1(series, fft)
        c22[8] = Catch22._SP_Summaries_welch_rect_centroid(series, fft)
        c22[9] = Catch22._FC_LocalSimple_mean3_stderr(series)
        c22[10] = Catch22._CO_trev_1_num(series)
        c22[11] = Catch22._CO_HistogramAMI_even_2_5(series, smin, smax)
        c22[12] = Catch22._IN_AutoMutualInfoStats_40_gaussian_fmmi(ac)
        c22[13] = Catch22._MD_hrv_classic_pnn40(series)
        c22[14] = Catch22._SB_BinaryStats_mean_longstretch1(series)
        c22[15] = Catch22._SB_MotifThree_quantile_hh(series)
        c22[16] = Catch22._FC_LocalSimple_mean1_tauresrat(series, acfz)
        c22[17] = Catch22._CO_Embed2_Dist_tau_d_expfit_meandiff(series, acfz)
        c22[18] = Catch22._SC_FluctAnal_2_dfa_50_1_2_logi_prop_r1(series)
        c22[19] = Catch22._SC_FluctAnal_2_rsrangefit_50_1_logi_prop_r1(series)
        c22[20] = Catch22._SB_TransitionMatrix_3ac_sumdiagcov(series, acfz)
        c22[21] = Catch22._PD_PeriodicityWang_th0_01(series)

        return c22

<<<<<<< HEAD
    def transform_single_feature(self, X, feature, case_id=None):
=======
    def transform_single_feature(self, X, feature):
>>>>>>> 8fee732d
        """Transform data into a specified catch22 feature.

        Parameters
        ----------
        X : pandas DataFrame, input time series.
        feature : int, catch22 feature id or String, catch22 feature
                  name.
        case_id : int, identifier for the current set of cases. If the case_id is not
                  None and the same as the previously used case_id, calculations from
                  previous features will be reused.

        Returns
        -------
        Numpy array containing a catch22 feature for each input series.
        """
        if isinstance(feature, (int, np.integer)) or isinstance(
            feature, (float, np.float)
        ):
            if feature > 21 or feature < 0:
                raise ValueError("Invalid catch22 feature ID")
        elif isinstance(feature, str):
            if feature in feature_names:
                feature = feature_names.index(feature)
            else:
                raise ValueError("Invalid catch22 feature name")
        else:
            raise ValueError("catch22 feature name or ID required")

        if isinstance(X, pd.DataFrame):
            X = from_nested_to_2d_array(X, return_numpy=True)

        n_instances = X.shape[0]
        X = np.reshape(X, (n_instances, -1))
        series_length = X.shape[1]

        if case_id is not None:
            if case_id != self._case_id:
                self._case_id = case_id
                self._st_n_instances = n_instances
                self._st_series_length = series_length
                self._outlier_series = [None] * n_instances
                self._smin = [None] * n_instances
                self._smax = [None] * n_instances
                self._smean = [None] * n_instances
                self._fft = [None] * n_instances
                self._ac = [None] * n_instances
                self._acfz = [None] * n_instances
            else:
                if (
                    n_instances != self._st_n_instances
                    or series_length != self._st_series_length
                ):
                    raise ValueError(
                        "Catch22: case_is the same, but n_instances and "
                        "series_length do not match last seen for single "
                        "feature transform."
                    )

        c22_list = Parallel(n_jobs=self.n_jobs)(
            delayed(self._transform_case_single)(
                X[i],
                feature,
                case_id,
                i,
            )
            for i in range(n_instances)
        )

        if self.replace_nans:
            c22_list = np.nan_to_num(c22_list, False, 0, 0, 0)

        return np.asarray(c22_list)

    def _transform_case_single(self, series, feature, case_id, inst_idx):
        args = [series]

        if case_id is None:
            if feature == 0 or feature == 1 or feature == 11:
                smin = np.min(series)
                smax = np.max(series)
                args = [series, smin, smax]
            elif feature == 2:
                smean = np.mean(series)
                args = [series, smean]
            elif feature == 3 or feature == 4:
                if self.outlier_norm:
                    std = np.std(series)
                    if std > 0:
                        series = (series - np.mean(series)) / std  # todo numba
                args = [series]
            elif feature == 7 or feature == 8:
                smean = np.mean(series)
                nfft = int(np.power(2, np.ceil(np.log(len(series)) / np.log(2))))
                fft = np.fft.fft(series - smean, n=nfft)
                args = [series, fft]
            elif feature == 5 or feature == 6 or feature == 12:
                smean = np.mean(series)
                nfft = int(np.power(2, np.ceil(np.log(len(series)) / np.log(2))))
                fft = np.fft.fft(series - smean, n=nfft)
                ac = _autocorr(series, fft)
                args = [ac]
            elif feature == 16 or feature == 17 or feature == 20:
                smean = np.mean(series)
                nfft = int(np.power(2, np.ceil(np.log(len(series)) / np.log(2))))
                fft = np.fft.fft(series - smean, n=nfft)
                ac = _autocorr(series, fft)
                acfz = _ac_first_zero(ac)
                args = [series, acfz]
        else:
            if feature == 0 or feature == 1 or feature == 11:
                if self._smin[inst_idx] is None:
                    self._smin[inst_idx] = np.min(series)
                if self._smax[inst_idx] is None:
                    self._smax[inst_idx] = np.max(series)
                args = [series, self._smin[inst_idx], self._smax[inst_idx]]
            elif feature == 2:
                if self._smean[inst_idx] is None:
                    self._smean[inst_idx] = np.mean(series)
                args = [series, self._smean[inst_idx]]
            elif feature == 3 or feature == 4:
                if self.outlier_norm:
                    if self._outlier_series[inst_idx] is None:
                        std = np.std(series)
                        if std > 0:
                            self._outlier_series[inst_idx] = (
                                series - np.mean(series)
                            ) / std
                        else:
                            self._outlier_series[inst_idx] = series
                    series = self._outlier_series[inst_idx]
                args = [series]
            elif feature == 7 or feature == 8:
                if self._smean[inst_idx] is None:
                    self._smean[inst_idx] = np.mean(series)
                if self._fft[inst_idx] is None:
                    nfft = int(np.power(2, np.ceil(np.log(len(series)) / np.log(2))))
                    self._fft[inst_idx] = np.fft.fft(
                        series - self._smean[inst_idx], n=nfft
                    )
                args = [series, self._fft[inst_idx]]
            elif feature == 5 or feature == 6 or feature == 12:
                if self._smean[inst_idx] is None:
                    self._smean[inst_idx] = np.mean(series)
                if self._fft[inst_idx] is None:
                    nfft = int(np.power(2, np.ceil(np.log(len(series)) / np.log(2))))
                    self._fft[inst_idx] = np.fft.fft(
                        series - self._smean[inst_idx], n=nfft
                    )
                if self._ac[inst_idx] is None:
                    self._ac[inst_idx] = _autocorr(series, self._fft[inst_idx])
                args = [self._ac[inst_idx]]
            elif feature == 16 or feature == 17 or feature == 20:
                if self._smean[inst_idx] is None:
                    self._smean[inst_idx] = np.mean(series)
                if self._fft[inst_idx] is None:
                    nfft = int(np.power(2, np.ceil(np.log(len(series)) / np.log(2))))
                    self._fft[inst_idx] = np.fft.fft(
                        series - self._smean[inst_idx], n=nfft
                    )
                if self._ac[inst_idx] is None:
                    self._ac[inst_idx] = _autocorr(series, self._fft[inst_idx])
                if self._acfz[inst_idx] is None:
                    self._acfz[inst_idx] = _ac_first_zero(self._ac[inst_idx])
                args = [series, self._acfz[inst_idx]]

        return features[feature](*args)

    @staticmethod
    def _DN_HistogramMode_5(X, smin, smax):
        # Mode of z-scored distribution (5-bin histogram).
        return _histogram_mode(X, 5, smin, smax)

    @staticmethod
    def _DN_HistogramMode_10(X, smin, smax):
        # Mode of z-scored distribution (10-bin histogram).
        return _histogram_mode(X, 10, smin, smax)

    @staticmethod
    @njit(fastmath=True, cache=True)
    def _SB_BinaryStats_diff_longstretch0(X, smean):
        # Longest period of consecutive values above the mean.
        mean_binary = np.zeros(len(X))
        for i in range(len(X)):
            if X[i] - smean > 0:
                mean_binary[i] = 1

        return _long_stretch(mean_binary, 1)

    @staticmethod
    def _DN_OutlierInclude_p_001_mdrmd(X):
        # Time intervals between successive extreme events above the mean.
        return _outlier_include(X)

    @staticmethod
    @njit(fastmath=True, cache=True)
    def _DN_OutlierInclude_n_001_mdrmd(X):
        # Time intervals between successive extreme events below the mean.
        return _outlier_include(-X)

    @staticmethod
    @njit(fastmath=True, cache=True)
    def _CO_f1ecac(X_ac):
        # First 1/e crossing of autocorrelation function.
        threshold = 0.36787944117144233  # 1 / np.exp(1)
        for i in range(1, len(X_ac)):
            if (X_ac[i - 1] - threshold) * (X_ac[i] - threshold) < 0:
                return i
        return len(X_ac)

    @staticmethod
    @njit(fastmath=True, cache=True)
    def _CO_FirstMin_ac(X_ac):
        # First minimum of autocorrelation function.
        for i in range(1, len(X_ac) - 1):
            if X_ac[i] < X_ac[i - 1] and X_ac[i] < X_ac[i + 1]:
                return i
        return len(X_ac)

    @staticmethod
    def _SP_Summaries_welch_rect_area_5_1(X, X_fft):
        # Total power in lowest fifth of frequencies in the Fourier power spectrum.
        return _summaries_welch_rect(X, False, X_fft)

    @staticmethod
    def _SP_Summaries_welch_rect_centroid(X, X_fft):
        # Centroid of the Fourier power spectrum.
        return _summaries_welch_rect(X, True, X_fft)

    @staticmethod
    @njit(fastmath=True, cache=True)
    def _FC_LocalSimple_mean3_stderr(X):
        # Mean error from a rolling 3-sample mean forecasting.
        if len(X) - 3 < 3:
            return 0
        res = _local_simple_mean(X, 3)
        return np.std(res)

    @staticmethod
    @njit(fastmath=True, cache=True)
    def _CO_trev_1_num(X):
        # Time-reversibility statistic, ((x_t+1 − x_t)^3)_t.
        y = np.zeros(len(X) - 1)
        for i in range(len(y)):
            y[i] = np.power(X[i + 1] - X[i], 3)
        return np.mean(y)

    @staticmethod
    @njit(fastmath=True, cache=True)
    def _CO_HistogramAMI_even_2_5(X, smin, smax):
        # Automutual information, m = 2, τ = 5.
        new_min = smin - 0.1
        new_max = smax + 0.1
        bin_width = (new_max - new_min) / 5

        histogram = np.zeros((5, 5))
        sumx = np.zeros(5)
        sumy = np.zeros(5)
        v = 1.0 / (len(X) - 2)
        for i in range(len(X) - 2):
            idx1 = int((X[i] - new_min) / bin_width)
            idx2 = int((X[i + 2] - new_min) / bin_width)

            histogram[idx1][idx2] += v
            sumx[idx1] += v
            sumy[idx2] += v

        nsum = 0
        for i in range(5):
            for n in range(5):
                if histogram[i][n] > 0:
                    nsum += histogram[i][n] * np.log(
                        histogram[i][n] / sumx[i] / sumy[n]
                    )

        return nsum

    @staticmethod
    @njit(fastmath=True, cache=True)
    def _IN_AutoMutualInfoStats_40_gaussian_fmmi(X_ac):
        # First minimum of the automutual information function.
        tau = int(min(40, np.ceil(len(X_ac) / 2)))

        diffs = np.zeros(tau - 1)
        prev = -0.5 * np.log(1 - np.power(X_ac[1], 2))
        for i in range(len(diffs)):
            corr = -0.5 * np.log(1 - np.power(X_ac[i + 2], 2))
            diffs[i] = corr - prev
            prev = corr

        for i in range(len(diffs) - 1):
            if diffs[i] * diffs[i + 1] < 0 and diffs[i] < 0:
                return i + 1

        return tau

    @staticmethod
    @njit(fastmath=True, cache=True)
    def _MD_hrv_classic_pnn40(X):
        # Proportion of successive differences exceeding 0.04σ (Mietus 2002).
        diffs = np.zeros(len(X) - 1)
        for i in range(len(diffs)):
            diffs[i] = np.abs(X[i + 1] - X[i]) * 1000

        nsum = 0
        for diff in diffs:
            if diff > 40:
                nsum += 1

        return nsum / len(diffs)

    @staticmethod
    @njit(fastmath=True, cache=True)
    def _SB_BinaryStats_mean_longstretch1(X):
        # Longest period of successive incremental decreases.
        diff_binary = np.zeros(len(X) - 1)
        for i in range(len(diff_binary)):
            if X[i + 1] - X[i] >= 0:
                diff_binary[i] = 1

        return _long_stretch(diff_binary, 0)

    @staticmethod
    @njit(fastmath=True, cache=True)
    def _SB_MotifThree_quantile_hh(X):
        # Shannon entropy of two successive letters in equiprobable 3-letter
        # symbolization.
        indicies = np.argsort(X)
        bins = np.zeros(len(X))
        q1 = int(len(X) / 3)
        q2 = q1 * 2
        l1 = np.zeros(q1, dtype=np.int_)
        for i in range(q1):
            l1[i] = indicies[i]
        l2 = np.zeros(q1, dtype=np.int_)
        c1 = 0
        for i in range(q1, q2):
            bins[indicies[i]] = 1
            l2[c1] = indicies[i]
            c1 += 1
        l3 = np.zeros(len(indicies) - q2, dtype=np.int_)
        c2 = 0
        for i in range(q2, len(indicies)):
            bins[indicies[i]] = 2
            l3[c2] = indicies[i]
            c2 += 1

        found_last = False
        nsum = 0
        for i in range(3):
            if i == 0:
                o = l1
            elif i == 1:
                o = l2
            else:
                o = l3

            if not found_last:
                for n in range(len(o)):
                    if o[n] == len(X) - 1:
                        o = np.delete(o, n)
                        break

            for n in range(3):
                nsum2 = 0

                for v in o:
                    if bins[v + 1] == n:
                        nsum2 += 1

                if nsum2 > 0:
                    nsum2 /= len(X) - 1
                    nsum += nsum2 * np.log(nsum2)

        return -nsum

    @staticmethod
    def _FC_LocalSimple_mean1_tauresrat(X, acfz):
        # Change in correlation length after iterative differencing.
        if len(X) < 2:
            return 0
        res = _local_simple_mean(X, 1)
        mean = np.mean(res)

        nfft = int(np.power(2, np.ceil(np.log(len(res)) / np.log(2))))
        fft = np.fft.fft(res - mean, n=nfft)
        ac = _autocorr(res, fft)

        return _ac_first_zero(ac) / acfz

    @staticmethod
    @njit(fastmath=True, cache=True)
    def _CO_Embed2_Dist_tau_d_expfit_meandiff(X, acfz):
        # Exponential fit to successive distances in 2-d embedding space.
        tau = acfz
        if tau > len(X) / 10:
            tau = int(len(X) / 10)

        d = np.zeros(len(X) - tau - 1)
        d_mean = 0
        for i in range(len(d)):
            n = np.sqrt(
                np.power(X[i + 1] - X[i], 2) + np.power(X[i + tau + 1] - X[i + tau], 2)
            )
            d[i] = n
            d_mean += n
        d_mean /= len(X) - tau - 1

        smin = np.min(d)
        smax = np.max(d)
        srange = smax - smin
        std = np.std(d)

        if std == 0:
            return np.nan

        num_bins = int(
            np.ceil(srange / (3.5 * np.std(d) / np.power(len(d), 0.3333333333333333)))
        )

        if num_bins == 0:
            return np.nan
        bin_width = srange / num_bins

        histogram = np.zeros(num_bins)
        for val in d:
            idx = int((val - smin) / bin_width)
            if idx >= num_bins:
                idx = num_bins - 1
            histogram[idx] += 1

        sum = 0
        for i in range(num_bins):
            center = ((smin + bin_width * i) * 2 + bin_width) / 2
            n = np.exp(-center / d_mean) / d_mean
            if n < 0:
                n = 0

            sum += np.abs(histogram[i] / len(d) - n)

        return sum / num_bins

    @staticmethod
    @njit(fastmath=True, cache=True)
    def _SC_FluctAnal_2_dfa_50_1_2_logi_prop_r1(X):
        # Proportion of slower timescale fluctuations that scale with DFA (50%
        # sampling).
        cs = np.zeros(int(len(X) / 2))
        cs[0] = X[0]
        for i in range(1, len(cs)):
            cs[i] = cs[i - 1] + X[i * 2]

        return _fluct_prop(cs, len(X), True)

    @staticmethod
    @njit(fastmath=True, cache=True)
    def _SC_FluctAnal_2_rsrangefit_50_1_logi_prop_r1(X):
        # Proportion of slower timescale fluctuations that scale with linearly rescaled
        # range fits.
        cs = np.zeros(len(X))
        cs[0] = X[0]
        for i in range(1, len(X)):
            cs[i] = cs[i - 1] + X[i]

        return _fluct_prop(cs, len(X), False)

    @staticmethod
    @njit(fastmath=True, cache=True)
    def _SB_TransitionMatrix_3ac_sumdiagcov(X, acfz):
        # Trace of covariance of transition matrix between symbols in 3-letter
        # alphabet.
        ds = np.zeros(int((len(X) - 1) / acfz + 1))
        for i in range(len(ds)):
            ds[i] = X[i * acfz]
        indicies = np.argsort(ds)

        bins = np.zeros(len(ds), dtype=np.int32)
        q1 = int(len(ds) / 3)
        q2 = q1 * 2
        for i in range(q1 + 1, q2 + 1):
            bins[indicies[i]] = 1
        for i in range(q2 + 1, len(indicies)):
            bins[indicies[i]] = 2

        t = np.zeros((3, 3))
        for i in range(len(ds) - 1):
            t[bins[i + 1]][bins[i]] += 1
        t /= len(ds) - 1

        means = np.zeros(3)
        for i in range(3):
            means[i] = np.mean(t[i])

        cov = np.zeros((3, 3))
        for i in range(3):
            for n in range(3):
                covariance = 0
                for j in range(3):
                    covariance += (t[i][j] - means[i]) * (t[n][j] - means[n])
                covariance /= 2

                cov[i][n] = covariance
                cov[n][i] = covariance

        ssum = 0
        for i in range(3):
            ssum += cov[i][i]

        return ssum

    @staticmethod
    @njit(fastmath=True, cache=True)
    def _PD_PeriodicityWang_th0_01(X):
        # Periodicity measure of (Wang et al. 2007).
        y_spline = _spline_fit(X)

        y_sub = np.zeros(len(X))
        for i in range(len(X)):
            y_sub[i] = X[i] - y_spline[i]

        acmax = int(np.ceil(len(X) / 3.0))
        acf = np.zeros(acmax)
        for tau in range(1, acmax + 1):
            covariance = 0
            for i in range(len(X) - tau):
                covariance += y_sub[i] * y_sub[i + tau]
            acf[tau - 1] = covariance / (len(X) - tau)

        troughs = np.zeros(acmax, dtype=np.int32)
        peaks = np.zeros(acmax, dtype=np.int32)
        n_troughs = 0
        n_peaks = 0
        for i in range(1, acmax - 1):
            slope_in = acf[i] - acf[i - 1]
            slope_out = acf[i + 1] - acf[i]

            if slope_in < 0 and slope_out > 0:
                troughs[n_troughs] = i
                n_troughs += 1
            elif slope_in > 0 and slope_out < 0:
                peaks[n_peaks] = i
                n_peaks += 1

        out = 0
        for i in range(n_peaks):
            j = -1
            while troughs[j + 1] < peaks[i] and j + 1 < n_troughs:
                j += 1

            if j == -1 or acf[peaks[i]] - acf[troughs[j]] < 0.01 or acf[peaks[i]] < 0:
                continue

            out = peaks[i]
            break

        return out


@njit(fastmath=True, cache=True)
def _histogram_mode(X, num_bins, smin, smax):
    bin_width = (smax - smin) / num_bins

    if bin_width == 0:
        return np.nan

    histogram = np.zeros(num_bins)
    for val in X:
        idx = int((val - smin) / bin_width)
        idx = num_bins - 1 if idx >= num_bins else idx
        histogram[idx] += 1

    edges = np.zeros(num_bins + 1, dtype=np.float32)
    for i in range(len(edges)):
        edges[i] = i * bin_width + smin

    max_count = 0
    num_maxs = 1
    max_sum = 0
    for i in range(num_bins):
        v = (edges[i] + edges[i + 1]) / 2
        if histogram[i] > max_count:
            max_count = histogram[i]
            num_maxs = 1
            max_sum = v
        elif histogram[i] == max_count:
            num_maxs += 1
            max_sum += v

    return max_sum / num_maxs


@njit(fastmath=True, cache=True)
def _long_stretch(X_binary, val):
    last_val = 0
    max_stretch = 0
    for i in range(len(X_binary)):
        if X_binary[i] != val or i == len(X_binary) - 1:
            stretch = i - last_val
            if stretch > max_stretch:
                max_stretch = stretch
            last_val = i

    return max_stretch


@njit(fastmath=True, cache=True)
def _outlier_include(X):
    total = 0
    threshold = 0
    for v in X:
        if v >= 0:
            total += 1
            if v > threshold:
                threshold = v

    if threshold < 0.01:
        return 0

    num_thresholds = int(threshold / 0.01) + 1
    means = np.zeros(num_thresholds)
    dists = np.zeros(num_thresholds)
    medians = np.zeros(num_thresholds)
    for i in range(num_thresholds):
        d = i * 0.01

        count = 0
        r = np.zeros(len(X))
        for n in range(len(X)):
            if X[n] >= d:
                r[count] = n + 1
                count += 1

        if count == 0:
            continue

        diff = np.zeros(count - 1)
        for n in range(len(diff)):
            diff[n] = r[n + 1] - r[n]

        means[i] = np.mean(diff) if len(diff) > 0 else 9999999999
        dists[i] = len(diff) * 100 / total
        medians[i] = np.median(r[:count]) / (len(X) / 2) - 1

    mj = 0
    fbi = num_thresholds - 1
    for i in range(num_thresholds):
        if dists[i] > 2:
            mj = i
        if means[i] == 9999999999:
            fbi = num_thresholds - 1 - i

    trim_limit = max(mj, fbi)

    return np.median(medians[: trim_limit + 1])


def _autocorr(X, X_fft):
    ca = np.fft.ifft(_multiply_complex_arr(X_fft))
    return _get_acf(X, ca)


@njit(fastmath=True, cache=True)
def _multiply_complex_arr(X_fft):
    c = np.zeros(len(X_fft), dtype=np.complex128)
    for i, n in enumerate(X_fft):
        c[i] = n * (n.real + 1j * -n.imag)
    return c


@njit(fastmath=True, cache=True)
def _get_acf(X, ca):
    acf = np.zeros(len(X))
    if ca[0].real != 0:
        for i in range(len(X)):
            acf[i] = ca[i].real / ca[0].real
    return acf


@njit(fastmath=True, cache=True)
def _summaries_welch_rect(X, centroid, X_fft):
    new_length = int(len(X_fft) / 2) + 1
    p = np.zeros(new_length)
    pi2 = 2 * math.pi
    p[0] = (np.power(_complex_magnitude(X_fft[0]), 2) / len(X)) / pi2
    for i in range(1, new_length - 1):
        p[i] = ((np.power(_complex_magnitude(X_fft[i]), 2) / len(X)) * 2) / pi2
    p[new_length - 1] = (
        np.power(_complex_magnitude(X_fft[new_length - 1]), 2) / len(X)
    ) / pi2

    w = np.zeros(new_length)
    a = 1.0 / len(X_fft)
    for i in range(0, new_length):
        w[i] = i * a * math.pi * 2

    if centroid:
        cs = np.zeros(new_length)
        cs[0] = p[0]
        for i in range(1, new_length):
            cs[i] = cs[i - 1] + p[i]

        threshold = cs[new_length - 1] / 2
        for i in range(1, new_length):
            if cs[i] > threshold:
                return w[i]
        return np.nan
    else:
        tau = int(np.floor(new_length / 5))
        nsum = 0
        for i in range(tau):
            nsum += p[i]

        return nsum * (w[1] - w[0])


@njit(fastmath=True, cache=True)
def _complex_magnitude(c):
    return np.sqrt(c.real * c.real + c.imag * c.imag)


@njit(fastmath=True, cache=True)
def _local_simple_mean(X, train_length):
    res = np.zeros(len(X) - train_length)
    for i in range(len(res)):
        nsum = 0
        for n in range(train_length):
            nsum += X[i + n]
        res[i] = X[i + train_length] - nsum / train_length
    return res


@njit(fastmath=True, cache=True)
def _ac_first_zero(X_ac):
    for i in range(1, len(X_ac)):
        if X_ac[i] <= 0:
            return i

    return len(X_ac)


@njit(fastmath=True, cache=True)
def _fluct_prop(X, og_length, dfa):
    a = np.zeros(50, dtype=np.int_)
    a[0] = 5
    n_tau = 1
    smin = 1.6094379124341003  # Math.log(5);
    smax = np.log(og_length / 2)
    inc = (smax - smin) / 49
    for i in range(1, 50):
        val = int(np.round(np.exp(smin + inc * i) + 0.000000000001))
        if val != a[n_tau - 1]:
            a[n_tau] = val
            n_tau += 1

    if n_tau < 12:
        return np.nan

    f = np.zeros(n_tau)
    for i in range(n_tau):
        tau = a[i]
        buff_size = int(len(X) / tau)
        lag = 0
        if buff_size == 0:
            buff_size = 1
            lag = 1

        buffer = np.zeros((buff_size, tau))
        count = 0
        for n in range(buff_size):
            for j in range(tau - lag):
                buffer[n][j] = X[count]
                count += 1

        d = np.zeros(tau)
        for n in range(tau):
            d[n] = n + 1

        for n in range(buff_size):
            c1, c2 = _linear_regression(d, buffer[n], tau, 0)

            for j in range(tau):
                buffer[n][j] = buffer[n][j] - (c1 * (j + 1) + c2)

            if dfa:
                for j in range(tau):
                    f[i] += buffer[n][j] * buffer[n][j]
            else:
                f[i] += np.power(np.max(buffer[n]) - np.min(buffer[n]), 2)

        if dfa:
            f[i] = np.sqrt(f[i] / (buff_size * tau))
        else:
            f[i] = np.sqrt(f[i] / buff_size)

    log_a = np.zeros(n_tau)
    log_f = np.zeros(n_tau)
    for i in range(n_tau):
        log_a[i] = np.log(a[i])
        log_f[i] = np.log(f[i])

    sserr = np.zeros(n_tau - 11)
    for i in range(6, n_tau - 5):
        c1_1, c1_2 = _linear_regression(log_a, log_f, i, 0)
        c2_1, c2_2 = _linear_regression(log_a, log_f, n_tau - i + 1, i - 1)

        sum1 = 0
        for n in range(i):
            sum1 += np.power(log_a[n] * c1_1 + c1_2 - log_f[n], 2)
        sserr[i - 6] += np.sqrt(sum1)

        sum2 = 0
        for n in range(n_tau - i + 1):
            sum2 += np.power(log_a[n + i - 1] * c2_1 + c2_2 - log_f[n + i - 1], 2)
        sserr[i - 6] += np.sqrt(sum2)

    return (np.argmin(sserr) + 6) / n_tau


@njit(fastmath=True, cache=True)
def _linear_regression(X, y, n, lag):
    sumx = 0
    sumx2 = 0
    sumxy = 0
    sumy = 0
    for i in range(lag, n + lag):
        sumx += X[i]
        sumx2 += X[i] * X[i]
        sumxy += X[i] * y[i]
        sumy += y[i]

    denom = n * sumx2 - sumx * sumx
    if denom == 0:
        return 0, 0

    return (n * sumxy - sumx * sumy) / denom, (sumy * sumx2 - sumx * sumxy) / denom


@njit(fastmath=True, cache=True)
def _spline_fit(X):
    breaks = np.array([0, len(X) / 2 - 1, len(X) - 1])
    h0 = np.array([breaks[1] - breaks[0], breaks[2] - breaks[1]])
    h_copy = np.array([h0[0], h0[1], h0[0], h0[1]])
    hl = np.array([h_copy[3], h_copy[2], h_copy[1]])
    hr = np.array([h_copy[0], h_copy[1], h_copy[2]])

    hlCS = np.zeros(3)
    hlCS[0] = hl[0]
    for i in range(1, 3):
        hlCS[i] = hlCS[i - 1] + hl[i]

    bl = np.zeros(3)
    for i in range(3):
        bl[i] = breaks[0] - hlCS[i]

    hrCS = np.zeros(3)
    hrCS[0] = hr[0]
    for i in range(1, 3):
        hrCS[i] = hrCS[i - 1] + hr[i]

    br = np.zeros(3)
    for i in range(3):
        br[i] = breaks[2] - hrCS[i]

    breaksExt = np.zeros(9)
    for i in range(3):
        breaksExt[i] = bl[2 - i]
        breaksExt[i + 3] = breaks[i]
        breaksExt[i + 6] = br[i]

    hExt = np.zeros(8)
    for i in range(8):
        hExt[i] = breaksExt[i + 1] - breaksExt[i]

    coeffs = np.zeros((32, 4))
    for i in range(0, 32, 4):
        coeffs[i][0] = 1

    ii = np.zeros((4, 8), dtype=np.int32)
    for i in range(8):
        ii[0][i] = i
        ii[1][i] = min(1 + i, 7)
        ii[2][i] = min(2 + i, 7)
        ii[3][i] = min(3 + i, 7)

    H = np.zeros(32)
    for i in range(32):
        H[i] = hExt[ii[i % 4][int(i / 4)]]

    for k in range(1, 4):
        for j in range(k):
            for u in range(32):
                coeffs[u][j] *= H[u] / (k - j)

        Q = np.zeros((4, 8))
        for u in range(32):
            for m in range(4):
                Q[u % 4][int(u / 4)] += coeffs[u][m]

        for u in range(8):
            for m in range(1, 4):
                Q[m][u] += Q[m - 1][u]

        for u in range(32):
            if u % 4 > 0:
                coeffs[u][k] = Q[u % 4 - 1][int(u / 4)]

        fmax = np.zeros(32)
        for i in range(8):
            for j in range(4):
                fmax[i * 4 + j] = Q[3][i]

        for j in range(k + 1):
            for u in range(32):
                coeffs[u][j] /= fmax[u]

        for i in range(29):
            for j in range(k + 1):
                coeffs[i][j] -= coeffs[3 + i][j]

        for i in range(0, 32, 4):
            coeffs[i][k] = 0

    scale = np.ones(32)
    for k in range(3):
        for i in range(32):
            scale[i] /= H[i]

        for i in range(32):
            coeffs[i][3 - (k + 1)] *= scale[i]

    jj = np.zeros((4, 2), dtype=np.int32)
    for i in range(4):
        for j in range(2):
            if i == 0:
                jj[i][j] = 4 * (1 + j)
            else:
                jj[i][j] = 3

    for i in range(1, 4):
        for j in range(2):
            jj[i][j] += jj[i - 1][j]

    coeffs_out = np.zeros((8, 4))
    for i in range(8):
        coeffs_out[i] = coeffs[jj[i % 4][int(i / 4)] - 1]

    xsB = np.zeros(len(X) * 4)
    indexB = np.zeros(len(xsB), dtype=np.int32)
    breakInd = 1
    for i in range(len(X)):
        if i >= breaks[1] and breakInd < 2:
            breakInd += 1

        for j in range(4):
            xsB[i * 4 + j] = i - breaks[breakInd - 1]
            indexB[i * 4 + j] = j + (breakInd - 1) * 4

    vB = np.zeros(len(xsB))
    for i in range(len(xsB)):
        vB[i] = coeffs_out[indexB[i]][0]

    for i in range(1, 4):
        for j in range(len(xsB)):
            vB[j] = vB[j] * xsB[j] + coeffs_out[indexB[j]][i]

    A = np.zeros(len(X) * 5)
    breakInd = 0
    for i in range(len(xsB)):
        if i / 4 >= breaks[1]:
            breakInd = 1
        A[i % 4 + breakInd + int(i / 4) * 5] = vB[i]

    AT = np.zeros(len(A))
    ATA = np.zeros(25)
    ATb = np.zeros(5)
    for i in range(len(X)):
        for j in range(5):
            AT[j * len(X) + i] = A[i * 5 + j]

    for i in range(5):
        for j in range(5):
            for k in range(len(X)):
                ATA[i * 5 + j] += AT[i * len(X) + k] * A[k * 5 + j]

    for i in range(5):
        for k in range(len(X)):
            ATb[i] += AT[i * len(X) + k] * X[k]

    AElim = np.zeros((5, 5))
    for i in range(5):
        n = i * 5
        AElim[i] = ATA[n : n + 5]

    for i in range(5):
        for j in range(i + 1, 5):
            factor = AElim[j][i] / AElim[i][i]
            ATb[j] = ATb[j] - factor * ATb[i]

            for k in range(i, 5):
                AElim[j][k] = AElim[j][k] - factor * AElim[i][k]

    x = np.zeros(5)
    for i in range(4, -1, -1):
        bMinusATemp = ATb[i]
        for j in range(i + 1, 5):
            bMinusATemp -= x[j] * AElim[i][j]

        x[i] = bMinusATemp / AElim[i][i]

    C = np.zeros((5, 8))
    for i in range(32):
        C[int(i % 4 + int(i / 4) % 2)][int(i / 4)] = coeffs_out[i % 8][int(i / 8)]

    coeffs_spline = np.zeros((2, 4))
    for j in range(8):
        coefc = int(j / 2)
        coefr = j % 2
        for i in range(5):
            coeffs_spline[coefr][coefc] += C[i][j] * x[i]

    y_out = np.zeros(len(X))
    for i in range(len(X)):
        second_half = 0 if i < breaks[1] else 1
        y_out[i] = coeffs_spline[second_half][0]

    for i in range(1, 4):
        for j in range(len(X)):
            second_half = 0 if j < breaks[1] else 1
            y_out[j] = (
                y_out[j] * (j - breaks[1] * second_half) + coeffs_spline[second_half][i]
            )

    return y_out


feature_names = [
    "DN_HistogramMode_5",
    "DN_HistogramMode_10",
    "SB_BinaryStats_diff_longstretch0",
    "DN_OutlierInclude_p_001_mdrmd",
    "DN_OutlierInclude_n_001_mdrmd",
    "CO_f1ecac",
    "CO_FirstMin_ac",
    "SP_Summaries_welch_rect_area_5_1",
    "SP_Summaries_welch_rect_centroid",
    "FC_LocalSimple_mean3_stderr",
    "CO_trev_1_num",
    "CO_HistogramAMI_even_2_5",
    "IN_AutoMutualInfoStats_40_gaussian_fmmi",
    "MD_hrv_classic_pnn40",
    "SB_BinaryStats_mean_longstretch1",
    "SB_MotifThree_quantile_hh",
    "FC_LocalSimple_mean1_tauresrat",
    "CO_Embed2_Dist_tau_d_expfit_meandiff",
    "SC_FluctAnal_2_dfa_50_1_2_logi_prop_r1",
    "SC_FluctAnal_2_rsrangefit_50_1_logi_prop_r1",
    "SB_TransitionMatrix_3ac_sumdiagcov",
    "PD_PeriodicityWang_th0_01",
]

features = [
    Catch22._DN_HistogramMode_5,
    Catch22._DN_HistogramMode_10,
    Catch22._SB_BinaryStats_diff_longstretch0,
    Catch22._DN_OutlierInclude_p_001_mdrmd,
    Catch22._DN_OutlierInclude_n_001_mdrmd,
    Catch22._CO_f1ecac,
    Catch22._CO_FirstMin_ac,
    Catch22._SP_Summaries_welch_rect_area_5_1,
    Catch22._SP_Summaries_welch_rect_centroid,
    Catch22._FC_LocalSimple_mean3_stderr,
    Catch22._CO_trev_1_num,
    Catch22._CO_HistogramAMI_even_2_5,
    Catch22._IN_AutoMutualInfoStats_40_gaussian_fmmi,
    Catch22._MD_hrv_classic_pnn40,
    Catch22._SB_BinaryStats_mean_longstretch1,
    Catch22._SB_MotifThree_quantile_hh,
    Catch22._FC_LocalSimple_mean1_tauresrat,
    Catch22._CO_Embed2_Dist_tau_d_expfit_meandiff,
    Catch22._SC_FluctAnal_2_dfa_50_1_2_logi_prop_r1,
    Catch22._SC_FluctAnal_2_rsrangefit_50_1_logi_prop_r1,
    Catch22._SB_TransitionMatrix_3ac_sumdiagcov,
    Catch22._PD_PeriodicityWang_th0_01,
]<|MERGE_RESOLUTION|>--- conflicted
+++ resolved
@@ -140,11 +140,7 @@
 
         return c22
 
-<<<<<<< HEAD
     def transform_single_feature(self, X, feature, case_id=None):
-=======
-    def transform_single_feature(self, X, feature):
->>>>>>> 8fee732d
         """Transform data into a specified catch22 feature.
 
         Parameters
@@ -773,8 +769,7 @@
         r = np.zeros(len(X))
         for n in range(len(X)):
             if X[n] >= d:
-                r[count] = n + 1
-                count += 1
+                r.append(n + 1)
 
         if count == 0:
             continue
