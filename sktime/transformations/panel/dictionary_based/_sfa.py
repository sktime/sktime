"""Symbolic Fourier Approximation (SFA) Transformer.

Configurable SFA transform for discretising time series into words.
"""

__author__ = ["MatthewMiddlehurst", "patrickzib"]
__all__ = ["SFA"]

import math
import sys
import warnings

import numpy as np
import pandas as pd
from sklearn.feature_selection import f_classif
from sklearn.preprocessing import KBinsDiscretizer
from sklearn.tree import DecisionTreeClassifier

from sktime.transformations.base import BaseTransformer
from sktime.utils.validation.panel import check_X

# The binning methods to use: equi-depth, equi-width, information gain or kmeans
binning_methods = {"equi-depth", "equi-width", "information-gain", "kmeans"}

# TODO remove imag-part from dc-component component


class SFA(BaseTransformer):
    """Symbolic Fourier Approximation (SFA) Transformer.

    Overview: for each series:
        run a sliding window across the series
        for each window
            shorten the series with DFT
            discretise the shortened series into bins set by MFC
            form a word from these discrete values
    by default SFA produces a single word per series (window_size=0)
    if a window is used, it forms a histogram of counts of words.

    Parameters
    ----------
    word_length:         int, default = 8
        length of word to shorten window to (using PAA)

    alphabet_size:       int, default = 4
        number of values to discretise each value to

    window_size:         int, default = 12
        size of window for sliding. Input series
        length for whole series transform

    norm:                boolean, default = False
        mean normalise words by dropping first fourier coefficient

    binning_method:      {"equi-depth", "equi-width", "information-gain", "kmeans"},
                            default="equi-depth"
        the binning method used to derive the breakpoints.

    anova:               boolean, default = False
        If True, the Fourier coefficient selection is done via a one-way
        ANOVA test. If False, the first Fourier coefficients are selected.
        Only applicable if labels are given

    bigrams:             boolean, default = False
        whether to create bigrams of SFA words

    skip_grams:          boolean, default = False
        whether to create skip-grams of SFA words

    remove_repeat_words: boolean, default = False
        whether to use numerosity reduction (default False)

    levels:              int, default = 1
        Number of spatial pyramid levels

    save_words:          boolean, default = False
        whether to save the words generated for each series (default False)

    return_pandas_data_series:          boolean, default = False
        set to true to return Pandas Series as a result of transform.
        setting to true reduces speed significantly but is required for
        automatic test.

    n_jobs:              int, optional, default = 1
        The number of jobs to run in parallel for both ``transform``.
        ``-1`` means using all processors.

    Attributes
    ----------
    words: []
    breakpoints: = []
    num_insts = 0
    num_atts = 0

    References
    ----------
    .. [1] Schäfer, Patrick, and Mikael Högqvist. "SFA: a symbolic fourier approximation
    and  index for similarity search in high dimensional datasets." Proceedings of the
    15th international conference on extending database technology. 2012.
    """

    _tags = {
        # packaging metadata
        # ------------------
        "authors": ["MatthewMiddlehurst", "patrickzib"],
        "python_dependencies": ["numba", "joblib"],
        # estimator properties
        # --------------------
        "univariate-only": True,
        "scitype:transform-input": "Series",
        # what is the scitype of X: Series, or Panel
        "scitype:transform-output": "Series",
        # what scitype is returned: Primitives, Series, Panel
        "scitype:instancewise": False,  # is this an instance-wise transform?
        "X_inner_mtype": "numpy3D",  # which mtypes do _fit/_predict support for X?
        "y_inner_mtype": "pd_Series_Table",  # which mtypes does y require?
        "requires_y": True,  # does y need to be passed in fit?
<<<<<<< HEAD
        "python_dependencies": ["numba", "joblib"],
        "tests:skip_all": True #added entry test:skip tag
=======
        # testing configuration
        # ---------------------
        # SFA is non-compliant with any transformer interfaces, #2064
        "tests:skip_all": True,
>>>>>>> 6f714728
    }

    def __init__(
        self,
        word_length=8,
        alphabet_size=4,
        window_size=12,
        norm=False,
        binning_method="equi-depth",
        anova=False,
        bigrams=False,
        skip_grams=False,
        remove_repeat_words=False,
        levels=1,
        lower_bounding=True,
        save_words=False,
        keep_binning_dft=False,
        return_pandas_data_series=False,
        use_fallback_dft=False,
        typed_dict=False,
        n_jobs=1,
    ):
        self.words = []
        self.breakpoints = []

        # we cannot select more than window_size many letters in a word
        offset = 2 if norm else 0
        self.dft_length = window_size - offset if anova is True else word_length
        # make dft_length an even number (same number of reals and imags)
        self.dft_length = self.dft_length + self.dft_length % 2

        self.support = np.array(list(range(word_length)))

        self.word_length = word_length
        self.alphabet_size = alphabet_size
        self.window_size = window_size

        self.norm = norm
        self.lower_bounding = lower_bounding
        self.inverse_sqrt_win_size = (
            1.0 / math.sqrt(window_size) if not lower_bounding else 1.0
        )

        self.remove_repeat_words = remove_repeat_words

        self.save_words = save_words
        self.keep_binning_dft = keep_binning_dft
        self.binning_dft = None

        self.levels = levels
        self.binning_method = binning_method
        self.anova = anova

        self.bigrams = bigrams
        self.skip_grams = skip_grams

        self.return_pandas_data_series = return_pandas_data_series
        self.use_fallback_dft = use_fallback_dft
        self._use_fallback_dft = (
            use_fallback_dft if word_length < window_size - offset else True
        )
        self.typed_dict = typed_dict

        self.n_jobs = n_jobs

        self.n_instances = 0
        self.series_length = 0
        self.letter_bits = 0
        self.letter_max = 0
        self.word_bits = 0
        self.max_bits = 0
        self.level_bits = 0
        self.level_max = 0

        super().__init__()

        if not return_pandas_data_series:
            self.set_config(**{"output_conversion": "off"})

    def fit(self, X, y=None):
        """Calculate word breakpoints using MCB or IGB.

        Parameters
        ----------
        X : pandas DataFrame or 3d numpy array, input time series.
        y : array_like, target values (optional, ignored).

        Returns
        -------
        self: object
        """
        if self.alphabet_size < 2:
            raise ValueError("Alphabet size must be an integer greater than 2")

        if self.word_length < 1:
            raise ValueError("Word length must be an integer greater than 1")

        if self.binning_method == "information-gain" and y is None:
            raise ValueError(
                "Class values must be provided for information gain binning"
            )

        if self.binning_method not in binning_methods:
            raise TypeError("binning_method must be one of: ", binning_methods)

        self.letter_bits = math.ceil(math.log2(self.alphabet_size))
        self.letter_max = pow(2, self.letter_bits) - 1
        self.word_bits = self.word_length * self.letter_bits
        self.max_bits = (
            self.word_bits * 2 if self.bigrams or self.skip_grams else self.word_bits
        )

        if self.typed_dict and self.max_bits > 64:
            raise ValueError(
                "Typed Dictionaries can only handle 64 bit words. "
                "ceil(log2(alphabet_size)) * word_length must be less than or equal "
                "to 64."
                "With bi-grams or skip-grams enabled, this bit limit is 32."
            )

        if self.typed_dict and self.levels > 15:
            raise ValueError(
                "Typed Dictionaries can only handle 15 levels "
                "(this is way to many anyway)."
            )

        X = check_X(X, enforce_univariate=True, coerce_to_numpy=True)
        X = X.squeeze(1)

        if self.levels > 1:
            quadrants = 0
            for i in range(self.levels):
                quadrants += pow(2, i)
            self.level_bits = math.ceil(math.log2(quadrants))
            self.level_max = pow(2, self.level_bits) - 1

        self.n_instances, self.series_length = X.shape
        self.breakpoints = self._binning(X, y)

        self._is_fitted = True
        self._is_vectorized = False
        return self

    def _transform(self, X, y=None):
        """Transform data into SFA words.

        Parameters
        ----------
        X : pandas DataFrame or 3d numpy array, input time series.
        y : array_like, target values (optional, ignored).

        Returns
        -------
        List of dictionaries containing SFA words
        """
        from joblib import Parallel, delayed
        from numba import NumbaTypeSafetyWarning, types
        from numba.typed import Dict

        X = X.squeeze(1)

        with warnings.catch_warnings():
            warnings.simplefilter("ignore", category=NumbaTypeSafetyWarning)
            transform = Parallel(n_jobs=self.n_jobs)(
                delayed(self._transform_case)(
                    X[i, :],
                    supplied_dft=self.binning_dft[i] if self.keep_binning_dft else None,
                )
                for i in range(X.shape[0])
            )

        dim, words = zip(*transform)
        if self.save_words:
            self.words = list(words)

        # can't pickle typed dict
        if self.typed_dict and self.n_jobs != 1:
            nl = [None] * len(dim)
            for i, pdict in enumerate(dim):
                ndict = (
                    Dict.empty(
                        key_type=types.UniTuple(types.int64, 2), value_type=types.uint32
                    )
                    if self.levels > 1
                    else Dict.empty(key_type=types.int64, value_type=types.uint32)
                )
                for key, val in pdict.items():
                    ndict[key] = val
                nl[i] = pdict
            dim = nl

        bags = pd.DataFrame() if self.return_pandas_data_series else [None]
        bags[0] = list(dim)

        return bags

    def _transform_case(self, X, supplied_dft=None):
        from numba import types
        from numba.typed import Dict

        from sktime.transformations.panel.dictionary_based._sfa_numba import (
            _create_word,
        )

        if supplied_dft is None:
            dfts = self._mft(X)
        else:
            dfts = supplied_dft

        if self.typed_dict:
            bag = (
                Dict.empty(
                    key_type=types.UniTuple(types.int64, 2), value_type=types.uint32
                )
                if self.levels > 1
                else Dict.empty(key_type=types.int64, value_type=types.uint32)
            )
        else:
            bag = {}

        last_word = -1
        repeat_words = 0
        words = (
            np.zeros(dfts.shape[0], dtype=np.int64)
            if self.word_bits <= 64
            else [0 for _ in range(dfts.shape[0])]
        )

        for window in range(dfts.shape[0]):
            word_raw = (
                _create_word(
                    dfts[window],
                    self.word_length,
                    self.alphabet_size,
                    self.breakpoints,
                    self.letter_bits,
                )
                if self.word_bits <= 64
                else self._create_word_large(
                    dfts[window],
                )
            )
            words[window] = word_raw

            repeat_word = (
                self._add_to_pyramid(
                    bag, word_raw, last_word, window - int(repeat_words / 2)
                )
                if self.levels > 1
                else self._add_to_bag(bag, word_raw, last_word)
            )

            if repeat_word:
                repeat_words += 1
            else:
                last_word = word_raw
                repeat_words = 0

            if self.bigrams:
                if window - self.window_size >= 0:
                    bigram = self._create_bigram_words(
                        word_raw, words[window - self.window_size]
                    )

                    if self.levels > 1:
                        if self.typed_dict:
                            bigram = (bigram, -1)
                        else:
                            bigram = (bigram << self.level_bits) | 0
                    bag[bigram] = bag.get(bigram, 0) + 1

            if self.skip_grams:
                # creates skip-grams, skipping every (s-1)-th word in-between
                for s in range(2, 4):
                    if window - s * self.window_size >= 0:
                        skip_gram = self._create_bigram_words(
                            word_raw, words[window - s * self.window_size]
                        )

                        if self.levels > 1:
                            if self.typed_dict:
                                skip_gram = (skip_gram, -1)
                            else:
                                skip_gram = (skip_gram << self.level_bits) | 0
                        bag[skip_gram] = bag.get(skip_gram, 0) + 1

        # can't pickle typed dict
        if self.typed_dict and self.n_jobs != 1:
            pdict = dict()
            for key, val in bag.items():
                pdict[key] = val
            bag = pdict

        return [
            pd.Series(bag) if self.return_pandas_data_series else bag,
            words if self.save_words else [],
        ]

    def _binning(self, X, y=None):
        num_windows_per_inst = math.ceil(self.series_length / self.window_size)
        dft = np.array(
            [
                self._binning_dft(X[i, :], num_windows_per_inst)
                for i in range(self.n_instances)
            ]
        )
        if self.keep_binning_dft:
            self.binning_dft = dft
        dft = dft.reshape(len(X) * num_windows_per_inst, self.dft_length)

        if y is not None:
            y = np.repeat(y, num_windows_per_inst)

        if self.anova and y is not None:
            non_constant = np.where(
                ~np.isclose(dft.var(axis=0), np.zeros_like(dft.shape[1]))
            )[0]

            # select word-length many indices with best f-score
            if self.word_length <= non_constant.size:
                f, _ = f_classif(dft[:, non_constant], y)
                self.support = non_constant[np.argsort(-f)][: self.word_length]

            # sort remaining indices
            # self.support = np.sort(self.support)

            # select the Fourier coefficients with highest f-score
            dft = dft[:, self.support]
            self.dft_length = np.max(self.support) + 1
            self.dft_length = self.dft_length + self.dft_length % 2  # even

        if self.binning_method == "information-gain":
            return self._igb(dft, y)
        elif self.binning_method == "kmeans":
            return self._k_bins_discretizer(dft)
        else:
            return self._mcb(dft)

    def _k_bins_discretizer(self, dft):
        encoder = KBinsDiscretizer(
            n_bins=self.alphabet_size, strategy=self.binning_method
        )
        encoder.fit(dft)
        breaks = encoder.bin_edges_
        breakpoints = np.zeros((self.word_length, self.alphabet_size))

        for letter in range(self.word_length):
            for bp in range(1, len(breaks[letter]) - 1):
                breakpoints[letter][bp - 1] = breaks[letter][bp]

        breakpoints[:, self.alphabet_size - 1] = sys.float_info.max
        return breakpoints

    def _mcb(self, dft):
        num_windows_per_inst = math.ceil(self.series_length / self.window_size)
        total_num_windows = int(self.n_instances * num_windows_per_inst)
        breakpoints = np.zeros((self.word_length, self.alphabet_size))

        for letter in range(self.word_length):
            res = [round(dft[i][letter] * 100) / 100 for i in range(total_num_windows)]
            column = np.sort(np.array(res))

            bin_index = 0

            # use equi-depth binning
            if self.binning_method == "equi-depth":
                target_bin_depth = total_num_windows / self.alphabet_size

                for bp in range(self.alphabet_size - 1):
                    bin_index += target_bin_depth
                    breakpoints[letter][bp] = column[int(bin_index)]

            # use equi-width binning aka equi-frequency binning
            elif self.binning_method == "equi-width":
                target_bin_width = (column[-1] - column[0]) / self.alphabet_size

                for bp in range(self.alphabet_size - 1):
                    breakpoints[letter][bp] = (bp + 1) * target_bin_width + column[0]

        breakpoints[:, self.alphabet_size - 1] = sys.float_info.max
        return breakpoints

    def _igb(self, dft, y):
        breakpoints = np.zeros((self.word_length, self.alphabet_size))
        clf = DecisionTreeClassifier(
            criterion="entropy",
            max_depth=int(np.floor(np.log2(self.alphabet_size))),
            max_leaf_nodes=self.alphabet_size,
            random_state=1,
        )

        for i in range(self.word_length):
            clf.fit(dft[:, i][:, None], y)
            threshold = clf.tree_.threshold[clf.tree_.children_left != -1]
            for bp in range(len(threshold)):
                breakpoints[i][bp] = threshold[bp]
            for bp in range(len(threshold), self.alphabet_size):
                breakpoints[i][bp] = sys.float_info.max

        return np.sort(breakpoints, axis=1)

    def _binning_dft(self, series, num_windows_per_inst):
        from sktime.transformations.panel.dictionary_based._sfa_numba import (
            _discrete_fourier_transform,
        )

        # Splits individual time series into windows and returns the DFT for
        # each
        split = np.split(
            series,
            np.linspace(
                self.window_size,
                self.window_size * (num_windows_per_inst - 1),
                num_windows_per_inst - 1,
                dtype=np.int_,
            ),
        )
        start = self.series_length - self.window_size
        split[-1] = series[start : self.series_length]

        result = np.zeros((len(split), self.dft_length), dtype=np.float64)

        for i, row in enumerate(split):
            result[i] = (
                _discrete_fourier_transform(
                    row,
                    self.dft_length,
                    self.norm,
                    self.inverse_sqrt_win_size,
                    self.lower_bounding,
                )
                if self._use_fallback_dft
                else self._fast_fourier_transform(row)
            )

        return result

    def _fast_fourier_transform(self, series):
        """Perform a discrete fourier transform using the fast fourier transform.

        if self.norm is True, then the first term of the DFT is ignored

        Input
        -------
        X : The training input samples.  array-like or sparse matrix of
        shape = [n_samps, num_atts]

        Returns
        -------
        1D array of fourier term, real_0,imag_0, real_1, imag_1 etc, length
        num_atts or
        num_atts-2 if if self.norm is True
        """
        # first two are real and imaginary parts
        start = 2 if self.norm else 0

        s = np.std(series)
        std = s if s > 1e-8 else 1

        X_fft = np.fft.rfft(series)
        reals = np.real(X_fft)
        imags = np.imag(X_fft)

        length = start + self.dft_length
        dft = np.empty((length,), dtype=reals.dtype)
        dft[0::2] = reals[: np.uint32(length / 2)]
        dft[1::2] = imags[: np.uint32(length / 2)]
        if self.lower_bounding:
            dft[1::2] = dft[1::2] * -1  # lower bounding
        dft *= self.inverse_sqrt_win_size / std
        return dft[start:]

    def _mft(self, series):
        from sktime.transformations.panel.dictionary_based._sfa_numba import (
            _calc_incremental_mean_std,
            _discrete_fourier_transform,
            _get_phis,
            _iterate_mft,
        )

        start_offset = 2 if self.norm else 0
        length = self.dft_length + start_offset + self.dft_length % 2
        end = max(1, len(series) - self.window_size + 1)

        phis = _get_phis(self.window_size, length)
        stds = _calc_incremental_mean_std(series, end, self.window_size)
        transformed = np.zeros((end, length))

        # first run with dft
        if self._use_fallback_dft:
            mft_data = _discrete_fourier_transform(
                series[0 : self.window_size],
                self.dft_length,
                self.norm,
                self.inverse_sqrt_win_size,
                self.lower_bounding,
                apply_normalising_factor=False,
                cut_start_if_norm=False,
            )
        else:
            X_fft = np.fft.rfft(series[: self.window_size])
            reals = np.real(X_fft)
            imags = np.imag(X_fft)
            mft_data = np.empty((length,), dtype=reals.dtype)
            mft_data[0::2] = reals[: np.uint32(length / 2)]
            mft_data[1::2] = imags[: np.uint32(length / 2)]

        transformed[0] = mft_data * self.inverse_sqrt_win_size / stds[0]

        # other runs using mft
        # moved to external method to use njit
        _iterate_mft(
            series,
            mft_data,
            phis,
            self.window_size,
            stds,
            transformed,
            self.inverse_sqrt_win_size,
        )

        if self.lower_bounding:
            transformed[:, 1::2] = transformed[:, 1::2] * -1  # lower bounding

        return (
            transformed[:, start_offset:][:, self.support]
            if self.anova
            else transformed[:, start_offset:]
        )

    def _shorten_bags(self, word_len):
        from joblib import Parallel, delayed
        from numba import NumbaTypeSafetyWarning, types
        from numba.typed import Dict

        if self.save_words is False:
            raise ValueError(
                "Words from transform must be saved using save_word to shorten bags."
            )

        if word_len > self.word_length:
            word_len = self.word_length

        if self.typed_dict:
            warnings.simplefilter("ignore", category=NumbaTypeSafetyWarning)

        dim = Parallel(n_jobs=self.n_jobs)(
            delayed(self._shorten_case)(word_len, i) for i in range(len(self.words))
        )

        # can't pickle typed dict
        if self.typed_dict and self.n_jobs != 1:
            nl = [None] * len(dim)
            for i, pdict in enumerate(dim):
                ndict = (
                    Dict.empty(
                        key_type=types.UniTuple(types.int64, 2), value_type=types.uint32
                    )
                    if self.levels > 1
                    else Dict.empty(key_type=types.int64, value_type=types.uint32)
                )
                for key, val in pdict.items():
                    ndict[key] = val
                nl[i] = pdict
            dim = nl

        new_bags = pd.DataFrame() if self.return_pandas_data_series else [None]
        new_bags[0] = list(dim)

        return new_bags

    def _shorten_case(self, word_len, i):
        from numba import types
        from numba.typed import Dict

        from sktime.transformations.panel.dictionary_based._sfa_numba import (
            _shorten_words,
        )

        if self.typed_dict:
            new_bag = (
                Dict.empty(
                    key_type=types.Tuple((types.int64, types.int16)),
                    value_type=types.uint32,
                )
                if self.levels > 1
                else Dict.empty(key_type=types.int64, value_type=types.uint32)
            )
        else:
            new_bag = {}

        last_word = -1
        repeat_words = 0

        for window, word in enumerate(self.words[i]):
            new_word = _shorten_words(word, word_len)

            repeat_word = (
                self._add_to_pyramid(
                    new_bag, new_word, last_word, window - int(repeat_words / 2)
                )
                if self.levels > 1
                else self._add_to_bag(new_bag, new_word, last_word)
            )

            if repeat_word:
                repeat_words += 1
            else:
                last_word = new_word
                repeat_words = 0

            if self.bigrams:
                if window - self.window_size >= 0:
                    bigram = self._create_bigram_words(
                        new_word,
                        _shorten_words(
                            self.words[i][window - self.window_size], word_len
                        ),
                    )

                    if self.levels > 1:
                        if self.typed_dict:
                            bigram = (bigram, -1)
                        else:
                            bigram = (bigram << self.level_bits) | 0
                    new_bag[bigram] = new_bag.get(bigram, 0) + 1

            if self.skip_grams:
                # creates skip-grams, skipping every (s-1)-th word in-between
                for s in range(2, 4):
                    if window - s * self.window_size >= 0:
                        skip_gram = self._create_bigram_words(
                            new_word,
                            _shorten_words(
                                self.words[i][window - s * self.window_size],
                                word_len,
                            ),
                        )

                        if self.levels > 1:
                            if self.typed_dict:
                                skip_gram = (skip_gram, -1)
                            else:
                                skip_gram = (skip_gram << self.level_bits) | 0
                        new_bag[skip_gram] = new_bag.get(skip_gram, 0) + 1

        # can't pickle typed dict
        if self.typed_dict and self.n_jobs != 1:
            pdict = dict()
            for key, val in new_bag.items():
                pdict[key] = val
            new_bag = pdict

        return pd.Series(new_bag) if self.return_pandas_data_series else new_bag

    def _add_to_bag(self, bag, word, last_word):
        if self.remove_repeat_words and word == last_word:
            return True

        # store the histogram of word counts
        bag[word] = bag.get(word, 0) + 1

        return False

    def _add_to_pyramid(self, bag, word, last_word, window_ind):
        from sktime.transformations.panel.dictionary_based._sfa_numba import (
            _add_level,
            _add_level_typed,
        )

        if self.remove_repeat_words and word == last_word:
            return True

        start = 0
        for i in range(self.levels):
            if self.typed_dict:
                new_word, num_quadrants = _add_level_typed(
                    word, start, i, window_ind, self.window_size, self.series_length
                )
            else:
                new_word, num_quadrants = (
                    _add_level(
                        word,
                        start,
                        i,
                        window_ind,
                        self.window_size,
                        self.series_length,
                        self.level_bits,
                    )
                    if self.word_bits + self.level_bits <= 64
                    else self._add_level_large(
                        word,
                        start,
                        i,
                        window_ind,
                    )
                )
            bag[new_word] = bag.get(new_word, 0) + num_quadrants
            start += num_quadrants

        return False

    def _add_level_large(self, word, start, level, window_ind):
        num_quadrants = pow(2, level)
        quadrant = start + int(
            (window_ind + int(self.window_size / 2))
            / int(self.series_length / num_quadrants)
        )
        return (word << self.level_bits) | quadrant, num_quadrants

    def _create_word_large(self, dft):
        word = 0
        for i in range(self.word_length):
            for bp in range(self.alphabet_size):
                if dft[i] <= self.breakpoints[i][bp]:
                    word = (word << self.letter_bits) | bp
                    break

        return word

    def _create_bigram_words(self, word_raw, word):
        from sktime.transformations.panel.dictionary_based._sfa_numba import (
            _create_bigram_word,
        )

        return (
            _create_bigram_word(word, word_raw, self.word_bits)
            if self.max_bits <= 64
            else self._create_bigram_word_large(word, word_raw)
        )

    def _create_bigram_word_large(self, word, other_word):
        return (word << self.word_bits) | other_word

    def _shorten_words(self, word, word_len):
        from sktime.transformations.panel.dictionary_based._sfa_numba import (
            _shorten_word_large,
        )

        return (
            SFA._shorten_word(word, self.word_length - word_len, self.letter_bits)
            if self.word_bits <= 64
            else _shorten_word_large(word, self.word_length - word_len)
        )

    def _shorten_word_large(self, word, amount):
        # shorten a word by set amount of letters
        return word >> amount * self.letter_bits

    def bag_to_string(self, bag):
        """Convert a bag of SFA words into a string."""
        s = "{"
        for word, value in bag.items():
            s += f"{self.word_list_typed(word) if self.typed_dict else self.word_list(word)}: {value}, "  # noqa: E501
        s = s[:-2]
        return s + "}"

    def word_list(self, word):
        """Find list of integers to obtain input word."""
        letters = []
        word_bits = self.word_bits + self.level_bits
        shift = word_bits - self.letter_bits

        for _ in range(self.word_length, 0, -1):
            letters.append(word >> shift & self.letter_max)
            shift -= self.letter_bits

        if word.bit_length() > self.word_bits + self.level_bits:
            bigram_letters = []
            shift = self.word_bits + word_bits - self.letter_bits
            for _ in range(self.word_length, 0, -1):
                bigram_letters.append(word >> shift & self.letter_max)
                shift -= self.letter_bits

            letters = (bigram_letters, letters)

        if self.levels > 1:
            level = word >> 0 & self.level_max
            letters = (letters, level)

        return letters

    def word_list_typed(self, word):
        """Find list of integers to obtain input word."""
        letters = []
        shift = self.word_bits - self.letter_bits

        if self.levels > 1:
            level = word[1]
            word = word[0]

        for _ in range(self.word_length, 0, -1):
            letters.append(word >> shift & self.letter_max)
            shift -= self.letter_bits

        if word.bit_length() > self.word_bits:
            bigram_letters = []
            shift = self.word_bits + self.word_bits - self.letter_bits
            for _ in range(self.word_length, 0, -1):
                bigram_letters.append(word >> shift & self.letter_max)
                shift -= self.letter_bits

            letters = (bigram_letters, letters)

        if self.levels > 1:
            letters = (letters, level)

        return letters

    @classmethod
    def get_test_params(cls, parameter_set="default"):
        """Return testing parameter settings for the estimator.

        Parameters
        ----------
        parameter_set : str, default="default"
            Name of the set of test parameters to return, for use in tests. If no
            special parameters are defined for a value, will return ``"default"`` set.


        Returns
        -------
        params : dict or list of dict, default = {}
            Parameters to create testing instances of the class
            Each dict are parameters to construct an "interesting" test instance, i.e.,
            ``MyClass(**params)`` or ``MyClass(**params[i])`` creates a valid test
            instance.
            ``create_test_instance`` uses the first (or only) dictionary in ``params``
        """
        # small window size for testing
        params = {"window_size": 4, "return_pandas_data_series": True}
        return params<|MERGE_RESOLUTION|>--- conflicted
+++ resolved
@@ -115,15 +115,12 @@
         "X_inner_mtype": "numpy3D",  # which mtypes do _fit/_predict support for X?
         "y_inner_mtype": "pd_Series_Table",  # which mtypes does y require?
         "requires_y": True,  # does y need to be passed in fit?
-<<<<<<< HEAD
         "python_dependencies": ["numba", "joblib"],
         "tests:skip_all": True #added entry test:skip tag
-=======
         # testing configuration
         # ---------------------
         # SFA is non-compliant with any transformer interfaces, #2064
         "tests:skip_all": True,
->>>>>>> 6f714728
     }
 
     def __init__(
