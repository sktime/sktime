"""Rocket transformer."""

__author__ = ["angus924"]
__all__ = ["Rocket"]

import multiprocessing

import numpy as np
import pandas as pd

from sktime.transformations.base import BaseTransformer


class Rocket(BaseTransformer):
    """RandOm Convolutional KErnel Transform (ROCKET).

    ROCKET [1]_ generates random convolutional kernels, including random length and
    dilation. It transforms the time series with two features per kernel. The first
    feature is global max pooling and the second is proportion of positive values.

    This transformer fits one set of paramereters per individual series,
    and applies the transform with fitted parameter i to the i-th series in transform.
    Vanilla use requires same number of series in fit and transform.

    To fit and transform series at the same time,
    without an identification of fit/transform instances,
    wrap this transformer in ``FitInTransform``,
    from ``sktime.transformations.compose``.

    Parameters
    ----------
    num_kernels : int, default=10,000
       number of random convolutional kernels.
    normalise : boolean, default True
       whether or not to normalise the input time series per instance.
    n_jobs : int, default=1
       The number of jobs to run in parallel for ``transform``. ``-1`` means use all
       processors.
    random_state : None or int, optional, default = None

    See Also
    --------
    MultiRocketMultivariate, MiniRocket, MiniRocketMultivariate, Rocket

    References
    ----------
    .. [1] Tan, Chang Wei and Dempster, Angus and Bergmeir, Christoph
        and Webb, Geoffrey I,
        "ROCKET: Exceptionally fast and accurate time series
      classification using random convolutional kernels",2020,
      https://link.springer.com/article/10.1007/s10618-020-00701-z,
      https://arxiv.org/abs/1910.13051

    Examples
    --------
    >>> from sktime.transformations.panel.rocket import Rocket
    >>> from sktime.datasets import load_unit_test
    >>> X_train, y_train = load_unit_test(split="train") # doctest: +SKIP
    >>> X_test, y_test = load_unit_test(split="test") # doctest: +SKIP
    >>> trf = Rocket(num_kernels=512) # doctest: +SKIP
    >>> trf.fit(X_train) # doctest: +SKIP
    Rocket(...)
    >>> X_train = trf.transform(X_train) # doctest: +SKIP
    >>> X_test = trf.transform(X_test) # doctest: +SKIP
    """

    _tags = {
        # packaging info
        # --------------
        "authors": ["angus924"],
        "maintainers": ["angus924"],
        "python_dependencies": "numba",
        # estimator type
        # --------------
        "capability:multivariate": True,
        "fit_is_empty": False,
        "scitype:transform-input": "Series",
        # what is the scitype of X: Series, or Panel
        "scitype:transform-output": "Primitives",
        # what is the scitype of y: None (not needed), Primitives, Series, Panel
        "scitype:instancewise": False,  # is this an instance-wise transform?
        "X_inner_mtype": "numpy3D",  # which mtypes do _fit/_predict support for X?
        "y_inner_mtype": "None",  # which mtypes do _fit/_predict support for X?
        "capability:random_state": True,
<<<<<<< HEAD
=======
        "capability:categorical_in_X": False,
>>>>>>> 4190544c
        "property:randomness": "derandomized",
    }

    def __init__(self, num_kernels=10_000, normalise=True, n_jobs=1, random_state=None):
        self.num_kernels = num_kernels
        self.normalise = normalise
        self.n_jobs = n_jobs
        self.random_state = random_state if isinstance(random_state, int) else None
        super().__init__()

    def _fit(self, X, y=None):
        """Generate random kernels adjusted to time series shape.

        Infers time series length and number of channels / dimensions (
        for multivariate time series) from input pandas DataFrame,
        and generates random kernels.

        Parameters
        ----------
        X : 3D np.ndarray of shape = [n_instances, n_dimensions, series_length]
            panel of time series to transform
        y : ignored argument for interface compatibility

        Returns
        -------
        self
        """
        from sktime.transformations.panel.rocket._rocket_numba import _generate_kernels

        _, self.n_columns, n_timepoints = X.shape
        self.kernels = _generate_kernels(
            n_timepoints, self.num_kernels, self.n_columns, self.random_state
        )
        return self

    def _transform(self, X, y=None):
        """Transform input time series using random convolutional kernels.

        Parameters
        ----------
        X : 3D np.ndarray of shape = [n_instances, n_dimensions, series_length]
            panel of time series to transform
        y : ignored argument for interface compatibility

        Returns
        -------
        pandas DataFrame, transformed features
        """
        from numba import get_num_threads, set_num_threads

        from sktime.transformations.panel.rocket._rocket_numba import _apply_kernels

        if self.normalise:
            X = (X - X.mean(axis=-1, keepdims=True)) / (
                X.std(axis=-1, keepdims=True) + 1e-8
            )
        prev_threads = get_num_threads()
        if self.n_jobs < 1 or self.n_jobs > multiprocessing.cpu_count():
            n_jobs = multiprocessing.cpu_count()
        else:
            n_jobs = self.n_jobs
        set_num_threads(n_jobs)
        t = pd.DataFrame(_apply_kernels(X.astype(np.float32), self.kernels))
        set_num_threads(prev_threads)
        return t

    @classmethod
    def get_test_params(cls, parameter_set="default"):
        """Return testing parameter settings for the estimator.

        Parameters
        ----------
        parameter_set : str, default="default"
            Name of the set of test parameters to return, for use in tests. If no
            special parameters are defined for a value, will return `"default"` set.
            There are currently no reserved values for transformers.

        Returns
        -------
        params : dict or list of dict, default = {}
            Parameters to create testing instances of the class
            Each dict are parameters to construct an "interesting" test instance, i.e.,
            `MyClass(**params)` or `MyClass(**params[i])` creates a valid test instance.
            `create_test_instance` uses the first (or only) dictionary in `params`
        """
        params0 = {}
        params1 = {"num_kernels": 500, "normalise": False}
        params2 = {"num_kernels": 700, "normalise": True}

        return [params0, params1, params2]<|MERGE_RESOLUTION|>--- conflicted
+++ resolved
@@ -82,10 +82,7 @@
         "X_inner_mtype": "numpy3D",  # which mtypes do _fit/_predict support for X?
         "y_inner_mtype": "None",  # which mtypes do _fit/_predict support for X?
         "capability:random_state": True,
-<<<<<<< HEAD
-=======
         "capability:categorical_in_X": False,
->>>>>>> 4190544c
         "property:randomness": "derandomized",
     }
 
