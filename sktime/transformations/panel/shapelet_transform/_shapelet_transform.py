"""Shapelet transformers.

A transformer from the time domain into the shapelet domain.
"""

__author__ = ["MatthewMiddlehurst", "jasonlines", "dguijo"]
__all__ = ["ShapeletTransform", "RandomShapeletTransform"]

import heapq
import time
import warnings
from itertools import zip_longest
from operator import itemgetter

import numpy as np
import pandas as pd
from sklearn import preprocessing
from sklearn.utils import check_random_state
from sklearn.utils.multiclass import class_distribution

from sktime.transformations.base import BaseTransformer
from sktime.utils.validation import check_n_jobs


class Shapelet:
    """A simple class to model a Shapelet with associated information.

    Parameters
    ----------
    series_id: int
        The index of the series within the data (X) that was passed to fit.
    start_pos: int
        The starting position of the shapelet within the original series
    length: int
        The length of the shapelet
    info_gain: float
        The calculated information gain of this shapelet
    data: array-like
        The (z-normalised) data of this shapelet.
    """

    def __init__(self, series_id, start_pos, length, info_gain, data):
        self.series_id = series_id
        self.start_pos = start_pos
        self.length = length
        self.info_gain = info_gain
        self.data = data

    def __str__(self):
        """Print."""
        return (
            f"Series ID: {self.series_id}, start_pos: {self.start_pos}, "
            "length: {self.length}, info_gain: {self.info_gain},"
            " "
        )


class ShapeletPQ:
    """Shapelet PQ."""

    def __init__(self):
        self._queue = []
        self._index = 0

    def push(self, shapelet):
        """Push."""
        heapq.heappush(self._queue, (shapelet.info_gain, self._index, shapelet))
        self._index += 1

    def pop(self):
        """Pop."""
        return heapq.heappop(self._queue)[-1]

    def peek(self):
        """Peek."""
        return self._queue[0]

    def get_size(self):
        """Get size."""
        return len(self._queue)

    def get_array(self):
        """Get array."""
        return self._queue


class ShapeletTransform(BaseTransformer):
    """Shapelet Transform.

    Original journal publication:
    @article{hills2014classification,
      title={Classification of time series by shapelet transformation},
      author={Hills, Jon and Lines, Jason and Baranauskas, Edgaras and Mapp,
      James and Bagnall, Anthony},
      journal={Data Mining and Knowledge Discovery},
      volume={28},
      number={4},
      pages={851--881},
      year={2014},
      publisher={Springer}
    }

    Parameters
    ----------
    min_shapelet_length                 : int, lower bound on candidate
    shapelet lengths (default = 3)
    max_shapelet_length                 : int, upper bound on candidate
    shapelet lengths (default = inf or series length)
    max_shapelets_to_store_per_class    : int, upper bound on number of
    shapelets to retain from each distinct class (default = 200)
    random_state                        : RandomState, int, or none: to
    control random state objects for deterministic results (default = None)
    verbose                             : int, level of output printed to
    the console (for information only) (default = 0)
    remove_self_similar                 : boolean, remove overlapping
    "self-similar" shapelets from the final transform (default = True)

    Attributes
    ----------
    predefined_ig_rejection_level       : float, minimum information gain
    required to keep a shapelet (default = 0.05)
    self.shapelets                      : list of Shapelet objects,
    the stored shapelets after a dataset has been processed
    """

    _tags = {
        # packaging info
        # --------------
        "authors": ["MatthewMiddlehurst", "jasonlines", "dguijo"],
        "maintainers": ["dguijo"],
        "python_dependencies": "numba",
        # estimator type
        # --------------
        "scitype:transform-input": "Series",
        # what is the scitype of X: Series, or Panel
        "scitype:transform-output": "Primitives",
        # what is the scitype of y: None (not needed), Primitives, Series, Panel
        "scitype:instancewise": False,  # is this an instance-wise transform?
        "X_inner_mtype": "numpy3D",  # which mtypes do _fit/_predict support for X?
        "y_inner_mtype": "numpy1D",  # and for y?
        "requires_y": True,
        "capability:multivariate": False,
        "fit_is_empty": False,
        "capability:random_state": True,
        "property:randomness": "derandomized",
    }

    def __init__(
        self,
        min_shapelet_length=3,
        max_shapelet_length=np.inf,
        max_shapelets_to_store_per_class=200,
        random_state=None,
        verbose=0,
        remove_self_similar=True,
    ):
        self.min_shapelet_length = min_shapelet_length
        self.max_shapelet_length = max_shapelet_length
        self.max_shapelets_to_store_per_class = max_shapelets_to_store_per_class
        self.random_state = random_state
        self.verbose = verbose
        self.remove_self_similar = remove_self_similar
        self.predefined_ig_rejection_level = 0.05
        self.shapelets = None
        super().__init__()

    def _fit(self, X, y=None):
        """Fit the shapelet transform to a specified X and y.

        Parameters
        ----------
        X: pandas DataFrame
            The training input samples.
        y: array-like or list
            The class values for X

        Returns
        -------
        self : ShapeletTransform
            This estimator
        """
        X_lens = np.repeat(X.shape[-1], X.shape[0])
        # note, assumes all dimensions of a case are the same
        # length. A shapelet would not be well defined if indices do not match!
        # may need to pad with nans here for uneq length,
        # look at later

        num_ins = len(y)
        distinct_class_vals = class_distribution(np.asarray(y).reshape(-1, 1))[0][0]

        candidates_evaluated = 0

        num_series_to_visit = num_ins

        shapelet_heaps_by_class = {i: ShapeletPQ() for i in distinct_class_vals}

        self._random_state = check_random_state(self.random_state)

        # Here we establish the order of cases to sample. We need to sample
        # x cases and y shapelets from each (where x = num_cases_to_sample
        # and y = num_shapelets_to_sample_per_case). We could simply sample
        # x cases without replacement and y shapelets from each case, but
        # the idea is that if we are using a time contract we may extract
        # all y shapelets from each x candidate and still have time remaining.
        # Therefore, if we get a list of the indices of the series and
        # shuffle them appropriately, we can go through the list again and
        # extract
        # another y shapelets from each series (if we have time).

        # We also want to ensure that we visit all classes so we will visit
        # in round-robin order. Therefore, the code below extracts the indices
        # of all series by class, shuffles the indices for each class
        # independently, and then combines them in alternating order. This
        # results in
        # a shuffled list of indices that are in alternating class order (
        # e.g. 1,2,3,1,2,3,1,2,3,1...)

        def _round_robin(*iterables):
            sentinel = object()
            return (
                a
                for x in zip_longest(*iterables, fillvalue=sentinel)
                for a in x
                if a != sentinel
            )

        case_ids_by_class = {i: np.where(y == i)[0] for i in distinct_class_vals}

        num_train_per_class = {i: len(case_ids_by_class[i]) for i in case_ids_by_class}
        round_robin_case_order = _round_robin(
            *[list(v) for k, v in case_ids_by_class.items()]
        )
        cases_to_visit = [(i, y[i]) for i in round_robin_case_order]
        # this dictionary will be used to store all possible starting
        # positions and shapelet lengths for a give series length. This
        # is because we enumerate all possible candidates and sample without
        # replacement when assessing a series. If we have two series
        # of the same length then they will obviously have the same valid
        # shapelet starting positions and lengths (especially in standard
        # datasets where all series are equal length) so it makes sense to
        # store the possible candidates and reuse, rather than
        # recalculating each time

        # Initially the dictionary will be empty, and each time a new series
        # length is seen the dict will be updated. Next time that length
        # is used the dict will have an entry so can simply reuse
        possible_candidates_per_series_length = {}

        # a flag to indicate if extraction should stop (contract has ended)
        time_finished = False

        # max time calculating a shapelet
        # for timing the extraction when contracting
        start_time = time.time()

        def time_taken():
            return time.time() - start_time

        max_time_calc_shapelet = -1
        time_last_shapelet = time_taken()

        # for every series
        case_idx = 0
        while case_idx < len(cases_to_visit):
            series_id = cases_to_visit[case_idx][0]
            this_class_val = cases_to_visit[case_idx][1]

            # minus 1 to remove this candidate from sums
            binary_ig_this_class_count = num_train_per_class[this_class_val] - 1
            binary_ig_other_class_count = num_ins - binary_ig_this_class_count - 1

            if self.verbose:
                print(
                    "visiting series: "
                    + str(series_id)
                    + " (#"
                    + str(case_idx + 1)
                    + ")"
                )

            this_series_len = len(X[series_id][0])

            # The bound on possible shapelet lengths will differ
            # series-to-series if using unequal length data.
            # However, shapelets cannot be longer than the series, so set to
            # the minimum of the series length
            # and max shapelet length (which is inf by default)
            if self.max_shapelet_length == -1:
                this_shapelet_length_upper_bound = this_series_len
            else:
                this_shapelet_length_upper_bound = min(
                    this_series_len, self.max_shapelet_length
                )

            # all possible start and lengths for shapelets within this
            # series (calculates if series length is new, a simple look-up
            # if not)
            # enumerate all possible candidate starting positions and lengths.

            # First, try to reuse if they have been calculated for a series
            # of the same length before.
            candidate_starts_and_lens = possible_candidates_per_series_length.get(
                this_series_len
            )
            # else calculate them for this series length and store for
            # possible use again
            if candidate_starts_and_lens is None:
                candidate_starts_and_lens = [
                    [start, length]
                    for start in range(
                        0, this_series_len - self.min_shapelet_length + 1
                    )
                    for length in range(
                        self.min_shapelet_length, this_shapelet_length_upper_bound + 1
                    )
                    if start + length <= this_series_len
                ]
                possible_candidates_per_series_length[this_series_len] = (
                    candidate_starts_and_lens
                )

            # default for full transform
            candidates_to_visit = candidate_starts_and_lens
            num_candidates_per_case = len(candidate_starts_and_lens)

            # limit search otherwise:
            if hasattr(self, "num_candidates_to_sample_per_case"):
                num_candidates_per_case = min(
                    self.num_candidates_to_sample_per_case, num_candidates_per_case
                )
                cand_idx = list(
                    self._random_state.choice(
                        list(range(0, len(candidate_starts_and_lens))),
                        num_candidates_per_case,
                        replace=False,
                    )
                )
                candidates_to_visit = [candidate_starts_and_lens[x] for x in cand_idx]

            for candidate_idx in range(num_candidates_per_case):
                # if shapelet heap for this class is not full yet, set entry
                # criteria to be the predetermined IG threshold
                ig_cutoff = self.predefined_ig_rejection_level
                # otherwise if we have max shapelets already, set the
                # threshold as the IG of the current 'worst' shapelet we have
                if (
                    shapelet_heaps_by_class[this_class_val].get_size()
                    >= self.max_shapelets_to_store_per_class
                ):
                    ig_cutoff = max(
                        shapelet_heaps_by_class[this_class_val].peek()[0], ig_cutoff
                    )

                cand_start_pos = candidates_to_visit[candidate_idx][0]
                cand_len = candidates_to_visit[candidate_idx][1]

                candidate = ShapeletTransform.zscore(
                    X[series_id][:, cand_start_pos : cand_start_pos + cand_len]
                )

                # now go through all other series and get a distance from
                # the candidate to each
                orderline = []

                # initialise here as copy, decrease the new val each time we
                # evaluate a comparison series
                num_visited_this_class = 0
                num_visited_other_class = 0

                candidate_rejected = False

                for comparison_series_idx in range(len(cases_to_visit)):
                    i = cases_to_visit[comparison_series_idx][0]

                    if y[i] != cases_to_visit[comparison_series_idx][1]:
                        raise ValueError("class match sanity test broken")

                    if i == series_id:
                        # don't evaluate candidate against own series
                        continue

                    if y[i] == this_class_val:
                        num_visited_this_class += 1
                        binary_class_identifier = 1  # positive for this class
                    else:
                        num_visited_other_class += 1
                        binary_class_identifier = -1  # negative for any
                        # other class

                    bsf_dist = np.inf

                    start_left = cand_start_pos
                    start_right = cand_start_pos + 1

                    if X_lens[i] == cand_len:
                        start_left = 0
                        start_right = 0

                    for _ in range(
                        max(1, int(np.ceil((X_lens[i] - cand_len) / 2)))
                    ):  # max
                        # used to force iteration where series len ==
                        # candidate len
                        if start_left < 0:
                            start_left = X_lens[i] - 1 - cand_len

                        comparison = ShapeletTransform.zscore(
                            X[i][:, start_left : start_left + cand_len]
                        )
                        dist_left = np.linalg.norm(candidate - comparison)
                        bsf_dist = min(dist_left * dist_left, bsf_dist)

                        # for odd lengths
                        if start_left == start_right:
                            continue

                        # right
                        if start_right == X_lens[i] - cand_len + 1:
                            start_right = 0
                        comparison = ShapeletTransform.zscore(
                            X[i][:, start_right : start_right + cand_len]
                        )
                        dist_right = np.linalg.norm(candidate - comparison)
                        bsf_dist = min(dist_right * dist_right, bsf_dist)

                        start_left -= 1
                        start_right += 1

                    orderline.append((bsf_dist, binary_class_identifier))
                    # sorting required after each add for early IG abandon.
                    # timsort should be efficient as array is almost in
                    # order - insertion-sort like behaviour in this case.
                    # Can't use heap as need to traverse in order multiple
                    # times, not just access root
                    orderline.sort()

                    if len(orderline) > 2:
                        ig_upper_bound = ShapeletTransform.calc_early_binary_ig(
                            orderline,
                            num_visited_this_class,
                            num_visited_other_class,
                            binary_ig_this_class_count - num_visited_this_class,
                            binary_ig_other_class_count - num_visited_other_class,
                        )
                        # print("upper: "+str(ig_upper_bound))
                        if ig_upper_bound <= ig_cutoff:
                            candidate_rejected = True
                            break

                candidates_evaluated += 1
                if self.verbose > 3 and candidates_evaluated % 100 == 0:
                    print("candidates evaluated: " + str(candidates_evaluated))

                # only do if candidate was not rejected
                if candidate_rejected is False:
                    final_ig = ShapeletTransform.calc_binary_ig(
                        orderline,
                        binary_ig_this_class_count,
                        binary_ig_other_class_count,
                    )
                    accepted_candidate = Shapelet(
                        series_id, cand_start_pos, cand_len, final_ig, candidate
                    )

                    # add to min heap to store shapelets for this class
                    shapelet_heaps_by_class[this_class_val].push(accepted_candidate)

                    # informal, but extra 10% allowance for self similar later
                    if (
                        shapelet_heaps_by_class[this_class_val].get_size()
                        > self.max_shapelets_to_store_per_class * 3
                    ):
                        shapelet_heaps_by_class[this_class_val].pop()

                # Takes into account the use of the MAX shapelet calculation
                # time to not exceed the time_limit (not exact, but likely a
                # good guess).
                if (
                    hasattr(self, "time_contract_in_mins")
                    and self.time_contract_in_mins > 0
                ):
                    time_now = time_taken()
                    time_this_shapelet = time_now - time_last_shapelet
                    if time_this_shapelet > max_time_calc_shapelet:
                        max_time_calc_shapelet = time_this_shapelet
                        if self.verbose > 0:
                            print(max_time_calc_shapelet)
                    time_last_shapelet = time_now

                    # add a little 1% leeway to the timing in case one run was
                    # slightly faster than
                    # another based on the CPU.
                    time_in_seconds = self.time_contract_in_mins * 60
                    max_shapelet_time_percentage = (
                        max_time_calc_shapelet / 100.0
                    ) * 0.75
                    if (time_now + max_shapelet_time_percentage) > time_in_seconds:
                        if self.verbose > 0:
                            minutes = int(round(time_now / 60, 3))
                            seconds = int((round(time_now / 60, 3) - minutes) * 60)
                            print(
                                "No more time available! It's been"
                                f"{minutes:02d}:{seconds:02}"
                            )
                        time_finished = True
                        break
                    else:
                        if self.verbose > 0:
                            if candidate_rejected is False:
                                print(
                                    "Candidate finished. {:02d}:{:02} remaining".format(
                                        int(
                                            round(
                                                self.time_contract_in_mins
                                                - time_now / 60,
                                                3,
                                            )
                                        ),
                                        int(
                                            (
                                                round(
                                                    self.time_contract_in_mins
                                                    - time_now / 60,
                                                    3,
                                                )
                                                - int(
                                                    round(
                                                        (
                                                            self.time_contract_in_mins
                                                            - time_now
                                                        )
                                                        / 60,
                                                        3,
                                                    )
                                                )
                                            )
                                            * 60
                                        ),
                                    )
                                )
                            else:
                                print(
                                    "Candidate rejected. {:02d}:{:02} remaining".format(
                                        int(
                                            round(
                                                (self.time_contract_in_mins - time_now)
                                                / 60,
                                                3,
                                            )
                                        ),
                                        int(
                                            (
                                                round(
                                                    (
                                                        self.time_contract_in_mins
                                                        - time_now
                                                    )
                                                    / 60,
                                                    3,
                                                )
                                                - int(
                                                    round(
                                                        (
                                                            self.time_contract_in_mins
                                                            - time_now
                                                        )
                                                        / 60,
                                                        3,
                                                    )
                                                )
                                            )
                                            * 60
                                        ),
                                    )
                                )

            # stopping condition: in case of iterative transform (i.e.
            # num_cases_to_sample have been visited)
            #                     in case of contracted transform (i.e. time
            #                     limit has been reached)
            case_idx += 1

            if case_idx >= num_series_to_visit:
                if hasattr(self, "time_contract_in_mins") and time_finished is not True:
                    case_idx = 0
            elif case_idx >= num_series_to_visit or time_finished:
                if self.verbose > 0:
                    print("Stopping search")
                break

        # remove self similar here
        # for each class value
        #       get list of shapelets
        #       sort by quality
        #       remove self similar

        self.shapelets = []
        for class_val in distinct_class_vals:
            by_class_descending_ig = sorted(
                shapelet_heaps_by_class[class_val].get_array(),
                key=itemgetter(0),
                reverse=True,
            )

            if self.remove_self_similar and len(by_class_descending_ig) > 0:
                by_class_descending_ig = (
                    ShapeletTransform.remove_self_similar_shapelets(
                        by_class_descending_ig
                    )
                )
            else:
                # need to extract shapelets from tuples
                by_class_descending_ig = [x[2] for x in by_class_descending_ig]

            # if we have more than max_shapelet_per_class, trim to that
            # amount here
            if len(by_class_descending_ig) > self.max_shapelets_to_store_per_class:
                max_n = self.max_shapelets_to_store_per_class
                by_class_descending_ig = by_class_descending_ig[:max_n]

            self.shapelets.extend(by_class_descending_ig)

        # final sort so that all shapelets from all classes are in
        # descending order of information gain
        self.shapelets.sort(key=lambda x: x.info_gain, reverse=True)

        # warn the user if fit did not produce any valid shapelets
        if len(self.shapelets) == 0:
            warnings.warn(
                "No valid shapelets were extracted from this dataset and "
                "calling the transform method "
                "will raise an Exception. Please re-fit the transform with "
                "other data and/or "
                "parameter options.",
                stacklevel=2,
            )

        return self

    @staticmethod
    def remove_self_similar_shapelets(shapelet_list):
        """Remove self-similar shapelets from an input list.

        Note: this method assumes that shapelets are pre-sorted in descending order
        of quality (i.e. if two candidates are self-similar, the one with the later
        index will be removed)

        Parameters
        ----------
        shapelet_list: list of Shapelet objects

        Returns
        -------
        shapelet_list: list of Shapelet objects
        """

        def is_self_similar(shapelet_one, shapelet_two):
            """Check if two shapelets are similar.

            Notes
            -----
            IMPORTANT: it is assumed that shapelets are already in descending order
            of quality. This is preferable in the fit method as removing self-similar
            shapelets may be False so the sort needs to happen there in those cases,
            and avoids a second redundant sort here if it is set to True
            """
            # not self similar if from different series
            if shapelet_one.series_id != shapelet_two.series_id:
                return False

            if (shapelet_one.start_pos >= shapelet_two.start_pos) and (
                shapelet_one.start_pos <= shapelet_two.start_pos + shapelet_two.length
            ):
                return True
            if (shapelet_two.start_pos >= shapelet_one.start_pos) and (
                shapelet_two.start_pos <= shapelet_one.start_pos + shapelet_one.length
            ):
                return True

        # [s][2] will be a tuple with (info_gain,id,Shapelet), so we need to
        # access [2]
        to_return = [shapelet_list[0][2]]  # first shapelet must be ok
        for s in range(1, len(shapelet_list)):
            can_add = True
            for c in range(0, s):
                if is_self_similar(shapelet_list[s][2], shapelet_list[c][2]):
                    can_add = False
                    break
            if can_add:
                to_return.append(shapelet_list[s][2])

        return to_return

    # transform a set of data into distances to each extracted shapelet
    def _transform(self, X, y=None):
        """Transform X according to the extracted shapelets (self.shapelets).

        Parameters
        ----------
        X : pandas DataFrame
            The input dataframe to transform

        Returns
        -------
        output : pandas DataFrame
            The transformed dataframe in tabular format.
        """
        if len(self.shapelets) == 0:
            raise RuntimeError(
                "No shapelets were extracted in fit that exceeded the "
                "minimum information gain threshold. Please retry with other "
                "data and/or parameter settings."
            )

        # may need to pad with nans here for uneq length, look at later
        output = np.zeros(
            [len(X), len(self.shapelets)],
            dtype=np.float32,
        )

        # for the i^th series to transform
        for i in range(0, len(X)):
            this_series = X[i]

            # get the s^th shapelet
            for s in range(0, len(self.shapelets)):
                # find distance between this series and each shapelet
                min_dist = np.inf
                this_shapelet_length = self.shapelets[s].length

                for start_pos in range(
                    0, len(this_series[0]) - this_shapelet_length + 1
                ):
                    comparison = ShapeletTransform.zscore(
                        this_series[:, start_pos : (start_pos + this_shapelet_length)]
                    )

                    dist = np.linalg.norm(self.shapelets[s].data - comparison)
                    dist = dist * dist
                    dist = 1.0 / this_shapelet_length * dist
                    min_dist = min(min_dist, dist)

                    output[i][s] = min_dist

        return pd.DataFrame(output)

    def get_shapelets(self):
        """Accessor method to return the extracted shapelets.

        Returns
        -------
        shapelets: a list of Shapelet objects
        """
        return self.shapelets

    @staticmethod
    def binary_entropy(num_this_class, num_other_class):
        """Binary entropy."""
        ent = 0
        if num_this_class != 0:
            ent -= (
                num_this_class
                / (num_this_class + num_other_class)
                * np.log2(num_this_class / (num_this_class + num_other_class))
            )
        if num_other_class != 0:
            ent -= (
                num_other_class
                / (num_this_class + num_other_class)
                * np.log2(num_other_class / (num_this_class + num_other_class))
            )
        return ent

    # could cythonise
    @staticmethod
    def calc_binary_ig(orderline, total_num_this_class, total_num_other_class):
        """Binary information gain."""
        # def entropy(ent_class_counts, all_class_count):

        initial_ent = ShapeletTransform.binary_entropy(
            total_num_this_class, total_num_other_class
        )
        bsf_ig = 0

        count_this_class = 0
        count_other_class = 0

        total_all = total_num_this_class + total_num_other_class

        # evaluate each split point
        for split in range(0, len(orderline) - 1):
            next_class = orderline[split][1]  # +1 if this class, -1 if other
            if next_class > 0:
                count_this_class += 1
            else:
                count_other_class += 1

            # optimistically add this class to left side first and other to
            # right
            left_prop = (split + 1) / total_all
            ent_left = ShapeletTransform.binary_entropy(
                count_this_class, count_other_class
            )

            right_prop = 1 - left_prop  # because right side must
            # optimistically contain everything else
            ent_right = ShapeletTransform.binary_entropy(
                total_num_this_class - count_this_class,
                total_num_other_class - count_other_class,
            )

            ig = initial_ent - left_prop * ent_left - right_prop * ent_right
            bsf_ig = max(ig, bsf_ig)

        return bsf_ig

    # could cythonise
    @staticmethod
    def calc_early_binary_ig(
        orderline,
        num_this_class_in_orderline,
        num_other_class_in_orderline,
        num_to_add_this_class,
        num_to_add_other_class,
    ):
        """Early binary IG."""
        # def entropy(ent_class_counts, all_class_count):

        initial_ent = ShapeletTransform.binary_entropy(
            num_this_class_in_orderline + num_to_add_this_class,
            num_other_class_in_orderline + num_to_add_other_class,
        )
        bsf_ig = 0

        # actual observations in orderline
        count_this_class = 0
        count_other_class = 0

        total_all = (
            num_this_class_in_orderline
            + num_other_class_in_orderline
            + num_to_add_this_class
            + num_to_add_other_class
        )

        # evaluate each split point
        for split in range(0, len(orderline) - 1):
            next_class = orderline[split][1]  # +1 if this class, -1 if other
            if next_class > 0:
                count_this_class += 1
            else:
                count_other_class += 1

            # optimistically add this class to left side first and other to
            # right
            left_prop = (split + 1 + num_to_add_this_class) / total_all
            ent_left = ShapeletTransform.binary_entropy(
                count_this_class + num_to_add_this_class, count_other_class
            )

            right_prop = 1 - left_prop  # because right side must
            # optimistically contain everything else
            ent_right = ShapeletTransform.binary_entropy(
                num_this_class_in_orderline - count_this_class,
                num_other_class_in_orderline
                - count_other_class
                + num_to_add_other_class,
            )

            ig = initial_ent - left_prop * ent_left - right_prop * ent_right
            bsf_ig = max(ig, bsf_ig)

            # now optimistically add this class to right, other to left
            left_prop = (split + 1 + num_to_add_other_class) / total_all
            ent_left = ShapeletTransform.binary_entropy(
                count_this_class, count_other_class + num_to_add_other_class
            )

            right_prop = 1 - left_prop  # because right side must
            # optimistically contain everything else
            ent_right = ShapeletTransform.binary_entropy(
                num_this_class_in_orderline - count_this_class + num_to_add_this_class,
                num_other_class_in_orderline - count_other_class,
            )
            ig = initial_ent - left_prop * ent_left - right_prop * ent_right
            bsf_ig = max(ig, bsf_ig)

        return bsf_ig

    @staticmethod
    def zscore(a, axis=0, ddof=0):
        """Return the normalised version of series.

        This mirrors the scipy implementation
        with a small difference - rather than allowing /0, the function
        returns output = np.zeroes(len(input)).
        This is to allow for sensible processing of candidate
        shapelets/comparison subseries that are a straight
        line. Original version:
        https://docs.scipy.org/doc/scipy/reference/generated/scipy.stats
        .zscore.html

        Parameters
        ----------
        a : array_like
            An array like object containing the sample data.

        axis : int or None, optional
            Axis along which to operate. Default is 0. If None, compute over
            the whole array a.

        ddof : int, optional
            Degrees of freedom correction in the calculation of the standard
            deviation. Default is 0.

        Returns
        -------
        zscore : array_like
            The z-scores, standardized by mean and standard deviation of
            input array a.
        """
        zscored = np.empty(a.shape)
        for i, j in enumerate(a):
            # j = np.asanyarray(j)
            sstd = j.std(axis=axis, ddof=ddof)

            # special case - if shapelet is a straight line (i.e. no
            # variance), zscore ver should be np.zeros(len(a))
            if sstd == 0:
                zscored[i] = np.zeros(len(j))
            else:
                mns = j.mean(axis=axis)
                if axis and mns.ndim < j.ndim:
                    zscored[i] = (j - np.expand_dims(mns, axis=axis)) / np.expand_dims(
                        sstd, axis=axis
                    )
                else:
                    zscored[i] = (j - mns) / sstd
        return zscored

    @staticmethod
    def euclidean_distance_early_abandon(u, v, min_dist):
        """Euclidean distance with early abandon."""
        sum_dist = 0
        for i in range(0, len(u[0])):
            for j in range(0, len(u)):
                u_v = u[j][i] - v[j][i]
                sum_dist += np.dot(u_v, u_v)
                if sum_dist >= min_dist:
                    # The distance is higher, so early abandon.
                    return min_dist
        return sum_dist


class RandomShapeletTransform(BaseTransformer):
    """Random Shapelet Transform.

    Implementation of the binary shapelet transform along the lines of [1]_[2]_, with
    randomly extracted shapelets.

    Overview: Input "n" series with "d" dimensions of length "m". Continuously extract
    candidate shapelets and filter them in batches.
    For each candidate shapelet

    - Extract a shapelet from an instance with random length, position and
        dimension
    - Using its distance to train cases, calculate the shapelets information
        gain
    - Abandon evaluating the shapelet if it is impossible to obtain a higher
        information gain than the current worst

    For each shapelet batch

    - Add each candidate to its classes shapelet heap, removing the lowest
        information gain shapelet if the max number of shapelets has been met
    - Remove self-similar shapelets from the heap

    Using the final set of filtered shapelets, transform the data into a vector of
    of distances from a series to each shapelet.

    Parameters
    ----------
    n_shapelet_samples : int, default=10000
        The number of candidate shapelets to be considered for the final transform.
        Filtered down to <= max_shapelets, keeping the shapelets with the most
        information gain.
    max_shapelets : int or None, default=None
        Max number of shapelets to keep for the final transform. Each class value will
        have its own max, set to n_classes / max_shapelets. If None uses the min between
        10 * n_instances and 1000
    min_shapelet_length : int, default=3
        Lower bound on candidate shapelet lengths.
    max_shapelet_length : int or None, default= None
        Upper bound on candidate shapelet lengths. If None no max length is used.
    remove_self_similar : boolean, default=True
        Remove overlapping "self-similar" shapelets when merging candidate shapelets.
    time_limit_in_minutes : int, default=0
        Time contract to limit build time in minutes, overriding n_shapelet_samples.
        Default of 0 means n_shapelet_samples is used.
    contract_max_n_shapelet_samples : int, default=np.inf
        Max number of shapelets to extract when time_limit_in_minutes is set.
    n_jobs : int, default=1
        The number of jobs to run in parallel for both ``fit`` and ``transform``.
        ``-1`` means using all processors.
    parallel_backend : str, ParallelBackendBase instance or None, default=None
        Specify the parallelisation backend implementation in joblib, if None a 'prefer'
        value of "threads" is used by default.
        Valid options are "loky", "multiprocessing", "threading" or a custom backend.
        See the joblib Parallel documentation for more details.
    batch_size : int or None, default=100
        Number of shapelet candidates processed before being merged into the set of best
        shapelets.
    random_state : int or None, default=None
        Seed for random number generation.

    Attributes
    ----------
    n_classes : int
        The number of classes.
    n_instances : int
        The number of train cases.
    n_dims : int
        The number of dimensions per case.
    series_length : int
        The length of each series.
    classes_ : list
        The classes labels.
    shapelets : list
        The stored shapelets and relating information after a dataset has been
        processed.
        Each item in the list is a tuple containing the following 7 items:
        (shapelet information gain, shapelet length, start position the shapelet was
        extracted from, shapelet dimension, index of the instance the shapelet was
        extracted from in fit, class value of the shapelet, The z-normalised shapelet
        array)

    See Also
    --------
    ShapeletTransformClassifier

    Notes
    -----
    For the Java version, see
    `TSML <https://github.com/uea-machine-learning/tsml/blob/master/src/main/
    java/tsml/transformers/ShapeletTransform.java>`_.

    References
    ----------
    .. [1] Jon Hills et al., "Classification of time series by shapelet transformation",
       Data Mining and Knowledge Discovery, 28(4), 851--881, 2014.
    .. [2] A. Bostrom and A. Bagnall, "Binary Shapelet Transform for Multiclass Time
       Series Classification", Transactions on Large-Scale Data and Knowledge Centered
       Systems, 32, 2017.

    Examples
    --------
    >>> from sktime.transformations.panel.shapelet_transform import (
    ...     RandomShapeletTransform
    ... )
    >>> from sktime.datasets import load_unit_test
    >>> X_train, y_train = load_unit_test(split="train", return_X_y=True)
    >>> t = RandomShapeletTransform(
    ...     n_shapelet_samples=500,
    ...     max_shapelets=10,
    ...     batch_size=100,
    ... ) # doctest: +SKIP
    >>> t.fit(X_train, y_train) # doctest: +SKIP
    RandomShapeletTransform(...)
    >>> X_t = t.transform(X_train) # doctest: +SKIP
    """

    _tags = {
        # packaging info
<<<<<<< HEAD
=======
        # --------------
>>>>>>> c7676156
        "authors": ["MatthewMiddlehurst", "jasonlines", "dguijo"],
        "maintainers": ["dguijo"],
        "python_dependencies": ["numba", "joblib"],
        # estimator type
        # --------------
        "fit_is_empty": False,
        "capability:multivariate": True,
        "scitype:transform-input": "Series",
        # what is the scitype of X: Series, or Panel
        "scitype:transform-output": "Primitives",
        # what is the scitype of y: None (not needed), Primitives, Series, Panel
        "scitype:instancewise": True,  # is this an instance-wise transform?
        "X_inner_mtype": "numpy3D",  # which mtypes do _fit/_predict support for X?
        "y_inner_mtype": "numpy1D",  # and for y?
        "requires_y": True,
<<<<<<< HEAD
        "capability:random_state": True,
        "property:randomness": "derandomized",
=======
        "capability:categorical_in_X": False,
>>>>>>> c7676156
    }

    def __init__(
        self,
        n_shapelet_samples=10000,
        max_shapelets=None,
        min_shapelet_length=3,
        max_shapelet_length=None,
        remove_self_similar=True,
        time_limit_in_minutes=0.0,
        contract_max_n_shapelet_samples=np.inf,
        n_jobs=1,
        parallel_backend=None,
        batch_size=100,
        random_state=None,
    ):
        self.n_shapelet_samples = n_shapelet_samples
        self.max_shapelets = max_shapelets
        self.min_shapelet_length = min_shapelet_length
        self.max_shapelet_length = max_shapelet_length
        self.remove_self_similar = remove_self_similar

        self.time_limit_in_minutes = time_limit_in_minutes
        self.contract_max_n_shapelet_samples = contract_max_n_shapelet_samples

        self.n_jobs = n_jobs
        self.parallel_backend = parallel_backend
        self.batch_size = batch_size
        self.random_state = random_state

        # The following set in method fit
        self.n_classes = 0
        self.n_instances = 0
        self.n_dims = 0
        self.series_length = 0
        self.classes_ = []
        self.shapelets = []

        self._n_shapelet_samples = n_shapelet_samples
        self._max_shapelets = max_shapelets
        self._max_shapelet_length = max_shapelet_length
        self._n_jobs = n_jobs
        self._batch_size = batch_size
        self._class_counts = []
        self._class_dictionary = {}
        self._sorted_indices = []

        super().__init__()

    def _fit(self, X, y=None):
        """Fit the shapelet transform to a specified X and y.

        Parameters
        ----------
        X: pandas DataFrame or np.ndarray
            The training input samples.
        y: array-like or list
            The class values for X.

        Returns
        -------
        self : RandomShapeletTransform
            This estimator.
        """
        from joblib import Parallel, delayed
        from numba.typed.typedlist import List

        from sktime.transformations.panel._shapelet_transform_numba import (
            _merge_shapelets,
            _remove_identical_shapelets,
            _remove_self_similar_shapelets,
        )
        from sktime.utils.numba.general import z_normalise_series

        self._n_jobs = check_n_jobs(self.n_jobs)

        self.classes_, self._class_counts = np.unique(y, return_counts=True)
        self.n_classes = self.classes_.shape[0]
        for index, classVal in enumerate(self.classes_):
            self._class_dictionary[classVal] = index

        le = preprocessing.LabelEncoder()
        y = le.fit_transform(y)

        self.n_instances, self.n_dims, self.series_length = X.shape

        if self.max_shapelets is None:
            self._max_shapelets = min(10 * self.n_instances, 1000)
        if self._max_shapelets < self.n_classes:
            self._max_shapelets = self.n_classes
        if self.max_shapelet_length is None:
            self._max_shapelet_length = self.series_length

        time_limit = self.time_limit_in_minutes * 60
        start_time = time.time()
        fit_time = 0

        max_shapelets_per_class = int(self._max_shapelets / self.n_classes)
        if max_shapelets_per_class < 1:
            max_shapelets_per_class = 1

        shapelets = List(
            [List([(-1.0, -1, -1, -1, -1, -1)]) for _ in range(self.n_classes)]
        )
        n_shapelets_extracted = 0

        if time_limit > 0:
            while (
                fit_time < time_limit
                and n_shapelets_extracted < self.contract_max_n_shapelet_samples
            ):
                candidate_shapelets = Parallel(
                    n_jobs=self._n_jobs, backend=self.parallel_backend, prefer="threads"
                )(
                    delayed(self._extract_random_shapelet)(
                        X,
                        y,
                        n_shapelets_extracted + i,
                        shapelets,
                        max_shapelets_per_class,
                    )
                    for i in range(self._batch_size)
                )

                for i, heap in enumerate(shapelets):
                    _merge_shapelets(
                        heap,
                        List(candidate_shapelets),
                        max_shapelets_per_class,
                        i,
                    )

                if self.remove_self_similar:
                    for i, heap in enumerate(shapelets):
                        to_keep = _remove_self_similar_shapelets(heap)
                        shapelets[i] = List([n for (n, b) in zip(heap, to_keep) if b])

                n_shapelets_extracted += self._batch_size
                fit_time = time.time() - start_time
        else:
            while n_shapelets_extracted < self._n_shapelet_samples:
                n_shapelets_to_extract = (
                    self._batch_size
                    if n_shapelets_extracted + self._batch_size
                    <= self._n_shapelet_samples
                    else self._n_shapelet_samples - n_shapelets_extracted
                )

                candidate_shapelets = Parallel(
                    n_jobs=self._n_jobs, backend=self.parallel_backend, prefer="threads"
                )(
                    delayed(self._extract_random_shapelet)(
                        X,
                        y,
                        n_shapelets_extracted + i,
                        shapelets,
                        max_shapelets_per_class,
                    )
                    for i in range(n_shapelets_to_extract)
                )

                for i, heap in enumerate(shapelets):
                    _merge_shapelets(
                        heap,
                        List(candidate_shapelets),
                        max_shapelets_per_class,
                        i,
                    )

                if self.remove_self_similar:
                    for i, heap in enumerate(shapelets):
                        to_keep = _remove_self_similar_shapelets(heap)
                        shapelets[i] = List([n for (n, b) in zip(heap, to_keep) if b])

                n_shapelets_extracted += n_shapelets_to_extract

        self.shapelets = [
            (
                s[0],
                s[1],
                s[2],
                s[3],
                s[4],
                self.classes_[s[5]],
                z_normalise_series(X[s[4], s[3], s[2] : s[2] + s[1]]),
            )
            for class_shapelets in shapelets
            for s in class_shapelets
            if s[0] > 0
        ]
        self.shapelets.sort(reverse=True, key=lambda s: (s[0], s[1], s[2], s[3], s[4]))

        to_keep = _remove_identical_shapelets(List(self.shapelets))
        self.shapelets = [n for (n, b) in zip(self.shapelets, to_keep) if b]

        self._sorted_indices = []
        for s in self.shapelets:
            sabs = np.abs(s[6])
            self._sorted_indices.append(
                np.array(
                    sorted(range(s[1]), reverse=True, key=lambda j, sabs=sabs: sabs[j])
                )
            )
        return self

    def _transform(self, X, y=None):
        """Transform X according to the extracted shapelets.

        Parameters
        ----------
        X : pandas DataFrame or np.ndarray
            The input data to transform.

        Returns
        -------
        output : pandas DataFrame
            The transformed dataframe in tabular format.
        """
        from joblib import Parallel, delayed

        from sktime.transformations.panel._shapelet_transform_numba import (
            _online_shapelet_distance,
        )

        output = np.zeros((len(X), len(self.shapelets)))

        for i, series in enumerate(X):
            dists = Parallel(
                n_jobs=self._n_jobs, backend=self.parallel_backend, prefer="threads"
            )(
                delayed(_online_shapelet_distance)(
                    series[shapelet[3]],
                    shapelet[6],
                    self._sorted_indices[n],
                    shapelet[2],
                    shapelet[1],
                )
                for n, shapelet in enumerate(self.shapelets)
            )

            output[i] = dists

        return pd.DataFrame(output)

    @classmethod
    def get_test_params(cls, parameter_set="default"):
        """Return testing parameter settings for the estimator.

        Parameters
        ----------
        parameter_set : str, default="default"
            Name of the set of test parameters to return, for use in tests. If no
            special parameters are defined for a value, will return ``"default"`` set.

        Returns
        -------
        params : dict or list of dict, default = {}
            Parameters to create testing instances of the class
            Each dict are parameters to construct an "interesting" test instance, i.e.,
            ``MyClass(**params)`` or ``MyClass(**params[i])`` creates a valid test
            instance.
            ``create_test_instance`` uses the first (or only) dictionary in ``params``
        """
        return {"max_shapelets": 5, "n_shapelet_samples": 50, "batch_size": 20}

    def _extract_random_shapelet(self, X, y, i, shapelets, max_shapelets_per_class):
        from sktime.transformations.panel._shapelet_transform_numba import (
            _find_shapelet_quality,
        )
        from sktime.utils.numba.general import z_normalise_series

        rs = 255 if self.random_state == 0 else self.random_state
        rs = (
            None
            if self.random_state is None
            else (rs * 37 * (i + 1)) % np.iinfo(np.int32).max
        )
        rng = check_random_state(rs)

        inst_idx = i % self.n_instances
        cls_idx = int(y[inst_idx])
        worst_quality = (
            shapelets[cls_idx][0][0]
            if len(shapelets[cls_idx]) == max_shapelets_per_class
            else -1
        )

        length = (
            rng.randint(0, self._max_shapelet_length - self.min_shapelet_length)
            + self.min_shapelet_length
        )
        position = rng.randint(0, self.series_length - length)
        dim = rng.randint(0, self.n_dims)

        shapelet = z_normalise_series(X[inst_idx, dim, position : position + length])
        sabs = np.abs(shapelet)
        sorted_indices = np.array(
            sorted(range(length), reverse=True, key=lambda j: sabs[j])
        )

        quality = _find_shapelet_quality(
            X,
            y,
            shapelet,
            sorted_indices,
            position,
            length,
            dim,
            inst_idx,
            self._class_counts[cls_idx],
            self.n_instances - self._class_counts[cls_idx],
            worst_quality,
        )

        return quality, length, position, dim, inst_idx, cls_idx<|MERGE_RESOLUTION|>--- conflicted
+++ resolved
@@ -1071,10 +1071,7 @@
 
     _tags = {
         # packaging info
-<<<<<<< HEAD
-=======
         # --------------
->>>>>>> c7676156
         "authors": ["MatthewMiddlehurst", "jasonlines", "dguijo"],
         "maintainers": ["dguijo"],
         "python_dependencies": ["numba", "joblib"],
@@ -1090,12 +1087,9 @@
         "X_inner_mtype": "numpy3D",  # which mtypes do _fit/_predict support for X?
         "y_inner_mtype": "numpy1D",  # and for y?
         "requires_y": True,
-<<<<<<< HEAD
         "capability:random_state": True,
         "property:randomness": "derandomized",
-=======
         "capability:categorical_in_X": False,
->>>>>>> c7676156
     }
 
     def __init__(
