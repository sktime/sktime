--- conflicted
+++ resolved
@@ -10,21 +10,10 @@
 from sktime.transformations.panel.compose import ColumnTransformer
 from sktime.transformations.panel.reduce import Tabularizer
 
-sklearn_lneq_14 = _check_soft_dependencies(
-    "scikit-learn<1.4",
-    severity="none",
-    package_import_alias={"scikit-learn": "sklearn"},
-)
-
 
 @pytest.mark.skipif(
-<<<<<<< HEAD
-    not sklearn_lneq_14,
-    reason="ColumnTransformer requires sklearn<1.4 due to reliance on private methods",
-=======
     not run_test_for_class(ColumnTransformer),
     reason="run test only if softdeps are present and incrementally (if requested)",
->>>>>>> e03a8ea7
 )
 def test_ColumnTransformer_pipeline():
     """Test pipeline with ColumnTransformer."""
