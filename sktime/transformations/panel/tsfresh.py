# -*- coding: utf-8 -*-
"""tsfresh interface class."""
# copyright: sktime developers, BSD-3-Clause License (see LICENSE file)

__author__ = ["AyushmaanSeth", "mloning", "alwinw", "MatthewMiddlehurst"]
__all__ = ["TSFreshFeatureExtractor", "TSFreshRelevantFeatureExtractor"]

<<<<<<< HEAD
from sktime.datatypes._panel._convert import from_nested_to_long
=======
>>>>>>> 192a0d88
from sktime.transformations.base import BaseTransformer
from sktime.utils.validation import check_n_jobs
from sktime.utils.warnings import warn


class _TSFreshFeatureExtractor(BaseTransformer):
    """Base adapter class for tsfresh transformations."""

    _tags = {
        "scitype:transform-input": "Series",
        # what is the scitype of X: Series, or Panel
        "scitype:transform-output": "Primitives",
        # what scitype is returned: Primitives, Series, Panel
        "scitype:instancewise": True,  # is this an instance-wise transform?
        "X_inner_mtype": "nested_univ",  # which mtypes do _fit/_predict support for X?
        "y_inner_mtype": "None",  # which mtypes do _fit/_predict support for X?
        "fit_is_empty": True,  # is fit empty and can be skipped? Yes = True
        "python_dependencies": "tsfresh",
    }

    def __init__(
        self,
        default_fc_parameters=None,
        kind_to_fc_parameters=None,
        chunksize=None,
        n_jobs=1,
        show_warnings=True,
        disable_progressbar=False,
        impute_function=None,
        profiling=None,
        profiling_filename=None,
        profiling_sorting=None,
        distributor=None,
    ):
        self.default_fc_parameters = default_fc_parameters
        self.kind_to_fc_parameters = kind_to_fc_parameters
        self.n_jobs = n_jobs
        self.chunksize = chunksize
        self.show_warnings = show_warnings
        self.disable_progressbar = disable_progressbar
        self.impute_function = impute_function
        self.profiling = profiling
        self.profiling_sorting = profiling_sorting
        self.profiling_filename = profiling_filename
        self.distributor = distributor

        super(_TSFreshFeatureExtractor, self).__init__()

        # _get_extraction_params should be after the init because this imports tsfresh
        # and the init checks for python version and tsfresh being present
        self.default_fc_parameters_ = self._get_extraction_params()

    def _get_extraction_params(self):
        """Set default parameters from tsfresh."""
        # make n_jobs compatible with scikit-learn
        n_jobs = self.n_jobs
        self.n_jobs = check_n_jobs(self.n_jobs)

        # lazy imports to avoid hard dependency
        from tsfresh.defaults import (
            CHUNKSIZE,
            DISABLE_PROGRESSBAR,
            N_PROCESSES,
            PROFILING,
            PROFILING_FILENAME,
            PROFILING_SORTING,
            SHOW_WARNINGS,
        )
        from tsfresh.feature_extraction.settings import (
            ComprehensiveFCParameters,
            EfficientFCParameters,
            MinimalFCParameters,
            from_columns,
        )
        from tsfresh.utilities.dataframe_functions import impute

        # Set defaults from tsfresh
        extraction_params = {
            "n_jobs": N_PROCESSES,
            "chunksize": CHUNKSIZE,
            "show_warnings": SHOW_WARNINGS,
            "disable_progressbar": DISABLE_PROGRESSBAR,
            "impute_function": impute,
            "profiling_sorting": PROFILING_SORTING,
            "profiling_filename": PROFILING_FILENAME,
            "profile": PROFILING,
        }

        # Replace defaults with user defined parameters
        for name in extraction_params.keys():
            if hasattr(self, name):
                value = getattr(self, name)
                if value is not None:
                    extraction_params[name] = value

        self.n_jobs = n_jobs

        # Convert convenience string arguments to tsfresh parameters classes
        fc_param_lookup = {
            "minimal": MinimalFCParameters(),
            "efficient": EfficientFCParameters(),
            "comprehensive": ComprehensiveFCParameters(),
        }
        if isinstance(self.default_fc_parameters, str):
            if self.default_fc_parameters not in fc_param_lookup:
                raise ValueError(
                    f"If `default_fc_parameters` is passed as a "
                    f"string, "
                    f"it must be one of"
                    f" {fc_param_lookup.keys()}, but found: "
                    f"{self.default_fc_parameters}"
                )
            else:
                fc_parameters = fc_param_lookup[self.default_fc_parameters]
        else:
            fc_parameters = self.default_fc_parameters
        extraction_params["default_fc_parameters"] = fc_parameters

        # creates mapping from kind names to fc_parameter objects
        if self.kind_to_fc_parameters is not None:
            self.kind_to_fc_parameters_ = from_columns(self.kind_to_fc_parameters)
        else:
            self.kind_to_fc_parameters_ = self.kind_to_fc_parameters
        extraction_params["kind_to_fc_parameters"] = self.kind_to_fc_parameters_

        return extraction_params


class TSFreshFeatureExtractor(_TSFreshFeatureExtractor):
    """Transformer for extracting time series features via `tsfresh.extract_features`.

    Direct interface to `tsfresh.extract_features` [1] as an `sktime` transformer.

    Parameters
    ----------
    default_fc_parameters : str, FCParameters object or None,
        default=None = tsfresh default = "comprehensive"
        Specifies pre-defined feature sets to be extracted
        If str, should be in ["minimal", "efficient", "comprehensive"]
        See [3] for more details.
    kind_to_fc_parameters : list or None, default=None
        List containing strings specifying selected features to be extracted.
        The naming convention from tsfresh applies, i.e. the strings
        should be structured as:
        {time_series_name}__{feature_name}__{param name 1}_
        {param value 1}__[..]__{param name k}_{param value k}.
        See [2] for more details and [4] for viable options.
        Either default_fc_parameters or kind_to_fc_parameters
        should be passed. If both are passed, only features specified
        in kind_to_fc_parameters are extracted. If neither
        is passed, it calculates the "comprehensive"
        feature set.
    n_jobs : int, default=1
        The number of processes to use for parallelization.
        If zero, no parallelization is used.
    chunksize : None or int, default=None
        The size of one chunk that is submitted to the worker
        process for the parallelisation.  Where one chunk is defined as a
        singular time series for one id and one kind. If you set the chunksize
        to 10, then it means that one task is to calculate all features for 10
        time series.  If it is set it to None, depending on distributor,
        heuristics are used to find the optimal chunksize. If you get out of
        memory exceptions, you can try it with the dask distributor and a
        smaller chunksize.
    show_warnings : bool, default=True
        Show warnings during the feature extraction (needed for debugging of
        calculators).
    disable_progressbar : bool, default=False
        Do not show a progressbar while doing the calculation.
    impute_function : None or Callable, default=None
        None, if no imputing should happen or the function to call for
        imputing the result dataframe. Imputing will never happen on the input data.
    profiling : bool, default=None
        Turn on profiling during feature extraction.
    profiling_sorting : basestring, default=None
        How to sort the profiling results (see the documentation of the tsfresh
        profiling package for more information).
    profiling_filename : basestring, default=None
        Where to save the profiling results.
    distributor : distributor class, default=None
        Advanced parameter: set this to a class name that you want to use as a
        distributor. See the tsfresh package utilities/distribution.py for more
        information.
        Leave to None, if you want TSFresh to choose the best distributor.

    References
    ----------
    .. [1]  https://github.com/blue-yonder/tsfresh
    .. [2]  https://tsfresh.readthedocs.io/en/v0.1.2/text/feature_naming.html
    .. [3]  https://tsfresh.readthedocs.io/en/latest/text/
            feature_extraction_settings.html
    .. [4]  https://tsfresh.readthedocs.io/en/latest/api/tsfresh.feature_extraction.html
            #module-tsfresh.feature_extraction.feature_calculators
    .. [5] Christ, M., Braun, N., Neuffer, J., and Kempa-Liehr A.W. (2018). Time Series
        FeatuRe Extraction on basis of Scalable Hypothesis tests (tsfresh -- A Python
        package). Neurocomputing 307 (2018) 72-77

    Examples
    --------
    >>> from sklearn.model_selection import train_test_split
    >>> from sktime.datasets import load_arrow_head
    >>> from sktime.transformations.panel.tsfresh import TSFreshFeatureExtractor
    >>> X, y = load_arrow_head(return_X_y=True)
    >>> X_train, X_test, y_train, y_test = train_test_split(X, y)
    >>> ts_eff = TSFreshFeatureExtractor(
    ...     default_fc_parameters="efficient", disable_progressbar=True
    ... ) # doctest: +SKIP
    >>> X_transform1 = ts_eff.fit_transform(X_train) # doctest: +SKIP
    >>> features_to_calc = [
    ...     "dim_0__quantile__q_0.6",
    ...     "dim_0__longest_strike_above_mean",
    ...     "dim_0__variance",
    ... ]
    >>> ts_custom = TSFreshFeatureExtractor(
    ...     kind_to_fc_parameters=features_to_calc, disable_progressbar=True
    ... ) # doctest: +SKIP
    >>> X_transform2 = ts_custom.fit_transform(X_train) # doctest: +SKIP
    """

    _tags = {"X_inner_mtype": "pd-long"}

    def __init__(
        self,
        default_fc_parameters="efficient",
        kind_to_fc_parameters=None,
        chunksize=None,
        n_jobs=1,
        show_warnings=True,
        disable_progressbar=False,
        impute_function=None,
        profiling=None,
        profiling_filename=None,
        profiling_sorting=None,
        distributor=None,
    ):
        super(TSFreshFeatureExtractor, self).__init__(
            default_fc_parameters=default_fc_parameters,
            kind_to_fc_parameters=kind_to_fc_parameters,
            chunksize=chunksize,
            n_jobs=n_jobs,
            show_warnings=show_warnings,
            disable_progressbar=disable_progressbar,
            impute_function=impute_function,
            profiling=profiling,
            profiling_filename=profiling_filename,
            profiling_sorting=profiling_sorting,
            distributor=distributor,
        )

    def _transform(self, X, y=None):
        """Transform X and return a transformed version.

        private _transform containing core logic, called from transform

        Parameters
        ----------
        X : nested pandas DataFrame of shape [n_instances, n_features]
            each cell of X must contain pandas.Series
            Data to transform
        y : ignored argument for interface compatibility

        Returns
        -------
        Xt : nested pandas DataFrame of shape [n_instances, n_features]
            each cell of Xt contains pandas.Series
            transformed version of X
        """
<<<<<<< HEAD
        # tsfresh requires unique index, returns only values for
        # unique index values
        if X.index.nunique() < X.shape[0]:
            warn(
                "tsfresh requires a unique index, but found "
                "non-unique. To avoid this warning, please make sure the index of X "
                "contains only unique values.",
                obj=self,
            )
            X = X.reset_index(drop=True)

        Xt = from_nested_to_long(X)

=======
>>>>>>> 192a0d88
        # lazy imports to avoid hard dependency
        from tsfresh import extract_features

        Xt = extract_features(
            X,
            column_id=X.columns[0],
            column_value=X.columns[3],
            column_kind=X.columns[2],
            column_sort=X.columns[1],
            **self.default_fc_parameters_,
        )

        # When using the long input format, tsfresh seems to sort the index,
        # here we make sure we return the dataframe in the sort order as the
        # input data
        instances = X.iloc[:, 0].unique()
        Xt = Xt.reindex(instances)
        return Xt

    @classmethod
    def get_test_params(cls, parameter_set="default"):
        """Return testing parameter settings for the estimator.

        Parameters
        ----------
        parameter_set : str, default="default"
            Name of the set of test parameters to return, for use in tests. If no
            special parameters are defined for a value, will return `"default"` set.


        Returns
        -------
        params : dict or list of dict, default = {}
            Parameters to create testing instances of the class
            Each dict are parameters to construct an "interesting" test instance, i.e.,
            `MyClass(**params)` or `MyClass(**params[i])` creates a valid test instance.
            `create_test_instance` uses the first (or only) dictionary in `params`
        """
        features_to_calc = [
            "dim_0__quantile__q_0.6",
            "dim_0__longest_strike_above_mean",
            "dim_0__variance",
        ]

        return [
            {
                "disable_progressbar": True,
                "show_warnings": False,
                "default_fc_parameters": "minimal",
            },
            {
                "disable_progressbar": True,
                "show_warnings": False,
                "kind_to_fc_parameters": features_to_calc,
            },
        ]


class TSFreshRelevantFeatureExtractor(_TSFreshFeatureExtractor):
    """Transformer for extracting time series features via `tsfresh.extract_features`.

    Direct interface to `tsfresh.extract_features` [1] followed by the tsfresh
    FeatureSelector class as an `sktime` transformer.

    Parameters
    ----------
    default_fc_parameters : str, FCParameters object or None,
        default=None = tsfresh default = "comprehensive"
        Specifies pre-defined feature sets to be extracted
        If str, should be in ["minimal", "efficient", "comprehensive"]
        See [3] for more details.
    kind_to_fc_parameters : list or None, default=None
        List containing strings specifying selected features to be extracted.
        The naming convention from tsfresh applies, i.e. the strings
        should be structured as:
        {time_series_name}__{feature_name}__{param name 1}_
        {param value 1}__[..]__{param name k}_{param value k}.
        See [2] for more details and [4] for viable options.
        Either default_fc_parameters or kind_to_fc_parameters
        should be passed. If both are passed, only features specified
        in kind_to_fc_parameters are extracted. If neither
        is passed, it calculates the "comprehensive"
        feature set.
    n_jobs : int, default=1
        The number of processes to use for parallelization.
        If zero, no parallelization is used.
    chunksize : None or int, default=None
        The size of one chunk that is submitted to the worker
        process for the parallelisation.  Where one chunk is defined as a
        singular time series for one id and one kind. If you set the chunksize
        to 10, then it means that one task is to calculate all features for 10
        time series.  If it is set it to None, depending on distributor,
        heuristics are used to find the optimal chunksize. If you get out of
        memory exceptions, you can try it with the dask distributor and a
        smaller chunksize.
    show_warnings : bool, default=True
        Show warnings during the feature extraction (needed for debugging of
        calculators).
    disable_progressbar : bool, default=False
        Do not show a progressbar while doing the calculation.
    impute_function : None or Callable, default=None
        None, if no imputing should happen or the function to call for
        imputing the result dataframe. Imputing will never happen on the input data.
    profiling : bool, default=None
        Turn on profiling during feature extraction.
    profiling_sorting : basestring, default=None
        How to sort the profiling results (see the documentation of the tsfresh
        profiling package for more information).
    profiling_filename : basestring, default=None
        Where to save the profiling results.
    distributor : distributor class, default=None
        Advanced parameter: set this to a class name that you want to use as a
        distributor. See the tsfresh package utilities/distribution.py for more
        information.
        Leave to None, if you want TSFresh to choose the best distributor.
    test_for_binary_target_binary_feature : str or None, default=None
        Which test to be used for binary target, binary feature (currently unused).
    test_for_binary_target_real_feature : str or None, default=None
        Which test to be used for binary target, real feature.
    test_for_real_target_binary_feature : str or None, default=None
        Which test to be used for real target, binary feature (currently unused).
    test_for_real_target_binary_feature : str or None, default=None
        Which test to be used for real target, real feature (currently unused)
    fdr_level: floar or None, default=None
        The FDR level that should be respected, this is the theoretical expected
        percentage of irrelevant features among all created features.
    hypotheses_independent: bool or None, default=None
        Can the significance of the features be assumed to be independent? Normally,
        this should be set to False as the features are never independent (e.g. mean
        and median)
    ml_task: sre, default="auto"
        The intended machine learning task. Either `'classification'`, `'regression'`
        or `'auto'`.
        Defaults to `'auto'`, meaning the intended task is inferred from `y`.
        If `y` has a boolean, integer or object dtype, the task is assumed to be
        classification, else regression.

    References
    ----------
    .. [1]  https://github.com/blue-yonder/tsfresh
    .. [2]  https://tsfresh.readthedocs.io/en/v0.1.2/text/feature_naming.html
    .. [3]  https://tsfresh.readthedocs.io/en/latest/text/
            feature_extraction_settings.html
    .. [4]  https://tsfresh.readthedocs.io/en/latest/api/tsfresh.feature_extraction.html
            #module-tsfresh.feature_extraction.feature_calculators
    .. [5] Christ, M., Braun, N., Neuffer, J., and Kempa-Liehr A.W. (2018). Time Series
        FeatuRe Extraction on basis of Scalable Hypothesis tests (tsfresh -- A Python
        package). Neurocomputing 307 (2018) 72-77

    Examples
    --------
    >>> from sklearn.model_selection import train_test_split
    >>> from sktime.datasets import load_arrow_head
    >>> from sktime.transformations.panel.tsfresh import (
    ...     TSFreshRelevantFeatureExtractor
    ... )
    >>> X, y = load_arrow_head(return_X_y=True)
    >>> X_train, X_test, y_train, y_test = train_test_split(X, y)
    >>> ts_eff = TSFreshRelevantFeatureExtractor(
    ...     default_fc_parameters="efficient", disable_progressbar=True
    ... ) # doctest: +SKIP
    >>> X_transform1 = ts_eff.fit_transform(X_train, y_train) # doctest: +SKIP
    >>> features_to_calc = [
    ...     "dim_0__quantile__q_0.6",
    ...     "dim_0__longest_strike_above_mean",
    ...     "dim_0__variance",
    ... ]
    >>> ts_custom = TSFreshRelevantFeatureExtractor(
    ...     kind_to_fc_parameters=features_to_calc, disable_progressbar=True
    ... ) # doctest: +SKIP
    >>> X_transform2 = ts_custom.fit_transform(X_train, y_train) # doctest: +SKIP
    """

    _tags = {
        "scitype:instancewise": False,  # is this an instance-wise transform?
        "requires_y": True,  # does y need to be passed in fit?
        "X_inner_mtype": "nested_univ",  # which mtypes do _fit/_predict support for X?
        "y_inner_mtype": "pd_Series_Table",
        # which mtypes do _fit/_predict support for X?
        "fit_is_empty": False,  # is fit empty and can be skipped? Yes = True
    }

    def __init__(
        self,
        default_fc_parameters="efficient",
        kind_to_fc_parameters=None,
        chunksize=None,
        n_jobs=1,
        show_warnings=True,
        disable_progressbar=False,
        impute_function=None,
        profiling=None,
        profiling_filename=None,
        profiling_sorting=None,
        distributor=None,
        test_for_binary_target_binary_feature=None,
        test_for_binary_target_real_feature=None,
        test_for_real_target_binary_feature=None,
        test_for_real_target_real_feature=None,
        fdr_level=None,
        hypotheses_independent=None,
        ml_task="auto",
    ):
        super(TSFreshRelevantFeatureExtractor, self).__init__(
            default_fc_parameters=default_fc_parameters,
            kind_to_fc_parameters=kind_to_fc_parameters,
            chunksize=chunksize,
            n_jobs=n_jobs,
            show_warnings=show_warnings,
            disable_progressbar=disable_progressbar,
            impute_function=impute_function,
            profiling=profiling,
            profiling_filename=profiling_filename,
            profiling_sorting=profiling_sorting,
            distributor=distributor,
        )

        self.test_for_binary_target_binary_feature = (
            test_for_binary_target_binary_feature
        )
        self.test_for_binary_target_real_feature = test_for_binary_target_real_feature
        self.test_for_real_target_binary_feature = test_for_real_target_binary_feature
        self.test_for_real_target_real_feature = test_for_real_target_real_feature
        self.fdr_level = fdr_level
        self.hypotheses_independent = hypotheses_independent
        self.ml_task = ml_task

        self.default_fs_parameters_ = self._get_selection_params()

    def _get_selection_params(self):
        """Set default values from tsfresh."""
        # lazy imports to avoid hard dependency
        from tsfresh.defaults import (
            FDR_LEVEL,
            HYPOTHESES_INDEPENDENT,
            TEST_FOR_BINARY_TARGET_BINARY_FEATURE,
            TEST_FOR_BINARY_TARGET_REAL_FEATURE,
            TEST_FOR_REAL_TARGET_BINARY_FEATURE,
            TEST_FOR_REAL_TARGET_REAL_FEATURE,
        )

        # Set defaults
        selection_params = {
            "test_for_binary_target_binary_feature": TEST_FOR_BINARY_TARGET_BINARY_FEATURE,  # noqa: E501
            "test_for_binary_target_real_feature": TEST_FOR_BINARY_TARGET_REAL_FEATURE,
            "test_for_real_target_binary_feature": TEST_FOR_REAL_TARGET_BINARY_FEATURE,
            "test_for_real_target_real_feature": TEST_FOR_REAL_TARGET_REAL_FEATURE,
            "fdr_level": FDR_LEVEL,
            "hypotheses_independent": HYPOTHESES_INDEPENDENT,
        }

        # Replace defaults with user defined parameters
        for name in selection_params.keys():
            value = getattr(self, name)
            if value is not None:
                selection_params[name] = value

        return selection_params

    def fit_transform(self, X, y=None):
        """Fit to data, then transform it.

        Fits the transformer to X and y and returns a transformed version of X.

        State change:
            Changes state to "fitted".

        Writes to self:
        _is_fitted : flag is set to True.
        _X : X, coerced copy of X, if remember_data tag is True
            possibly coerced to inner type or update_data compatible type
            by reference, when possible
        model attributes (ending in "_") : dependent on estimator

        Parameters
        ----------
        X : Series or Panel, any supported mtype
            Data to be transformed, of python type as follows:
                Series: pd.Series, pd.DataFrame, or np.ndarray (1D or 2D)
                Panel: pd.DataFrame with 2-level MultiIndex, list of pd.DataFrame,
                    nested pd.DataFrame, or pd.DataFrame in long/wide format
                subject to sktime mtype format specifications, for further details see
                    examples/AA_datatypes_and_datasets.ipynb
        y : Series or Panel, default=None
            Additional data, e.g., labels for transformation

        Returns
        -------
        transformed version of X
        type depends on type of X and scitype:transform-output tag:
            |   `X`    | `tf-output`  |     type of return     |
            |----------|--------------|------------------------|
            | `Series` | `Primitives` | `pd.DataFrame` (1-row) |
            | `Panel`  | `Primitives` | `pd.DataFrame`         |
            | `Series` | `Series`     | `Series`               |
            | `Panel`  | `Series`     | `Panel`                |
            | `Series` | `Panel`      | `Panel`                |
        instances in return correspond to instances in `X`
        combinations not in the table are currently not supported

        Explicitly, with examples:
            if `X` is `Series` (e.g., `pd.DataFrame`) and `transform-output` is `Series`
                then the return is a single `Series` of the same mtype
                Example: detrending a single series
            if `X` is `Panel` (e.g., `pd-multiindex`) and `transform-output` is `Series`
                then the return is `Panel` with same number of instances as `X`
                    (the transformer is applied to each input Series instance)
                Example: all series in the panel are detrended individually
            if `X` is `Series` or `Panel` and `transform-output` is `Primitives`
                then the return is `pd.DataFrame` with as many rows as instances in `X`
                Example: i-th row of the return has mean and variance of the i-th series
            if `X` is `Series` and `transform-output` is `Panel`
                then the return is a `Panel` object of type `pd-multiindex`
                Example: i-th instance of the output is the i-th window running over `X`
        """
        self.reset()
        if y is None:
            raise ValueError("SupervisedIntervals requires `y` in `fit`.")
        X, y, metadata = self._check_X_y(X=X, y=y, return_metadata=True)

        # lazy imports to avoid hard dependency
        from tsfresh.transformers.feature_selector import FeatureSelector

        self.extractor_ = TSFreshFeatureExtractor(
            default_fc_parameters=self.default_fc_parameters,
            kind_to_fc_parameters=self.kind_to_fc_parameters,
            chunksize=self.chunksize,
            n_jobs=self.n_jobs,
            show_warnings=self.show_warnings,
            disable_progressbar=self.disable_progressbar,
            profiling=self.profiling,
            profiling_filename=self.profiling_filename,
            profiling_sorting=self.profiling_sorting,
        )

        self.selector_ = FeatureSelector(
            n_jobs=self.default_fc_parameters_["n_jobs"],
            chunksize=self.default_fc_parameters_["chunksize"],
            ml_task=self.ml_task,
            **self.default_fs_parameters_,
        )

        Xt = self.extractor_.fit_transform(X)
        Xt = self.selector_.fit_transform(Xt, y)
        Xt = Xt.reindex(X.index)

        self._is_fitted = True

        if not hasattr(self, "_output_convert") or self._output_convert == "auto":
            X_out = self._convert_output(Xt, metadata=metadata)
        else:
            X_out = Xt
        return X_out

    def _fit(self, X, y=None):
        """Fit.

        Parameters
        ----------
        X : pd.DataFrame
            nested pandas DataFrame of shape [n_samples, n_columns]
        y : pd.Series or np.array
            Target variable

        Returns
        -------
        self : an instance of self
        """
        # lazy imports to avoid hard dependency
        from tsfresh.transformers.feature_selector import FeatureSelector

        self.extractor_ = TSFreshFeatureExtractor(
            default_fc_parameters=self.default_fc_parameters,
            kind_to_fc_parameters=self.kind_to_fc_parameters,
            chunksize=self.chunksize,
            n_jobs=self.n_jobs,
            show_warnings=self.show_warnings,
            disable_progressbar=self.disable_progressbar,
            profiling=self.profiling,
            profiling_filename=self.profiling_filename,
            profiling_sorting=self.profiling_sorting,
        )

        self.selector_ = FeatureSelector(
            n_jobs=self.default_fc_parameters_["n_jobs"],
            chunksize=self.default_fc_parameters_["chunksize"],
            ml_task=self.ml_task,
            **self.default_fs_parameters_,
        )

        Xt = self.extractor_.fit_transform(X)
        self.selector_.fit(Xt, y)
        return self

    def _transform(self, X, y=None):
        """Transform X.

        Parameters
        ----------
        X : pd.DataFrame
            nested pandas DataFrame of shape [n_samples, n_columns]
        y : pd.Series or np.array
            Target variable

        Returns
        -------
        Xt : pandas DataFrame
          Transformed pandas DataFrame
        """
        Xt = self.extractor_.transform(X)
        Xt = self.selector_.transform(Xt)
        return Xt.reindex(X.index)

    @classmethod
    def get_test_params(cls, parameter_set="default"):
        """Return testing parameter settings for the estimator.

        Parameters
        ----------
        parameter_set : str, default="default"
            Name of the set of test parameters to return, for use in tests. If no
            special parameters are defined for a value, will return `"default"` set.


        Returns
        -------
        params : dict or list of dict, default = {}
            Parameters to create testing instances of the class
            Each dict are parameters to construct an "interesting" test instance, i.e.,
            `MyClass(**params)` or `MyClass(**params[i])` creates a valid test instance.
            `create_test_instance` uses the first (or only) dictionary in `params`
        """
        params = {
            "default_fc_parameters": "efficient",
            "disable_progressbar": True,
            "show_warnings": False,
            "fdr_level": 0.01,
        }
        return params<|MERGE_RESOLUTION|>--- conflicted
+++ resolved
@@ -5,13 +5,8 @@
 __author__ = ["AyushmaanSeth", "mloning", "alwinw", "MatthewMiddlehurst"]
 __all__ = ["TSFreshFeatureExtractor", "TSFreshRelevantFeatureExtractor"]
 
-<<<<<<< HEAD
-from sktime.datatypes._panel._convert import from_nested_to_long
-=======
->>>>>>> 192a0d88
 from sktime.transformations.base import BaseTransformer
 from sktime.utils.validation import check_n_jobs
-from sktime.utils.warnings import warn
 
 
 class _TSFreshFeatureExtractor(BaseTransformer):
@@ -276,22 +271,6 @@
             each cell of Xt contains pandas.Series
             transformed version of X
         """
-<<<<<<< HEAD
-        # tsfresh requires unique index, returns only values for
-        # unique index values
-        if X.index.nunique() < X.shape[0]:
-            warn(
-                "tsfresh requires a unique index, but found "
-                "non-unique. To avoid this warning, please make sure the index of X "
-                "contains only unique values.",
-                obj=self,
-            )
-            X = X.reset_index(drop=True)
-
-        Xt = from_nested_to_long(X)
-
-=======
->>>>>>> 192a0d88
         # lazy imports to avoid hard dependency
         from tsfresh import extract_features
 
