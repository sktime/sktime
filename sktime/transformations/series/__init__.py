<<<<<<< HEAD
"""Module :mod:`sktime.transformations.series` implements series transformations."""

from sktime.transformations.series.causal_feature_engineer import CausalFeatureEngineer

__all__ = [
    "CausalFeatureEngineer",
]
=======
"""Module :mod:`sktime.transformations.series` implements series transformations.

This module provides transformations that operate on individual time series,
including feature engineering, scaling and causal discovery transformations.
"""

__all__ = []

from sktime.utils.dependencies import _check_soft_dependencies

if _check_soft_dependencies("pgmpy>=0.1.20", severity="none"):
    from sktime.transformations.series.causal_feature_engineer import (
        CausalFeatureEngineer,
    )

    __all__.extend(["CausalFeatureEngineer"])
>>>>>>> 7075c681
<|MERGE_RESOLUTION|>--- conflicted
+++ resolved
@@ -1,12 +1,3 @@
-<<<<<<< HEAD
-"""Module :mod:`sktime.transformations.series` implements series transformations."""
-
-from sktime.transformations.series.causal_feature_engineer import CausalFeatureEngineer
-
-__all__ = [
-    "CausalFeatureEngineer",
-]
-=======
 """Module :mod:`sktime.transformations.series` implements series transformations.
 
 This module provides transformations that operate on individual time series,
@@ -22,5 +13,4 @@
         CausalFeatureEngineer,
     )
 
-    __all__.extend(["CausalFeatureEngineer"])
->>>>>>> 7075c681
+    __all__.extend(["CausalFeatureEngineer"])