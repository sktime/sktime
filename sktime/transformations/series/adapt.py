--- conflicted
+++ resolved
@@ -9,7 +9,6 @@
 
 import numpy as np
 import pandas as pd
-from scipy.sparse import csr_matrix
 from sklearn.base import clone
 
 from sktime.transformations.base import BaseTransformer
@@ -357,11 +356,7 @@
 
         # converting to dense if the transformer output was in sparse format
         # Example: sklearn OneHotEncoder's default output is sparse
-<<<<<<< HEAD
-        if isinstance(Xt, csr_matrix):
-=======
         if str(type(Xt)) == "<class 'scipy.sparse._csr.csr_matrix'>":
->>>>>>> 7ea670f4
             Xt = Xt.todense()
         # coerce sensibly to 2D np.ndarray
         if isinstance(Xt, (int, float, str)):
