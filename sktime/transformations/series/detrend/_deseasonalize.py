#!/usr/bin/env python3 -u
# copyright: sktime developers, BSD-3-Clause License (see LICENSE file)
"""Implements transformations to deseasonalize a timeseries."""

__author__ = ["mloning", "eyalshafran", "aiwalter"]
__all__ = ["Deseasonalizer", "ConditionalDeseasonalizer", "STLTransformer"]

import numpy as np
import pandas as pd

from sktime.transformations.base import BaseTransformer
from sktime.utils.datetime import _get_duration, _get_freq
from sktime.utils.seasonality import autocorrelation_seasonality_test
from sktime.utils.validation.forecasting import check_sp


class Deseasonalizer(BaseTransformer):
    """Remove seasonal components from a time series.

    Applies ``statsmodels.tsa.seasonal.seasonal_compose`` and removes the ``seasonal``
    component in ``transform``. Adds seasonal component back again in
    ``inverse_transform``.
    Seasonality removal can be additive or multiplicative.

    ``fit`` computes :term:`seasonal components <Seasonality>` and
    stores them in ``seasonal_`` attribute.

    ``transform`` aligns seasonal components stored in ``seasonal_`` with
    the time index of the passed :term:`series <Time series>` and then
    subtracts them ("additive" model) from the passed :term:`series <Time series>`
    or divides the passed series by them ("multiplicative" model).

    Parameters
    ----------
    sp : int, default=1
        Seasonal periodicity.
    model : {"additive", "multiplicative"}, default="additive"
        Model to use for estimating seasonal component.

    Attributes
    ----------
    seasonal_ : array of length sp
        Seasonal components computed in seasonal decomposition.

    See Also
    --------
    ConditionalDeseasonalizer

    Notes
    -----
    For further explanation on seasonal components and additive vs.
    multiplicative models see
    `Forecasting: Principles and Practice <https://otexts.com/fpp3/components.html>`_.
    Seasonal decomposition is computed using `statsmodels

    <https://www.statsmodels.org/stable/generated/statsmodels.tsa.seasonal.seasonal_decompose.html>`_.

    Examples
    --------
    >>> from sktime.transformations.series.detrend import Deseasonalizer
    >>> from sktime.datasets import load_airline
    >>> y = load_airline()  # doctest: +SKIP
    >>> transformer = Deseasonalizer()  # doctest: +SKIP
    >>> y_hat = transformer.fit_transform(y)  # doctest: +SKIP
    """

    _tags = {
        # packaging info
        # --------------
        "authors": ["mloning", "eyalshafran", "aiwalter"],
        "python_dependencies": "statsmodels",
        # estimator type
        # --------------
        "scitype:transform-input": "Series",
        # what is the scitype of X: Series, or Panel
        "scitype:transform-output": "Series",
        # what scitype is returned: Primitives, Series, Panel
        "scitype:instancewise": True,  # is this an instance-wise transform?
        "X_inner_mtype": "pd.Series",
        # which mtypes do _fit/_predict support for X?
        "y_inner_mtype": "None",  # which mtypes do _fit/_predict support for y?
        "fit_is_empty": False,
        "capability:inverse_transform": True,
        "transform-returns-same-time-index": True,
<<<<<<< HEAD
        "univariate-only": True,
        "capability:categorical_in_X": False,
=======
        "capability:multivariate": False,
>>>>>>> 70bdcd4b
        # CI and test flags
        # -----------------
        "tests:core": True,  # should tests be triggered by framework changes?
    }

    def __init__(self, sp=1, model="additive"):
        self.sp = check_sp(sp)
        allowed_models = ("additive", "multiplicative")
        if model not in allowed_models:
            raise ValueError(
                f"`model` must be one of {allowed_models}, but found: {model}"
            )
        self.model = model
        self._X = None
        self.seasonal_ = None
        super().__init__()

    def _align_seasonal(self, X):
        """Align seasonal components with X's time index."""
        shift = (
            -_get_duration(
                X.index[0],
                self._X.index[0],
                coerce_to_int=True,
                unit=_get_freq(self._X.index),
            )
            % self.sp
        )
        return np.resize(np.roll(self.seasonal_, shift=shift), X.shape[0])

    def _fit(self, X, y=None):
        """Fit transformer to X and y.

        private _fit containing the core logic, called from fit

        Parameters
        ----------
        X : pd.Series
            Data to fit transform to
        y : ignored argument for interface compatibility

        Returns
        -------
        self: a fitted instance of the estimator
        """
        from statsmodels.tsa.seasonal import seasonal_decompose

        self._X = X
        sp = self.sp

        # apply seasonal decomposition
        self.seasonal_ = seasonal_decompose(
            X,
            model=self.model,
            period=sp,
            filt=None,
            two_sided=True,
            extrapolate_trend=0,
        ).seasonal.iloc[:sp]
        return self

    def _private_transform(self, y, seasonal):
        if self.model == "additive":
            return y - seasonal
        else:
            return y / seasonal

    def _private_inverse_transform(self, y, seasonal):
        if self.model == "additive":
            return y + seasonal
        else:
            return y * seasonal

    def _transform(self, X, y=None):
        """Transform X and return a transformed version.

        private _transform containing the core logic, called from transform

        Parameters
        ----------
        X : pd.Series
            Data to be transformed
        y : ignored argument for interface compatibility
            Additional data, e.g., labels for transformation

        Returns
        -------
        Xt : pd.Series
            transformed version of X, detrended series
        """
        seasonal = self._align_seasonal(X)
        Xt = self._private_transform(X, seasonal)
        return Xt

    def _inverse_transform(self, X, y=None):
        """Logic used by ``inverse_transform`` to reverse transformation on ``X``.

        Parameters
        ----------
        X : pd.Series or pd.DataFrame
            Data to be inverse transformed
        y : ignored argument for interface compatibility
            Additional data, e.g., labels for transformation

        Returns
        -------
        Xt : pd.Series or pd.DataFrame, same type as X
            inverse transformed version of X
        """
        seasonal = self._align_seasonal(X)
        Xt = self._private_inverse_transform(X, seasonal)
        return Xt

    def _update(self, X, y=None, update_params=False):
        """Update transformer with X and y.

        private _update containing the core logic, called from update

        Parameters
        ----------
        X : pd.Series
            Data to fit transform to
        y : ignored argument for interface compatibility
            Additional data, e.g., labels for transformation

        Returns
        -------
        self: a fitted instance of the estimator
        """
        X_full = X.combine_first(self._X)
        self._X = X_full
        if update_params:
            self._fit(X_full, update_params=update_params)
        return self

    @classmethod
    def get_test_params(cls, parameter_set="default"):
        """Return testing parameter settings for the estimator.

        Parameters
        ----------
        parameter_set : str, default="default"
            Name of the set of test parameters to return, for use in tests. If no
            special parameters are defined for a value, will return ``"default"`` set.
            There are currently no reserved values for transformers.

        Returns
        -------
        params : dict or list of dict, default = {}
            Parameters to create testing instances of the class
            Each dict are parameters to construct an "interesting" test instance, i.e.,
            ``MyClass(**params)`` or ``MyClass(**params[i])`` creates a valid test
            instance.
            ``create_test_instance`` uses the first (or only) dictionary in ``params``
        """
        params = {}

        params2 = {"sp": 2}

        return [params, params2]


class ConditionalDeseasonalizer(Deseasonalizer):
    """Remove seasonal components from time series, conditional on seasonality test.

    Fit tests for :term:`seasonality <Seasonality>` and if the passed time series
    has a seasonal component it applies seasonal decomposition provided by `statsmodels
    <https://www.statsmodels.org>`
    to compute the seasonal component.
    If the test is negative ``_seasonal`` is set
    to all ones (if ``model`` is "multiplicative")
    or to all zeros (if ``model`` is "additive").

    Transform aligns seasonal components stored in ``seasonal_`` with
    the time index of the passed series and then
    subtracts them ("additive" model) from the passed series
    or divides the passed series by them ("multiplicative" model).

    Parameters
    ----------
    seasonality_test : callable or None, default=None
        Callable that tests for seasonality and returns True when data is
        seasonal and False otherwise. If None,
        90% autocorrelation seasonality test is used.
    sp : int, default=1
        Seasonal periodicity.
    model : {"additive", "multiplicative"}, default="additive"
        Model to use for estimating seasonal component.

    Attributes
    ----------
    seasonal_ : array of length sp
        Seasonal components.
    is_seasonal_ : bool
        Return value of ``seasonality_test``. True when data is
        seasonal and False otherwise.

    See Also
    --------
    Deseasonalizer

    Notes
    -----
    For further explanation on seasonal components and additive vs.
    multiplicative models see
    `Forecasting: Principles and Practice <https://otexts.com/fpp3/components.html>`_.
    Seasonal decomposition is computed using `statsmodels

    <https://www.statsmodels.org/stable/generated/statsmodels.tsa.seasonal.seasonal_decompose.html>`_.

    Examples
    --------
    >>> from sktime.transformations.series.detrend import ConditionalDeseasonalizer
    >>> from sktime.datasets import load_airline
    >>> y = load_airline()  # doctest: +SKIP
    >>> transformer = ConditionalDeseasonalizer(sp=12)  # doctest: +SKIP
    >>> y_hat = transformer.fit_transform(y)  # doctest: +SKIP
    """

    def __init__(self, seasonality_test=None, sp=1, model="additive"):
        self.seasonality_test = seasonality_test
        self.is_seasonal_ = None
        super().__init__(sp=sp, model=model)

    def _check_condition(self, y):
        """Check if y meets condition."""
        if not callable(self.seasonality_test_):
            raise ValueError(
                f"`func` must be a function/callable, but found: "
                f"{type(self.seasonality_test_)}"
            )

        is_seasonal = self.seasonality_test_(y, sp=self.sp)
        if not isinstance(is_seasonal, (bool, np.bool_)):
            raise ValueError(
                f"Return type of `func` must be boolean, but found: {type(is_seasonal)}"
            )
        return is_seasonal

    def _fit(self, X, y=None):
        """Fit transformer to X and y.

        private _fit containing the core logic, called from fit

        Parameters
        ----------
        X : pd.Series
            Data to fit transform to
        y : ignored argument for interface compatibility

        Returns
        -------
        self: a fitted instance of the estimator
        """
        from statsmodels.tsa.seasonal import seasonal_decompose

        self._X = X
        sp = self.sp

        # set default condition
        if self.seasonality_test is None:
            self.seasonality_test_ = autocorrelation_seasonality_test
        else:
            self.seasonality_test_ = self.seasonality_test

        # check if data meets condition
        self.is_seasonal_ = self._check_condition(X)

        if self.is_seasonal_:
            # if condition is met, apply de-seasonalisation
            self.seasonal_ = seasonal_decompose(
                X,
                model=self.model,
                period=sp,
                filt=None,
                two_sided=True,
                extrapolate_trend=0,
            ).seasonal.iloc[:sp]
        else:
            # otherwise, set idempotent seasonal components
            self.seasonal_ = (
                np.zeros(self.sp) if self.model == "additive" else np.ones(self.sp)
            )

        return self


class STLTransformer(BaseTransformer):
    """Remove seasonal components from a time-series using STL.

    Interfaces ``statsmodels.tsa.seasonal.STL`` as an sktime transformer.

    ``STLTransformer`` can be used to perform deseasonalization or decomposition:

    If ``return_components=False``, it will return the deseasonalized series, i.e.,
    the trend component from ``statsmodels`` ``STL``.

    If ``return_components=True``, it will transform the series into a decomposition
    of component, returning the trend, seasonal, and residual components.

    ``STLTransformer`` performs ``inverse_transform`` by summing any components,
    and can be used for pipelining in a ``TransformedTargetForecaster``.

    Important: for separate forecasts of trend and seasonality, and an
    inverse transform that respects seasonality, ensure
    that ``return_components=True`` is set, otherwise the inverse will just
    return the trend component.

    An alternative for pipeline-style composition is ``STLForecaster``.

    Parameters
    ----------
    sp : int, default=1
        Seasonal periodicity.
    seasonal : int, default=7
        Length of the seasonal smoother. Must be an odd integer, and should
        normally be >= 7 (default).
    trend : {int, default=None}
        Length of the trend smoother. Must be an odd integer. If not provided
        uses the smallest odd integer greater than
        1.5 * period / (1 - 1.5 / seasonal), following the suggestion in
        the original implementation.
    low_pass : {int, default=None}
        Length of the low-pass filter. Must be an odd integer >=3. If not
        provided, uses the smallest odd integer > period.
    seasonal_deg : int, default=1
        Degree of seasonal LOESS. 0 (constant) or 1 (constant and trend).
    trend_deg : int, default=1
        Degree of trend LOESS. 0 (constant) or 1 (constant and trend).
    low_pass_deg : int, default=1
        Degree of low pass LOESS. 0 (constant) or 1 (constant and trend).
    robust : bool, default False
        Flag indicating whether to use a weighted version that is robust to
        some forms of outliers.
    seasonal_jump : int, default=1
        Positive integer determining the linear interpolation step. If larger
        than 1, the LOESS is used every seasonal_jump points and linear
        interpolation is between fitted points. Higher values reduce
        estimation time.
    trend_jump : int, default=1
        Positive integer determining the linear interpolation step. If larger
        than 1, the LOESS is used every trend_jump points and values between
        the two are linearly interpolated. Higher values reduce estimation
        time.
    low_pass_jump : int, default=1
        Positive integer determining the linear interpolation step. If larger
        than 1, the LOESS is used every low_pass_jump points and values between
        the two are linearly interpolated. Higher values reduce estimation
        time.
    return_components : bool, default=False
        if False, will return only the trend component
        if True, will return the transformed series, as well as three components
            as variables in the returned multivariate series (DataFrame cols)
            "transformed" - the transformed series
            "seasonal" - the seasonal component
            "trend" - the trend component
            "resid" - the residuals after de-trending, de-seasonalizing

    Attributes
    ----------
    trend_ : pd.Series
        Trend component of series seen in fit.
    seasonal_ : pd.Series
        Seasonal components of series seen in fit.
    resid_ : pd.Series
        Residuals component of series seen in fit.

    See Also
    --------
    Detrender
    Deseasonalizer
    STLForecaster

    References
    ----------
    .. [1] https://www.statsmodels.org/devel/generated/statsmodels.tsa.seasonal.STL.html

    Examples
    --------
    >>> from sktime.datasets import load_airline
    >>> from sktime.transformations.series.detrend import STLTransformer
    >>> X = load_airline()  # doctest: +SKIP
    >>> transformer = STLTransformer(sp=12)  # doctest: +SKIP
    >>> Xt = transformer.fit_transform(X)  # doctest: +SKIP
    """

    _tags = {
        "scitype:transform-input": "Series",
        # what is the scitype of X: Series, or Panel
        "scitype:transform-output": "Series",
        # what scitype is returned: Primitives, Series, Panel
        "scitype:instancewise": True,  # is this an instance-wise transform?
        "X_inner_mtype": "pd.DataFrame",  # which mtypes do _fit/_predict support for X?
        "y_inner_mtype": "None",  # which mtypes do _fit/_predict support for y?
        "transform-returns-same-time-index": True,
        "capability:multivariate": False,
        "fit_is_empty": False,
        "python_dependencies": "statsmodels",
        "capability:inverse_transform": True,
        "capability:inverse_transform:exact": False,
        "skip-inverse-transform": False,
    }

    def __init__(
        self,
        sp=2,
        seasonal=7,
        trend=None,
        low_pass=None,
        seasonal_deg=1,
        trend_deg=1,
        low_pass_deg=1,
        robust=False,
        seasonal_jump=1,
        trend_jump=1,
        low_pass_jump=1,
        return_components=False,
    ):
        self.sp = check_sp(sp)

        # The statsmodels.tsa.seasonal.STL can only deal with sp >= 2
        if sp < 2:
            raise ValueError("sp must be positive integer >= 2")

        self.seasonal = seasonal
        self.trend = trend
        self.low_pass = low_pass
        self.seasonal_deg = seasonal_deg
        self.trend_deg = trend_deg
        self.low_pass_deg = low_pass_deg
        self.robust = robust
        self.seasonal_jump = seasonal_jump
        self.trend_jump = trend_jump
        self.low_pass_jump = low_pass_jump
        self.return_components = return_components
        self._X = None
        super().__init__()

    def _fit(self, X, y=None):
        """Fit transformer to X and y.

        private _fit containing the core logic, called from fit

        Parameters
        ----------
        X : pd.Series
            Data to fit transform to
        y : ignored argument for interface compatibility

        Returns
        -------
        self: a fitted instance of the estimator
        """
        from statsmodels.tsa.seasonal import STL as _STL

        # remember X for transform
        self._X = X
        sp = self.sp

        self.stl_ = _STL(
            X.values.flatten(),
            period=sp,
            seasonal=self.seasonal,
            trend=self.trend,
            low_pass=self.low_pass,
            seasonal_deg=self.seasonal_deg,
            trend_deg=self.trend_deg,
            low_pass_deg=self.low_pass_deg,
            robust=self.robust,
            seasonal_jump=self.seasonal_jump,
            trend_jump=self.trend_jump,
            low_pass_jump=self.low_pass_jump,
        ).fit()

        self.seasonal_ = pd.Series(self.stl_.seasonal, index=X.index)
        self.resid_ = pd.Series(self.stl_.resid, index=X.index)
        self.trend_ = pd.Series(self.stl_.trend, index=X.index)

        return self

    def _transform(self, X, y=None):
        from statsmodels.tsa.seasonal import STL as _STL

        # fit again if indices not seen, but don't store anything
        if not X.index.equals(self._X.index):
            X_full = X.combine_first(self._X)
            new_stl = _STL(
                X_full.values.flatten(),
                period=self.sp,
                seasonal=self.seasonal,
                trend=self.trend,
                low_pass=self.low_pass,
                seasonal_deg=self.seasonal_deg,
                trend_deg=self.trend_deg,
                low_pass_deg=self.low_pass_deg,
                robust=self.robust,
                seasonal_jump=self.seasonal_jump,
                trend_jump=self.trend_jump,
                low_pass_jump=self.low_pass_jump,
            ).fit()

            ret_obj = self._make_return_object(X_full, new_stl)
        else:
            ret_obj = self._make_return_object(X, self.stl_)

        return ret_obj

    def _inverse_transform(self, X, y=None):
        # for inverse transform, we sum up the columns
        # this will be close if return_components=True
        row_sums = X.sum(axis=1)
        row_sums.columns = self._X.columns
        return row_sums

    def _make_return_object(self, X, stl):
        # deseasonalize only
        transformed = pd.Series(X.values.flatten() - stl.seasonal, index=X.index)
        # transformed = pd.Series(X.values - stl.seasonal - stl.trend, index=X.index)

        if self.return_components:
            seasonal = pd.Series(stl.seasonal, index=X.index)
            resid = pd.Series(stl.resid, index=X.index)
            trend = pd.Series(stl.trend, index=X.index)

            ret = pd.DataFrame(
                {
                    "transformed": transformed,
                    "seasonal": seasonal,
                    "trend": trend,
                    "resid": resid,
                }
            )
        else:
            ret = pd.DataFrame(transformed, columns=self._X.columns)

        return ret

    @classmethod
    def get_test_params(cls):
        """Return testing parameter settings for the estimator.

        Returns
        -------
        params : dict or list of dict, default = {}
            Parameters to create testing instances of the class
            Each dict are parameters to construct an "interesting" test instance, i.e.,
            ``MyClass(**params)`` or ``MyClass(**params[i])`` creates a valid test
            instance.
            ``create_test_instance`` uses the first (or only) dictionary in ``params``
        """
        # test case 1: all default parameters
        params1 = {}

        # test case 2: return all components
        params2 = {"return_components": True}

        # test case 3: seasonality parameter set, from the skipped doctest
        params3 = {"sp": 12}

        return [params1, params2, params3]<|MERGE_RESOLUTION|>--- conflicted
+++ resolved
@@ -82,12 +82,8 @@
         "fit_is_empty": False,
         "capability:inverse_transform": True,
         "transform-returns-same-time-index": True,
-<<<<<<< HEAD
-        "univariate-only": True,
         "capability:categorical_in_X": False,
-=======
         "capability:multivariate": False,
->>>>>>> 70bdcd4b
         # CI and test flags
         # -----------------
         "tests:core": True,  # should tests be triggered by framework changes?
