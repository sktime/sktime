#!/usr/bin/env python3 -u
# -*- coding: utf-8 -*-
# copyright: sktime developers, BSD-3-Clause License (see LICENSE file)
"""Implements transformations to deseasonalize a timeseries."""

__author__ = ["mloning", "eyalshafran", "aiwalter"]
__all__ = ["Deseasonalizer", "ConditionalDeseasonalizer", "STLTransformer"]

import numpy as np
import pandas as pd
from statsmodels.tsa.seasonal import STL as _STL
from statsmodels.tsa.seasonal import seasonal_decompose

<<<<<<< HEAD
from sktime.forecasting.base._fh import _check_cutoff, _coerce_to_period
from sktime.transformations.base import BaseTransformer, _SeriesToSeriesTransformer
from sktime.utils.datetime import _coerce_duration_to_int, _get_duration, _get_freq
=======
from sktime.transformations.base import _SeriesToSeriesTransformer
from sktime.utils.datetime import _get_duration, _get_freq
>>>>>>> 3db4596a
from sktime.utils.seasonality import autocorrelation_seasonality_test
from sktime.utils.validation.forecasting import check_sp
from sktime.utils.validation.series import check_series


class Deseasonalizer(BaseTransformer):
    """Remove seasonal components from a time series.

    Fit computes :term:`seasonal components <Seasonality>` and
    stores them in `seasonal_`.

    Transform aligns seasonal components stored in `_seasonal` with
    the time index of the passed :term:`series <Time series>` and then
    substracts them ("additive" model) from the passed :term:`series <Time series>`
    or divides the passed series by them ("multiplicative" model).

    Parameters
    ----------
    sp : int, default=1
        Seasonal periodicity.
    model : {"additive", "multiplicative"}, default="additive"
        Model to use for estimating seasonal component.

    Attributes
    ----------
    seasonal_ : array of length sp
        Seasonal components computed in seasonal decomposition.

    See Also
    --------
    ConditionalDeseasonalizer
    STLTransformer

    Notes
    -----
    For further explanation on seasonal components and additive vs.
    multiplicative models see
    `Forecasting: Principles and Practice <https://otexts.com/fpp3/components.html>`_.
    Seasonal decomposition is computed using `statsmodels
    <https://www.statsmodels.org/stable/generated/statsmodels.tsa.seasonal.seasonal_decompose.html>`_.

    Examples
    --------
    >>> from sktime.transformations.series.detrend import Deseasonalizer
    >>> from sktime.datasets import load_airline
    >>> y = load_airline()
    >>> transformer = Deseasonalizer()
    >>> y_hat = transformer.fit_transform(y)
    """

    _tags = {
        "scitype:transform-input": "Series",
        # what is the scitype of X: Series, or Panel
        "scitype:transform-output": "Series",
        # what scitype is returned: Primitives, Series, Panel
        "scitype:instancewise": True,  # is this an instance-wise transform?
        "X_inner_mtype": "pd.Series",
        # which mtypes do _fit/_predict support for X?
        "y_inner_mtype": "None",  # which mtypes do _fit/_predict support for y?
        "fit-in-transform": False,
        "capability:inverse_transform": True,
        "transform-returns-same-time-index": True,
        "univariate-only": True,
    }

    def __init__(self, sp=1, model="additive"):
        self.sp = check_sp(sp)
        allowed_models = ("additive", "multiplicative")
        if model not in allowed_models:
            raise ValueError(
                f"`model` must be one of {allowed_models}, " f"but found: {model}"
            )
        self.model = model
        self._Z_index = None
        self.seasonal_ = None
        super(Deseasonalizer, self).__init__()

    def _align_seasonal(self, y):
        """Align seasonal components with y's time index."""
        shift = (
            -_get_duration(
                y.index[0],
                self._Z_index[0],
                coerce_to_int=True,
                unit=_get_freq(self._Z_index),
            )
            % self.sp
        )
        return np.resize(np.roll(self.seasonal_, shift=shift), y.shape[0])

    def _fit(self, X, y=None):
        """Fit transformer to X and y.

        core logic

        Parameters
        ----------
        X : pd.Series
            Data to fit transform to
        y : ignored argument for interface compatibility
            Additional data, e.g., labels for transformation

        Returns
        -------
        self: a fitted instance of the estimator
        """
<<<<<<< HEAD
        self._set_y_index(X)
=======
        self._is_fitted = False
        z = check_series(Z, enforce_univariate=True)
        self._Z_index = z.index
>>>>>>> 3db4596a
        sp = check_sp(self.sp)

        # apply seasonal decomposition
        self.seasonal_ = seasonal_decompose(
            X,
            model=self.model,
            period=sp,
            filt=None,
            two_sided=True,
            extrapolate_trend=0,
        ).seasonal.iloc[:sp]
        return self

    def _private_transform(self, y, seasonal):
        if self.model == "additive":
            return y - seasonal
        else:
            return y / seasonal

    def _private_inverse_transform(self, y, seasonal):
        if self.model == "additive":
            return y + seasonal
        else:
            return y * seasonal

    def _transform(self, X, y=None):
        """Transform X and return a transformed version.

        core logic

        Parameters
        ----------
        X : pd.Series or pd.DataFrame
            Data to be transformed
        y : ignored argument for interface compatibility
            Additional data, e.g., labels for transformation

        Returns
        -------
        Xt : pd.Series or pd.DataFrame, same type as X
            transformed version of X, detrended series
        """
        seasonal = self._align_seasonal(X)
        Xt = self._private_transform(X, seasonal)
        return Xt

    def _inverse_transform(self, X, y=None):
        """Logic used by `inverse_transform` to reverse transformation on `X`.

        Parameters
        ----------
        X : pd.Series or pd.DataFrame
            Data to be inverse transformed
        y : ignored argument for interface compatibility
            Additional data, e.g., labels for transformation

        Returns
        -------
        Xt : pd.Series or pd.DataFrame, same type as X
            inverse transformed version of X
        """
        seasonal = self._align_seasonal(X)
        Xt = self._private_inverse_transform(X, seasonal)
        return Xt

    def update(self, Z, X=None, update_params=False):
        """Update fitted parameters.

        Parameters
        ----------
        y : pd.Series
        X : pd.DataFrame
        update_params : bool, default=False

        Returns
        -------
        self : an instance of self
        """
        self.check_is_fitted()
        z = check_series(Z, enforce_univariate=True)
        self._set_y_index(z)
        return self


class ConditionalDeseasonalizer(Deseasonalizer):
    """Remove seasonal components from time series, conditional on seasonality test.

    Fit tests for :term:`seasonality <Seasonality>` and if the passed time series
    has a seasonal component it applies seasonal decomposition provided by `statsmodels
    <https://www.statsmodels.org>`
    to compute the seasonal component.
    If the test is negative `_seasonal` is set
    to all ones (if `model` is "multiplicative")
    or to all zeros (if `model` is "additive").

    Transform aligns seasonal components stored in `seasonal_` with
    the time index of the passed series and then
    substracts them ("additive" model) from the passed series
    or divides the passed series by them ("multiplicative" model).


    Parameters
    ----------
    seasonality_test : callable or None, default=None
        Callable that tests for seasonality and returns True when data is
        seasonal and False otherwise. If None,
        90% autocorrelation seasonality test is used.
    sp : int, default=1
        Seasonal periodicity.
    model : {"additive", "multiplicative"}, default="additive"
        Model to use for estimating seasonal component.

    Attributes
    ----------
    seasonal_ : array of length sp
        Seasonal components.
    is_seasonal_ : bool
        Return value of `seasonality_test`. True when data is
        seasonal and False otherwise.

    See Also
    --------
    Deseasonalizer

    Notes
    -----
    For further explanation on seasonal components and additive vs.
    multiplicative models see
    `Forecasting: Principles and Practice <https://otexts.com/fpp3/components.html>`_.
    Seasonal decomposition is computed using `statsmodels
    <https://www.statsmodels.org/stable/generated/statsmodels.tsa.seasonal.seasonal_decompose.html>`_.


    Examples
    --------
    >>> from sktime.transformations.series.detrend import Deseasonalizer
    >>> from sktime.datasets import load_airline
    >>> y = load_airline()
    >>> transformer = ConditionalDeseasonalizer()
    >>> y_hat = transformer.fit_transform(y)
    """

    def __init__(self, seasonality_test=None, sp=1, model="additive"):
        self.seasonality_test = seasonality_test
        self.is_seasonal_ = None
        super(ConditionalDeseasonalizer, self).__init__(sp=sp, model=model)

    def _check_condition(self, y):
        """Check if y meets condition."""
        if not callable(self.seasonality_test_):
            raise ValueError(
                f"`func` must be a function/callable, but found: "
                f"{type(self.seasonality_test_)}"
            )

        is_seasonal = self.seasonality_test_(y, sp=self.sp)
        if not isinstance(is_seasonal, (bool, np.bool_)):
            raise ValueError(
                f"Return type of `func` must be boolean, "
                f"but found: {type(is_seasonal)}"
            )
        return is_seasonal

    def fit(self, Z, X=None):
        """Fit to data.

        Parameters
        ----------
        y_train : pd.Series

        Returns
        -------
        self : an instance of self
        """
        z = check_series(Z, enforce_univariate=True)
        self._Z_index = z.index
        sp = check_sp(self.sp)

        # set default condition
        if self.seasonality_test is None:
            self.seasonality_test_ = autocorrelation_seasonality_test
        else:
            self.seasonality_test_ = self.seasonality_test

        # check if data meets condition
        self.is_seasonal_ = self._check_condition(z)

        if self.is_seasonal_:
            # if condition is met, apply de-seasonalisation
            self.seasonal_ = seasonal_decompose(
                z,
                model=self.model,
                period=sp,
                filt=None,
                two_sided=True,
                extrapolate_trend=0,
            ).seasonal.iloc[:sp]
        else:
            # otherwise, set idempotent seasonal components
            self.seasonal_ = (
                np.zeros(self.sp) if self.model == "additive" else np.ones(self.sp)
            )

        self._is_fitted = True
        return self


class STLTransformer(_SeriesToSeriesTransformer):
    """Remove seasonal components from a time-series using STL.

    The STLTransformer is a descriptive transformer to remove seasonality
    from a series and is based on statsmodels.STL. It returns deseasonalized
    data. All three components trend, season and residuals can be accessed
    via attributes trend_, season_ and resid_. STLTransformer can not transform
    or inverse_transform on data that was not given in fit() before.
    This means that for pipelining, the Deseasonalizer or Detrender must be
    used instead of STLTransformer.

    Parameters
    ----------
    sp : int, default=1
        Seasonal periodicity.
    seasonal : int, default=7
        Length of the seasonal smoother. Must be an odd integer, and should
        normally be >= 7 (default).
    trend : {int, default=None}
        Length of the trend smoother. Must be an odd integer. If not provided
        uses the smallest odd integer greater than
        1.5 * period / (1 - 1.5 / seasonal), following the suggestion in
        the original implementation.
    low_pass : {int, default=None}
        Length of the low-pass filter. Must be an odd integer >=3. If not
        provided, uses the smallest odd integer > period.
    seasonal_deg : int, default=1
        Degree of seasonal LOESS. 0 (constant) or 1 (constant and trend).
    trend_deg : int, default=1
        Degree of trend LOESS. 0 (constant) or 1 (constant and trend).
    low_pass_deg : int, default=1
        Degree of low pass LOESS. 0 (constant) or 1 (constant and trend).
    robust : bool, default False
        Flag indicating whether to use a weighted version that is robust to
        some forms of outliers.
    seasonal_jump : int, default=1
        Positive integer determining the linear interpolation step. If larger
        than 1, the LOESS is used every seasonal_jump points and linear
        interpolation is between fitted points. Higher values reduce
        estimation time.
    trend_jump : int, default=1
        Positive integer determining the linear interpolation step. If larger
        than 1, the LOESS is used every trend_jump points and values between
        the two are linearly interpolated. Higher values reduce estimation
        time.
    low_pass_jump : int, default=1
        Positive integer determining the linear interpolation step. If larger
        than 1, the LOESS is used every low_pass_jump points and values between
        the two are linearly interpolated. Higher values reduce estimation
        time.

    Attributes
    ----------
    trend_ : pd.Series
        Trend component.
    seasonal_ : pd.Series
        Seasonal components.
    resid_ : pd.Series
        Residuals component.

    See Also
    --------
    Detrender
    Deseasonalizer

    References
    ----------
    .. [1] https://www.statsmodels.org/devel/generated/statsmodels.tsa.seasonal.STL.html

    Examples
    --------
    >>> from sktime.datasets import load_airline
    >>> from sktime.transformations.series.detrend import STLTransformer
    >>> y = load_airline()
    >>> transformer = STLTransformer(sp=12)
    >>> y_hat = transformer.fit_transform(y)
    """

    _tags = {"transform-returns-same-time-index": True, "univariate-only": True}

    def __init__(
        self,
        sp=2,
        seasonal=7,
        trend=None,
        low_pass=None,
        seasonal_deg=1,
        trend_deg=1,
        low_pass_deg=1,
        robust=False,
        seasonal_jump=1,
        trend_jump=1,
        low_pass_jump=1,
    ):
        self.sp = check_sp(sp)
        self.seasonal = seasonal
        self.trend = trend
        self.low_pass = low_pass
        self.seasonal_deg = seasonal_deg
        self.trend_deg = trend_deg
        self.low_pass_deg = low_pass_deg
        self.robust = robust
        self.seasonal_jump = seasonal_jump
        self.trend_jump = trend_jump
        self.low_pass_jump = low_pass_jump
        self._Z_index = None
        super(STLTransformer, self).__init__()

    def fit(self, Z, X=None):
        """Fit to data.

        Parameters
        ----------
        Z : pd.Series
        X : pd.DataFrame

        Returns
        -------
        self : an instance of self
        """
        self._is_fitted = False
        z = check_series(Z, enforce_univariate=True)
        self._Z_index = Z.index
        sp = check_sp(self.sp)

        # The statsmodels.tsa.seasonal.STL can only deal with sp >= 2
        if sp < 2:
            raise ValueError("sp must be positive integer >= 2")
        self._stl = _STL(
            z.values,
            period=sp,
            seasonal=self.seasonal,
            trend=self.trend,
            low_pass=self.low_pass,
            seasonal_deg=self.seasonal_deg,
            trend_deg=self.trend_deg,
            low_pass_deg=self.low_pass_deg,
            robust=self.robust,
            seasonal_jump=self.seasonal_jump,
            trend_jump=self.trend_jump,
            low_pass_jump=self.low_pass_jump,
        ).fit()

        self.seasonal_ = pd.Series(self._stl.seasonal, index=Z.index)
        self.resid_ = pd.Series(self._stl.resid, index=Z.index)
        self.trend_ = pd.Series(self._stl.trend, index=Z.index)

        self._is_fitted = True
        return self

    def _transform(self, y):
        if not self._Z_index.equals(y.index):
            raise NotImplementedError(
                """
                STLTransformer is only a descriptive trasnformer and
                can only transform data that was given in fit().
                Please use Deseasonalizer or Detrender."""
            )
        return y - self.seasonal_

    def _inverse_transform(self, y):
        if not self._Z_index.equals(y.index):
            raise NotImplementedError(
                """
                STLTransformer is only a descriptive trasnformer and
                can only inverse_transform data that was given in fit().
                Please use Deseasonalizer or Detrender."""
            )
        return y + self.seasonal_

    def transform(self, Z, X=None):
        """Transform data.

        Returns a transformed version yt of y. The seasonal component is removed from y.
        The trend and residual components can be accessed via
        the attributes trend_ and resid_ for the fitted data.

        Parameters
        ----------
        y : pd.Series
        X : pd.DataFrame

        Returns
        -------
        yt : pd.Series
        """
        self.check_is_fitted()
        z = check_series(Z, enforce_univariate=True)
        return self._transform(z)

    def inverse_transform(self, Z, X=None):
        """Inverse transform data.

        Returns a transformed version of y.

        Parameters
        ----------
        y : pd.Series
        X : pd.DataFrame

        Returns
        -------
        yt : pd.Series
            Transformed time series.
        """
        self.check_is_fitted()
        z = check_series(Z, enforce_univariate=True)
        return self._inverse_transform(z)<|MERGE_RESOLUTION|>--- conflicted
+++ resolved
@@ -11,14 +11,8 @@
 from statsmodels.tsa.seasonal import STL as _STL
 from statsmodels.tsa.seasonal import seasonal_decompose
 
-<<<<<<< HEAD
-from sktime.forecasting.base._fh import _check_cutoff, _coerce_to_period
 from sktime.transformations.base import BaseTransformer, _SeriesToSeriesTransformer
-from sktime.utils.datetime import _coerce_duration_to_int, _get_duration, _get_freq
-=======
-from sktime.transformations.base import _SeriesToSeriesTransformer
 from sktime.utils.datetime import _get_duration, _get_freq
->>>>>>> 3db4596a
 from sktime.utils.seasonality import autocorrelation_seasonality_test
 from sktime.utils.validation.forecasting import check_sp
 from sktime.utils.validation.series import check_series
@@ -50,7 +44,6 @@
     See Also
     --------
     ConditionalDeseasonalizer
-    STLTransformer
 
     Notes
     -----
@@ -92,18 +85,21 @@
                 f"`model` must be one of {allowed_models}, " f"but found: {model}"
             )
         self.model = model
-        self._Z_index = None
+        self._y_index = None
         self.seasonal_ = None
         super(Deseasonalizer, self).__init__()
+
+    def _set_y_index(self, y):
+        self._y_index = y.index
 
     def _align_seasonal(self, y):
         """Align seasonal components with y's time index."""
         shift = (
             -_get_duration(
                 y.index[0],
-                self._Z_index[0],
+                self._y_index[0],
                 coerce_to_int=True,
-                unit=_get_freq(self._Z_index),
+                unit=_get_freq(self._y_index),
             )
             % self.sp
         )
@@ -125,13 +121,7 @@
         -------
         self: a fitted instance of the estimator
         """
-<<<<<<< HEAD
         self._set_y_index(X)
-=======
-        self._is_fitted = False
-        z = check_series(Z, enforce_univariate=True)
-        self._Z_index = z.index
->>>>>>> 3db4596a
         sp = check_sp(self.sp)
 
         # apply seasonal decomposition
@@ -164,14 +154,14 @@
 
         Parameters
         ----------
-        X : pd.Series or pd.DataFrame
+        X : pd.Series
             Data to be transformed
         y : ignored argument for interface compatibility
             Additional data, e.g., labels for transformation
 
         Returns
         -------
-        Xt : pd.Series or pd.DataFrame, same type as X
+        Xt : pd.Series
             transformed version of X, detrended series
         """
         seasonal = self._align_seasonal(X)
@@ -197,22 +187,23 @@
         Xt = self._private_inverse_transform(X, seasonal)
         return Xt
 
-    def update(self, Z, X=None, update_params=False):
-        """Update fitted parameters.
-
-        Parameters
-        ----------
-        y : pd.Series
-        X : pd.DataFrame
-        update_params : bool, default=False
-
-        Returns
-        -------
-        self : an instance of self
-        """
-        self.check_is_fitted()
-        z = check_series(Z, enforce_univariate=True)
-        self._set_y_index(z)
+    def _update(self, X, y=None, update_params=False):
+        """Update transformer with X and y.
+
+        core logic
+
+        Parameters
+        ----------
+        X : pd.Series
+            Data to fit transform to
+        y : ignored argument for interface compatibility
+            Additional data, e.g., labels for transformation
+
+        Returns
+        -------
+        self: a fitted instance of the estimator
+        """
+        self._set_y_index(X)
         return self
 
 
@@ -307,7 +298,7 @@
         self : an instance of self
         """
         z = check_series(Z, enforce_univariate=True)
-        self._Z_index = z.index
+        self._set_y_index(z)
         sp = check_sp(self.sp)
 
         # set default condition
