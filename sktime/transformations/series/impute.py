--- conflicted
+++ resolved
@@ -26,48 +26,54 @@
         Method to fill the missing values.
 
         * "drift" : drift/trend values by sktime.PolynomialTrendForecaster(degree=1)
-            first, X in transform() is filled with ffill then bfill
-            then PolynomialTrendForecaster(degree=1) is fitted to filled X, and
-            predict values are queried at indices which had missing values
+          first, X in transform() is filled with ffill then bfill
+          then PolynomialTrendForecaster(degree=1) is fitted to filled X, and
+          predict values are queried at indices which had missing values
         * "linear" : linear interpolation, uses pd.Series.interpolate()
             WARNING: This method can not extrapolate, so it is fitted always on the
             data given to transform().
         * "nearest" : use nearest value, uses pd.Series.interpolate()
         * "constant" : same constant value (given in arg value) for all NaN
-        * "mean" : pd.Series.mean() of *fit* data
-        * "median" : pd.Series.median() of *fit* data
-        * "backfill" to "bfill" : adapted from pd.Series.fillna()
-        * "pad" or "ffill" : adapted from pd.Series.fillna()
+        * "mean" : pd.Series.mean() of data seen in ``fit``
+          to use data in transform, wrap this estimator in ``FitInTransform``
+        * "median" : pd.Series.median() of data seen in ``fit``
+          to use data in transform, wrap this estimator in ``FitInTransform``
+        * "backfill" to "bfill" : applies ``pd.Series.bfill`` to all data
+        * "pad" or "ffill" : applies ``pd.Series.ffill`` to all data
         * "random" : random values between pd.Series.min() and .max() of *fit* data
-            if pd.Series dtype is int, sample is uniform discrete
-            if pd.Series dtype is float, sample is uniform continuous
-        * "forecaster" : use an sktime Forecaster, given in param forecaster.
-            First, X in *fit* is filled with ffill then bfill
-            then forecaster is fitted to filled X, and *predict* values are queried
-            at indices of X data in *transform* which had missing values
-        For the following methods, the train data is used to fit them:
-        "drift", "mean", "median", "random". For all other methods, the
-        transform data is sufficient to compute the impute values.
-
-    missing_values : int/float/str, default=None
-        The placeholder for the missing values. All occurrences of
-        missing_values will be imputed, in addition to np.nan.
-        If None, then only np.nan values are imputed.
+          if pd.Series dtype is int, sample is uniform discrete
+          if pd.Series dtype is float, sample is uniform continuous
+        * "forecaster" : use an sktime forecaster, given in param ``forecaster``.
+          First, X seed in ``fit`` is filled with ``ffill`` then ``bfill``
+          then forecaster is fitted to filled X, and ``predict`` values are queried
+          at indices of X data in ``transform`` which had missing values.
+          ``forecaster`` is always applied by variable and instance.
+
+        The following methods, fit non-trivially to the data seen in ``fit``:
+        "drift", "mean", "median", "random". All other methods
+        do not depend on values seen in ``fit``.
+
+    missing_values : str, int, float, regex, list, or None, default=None
+        Value to consider as `np.nan`` and impute, passed to ``DataFrame.replace``
+        If str, int, float, all entries equal to ``missing_values`` will be imputed,
+        in addition to ``np.nan.``
+        If regex, all entrie matching regex will be imputed, in addition to ``np.nan.``
+        If list, must be list of str, int, float, or regex.
+        Values matching any list element by above rules will be imputed,
+        in addition to ``np.nan``.
+        If None, then only ``np.nan`` values are imputed.
+
     value : int/float, default=None
-        Value to use to fill missing values when method="constant". Value
-        is only applied if method="constant", otherwise its ignored.
+        Value to use to fill missing values when method="constant".
+        Only used if ``method="constant"``, otherwise ignored.
+
     forecaster : Any Forecaster based on sktime.BaseForecaster, default=None
         Use a given Forecaster to impute by insample predictions when
-        method="forecaster". Before fitting, missing data is imputed with
-        method="ffill" or "bfill" as heuristic. in case of multivariate X,
-<<<<<<< HEAD
-        the forecaster is applied separete to each column like a
-        ColumnEnsembleForecaster. Forecaster is only applied if the param
-        method="forecaster" is set, otherwise forecaster is ignored.
-=======
-        the forecaster is applied separate to each column like a
-        ColumnEnsembleForecaster.
->>>>>>> 14736bbf
+        ``method="forecaster"``. Before fitting, missing data is imputed with
+        ``method="ffill"`` or ``"bfill"`` as heuristic. In case of multivariate X,
+        a clone of ``forecaster`` is applied per column.
+        Only used if ``method="forecaster"``, otherwise ignored.
+
     random_state : int/float/str, optional
         Value to set random.seed() if method="random", default None
 
