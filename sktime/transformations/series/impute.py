--- conflicted
+++ resolved
@@ -9,14 +9,13 @@
 
 import numpy as np
 import pandas as pd
-
 from sklearn.base import clone
 from sklearn.utils import check_random_state
 
+from sktime.forecasting.base import ForecastingHorizon
+from sktime.forecasting.trend import PolynomialTrendForecaster
 from sktime.transformations.base import _SeriesToSeriesTransformer
 from sktime.utils.validation.series import check_series
-from sktime.forecasting.trend import PolynomialTrendForecaster
-from sktime.forecasting.base import ForecastingHorizon
 
 
 class Imputer(_SeriesToSeriesTransformer):
@@ -63,16 +62,10 @@
     """
 
     _tags = {
-<<<<<<< HEAD
         "fit-in-transform": True,
         "handles-missing-data": True,
         "skip-inverse-transform": True,
         "univariate-only": False,
-=======
-        "fit_in_transform": True,
-        "handles_missing_data": True,
-        "skip_inverse_transform": True,
->>>>>>> 16246e12
     }
 
     def __init__(
