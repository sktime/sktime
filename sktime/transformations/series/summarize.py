#!/usr/bin/env python3 -u
# -*- coding: utf-8 -*-
# copyright: sktime developers, BSD-3-Clause License (see LICENSE file)
"""Implement transformers for summarizing a time series."""

__author__ = ["mloning", "RNKuhns", "danbartl", "grzegorzrut"]
__all__ = ["SummaryTransformer", "WindowSummarizer"]

import re

import numpy as np

import pandas as pd
from joblib import Parallel, delayed

from sktime.transformations.base import BaseTransformer
from sktime.utils.multiindex import flatten_multiindex


class WindowSummarizer(BaseTransformer):
    """Transformer for extracting time series features.

    The WindowSummarizer transforms input series to features based
    on a provided dictionary of window summarizer, window shifts
    and window lengths.

    Parameters
    ----------
    n_jobs : int, optional (default=-1)
        The number of jobs to run in parallel for applying the window functions.
        ``-1`` means using all processors.
    target_cols: list of str, optional (default = None)
        Specifies which columns in X to target for applying the window functions.
        ``None`` will target the first column
    lag_feature: dict of str and list, optional (default = dict containing first lag)
        Dictionary specifying as key the type of function to be used and as value
        the argument `window`.

        For all keys other than `lag`, the argument `window` is a length 2 list.
<<<<<<< HEAD
        The window elements can be either integers indicate the number of observations,
        or strings specifying a time period (an offset).

        The first element of the `window` is the `lag`, which specifies how far back
        in the past the window will start, and the integer `window length`,
        which will give the length of the window across which to apply the function.
=======
        The window elements can be either integers indicate the number of
        observations, or strings specifying a time period (an offset).

        The first element of the `window` is the `lag`, which specifies how far back
        in the past the window will start. The second element, `window length`,
        is the length of the window across which to apply the function.
>>>>>>> 4ca1f8b5

        For ease of notation, for the key "lag", only a single integer or offset
        specifying the `lag` argument will be provided.

<<<<<<< HEAD
        The offsets are expected to have a format of 'NUMBER'+'UNIT',
        where NUMBER is an integer and UNIT is one of the following:
=======
        The offsets work only with datasets with time index (either pd.DateimeIndex,
        pd.RangeIndex, or pd.TimedeltaIndex) are expected to have a format of
        'NUMBER'+'UNIT', where NUMBER is an integer and UNIT is one of the following:
>>>>>>> 4ca1f8b5
        * D - day,
        * H - hour,
        * T - minute,
        * S - second,
        * L - milisecond,
        * U - microsecond,
        * N - nanosecond.
        For instance, the following offesets would be acceptable: '1D', '2H', '30S'.

        Please see below a graphical representation of the logic using the following
        symbols:

        ``z`` = time stamp that the window is summarized *to*.
        Part of the window if `lag` is between 0 and `1-window_length`, otherwise
        not part of the window.
        ``*`` = (other) time stamps in the window which is summarized
        ``x`` = observations, past or future, not part of the window

        The summarization function is applied to the window consisting of * and
        potentially z.

        For `window = [1, 3]`, we have a `lag` of 1 and
        `window_length` of 3 to target the three last records (exclusive z) that were
        observed. Summarization is done across windows like this:
        |-------------------------- |
        | x x x x x x x x * * * z x |
        |---------------------------|

        For `window = [0, 3]`, we have a `lag` of 0 and
        `window_length` of 3 to target the three last records (inclusive z) that
        were observed. Summarization is done across windows like this:
        |-------------------------- |
        | x x x x x x x x * * z x x |
        |---------------------------|


        Special case ´lag´: Since lags are frequently used and window length is
        redundant, a special notation will be used for lags. You need to provide a list
        of `lag` values, and `window_length` is not available.
        So `window = [1]` will result in the first lag:

        |-------------------------- |
        | x x x x x x x x x x * z x |
        |---------------------------|

        And `window = [1, 4]` will result in the first and fourth lag:

        |-------------------------- |
        | x x x x x x x * x x * z x |
        |---------------------------|


        If, for instance, the time series would have a daily frequency and the window
<<<<<<< HEAD
        function would be specified as `window=['1D','4D']`, the logic with the offsets
        would be exactly the same. Note that it is possible that the time difference
        between consecutive records is not constant or the offset is not equal
        to a multiple of a time series frequency.


        key: either custom function call (to be
                provided by user) or str corresponding to native pandas window function:
=======
        function would be specified as  `window = ['1D','4D']`, the logic with
        the offsets would be exactly the same. Note that it is possible that the time
        difference between consecutive records is not constant or the offset is
        not equal to a multiple of a time series frequency.

        key: either custom function call (to be provided by user)
        or str corresponding to native pandas window function:
>>>>>>> 4ca1f8b5
                * "sum",
                * "mean",
                * "median",
                * "std",
                * "var",
                * "kurt",
                * "min",
                * "max",
                * "corr",
                * "cov",
                * "skew",
                * "sem"
                See also: https://pandas.pydata.org/docs/reference/window.html.
            The column generated will be named after the key provided, followed by the
            lag parameter and the window_length (if not a lag).
        second value (window): list of integers
            List containg lag and window_length parameters.
        truncate: str, optional (default = None)
            Defines how to deal with NAs that were created as a result of applying the
            functions in the lag_feature dict across windows that are longer than
            the remaining history of data.
            For example a lag config of [14, 7] cannot be fully applied for the first 20
            observations of the targeted column.
            A lag_feature of [[8, 14], [1, 28]] cannot be correctly applied for the
            first 21 resp. 28 observations of the targeted column. Possible values
            to deal with those NAs:
                * None
                * "bfill"
            None will keep the NAs generated, and would leave it for the user to choose
            an estimator that can correctly deal with observations with missing values,
            "bfill" will fill the NAs by carrying the first observation backwards.

    Attributes
    ----------
    truncate_start : int
        See section Parameters - truncate for a more detailed explanation of truncation
        as a result of applying windows of certain lengths across past observations.
        Truncate_start will give the maximum of observations that are filled with NAs
        across all arguments of the lag_feature when truncate is set to None.

    Returns
    -------
    X: pd.DataFrame
        Contains all transformed columns as well as non-transformed columns.
        The raw inputs to transformed columns will be dropped.
    self: reference to self

    Examples
    --------
    >>> import pandas as pd
    >>> from sktime.transformations.series.summarize import WindowSummarizer
    >>> from sktime.datasets import load_airline, load_longley
    >>> from sktime.forecasting.naive import NaiveForecaster
    >>> from sktime.forecasting.base import ForecastingHorizon
    >>> from sktime.forecasting.compose import ForecastingPipeline
    >>> from sktime.forecasting.model_selection import temporal_train_test_split
    >>> y = load_airline()
    >>> kwargs = {
    ...     "lag_feature": {
<<<<<<< HEAD
    ...         "lag": [1, '30D'],
=======
    ...         "lag": [1,'30D'],
>>>>>>> 4ca1f8b5
    ...         "mean": [[1, 3], ['30D', '60D']],
    ...         "std": [[1, 4]],
    ...     }
    ... }
    >>> transformer = WindowSummarizer(**kwargs)
    >>> y_transformed = transformer.fit_transform(y)

        Example where we transform on a different, later test set:
    >>> y = load_airline()
    >>> y_train, y_test = temporal_train_test_split(y)
    >>> kwargs = {
<<<<<<< HEAD
    ...     "lag_feature": {
    ...         "lag": [1, '30D'],
    ...         "mean": [[1, 3], ['30D', '60D']],
    ...         "std": [[1, 4]],
=======
    ...     "lag_config": {
    ...         "lag": ["lag", [[1, 0],['60D', 0]]],
    ...         "mean": ["mean", [[3, 0], ['30D', '60D']]],
    ...         "std": ["std", [[4, 0],['30D','90D']]],
>>>>>>> 4ca1f8b5
    ...     }
    ... }
    >>> transformer = WindowSummarizer(**kwargs)
    >>> y_test_transformed = transformer.fit(y_train).transform(y_test)

        Example with transforming multiple columns of exogeneous features
    >>> y, X = load_longley()
    >>> y_train, y_test, X_train, X_test = temporal_train_test_split(y, X)
    >>> kwargs = {
<<<<<<< HEAD
    ...     "lag_feature": {
    ...         "lag": [0, 1],
    ...         "mean": [[0, 3]],
    ...         "std": [[0, 4],
=======
    ...     "lag_config": {
    ...         "lag": ["lag", [[1, 0]]],
    ...         "mean": ["mean", [[3, 0]]],
    ...         "std": ["std", [[4, 0]]],
>>>>>>> 4ca1f8b5
    ...     }
    ... }
    >>> fh = ForecastingHorizon(X_test.index, is_relative=False)
    >>> # Example transforming only X
    >>> pipe = ForecastingPipeline(
    ...     steps=[
    ...         ("a", WindowSummarizer(n_jobs=1, target_cols=["POP", "GNPDEFL"])),
    ...         ("b", WindowSummarizer(n_jobs=1, target_cols=["GNP"], **kwargs)),
    ...         ("forecaster", NaiveForecaster(strategy="drift")),
    ...     ]
    ... )
    >>> pipe_return = pipe.fit(y_train, X_train)
    >>> y_pred1 = pipe_return.predict(fh=fh, X=X_test)

        Example with transforming multiple columns of exogeneous features
        as well as the y column
    >>> Z_train = pd.concat([X_train, y_train], axis=1)
    >>> Z_test = pd.concat([X_test, y_test], axis=1)
    >>> pipe = ForecastingPipeline(
    ...     steps=[
    ...         ("a", WindowSummarizer(n_jobs=1, target_cols=["POP", "TOTEMP"])),
    ...         ("b", WindowSummarizer(**kwargs, n_jobs=1, target_cols=["GNP"])),
    ...         ("forecaster", NaiveForecaster(strategy="drift")),
    ...     ]
    ... )
    >>> pipe_return = pipe.fit(y_train, Z_train)
    >>> y_pred2 = pipe_return.predict(fh=fh, X=Z_test)
    """

    _tags = {
        "scitype:transform-input": "Series",
        "scitype:transform-output": "Series",
        "scitype:instancewise": True,
        "capability:inverse_transform": False,
        "scitype:transform-labels": False,
        "X_inner_mtype": [
            "pd-multiindex",
            "pd.DataFrame",
            "pd_multiindex_hier",
        ],  # which mtypes do _fit/_predict support for X?
        "skip-inverse-transform": True,  # is inverse-transform skipped when called?
        "univariate-only": False,  # can the transformer handle multivariate X?
        "handles-missing-data": True,  # can estimator handle missing data?
        "X-y-must-have-same-index": False,  # can estimator handle different X/y index?
        "enforce_index_type": None,  # index type that needs to be enforced in X/y
        "fit_is_empty": False,  # is fit empty and can be skipped? Yes = True
        "transform-returns-same-time-index": False,
        # does transform return have the same time index as input X
    }

    def __init__(
        self,
        lag_feature=None,
        n_jobs=-1,
        target_cols=None,
        truncate=None,
    ):

        self.lag_feature = lag_feature
        self.n_jobs = n_jobs
        self.target_cols = target_cols
        self.truncate = truncate

        # if lag config has input other than ints,
        # pd-multiindex is disabled
        lag_conf = None
        if lag_config is not None:
            lag_conf = [x[1:] for x in lag_config.values()]
        if lag_feature is not None:
            lag_conf = lag_feature.values()
        if lag_conf is not None:
            if len([x for x in lag_conf if not isinstance(x, int)]) > 0:
                WindowSummarizer._tags["X_inner_mtype"] = [
                    # pd-multiindex", not compatible with panels
                    "pd.DataFrame"
                ]

                WindowSummarizer._tags["enforce_index_type"] = [
                    "pd.DatetimeIndex",
                    "pd.RangeIndex",
                    "pd.TimedeltaIndex",
                ]

        super(WindowSummarizer, self).__init__()

    def _fit(self, X, y=None):
        """Fit transformer to X and y.

        Private _fit containing the core logic, called from fit

        Attributes
        ----------
        truncate_start : int
            See section class WindowSummarizer - Parameters - truncate for a more
            detailed explanation of truncation as a result of applying windows of
            certain lengths across past observations.
            Truncate_start will give the maximum of observations that are filled
            with NAs across all arguments of the lag_feature when truncate is
            set to None.

        Returns
        -------
        X: pd.DataFrame
            Contains all transformed columns as well as non-transformed columns.
            The raw inputs to transformed columns will be dropped.
        self: reference to self
        """
        self._X_memory = X

        X_name = get_name_list(X)

        if self.target_cols is not None:
            if not all(x in X_name for x in self.target_cols):
                missing_cols = [x for x in self.target_cols if x not in X_name]
                raise ValueError(
                    "target_cols "
                    + " ".join(missing_cols)
                    + " specified that do not exist in X."
                )

        if self.target_cols is None:
            self._target_cols = [X_name[0]]
        else:
            self._target_cols = self.target_cols

        # Convert lag config dictionary to pandas dataframe
<<<<<<< HEAD
        if self.lag_feature is None:
            func_dict = pd.DataFrame(
                {
                    "lag": [1],
                }
            ).T.reset_index()
=======
        if self.lag_config is not None:
            func_dict = pd.DataFrame(self.lag_config).T.reset_index()
            func_dict.rename(
                columns={"index": "name", 0: "summarizer", 1: "window"},
                inplace=True,
            )
            func_dict = func_dict.explode("window")
            func_dict["window"] = func_dict["window"].apply(lambda x: [x[1], x[0]])
            func_dict.drop("name", inplace=True, axis=1)
            warnings.warn(
                "Specifying lag features via lag_config is deprecated since 0.12.0,"
                + " and will be removed in 0.13.0. Please use the lag_feature notation"
                + " (see the documentation for the new notation)."
            )
>>>>>>> 4ca1f8b5
        else:
            func_dict = pd.DataFrame.from_dict(
                self.lag_feature, orient="index"
            ).reset_index()

<<<<<<< HEAD
        func_dict = pd.melt(
            func_dict, id_vars="index", value_name="window", ignore_index=False
        )
        func_dict.sort_index(inplace=True)
        func_dict.drop("variable", axis=1, inplace=True)
        func_dict.rename(
            columns={"index": "summarizer"},
            inplace=True,
        )
        func_dict = func_dict.dropna(axis=0, how="any")
        # Identify lags (since they can follow special notation)
        lags = func_dict["summarizer"] == "lag"
        # Convert lags to default list notation with window_length 1
        boost_lag = func_dict.loc[lags, "window"].apply(lambda x: [int(x), 1])
        func_dict.loc[lags, "window"] = boost_lag
        self.truncate_start = func_dict["window"].apply(lambda x: x[0] + x[1] - 1).max()
=======
            func_dict = pd.melt(
                func_dict, id_vars="index", value_name="window", ignore_index=False
            )
            func_dict.sort_index(inplace=True)
            func_dict.drop("variable", axis=1, inplace=True)
            func_dict.rename(
                columns={"index": "summarizer"},
                inplace=True,
            )
            func_dict = func_dict.dropna(axis=0, how="any")
            # Identify lags (since they can follow special notation)
            lags = func_dict["summarizer"] == "lag"
            # Convert lags to default list notation with window_length 1
            boost_lag = func_dict.loc[lags, "window"].apply(lambda x: [x, 1])
            func_dict.loc[lags, "window"] = boost_lag

        # self.truncate_start = func_dict["window"]\
        # .apply(lambda x: x[0] + x[1] - 1).max()

>>>>>>> 4ca1f8b5
        self._func_dict = func_dict

    def _transform(self, X, y=None):
        """Transform X and return a transformed version.

        Parameters
        ----------
        X : pd.DataFrame
        y : None

        Returns
        -------
        transformed version of X
        """
        idx = X.index
        X = X.combine_first(self._X_memory)

        func_dict = self._func_dict
        target_cols = self._target_cols

        X.columns = X.columns.map(str)
        Xt_out = []
        if self.truncate == "bfill":
            bfill = True
        else:
            bfill = False
        for cols in target_cols:
            if isinstance(X.index, pd.MultiIndex):
                hier_levels = list(range(X.index.nlevels - 1))
                X_grouped = X.groupby(level=hier_levels)[cols]
                df = Parallel(n_jobs=self.n_jobs)(
                    delayed(_window_feature)(X_grouped, **kwargs, bfill=bfill)
                    for index, kwargs in func_dict.iterrows()
                )
            else:
                df = Parallel(n_jobs=self.n_jobs)(
                    delayed(_window_feature)(X.loc[:, [cols]], **kwargs, bfill=bfill)
                    for _index, kwargs in func_dict.iterrows()
                )
            Xt = pd.concat(df, axis=1)
            Xt = Xt.add_prefix(str(cols) + "_")
            Xt_out.append(Xt)
        Xt_out_df = pd.concat(Xt_out, axis=1)
        Xt_return = pd.concat([Xt_out_df, X.drop(target_cols, axis=1)], axis=1)

        Xt_return = Xt_return.loc[idx]
        return Xt_return

    def _update(self, X, y=None):
        """Update X and return a transformed version.

        Parameters
        ----------
        X : pd.DataFrame
        y : None

        Returns
        -------
        transformed version of X
        """
        self._X_memory = X.combine_first(self._X_memory)

    @classmethod
    def get_test_params(cls, parameter_set="default"):
        """Return testing parameter settings for the estimator.

        Parameters
        ----------
        parameter_set : str, default="default"
            Name of the set of test parameters to return, for use in tests. If no
            special parameters are defined for a value, will return `"default"` set.

        Returns
        -------
        params : dict or list of dict, default = {}
            Parameters to create testing instances of the class
            Each dict are parameters to construct an "interesting" test instance, i.e.,
            `MyClass(**params)` or `MyClass(**params[i])` creates a valid test instance.
            `create_test_instance` uses the first (or only) dictionary in `params`
        """
        params1 = {
            "lag_feature": {
                "lag": [1],
                "mean": [[1, 3], [1, 12]],
                "std": [[1, 4]],
            }
        }

        params2 = {
            "lag_feature": {
                "lag": [3, 6],
            }
        }

        params3 = {
            "lag_feature": {
                "mean": [[1, 7], [8, 7]],
                "cov": [[1, 28]],
            }
        }

        return [params1, params2, params3]


# List of native pandas rolling window function.
# In the future different engines for pandas will be investigated
pd_rolling = [
    "sum",
    "mean",
    "median",
    "std",
    "var",
    "kurt",
    "min",
    "max",
    "corr",
    "cov",
    "skew",
    "sem",
]


def get_name_list(Z):
    """Get names of pd.Series or pd.Dataframe."""
    if isinstance(Z, pd.DataFrame):
        Z_name = Z.columns.to_list()
    else:
        if Z.name is not None:
            Z_name = [Z.name]
        else:
            Z_name = None
    Z_name = [str(z) for z in Z_name]
    return Z_name


<<<<<<< HEAD
def find_numbers_letters(string):
    letters = re.findall(r"[a-zA-Z]+", string)
    digits = re.findall(r"\d+", string)

    length_letters = len(letters)
    length_digits = len(digits)

    if length_letters == 1 and length_digits == 1:
        return letters[0], int(digits[0])
    else:
        raise ValueError("passed incompatible time span")


time_units = ["D", "H", "T", "S", "L", "U", "N"]


def calc_freq_data(shift_val, shift_freq, data):
    components_shift = (
        np.abs(data.shift(shift_val, shift_freq).index - data.index).min().components
    )
    components_shift = [i for i, x in enumerate(components_shift) if x != 0]

    components_data = pd.Series(data.index).diff().min().components
    components_data = [i for i, x in enumerate(components_data) if x != 0]

    min_timedelta = max(components_shift + components_data)

    freq = {0: "D", 1: "H", 2: "T", 3: "S", 4: "L", 5: "U", 6: "N"}[min_timedelta]

    new_data = data.asfreq(freq)

    return new_data
=======
def find_timedelta_unit_value(timedelta):
    """Extract the number of time units and the time unit itself.

    Parameters
    ----------
    timedelta : pd.Timedelta

    Returns
    -------
    value : int
        Number of time units.
    unit : str
        Character describing the timedelta unit.
    """
    time_units = ["D", "H", "T", "S", "L", "U", "N"]
    unit = timedelta.resolution_string
    if unit in time_units:
        pass
    else:
        raise ValueError("passed incompatible time span")
    value = round(timedelta.asm8 / pd.Timedelta(1, unit))

    return value, unit
>>>>>>> 4ca1f8b5


def _window_feature(Z, summarizer=None, window=None, bfill=False):
    """Compute window features and lag.

    Apply summarizer passed over a certain window
    of past observations, e.g. the mean of a window of length 7 days, lagged by 14 days.

    Z: pandas Dataframe with a single column.
    name : str, base string of the derived features, will be appended by
        `lag` and window length parameters defined in window.
    summarizer: either str corresponding to pandas window function, currently
            * "sum",
            * "mean",
            * "median",
            * "std",
            * "var",
            * "kurt",
            * "min",
            * "max",
            * "corr",
            * "cov",
            * "skew",
            * "sem"
         or custom function call. See for the native window functions also
         https://pandas.pydata.org/docs/reference/window.html.
    window: list of integers
        List containing window_length and lag parameters, see WindowSummarizer
        class description for in-depth explanation.
    """
    lag = window[0]
    window_length = window[1]
    timedelta_flag = isinstance(lag, str)

    if timedelta_flag:
        Z_index = Z.index

        # this could be moved to _fit in WindowSummarizer
        period_index_flag = isinstance(Z_index, pd.PeriodIndex)
        if period_index_flag:
            org_freq = Z_index.freq
            try:
                Z_index = Z_index.to_timestamp()
                Z.index = Z_index
            except Exception:
                raise TypeError('index has to be transformable to DatetimeIndex')

        Z_index = pd.DataFrame([0] * len(Z), index=Z_index)
        Z_index.rename(columns={0: "col_index"}, inplace=True)

        freq, lag_value = find_numbers_letters(lag)
        lag = lag_value + 1

        if freq not in time_units:
            raise ValueError(f"shift freq not in {time_units}")

        Z = calc_freq_data(lag_value, freq, Z)

    else:
        freq = None
        lag = lag + 1

    # this could be moved to _fit in WindowSummarizer
    if isinstance(lag, str):
        lag = pd.Timedelta(lag)

    # this could be moved to _fit in WindowSummarizer
    if isinstance(window_length, str):
        window_length = pd.Timedelta(window_length)

    # this could be moved to _fit in WindowSummarizer
    timedelta_flag = isinstance(lag, pd.Timedelta)

    if timedelta_flag:
        if isinstance(Z, pd.core.groupby.generic.SeriesGroupBy):
            raise TypeError(
                "Timedelta lags are not compatible with SeriesGroupBy objects."
            )
        else:
            Z_index = Z.index

        # this could be moved to _fit in WindowSummarizer
        period_index_flag = isinstance(Z_index, pd.PeriodIndex)
        if period_index_flag:
            org_freq = Z_index.freq
            try:
                Z_index = Z_index.to_timestamp()
                Z.index = Z_index
            except Exception:
                raise TypeError("Index has to be transformable to DatetimeIndex.")

        Z_index = pd.DataFrame(index=Z_index)
        lag_value, freq = find_timedelta_unit_value(lag)

        # should we have lag = lag_value +1
        # to have similar behavior as for numerical lags?
        lag = int(lag_value)
        Z = Z_index.shift(-lag, freq).join(Z, how="outer")

    else:
        # procedure for integer lags
        freq = None
        lag = int(lag) + 1

    if summarizer in pd_rolling:
        if isinstance(Z, pd.core.groupby.generic.SeriesGroupBy):
            if bfill is False:
                feat = getattr(Z.shift(lag, freq).rolling(window_length), summarizer)()
            else:
                feat = getattr(
                    Z.shift(lag, freq).fillna(method="bfill").rolling(window_length),
                    summarizer,
                )()
            feat = pd.DataFrame(feat)
        else:
            if bfill is False:
                feat = Z.apply(
<<<<<<< HEAD
                    lambda x: getattr(
                        x.shift(lag, freq).rolling(window_length), summarizer
=======
                    lambda x: getattr(
                        x.shift(lag, freq).rolling(window_length), summarizer
                    )()
                )
            else:
                feat = Z.apply(
                    lambda x: getattr(
                        x.shift(lag, freq)
                        .fillna(method="bfill")
                        .rolling(window_length),
                        summarizer,
>>>>>>> 4ca1f8b5
                    )()
                )
            else:
                def _fill_na(x):
                    x = x.shift(lag, freq)
                    x = x.fillna(method="bfill").rolling(window_length)
                    return x

                feat = Z.apply(lambda x: getattr(_fill_na(x), summarizer)())
    else:
        if bfill is False:
            feat = Z.shift(lag, freq)
        else:
            feat = Z.shift(lag, freq).fillna(method="bfill")
        if isinstance(Z, pd.core.groupby.generic.SeriesGroupBy) and callable(
                summarizer
        ):
            feat = feat.rolling(window_length).apply(summarizer, raw=True)
        elif not isinstance(Z, pd.core.groupby.generic.SeriesGroupBy) and callable(
                summarizer
        ):
            feat = feat.apply(
                lambda x: x.rolling(window_length).apply(summarizer, raw=True)
            )
        feat = pd.DataFrame(feat)
    if bfill is True:
        feat = feat.fillna(method="bfill")

    if callable(summarizer):
        name = summarizer.__name__
    else:
        name = summarizer

    if name == "lag":
        feat.rename(
            columns={feat.columns[0]: name + "_" + str(window[0])},
            inplace=True,
        )
    else:
        feat.rename(
            columns={
                feat.columns[0]: name + "_" + "_".join([str(item) for item in window])
            },
            inplace=True,
        )

    if timedelta_flag:
<<<<<<< HEAD
        feat = Z_index.merge(feat, left_index=True, right_index=True, how="left")
        feat.drop(columns=["col_index"], inplace=True)
=======
        feat = Z_index.join(feat, how="left")
>>>>>>> 4ca1f8b5
        # returning initial PeriodIndex frequency
        if period_index_flag:
            feat = feat.to_period(org_freq)

    return feat


ALLOWED_SUM_FUNCS = [
    "mean",
    "min",
    "max",
    "median",
    "sum",
    "skew",
    "kurt",
    "var",
    "std",
    "mad",
    "sem",
    "nunique",
    "count",
]


def _check_summary_function(summary_function):
    """Validate summary_function.

    Parameters
    ----------
    summary_function : str, list or tuple
        Either a string or list/tuple of strings indicating the pandas summary
        functions ("mean", "min", "max", "median", "sum", "skew", "kurtosis",
        "var", "std", "mad", "sem", "nunique", "count") that is used to summarize
        each column of the dataset.

    Returns
    -------
    summary_function : list or tuple
        The summary functions that will be used to summarize the dataset.
    """
    msg = f"""`summary_function` must be str or a list or tuple made up of
          {ALLOWED_SUM_FUNCS}.
          """
    if isinstance(summary_function, str):
        if summary_function not in ALLOWED_SUM_FUNCS:
            raise ValueError(msg)
        summary_function = [summary_function]
    elif isinstance(summary_function, (list, tuple)):
        if not all([func in ALLOWED_SUM_FUNCS for func in summary_function]):
            raise ValueError(msg)
    else:
        raise ValueError(msg)
    return summary_function


def _check_quantiles(quantiles):
    """Validate quantiles.

    Parameters
    ----------
    quantiles : str, list, tuple or None
        Either a string or list/tuple of strings indicating the pandas summary
        functions ("mean", "min", "max", "median", "sum", "skew", "kurtosis",
        "var", "std", "mad", "sem", "nunique", "count") that is used to summarize
        each column of the dataset.

    Returns
    -------
    quantiles : list or tuple
        The validated quantiles that will be used to summarize the dataset.
    """
    msg = """`quantiles` must be int, float or a list or tuple made up of
          int and float values that are between 0 and 1.
          """
    if isinstance(quantiles, (int, float)):
        if not 0.0 <= quantiles <= 1.0:
            raise ValueError(msg)
        quantiles = [quantiles]
    elif isinstance(quantiles, (list, tuple)):
        if len(quantiles) == 0 or not all(
                [isinstance(q, (int, float)) and 0.0 <= q <= 1.0 for q in quantiles]
        ):
            raise ValueError(msg)
    elif quantiles is not None:
        raise ValueError(msg)
    return quantiles


class SummaryTransformer(BaseTransformer):
    """Calculate summary value of a time series.

    For :term:`univariate time series` a combination of summary functions and
    quantiles of the input series are calculated. If the input is a
    :term:`multivariate time series` then the summary functions and quantiles
    are calculated separately for each column.

    Parameters
    ----------
    summary_function : str, list, tuple, default=("mean", "std", "min", "max")
        Either a string, or list or tuple of strings indicating the pandas
        summary functions that are used to summarize each column of the dataset.
        Must be one of ("mean", "min", "max", "median", "sum", "skew", "kurt",
        "var", "std", "mad", "sem", "nunique", "count").
    quantiles : str, list, tuple or None, default=(0.1, 0.25, 0.5, 0.75, 0.9)
        Optional list of series quantiles to calculate. If None, no quantiles
        are calculated.
    flatten_transform_index : bool, optional (default=True)
        if True, columns of return DataFrame are flat, by "variablename__feature"
        if False, columns are MultiIndex (variablename__feature)
        has no effect if return mtype is one without column names

    See Also
    --------
    WindowSummarizer:
        Extracting features across (shifted) windows from series

    Notes
    -----
    This provides a wrapper around pandas DataFrame and Series agg and
    quantile methods.

    Examples
    --------
    >>> from sktime.transformations.series.summarize import SummaryTransformer
    >>> from sktime.datasets import load_airline
    >>> y = load_airline()
    >>> transformer = SummaryTransformer()
    >>> y_mean = transformer.fit_transform(y)
    """

    _tags = {
        "scitype:transform-input": "Series",
        # what is the scitype of X: Series, or Panel
        "scitype:transform-output": "Primitives",
        # what scitype is returned: Primitives, Series, Panel
        "scitype:instancewise": True,  # is this an instance-wise transform?
        "X_inner_mtype": ["pd.DataFrame", "pd.Series"],
        # which mtypes do _fit/_predict support for X?
        "y_inner_mtype": "None",  # which mtypes do _fit/_predict support for X?
        "fit_is_empty": True,
    }

    def __init__(
        self,
        summary_function=("mean", "std", "min", "max"),
        quantiles=(0.1, 0.25, 0.5, 0.75, 0.9),
        flatten_transform_index=True,
    ):
        self.summary_function = summary_function
        self.quantiles = quantiles
        self.flatten_transform_index = flatten_transform_index

        super(SummaryTransformer, self).__init__()

    def _transform(self, X, y=None):
        """Transform X and return a transformed version.

        private _transform containing the core logic, called from transform

        Parameters
        ----------
        X : pd.Series or pd.DataFrame
            Data to be transformed
        y : ignored argument for interface compatibility
            Additional data, e.g., labels for transformation

        Returns
        -------
        summary_value : scalar or pd.Series
            If `series_or_df` is univariate then a scalar is returned. Otherwise,
            a pd.Series is returned.
        """
        if self.summary_function is None and self.quantiles is None:
            raise ValueError(
                "One of `summary_function` and `quantiles` must not be None."
            )
        summary_function = _check_summary_function(self.summary_function)
        quantiles = _check_quantiles(self.quantiles)

        summary_value = X.agg(summary_function)
        if quantiles is not None:
            quantile_value = X.quantile(quantiles)
            quantile_value.index = [str(s) for s in quantile_value.index]
            summary_value = pd.concat([summary_value, quantile_value])

        if isinstance(X, pd.Series):
            summary_value.name = X.name
            summary_value = pd.DataFrame(summary_value)

        Xt = summary_value.T

        if len(Xt) > 1:
            # move the row index as second level to column
            Xt = pd.DataFrame(Xt.T.unstack()).T
            if self.flatten_transform_index:
                Xt.columns = flatten_multiindex(Xt.columns)

        return Xt<|MERGE_RESOLUTION|>--- conflicted
+++ resolved
@@ -37,33 +37,18 @@
         the argument `window`.
 
         For all keys other than `lag`, the argument `window` is a length 2 list.
-<<<<<<< HEAD
         The window elements can be either integers indicate the number of observations,
         or strings specifying a time period (an offset).
 
         The first element of the `window` is the `lag`, which specifies how far back
         in the past the window will start, and the integer `window length`,
         which will give the length of the window across which to apply the function.
-=======
-        The window elements can be either integers indicate the number of
-        observations, or strings specifying a time period (an offset).
-
-        The first element of the `window` is the `lag`, which specifies how far back
-        in the past the window will start. The second element, `window length`,
-        is the length of the window across which to apply the function.
->>>>>>> 4ca1f8b5
 
         For ease of notation, for the key "lag", only a single integer or offset
         specifying the `lag` argument will be provided.
 
-<<<<<<< HEAD
         The offsets are expected to have a format of 'NUMBER'+'UNIT',
         where NUMBER is an integer and UNIT is one of the following:
-=======
-        The offsets work only with datasets with time index (either pd.DateimeIndex,
-        pd.RangeIndex, or pd.TimedeltaIndex) are expected to have a format of
-        'NUMBER'+'UNIT', where NUMBER is an integer and UNIT is one of the following:
->>>>>>> 4ca1f8b5
         * D - day,
         * H - hour,
         * T - minute,
@@ -99,7 +84,6 @@
         | x x x x x x x x * * z x x |
         |---------------------------|
 
-
         Special case ´lag´: Since lags are frequently used and window length is
         redundant, a special notation will be used for lags. You need to provide a list
         of `lag` values, and `window_length` is not available.
@@ -115,26 +99,14 @@
         | x x x x x x x * x x * z x |
         |---------------------------|
 
-
         If, for instance, the time series would have a daily frequency and the window
-<<<<<<< HEAD
         function would be specified as `window=['1D','4D']`, the logic with the offsets
         would be exactly the same. Note that it is possible that the time difference
         between consecutive records is not constant or the offset is not equal
         to a multiple of a time series frequency.
 
-
         key: either custom function call (to be
                 provided by user) or str corresponding to native pandas window function:
-=======
-        function would be specified as  `window = ['1D','4D']`, the logic with
-        the offsets would be exactly the same. Note that it is possible that the time
-        difference between consecutive records is not constant or the offset is
-        not equal to a multiple of a time series frequency.
-
-        key: either custom function call (to be provided by user)
-        or str corresponding to native pandas window function:
->>>>>>> 4ca1f8b5
                 * "sum",
                 * "mean",
                 * "median",
@@ -194,11 +166,7 @@
     >>> y = load_airline()
     >>> kwargs = {
     ...     "lag_feature": {
-<<<<<<< HEAD
     ...         "lag": [1, '30D'],
-=======
-    ...         "lag": [1,'30D'],
->>>>>>> 4ca1f8b5
     ...         "mean": [[1, 3], ['30D', '60D']],
     ...         "std": [[1, 4]],
     ...     }
@@ -210,17 +178,10 @@
     >>> y = load_airline()
     >>> y_train, y_test = temporal_train_test_split(y)
     >>> kwargs = {
-<<<<<<< HEAD
     ...     "lag_feature": {
     ...         "lag": [1, '30D'],
     ...         "mean": [[1, 3], ['30D', '60D']],
     ...         "std": [[1, 4]],
-=======
-    ...     "lag_config": {
-    ...         "lag": ["lag", [[1, 0],['60D', 0]]],
-    ...         "mean": ["mean", [[3, 0], ['30D', '60D']]],
-    ...         "std": ["std", [[4, 0],['30D','90D']]],
->>>>>>> 4ca1f8b5
     ...     }
     ... }
     >>> transformer = WindowSummarizer(**kwargs)
@@ -230,17 +191,10 @@
     >>> y, X = load_longley()
     >>> y_train, y_test, X_train, X_test = temporal_train_test_split(y, X)
     >>> kwargs = {
-<<<<<<< HEAD
     ...     "lag_feature": {
     ...         "lag": [0, 1],
     ...         "mean": [[0, 3]],
     ...         "std": [[0, 4],
-=======
-    ...     "lag_config": {
-    ...         "lag": ["lag", [[1, 0]]],
-    ...         "mean": ["mean", [[3, 0]]],
-    ...         "std": ["std", [[4, 0]]],
->>>>>>> 4ca1f8b5
     ...     }
     ... }
     >>> fh = ForecastingHorizon(X_test.index, is_relative=False)
@@ -304,26 +258,6 @@
         self.target_cols = target_cols
         self.truncate = truncate
 
-        # if lag config has input other than ints,
-        # pd-multiindex is disabled
-        lag_conf = None
-        if lag_config is not None:
-            lag_conf = [x[1:] for x in lag_config.values()]
-        if lag_feature is not None:
-            lag_conf = lag_feature.values()
-        if lag_conf is not None:
-            if len([x for x in lag_conf if not isinstance(x, int)]) > 0:
-                WindowSummarizer._tags["X_inner_mtype"] = [
-                    # pd-multiindex", not compatible with panels
-                    "pd.DataFrame"
-                ]
-
-                WindowSummarizer._tags["enforce_index_type"] = [
-                    "pd.DatetimeIndex",
-                    "pd.RangeIndex",
-                    "pd.TimedeltaIndex",
-                ]
-
         super(WindowSummarizer, self).__init__()
 
     def _fit(self, X, y=None):
@@ -367,35 +301,17 @@
             self._target_cols = self.target_cols
 
         # Convert lag config dictionary to pandas dataframe
-<<<<<<< HEAD
         if self.lag_feature is None:
             func_dict = pd.DataFrame(
                 {
                     "lag": [1],
                 }
             ).T.reset_index()
-=======
-        if self.lag_config is not None:
-            func_dict = pd.DataFrame(self.lag_config).T.reset_index()
-            func_dict.rename(
-                columns={"index": "name", 0: "summarizer", 1: "window"},
-                inplace=True,
-            )
-            func_dict = func_dict.explode("window")
-            func_dict["window"] = func_dict["window"].apply(lambda x: [x[1], x[0]])
-            func_dict.drop("name", inplace=True, axis=1)
-            warnings.warn(
-                "Specifying lag features via lag_config is deprecated since 0.12.0,"
-                + " and will be removed in 0.13.0. Please use the lag_feature notation"
-                + " (see the documentation for the new notation)."
-            )
->>>>>>> 4ca1f8b5
         else:
             func_dict = pd.DataFrame.from_dict(
                 self.lag_feature, orient="index"
             ).reset_index()
 
-<<<<<<< HEAD
         func_dict = pd.melt(
             func_dict, id_vars="index", value_name="window", ignore_index=False
         )
@@ -412,27 +328,6 @@
         boost_lag = func_dict.loc[lags, "window"].apply(lambda x: [int(x), 1])
         func_dict.loc[lags, "window"] = boost_lag
         self.truncate_start = func_dict["window"].apply(lambda x: x[0] + x[1] - 1).max()
-=======
-            func_dict = pd.melt(
-                func_dict, id_vars="index", value_name="window", ignore_index=False
-            )
-            func_dict.sort_index(inplace=True)
-            func_dict.drop("variable", axis=1, inplace=True)
-            func_dict.rename(
-                columns={"index": "summarizer"},
-                inplace=True,
-            )
-            func_dict = func_dict.dropna(axis=0, how="any")
-            # Identify lags (since they can follow special notation)
-            lags = func_dict["summarizer"] == "lag"
-            # Convert lags to default list notation with window_length 1
-            boost_lag = func_dict.loc[lags, "window"].apply(lambda x: [x, 1])
-            func_dict.loc[lags, "window"] = boost_lag
-
-        # self.truncate_start = func_dict["window"]\
-        # .apply(lambda x: x[0] + x[1] - 1).max()
-
->>>>>>> 4ca1f8b5
         self._func_dict = func_dict
 
     def _transform(self, X, y=None):
@@ -568,7 +463,6 @@
     return Z_name
 
 
-<<<<<<< HEAD
 def find_numbers_letters(string):
     letters = re.findall(r"[a-zA-Z]+", string)
     digits = re.findall(r"\d+", string)
@@ -601,31 +495,6 @@
     new_data = data.asfreq(freq)
 
     return new_data
-=======
-def find_timedelta_unit_value(timedelta):
-    """Extract the number of time units and the time unit itself.
-
-    Parameters
-    ----------
-    timedelta : pd.Timedelta
-
-    Returns
-    -------
-    value : int
-        Number of time units.
-    unit : str
-        Character describing the timedelta unit.
-    """
-    time_units = ["D", "H", "T", "S", "L", "U", "N"]
-    unit = timedelta.resolution_string
-    if unit in time_units:
-        pass
-    else:
-        raise ValueError("passed incompatible time span")
-    value = round(timedelta.asm8 / pd.Timedelta(1, unit))
-
-    return value, unit
->>>>>>> 4ca1f8b5
 
 
 def _window_feature(Z, summarizer=None, window=None, bfill=False):
@@ -653,7 +522,7 @@
          or custom function call. See for the native window functions also
          https://pandas.pydata.org/docs/reference/window.html.
     window: list of integers
-        List containing window_length and lag parameters, see WindowSummarizer
+        List containg window_length and lag parameters, see WindowSummarizer
         class description for in-depth explanation.
     """
     lag = window[0]
@@ -687,48 +556,6 @@
     else:
         freq = None
         lag = lag + 1
-
-    # this could be moved to _fit in WindowSummarizer
-    if isinstance(lag, str):
-        lag = pd.Timedelta(lag)
-
-    # this could be moved to _fit in WindowSummarizer
-    if isinstance(window_length, str):
-        window_length = pd.Timedelta(window_length)
-
-    # this could be moved to _fit in WindowSummarizer
-    timedelta_flag = isinstance(lag, pd.Timedelta)
-
-    if timedelta_flag:
-        if isinstance(Z, pd.core.groupby.generic.SeriesGroupBy):
-            raise TypeError(
-                "Timedelta lags are not compatible with SeriesGroupBy objects."
-            )
-        else:
-            Z_index = Z.index
-
-        # this could be moved to _fit in WindowSummarizer
-        period_index_flag = isinstance(Z_index, pd.PeriodIndex)
-        if period_index_flag:
-            org_freq = Z_index.freq
-            try:
-                Z_index = Z_index.to_timestamp()
-                Z.index = Z_index
-            except Exception:
-                raise TypeError("Index has to be transformable to DatetimeIndex.")
-
-        Z_index = pd.DataFrame(index=Z_index)
-        lag_value, freq = find_timedelta_unit_value(lag)
-
-        # should we have lag = lag_value +1
-        # to have similar behavior as for numerical lags?
-        lag = int(lag_value)
-        Z = Z_index.shift(-lag, freq).join(Z, how="outer")
-
-    else:
-        # procedure for integer lags
-        freq = None
-        lag = int(lag) + 1
 
     if summarizer in pd_rolling:
         if isinstance(Z, pd.core.groupby.generic.SeriesGroupBy):
@@ -743,22 +570,8 @@
         else:
             if bfill is False:
                 feat = Z.apply(
-<<<<<<< HEAD
                     lambda x: getattr(
                         x.shift(lag, freq).rolling(window_length), summarizer
-=======
-                    lambda x: getattr(
-                        x.shift(lag, freq).rolling(window_length), summarizer
-                    )()
-                )
-            else:
-                feat = Z.apply(
-                    lambda x: getattr(
-                        x.shift(lag, freq)
-                        .fillna(method="bfill")
-                        .rolling(window_length),
-                        summarizer,
->>>>>>> 4ca1f8b5
                     )()
                 )
             else:
@@ -806,12 +619,8 @@
         )
 
     if timedelta_flag:
-<<<<<<< HEAD
         feat = Z_index.merge(feat, left_index=True, right_index=True, how="left")
         feat.drop(columns=["col_index"], inplace=True)
-=======
-        feat = Z_index.join(feat, how="left")
->>>>>>> 4ca1f8b5
         # returning initial PeriodIndex frequency
         if period_index_flag:
             feat = feat.to_period(org_freq)
