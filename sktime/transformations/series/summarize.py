#!/usr/bin/env python3 -u
# -*- coding: utf-8 -*-
# copyright: sktime developers, BSD-3-Clause License (see LICENSE file)
"""Implement transformers for summarizing a time series."""

__author__ = ["mloning", "RNKuhns"]
__all__ = ["SummaryTransformer", "MeanTransformer"]

import pandas as pd
from deprecated.sphinx import deprecated

from sktime.transformations.base import _SeriesToPrimitivesTransformer
<<<<<<< HEAD
from sktime.utils.validation.series import check_series
=======
from sktime.utils._maint import deprecated
>>>>>>> e4549b4e

ALLOWED_SUM_FUNCS = [
    "mean",
    "min",
    "max",
    "median",
    "sum",
    "skew",
    "kurt",
    "var",
    "std",
    "mad",
    "sem",
    "nunique",
    "count",
]


def _check_summary_function(summary_function):
    """Validate summary_function.

    Parameters
    ----------
    summary_function : str, list or tuple
        Either a string or list/tuple of strings indicating the pandas summary
        functions ("mean", "min", "max", "median", "sum", "skew", "kurtosis",
        "var", "std", "mad", "sem", "nunique", "count") that is used to summarize
        each column of the dataset.

    Returns
    -------
    summary_function : list or tuple
        The summary functions that will be used to summarize the dataset.
    """
    msg = f"""`summary_function` must be str or a list or tuple made up of
          {ALLOWED_SUM_FUNCS}.
          """
    if isinstance(summary_function, str):
        if summary_function not in ALLOWED_SUM_FUNCS:
            raise ValueError(msg)
        summary_function = [summary_function]
    elif isinstance(summary_function, (list, tuple)):
        if not all([func in ALLOWED_SUM_FUNCS for func in summary_function]):
            raise ValueError(msg)
    else:
        raise ValueError(msg)
    return summary_function


def _check_quantiles(quantiles):
    """Validate quantiles.

    Parameters
    ----------
    quantiles : str, list, tuple or None
        Either a string or list/tuple of strings indicating the pandas summary
        functions ("mean", "min", "max", "median", "sum", "skew", "kurtosis",
        "var", "std", "mad", "sem", "nunique", "count") that is used to summarize
        each column of the dataset.

    Returns
    -------
    quantiles : list or tuple
        The validated quantiles that will be used to summarize the dataset.
    """
    msg = """`quantiles` must be int, float or a list or tuple made up of
          int and float values that are between 0 and 1.
          """
    if isinstance(quantiles, (int, float)):
        if not 0.0 <= quantiles <= 1.0:
            raise ValueError(msg)
        quantiles = [quantiles]
    elif isinstance(quantiles, (list, tuple)):
        if len(quantiles) == 0 or not all(
            [isinstance(q, (int, float)) and 0.0 <= q <= 1.0 for q in quantiles]
        ):
            raise ValueError(msg)
    elif quantiles is not None:
        raise ValueError(msg)
    return quantiles


class SummaryTransformer(_SeriesToPrimitivesTransformer):
    """Calculate summary value of a time series.

    For :term:`univariate time series` a combination of summary functions and
    quantiles of the input series are calculated. If the input is a
    :term:`multivariate time series` then the summary functions and quantiles
    are calculated separately for each column.

    Parameters
    ----------
    summary_function : str, list, tuple, default=("mean", "std", "min", "max")
        Either a string, or list or tuple of strings indicating the pandas
        summary functions that are used to summarize each column of the dataset.
        Must be one of ("mean", "min", "max", "median", "sum", "skew", "kurt",
        "var", "std", "mad", "sem", "nunique", "count").
    quantiles : str, list, tuple or None, default=(0.1, 0.25, 0.5, 0.75, 0.9)
        Optional list of series quantiles to calculate. If None, no quantiles
        are calculated.

    See Also
    --------
    MeanTransformer :
        Calculate the mean of a timeseries.

    Notes
    -----
    This provides a wrapper around pandas DataFrame and Series agg and
    quantile methods.

    Examples
    --------
    >>> from sktime.transformations.series.summarize import SummaryTransformer
    >>> from sktime.datasets import load_airline
    >>> y = load_airline()
    >>> transformer = SummaryTransformer()
    >>> y_mean = transformer.fit_transform(y)
    """

    _tags = {
        "fit-in-transform": True,
        "X_inner_mtype": ["pd.DataFrame", "pd.Series"],
    }

    def __init__(
        self,
        summary_function=("mean", "std", "min", "max"),
        quantiles=(0.1, 0.25, 0.5, 0.75, 0.9),
    ):
        self.summary_function = summary_function
        self.quantiles = quantiles
        super(SummaryTransformer, self).__init__()

    def _transform(self, Z, X=None):
        """Logic to transform series.

        Parameters
        ----------
        Z : pd.Series or pd.DataFrame
            The series to transform.

        Returns
        -------
        summary_value : scalar or pd.Series
            If `series_or_df` is univariate then a scalar is returned. Otherwise,
            a pd.Series is returned.
        """
        if self.summary_function is None and self.quantiles is None:
            raise ValueError(
                "One of `summary_function` and `quantiles` must not be None."
            )
        summary_function = _check_summary_function(self.summary_function)
        quantiles = _check_quantiles(self.quantiles)

        summary_value = Z.agg(summary_function)
        if quantiles is not None:
            quantile_value = Z.quantile(quantiles)
            summary_value = pd.concat([summary_value, quantile_value])

        if isinstance(Z, pd.Series):
            summary_value.name = Z.name
            summary_value = pd.DataFrame(summary_value)

        return summary_value.T


class MeanTransformer(SummaryTransformer):
    """Calculate mean value of a time series.

    See Also
    --------
    SummaryTransformer :
        Calculate summary values of a time series.

    Examples
    --------
    >>> from sktime.transformations.series.summarize import MeanTransformer
    >>> from sktime.datasets import load_airline
    >>> y = load_airline()
    >>> transformer = MeanTransformer()
    >>> y_mean = transformer.fit_transform(y)
    """

    @deprecated(
        version="0.9.0",
        reason=(
            "MeanTransformer will be removed in release v0.10.0. Please use "
            "`SummaryTransformer` from `sktime.transformation.series.summarize` "
            "instead."
        ),
        category=FutureWarning,
    )
    def __init__(self):
        super().__init__(summary_function="mean", quantiles=None)<|MERGE_RESOLUTION|>--- conflicted
+++ resolved
@@ -10,11 +10,6 @@
 from deprecated.sphinx import deprecated
 
 from sktime.transformations.base import _SeriesToPrimitivesTransformer
-<<<<<<< HEAD
-from sktime.utils.validation.series import check_series
-=======
-from sktime.utils._maint import deprecated
->>>>>>> e4549b4e
 
 ALLOWED_SUM_FUNCS = [
     "mean",
