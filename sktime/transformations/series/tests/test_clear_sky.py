#!/usr/bin/env python3 -u
# -*- coding: utf-8 -*-
"""Tests for ClearSky transformer."""
# copyright: sktime developers, BSD-3-Clause License (see LICENSE file)

__author__ = ["ciaran-g"]

import numpy as np
<<<<<<< HEAD
=======
import pandas as pd
>>>>>>> 21296711
import pytest

from sktime.datasets import load_solar
from sktime.transformations.series.clear_sky import ClearSky
from sktime.utils.validation._dependencies import _check_soft_dependencies

output_chk = [0.0, 0.0, 0.901, 0.739, 0.618, 0.0]


@pytest.mark.skipif(
    not _check_soft_dependencies("statsmodels", severity="none"),
<<<<<<< HEAD
    reason="skip test if required soft dependency for hmmlearn not available",
=======
    reason="skip test if required soft dependency for statsmodels not available",
>>>>>>> 21296711
)
def test_clearsky_trafo_vals():
    """Tests clear sky trafo with and without missing values and period index."""
    y = load_solar(api_version=None)
    # only take every 4H for quickness
    y = y.asfreq("4H")
    cs_model = ClearSky()
    y_trafo = cs_model.fit_transform(y)

    msg = "ClearSky not transforming values consistently with stored values."
    assert np.all(output_chk == y_trafo[0:6].round(3).tolist()), msg

    y_missing = y.copy()
    y_missing.iloc[6:12] = np.nan
    cs_model_missing = ClearSky()
    y_trafo_missing = cs_model_missing.fit_transform(y_missing)

    msg = "ClearSky transformer not returning correct number of values."
    assert y.count() == y_trafo.count(), msg
    assert y_missing.count() == y_trafo_missing.count(), msg

    y_period = y.copy()
    y_period.index = y_period.index.to_period()
    cs_model_period = ClearSky()
    y_trafo_period = cs_model_period.fit_transform(y_period)

    msg = "PeriodIndex and DatetimeIndex returning different values"
    assert np.all(y_trafo_period.values == y_trafo.values), msg


@pytest.mark.skipif(
    not _check_soft_dependencies("statsmodels", severity="none"),
    reason="skip test if required soft dependency for statsmodels not available",
)
def test_clearsky_trafo_range_exception():
    """Tests clear sky trafo exception with range index."""
    y = load_solar(api_version=None)

    # range index should not work
    y = y.reset_index(drop=True)
    cs_model = ClearSky()
    with pytest.raises(ValueError):
        cs_model.fit_transform(y)


@pytest.mark.skipif(
    not _check_soft_dependencies("statsmodels", severity="none"),
    reason="skip test if required soft dependency for statsmodels not available",
)
def test_clearsky_trafo_nofreq_exception():
    """Tests clear sky trafo exception with no set/inferrable freq in index."""
    y = load_solar(api_version=None)

    # no set or inferrable frequency should not work
    y = y.drop(pd.to_datetime("2021-05-01 00:30:00", utc=True))
    cs_model = ClearSky()
    with pytest.raises(ValueError):
        cs_model.fit_transform(y)


@pytest.mark.skipif(
    not _check_soft_dependencies("statsmodels", severity="none"),
    reason="skip test if required soft dependency for statsmodels not available",
)
def test_clearsky_trafo_grdaily_exception():
    """Tests clear sky trafo exception with greater than daily freq in index."""
    y = load_solar(api_version=None)

    # gr daily frequency should not work
    y = y.asfreq("2D")
    cs_model = ClearSky()
    with pytest.raises(ValueError):
        cs_model.fit_transform(y)<|MERGE_RESOLUTION|>--- conflicted
+++ resolved
@@ -6,10 +6,7 @@
 __author__ = ["ciaran-g"]
 
 import numpy as np
-<<<<<<< HEAD
-=======
 import pandas as pd
->>>>>>> 21296711
 import pytest
 
 from sktime.datasets import load_solar
@@ -21,11 +18,7 @@
 
 @pytest.mark.skipif(
     not _check_soft_dependencies("statsmodels", severity="none"),
-<<<<<<< HEAD
-    reason="skip test if required soft dependency for hmmlearn not available",
-=======
     reason="skip test if required soft dependency for statsmodels not available",
->>>>>>> 21296711
 )
 def test_clearsky_trafo_vals():
     """Tests clear sky trafo with and without missing values and period index."""
