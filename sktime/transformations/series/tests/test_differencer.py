#!/usr/bin/env python3 -u
# -*- coding: utf-8 -*-
# copyright: sktime developers, BSD-3-Clause License (see LICENSE file)
"""Unit tests of Differencer functionality."""

__author__ = ["RNKuhns"]
__all__ = []

import numpy as np
import pandas as pd
import pytest

from sktime.datasets import load_airline
from sktime.transformations.series.difference import Differencer
from sktime.utils._testing.estimator_checks import _assert_array_almost_equal
from sktime.utils.validation._dependencies import _check_soft_dependencies

y_airline = load_airline()
y_airline_df = pd.concat([y_airline, y_airline], axis=1)
y_airline_df.columns = ["Passengers 1", "Passengers 2"]

test_cases = [y_airline, y_airline_df]
lags_to_test = [1, 12, (3), [5], np.array([7]), (8, 3), [1, 12], np.array([5, 7, 1])]


y_simple = pd.DataFrame({"a": [1, 3, -1.5, -7]})
y_simple_expected_diff = {
    "drop_na": pd.DataFrame({"a": [2, -4.5, -5.5]}),
    "keep_na": pd.DataFrame({"a": [np.nan, -4.5, -5.5]}),
    "fill_zero": pd.DataFrame({"a": [0, -4.5, -5.5]}),
}


@pytest.mark.parametrize("na_handling", Differencer.VALID_NA_HANDLING_STR)
def test_differencer_produces_expected_results(na_handling):
    """Test that Differencer produces expected results on a simple DataFrame."""
    transformer = Differencer(na_handling=na_handling)
    y_transformed = transformer.fit_transform(y_simple)
    y_expected = y_simple_expected_diff[na_handling]

    _assert_array_almost_equal(y_transformed, y_expected)


@pytest.mark.parametrize("y", test_cases)
@pytest.mark.parametrize("lags", lags_to_test)
def test_differencer_same_series(y, lags):
    """Test transform against inverse_transform."""
    transformer = Differencer(lags=lags, na_handling="drop_na")
    y_transform = transformer.fit_transform(y)
    y_reconstructed = transformer.inverse_transform(y_transform)

    # Reconstruction should return the reconstructed series for same indices
    # that are in the `Z` timeseries passed to inverse_transform
    _assert_array_almost_equal(y.loc[y_reconstructed.index], y_reconstructed)


@pytest.mark.parametrize("na_handling", ["keep_na", "fill_zero"])
@pytest.mark.parametrize("y", test_cases)
@pytest.mark.parametrize("lags", lags_to_test)
def test_differencer_remove_missing_false(y, lags, na_handling):
    """Test transform against inverse_transform."""
    transformer = Differencer(lags=lags, na_handling=na_handling)
    y_transform = transformer.fit_transform(y)
    y_reconstructed = transformer.inverse_transform(y_transform)

    _assert_array_almost_equal(y, y_reconstructed)


@pytest.mark.parametrize("y", test_cases)
@pytest.mark.parametrize("lags", lags_to_test)
def test_differencer_prediction(y, lags):
    """Test transform against inverse_transform."""
    y_train = y.iloc[:-12].copy()
    y_true = y.iloc[-12:].copy()

    transformer = Differencer(lags=lags, na_handling="drop_na")
    y_transform = transformer.fit_transform(y)

    # Use the actual transformed values as predictions since we know we should
    # be able to convert them to the units of the original series and exactly
    # match the y_true values for this period
    y_pred = y_transform.iloc[-12:].copy()

    # Redo the transformer's fit and transformation
    # Now the transformer doesn't know anything about the values in y_true
    # This simulates use-case with a forecasting pipeline
    y_transform = transformer.fit_transform(y_train)

    y_pred_inv = transformer.inverse_transform(y_pred)

    _assert_array_almost_equal(y_true, y_pred_inv)


@pytest.mark.skipif(
<<<<<<< HEAD
    not _check_soft_dependencies("prophet", severity="none"),
=======
    _check_soft_dependencies("prophet", severity="none"),
>>>>>>> 694c4493
    reason="requires Prophet forecaster in the example",
)
def test_differencer_cutoff():
    """Tests a special case that triggers freq inference.

    Failure mode:
    raises ValueError "Must supply freq for datetime value"
    on line "fh = ForecastingHorizon(etc" in Differencer._check_inverse_transform_index
    """
    from sktime.datasets import load_longley
    from sktime.forecasting.compose import TransformedTargetForecaster
    from sktime.forecasting.fbprophet import Prophet
    from sktime.forecasting.model_selection import (
        ExpandingWindowSplitter,
        ForecastingGridSearchCV,
        temporal_train_test_split,
    )
    from sktime.transformations.series.difference import Differencer

    y, X = load_longley()

    # split train/test both y and X
    fh = [1, 2]
    train_model, _ = temporal_train_test_split(y, fh=fh)
    train_model.index = train_model.index.to_timestamp(freq="A")
    X_train = X[X.index.isin(train_model.index)]
    X_train.index = X_train.index.to_timestamp(freq="A")

    # pipeline
    pipe = TransformedTargetForecaster(
        steps=[
            ("differencer", Differencer(na_handling="fill_zero")),
            ("myforecaster", Prophet()),
        ]
    )

    # cv setup
    N_cv_fold = 1
    step_cv = 1
    cv = ExpandingWindowSplitter(
        initial_window=len(train_model) - (N_cv_fold - 1) * step_cv - len(fh),
        start_with_window=True,
        step_length=step_cv,
        fh=fh,
    )

    param_grid = [{"differencer__na_handling": ["fill_zero"]}]

    # grid search
    gscv = ForecastingGridSearchCV(
        forecaster=pipe,
        cv=cv,
        param_grid=param_grid,
        verbose=1,
    )

    # fit
    gscv.fit(train_model, X=X_train)<|MERGE_RESOLUTION|>--- conflicted
+++ resolved
@@ -92,11 +92,7 @@
 
 
 @pytest.mark.skipif(
-<<<<<<< HEAD
     not _check_soft_dependencies("prophet", severity="none"),
-=======
-    _check_soft_dependencies("prophet", severity="none"),
->>>>>>> 694c4493
     reason="requires Prophet forecaster in the example",
 )
 def test_differencer_cutoff():
