#!/usr/bin/env python3 -u
# copyright: sktime developers, BSD-3-Clause License (see LICENSE file)
"""Unit tests of Imputer functionality."""

__author__ = ["aiwalter"]
__all__ = []

import numpy as np
import pytest

from sktime.forecasting.naive import NaiveForecaster
from sktime.transformations.series.impute import Imputer
from sktime.utils._testing.forecasting import make_forecasting_problem
from sktime.utils._testing.hierarchical import _make_hierarchical

y, X = make_forecasting_problem(make_X=True)

X.iloc[3, 0] = np.nan
X.iloc[3, 1] = np.nan
X.iloc[0, 1] = np.nan
X.iloc[-1, 1] = np.nan

y.iloc[3] = np.nan
y.iloc[0] = np.nan
y.iloc[-1] = np.nan

z = _make_hierarchical(hierarchy_levels=(3,), n_columns=3)

<<<<<<< HEAD
@pytest.mark.parametrize("forecaster", [None, NaiveForecaster()])
@pytest.mark.parametrize("value", [None, 1])
@pytest.mark.parametrize("Z", [y, X])
=======
z.iloc[3] = np.nan
z.iloc[0] = np.nan
z.iloc[-1] = np.nan


@pytest.mark.parametrize("Z", [y, X, z])
>>>>>>> 14736bbf
@pytest.mark.parametrize(
    "method",
    [
        "drift",
        "linear",
        "nearest",
        "constant",
        "mean",
        "median",
        "backfill",
        "pad",
        "random",
        "forecaster",
    ],
)
def test_imputer(method, Z, value, forecaster):
    """Test univariate and multivariate Imputer with all methods."""
    forecaster = NaiveForecaster() if method == "forecaster" else forecaster
    value = 1 if method == "constant" else value
    t = Imputer(method=method, forecaster=forecaster, value=value)
    y_hat = t.fit_transform(Z)
    assert not y_hat.isnull().to_numpy().any()


def test_imputer_forecaster_y():
    """Test that forecaster imputer works with y.

    Failure case in bug #5284.
    """
    from sklearn.linear_model import LinearRegression

    from sktime.datasets import load_airline
    from sktime.forecasting.compose import YfromX

    X = load_airline()
    y = load_airline()

    model_reg = YfromX(LinearRegression())
    model_reg.fit(X, y)
    transformer = Imputer(method="forecaster", forecaster=model_reg)

    transformer.fit(X=X, y=y)
    transformer.transform(X=X, y=y)<|MERGE_RESOLUTION|>--- conflicted
+++ resolved
@@ -26,18 +26,14 @@
 
 z = _make_hierarchical(hierarchy_levels=(3,), n_columns=3)
 
-<<<<<<< HEAD
-@pytest.mark.parametrize("forecaster", [None, NaiveForecaster()])
-@pytest.mark.parametrize("value", [None, 1])
-@pytest.mark.parametrize("Z", [y, X])
-=======
 z.iloc[3] = np.nan
 z.iloc[0] = np.nan
 z.iloc[-1] = np.nan
 
 
+@pytest.mark.parametrize("forecaster", [None, NaiveForecaster()])
+@pytest.mark.parametrize("value", [None, 1])
 @pytest.mark.parametrize("Z", [y, X, z])
->>>>>>> 14736bbf
 @pytest.mark.parametrize(
     "method",
     [
