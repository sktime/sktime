--- conflicted
+++ resolved
@@ -48,16 +48,10 @@
 
 @pytest.mark.parametrize("X", X_fixtures)
 @pytest.mark.parametrize("index_out", index_outs)
-<<<<<<< HEAD
 @pytest.mark.parametrize("remember_data", [True, False])
 def test_lag_fit_transform_out_values(X, index_out, remember_data):
     """Test that index sets of fit_transform output behave as expected."""
     t = Lag(2, index_out=index_out, remember_data=remember_data)
-=======
-def test_lag_fit_transform_out_values(X, index_out):
-    """Test that index sets of fit_transform output behave as expected."""
-    t = Lag(2, index_out=index_out)
->>>>>>> 4815c012
     if isinstance(X, pd.Series):
         X = pd.DataFrame(X)
     X_fit = X[:2]
@@ -65,24 +59,15 @@
     Xt = t.fit(X_fit).transform(X_trafo)
 
     if index_out in ["original", "extend"]:
-<<<<<<< HEAD
         if remember_data:
-            assert all(Xt.iloc[0].values == X_fit.iloc[0].values)
+            np.testing.assert_equal(Xt.iloc[0].values, X_fit.iloc[0].values)
         else:  # remember_data == False
             assert all(Xt.iloc[0].isna().values)
-        if len(Xt) > 2:
-            assert all(Xt.iloc[2].values == X_trafo.iloc[0].values)
-
-    elif index_out == "shift":
-        assert (Xt.values == X_trafo.values).all()
-=======
-        np.testing.assert_equal(Xt.iloc[0].values, X_fit.iloc[0].values)
         if len(Xt) > 2:
             np.testing.assert_equal(Xt.iloc[2].values, X_trafo.iloc[0].values)
 
     elif index_out == "shift":
         np.testing.assert_equal(Xt.values, X_trafo.values)
->>>>>>> 4815c012
 
 
 @pytest.mark.parametrize("X", X_fixtures)
