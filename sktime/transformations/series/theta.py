# -*- coding: utf-8 -*-
# !/usr/bin/env python3 -u
# copyright: sktime developers, BSD-3-Clause License (see LICENSE file).
"""Implements Theta-lines transformation for use with Theta forecasting."""

__author__ = ["GuzalBulatova", "mloning"]
__all__ = ["ThetaLinesTransformer"]

import numpy as np
import pandas as pd

from sktime.forecasting.base import ForecastingHorizon
from sktime.forecasting.trend import PolynomialTrendForecaster
from sktime.transformations.base import BaseTransformer


class ThetaLinesTransformer(BaseTransformer):
    """Decompose the original data into two or more Theta-lines.

    Implementation of decomposition for Theta-method [1]_ as described in [2]_.

    Overview: Input :term:`univariate series <Univariate time series>` of length
    "n" and ThetaLinesTransformer modifies the local curvature of the time series
    using Theta-coefficient values passed through the parameter `theta`.

    Each Theta-coefficient is applied directly to the second differences of the input
    series. The resulting transformed series (Theta-lines) are returned as a
    pd.DataFrame of shape `len(input series) * len(theta)`.

    Parameters
    ----------
    theta : sequence of float, default=(0,2)
        Theta-coefficients to use in transformation.

    Notes
    -----
    Depending on the value of the Theta-coefficient, Theta-lines either augment the
    long-term trend (0 < Theta < 1) or the the short-term behaviour (Theta > 1).

    Special cases:
        - Theta == 0 : deflates input data to linear trend
        - Theta == 1 : returns data unchanged
        - Theta < 0 : transforms time series and mirrors it along the linear trend.

    References
    ----------
    .. [1] V.Assimakopoulos et al., "The theta model: a decomposition approach
       to forecasting", International Journal of Forecasting, vol. 16, pp. 521-530,
       2000.
    .. [2] E.Spiliotis et al., "Generalizing the Theta method for
       automatic forecasting ", European Journal of Operational
       Research, vol. 284, pp. 550-558, 2020.

    Examples
    --------
    >>> from sktime.transformations.series.theta import ThetaLinesTransformer
    >>> from sktime.datasets import load_airline
    >>> y = load_airline()
    >>> transformer = ThetaLinesTransformer([0, 0.25, 0.5, 0.75])
    >>> y_thetas = transformer.fit_transform(y)
    """

    _tags = {
        "scitype:transform-input": "Series",
        # what is the scitype of X: Series, or Panel
        "scitype:transform-output": "Series",
        # what scitype is returned: Primitives, Series, Panel
        "scitype:instancewise": True,  # is this an instance-wise transform?
        "X_inner_mtype": ["pd.DataFrame", "pd.Series"],
        # which mtypes do _fit/_predict support for X?
        "y_inner_mtype": "None",  # which mtypes do _fit/_predict support for y?
        "transform-returns-same-time-index": True,
        "univariate-only": True,
<<<<<<< HEAD
        "fit-in-transform": True,
        "skip-inverse-transform": True,
=======
        "fit_is_empty": True,
>>>>>>> d8be0b39
    }

    def __init__(self, theta=(0, 2)):
        self.theta = theta
        super(ThetaLinesTransformer, self).__init__()

    def _transform(self, X, y=None):
        """Transform X and return a transformed version.

        private _transform containing the core logic, called from transform

        Parameters
        ----------
        X : pd.Series or pd.DataFrame
            Data to be transformed
        y : ignored argument for interface compatibility
            Additional data, e.g., labels for transformation

        Returns
        -------
        theta_lines: pd.Series or pd.DataFrame
            Transformed series
            pd.Series, with single Theta-line, if self.theta is float
            pd.DataFrame of shape: [len(X), len(self.theta)], if self.theta is tuple
        """
        theta = _check_theta(self.theta)

        forecaster = PolynomialTrendForecaster()
        forecaster.fit(y=X)
        fh = ForecastingHorizon(X.index, is_relative=False)
        trend = forecaster.predict(fh=fh)

        theta_lines = np.zeros((X.shape[0], len(theta)))
        for i, theta in enumerate(theta):
            theta_lines[:, i] = _theta_transform(X, trend, theta)
        if isinstance(self.theta, (float, int)):
            return pd.Series(theta_lines.flatten(), index=X.index)
        else:
            return pd.DataFrame(theta_lines, columns=self.theta, index=X.index)


def _theta_transform(Z, trend, theta):
    # obtain one Theta-line
    theta_line = Z * theta + (1 - theta) * trend
    theta_line = theta_line.values.flatten()
    return theta_line


def _check_theta(theta):
    valid_theta_types = (list, int, float, tuple)

    if not isinstance(theta, valid_theta_types):
        raise ValueError(f"invalid input, please use one of {valid_theta_types}")

    if isinstance(theta, (int, float)):
        theta = [theta]

    if isinstance(theta, tuple):
        theta = list(theta)

    return theta<|MERGE_RESOLUTION|>--- conflicted
+++ resolved
@@ -71,12 +71,7 @@
         "y_inner_mtype": "None",  # which mtypes do _fit/_predict support for y?
         "transform-returns-same-time-index": True,
         "univariate-only": True,
-<<<<<<< HEAD
-        "fit-in-transform": True,
-        "skip-inverse-transform": True,
-=======
         "fit_is_empty": True,
->>>>>>> d8be0b39
     }
 
     def __init__(self, theta=(0, 2)):
