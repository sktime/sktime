# -*- coding: utf-8 -*-
<<<<<<< HEAD
# copyright: sktime developers, BSD-3-Clause License (see LICENSE file)
"""Unit tests common to all transformers."""
=======
"""Tests for transformers."""
>>>>>>> 3f09ac71

__author__ = ["Markus Löning"]
__all__ = []

import numpy as np
import pandas as pd
import pytest

from sktime.tests._config import VALID_TRANSFORMER_TYPES
from sktime.transformations.base import BaseTransformer
from sktime.transformations.base import _PanelToPanelTransformer
from sktime.transformations.base import _PanelToTabularTransformer
from sktime.transformations.base import _SeriesToPrimitivesTransformer
from sktime.transformations.base import _SeriesToSeriesTransformer
from sktime.registry import all_estimators
from sktime.utils._testing.estimator_checks import _assert_array_almost_equal
from sktime.utils._testing.estimator_checks import _construct_instance
from sktime.utils._testing.estimator_checks import _make_args
from sktime.datatypes._panel._check import is_nested_dataframe

ALL_TRANSFORMERS = all_estimators(estimator_types="transformer", return_names=False)


@pytest.mark.parametrize("Estimator", ALL_TRANSFORMERS)
def test_all_transformers(Estimator):
    check_transformer(Estimator)


def check_transformer(Estimator):
    for check in _yield_transformer_checks(Estimator):
        check(Estimator)


def _construct_fit_transform(Estimator, **kwargs):
    estimator = _construct_instance(Estimator)

    # For forecasters which are also transformations (e.g. pipelines), we cannot
    # the forecasting horizon to transform, so we only return the first two
    # arguments here. Note that this will fail for forecasters which require the
    # forecasting horizon in fit.
    args = _make_args(estimator, "fit", **kwargs)[:2]
    return estimator.fit_transform(*args)


def _construct_fit(Estimator, **kwargs):
    estimator = _construct_instance(Estimator)
    args = _make_args(estimator, "fit", **kwargs)[:2]
    return estimator.fit(*args)


def check_series_to_primitive_transform_univariate(Estimator, **kwargs):
    out = _construct_fit_transform(Estimator, **kwargs)
    assert isinstance(out, (int, np.integer, float, np.floating, str))


def _check_raises_error(Estimator, **kwargs):
    with pytest.raises(ValueError, match=r"univariate"):
        if Estimator.get_class_tag("fit-in-transform", False):
            # As some estimators have an empty fit method, we here check if
            # they raise the appropriate error in transform rather than fit.
            _construct_fit_transform(Estimator, **kwargs)
        else:
            # All other estimators should raise the error in fit.
            _construct_fit(Estimator, **kwargs)


def check_series_to_primitive_transform_multivariate(Estimator):
    n_columns = 3
    if Estimator.get_class_tag("univariate-only", False):
        _check_raises_error(Estimator, n_columns=n_columns)
    else:
        out = _construct_fit_transform(Estimator, n_columns=n_columns)
        assert isinstance(out, (pd.Series, np.ndarray))
        assert out.shape == (n_columns,)


def check_series_to_series_transform_univariate(Estimator):
    n_timepoints = 15
    out = _construct_fit_transform(
        Estimator,
        n_timepoints=n_timepoints,
        add_nan=Estimator.get_class_tag("handles-missing-data", False),
    )
    assert isinstance(out, (pd.Series, np.ndarray, pd.DataFrame))


def check_series_to_series_transform_multivariate(Estimator):
    n_columns = 3
    n_timepoints = 15
    if Estimator.get_class_tag("univariate-only", False):
        _check_raises_error(Estimator, n_timepoints=n_timepoints, n_columns=n_columns)
    else:
        out = _construct_fit_transform(
            Estimator, n_timepoints=n_timepoints, n_columns=n_columns
        )
        assert isinstance(out, (pd.DataFrame, np.ndarray))
        if Estimator.get_class_tag("transform-returns-same-time-index"):
            assert out.shape == (n_timepoints, n_columns)


def check_panel_to_tabular_transform_univariate(Estimator):
    n_instances = 5
    out = _construct_fit_transform(Estimator, n_instances=n_instances)
    assert isinstance(out, (pd.DataFrame, np.ndarray))
    assert out.shape[0] == n_instances


def check_panel_to_tabular_transform_multivariate(Estimator):
    n_instances = 5
    if Estimator.get_class_tag("univariate-only", False):
        _check_raises_error(Estimator, n_instances=n_instances, n_columns=3)
    else:
        out = _construct_fit_transform(Estimator, n_instances=n_instances, n_columns=3)
        assert isinstance(out, (pd.DataFrame, np.ndarray))
        assert out.shape[0] == n_instances


def check_panel_to_panel_transform_univariate(Estimator):
    n_instances = 5
    out = _construct_fit_transform(Estimator, n_instances=n_instances)
    assert isinstance(out, (pd.DataFrame, np.ndarray))
    assert out.shape[0] == n_instances
    if isinstance(out, np.ndarray):
        assert out.ndim == 3
    if isinstance(out, pd.DataFrame):
        assert is_nested_dataframe(out)


def check_panel_to_panel_transform_multivariate(Estimator):
    n_instances = 5
    if Estimator.get_class_tag("univariate-only", False):
        _check_raises_error(Estimator, n_instances=n_instances, n_columns=3)
    else:
        out = _construct_fit_transform(Estimator, n_instances=n_instances, n_columns=3)
        assert isinstance(out, (pd.DataFrame, np.ndarray))
        assert out.shape[0] == n_instances
        if isinstance(out, np.ndarray):
            assert out.ndim == 3
        if isinstance(out, pd.DataFrame):
            assert is_nested_dataframe(out)


def check_transform_returns_same_time_index(Estimator):
    if Estimator.get_class_tag("transform-returns-same-time-index"):
        assert issubclass(Estimator, _SeriesToSeriesTransformer)
        estimator = _construct_instance(Estimator)
        fit_args = _make_args(estimator, "fit")
        estimator.fit(*fit_args)
        for method in ["transform", "inverse_transform"]:
            if hasattr(estimator, method):
                X = _make_args(estimator, method)[0]
                Xt = estimator.transform(X)
                np.testing.assert_array_equal(X.index, Xt.index)


def check_transform_inverse_transform_equivalent(Estimator):
    estimator = _construct_instance(Estimator)
    X = _make_args(estimator, "fit")[0]
    Xt = estimator.fit_transform(X)
    Xit = estimator.inverse_transform(Xt)
    if Estimator.get_class_tag("transform-returns-same-time-index"):
        _assert_array_almost_equal(X, Xit)
    else:
        _assert_array_almost_equal(X.loc[Xit.index], Xit)


def check_transformer_type(Estimator):
    assert issubclass(Estimator, BaseTransformer)
    assert issubclass(Estimator, VALID_TRANSFORMER_TYPES)


all_transformer_checks = [check_transformer_type]
series_to_primitive_checks = [
    check_series_to_primitive_transform_univariate,
    check_series_to_primitive_transform_multivariate,
]
series_to_series_checks = [
    check_series_to_series_transform_univariate,
    check_series_to_series_transform_multivariate,
]
panel_to_tabular_checks = [
    check_panel_to_tabular_transform_univariate,
    check_panel_to_tabular_transform_multivariate,
]
panel_to_panel_checks = [
    check_panel_to_panel_transform_univariate,
    check_panel_to_panel_transform_multivariate,
]


def _yield_transformer_checks(Estimator):
    yield from all_transformer_checks
    if hasattr(Estimator, "inverse_transform"):
        yield check_transform_inverse_transform_equivalent
    if issubclass(Estimator, _SeriesToPrimitivesTransformer):
        yield from series_to_primitive_checks
    if issubclass(Estimator, _SeriesToSeriesTransformer):
        yield from series_to_series_checks
    if issubclass(Estimator, _PanelToTabularTransformer):
        yield from panel_to_tabular_checks
    if issubclass(Estimator, _PanelToPanelTransformer):
        yield from panel_to_panel_checks
    if Estimator.get_class_tag("transform-returns-same-time-index", False):
        yield check_transform_returns_same_time_index<|MERGE_RESOLUTION|>--- conflicted
+++ resolved
@@ -1,12 +1,8 @@
 # -*- coding: utf-8 -*-
-<<<<<<< HEAD
 # copyright: sktime developers, BSD-3-Clause License (see LICENSE file)
 """Unit tests common to all transformers."""
-=======
-"""Tests for transformers."""
->>>>>>> 3f09ac71
-
-__author__ = ["Markus Löning"]
+
+__author__ = ["mloning"]
 __all__ = []
 
 import numpy as np
