# copyright: sktime developers, BSD-3-Clause License (see LICENSE file)
"""Unit tests common to all transformers."""

__author__ = ["mloning", "fkiraly"]
__all__ = []

import pandas as pd
import pytest

from sktime.datatypes import check_is_scitype, convert_to
from sktime.registry import all_estimators
from sktime.tests.test_all_estimators import BaseFixtureGenerator, QuickTester
from sktime.tests.test_switch import run_test_for_class
from sktime.transformations.hierarchical.aggregate import Aggregator
from sktime.transformations.panel.dictionary_based import SFAFast
from sktime.utils._testing.estimator_checks import _assert_array_almost_equal
from sktime.utils._testing.hierarchical import _bottom_hier_datagen
<<<<<<< HEAD
=======
from sktime.utils._testing.panel import _make_panel
>>>>>>> 0c2c40c8


class TransformerFixtureGenerator(BaseFixtureGenerator):
    """Fixture generator for transformer tests.

    Fixtures parameterized
    ----------------------
    estimator_class: estimator inheriting from BaseObject
        ranges over all estimator classes not excluded by EXCLUDED_TESTS
    estimator_instance: instance of estimator inheriting from BaseObject
        ranges over all estimator classes not excluded by EXCLUDED_TESTS
        instances are generated by create_test_instance class method
    scenario: instance of TestScenario
        ranges over all scenarios returned by retrieve_scenarios
    """

    # note: this should be separate from TestAllTransformers
    #   additional fixtures, parameters, etc should be added here
    #   TestAllTransformers should contain the tests only

    estimator_type_filter = "transformer"


class TestAllTransformers(TransformerFixtureGenerator, QuickTester):
    """Module level tests for all sktime transformers."""

    def test_capability_inverse_tag_is_correct(self, estimator_instance):
        """Test that the capability:inverse_transform tag is set correctly."""
        capability_tag = estimator_instance.get_tag("capability:inverse_transform")
        skip_tag = estimator_instance.get_tag("skip-inverse-transform")
        if capability_tag and not skip_tag:
            assert estimator_instance._has_implementation_of("_inverse_transform")

    def test_remember_data_tag_is_correct(self, estimator_instance):
        """Test that the remember_data tag is set correctly."""
        fit_empty_tag = estimator_instance.get_tag("fit_is_empty", True)
        remember_data_tag = estimator_instance.get_tag("remember_data", False)
        msg = (
            'if the "remember_data" tag is set to True, then the "fit_is_empty" tag '
            "must be set to False, even if _fit is not implemented or empty. "
            "This is due to boilerplate that write to self.X in fit. "
            f"Please check these two tags in {type(estimator_instance)}."
        )
        if fit_empty_tag and remember_data_tag:
            raise AssertionError(msg)

    def _expected_trafo_output_scitype(self, X_scitype, trafo_input, trafo_output):
        """Return expected output scitype, given X scitype and input/output.

        Parameters
        ----------
        X_scitype : str, scitype of the input to transform
        trafo_input : str, scitype of "instance"
        trafo_output : str, scitype that instance is being transformed to

        Returns
        -------
        expected scitype of the output of transform
        """
        # if series-to-series: input scitype equals output scitype
        if trafo_input == "Series" and trafo_output == "Series":
            return X_scitype
        if trafo_output == "Primitives":
            return "Table"
        if trafo_input == "Series" and trafo_output == "Panel":
            if X_scitype == "Series":
                return "Panel"
            if X_scitype in ["Panel", "Hierarchical"]:
                return "Hierarchical"
        if trafo_input == "Panel" and trafo_output == "Series":
            if X_scitype == "Hierarchical":
                # Could be Hierarchical or Panel, depending on the
                # depth of the hierarchy
                return ["Panel", "Hierarchical"]
            return "Series"

    def test_fit_transform_output(self, estimator_instance, scenario):
        """Test that transform output is of expected scitype."""
        X = scenario.args["transform"]["X"]
        Xt = scenario.run(estimator_instance, method_sequence=["fit", "transform"])

        X_scitype = scenario.get_tag("X_scitype")
        trafo_input = estimator_instance.get_tag("scitype:transform-input")
        trafo_output = estimator_instance.get_tag("scitype:transform-output")

        # get metadata for X and ensure that X_scitype tag was correct
        valid_X_scitype, _, X_metadata = check_is_scitype(
            X, scitype=X_scitype, return_metadata=True
        )
        msg = (
            f"error with scenario {type(scenario).__name__}, X_scitype tag "
            f'was "{X_scitype}", but check_is_scitype does not confirm this'
        )
        assert valid_X_scitype, msg

        Xt_expected_scitype = self._expected_trafo_output_scitype(
            X_scitype, trafo_input, trafo_output
        )

        valid_scitype, _, Xt_metadata = check_is_scitype(
            Xt, scitype=Xt_expected_scitype, return_metadata=True
        )

        msg = (
            f"{type(estimator_instance).__name__}.transform should return an object of "
            f"scitype {Xt_expected_scitype} when given an input of scitype {X_scitype},"
            f" but found the following return: {Xt}"
        )
        assert valid_scitype, msg

        # we now know that Xt has its expected scitype
        # assign this variable for better readability
        Xt_scitype = Xt_expected_scitype

        # skip the "number of instances" test below for Aggregator, Reconciler
        #   reason: this adds "pseudo-instances" for the __total and increases the count
        #   todo: we probably want to mirror this into a "hierarchical" tag later on
        if type(estimator_instance).__name__ in ["Aggregator", "Reconciler"]:
            return None

        # if DataFrame is returned, columns must be unique
        if hasattr(Xt, "columns"):
            msg = (
                f"{type(estimator_instance).__name__}.transform return should have "
                f"unique column indices, but found {Xt.columns}"
            )
            assert Xt.columns.is_unique, msg

        # if we vectorize, number of instances before/after transform should be same

        # series-to-series transformers
        if trafo_input == "Series" and trafo_output == "Series":
            if X_scitype == "Series" and Xt_scitype == "Series":
                if estimator_instance.get_tag("transform-returns-same-time-index"):
                    assert X.shape[0] == Xt.shape[0]

        # panel-to-panel transformers
        if trafo_input == "Panel" and trafo_output == "Panel":
            if X_scitype == "Hierarchical" and Xt_scitype == "Hierarchical":
                assert X_metadata["n_panels"] == Xt_metadata["n_panels"]

        # series-to-primitives transformers
        if trafo_input == "Series" and trafo_output == "Primitives":
            if X_scitype == "Series":
                assert Xt_metadata["n_instances"] == 1
            if X_scitype == "Panel":
                assert X_metadata["n_instances"] == Xt_metadata["n_instances"]

        # todo: also test the expected mtype

    def test_transform_inverse_transform_equivalent(self, estimator_instance, scenario):
        """Test that inverse_transform is indeed inverse to transform."""
        # skip this test if the estimator does not have inverse_transform
        if not estimator_instance.get_class_tag("capability:inverse_transform", False):
            return None

        # skip this test if the estimator skips inverse_transform
        if estimator_instance.get_tag("skip-inverse-transform", False):
            return None

        # skip this test if inverse_transform is not assumed an exact inverse
        if not estimator_instance.get_tag("capability:inverse_transform:exact", True):
            return None

        X = scenario.args["transform"]["X"]
        Xt = scenario.run(estimator_instance, method_sequence=["fit", "transform"])
        Xit = estimator_instance.inverse_transform(Xt)

        # if inversion produces more indices, we subset to the original X indices
        if not estimator_instance.get_tag("transform-returns-same-time-index"):
            if isinstance(X, pd.DataFrame):
                X = X.loc[Xit.index]

        # check that the inverse transform is indeed the inverse
        # we check this only on entries within range of invertibility, if specified
        inv_range = estimator_instance.get_tag("capability:inverse_transform:range")
        if inv_range is None:
            _assert_array_almost_equal(X, Xit)
        else:
            # convert to pd.DataFrame so that we can use masks
            df_types = ["pd.DataFrame", "pd-multiindex", "pd_multiindex_hier"]
            X = convert_to(X, df_types)
            Xit = convert_to(Xit, df_types)

            # mask entries of X outside range of invertibility
            # then compare for identity
            inside_mask = (X >= inv_range[0]) * (X <= inv_range[1])
            _assert_array_almost_equal(X[inside_mask], Xit[inside_mask])

    def test_categorical_X_raises_error(self, estimator_instance):
        """Test that error is raised when categorical is not supported in X."""
        X = pd.DataFrame({"var_0": ["a", "b", "c", "a", "b", "c"]})
        y = pd.DataFrame({"var_0": [1, 2, 3, 4, 5, 6]})

        # SFAFast transformer requires nested dataframe for X.
        # so testing all transformers apart from it.
        if isinstance(estimator_instance, SFAFast):
            pass
        elif not estimator_instance.get_tag("capability:categorical_in_X"):
            with pytest.raises(TypeError, match=r"categorical"):
                estimator_instance.fit_transform(X, y)

    def test_categorical_y_raises_error(self, estimator_instance):
        """Test that error is raised when categorical data is passed in y."""
        X = pd.DataFrame({"var_0": [1, 2, 3, 4, 5, 6]})
        y = pd.DataFrame({"var_0": ["a", "b", "c", "a", "b", "c"]})

        # SFAFast transformer requires nested dataframe for X.
        # so testing all transformers apart from it.
        if isinstance(estimator_instance, SFAFast):
            pass
        elif estimator_instance.get_tag("requires_y"):
            with pytest.raises(TypeError, match=r"categorical"):
                estimator_instance.fit_transform(X, y)

    def test_categorical_X_passes(self, estimator_instance):
        """Test that error is not raised when categorical is supported in X.

        Not testing composites such as pipelines as they may raise error if estimators
        used within do not support categorical.
        """
        X = pd.DataFrame({"var_0": ["a", "b", "c", "a", "b", "c"]})
        y = pd.DataFrame({"var_0": [1, 2, 3, 4, 5, 6]})

        # SFAFast transformer requires nested dataframe for X.
        # so testing all transformers apart from it.
        if isinstance(estimator_instance, SFAFast):
            pass
        elif (
            estimator_instance.get_tag("capability:categorical_in_X")
            and not estimator_instance.is_composite()
        ):
            estimator_instance.fit_transform(X, y)


# todo: add testing of inverse_transform
# todo: refactor the below, equivalent index check

# def check_transform_returns_same_time_index(Estimator):
#     estimator = Estimator.create_test_instance()
#     if estimator.get_tag("transform-returns-same-time-index"):
#         assert issubclass(Estimator, (_SeriesToSeriesTransformer, BaseTransformer))
#         estimator = Estimator.create_test_instance()
#         fit_args = _make_args(estimator, "fit")
#         estimator.fit(*fit_args)
#         for method in ["transform", "inverse_transform"]:
#             if _has_capability(estimator, method):
#                 X = _make_args(estimator, method)[0]
#                 Xt = estimator.transform(X)
#                 np.testing.assert_array_equal(X.index, Xt.index)


class ReconciliationTransformerFixtureGenerator(BaseFixtureGenerator):
    """Fixture generator for transformer tests.

    Uses the tag "capability:hierarchical_reconciliation" to
    filter for transformers

    Fixtures parameterized
    ----------------------
    estimator_class: estimator inheriting from BaseTransformer and
        with the tag "capability:hierarchical_reconciliation" set to True
    estimator_instance: instance of estimator inheriting from BaseTransformer
        and with the tag "capability:hierarchical_reconciliation" set to True
    scenario: instance of TestScenario
    ranges over all scenarios returned by retrieve_scenarios
    """

    # note: this should be separate from TestAllTransformers
    #   additional fixtures, parameters, etc should be added here
    #   TestAllTransformers should contain the tests only

    estimator_type_filter = "transformer"

    def _all_estimators(self):
        """Retrieve list of all estimator classes of type self.estimator_type_filter."""
        filter_tags = {
            "capability:hierarchical_reconciliation": True,
        }

        est_list = all_estimators(
            estimator_types=getattr(self, "estimator_type_filter", None),
            return_names=False,
            filter_tags=filter_tags,
        )

        est_list = [est for est in est_list if run_test_for_class(est)]

        return est_list


class TestAllReconciliationTransformers(
    ReconciliationTransformerFixtureGenerator, QuickTester
):
    """Module level tests for all sktime transformers."""

<<<<<<< HEAD
    @pytest.mark.parametrize("no_levels", [2, 3, 4])
=======
    @pytest.mark.parametrize("no_levels", [1, 2, 3, 4])
>>>>>>> 0c2c40c8
    @pytest.mark.parametrize("flatten_single_levels", [True, False])
    @pytest.mark.parametrize("unnamed_levels", [True, False])
    def test_hierarchical_reconcilers(
        self,
        estimator_instance,
        no_levels,
        flatten_single_levels,
        unnamed_levels,
    ):
        """Test that hierarchical transformers can handle hierarchical data.

        * Test different number of hierarchical levels. The methods should work
            for any number of levels.
        * Test with and without flattening single levels. The methods should
        return the same original number of series.

        """
        # skip this test if the estimator is not hierarchical
        import numpy as np
        from pandas.testing import assert_frame_equal

        agg = Aggregator(flatten_single_levels=flatten_single_levels)

        X = _bottom_hier_datagen(
            no_bottom_nodes=5,
            no_levels=no_levels,
            random_seed=123,
        )
        # add aggregate levels
        X = agg.fit_transform(X)

        if unnamed_levels:
            X.index.names = [None] * X.index.nlevels

        X = X + np.random.normal(0, 10, (X.shape[0], 1))

        # reconcile forecasts
        reconciler = estimator_instance
        Xt = reconciler.fit_transform(X)
        prds = Xt + np.random.normal(0, 10, (Xt.shape[0], 1))
        prds_recon = reconciler._inverse_transform_reconciler(prds)

<<<<<<< HEAD
=======
        # Assert hierarchy detected
        assert not reconciler._no_hierarchy
>>>>>>> 0c2c40c8
        # Assert not empty
        assert not prds_recon.empty
        # Assert no Nans
        assert not prds_recon.isnull().values.any()

        # check if we now remove aggregate levels and use Aggregator it is equal
        prds_recon_bottomlevel = Aggregator(False).fit_transform(prds_recon)
        prds_recon_bottomlevel = prds_recon_bottomlevel.loc[prds_recon.index]
        assert_frame_equal(prds_recon, prds_recon_bottomlevel)

    def test_implement_inverse_transform(self, estimator_instance):
        """Test that the reconciler has implemented the inverse_transform method."""
        methods_to_implement = [
            "_inverse_transform_reconciler",
        ]

        for method in methods_to_implement:
            assert method in estimator_instance.__class__.__dict__

<<<<<<< HEAD
    @pytest.mark.parametrize("no_levels", [1])
    def test_behaves_as_identity_if_input_not_hierarchical(
        self, estimator_instance, no_levels
    ):
        """Test that the reconciler behaves as identity when required."""
        X = _bottom_hier_datagen(
            no_bottom_nodes=5,
            no_levels=no_levels,
            random_seed=123,
        )
=======
    @pytest.mark.parametrize("n_instances", [1, 10])
    def test_behaves_as_identity_if_input_not_hierarchical(
        self, estimator_instance, n_instances
    ):
        """Test that the reconciler behaves as identity when required."""
        X = _make_panel(n_instances=20)
>>>>>>> 0c2c40c8

        # reconcile forecasts
        reconciler = estimator_instance
        Xt = reconciler.fit_transform(X)

        assert reconciler._no_hierarchy
        assert Xt.equals(X)

        Xinv = reconciler.inverse_transform(Xt)
        assert Xinv.equals(X)<|MERGE_RESOLUTION|>--- conflicted
+++ resolved
@@ -15,10 +15,7 @@
 from sktime.transformations.panel.dictionary_based import SFAFast
 from sktime.utils._testing.estimator_checks import _assert_array_almost_equal
 from sktime.utils._testing.hierarchical import _bottom_hier_datagen
-<<<<<<< HEAD
-=======
 from sktime.utils._testing.panel import _make_panel
->>>>>>> 0c2c40c8
 
 
 class TransformerFixtureGenerator(BaseFixtureGenerator):
@@ -315,11 +312,7 @@
 ):
     """Module level tests for all sktime transformers."""
 
-<<<<<<< HEAD
-    @pytest.mark.parametrize("no_levels", [2, 3, 4])
-=======
     @pytest.mark.parametrize("no_levels", [1, 2, 3, 4])
->>>>>>> 0c2c40c8
     @pytest.mark.parametrize("flatten_single_levels", [True, False])
     @pytest.mark.parametrize("unnamed_levels", [True, False])
     def test_hierarchical_reconcilers(
@@ -362,11 +355,8 @@
         prds = Xt + np.random.normal(0, 10, (Xt.shape[0], 1))
         prds_recon = reconciler._inverse_transform_reconciler(prds)
 
-<<<<<<< HEAD
-=======
         # Assert hierarchy detected
         assert not reconciler._no_hierarchy
->>>>>>> 0c2c40c8
         # Assert not empty
         assert not prds_recon.empty
         # Assert no Nans
@@ -386,25 +376,12 @@
         for method in methods_to_implement:
             assert method in estimator_instance.__class__.__dict__
 
-<<<<<<< HEAD
-    @pytest.mark.parametrize("no_levels", [1])
-    def test_behaves_as_identity_if_input_not_hierarchical(
-        self, estimator_instance, no_levels
-    ):
-        """Test that the reconciler behaves as identity when required."""
-        X = _bottom_hier_datagen(
-            no_bottom_nodes=5,
-            no_levels=no_levels,
-            random_seed=123,
-        )
-=======
     @pytest.mark.parametrize("n_instances", [1, 10])
     def test_behaves_as_identity_if_input_not_hierarchical(
         self, estimator_instance, n_instances
     ):
         """Test that the reconciler behaves as identity when required."""
         X = _make_panel(n_instances=20)
->>>>>>> 0c2c40c8
 
         # reconcile forecasts
         reconciler = estimator_instance
