--- conflicted
+++ resolved
@@ -222,11 +222,6 @@
         yield from panel_to_tabular_checks
     if issubclass(Estimator, _PanelToPanelTransformer):
         yield from panel_to_panel_checks
-<<<<<<< HEAD
-    if Estimator.create_test_instance().get_tag(
-        "transform-returns-same-time-index", False
-    ):
-=======
     if not issubclass(Estimator, OLD_TRAFO_CLASSES):
         if Estimator.get_class_tag("scitype:transform-output") == "Primitives":
             yield from series_to_primitive_checks
@@ -236,5 +231,4 @@
             # yield from panel_to_panel_checks
 
     if Estimator.get_class_tag("transform-returns-same-time-index", False):
->>>>>>> a599a7bb
         yield check_transform_returns_same_time_index