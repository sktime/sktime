--- conflicted
+++ resolved
@@ -1,12 +1,5 @@
 # -*- coding: utf-8 -*-
-<<<<<<< HEAD
-"""Tests for transformers.
-
-# copyright: sktime developers, BSD-3-Clause License (see LICENSE file)
-"""
-=======
 """Tests for transformers."""
->>>>>>> 761eb15c
 
 __author__ = ["Markus Löning"]
 __all__ = []
