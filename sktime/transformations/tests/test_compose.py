--- conflicted
+++ resolved
@@ -47,26 +47,6 @@
     _assert_array_almost_equal(t12.fit_transform(X), t3.fit(X).inverse_transform(X))
 
 
-<<<<<<< HEAD
-def test_mul_sklearn_autoadapt():
-    """Test auto-adapter for sklearn in mul."""
-    X = pd.DataFrame({"a": [1, 2], "b": [3, 4]})
-
-    t1 = ExponentTransformer(power=2)
-    t2 = StandardScaler()
-    t3 = ExponentTransformer(power=0.5)
-
-    t123 = t1 * t2 * t3
-    t123r = t1 * (t2 * t3)
-    t123l = (t1 * t2) * t3
-
-    assert isinstance(t123, TransformerPipeline)
-    assert isinstance(t123r, TransformerPipeline)
-    assert isinstance(t123l, TransformerPipeline)
-
-    _assert_array_almost_equal(t123.fit_transform(X), t123l.fit_transform(X))
-    _assert_array_almost_equal(t123r.fit_transform(X), t123l.fit_transform(X))
-=======
 def test_dunder_add():
     """Test the add dunder method."""
     X = pd.DataFrame({"a": [1, 2], "b": [3, 4]})
@@ -88,4 +68,23 @@
     assert [x.power for x in t123r.transformer_list] == [2, 5, 3]
 
     _assert_array_almost_equal(t123r.fit_transform(X), t123.fit_transform(X))
->>>>>>> c2bca379
+
+
+def test_mul_sklearn_autoadapt():
+    """Test auto-adapter for sklearn in mul."""
+    X = pd.DataFrame({"a": [1, 2], "b": [3, 4]})
+
+    t1 = ExponentTransformer(power=2)
+    t2 = StandardScaler()
+    t3 = ExponentTransformer(power=0.5)
+
+    t123 = t1 * t2 * t3
+    t123r = t1 * (t2 * t3)
+    t123l = (t1 * t2) * t3
+
+    assert isinstance(t123, TransformerPipeline)
+    assert isinstance(t123r, TransformerPipeline)
+    assert isinstance(t123l, TransformerPipeline)
+
+    _assert_array_almost_equal(t123.fit_transform(X), t123l.fit_transform(X))
+    _assert_array_almost_equal(t123r.fit_transform(X), t123l.fit_transform(X))