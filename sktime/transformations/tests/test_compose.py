--- conflicted
+++ resolved
@@ -178,7 +178,6 @@
     assert set(X_theta.columns) == set(["a__0", "a__2", "b__0", "b__2"])
 
 
-<<<<<<< HEAD
 def test_pipeline_inverse():
     """Tests that inverse composition works, with inverse skips. Also see #3084."""
     X = load_airline()
@@ -194,7 +193,8 @@
     Xtt = t.inverse_transform(Xt)
 
     _assert_array_almost_equal(X, Xtt)
-=======
+
+
 def test_subset_getitem():
     """Test subsetting using the [ ] dunder, __getitem__."""
     X = pd.DataFrame({"a": [1, 2], "b": [3, 4], "c": [5, 6]})
@@ -223,5 +223,4 @@
         t_before_with_colon.fit_transform(X), X_theta[["a__0", "a__2", "b__0", "b__2"]]
     )
     _assert_array_almost_equal(t_both.fit_transform(X), X_theta[["b__0", "b__2"]])
-    _assert_array_almost_equal(t_none.fit_transform(X), X_theta)
->>>>>>> ca4e56c0
+    _assert_array_almost_equal(t_none.fit_transform(X), X_theta)