--- conflicted
+++ resolved
@@ -11,10 +11,7 @@
 from sktime.transformations.compose import FeatureUnion, TransformerPipeline
 from sktime.transformations.panel.padder import PaddingTransformer
 from sktime.transformations.series.exponent import ExponentTransformer
-<<<<<<< HEAD
-=======
 from sktime.transformations.series.impute import Imputer
->>>>>>> 3f909f57
 from sktime.utils._testing.deep_equals import deep_equals
 from sktime.utils._testing.estimator_checks import _assert_array_almost_equal
 
@@ -96,8 +93,6 @@
     _assert_array_almost_equal(t123r.fit_transform(X), t123l.fit_transform(X))
 
 
-<<<<<<< HEAD
-=======
 def test_missing_unequal_tag_inference():
     """Test that TransformerPipeline infers missing/unequal tags correctly."""
     t1 = ExponentTransformer() * PaddingTransformer() * ExponentTransformer()
@@ -114,7 +109,6 @@
     assert not t4.get_tag("capability:missing_values:removes")
 
 
->>>>>>> 3f909f57
 def test_featureunion_transform_cols():
     """Test FeatureUnion name and number of columns."""
     X = pd.DataFrame({"test1": [1, 2], "test2": [3, 4]})
