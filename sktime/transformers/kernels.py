import numpy as np
from scipy.spatial.distance import cdist
from scipy import stats
from sklearn.base import TransformerMixin, BaseEstimator
from sklearn.model_selection import RandomizedSearchCV
from sklearn.neighbors import KNeighborsClassifier
from sklearn.preprocessing import LabelEncoder
from sklearn.svm import SVC
from sklearn.utils import check_random_state
<<<<<<< HEAD
from sktime.transformers.base import BaseTransformer

from sktime.classifiers import proximity
=======
>>>>>>> dbd0dcc2
from sktime.classifiers.base import BaseClassifier
from sktime.classifiers.proximity import dtw_distance_measure_getter, wdtw_distance_measure_getter, \
    msm_distance_measure_getter, lcss_distance_measure_getter, erp_distance_measure_getter, twe_distance_measure_getter
from sktime.distances.elastic_cython import wdtw_distance, ddtw_distance, wddtw_distance, msm_distance, lcss_distance, \
    erp_distance, dtw_distance, twe_distance
from sktime.model_selection import GridSearchCV
from sktime.pipeline import Pipeline
from sktime.transformers.pandas_to_numpy import PandasToNumpy
import pandas as pd

def unpack_series(ts):
    if isinstance(ts, pd.Series): ts = ts.values
    ts = np.reshape(ts, (ts.shape[0], 1))
    return ts

#Kernels for dtw distance
def dtw_pairs(s1,s2,sigma,w):
    s1 = unpack_series(s1)
    s2 = unpack_series(s2)
    dist = dtw_distance(s1, s2, w)
    return np.exp(-(dist**2) / (sigma**2))


def dtw_kernel(X,Y,sigma,w):
    M=cdist(X,Y,metric=dtw_pairs,sigma=sigma,w=w)
    return M

#Kernels for wdtw distance
def wdtw_pairs(s1,s2,sigma,g):
    s1 = unpack_series(s1)
    s2 = unpack_series(s2)
    dist = wdtw_distance(s1, s2, g)
    return np.exp(-(dist**2) / (sigma**2))


def wdtw_kernel(X,Y,sigma,g):
    M=cdist(X,Y,metric=wdtw_pairs,sigma=sigma,g=g)
    return M


#Kernels for ddtw distance
def ddtw_pairs(s1,s2,sigma,w):
    s1 = unpack_series(s1)
    s2 = unpack_series(s2)
    dist = ddtw_distance(s1, s2, w)
    return np.exp(-(dist**2) / (sigma**2))


def ddtw_kernel(X,Y,sigma,w):
    M=cdist(X,Y,metric=ddtw_pairs,sigma=sigma,w=w)
    return M


#Kernels for wddtw distance
def wddtw_pairs(s1,s2,sigma,g):
    s1 = unpack_series(s1)
    s2 = unpack_series(s2)
    dist = wddtw_distance(s1, s2, g)
    return np.exp(-(dist**2) / (sigma**2))


def wddtw_kernel(X,Y,sigma,g):
    M=cdist(X,Y,metric=wddtw_pairs,sigma=sigma,g=g)
    return M


#Kernels for msm distance
def msm_pairs(s1,s2,sigma,c):
    s1 = unpack_series(s1)
    s2 = unpack_series(s2)
    dist = msm_distance(s1, s2,c)
    return np.exp(-(dist**2) / (sigma**2))


def msm_kernel(X,Y,sigma,c):
    M=cdist(X,Y,metric=msm_pairs,sigma=sigma,c=c)
    return M


#Kernels for lcss distance
def lcss_pairs(s1,s2,sigma, delta, epsilon):
    s1 = unpack_series(s1)
    s2 = unpack_series(s2)
    dist = lcss_distance(s1, s2,delta, epsilon)
    return np.exp(-(dist**2) / (sigma**2))


def lcss_kernel(X,Y,sigma,delta, epsilon):
    M=cdist(X,Y,metric=lcss_pairs,sigma=sigma, delta=delta, epsilon=epsilon)
    return M


#Kernels for erp distance
def erp_pairs(s1,s2,sigma, band_size, g):
    s1 = unpack_series(s1)
    s2 = unpack_series(s2)
    dist = erp_distance(s1, s2,band_size, g)
    return np.exp(-(dist**2) / (sigma**2))


def erp_kernel(X,Y,sigma, band_size, g):
    M=cdist(X,Y,metric=erp_pairs,sigma=sigma,band_size=band_size, g=g)
    return M

#Kernels for twe distance
def twe_pairs(s1, s2, sigma, penalty, stiffness):
    s1 = unpack_series(s1)
    s2 = unpack_series(s2)
    dist = twe_distance(s1, s2,penalty, stiffness)
    return np.exp(-(dist**2) / (sigma**2))

def twe_kernel(X, Y, sigma, penalty, stiffness):
    M=cdist(X, Y, metric=twe_pairs, sigma=sigma, penalty=penalty, stiffness=stiffness)
    return M


class Kernel(BaseEstimator, TransformerMixin):
    def __init__(self,
                 sigma=1.0,
                 distance_measure = None,
                 **distance_measure_parameters,
                 ):
        self.sigma = sigma
        self.distance_measure_parameters = distance_measure_parameters
        self.distance_measure = distance_measure

    def distance(self, s1, s2):
        s1 = unpack_series(s1)
        s2 = unpack_series(s2)
        dist = twe_distance(s1, s2, **self.distance_measure_parameters)
        return np.exp(-(dist**2) / (self.sigma ** 2))


    def transform(self, X, y=None):
        kernel = cdist(X, X, metric=self.distance)
        return kernel

class DtwKernel(BaseEstimator, TransformerMixin):
    def __init__(self, sigma=1.0, w=0, label_encoder = None):
        super(DtwKernel, self).__init__()
        self.sigma = sigma
        self.w = w
        self.X_train_ = None

    def transform(self, X, y=None):
        return dtw_kernel(X, self.X_train_, sigma=self.sigma, w=self.w)

    def fit(self, X, y=None, **fit_params):
        self.X_train_ = X
        return self


class WdtwKernel(BaseEstimator,TransformerMixin):
    def __init__(self, sigma=1.0, g=0):
        super(WdtwKernel,self).__init__()
        self.sigma = sigma
        self.g = g

    def transform(self, X, y=None):
        return wdtw_kernel(X, self.X_train_, sigma=self.sigma, g=self.g)

    def fit(self, X, y=None, **fit_params):
        self.X_train_ = X
        return self



#Class for ddtw distance kernel
class DdtwKernel(BaseEstimator,TransformerMixin):
    def __init__(self, sigma=1.0, w=0):
        super(DdtwKernel,self).__init__()
        self.sigma = sigma
        self.w = w

    def transform(self, X, y=None):
        return ddtw_kernel(X, self.X_train_, sigma=self.sigma, w=self.w)

    def fit(self, X, y=None, **fit_params):
        self.X_train_ = X
        return self



#Class for wddtw distance kernel
class WddtwKernel(BaseEstimator,TransformerMixin):
    def __init__(self, sigma=1.0, g=0):
        super(WddtwKernel,self).__init__()
        self.sigma = sigma
        self.g = g

    def transform(self, X, y=None):
        return wddtw_kernel(X, self.X_train_, sigma=self.sigma, g=self.g)

    def fit(self, X, y=None, **fit_params):
        self.X_train_ = X
        return self


#Class for msm distance kernel
class MsmKernel(BaseEstimator,TransformerMixin):
    def __init__(self, sigma=1.0, c=0):
        super(MsmKernel,self).__init__()
        self.sigma = sigma
        self.c = c

    def transform(self, X, y=None):
        return msm_kernel(X, self.X_train_, sigma=self.sigma, c=self.c)

    def fit(self, X, y=None, **fit_params):
        self.X_train_ = X
        return self


#Class for lcss distance kernel
class LcssKernel(BaseEstimator,TransformerMixin):
    def __init__(self, sigma=1.0, delta= 1, epsilon=0):
        super(LcssKernel,self).__init__()
        self.sigma = sigma
        self.epsilon = epsilon
        self.delta = delta

    def transform(self, X, y=None):
        return lcss_kernel(X, self.X_train_, sigma=self.sigma, delta= self.delta, epsilon=self.epsilon)

    def fit(self, X, y=None, **fit_params):
        self.X_train_ = X
        return self


#Class for erp distance kernel
class ErpKernel(BaseEstimator,TransformerMixin):
    def __init__(self, sigma=1.0, band_size=5,g=0.5):
        super(ErpKernel,self).__init__()
        self.sigma = sigma
        self.band_size = band_size
        self.g = g

    def transform(self, X, y=None):
        return erp_kernel(X, self.X_train_, sigma=self.sigma, band_size= self.band_size, g=self.g)

    def fit(self, X, y=None, **fit_params):
        self.X_train_ = X
        return self


#Class for twe distance kernel
class TweKernel(BaseEstimator,TransformerMixin):
    def __init__(self, sigma=1.0, penalty=0,stiffness=1):
        super(TweKernel,self).__init__()
        self.sigma = sigma
        self.penalty = penalty
        self.stiffness = stiffness

    def transform(self, X, y=None):
        return twe_kernel(X, self.X_train_, sigma=self.sigma, penalty= self.penalty, stiffness=self.stiffness)

    def fit(self, X, y=None, **fit_params):
        self.X_train_ = X
        return self



class DtwSvm(BaseClassifier):

    def __init__(self,
                 random_state = None,
                 verbosity = 0,
                 n_jobs = -1,
                 n_iter = 100,
                 label_encoder = None,
                 ):
        self.random_state = random_state
        self.verbosity = verbosity
        self.n_jobs = n_jobs
        self.n_iter = n_iter
        self.label_encoder = label_encoder
        self.model = None
        self.classes_ = None

    def fit(self, X, y):
        if self.label_encoder is None:
            self.label_encoder = LabelEncoder()
        if not hasattr(self.label_encoder, 'classes_'):
            self.label_encoder.fit(y)
        self.classes_ = self.label_encoder.classes_
        self.random_state = check_random_state(self.random_state)
        distance_measure_space = dtw_distance_measure_getter(X)
        del distance_measure_space['distance_measure']
        pipe = Pipeline([
            ('conv', PandasToNumpy()),
            ('dk', DtwKernel()),
            ('svm', SVC(probability=True)),
        ])
        cv_params = {}
        for k, v in distance_measure_space.items():
            cv_params['dk__' + k] = v
        cv_params = {
            **cv_params,
            'dk__sigma': stats.expon(scale=.1),
            'svm__kernel': ['precomputed'],
            'svm__C': stats.expon(scale=100)
        }
        self.model = RandomizedSearchCV(pipe,
                                    cv_params,
                                    cv=5,
<<<<<<< HEAD
                                    n_jobs=self.n_jobs,
                                    n_iter=self.n_iter,
                                    verbose=self.verbosity,
                                    random_state=self.random_state,
                                    )
        self.model.fit(X, y)
        return self

    def predict_proba(self, X):
        return self.model.predict_proba(X)


class DtwKnn(BaseClassifier):

    def __init__(self,
                 random_state = None,
                 verbosity = 0,
                 n_jobs = 1,
                 n_iter = 10,
                 label_encoder = None,
                 ):
        self.random_state = random_state
        self.verbosity = verbosity
        self.n_jobs = n_jobs
        self.n_iter = n_iter
        self.label_encoder = label_encoder
        self.model = None
        self.classes_ = None

    def fit(self, X, y):
        if self.label_encoder is None:
            self.label_encoder = LabelEncoder()
        if not hasattr(self.label_encoder, 'classes_'):
            self.label_encoder.fit(y)
        self.classes_ = self.label_encoder.classes_
        self.random_state = check_random_state(self.random_state)
        distance_measure_space = proximity.dtw_distance_measure_getter(X)
        del distance_measure_space['distance_measure']
        pipe = Pipeline([
            ('conv', PandasToNumpy()),
            ('dk', DtwKernel()),
            ('inv', InvertKernel()),
            ('cls', KNeighborsClassifier(n_neighbors=1)),
        ])
        cv_params = {}
        for k, v in distance_measure_space.items():
            cv_params['dk__' + k] = v
        cv_params = {
            **cv_params,
            'dk__sigma': stats.expon(scale=.1),
            'cls__metric': ['precomputed'],
        }
        self.model = RandomizedSearchCV(pipe,
                                    cv_params,
                                    cv=5,
                                    n_jobs=self.n_jobs,
                                    n_iter=self.n_iter,
                                    verbose=self.verbosity,
                                    random_state=self.random_state,
                                    )
        self.model.fit(X, y)
        return self

    def predict_proba(self, X):
        return self.model.predict_proba(X)


class WdtwKnn(BaseClassifier):

    def __init__(self,
                 random_state = None,
                 verbosity = 0,
                 n_jobs = 1,
                 n_iter = 10,
                 label_encoder = None,
                 ):
        self.random_state = random_state
        self.verbosity = verbosity
        self.n_jobs = n_jobs
        self.n_iter = n_iter
        self.label_encoder = label_encoder
        self.model = None
        self.classes_ = None

    def fit(self, X, y):
        if self.label_encoder is None:
            self.label_encoder = LabelEncoder()
        if not hasattr(self.label_encoder, 'classes_'):
            self.label_encoder.fit(y)
        self.classes_ = self.label_encoder.classes_
        self.random_state = check_random_state(self.random_state)
        distance_measure_space = proximity.dtw_distance_measure_getter(X)
        del distance_measure_space['distance_measure']
        pipe = Pipeline([
            ('conv', PandasToNumpy()),
            ('dk', WdtwKernel()),
            ('inv', InvertKernel()),
            ('cls', KNeighborsClassifier(n_neighbors=1)),
        ])
        cv_params = {}
        for k, v in distance_measure_space.items():
            cv_params['dk__' + k] = v
        cv_params = {
            **cv_params,
            'dk__sigma': stats.expon(scale=.1),
            'cls__metric': ['precomputed'],
        }
        self.model = RandomizedSearchCV(pipe,
                                    cv_params,
                                    cv=5,
                                    n_jobs=self.n_jobs,
                                    n_iter=self.n_iter,
                                    verbose=self.verbosity,
                                    random_state=self.random_state,
                                    )
        self.model.fit(X, y)
        return self

    def predict_proba(self, X):
        return self.model.predict_proba(X)


class LcssKnn(BaseClassifier):

    def __init__(self,
                 random_state = None,
                 verbosity = 0,
                 n_jobs = 1,
                 n_iter = 10,
                 label_encoder = None,
                 ):
        self.random_state = random_state
        self.verbosity = verbosity
        self.n_jobs = n_jobs
        self.n_iter = n_iter
        self.label_encoder = label_encoder
        self.model = None
        self.classes_ = None

    def fit(self, X, y):
        if self.label_encoder is None:
            self.label_encoder = LabelEncoder()
        if not hasattr(self.label_encoder, 'classes_'):
            self.label_encoder.fit(y)
        self.classes_ = self.label_encoder.classes_
        self.random_state = check_random_state(self.random_state)
        distance_measure_space = proximity.dtw_distance_measure_getter(X)
        del distance_measure_space['distance_measure']
        pipe = Pipeline([
            ('conv', PandasToNumpy()),
            ('dk', LcssKernel()),
            ('inv', InvertKernel()),
            ('cls', KNeighborsClassifier(n_neighbors=1)),
        ])
        cv_params = {}
        for k, v in distance_measure_space.items():
            cv_params['dk__' + k] = v
        cv_params = {
            **cv_params,
            'dk__sigma': stats.expon(scale=.1),
            'cls__metric': ['precomputed'],
        }
        self.model = RandomizedSearchCV(pipe,
                                    cv_params,
                                    cv=5,
                                    n_jobs=self.n_jobs,
                                    n_iter=self.n_iter,
                                    verbose=self.verbosity,
                                    random_state=self.random_state,
                                    )
        self.model.fit(X, y)
        return self

    def predict_proba(self, X):
        return self.model.predict_proba(X)


class MsmKnn(BaseClassifier):

    def __init__(self,
                 random_state = None,
                 verbosity = 0,
                 n_jobs = 1,
                 n_iter = 10,
                 label_encoder = None,
                 ):
        self.random_state = random_state
        self.verbosity = verbosity
        self.n_jobs = n_jobs
        self.n_iter = n_iter
        self.label_encoder = label_encoder
        self.model = None
        self.classes_ = None

    def fit(self, X, y):
        if self.label_encoder is None:
            self.label_encoder = LabelEncoder()
        if not hasattr(self.label_encoder, 'classes_'):
            self.label_encoder.fit(y)
        self.classes_ = self.label_encoder.classes_
        self.random_state = check_random_state(self.random_state)
        distance_measure_space = proximity.dtw_distance_measure_getter(X)
        del distance_measure_space['distance_measure']
        pipe = Pipeline([
            ('conv', PandasToNumpy()),
            ('dk', MsmKernel()),
            ('inv', InvertKernel()),
            ('cls', KNeighborsClassifier(n_neighbors=1)),
        ])
        cv_params = {}
        for k, v in distance_measure_space.items():
            cv_params['dk__' + k] = v
        cv_params = {
            **cv_params,
            'dk__sigma': stats.expon(scale=.1),
            'cls__metric': ['precomputed'],
        }
        self.model = RandomizedSearchCV(pipe,
                                    cv_params,
                                    cv=5,
=======
>>>>>>> dbd0dcc2
                                    n_jobs=self.n_jobs,
                                    n_iter=self.n_iter,
                                    verbose=self.verbosity,
                                    random_state=self.random_state,
                                    )
        self.model.fit(X, y)
        return self

    def predict_proba(self, X):
        return self.model.predict_proba(X)



class ErpKnn(BaseClassifier):

    def __init__(self,
                 random_state = None,
                 verbosity = 0,
                 n_jobs = 1,
                 n_iter = 10,
                 label_encoder = None,
                 ):
        self.random_state = random_state
        self.verbosity = verbosity
        self.n_jobs = n_jobs
        self.n_iter = n_iter
        self.label_encoder = label_encoder
        self.model = None
        self.classes_ = None

    def fit(self, X, y):
        if self.label_encoder is None:
            self.label_encoder = LabelEncoder()
        if not hasattr(self.label_encoder, 'classes_'):
            self.label_encoder.fit(y)
        self.classes_ = self.label_encoder.classes_
        self.random_state = check_random_state(self.random_state)
        distance_measure_space = proximity.dtw_distance_measure_getter(X)
        del distance_measure_space['distance_measure']
        pipe = Pipeline([
            ('conv', PandasToNumpy()),
            ('dk', ErpKernel()),
            ('inv', InvertKernel()),
            ('cls', KNeighborsClassifier(n_neighbors=1)),
        ])
        cv_params = {}
        for k, v in distance_measure_space.items():
            cv_params['dk__' + k] = v
        cv_params = {
            **cv_params,
            'dk__sigma': stats.expon(scale=.1),
            'cls__metric': ['precomputed'],
        }
        self.model = RandomizedSearchCV(pipe,
                                    cv_params,
                                    cv=5,
                                    n_jobs=self.n_jobs,
                                    n_iter=self.n_iter,
                                    verbose=self.verbosity,
                                    random_state=self.random_state,
                                    )
        self.model.fit(X, y)
        return self

    def predict_proba(self, X):
        return self.model.predict_proba(X)


class TweKnn(BaseClassifier):

    def __init__(self,
                 random_state = None,
                 verbosity = 0,
                 n_jobs = 1,
                 n_iter = 10,
                 label_encoder = None,
                 ):
        self.random_state = random_state
        self.verbosity = verbosity
        self.n_jobs = n_jobs
        self.n_iter = n_iter
        self.label_encoder = label_encoder
        self.model = None
        self.classes_ = None

    def fit(self, X, y):
        if self.label_encoder is None:
            self.label_encoder = LabelEncoder()
        if not hasattr(self.label_encoder, 'classes_'):
            self.label_encoder.fit(y)
        self.classes_ = self.label_encoder.classes_
        self.random_state = check_random_state(self.random_state)
        distance_measure_space = proximity.dtw_distance_measure_getter(X)
        del distance_measure_space['distance_measure']
        pipe = Pipeline([
            ('conv', PandasToNumpy()),
            ('dk', TweKernel()),
            ('inv', InvertKernel()),
            ('cls', KNeighborsClassifier(n_neighbors=1)),
        ])
        cv_params = {}
        for k, v in distance_measure_space.items():
            cv_params['dk__' + k] = v
        cv_params = {
            **cv_params,
            'dk__sigma': stats.expon(scale=.1),
            'cls__metric': ['precomputed'],
        }
        self.model = RandomizedSearchCV(pipe,
                                    cv_params,
                                    cv=5,
                                    n_jobs=self.n_jobs,
                                    n_iter=self.n_iter,
                                    verbose=self.verbosity,
                                    random_state=self.random_state,
                                    )
        self.model.fit(X, y)
        return self

    def predict_proba(self, X):
        return self.model.predict_proba(X)


class InvertKernel(BaseTransformer):

    def __init__(self):
        super().__init__()

    def transform(self, X, y=None):
        X = X + 1
        ones = np.ones(X.shape)
        X = ones / X
        return X

    def fit(self, X, y=None, **fit_params):
        return self









class WdtwSvm(BaseClassifier):

    def __init__(self,
                 random_state = None,
                 verbosity = 0,
                 n_jobs = -1,
                 n_iter = 5,
                 label_encoder = None,
                 ):
        self.random_state = random_state
        self.verbosity = verbosity
        self.n_jobs = n_jobs
        self.n_iter = n_iter
        self.label_encoder = label_encoder
        self.model = None
        self.classes_ = None

    def fit(self, X, y):
        if self.label_encoder is None:
            self.label_encoder = LabelEncoder()
        if not hasattr(self.label_encoder, 'classes_'):
            self.label_encoder.fit(y)
        self.classes_ = self.label_encoder.classes_
        self.random_state = check_random_state(self.random_state)
        distance_measure_space = wdtw_distance_measure_getter(X)
        del distance_measure_space['distance_measure']
        pipe = Pipeline([
            ('conv', PandasToNumpy()),
            ('dk', WdtwKernel()),
            ('svm', SVC(probability=True)),
        ])
        cv_params = {}
        for k, v in distance_measure_space.items():
            cv_params['dk__' + k] = v
        cv_params = {
            **cv_params,
            'dk__sigma': stats.expon(scale=.1),
            'svm__kernel': ['precomputed'],
            'svm__C': stats.expon(scale=100)
        }
        self.model = RandomizedSearchCV(pipe,
                                    cv_params,
                                    cv=5,
                                    n_jobs=self.n_jobs,
                                    n_iter=self.n_iter,
                                    verbose=self.verbosity,
                                    random_state=self.random_state,
                                    )
        self.model.fit(X, y)
        return self

    def predict_proba(self, X):
        return self.model.predict_proba(X)




class DdtwSvm(BaseClassifier):

    def __init__(self,
                 random_state = None,
                 verbosity = 0,
                 n_jobs = -1,
                 n_iter = 100,
                 label_encoder = None,
                 ):
        self.random_state = random_state
        self.verbosity = verbosity
        self.n_jobs = n_jobs
        self.n_iter = n_iter
        self.label_encoder = label_encoder
        self.model = None
        self.classes_ = None

    def fit(self, X, y):
        if self.label_encoder is None:
            self.label_encoder = LabelEncoder()
        if not hasattr(self.label_encoder, 'classes_'):
            self.label_encoder.fit(y)
        self.classes_ = self.label_encoder.classes_
        self.random_state = check_random_state(self.random_state)
        distance_measure_space = ddtw_distance_measure_getter(X)
        del distance_measure_space['distance_measure']
        pipe = Pipeline([
            ('conv', PandasToNumpy()),
            ('dk', DdtwKernel()),
            ('svm', SVC(probability=True)),
        ])
        cv_params = {}
        for k, v in distance_measure_space.items():
            cv_params['dk__' + k] = v
        cv_params = {
            **cv_params,
            'dk__sigma': stats.expon(scale=.1),
            'svm__kernel': ['precomputed'],
            'svm__C': stats.expon(scale=100)
        }
        self.model = RandomizedSearchCV(pipe,
                                    cv_params,
                                    cv=5,
                                    n_jobs=self.n_jobs,
                                    n_iter=self.n_iter,
                                    verbose=self.verbosity,
                                    random_state=self.random_state,
                                    )
        self.model.fit(X, y)
        return self

    def predict_proba(self, X):
        return self.model.predict_proba(X)






class WddtwSvm(BaseClassifier):

    def __init__(self,
                 random_state = None,
                 verbosity = 0,
                 n_jobs = -1,
                 n_iter = 100,
                 label_encoder = None,
                 ):
        self.random_state = random_state
        self.verbosity = verbosity
        self.n_jobs = n_jobs
        self.n_iter = n_iter
        self.label_encoder = label_encoder
        self.model = None
        self.classes_ = None

    def fit(self, X, y):
        if self.label_encoder is None:
            self.label_encoder = LabelEncoder()
        if not hasattr(self.label_encoder, 'classes_'):
            self.label_encoder.fit(y)
        self.classes_ = self.label_encoder.classes_
        self.random_state = check_random_state(self.random_state)
        distance_measure_space = wddtw_distance_measure_getter(X)
        del distance_measure_space['distance_measure']
        pipe = Pipeline([
            ('conv', PandasToNumpy()),
            ('dk', WddtwKernel()),
            ('svm', SVC(probability=True)),
        ])
        cv_params = {}
        for k, v in distance_measure_space.items():
            cv_params['dk__' + k] = v
        cv_params = {
            **cv_params,
            'dk__sigma': stats.expon(scale=.1),
            'svm__kernel': ['precomputed'],
            'svm__C': stats.expon(scale=100)
        }
        self.model = RandomizedSearchCV(pipe,
                                    cv_params,
                                    cv=5,
                                    n_jobs=self.n_jobs,
                                    n_iter=self.n_iter,
                                    verbose=self.verbosity,
                                    random_state=self.random_state,
                                    )
        self.model.fit(X, y)
        return self

    def predict_proba(self, X):
        return self.model.predict_proba(X)





class MsmSvm(BaseClassifier):

    def __init__(self,
                 random_state = None,
                 verbosity = 0,
                 n_jobs = -1,
                 n_iter = 100,
                 label_encoder = None,
                 ):
        self.random_state = random_state
        self.verbosity = verbosity
        self.n_jobs = n_jobs
        self.n_iter = n_iter
        self.label_encoder = label_encoder
        self.model = None
        self.classes_ = None

    def fit(self, X, y):
        if self.label_encoder is None:
            self.label_encoder = LabelEncoder()
        if not hasattr(self.label_encoder, 'classes_'):
            self.label_encoder.fit(y)
        self.classes_ = self.label_encoder.classes_
        self.random_state = check_random_state(self.random_state)
        distance_measure_space = msm_distance_measure_getter(X)
        del distance_measure_space['distance_measure']
        pipe = Pipeline([
            ('conv', PandasToNumpy()),
            ('dk', MsmKernel()),
            ('svm', SVC(probability=True)),
        ])
        cv_params = {}
        for k, v in distance_measure_space.items():
            cv_params['dk__' + k] = v
        cv_params = {
            **cv_params,
            'dk__sigma': stats.expon(scale=.1),
            'svm__kernel': ['precomputed'],
            'svm__C': stats.expon(scale=100)
        }
        self.model = RandomizedSearchCV(pipe,
                                    cv_params,
                                    cv=5,
                                    n_jobs=self.n_jobs,
                                    n_iter=self.n_iter,
                                    verbose=self.verbosity,
                                    random_state=self.random_state,
                                    )
        self.model.fit(X, y)
        return self

    def predict_proba(self, X):
        return self.model.predict_proba(X)






class LcssSvm(BaseClassifier):

    def __init__(self,
                 random_state = None,
                 verbosity = 0,
                 n_jobs = -1,
                 n_iter = 100,
                 label_encoder = None,
                 ):
        self.random_state = random_state
        self.verbosity = verbosity
        self.n_jobs = n_jobs
        self.n_iter = n_iter
        self.label_encoder = label_encoder
        self.model = None
        self.classes_ = None

    def fit(self, X, y):
        if self.label_encoder is None:
            self.label_encoder = LabelEncoder()
        if not hasattr(self.label_encoder, 'classes_'):
            self.label_encoder.fit(y)
        self.classes_ = self.label_encoder.classes_
        self.random_state = check_random_state(self.random_state)
        distance_measure_space = lcss_distance_measure_getter(X)
        del distance_measure_space['distance_measure']
        pipe = Pipeline([
            ('conv', PandasToNumpy()),
            ('dk', LcssKernel()),
            ('svm', SVC(probability=True)),
        ])
        cv_params = {}
        for k, v in distance_measure_space.items():
            cv_params['dk__' + k] = v
        cv_params = {
            **cv_params,
            'dk__sigma': stats.expon(scale=.1),
            'svm__kernel': ['precomputed'],
            'svm__C': stats.expon(scale=100)
        }
        self.model = RandomizedSearchCV(pipe,
                                    cv_params,
                                    cv=5,
                                    n_jobs=self.n_jobs,
                                    n_iter=self.n_iter,
                                    verbose=self.verbosity,
                                    random_state=self.random_state,
                                    )
        self.model.fit(X, y)
        return self

    def predict_proba(self, X):
        return self.model.predict_proba(X)







class ErpSvm(BaseClassifier):

    def __init__(self,
                 random_state = None,
                 verbosity = 0,
                 n_jobs = -1,
                 n_iter = 100,
                 label_encoder = None,
                 ):
        self.random_state = random_state
        self.verbosity = verbosity
        self.n_jobs = n_jobs
        self.n_iter = n_iter
        self.label_encoder = label_encoder
        self.model = None
        self.classes_ = None

    def fit(self, X, y):
        if self.label_encoder is None:
            self.label_encoder = LabelEncoder()
        if not hasattr(self.label_encoder, 'classes_'):
            self.label_encoder.fit(y)
        self.classes_ = self.label_encoder.classes_
        self.random_state = check_random_state(self.random_state)
        distance_measure_space = erp_distance_measure_getter(X)
        del distance_measure_space['distance_measure']
        pipe = Pipeline([
            ('conv', PandasToNumpy()),
            ('dk', ErpKernel()),
            ('svm', SVC(probability=True)),
        ])
        cv_params = {}
        for k, v in distance_measure_space.items():
            cv_params['dk__' + k] = v
        cv_params = {
            **cv_params,
            'dk__sigma': stats.expon(scale=.1),
            'svm__kernel': ['precomputed'],
            'svm__C': stats.expon(scale=100)
        }
        self.model = RandomizedSearchCV(pipe,
                                    cv_params,
                                    cv=5,
                                    n_jobs=self.n_jobs,
                                    n_iter=self.n_iter,
                                    verbose=self.verbosity,
                                    random_state=self.random_state,
                                    )
        self.model.fit(X, y)
        return self

    def predict_proba(self, X):
        return self.model.predict_proba(X)



class TweSvm(BaseClassifier):

    def __init__(self,
                 random_state = None,
                 verbosity = 0,
                 n_jobs = -1,
                 n_iter = 100,
                 label_encoder = None,
                 ):
        self.random_state = random_state
        self.verbosity = verbosity
        self.n_jobs = n_jobs
        self.n_iter = n_iter
        self.label_encoder = label_encoder
        self.model = None
        self.classes_ = None

    def fit(self, X, y):
        if self.label_encoder is None:
            self.label_encoder = LabelEncoder()
        if not hasattr(self.label_encoder, 'classes_'):
            self.label_encoder.fit(y)
        self.classes_ = self.label_encoder.classes_
        self.random_state = check_random_state(self.random_state)
        distance_measure_space = twe_distance_measure_getter(X)
        del distance_measure_space['distance_measure']
        pipe = Pipeline([
            ('conv', PandasToNumpy()),
            ('dk', TweKernel()),
            ('svm', SVC(probability=True)),
        ])
        cv_params = {}
        for k, v in distance_measure_space.items():
            cv_params['dk__' + k] = v
        cv_params = {
            **cv_params,
            'dk__sigma': stats.expon(scale=.1),
            'svm__kernel': ['precomputed'],
            'svm__C': stats.expon(scale=100)
        }
        self.model = RandomizedSearchCV(pipe,
                                    cv_params,
                                    cv=5,
                                    n_jobs=self.n_jobs,
                                    n_iter=self.n_iter,
                                    verbose=self.verbosity,
                                    random_state=self.random_state,
                                    )
        self.model.fit(X, y)
        return self

    def predict_proba(self, X):
        return self.model.predict_proba(X)
<|MERGE_RESOLUTION|>--- conflicted
+++ resolved
@@ -7,12 +7,9 @@
 from sklearn.preprocessing import LabelEncoder
 from sklearn.svm import SVC
 from sklearn.utils import check_random_state
-<<<<<<< HEAD
 from sktime.transformers.base import BaseTransformer
 
 from sktime.classifiers import proximity
-=======
->>>>>>> dbd0dcc2
 from sktime.classifiers.base import BaseClassifier
 from sktime.classifiers.proximity import dtw_distance_measure_getter, wdtw_distance_measure_getter, \
     msm_distance_measure_getter, lcss_distance_measure_getter, erp_distance_measure_getter, twe_distance_measure_getter
@@ -318,7 +315,6 @@
         self.model = RandomizedSearchCV(pipe,
                                     cv_params,
                                     cv=5,
-<<<<<<< HEAD
                                     n_jobs=self.n_jobs,
                                     n_iter=self.n_iter,
                                     verbose=self.verbosity,
@@ -539,8 +535,6 @@
         self.model = RandomizedSearchCV(pipe,
                                     cv_params,
                                     cv=5,
-=======
->>>>>>> dbd0dcc2
                                     n_jobs=self.n_jobs,
                                     n_iter=self.n_iter,
                                     verbose=self.verbosity,
@@ -684,6 +678,13 @@
 
 
 
+def WdtwSvm():
+#wdtw kernel parameter estimation
+    pipe = Pipeline([
+        ('conv', PandasToNumpy()),
+        ('dk', WdtwKernel()),
+        ('svm', SVC()),
+    ])
 
 
 class WdtwSvm(BaseClassifier):
