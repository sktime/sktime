# -*- coding: utf-8 -*-
import sys

import numpy as np
import pandas as pd
import scipy.stats
<<<<<<< HEAD

from sktime.transformers.series_as_features.base import BaseSeriesAsFeaturesTransformer
from sktime.transformers.series_as_features.dictionary_based import PAA
=======
from sktime.transformers.series_as_features.base import BaseSeriesAsFeaturesTransformer
from sktime.transformers.series_as_features.dictionary_based import PAA
from sktime.utils.data_container import tabularize
>>>>>>> 84051d60

#    TO DO: verify this returned pandas is consistent with sktime
#    definition. Timestamps?
from sktime.utils.validation.series_as_features import check_X

# from numba import types
# from numba.experimental import jitclass

__author__ = "Matthew Middlehurst"


class SAX(BaseSeriesAsFeaturesTransformer):
    """SAX (Symbolic Aggregate approXimation) Transformer, as described in
    Jessica Lin, Eamonn Keogh, Li Wei and Stefano Lonardi,
    "Experiencing SAX: a novel symbolic representation of time series"
    Data Mining and Knowledge Discovery, 15(2):107-144
    Overview: for each series:
        run a sliding window across the series
        for each window
            shorten the series with PAA (Piecewise Approximate Aggregation)
            discretise the shortened series into fixed bins
            form a word from these discrete values
    by default SAX produces a single word per series (window_size=0).
    SAX returns a pandas data frame where column 0 is the histogram (sparse
    pd.series)
    of each series.

    Parameters
    ----------
        word_length:         int, length of word to shorten window to (using
        PAA) (default 8)
        alphabet_size:       int, number of values to discretise each value
        to (default to 4)
        window_size:         int, size of window for sliding. Input series
        length for whole series transform (default to 12)
        remove_repeat_words: boolean, whether to use numerosity reduction (
        default False)
        save_words:          boolean, whether to use numerosity reduction (
        default False)

        return_pandas_data_series:          boolean, default = True
            set to true to return Pandas Series as a result of transform.
            setting to true reduces speed significantly but is required for
            automatic test.

    Attributes
    ----------
        words:      histor = []

    """

    def __init__(
        self,
        word_length=8,
        alphabet_size=4,
        window_size=12,
        remove_repeat_words=False,
        save_words=False,
        return_pandas_data_series=True,
    ):
        self.word_length = word_length
        self.alphabet_size = alphabet_size
        self.window_size = window_size
        self.remove_repeat_words = remove_repeat_words
        self.save_words = save_words
        self.return_pandas_data_series = return_pandas_data_series
        self.words = []

        super(SAX, self).__init__()

    def transform(self, X, y=None):
        """

        Parameters
        ----------
        X : nested pandas DataFrame of shape [n_instances, 1]
            Nested dataframe with univariate time-series in cells.

        Returns
        -------
        dims: Pandas data frame with first dimension in column zero
        """
        self.check_is_fitted()
        X = check_X(X, enforce_univariate=True, coerce_to_numpy=True)
        X = X.squeeze(1)

        if self.alphabet_size < 2 or self.alphabet_size > 4:
            raise RuntimeError("Alphabet size must be an integer between 2 and 4")
        if self.word_length < 1 or self.word_length > 16:
            raise RuntimeError("Word length must be an integer between 1 and 16")

        breakpoints = self._generate_breakpoints()
        n_instances, series_length = X.shape

        bags = pd.DataFrame()
        dim = []

        for i in range(n_instances):
            bag = {}
            lastWord = -1

            words = []

            num_windows_per_inst = series_length - self.window_size + 1
            split = np.array(
                X[
                    i,
                    np.arange(self.window_size)[None, :]
                    + np.arange(num_windows_per_inst)[:, None],
                ]
            )

            split = scipy.stats.zscore(split, axis=1)

            paa = PAA(num_intervals=self.word_length)
            data = pd.DataFrame()
            data[0] = [pd.Series(x, dtype=np.float32) for x in split]
            patterns = paa.fit_transform(data)
            patterns = np.asarray([a.values for a in patterns.iloc[:, 0]])

            for n in range(patterns.shape[0]):
                pattern = patterns[n, :]
                word = self._create_word(pattern, breakpoints)
                words.append(word)
                lastWord = self._add_to_bag(bag, word, lastWord)

            if self.save_words:
                self.words.append(words)

            dim.append(pd.Series(bag) if self.return_pandas_data_series else bag)

        bags[0] = dim

        return bags

    def _create_word(self, pattern, breakpoints):
        word = 0
        for i in range(self.word_length):
            for bp in range(self.alphabet_size):
                if pattern[i] <= breakpoints[bp]:
                    word = (word << 2) | bp
                    break

        return word

    def _add_to_bag(self, bag, word, last_word):
        if self.remove_repeat_words and word == last_word:
            return False
        bag[word] = bag.get(word, 0) + 1
        return True

    def _generate_breakpoints(self):
        # Pre-made gaussian curve breakpoints from UEA TSC codebase
        return {
            2: [0, sys.float_info.max],
            3: [-0.43, 0.43, sys.float_info.max],
            4: [-0.67, 0, 0.67, sys.float_info.max],
            5: [-0.84, -0.25, 0.25, 0.84, sys.float_info.max],
            6: [-0.97, -0.43, 0, 0.43, 0.97, sys.float_info.max],
            7: [-1.07, -0.57, -0.18, 0.18, 0.57, 1.07, sys.float_info.max],
            8: [-1.15, -0.67, -0.32, 0, 0.32, 0.67, 1.15, sys.float_info.max],
            9: [-1.22, -0.76, -0.43, -0.14, 0.14, 0.43, 0.76, 1.22, sys.float_info.max],
            10: [
                -1.28,
                -0.84,
                -0.52,
                -0.25,
                0.0,
                0.25,
                0.52,
                0.84,
                1.28,
                sys.float_info.max,
            ],
<<<<<<< HEAD
        }[self.alphabet_size]


class _BitWord(object):
    # Used to represent a word for dictionary based classifiers such as BOSS
    # an BOP.
    # Can currently only handle an alphabet size of <= 4 and word length of
    # <= 16.
    # Current literature shows little reason to go beyond this, but the
    # class will need changes/expansions
    # if this is needed.
    # TODO a shift of 2 is only correct for alphabet size 4, log2(4)=2

    @staticmethod
    def create_bigram_word(word, other_word, length):
        return (word << length) | other_word

    @classmethod
    def shorten_word(cls, word, amount):
        # shorten a word by set amount of letters
        return cls.right_shift(word, amount * 2)

    @classmethod
    def word_list(cls, word, length):
        # list of input integers to obtain current word
        word_list = []
        shift = 32 - (length * 2)

        for _ in range(length - 1, -1, -1):
            word_list.append(cls.right_shift(word << shift, 32 - 2))
            shift += 2

        return word_list

    @staticmethod
    def right_shift(left, right):
        return (left % 0x100000000) >> right
=======
        }[self.alphabet_size]
>>>>>>> 84051d60
<|MERGE_RESOLUTION|>--- conflicted
+++ resolved
@@ -4,15 +4,9 @@
 import numpy as np
 import pandas as pd
 import scipy.stats
-<<<<<<< HEAD
 
 from sktime.transformers.series_as_features.base import BaseSeriesAsFeaturesTransformer
 from sktime.transformers.series_as_features.dictionary_based import PAA
-=======
-from sktime.transformers.series_as_features.base import BaseSeriesAsFeaturesTransformer
-from sktime.transformers.series_as_features.dictionary_based import PAA
-from sktime.utils.data_container import tabularize
->>>>>>> 84051d60
 
 #    TO DO: verify this returned pandas is consistent with sktime
 #    definition. Timestamps?
@@ -187,44 +181,4 @@
                 1.28,
                 sys.float_info.max,
             ],
-<<<<<<< HEAD
-        }[self.alphabet_size]
-
-
-class _BitWord(object):
-    # Used to represent a word for dictionary based classifiers such as BOSS
-    # an BOP.
-    # Can currently only handle an alphabet size of <= 4 and word length of
-    # <= 16.
-    # Current literature shows little reason to go beyond this, but the
-    # class will need changes/expansions
-    # if this is needed.
-    # TODO a shift of 2 is only correct for alphabet size 4, log2(4)=2
-
-    @staticmethod
-    def create_bigram_word(word, other_word, length):
-        return (word << length) | other_word
-
-    @classmethod
-    def shorten_word(cls, word, amount):
-        # shorten a word by set amount of letters
-        return cls.right_shift(word, amount * 2)
-
-    @classmethod
-    def word_list(cls, word, length):
-        # list of input integers to obtain current word
-        word_list = []
-        shift = 32 - (length * 2)
-
-        for _ in range(length - 1, -1, -1):
-            word_list.append(cls.right_shift(word << shift, 32 - 2))
-            shift += 2
-
-        return word_list
-
-    @staticmethod
-    def right_shift(left, right):
-        return (left % 0x100000000) >> right
-=======
-        }[self.alphabet_size]
->>>>>>> 84051d60
+        }[self.alphabet_size]