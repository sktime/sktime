--- conflicted
+++ resolved
@@ -38,11 +38,7 @@
         self.num_kernels = num_kernels
         self.normalise = normalise
         self.random_state = \
-<<<<<<< HEAD
-        random_state if isinstance(random_state, int) else None
-=======
             random_state if isinstance(random_state, int) else None
->>>>>>> 86077ed5
         super(Rocket, self).__init__()
 
     def fit(self, X, y=None):
