--- conflicted
+++ resolved
@@ -1,14 +1,7 @@
 import numpy as np
 from scipy.spatial.distance import sqeuclidean
 import time
-<<<<<<< HEAD
-from sklearn.ensemble.forest import RandomForestClassifier
-from sklearn.pipeline import Pipeline
-from sktime.datasets import load_gunpoint_dataframe
-from sktime.transformers.base import BaseTransformer
-=======
 from .base import BaseTransformer
->>>>>>> aea54110
 
 # TO-DO: thorough testing (some initial testing completed, but passing the code to David to develop
 #        before everything has been fully verified)
@@ -702,39 +695,4 @@
 
     def __str__(self):
         return "series id: " + str(self.series_id) + ", start_pos: " + str(self.start_pos) + ", length: " \
-<<<<<<< HEAD
-               + str(self.length) + ", info_gain: " + str(self.info_gain)
-
-
-if __name__ == "__main__":
-    """Example usage"""
-
-    dataset = "GunPoint"
-
-    train_x, train_y = load_gunpoint_dataframe(split='TRAIN')
-    test_x, test_y = load_gunpoint_dataframe(split='TEST')
-
-
-    pipeline = Pipeline([
-        ('st', ContractedRandomShapeletTransform(time_limit_in_mins=1, min_shapelet_length=10, max_shapelet_length=12,
-                                                 initial_num_shapelets_per_case=3, verbose=True)),
-        ('rf', RandomForestClassifier()),
-    ])
-
-    start = time.time()
-    pipeline.fit(train_x, train_y)
-    end_build = time.time()
-    preds = pipeline.predict(test_x)
-    end_test = time.time()
-
-    print("Results:")
-    print("Correct:")
-    correct = sum(preds == test_y)
-    print("\t"+str(correct)+"/"+str(len(test_y)))
-    print("\t"+str(correct/len(test_y)))
-    print("\nTiming:")
-    print("\tTo build:   "+str(end_build-start)+" secs")
-    print("\tTo predict: "+str(end_test-end_build)+" secs")
-=======
-               + str(self.length) + ", info_gain: " + str(self.info_gain)
->>>>>>> aea54110
+               + str(self.length) + ", info_gain: " + str(self.info_gain)