--- conflicted
+++ resolved
@@ -39,11 +39,7 @@
     Parameters
     ----------
     forecaster : estimator object
-<<<<<<< HEAD
-        The forcasting model to remove the trend with
-=======
         The forecasting model to remove the trend with
->>>>>>> 6db9382c
         (e.g. PolynomialTrendForecaster)
 
     Attributes
