--- conflicted
+++ resolved
@@ -22,7 +22,7 @@
         for features in feature_args:
             trans = RandomIntervalFeatureExtractor(n_intervals=n_intervals, features=features)
             Xt = trans.fit_transform(X)
-            assert isinstance(Xt, (pd.DataFrame, pd.Series))
+            assert isinstance(Xt, pd.DataFrame)
             assert Xt.shape[0] == n_rows
             assert np.array_equal(Xt.values, np.ones(Xt.shape))
 
@@ -36,18 +36,6 @@
 
 
 # Check that exception is raised for bad input args.
-<<<<<<< HEAD
-def test_bad_input_args():
-    bad_n_intervals = [0, 'abc', 1.0]
-    for arg in bad_n_intervals:
-        with pytest.raises(ValueError):
-            RandomIntervalFeatureExtractor(n_intervals=arg)
-
-    bad_features = [0, 'abc', {'a': 1}, (np.median, np.mean), [0, 'abc']]
-    for arg in bad_features:
-        with pytest.raises(ValueError):
-            RandomIntervalFeatureExtractor(features=arg)
-=======
 @pytest.mark.parametrize("bad_n_intervals", [0, 'abc', 1.1])
 def test_bad_n_intervals(bad_n_intervals):
     X, y = load_gunpoint(return_X_y=True)
@@ -60,7 +48,6 @@
     X, y = load_gunpoint(return_X_y=True)
     with pytest.raises(ValueError):
         RandomIntervalFeatureExtractor(n_intervals=bad_features).fit(X)
->>>>>>> aea54110
 
 
 # Check if random state always gives same results
