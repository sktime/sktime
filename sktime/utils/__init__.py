--- conflicted
+++ resolved
@@ -1,7 +1,4 @@
-<<<<<<< HEAD
-=======
 # -*- coding: utf-8 -*-
->>>>>>> f13c9e18
 __author__ = "Markus Löning"
 __all__ = ["all_estimators"]
 
@@ -45,15 +42,6 @@
 
     # lazy import to avoid circular imports
     import warnings
-<<<<<<< HEAD
-    from sktime.forecasting.base import BaseForecaster
-    from sktime.classification.base import BaseClassifier
-    from sktime.regression.base import BaseRegressor
-    from sktime.transformers.series_as_features.base import \
-        BaseSeriesAsFeaturesTransformer
-    from sktime.transformers.single_series.base import \
-        BaseSingleSeriesTransformer
-=======
     from sktime.forecasting.base._base import BaseForecaster
     from sktime.classification.base import BaseClassifier
     from sktime.regression.base import BaseRegressor
@@ -61,7 +49,6 @@
         BaseSeriesAsFeaturesTransformer,
     )
     from sktime.transformers.single_series.base import BaseSingleSeriesTransformer
->>>>>>> f13c9e18
 
     def is_abstract(c):
         if not (hasattr(c, "__abstractmethods__")):
@@ -78,36 +65,20 @@
     # packages
     with warnings.catch_warnings():
         warnings.simplefilter("ignore", category=FutureWarning)
-<<<<<<< HEAD
-        for importer, modname, ispkg in pkgutil.walk_packages(
-                path=[root], prefix="sktime."):
-            mod_parts = modname.split(".")
-
-            # filter modules
-            if any(part in modules_to_ignore for part in
-                   mod_parts) or "._" in modname:
-=======
         for _, modname, _ in pkgutil.walk_packages(path=[root], prefix="sktime."):
             mod_parts = modname.split(".")
 
             # filter modules
             if any(part in modules_to_ignore for part in mod_parts) or "._" in modname:
->>>>>>> f13c9e18
                 continue
 
             module = import_module(modname)
             classes = inspect.getmembers(module, inspect.isclass)
-<<<<<<< HEAD
-            classes = [(name, klass) for name, klass in classes
-                       if
-                       not (name.startswith("_") or name.startswith("Base"))]
-=======
             classes = [
                 (name, klass)
                 for name, klass in classes
                 if not (name.startswith("_") or name.startswith("Base"))
             ]
->>>>>>> f13c9e18
             all_classes.extend(classes)
 
     all_classes = set(all_classes)
@@ -120,11 +91,6 @@
         "single_series_transformer": BaseSingleSeriesTransformer,
         "forecaster": BaseForecaster,
     }
-<<<<<<< HEAD
-    estimators = [c for c in all_classes
-                  if (issubclass(c[1], tuple(base_classes.values())) and
-                      c[0] not in base_classes.keys())]
-=======
     estimators = [
         c
         for c in all_classes
@@ -133,7 +99,6 @@
             and c[0] not in base_classes.keys()
         )
     ]
->>>>>>> f13c9e18
 
     # get rid of abstract base classes
     estimators = [c for c in estimators if not is_abstract(c[1])]
@@ -148,14 +113,9 @@
         for name, base_class in base_classes.items():
             if name in estimator_type:
                 estimator_type.remove(name)
-<<<<<<< HEAD
-                filtered_estimators.extend([est for est in estimators
-                                            if issubclass(est[1], base_class)])
-=======
                 filtered_estimators.extend(
                     [est for est in estimators if issubclass(est[1], base_class)]
                 )
->>>>>>> f13c9e18
         estimators = filtered_estimators
 
         # raise error if any filter names are still left
@@ -164,22 +124,14 @@
             "regressor",
             "single_series_transformer",
             "series_as_features_transformer",
-<<<<<<< HEAD
-            "forecaster"
-=======
             "forecaster",
->>>>>>> f13c9e18
         )
         if estimator_type:
             raise ValueError(
                 f"Parameter `estimator_type` must be None, a string, "
                 f"or a list of strings. Allowed strings values are: "
-<<<<<<< HEAD
-                f"{allowed_filters}. But found: {repr(estimator_type)}")
-=======
                 f"{allowed_filters}. But found: {repr(estimator_type)}"
             )
->>>>>>> f13c9e18
 
     # drop duplicates, sort for reproducibility
     # itemgetter is used to ensure the sort does not extend to the 2nd item of
