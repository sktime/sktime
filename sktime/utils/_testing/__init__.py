# -*- coding: utf-8 -*-
__all__ = ["_construct_instance", "_make_args", "_assert_almost_equal"]
__author__ = ["Markus Löning"]

from inspect import signature

import numpy as np
import pandas as pd

from sktime.classification.base import is_classifier
from sktime.forecasting.base._base import is_forecaster
from sktime.regression.base import is_regressor
from sktime.tests._config import ESTIMATOR_TEST_PARAMS
from sktime.transformers.series_as_features.base import (
    is_series_as_features_transformer,
)
from sktime.transformers.series_as_features.reduce import Tabularizer
from sktime.transformers.single_series.base import is_single_series_transformer
from sktime.utils._testing.forecasting import make_forecasting_problem
from sktime.utils._testing.series_as_features import make_classification_problem
from sktime.utils._testing.series_as_features import make_regression_problem
from sktime.utils.data_container import from_3d_numpy_to_2d_numpy
from sktime.utils.data_container import from_nested_to_2d_numpy
from sktime.utils.data_container import is_nested_dataframe


def _generate_df_from_array(array, n_rows=10, n_cols=1):
    return pd.DataFrame(
        [[pd.Series(array) for _ in range(n_cols)] for _ in range(n_rows)],
        columns=[f"col{c}" for c in range(n_cols)],
    )


def _construct_instance(Estimator):
    """Construct Estimator instance if possible"""

    # construct with parameter configuration for testing
    if Estimator in ESTIMATOR_TEST_PARAMS:
        params = ESTIMATOR_TEST_PARAMS[Estimator]
        estimator = Estimator(**params)

    # otherwise construct with default parameters
    else:
        # if non-default parameters are required, but none have been found,
        # raise error
        if hasattr(Estimator, "_required_parameters"):
            required_parameters = getattr(Estimator, "required_parameters", [])
            if len(required_parameters) > 0:
                raise ValueError(
                    f"Estimator: {Estimator} requires "
                    f"non-default parameters for construction, "
                    f"but none have been found"
                )

        # construct with default parameters if none are required
        estimator = Estimator()

    return estimator


def _make_args(estimator, method, **kwargs):
    """Helper function to generate appropriate arguments for testing different
    estimator types and their methods"""
    if method == "fit":
        return _make_fit_args(estimator, **kwargs)

    elif method in ("predict", "predict_proba", "decision_function"):
        return _make_predict_args(estimator, **kwargs)

    elif method == "transform":
        return _make_transform_args(estimator, **kwargs)

    elif method == "inverse_transform":
        args = _make_transform_args(estimator, **kwargs)

        if isinstance(estimator, Tabularizer):
            args = _handle_tabularizer_args(*args, **kwargs)

        return args

    else:
        raise ValueError(f"Method: {method} not supported")


def _handle_tabularizer_args(*args, **kwargs):
    # the Tabularizer transforms a nested pd.DataFrame/3d numpy array into a
    # 2d numpy array, so the inverse transform goes from a 2d numpy array to a
    # nested pd.DataFrame/3d array
    # TODO refactor Tabularizer as series-as-features composition meta-estimator,
    #  rather than transformer or introduce special transformer type
    X, y = args
    if "return_numpy" in kwargs and kwargs["return_numpy"]:
        return from_3d_numpy_to_2d_numpy(X), y
    else:
        return from_nested_to_2d_numpy(X), y


def _make_fit_args(estimator, random_state=None, **kwargs):
    if is_forecaster(estimator):
        y = make_forecasting_problem(random_state=random_state, **kwargs)
        fh = 1
        return y, fh

    elif is_classifier(estimator):
        return make_classification_problem(random_state=random_state, **kwargs)

    elif is_regressor(estimator):
        return make_regression_problem(random_state=random_state, **kwargs)

    elif is_series_as_features_transformer(estimator):
        return make_classification_problem(random_state=random_state, **kwargs)

    elif is_single_series_transformer(estimator):
        y = make_forecasting_problem(random_state=random_state, **kwargs)
        return (y,)

    else:
        raise ValueError(f"Estimator type: {type(estimator)} not supported")


def _make_predict_args(estimator, **kwargs):
    if is_forecaster(estimator):
        fh = 1
        return (fh,)

    elif is_classifier(estimator):
        X, y = make_classification_problem(**kwargs)
        return (X,)

    elif is_regressor(estimator):
        X, y = make_regression_problem(**kwargs)
        return (X,)

    else:
        raise ValueError(f"Estimator type: {type(estimator)} not supported")


def _make_transform_args(estimator, return_numpy=False, random_state=None):
    if is_series_as_features_transformer(estimator):
        return make_classification_problem(
            return_numpy=return_numpy, random_state=random_state
        )

    elif is_single_series_transformer(estimator) or is_forecaster(estimator):
        y = make_forecasting_problem(random_state=random_state)
        return (y,)

    else:
        raise ValueError(f"Estimator type: {type(estimator)} not supported")


def _assert_almost_equal(x, y, decimal=6, err_msg="", verbose=True):
    # we iterate over columns and rows make cell-wise comparisons,
    # tabularizing the data first would simplify this a bit, but does not
    # work for unequal length data

    # in some cases, x and y may be empty (e.g. TSFreshRelevantFeatureExtractor) and
    # we cannot compare individual cells, so we simply check if they are equal
    if isinstance(x, pd.DataFrame) and x.empty:
        assert y.empty
        assert x.equals(y)

    elif is_nested_dataframe(x):
        # make sure both inputs have the same shape
        if not x.shape == y.shape:
            raise ValueError("Found inputs with different shapes")

        # iterate over columns, checking individuals cells
        n_columns = x.shape[1]
        for i in range(n_columns):
            xc = x.iloc[:, i].tolist()
            yc = y.iloc[:, i].tolist()

            # iterate over rows, checking if cells are equal
            for xci, yci in zip(xc, yc):
                np.testing.assert_array_almost_equal(
                    xci, yci, decimal=decimal, err_msg=err_msg, verbose=verbose
                )
<<<<<<< HEAD
    else:
        np.testing.assert_array_almost_equal(
            x, y, decimal=decimal, err_msg=err_msg, verbose=verbose
        )


def _get_args(function, varargs=False):
    """Helper to get function arguments"""
    try:
        params = signature(function).parameters
    except ValueError:
        # Error on builtin C function
        return []
    args = [
        key
        for key, param in params.items()
        if param.kind not in (param.VAR_POSITIONAL, param.VAR_KEYWORD)
    ]
    if varargs:
        varargs = [
            param.name
            for param in params.values()
            if param.kind == param.VAR_POSITIONAL
        ]
        if len(varargs) == 0:
            varargs = None
        return args, varargs
    else:
        return args
=======

    else:
        np.testing.assert_array_almost_equal(
            x, y, decimal=decimal, err_msg=err_msg, verbose=verbose
        )
>>>>>>> 429a829d
<|MERGE_RESOLUTION|>--- conflicted
+++ resolved
@@ -19,16 +19,9 @@
 from sktime.utils._testing.forecasting import make_forecasting_problem
 from sktime.utils._testing.series_as_features import make_classification_problem
 from sktime.utils._testing.series_as_features import make_regression_problem
-from sktime.utils.data_container import from_3d_numpy_to_2d_numpy
-from sktime.utils.data_container import from_nested_to_2d_numpy
+from sktime.utils.data_container import from_3d_numpy_to_2d_array
+from sktime.utils.data_container import from_nested_to_2d_array
 from sktime.utils.data_container import is_nested_dataframe
-
-
-def _generate_df_from_array(array, n_rows=10, n_cols=1):
-    return pd.DataFrame(
-        [[pd.Series(array) for _ in range(n_cols)] for _ in range(n_rows)],
-        columns=[f"col{c}" for c in range(n_cols)],
-    )
 
 
 def _construct_instance(Estimator):
@@ -90,9 +83,9 @@
     #  rather than transformer or introduce special transformer type
     X, y = args
     if "return_numpy" in kwargs and kwargs["return_numpy"]:
-        return from_3d_numpy_to_2d_numpy(X), y
-    else:
-        return from_nested_to_2d_numpy(X), y
+        return from_3d_numpy_to_2d_array(X), y
+    else:
+        return from_nested_to_2d_array(X), y
 
 
 def _make_fit_args(estimator, random_state=None, **kwargs):
@@ -176,7 +169,6 @@
                 np.testing.assert_array_almost_equal(
                     xci, yci, decimal=decimal, err_msg=err_msg, verbose=verbose
                 )
-<<<<<<< HEAD
     else:
         np.testing.assert_array_almost_equal(
             x, y, decimal=decimal, err_msg=err_msg, verbose=verbose
@@ -205,11 +197,4 @@
             varargs = None
         return args, varargs
     else:
-        return args
-=======
-
-    else:
-        np.testing.assert_array_almost_equal(
-            x, y, decimal=decimal, err_msg=err_msg, verbose=verbose
-        )
->>>>>>> 429a829d
+        return args