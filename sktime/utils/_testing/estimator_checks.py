--- conflicted
+++ resolved
@@ -73,11 +73,7 @@
 
 
 def yield_estimator_checks(exclude=None):
-<<<<<<< HEAD
-    """Init iterator to yield estimator checks."""
-=======
     """Return iterator to yield estimator checks."""
->>>>>>> 761eb15c
     checks = [
         check_inheritance,
         check_required_params,
@@ -581,14 +577,7 @@
 
 
 def _make_args(estimator, method, **kwargs):
-<<<<<<< HEAD
-    """Generate appropriate arguments.
-
-    Used for testing different estimator types and their methods.
-    """
-=======
     """Generate testing arguments for estimator methods."""
->>>>>>> 761eb15c
     if method == "fit":
         return _make_fit_args(estimator, **kwargs)
     if method == "update":
@@ -698,14 +687,7 @@
 
 
 def _make_primitives(n_columns=1, random_state=None):
-<<<<<<< HEAD
-    """Generate one or more primitives.
-
-    Useful for checking inverse-transform of series-to-primitives transformer
-    """
-=======
     """Generate one or more primitives, for checking inverse-transform."""
->>>>>>> 761eb15c
     rng = check_random_state(random_state)
     if n_columns == 1:
         return rng.rand()
@@ -713,14 +695,7 @@
 
 
 def _make_tabular_X(n_instances=20, n_columns=1, return_numpy=True, random_state=None):
-<<<<<<< HEAD
-    """Generate tabular X.
-
-    Useful for checking inverse-transform of panel-to-tabular transformer
-    """
-=======
     """Generate tabular X, for checking inverse-transform."""
->>>>>>> 761eb15c
     rng = check_random_state(random_state)
     X = rng.rand(n_instances, n_columns)
     if return_numpy:
@@ -730,12 +705,8 @@
 
 
 def _compare_nested_frame(func, x, y, **kwargs):
-<<<<<<< HEAD
     """Compare two nested pd.DataFrames.
-=======
-    """Comper two nested pd.DataFrames.
->>>>>>> 761eb15c
-
+    
     Parameters
     ----------
     func : function
