#!/usr/bin/env python3 -u
# -*- coding: utf-8 -*-
# copyright: sktime developers, BSD-3-Clause License (see LICENSE file)

# adapted from scikit-learn's estimator_checks

__author__ = ["Markus Löning"]
__all__ = ["check_estimator"]

import numbers
import pickle
import types
from copy import deepcopy
from inspect import signature

import joblib
import numpy as np
import pandas as pd
import pytest
from pandas.testing import assert_frame_equal
from sklearn import clone
from sklearn.utils.estimator_checks import (
    check_get_params_invariance as _check_get_params_invariance,
)
from sklearn.utils.estimator_checks import check_set_params as _check_set_params
from sklearn.utils._testing import set_random_state
from sklearn.utils.validation import check_random_state

from sktime.base import BaseEstimator
from sktime.classification.base import BaseClassifier
from sktime.exceptions import NotFittedError
from sktime.forecasting.base import BaseForecaster
from sktime.regression.base import BaseRegressor
from sktime.tests._config import ESTIMATOR_TEST_PARAMS
from sktime.tests._config import NON_STATE_CHANGING_METHODS
from sktime.tests._config import VALID_ESTIMATOR_BASE_TYPES
from sktime.tests._config import VALID_ESTIMATOR_TYPES
from sktime.tests._config import VALID_TRANSFORMER_TYPES
from sktime.tests._config import VALID_ESTIMATOR_TAGS
from sktime.transformations.base import _PanelToPanelTransformer
from sktime.transformations.base import _PanelToTabularTransformer
from sktime.transformations.base import _SeriesToPrimitivesTransformer
from sktime.transformations.base import _SeriesToSeriesTransformer
from sktime.utils._testing.forecasting import _make_series
from sktime.utils._testing.forecasting import make_forecasting_problem
from sktime.utils._testing.panel import _make_panel_X
from sktime.utils._testing.panel import make_classification_problem
from sktime.utils._testing.panel import make_regression_problem
from sktime.utils._testing.panel import make_clustering_problem
from sktime.utils.data_processing import is_nested_dataframe
from sktime.utils import _has_tag
from sktime.clustering.base.base import BaseClusterer

from sktime.annotation.base import BaseSeriesAnnotator
from sktime.utils._testing.annotation import make_annotation_problem


def check_estimator(Estimator, exclude=None):
    """Check whether estimator complies with common interface.

    Parameters
    ----------
    Estimator : Estimator class

    Raises
    ------
    AssertionError
        If Estimator does not comply
    """
    for check in yield_estimator_checks(exclude=exclude):
        check(Estimator)


def yield_estimator_checks(exclude=None):
    """Iterator to yield estimator checks"""
    checks = [
        check_inheritance,
        check_required_params,
        check_estimator_tags,
        check_has_common_interface,
        check_constructor,
        check_get_params,
        check_set_params,
        check_clone,
        check_repr,
        check_fit_updates_state,
        check_fit_returns_self,
        check_raises_not_fitted_error,
        check_fit_idempotent,
        check_fit_does_not_overwrite_hyper_params,
        check_methods_do_not_change_state,
        check_persistence_via_pickle,
        check_multiprocessing_idempotent,
        check_valid_estimator_tags,
    ]
    for check in checks:
        # check if associated test is not included in the exclusion list
        if check.__name__ in exclude:
            continue
        yield check


def check_required_params(Estimator):
    # Check common meta-estimator interface
    if hasattr(Estimator, "_required_parameters"):
        required_params = Estimator._required_parameters

        assert isinstance(required_params, list), (
            f"For estimator: {Estimator}, `_required_parameters` must be a "
            f"tuple, but found type: {type(required_params)}"
        )

        assert all([isinstance(param, str) for param in required_params]), (
            f"For estimator: {Estimator}, elements of `_required_parameters` "
            f"list must be strings"
        )

        # check if needless parameters are in _required_parameters
        init_params = [
            param.name for param in signature(Estimator.__init__).parameters.values()
        ]
        in_required_but_not_init = [
            param for param in required_params if param not in init_params
        ]
        if len(in_required_but_not_init) > 0:
            raise ValueError(
                f"Found parameters in `_required_parameters` which "
                f"are not in `__init__`: "
                f"{in_required_but_not_init}"
            )


def check_estimator_tags(Estimator):
    assert hasattr(Estimator, "_all_tags")
    all_tags = Estimator._all_tags()
    assert isinstance(all_tags, dict)
    assert all([isinstance(key, str) for key, _ in all_tags.items()])

    if hasattr(Estimator, "_tags"):
        tags = Estimator._tags
        assert isinstance(tags, dict), f"_tags must be a dict, but found {type(tags)}"
        assert len(tags) > 0, "_tags is empty"
        assert all(
            [tag in VALID_ESTIMATOR_TAGS for tag in tags.keys()]
        ), "Some tags in _tags are invalid"

    # Avoid ambiguous class attributes
    ambiguous_attrs = ("tags", "tags_")
    for attr in ambiguous_attrs:
        assert not hasattr(Estimator, attr), (
            f"Please avoid using the {attr} attribute to disambiguate it from "
            f"estimator tags."
        )


def check_inheritance(Estimator):
    # Check that estimator inherits from BaseEstimator
    assert issubclass(Estimator, BaseEstimator), (
        f"Estimator: {Estimator} " f"is not a sub-class of " f"BaseEstimator."
    )

    # Usually estimators inherit only from one BaseEstimator type, but in some cases
    # they may be predictor and transformer at the same time (e.g. pipelines)
    n_base_types = sum(
        [issubclass(Estimator, cls) for cls in VALID_ESTIMATOR_BASE_TYPES]
    )
    assert 2 >= n_base_types >= 1

    # If the estimator inherits from more than one base estimator type, we check if
    # one of them is a transformer base type
    if n_base_types > 1:
        assert issubclass(Estimator, VALID_TRANSFORMER_TYPES)


def check_has_common_interface(Estimator):
    # Check estimator implements the common interface

    # Check class for type of attribute
    assert isinstance(Estimator.is_fitted, property)

    # Check instance
    estimator = _construct_instance(Estimator)
    common_attrs = [
        "fit",
        "check_is_fitted",
        "is_fitted",  # read-only property
        "_is_fitted",  # underlying estimator state
        "set_params",
        "get_params",
    ]
    for attr in common_attrs:
        assert hasattr(estimator, attr), (
            f"Estimator: {estimator.__class__.__name__} does not implement "
            f"attribute: {attr}"
        )
    assert hasattr(estimator, "predict") or hasattr(estimator, "transform")
    if hasattr(estimator, "inverse_transform"):
        assert hasattr(estimator, "transform")
    if hasattr(estimator, "predict_proba"):
        assert hasattr(estimator, "predict")


def check_get_params(Estimator):
    # Check get params works correctly
    estimator = _construct_instance(Estimator)
    params = estimator.get_params()
    assert isinstance(params, dict)
    _check_get_params_invariance(estimator.__class__.__name__, estimator)


def check_set_params(Estimator):
    # Check set_params works correctly
    estimator = _construct_instance(Estimator)
    params = estimator.get_params()
    assert estimator.set_params(**params) is estimator
    _check_set_params(estimator.__class__.__name__, estimator)


def check_clone(Estimator):
    # Check we can call clone from scikit-learn
    estimator = _construct_instance(Estimator)
    clone(estimator)


def check_repr(Estimator):
    # Check we can call repr
    estimator = _construct_instance(Estimator)
    repr(estimator)


def check_constructor(Estimator):
    # Check that the constructor behaves correctly
    estimator = _construct_instance(Estimator)

    # Check that init does not construct object of other class than itself
    assert isinstance(estimator, Estimator)

    # Ensure that each parameter is set in init
    init_params = _get_args(type(estimator).__init__)
    invalid_attr = set(init_params) - set(vars(estimator)) - {"self"}
    assert not invalid_attr, (
        "Estimator %s should store all parameters"
        " as an attribute during init. Did not find "
        "attributes `%s`." % (estimator.__class__.__name__, sorted(invalid_attr))
    )

    # Ensure that init does nothing but set parameters
    # No logic/interaction with other parameters
    def param_filter(p):
        """Identify hyper parameters of an estimator"""
        return (
            p.name != "self" and p.kind != p.VAR_KEYWORD and p.kind != p.VAR_POSITIONAL
        )

    init_params = [
        p for p in signature(estimator.__init__).parameters.values() if param_filter(p)
    ]

    params = estimator.get_params()

    # Filter out required parameters with no default value and parameters
    # set for running tests
    required_params = getattr(estimator, "_required_parameters", tuple())
    test_params = ESTIMATOR_TEST_PARAMS.get(Estimator, {}).keys()

    init_params = [
        param
        for param in init_params
        if param.name not in required_params and param.name not in test_params
    ]

    for param in init_params:
        assert param.default != param.empty, (
            "parameter `%s` for %s has no default value and is not "
            "included in `_required_parameters`"
            % (param.name, estimator.__class__.__name__)
        )
        if type(param.default) is type:
            assert param.default in [np.float64, np.int64]
        else:
            assert type(param.default) in [
                str,
                int,
                float,
                bool,
                tuple,
                type(None),
                np.float64,
                types.FunctionType,
                joblib.Memory,
            ]

        param_value = params[param.name]
        if isinstance(param_value, np.ndarray):
            np.testing.assert_array_equal(param_value, param.default)
        else:
            if bool(isinstance(param_value, numbers.Real) and np.isnan(param_value)):
                # Allows to set default parameters to np.nan
                assert param_value is param.default, param.name
            else:
                assert param_value == param.default, param.name


def check_fit_updates_state(Estimator):
    # Check that fit updates the is-fitted states
    attrs = ["_is_fitted", "is_fitted"]

    estimator = _construct_instance(Estimator)
    # Check it's not fitted before calling fit
    for attr in attrs:
        assert not getattr(
            estimator, attr
        ), f"Estimator: {estimator} does not initiate attribute: {attr} to False"

    fit_args = _make_args(estimator, "fit")
    estimator.fit(*fit_args)

    # Check states are updated after calling fit
    for attr in attrs:
        assert getattr(
            estimator, attr
        ), f"Estimator: {estimator} does not update attribute: {attr} during fit"


def check_fit_returns_self(Estimator):
    # Check that fit returns self
    estimator = _construct_instance(Estimator)
    fit_args = _make_args(estimator, "fit")
    assert (
        estimator.fit(*fit_args) is estimator
    ), f"Estimator: {estimator} does not return self when calling fit"


def check_raises_not_fitted_error(Estimator):
    # Check that we raise appropriate error for unfitted estimators
    estimator = _construct_instance(Estimator)

    # call methods without prior fitting and check that they raise our
    # NotFittedError
    for method in NON_STATE_CHANGING_METHODS:
        if hasattr(estimator, method):
            args = _make_args(estimator, method)
            with pytest.raises(NotFittedError, match=r"has not been fitted"):
                getattr(estimator, method)(*args)


def check_fit_idempotent(Estimator):
    # Check that calling fit twice is equivalent to calling it once
    estimator = _construct_instance(Estimator)

    set_random_state(estimator)

    # Fit for the first time
    fit_args = _make_args(estimator, "fit")
    estimator.fit(*fit_args)

    results = dict()
    args = dict()
    for method in NON_STATE_CHANGING_METHODS:
        if hasattr(estimator, method):
            args[method] = _make_args(estimator, method)
            results[method] = getattr(estimator, method)(*args[method])

    # Fit again
    set_random_state(estimator)
    estimator.fit(*fit_args)

    for method in NON_STATE_CHANGING_METHODS:
        if hasattr(estimator, method):
            new_result = getattr(estimator, method)(*args[method])
            _assert_array_almost_equal(
                results[method],
                new_result,
                # err_msg=f"Idempotency check failed for method {method}",
            )


def check_fit_does_not_overwrite_hyper_params(Estimator):
    # Check that we do not overwrite hyper-parameters in fit
    estimator = _construct_instance(Estimator)
    set_random_state(estimator)

    # Make a physical copy of the original estimator parameters before fitting.
    params = estimator.get_params()
    original_params = deepcopy(params)

    # Fit the model
    fit_args = _make_args(estimator, "fit")
    estimator.fit(*fit_args)

    # Compare the state of the model parameters with the original parameters
    new_params = estimator.get_params()
    for param_name, original_value in original_params.items():
        new_value = new_params[param_name]

        # We should never change or mutate the internal state of input
        # parameters by default. To check this we use the joblib.hash function
        # that introspects recursively any subobjects to compute a checksum.
        # The only exception to this rule of immutable constructor parameters
        # is possible RandomState instance but in this check we explicitly
        # fixed the random_state params recursively to be integer seeds.
        assert joblib.hash(new_value) == joblib.hash(original_value), (
            "Estimator %s should not change or mutate "
            " the parameter %s from %s to %s during fit."
            % (estimator.__class__.__name__, param_name, original_value, new_value)
        )


def check_methods_do_not_change_state(Estimator):
    # Check that methods that are not supposed to change attributes of the
    # estimators do not change anything (including hyper-parameters and
    # fitted parameters)
    estimator = _construct_instance(Estimator)
    set_random_state(estimator)

    fit_args = _make_args(estimator, "fit")
    estimator.fit(*fit_args)
    dict_before = estimator.__dict__.copy()

    for method in NON_STATE_CHANGING_METHODS:
        if hasattr(estimator, method):
            args = _make_args(estimator, method)
            getattr(estimator, method)(*args)

            if method == "transform" and _has_tag(Estimator, "fit-in-transform"):
                # Some transformations fit during transform, as they apply
                # some transformation to each series passed to transform,
                # so transform will actually change the state of these estimator.
                continue

            assert (
                estimator.__dict__ == dict_before
            ), f"Estimator: {estimator} changes __dict__ during {method}"


def check_persistence_via_pickle(Estimator):
    # Check that we can pickle all estimators
    estimator = _construct_instance(Estimator)
    set_random_state(estimator)
    fit_args = _make_args(estimator, "fit")
    estimator.fit(*fit_args)

    # Generate results before pickling
    results = dict()
    args = dict()
    for method in NON_STATE_CHANGING_METHODS:
        if hasattr(estimator, method):
            args[method] = _make_args(estimator, method)
            results[method] = getattr(estimator, method)(*args[method])

    # Pickle and unpickle
    pickled_estimator = pickle.dumps(estimator)
    unpickled_estimator = pickle.loads(pickled_estimator)

    # Compare against results after pickling
    for method in results:
        unpickled_result = getattr(unpickled_estimator, method)(*args[method])
        _assert_array_almost_equal(
            results[method],
            unpickled_result,
            decimal=6,
            err_msg="Results are not the same after pickling",
        )


def check_multiprocessing_idempotent(Estimator):
    # Check that running an estimator on a single process is no different to running
    # it on multiple processes. We also check that we can set n_jobs=-1 to make use
    # of all CPUs. The test is not really necessary though, as we rely on joblib for
    # parallelization and can trust that it works as expected.
    estimator = _construct_instance(Estimator)
    params = estimator.get_params()

    if "n_jobs" in params:
        results = dict()
        args = dict()

        # run on a single process
        estimator = _construct_instance(Estimator)
        estimator.set_params(n_jobs=1)
        set_random_state(estimator)
        args["fit"] = _make_args(estimator, "fit")
        estimator.fit(*args["fit"])

        # compute and store results
        for method in NON_STATE_CHANGING_METHODS:
            if hasattr(estimator, method):
                args[method] = _make_args(estimator, method)
                results[method] = getattr(estimator, method)(*args[method])

        # run on multiple processes, reusing the same input arguments
        estimator = _construct_instance(Estimator)
        estimator.set_params(n_jobs=-1)
        set_random_state(estimator)
        estimator.fit(*args["fit"])

        # compute and compare results
        for method in results:
            if hasattr(estimator, method):
                result = getattr(estimator, method)(*args[method])
                _assert_array_equal(
                    results[method],
                    result,
                    err_msg="Results are not equal for n_jobs=1 and n_jobs=-1",
                )


def check_valid_estimator_tags(Estimator):
    # check if Estimator tags are in VALID_ESTIMATOR_TAGS
    for tag in Estimator._all_tags().keys():
        assert tag in VALID_ESTIMATOR_TAGS


def _get_err_msg(estimator):
    return (
        f"Invalid estimator type: {type(estimator)}. Valid estimator types are: "
        f"{VALID_ESTIMATOR_TYPES}"
    )


def _construct_instance(Estimator):
    """Construct Estimator instance if possible"""
    # if non-default parameters are required, but none have been found,
    # raise error
    if hasattr(Estimator, "_required_parameters"):
        required_parameters = getattr(Estimator, "required_parameters", [])
        if len(required_parameters) > 0:
            raise ValueError(
                f"Estimator: {Estimator} requires "
                f"non-default parameters for construction, "
                f"but none were given. Please set them in "
                f"sktime/tests/_config.py"
            )

    # construct with parameter configuration for testing, otherwise construct with
    # default parameters (empty param dict)
    params = ESTIMATOR_TEST_PARAMS.get(Estimator, {})
    return Estimator(**params)


def _make_args(estimator, method, **kwargs):
    """Helper function to generate appropriate arguments for testing different
    estimator types and their methods"""
    if method == "fit":
        return _make_fit_args(estimator, **kwargs)
    if method == "update":
        raise NotImplementedError()
    elif method in ("predict", "predict_proba", "decision_function"):
        return _make_predict_args(estimator, **kwargs)
    elif method == "transform":
        return _make_transform_args(estimator, **kwargs)
    elif method == "inverse_transform":
        return _make_inverse_transform_args(estimator, **kwargs)
    else:
        raise ValueError(f"Method: {method} not supported")


def _make_fit_args(estimator, **kwargs):
    if isinstance(estimator, BaseForecaster):
        # we need to handle the TransformedTargetForecaster separately
        if isinstance(estimator, _SeriesToSeriesTransformer):
            y = _make_series(**kwargs)
        else:
            y = make_forecasting_problem(**kwargs)
        fh = 1
        X = None
        return y, X, fh
    elif isinstance(estimator, BaseSeriesAnnotator):
        X = make_annotation_problem(**kwargs)
        return (X,)
    elif isinstance(estimator, BaseClassifier):
        return make_classification_problem(**kwargs)
    elif isinstance(estimator, BaseRegressor):
        return make_regression_problem(**kwargs)
    elif isinstance(
        estimator, (_SeriesToPrimitivesTransformer, _SeriesToSeriesTransformer)
    ):
        X = _make_series(**kwargs)
        return (X,)
    elif isinstance(estimator, (_PanelToTabularTransformer, _PanelToPanelTransformer)):
        return make_classification_problem(**kwargs)
    elif isinstance(estimator, BaseClusterer):
        return (make_clustering_problem(**kwargs),)
    else:
        raise ValueError(_get_err_msg(estimator))


def _make_predict_args(estimator, **kwargs):
    if isinstance(estimator, BaseForecaster):
        fh = 1
        return (fh,)
    elif isinstance(estimator, (BaseClassifier, BaseRegressor)):
        X = _make_panel_X(**kwargs)
        return (X,)
<<<<<<< HEAD
    elif isinstance(estimator, BaseSeriesAnnotator):
        X = make_annotation_problem(n_timepoints=10, **kwargs)
=======
    elif isinstance(estimator, BaseClusterer):
        X = _make_panel_X(**kwargs)
>>>>>>> 4e3b2590
        return (X,)
    else:
        raise ValueError(_get_err_msg(estimator))


def _make_transform_args(estimator, **kwargs):
    if isinstance(
        estimator, (_SeriesToPrimitivesTransformer, _SeriesToSeriesTransformer)
    ):
        X = _make_series(**kwargs)
        return (X,)
    elif isinstance(
        estimator,
        (
            _PanelToTabularTransformer,
            _PanelToPanelTransformer,
        ),
    ):
        X = _make_panel_X(**kwargs)
        return (X,)
    else:
        raise ValueError(_get_err_msg(estimator))


def _make_inverse_transform_args(estimator, **kwargs):
    if isinstance(estimator, _SeriesToPrimitivesTransformer):
        X = _make_primitives(**kwargs)
        return (X,)
    elif isinstance(estimator, _SeriesToSeriesTransformer):
        X = _make_series(**kwargs)
        return (X,)
    elif isinstance(estimator, _PanelToTabularTransformer):
        X = _make_tabular_X(**kwargs)
        return (X,)
    elif isinstance(estimator, _PanelToPanelTransformer):
        X = _make_panel_X(**kwargs)
        return (X,)
    else:
        raise ValueError(_get_err_msg(estimator))


def _make_primitives(n_columns=1, random_state=None):
    """Generate one or more primitives. Useful for checking inverse-transform
    of series-to-primitives transformer"""
    rng = check_random_state(random_state)
    if n_columns == 1:
        return rng.rand()
    return rng.rand(size=(n_columns,))


def _make_tabular_X(n_instances=20, n_columns=1, return_numpy=True, random_state=None):
    """Generate tabular X. Useful for checking inverse-transform
    of panel-to-tabular transformer"""
    rng = check_random_state(random_state)
    X = rng.rand(n_instances, n_columns)
    if return_numpy:
        return X
    else:
        return pd.DataFrame(X)


def _compare_nested_frame(func, x, y, **kwargs):
    """Helper function to compare two nested pd.DataFrames

    Parameters
    ----------
    func : function
        Function from np.testing for comparing arrays.
    x : pd.DataFrame
    y : pd.DataFrame
    kwargs : dict
        Keyword argument for function

    Raises
    ------
    AssertionError
        If x and y are not equal
    """
    # We iterate over columns and rows to make cell-wise comparisons.
    # Tabularizing the data first would simplify this, but does not
    # work for unequal length data.

    # In rare cases, x and y may be empty (e.g. TSFreshRelevantFeatureExtractor) and
    # we cannot compare individual cells, so we simply check if everything else is
    # equal here.
    assert isinstance(x, pd.DataFrame)
    if x.empty:
        assert_frame_equal(x, y)

    elif is_nested_dataframe(x):
        # Check if both inputs have the same shape
        if not x.shape == y.shape:
            raise ValueError("Found inputs with different shapes")

        # Iterate over columns
        n_columns = x.shape[1]
        for i in range(n_columns):
            xc = x.iloc[:, i].tolist()
            yc = y.iloc[:, i].tolist()

            # Iterate over rows, checking if individual cells are equal
            for xci, yci in zip(xc, yc):
                func(xci, yci, **kwargs)


def _assert_array_almost_equal(x, y, decimal=6, err_msg=""):
    func = np.testing.assert_array_almost_equal
    if isinstance(x, pd.DataFrame):
        _compare_nested_frame(func, x, y, decimal=decimal, err_msg=err_msg)
    else:
        func(x, y, decimal=decimal, err_msg=err_msg)


def _assert_array_equal(x, y, err_msg=""):
    func = np.testing.assert_array_equal
    if isinstance(x, pd.DataFrame):
        _compare_nested_frame(func, x, y, err_msg=err_msg)
    else:
        func(x, y, err_msg=err_msg)


def _get_args(function, varargs=False):
    """Helper to get function arguments"""
    try:
        params = signature(function).parameters
    except ValueError:
        # Error on builtin C function
        return []
    args = [
        key
        for key, param in params.items()
        if param.kind not in (param.VAR_POSITIONAL, param.VAR_KEYWORD)
    ]
    if varargs:
        varargs = [
            param.name
            for param in params.values()
            if param.kind == param.VAR_POSITIONAL
        ]
        if len(varargs) == 0:
            varargs = None
        return args, varargs
    else:
        return args<|MERGE_RESOLUTION|>--- conflicted
+++ resolved
@@ -592,13 +592,10 @@
     elif isinstance(estimator, (BaseClassifier, BaseRegressor)):
         X = _make_panel_X(**kwargs)
         return (X,)
-<<<<<<< HEAD
     elif isinstance(estimator, BaseSeriesAnnotator):
         X = make_annotation_problem(n_timepoints=10, **kwargs)
-=======
     elif isinstance(estimator, BaseClusterer):
         X = _make_panel_X(**kwargs)
->>>>>>> 4e3b2590
         return (X,)
     else:
         raise ValueError(_get_err_msg(estimator))
