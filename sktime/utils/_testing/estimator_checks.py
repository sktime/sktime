--- conflicted
+++ resolved
@@ -6,23 +6,15 @@
 
 __author__ = ["mloning", "fkiraly"]
 
-<<<<<<< HEAD
-from inspect import signature
-=======
 import numbers
 import pickle
 import types
 from copy import deepcopy
 from inspect import isclass, signature
->>>>>>> 34f3a62a
 
 import numpy as np
 import pandas as pd
 from pandas.testing import assert_frame_equal
-<<<<<<< HEAD
-from sklearn.utils.validation import check_random_state
-
-=======
 from sklearn import clone
 from sklearn.utils._testing import set_random_state
 from sklearn.utils.estimator_checks import (
@@ -33,30 +25,12 @@
 
 from sktime.annotation.base import BaseSeriesAnnotator
 from sktime.base import BaseEstimator
->>>>>>> 34f3a62a
 from sktime.classification.base import BaseClassifier
 from sktime.clustering.base.base import BaseClusterer
 from sktime.datatypes._panel._check import is_nested_dataframe
 from sktime.dists_kernels import BasePairwiseTransformer, BasePairwiseTransformerPanel
 from sktime.forecasting.base import BaseForecaster
 from sktime.regression.base import BaseRegressor
-<<<<<<< HEAD
-from sktime.tests._config import VALID_ESTIMATOR_TYPES
-from sktime.transformations.base import _PanelToPanelTransformer
-from sktime.transformations.base import _PanelToTabularTransformer
-from sktime.transformations.base import _SeriesToPrimitivesTransformer
-from sktime.transformations.base import _SeriesToSeriesTransformer
-from sktime.utils._testing.forecasting import _make_series
-from sktime.utils._testing.forecasting import make_forecasting_problem
-from sktime.utils._testing.panel import _make_panel_X
-from sktime.utils._testing.panel import make_classification_problem
-from sktime.utils._testing.panel import make_regression_problem
-from sktime.utils._testing.panel import make_clustering_problem
-from sktime.datatypes._panel._check import is_nested_dataframe
-from sktime.clustering.base.base import BaseClusterer
-
-from sktime.annotation.base import BaseSeriesAnnotator
-=======
 from sktime.tests._config import (
     NON_STATE_CHANGING_METHODS,
     VALID_ESTIMATOR_BASE_TYPES,
@@ -70,7 +44,6 @@
     _SeriesToPrimitivesTransformer,
     _SeriesToSeriesTransformer,
 )
->>>>>>> 34f3a62a
 from sktime.utils._testing.annotation import make_annotation_problem
 from sktime.utils._testing.deep_equals import deep_equals
 from sktime.utils._testing.forecasting import (
@@ -86,498 +59,6 @@
 )
 
 
-<<<<<<< HEAD
-=======
-def check_estimator(Estimator, exclude=None):
-    """Check whether estimator complies with common interface.
-
-    Parameters
-    ----------
-    Estimator : Estimator class
-
-    Raises
-    ------
-    AssertionError
-        If Estimator does not comply
-    """
-    for check in yield_estimator_checks(exclude=exclude):
-        check(Estimator)
-
-
-def yield_estimator_checks(exclude=None):
-    """Return iterator to yield estimator checks."""
-    checks = [
-        check_inheritance,
-        check_required_params,
-        check_estimator_tags,
-        check_has_common_interface,
-        check_constructor,
-        check_get_params,
-        check_set_params,
-        check_clone,
-        check_repr,
-        check_fit_updates_state,
-        check_fit_returns_self,
-        check_raises_not_fitted_error,
-        check_fit_idempotent,
-        check_fit_does_not_overwrite_hyper_params,
-        check_methods_do_not_change_state,
-        check_methods_have_no_side_effects,
-        check_persistence_via_pickle,
-        check_multiprocessing_idempotent,
-        check_valid_estimator_tags,
-    ]
-    for check in checks:
-        # check if associated test is not included in the exclusion list
-        if check.__name__ in exclude:
-            continue
-        yield check
-
-
-def check_required_params(Estimator):
-    """Check required parameter interface."""
-    # Check common meta-estimator interface
-    if hasattr(Estimator, "_required_parameters"):
-        required_params = Estimator._required_parameters
-
-        assert isinstance(required_params, list), (
-            f"For estimator: {Estimator}, `_required_parameters` must be a "
-            f"tuple, but found type: {type(required_params)}"
-        )
-
-        assert all([isinstance(param, str) for param in required_params]), (
-            f"For estimator: {Estimator}, elements of `_required_parameters` "
-            f"list must be strings"
-        )
-
-        # check if needless parameters are in _required_parameters
-        init_params = [
-            param.name for param in signature(Estimator.__init__).parameters.values()
-        ]
-        in_required_but_not_init = [
-            param for param in required_params if param not in init_params
-        ]
-        if len(in_required_but_not_init) > 0:
-            raise ValueError(
-                f"Found parameters in `_required_parameters` which "
-                f"are not in `__init__`: "
-                f"{in_required_but_not_init}"
-            )
-
-
-def check_estimator_tags(Estimator):
-    assert hasattr(Estimator, "get_class_tags")
-    all_tags = Estimator.get_class_tags()
-    assert isinstance(all_tags, dict)
-    assert all([isinstance(key, str) for key in all_tags.keys()])
-    if hasattr(Estimator, "_tags"):
-        tags = Estimator._tags
-        assert isinstance(tags, dict), f"_tags must be a dict, but found {type(tags)}"
-        assert len(tags) > 0, "_tags is empty"
-        assert all(
-            [tag in VALID_ESTIMATOR_TAGS for tag in tags.keys()]
-        ), "Some tags in _tags are invalid"
-
-    # Avoid ambiguous class attributes
-    ambiguous_attrs = ("tags", "tags_")
-    for attr in ambiguous_attrs:
-        assert not hasattr(Estimator, attr), (
-            f"Please avoid using the {attr} attribute to disambiguate it from "
-            f"estimator tags."
-        )
-
-
-def check_inheritance(Estimator):
-    # Check that estimator inherits from BaseEstimator
-    assert issubclass(Estimator, BaseEstimator), (
-        f"Estimator: {Estimator} " f"is not a sub-class of " f"BaseEstimator."
-    )
-
-    # Usually estimators inherit only from one BaseEstimator type, but in some cases
-    # they may be predictor and transformer at the same time (e.g. pipelines)
-    n_base_types = sum(
-        [issubclass(Estimator, cls) for cls in VALID_ESTIMATOR_BASE_TYPES]
-    )
-    assert 2 >= n_base_types >= 1
-
-    # If the estimator inherits from more than one base estimator type, we check if
-    # one of them is a transformer base type
-    if n_base_types > 1:
-        assert issubclass(Estimator, VALID_TRANSFORMER_TYPES)
-
-
-def check_has_common_interface(Estimator):
-    # Check estimator implements the common interface
-
-    # Check class for type of attribute
-    assert isinstance(Estimator.is_fitted, property)
-
-    # Check instance
-    estimator = _construct_instance(Estimator)
-    common_attrs = [
-        "fit",
-        "check_is_fitted",
-        "is_fitted",  # read-only property
-        "_is_fitted",  # underlying estimator state
-        "set_params",
-        "get_params",
-    ]
-    for attr in common_attrs:
-        assert hasattr(estimator, attr), (
-            f"Estimator: {estimator.__class__.__name__} does not implement "
-            f"attribute: {attr}"
-        )
-    assert hasattr(estimator, "predict") or hasattr(estimator, "transform")
-    if hasattr(estimator, "inverse_transform"):
-        assert hasattr(estimator, "transform")
-    if hasattr(estimator, "predict_proba"):
-        assert hasattr(estimator, "predict")
-
-
-def check_get_params(Estimator):
-    # Check get params works correctly
-    estimator = _construct_instance(Estimator)
-    params = estimator.get_params()
-    assert isinstance(params, dict)
-    _check_get_params_invariance(estimator.__class__.__name__, estimator)
-
-
-def check_set_params(Estimator):
-    # Check set_params works correctly
-    estimator = _construct_instance(Estimator)
-    params = estimator.get_params()
-    assert estimator.set_params(**params) is estimator
-    _check_set_params(estimator.__class__.__name__, estimator)
-
-
-def check_clone(Estimator):
-    # Check we can call clone from scikit-learn
-    estimator = _construct_instance(Estimator)
-    clone(estimator)
-
-
-def check_repr(Estimator):
-    # Check we can call repr
-    estimator = _construct_instance(Estimator)
-    repr(estimator)
-
-
-def check_constructor(Estimator):
-    # Check that the constructor behaves correctly
-    estimator = _construct_instance(Estimator)
-
-    # Check that init does not construct object of other class than itself
-    assert isinstance(estimator, Estimator)
-
-    # Ensure that each parameter is set in init
-    init_params = _get_args(type(estimator).__init__)
-    invalid_attr = set(init_params) - set(vars(estimator)) - {"self"}
-    assert not invalid_attr, (
-        "Estimator %s should store all parameters"
-        " as an attribute during init. Did not find "
-        "attributes `%s`." % (estimator.__class__.__name__, sorted(invalid_attr))
-    )
-
-    # Ensure that init does nothing but set parameters
-    # No logic/interaction with other parameters
-    def param_filter(p):
-        """Identify hyper parameters of an estimator."""
-        return (
-            p.name != "self" and p.kind != p.VAR_KEYWORD and p.kind != p.VAR_POSITIONAL
-        )
-
-    init_params = [
-        p for p in signature(estimator.__init__).parameters.values() if param_filter(p)
-    ]
-
-    params = estimator.get_params()
-
-    # Filter out required parameters with no default value and parameters
-    # set for running tests
-    required_params = getattr(estimator, "_required_parameters", tuple())
-
-    test_params = Estimator.get_test_params()
-    if isinstance(test_params, list):
-        test_params = test_params[0]
-    test_params = test_params.keys()
-
-    init_params = [
-        param
-        for param in init_params
-        if param.name not in required_params and param.name not in test_params
-    ]
-
-    for param in init_params:
-        assert param.default != param.empty, (
-            "parameter `%s` for %s has no default value and is not "
-            "included in `_required_parameters`"
-            % (param.name, estimator.__class__.__name__)
-        )
-        if type(param.default) is type:
-            assert param.default in [np.float64, np.int64]
-        else:
-            assert type(param.default) in [
-                str,
-                int,
-                float,
-                bool,
-                tuple,
-                type(None),
-                np.float64,
-                types.FunctionType,
-                joblib.Memory,
-            ]
-
-        param_value = params[param.name]
-        if isinstance(param_value, np.ndarray):
-            np.testing.assert_array_equal(param_value, param.default)
-        else:
-            if bool(isinstance(param_value, numbers.Real) and np.isnan(param_value)):
-                # Allows to set default parameters to np.nan
-                assert param_value is param.default, param.name
-            else:
-                assert param_value == param.default, param.name
-
-
-def check_fit_updates_state(Estimator):
-    # Check that fit updates the is-fitted states
-    attrs = ["_is_fitted", "is_fitted"]
-
-    estimator = _construct_instance(Estimator)
-    # Check it's not fitted before calling fit
-    for attr in attrs:
-        assert not getattr(
-            estimator, attr
-        ), f"Estimator: {estimator} does not initiate attribute: {attr} to False"
-    fit_args = _make_args(estimator=estimator, method="fit")
-    estimator.fit(*fit_args)
-
-    # Check states are updated after calling fit
-    for attr in attrs:
-        assert getattr(
-            estimator, attr
-        ), f"Estimator: {estimator} does not update attribute: {attr} during fit"
-
-
-def check_fit_returns_self(Estimator):
-    # Check that fit returns self
-    estimator = _construct_instance(Estimator)
-    fit_args = _make_args(estimator=estimator, method="fit")
-    assert (
-        estimator.fit(*fit_args) is estimator
-    ), f"Estimator: {estimator} does not return self when calling fit"
-
-
-def check_raises_not_fitted_error(Estimator):
-    # Check that we raise appropriate error for unfitted estimators
-    estimator = _construct_instance(Estimator)
-
-    # call methods without prior fitting and check that they raise our
-    # NotFittedError
-    for method in NON_STATE_CHANGING_METHODS:
-        if hasattr(estimator, method):
-            args = _make_args(estimator, method)
-            with pytest.raises(NotFittedError, match=r"has not been fitted"):
-                getattr(estimator, method)(*args)
-
-
-def check_fit_idempotent(Estimator):
-    # Check that calling fit twice is equivalent to calling it once
-    estimator = _construct_instance(Estimator)
-
-    set_random_state(estimator)
-
-    # Fit for the first time
-    fit_args = _make_args(estimator=estimator, method="fit")
-    estimator.fit(*fit_args)
-
-    results = dict()
-    args = dict()
-    for method in NON_STATE_CHANGING_METHODS:
-        if hasattr(estimator, method):
-            args[method] = _make_args(estimator, method)
-            results[method] = getattr(estimator, method)(*args[method])
-
-    # Fit again
-    set_random_state(estimator)
-    estimator.fit(*fit_args)
-
-    for method in NON_STATE_CHANGING_METHODS:
-        if hasattr(estimator, method):
-            new_result = getattr(estimator, method)(*args[method])
-            _assert_array_almost_equal(
-                results[method],
-                new_result,
-                # err_msg=f"Idempotency check failed for method {method}",
-            )
-
-
-def check_fit_does_not_overwrite_hyper_params(Estimator):
-    # Check that we do not overwrite hyper-parameters in fit
-    estimator = _construct_instance(Estimator)
-    set_random_state(estimator)
-
-    # Make a physical copy of the original estimator parameters before fitting.
-    params = estimator.get_params()
-    original_params = deepcopy(params)
-
-    # Fit the model
-    fit_args = _make_args(estimator=estimator, method="fit")
-    estimator.fit(*fit_args)
-
-    # Compare the state of the model parameters with the original parameters
-    new_params = estimator.get_params()
-    for param_name, original_value in original_params.items():
-        new_value = new_params[param_name]
-
-        # We should never change or mutate the internal state of input
-        # parameters by default. To check this we use the joblib.hash function
-        # that introspects recursively any subobjects to compute a checksum.
-        # The only exception to this rule of immutable constructor parameters
-        # is possible RandomState instance but in this check we explicitly
-        # fixed the random_state params recursively to be integer seeds.
-        assert joblib.hash(new_value) == joblib.hash(original_value), (
-            "Estimator %s should not change or mutate "
-            " the parameter %s from %s to %s during fit."
-            % (estimator.__class__.__name__, param_name, original_value, new_value)
-        )
-
-
-def check_methods_do_not_change_state(Estimator):
-    # Check that methods that are not supposed to change attributes of the
-    # estimators do not change anything (including hyper-parameters and
-    # fitted parameters)
-    estimator = _construct_instance(Estimator)
-    set_random_state(estimator)
-    fit_args = _make_args(estimator=estimator, method="fit")
-    estimator.fit(*fit_args)
-    dict_before = estimator.__dict__.copy()
-
-    for method in NON_STATE_CHANGING_METHODS:
-        if hasattr(estimator, method):
-            args = _make_args(estimator=estimator, method=method)
-            getattr(estimator, method)(*args)
-
-            if method == "transform" and Estimator.get_class_tag("fit-in-transform"):
-                # Some transformations fit during transform, as they apply
-                # some transformation to each series passed to transform,
-                # so transform will actually change the state of these estimator.
-                continue
-
-            assert (
-                estimator.__dict__ == dict_before
-            ), f"Estimator: {estimator} changes __dict__ during {method}"
-
-
-def check_methods_have_no_side_effects(Estimator):
-    # Check that calling methods has no side effects on args
-
-    if not isclass(Estimator):
-        Estimator = type(Estimator)
-
-    estimator = _construct_instance(Estimator)
-
-    set_random_state(estimator)
-
-    # Fit for the first time
-    fit_args = _make_args(estimator=estimator, method="fit")
-    old_fit_args = deepcopy(fit_args)
-    estimator.fit(*fit_args)
-
-    assert deep_equals(
-        old_fit_args, fit_args
-    ), f"Estimator: {estimator} has side effects on arguments of fit"
-
-    for method in NON_STATE_CHANGING_METHODS:
-        if hasattr(estimator, method):
-            new_args = _make_args(estimator=estimator, method=method)
-            old_args = deepcopy(new_args)
-            getattr(estimator, method)(*new_args)
-
-            assert deep_equals(
-                old_args, new_args
-            ), f"Estimator: {estimator} has side effects on arguments of {method}"
-
-
-def check_persistence_via_pickle(Estimator):
-    # Check that we can pickle all estimators
-    estimator = _construct_instance(Estimator)
-    set_random_state(estimator)
-    fit_args = _make_args(estimator=estimator, method="fit")
-    estimator.fit(*fit_args)
-
-    # Generate results before pickling
-    results = dict()
-    args = dict()
-    for method in NON_STATE_CHANGING_METHODS:
-        if hasattr(estimator, method):
-            args[method] = _make_args(estimator=estimator, method=method)
-            results[method] = getattr(estimator, method)(*args[method])
-
-    # Pickle and unpickle
-    pickled_estimator = pickle.dumps(estimator)
-    unpickled_estimator = pickle.loads(pickled_estimator)
-
-    # Compare against results after pickling
-    for method in results:
-        unpickled_result = getattr(unpickled_estimator, method)(*args[method])
-        _assert_array_almost_equal(
-            results[method],
-            unpickled_result,
-            decimal=6,
-            err_msg="Results are not the same after pickling",
-        )
-
-
-def check_multiprocessing_idempotent(Estimator):
-    # Check that running an estimator on a single process is no different to running
-    # it on multiple processes. We also check that we can set n_jobs=-1 to make use
-    # of all CPUs. The test is not really necessary though, as we rely on joblib for
-    # parallelization and can trust that it works as expected.
-    estimator = _construct_instance(Estimator)
-    params = estimator.get_params()
-
-    if "n_jobs" in params:
-        results = dict()
-        args = dict()
-
-        # run on a single process
-        estimator = _construct_instance(Estimator)
-        estimator.set_params(n_jobs=1)
-        set_random_state(estimator)
-        args["fit"] = _make_args(estimator=estimator, method="fit")
-        estimator.fit(*args["fit"])
-
-        # compute and store results
-        for method in NON_STATE_CHANGING_METHODS:
-            if hasattr(estimator, method):
-                args[method] = _make_args(estimator=estimator, method=method)
-                results[method] = getattr(estimator, method)(*args[method])
-
-        # run on multiple processes, reusing the same input arguments
-        estimator = _construct_instance(Estimator)
-        estimator.set_params(n_jobs=-1)
-        set_random_state(estimator)
-        estimator.fit(*args["fit"])
-
-        # compute and compare results
-        for method in results:
-            if hasattr(estimator, method):
-                result = getattr(estimator, method)(*args[method])
-                _assert_array_equal(
-                    results[method],
-                    result,
-                    err_msg="Results are not equal for n_jobs=1 and n_jobs=-1",
-                )
-
-
-def check_valid_estimator_tags(Estimator):
-    # check if Estimator tags are in VALID_ESTIMATOR_TAGS
-    for tag in Estimator.get_class_tags().keys():
-        assert tag in VALID_ESTIMATOR_TAGS
-
-
->>>>>>> 34f3a62a
 def _get_err_msg(estimator):
     return (
         f"Invalid estimator type: {type(estimator)}. Valid estimator types are: "
