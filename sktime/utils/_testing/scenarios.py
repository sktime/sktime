--- conflicted
+++ resolved
@@ -262,13 +262,8 @@
     """
     if not (
         isinstance(obj, dict)
-<<<<<<< HEAD
-        and all([isinstance(x, dict) for x in obj.values()])
-        and all([isinstance(x, str) for x in obj.keys()])
-=======
         and all(isinstance(x, dict) for x in obj.values())
         and all(isinstance(x, str) for x in obj.keys())
->>>>>>> 45806b83
     ):
         raise TypeError(f"{name} must be a dict of dict, with str keys")
     return obj