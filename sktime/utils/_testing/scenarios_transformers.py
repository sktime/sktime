# -*- coding: utf-8 -*-
"""Test scenarios for transformers.

Contains TestScenario concrete children to run in tests for transformers.
"""

__author__ = ["fkiraly"]

__all__ = ["scenarios_transformers"]

from copy import deepcopy
from inspect import isclass

import pandas as pd

from sktime.base import BaseObject
from sktime.datatypes import mtype_to_scitype
from sktime.transformations.base import (
    _PanelToPanelTransformer,
    _PanelToTabularTransformer,
    _SeriesToPrimitivesTransformer,
    _SeriesToSeriesTransformer,
)
from sktime.utils._testing.estimator_checks import _make_primitives, _make_tabular_X
from sktime.utils._testing.forecasting import _make_series
from sktime.utils._testing.hierarchical import _make_hierarchical
from sktime.utils._testing.panel import _make_classification_y, _make_panel_X
from sktime.utils._testing.scenarios import TestScenario

OLD_MIXINS = (
    _PanelToPanelTransformer,
    _PanelToTabularTransformer,
    _SeriesToPrimitivesTransformer,
    _SeriesToSeriesTransformer,
)

OLD_PANEL_MIXINS = (
    _PanelToPanelTransformer,
    _PanelToTabularTransformer,
)

OLD_SERIES_MIXINS = (
    _SeriesToPrimitivesTransformer,
    _SeriesToSeriesTransformer,
)

# random seed for generating data to keep scenarios exactly reproducible
RAND_SEED = 42


def _is_child_of(obj, class_or_tuple):
    """Shorthand for 'inherits from', obj can be class or object."""
    if isclass(obj):
        return issubclass(obj, class_or_tuple)
    else:
        return isinstance(obj, class_or_tuple)


def get_tag(obj, tag_name):
    """Shorthand for get_tag vs get_class_tag, obj can be class or object."""
    if isclass(obj):
        return obj.get_class_tag(tag_name)
    else:
        return obj.get_tag(tag_name)


class TransformerTestScenario(TestScenario, BaseObject):
    """Generic test scenario for transformers."""

    def is_applicable(self, obj):
        """Check whether scenario is applicable to obj.

        Parameters
        ----------
        obj : class or object to check against scenario

        Returns
        -------
        applicable: bool
            True if self is applicable to obj, False if not
        """
        # pre-refactor classes can't deal with Series *and* Panel both
        X_scitype = self.get_tag("X_scitype")

        if _is_child_of(obj, OLD_PANEL_MIXINS) and X_scitype != "Panel":
            return False

        if _is_child_of(obj, OLD_SERIES_MIXINS) and X_scitype != "Series":
            return False

        # applicable only if number of variables in y complies with scitype:y
        is_univariate = self.get_tag("X_univariate")
        if not is_univariate and get_tag(obj, "univariate-only"):
            return False

        # if transformer requires y, the scenario also must pass y
        has_y = self.get_tag("has_y")
        if not has_y and get_tag(obj, "requires_y"):
            return False

        # the case that we would need to vectorize with y, skip
        X_inner_mtype = get_tag(obj, "X_inner_mtype")
        X_inner_scitypes = mtype_to_scitype(X_inner_mtype, return_unique=True)
        if not isinstance(X_inner_scitypes, list):
            X_inner_scitypes = [X_inner_scitypes]
        # we require vectorization from of a Series trafo to Panel data ...
        if X_scitype == "Panel" and "Panel" not in X_inner_scitypes:
            # ... but y is passed and y is not ignored internally ...
            if self.get_tag("has_y") and get_tag(obj, "y_inner_mtype") != "None":
                # ... this would raise an error since vectorization is not defined
                return False

        # only applicable if X of supported index type
        X = self.args["fit"]["X"]
        supported_idx_types = get_tag(obj, "enforce_index_type")
        if isinstance(X, (pd.Series, pd.DataFrame)) and supported_idx_types is not None:
            if type(X.index) not in get_tag(obj, "enforce_index_type"):
                return False

        return True

    def get_args(self, key, obj=None, deepcopy_args=False):
        """Return args for key. Can be overridden for dynamic arg generation.

        If overridden, must not have any side effects on self.args
            e.g., avoid assignments args[key] = x without deepcopying self.args first

        Parameters
        ----------
        key : str, argument key to construct/retrieve args for
        obj : obj, optional, default=None. Object to construct args for.
        deepcopy_args : bool, optional, default=True. Whether to deepcopy return.

        Returns
        -------
        args : argument dict to be used for a method, keyed by `key`
            names for keys need not equal names of methods these are used in
                but scripted method will look at key with same name as default
        """
        if key == "inverse_transform":
            if obj is None:
                raise ValueError('if key="inverse_transform", obj must be provided')

            X_scitype = self.get_tag("X_scitype")

            X_out_scitype = get_tag(obj, "scitype:transform-output")
            X_panel = get_tag(obj, "scitype:instancewise")

            X_out_series = X_out_scitype == "Series"
            X_out_prim = X_out_scitype == "Primitives"

            # determine output by X_out_scitype
            #   until transformer refactor is complete, use the old classes, too
            if _is_child_of(obj, OLD_MIXINS):
                s2s = _is_child_of(obj, _SeriesToSeriesTransformer)
                s2p = _is_child_of(obj, _SeriesToPrimitivesTransformer)
                p2t = _is_child_of(obj, _PanelToTabularTransformer)
                p2p = _is_child_of(obj, _PanelToPanelTransformer)
            else:
                s2s = X_scitype == "Series" and X_out_series
                s2p = X_scitype == "Series" and X_out_prim
                p2t = X_scitype == "Panel" and X_out_prim
                p2p = X_scitype == "Panel" and X_out_series

            # expected input type of inverse_transform is expected output of transform
            if s2p:
                args = {"X": _make_primitives(random_state=RAND_SEED)}
            elif s2s:
                args = {"X": _make_series(n_timepoints=10, random_state=RAND_SEED)}
            elif p2t:
                args = {"X": _make_tabular_X(n_instances=7, random_state=RAND_SEED)}
            elif p2p:
                args = {
                    "X": _make_panel_X(
                        n_instances=7, n_timepoints=10, random_state=RAND_SEED
                    )
                }
            else:
                raise RuntimeError(
                    "transformer with unexpected combination of tags: "
                    f"X_out_scitype = {X_out_scitype}, scitype:instancewise = {X_panel}"
                )

        else:
            # default behaviour, happens except when key = "inverse_transform"
            args = self.args[key]

        if deepcopy_args:
            args = deepcopy(args)

        return args


X_series = _make_series(n_timepoints=10, random_state=RAND_SEED)
X_panel = _make_panel_X(
    n_instances=7, n_columns=1, n_timepoints=10, random_state=RAND_SEED
)


class TransformerFitTransformSeriesUnivariate(TransformerTestScenario):
    """Fit/transform, univariate Series X."""

    _tags = {
        "X_scitype": "Series",
        "X_univariate": True,
        "has_y": False,
        "pre-refactor": True,
    }

    args = {
        "fit": {"X": _make_series(n_timepoints=10, random_state=RAND_SEED)},
        "transform": {"X": _make_series(n_timepoints=10, random_state=RAND_SEED)},
        # "inverse_transform": {"X": _make_series(n_timepoints=10)},
    }
    default_method_sequence = ["fit", "transform"]


class TransformerFitTransformSeriesMultivariate(TransformerTestScenario):
    """Fit/transform, multivariate Series X."""

    _tags = {
        "X_scitype": "Series",
        "X_univariate": False,
        "has_y": False,
        "pre-refactor": True,
    }

    args = {
        "fit": {
            "X": _make_series(n_columns=2, n_timepoints=10, random_state=RAND_SEED)
        },
        "transform": {
            "X": _make_series(n_columns=2, n_timepoints=10, random_state=RAND_SEED)
        },
    }
    default_method_sequence = ["fit", "transform"]


class TransformerFitTransformPanelUnivariate(TransformerTestScenario):
    """Fit/transform, univariate Panel X."""

    _tags = {
        "X_scitype": "Panel",
        "X_univariate": True,
        "has_y": False,
        "pre-refactor": False,
    }

    args = {
        "fit": {
            "X": _make_panel_X(
                n_instances=7, n_columns=1, n_timepoints=10, random_state=RAND_SEED
            )
        },
        "transform": {
            "X": _make_panel_X(
                n_instances=7, n_columns=1, n_timepoints=10, random_state=RAND_SEED
            )
        },
    }
    default_method_sequence = ["fit", "transform"]


class TransformerFitTransformPanelMultivariate(TransformerTestScenario):
    """Fit/transform, multivariate Panel X."""

    _tags = {
        "X_scitype": "Panel",
        "X_univariate": False,
        "has_y": False,
        "pre-refactor": False,
    }

    args = {
        "fit": {
            "X": _make_panel_X(
                n_instances=7, n_columns=2, n_timepoints=10, random_state=RAND_SEED
            )
        },
        "transform": {
            "X": _make_panel_X(
                n_instances=7, n_columns=2, n_timepoints=10, random_state=RAND_SEED
            )
        },
    }
    default_method_sequence = ["fit", "transform"]


class TransformerFitTransformPanelUnivariateWithClassY(TransformerTestScenario):
    """Fit/transform, multivariate Panel X, with y in fit and transform."""

    _tags = {
        "X_scitype": "Panel",
        "X_univariate": True,
        "pre-refactor": True,
        "has_y": True,
        "y_scitype": "classes",
    }

    args = {
        "fit": {
            "X": _make_panel_X(
<<<<<<< HEAD
                n_instances=7, n_columns=1, n_timepoints=10, all_positive=True
=======
                n_instances=7, n_columns=1, n_timepoints=10, random_state=RAND_SEED
>>>>>>> 69c1fa50
            ),
            "y": _make_classification_y(n_instances=7, n_classes=2),
        },
        "transform": {
            "X": _make_panel_X(
<<<<<<< HEAD
                n_instances=7, n_columns=1, n_timepoints=10, all_positive=True
            ),
=======
                n_instances=7, n_columns=1, n_timepoints=10, random_state=RAND_SEED
            ),
            "y": _make_classification_y(n_instances=7, n_classes=2),
        },
    }
    default_method_sequence = ["fit", "transform"]


class TransformerFitTransformPanelUnivariateWithClassYOnlyFit(TransformerTestScenario):
    """Fit/transform, multivariate Panel X, with y in fit but not in transform."""

    _tags = {
        "X_scitype": "Panel",
        "X_univariate": True,
        "pre-refactor": False,
        "has_y": True,
        "y_scitype": "classes",
    }

    args = {
        "fit": {
            "X": _make_panel_X(n_instances=7, n_columns=1, n_timepoints=10),
>>>>>>> 69c1fa50
            "y": _make_classification_y(n_instances=7, n_classes=2),
        },
        "transform": {"X": _make_panel_X(n_instances=7, n_columns=1, n_timepoints=10)},
    }
    default_method_sequence = ["fit", "transform"]


class TransformerFitTransformHierarchicalUnivariate(TransformerTestScenario):
    """Fit/transform, univariate Hierarchical X."""

    _tags = {
        "X_scitype": "Hierarchical",
        "X_univariate": True,
        "pre-refactor": False,
        "has_y": False,
    }

    args = {
        "fit": {"X": _make_hierarchical(random_state=RAND_SEED)},
        "transform": {"X": _make_hierarchical(random_state=RAND_SEED + 1)},
    }
    default_method_sequence = ["fit", "transform"]


# todo: scenario for Panel X
#   where test and training set has different n_instances or n_timepoints
#   may need a tag that tells us whethe transformer can cope with this


scenarios_transformers = [
    TransformerFitTransformSeriesUnivariate,
    TransformerFitTransformSeriesMultivariate,
    TransformerFitTransformPanelUnivariate,
    TransformerFitTransformPanelMultivariate,
    TransformerFitTransformPanelUnivariateWithClassY,
    TransformerFitTransformPanelUnivariateWithClassYOnlyFit,
    TransformerFitTransformHierarchicalUnivariate,
]<|MERGE_RESOLUTION|>--- conflicted
+++ resolved
@@ -300,21 +300,21 @@
     args = {
         "fit": {
             "X": _make_panel_X(
-<<<<<<< HEAD
-                n_instances=7, n_columns=1, n_timepoints=10, all_positive=True
-=======
-                n_instances=7, n_columns=1, n_timepoints=10, random_state=RAND_SEED
->>>>>>> 69c1fa50
+                n_instances=7,
+                n_columns=1,
+                n_timepoints=10,
+                all_positive=True,
+                random_state=RAND_SEED,
             ),
             "y": _make_classification_y(n_instances=7, n_classes=2),
         },
         "transform": {
             "X": _make_panel_X(
-<<<<<<< HEAD
-                n_instances=7, n_columns=1, n_timepoints=10, all_positive=True
-            ),
-=======
-                n_instances=7, n_columns=1, n_timepoints=10, random_state=RAND_SEED
+                n_instances=7,
+                n_columns=1,
+                n_timepoints=10,
+                all_positive=True,
+                random_state=RAND_SEED,
             ),
             "y": _make_classification_y(n_instances=7, n_classes=2),
         },
@@ -336,7 +336,6 @@
     args = {
         "fit": {
             "X": _make_panel_X(n_instances=7, n_columns=1, n_timepoints=10),
->>>>>>> 69c1fa50
             "y": _make_classification_y(n_instances=7, n_classes=2),
         },
         "transform": {"X": _make_panel_X(n_instances=7, n_columns=1, n_timepoints=10)},
