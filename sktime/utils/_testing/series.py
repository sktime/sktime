#!/usr/bin/env python3 -u
# -*- coding: utf-8 -*-

__author__ = ["mloning"]
__all__ = []

import numpy as np
import pandas as pd
from sklearn.utils import check_random_state


def _make_series(
    n_timepoints=50,
    n_columns=1,
    all_positive=True,
    index_type=None,
    return_numpy=False,
    random_state=None,
    add_nan=False,
    return_mtype=None,
):
    """Generate univariate or multivariate time series.

    Utility for interface contact testing.

    Will produce a time series in sktime compatible mtype data format, for testing.
    Samples values i.i.d. from standard normal distribution.

    Parameters
    ----------
    n_timepoints : int, default=50
        number of time points in the series
    n_columns : int, default=1
        number of columns in the series
    all_positive : bool, default=False
        if True, subtracts minimum and adds 1 from values after generating the series
        ensures all the values generated are greater equal 1
    index_type : str, one of "period", "datetime" (default), "range", "int"
        the index of the returned object, if a pandas object; otherwise has no effect
        "period" - `pd.PeriodIndex`, monthly (M) starting at Jan 2000 (incl)
        "datetime" - `pd.DatetimeIndex`, daily (D) starting at Jan 1, 2000 (incl)
        "range" - `pd.RangeIndex`, starting at 3 (incl)
        "int" - `pd.Index` of `int` dtype, starting at 3 (incl)
    random_state : None (default), `int` or `np.random.RandomState`
        random seed for sampling, if `None`, will use defalut `np.random` generation
    add_nan : bool, default=False
        whether to include nans in the series.
        If `True`, data will contain three `np.nan` entries, at start, end and middle
    return_mtype : str, sktime Series mtype str
        default="pd.DataFrame" if `n_columns>1`, and "pd.Series" if `n_columns==1`
        see sktime.datatypes.MTYPE_LIST_SERIES for a full list of admissible strings
        see sktime.datatypes.MTYPE_REGISTER for an short explanation of formats
        see examples/AA_datatypes_and_datasets.ipynb for a full specification

    Returns
    -------
    X : an `sktime` time series data container of mtype `return_mtype`
        with `n_columns` variables, `n_timepoints` time points
        index is as per `index_type` for `pandas` return objects
        generating distribution is all values i.i.d. standard normal
        if `all_positive=True`, subtracts minimum and adds 1
    """
    rng = check_random_state(random_state)
    data = rng.normal(size=(n_timepoints, n_columns))
    if add_nan:
        # add some nan values
        data[int(len(data) / 2)] = np.nan
        data[0] = np.nan
        data[-1] = np.nan
    if all_positive:
        data -= np.min(data, axis=0) - 1

    # np.ndarray case
    if return_numpy or return_mtype == "np.ndarray":
        if n_columns == 1:
            data = data.ravel()
        return data

    # pd.Series, pd.DataFrame case
    index = _make_index(n_timepoints, index_type)
<<<<<<< HEAD
    if n_columns == 1 or return_mtype == "pd.Series":
=======
    if n_columns == 1 and return_mtype is None or return_mtype == "pd.Series":
>>>>>>> 605aa863
        return pd.Series(data.ravel(), index)
    elif return_mtype is None or return_mtype == "pd.DataFrane":
        return pd.DataFrame(data, index)

    # all other mtypes, convert from pd.DataFrame
    from sktime.datatypes import convert

    res = pd.DataFrame(data, index)
    res_conv = convert(res, "pd.DataFrame", return_mtype, "Series")
    return res_conv


def _make_index(n_timepoints, index_type=None):
    """Make indices for unit testing."""
    if index_type == "period":
        start = "2000-01"
        freq = "M"
        return pd.period_range(start=start, periods=n_timepoints, freq=freq)

    elif index_type == "datetime" or index_type is None:
        start = "2000-01-01"
        freq = "D"
        return pd.date_range(start=start, periods=n_timepoints, freq=freq)

    elif index_type == "range":
        start = 3  # check non-zero based indices
        return pd.RangeIndex(start=start, stop=start + n_timepoints)

    elif index_type == "int":
        start = 3
        return pd.Index(np.arange(start, start + n_timepoints), dtype=int)

    else:
        raise ValueError(f"index_class: {index_type} is not supported")<|MERGE_RESOLUTION|>--- conflicted
+++ resolved
@@ -78,11 +78,7 @@
 
     # pd.Series, pd.DataFrame case
     index = _make_index(n_timepoints, index_type)
-<<<<<<< HEAD
-    if n_columns == 1 or return_mtype == "pd.Series":
-=======
     if n_columns == 1 and return_mtype is None or return_mtype == "pd.Series":
->>>>>>> 605aa863
         return pd.Series(data.ravel(), index)
     elif return_mtype is None or return_mtype == "pd.DataFrane":
         return pd.DataFrame(data, index)
