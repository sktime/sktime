--- conflicted
+++ resolved
@@ -28,41 +28,25 @@
 
 
 # find min values in array
-<<<<<<< HEAD
-def mins(array, getter = None):
-=======
 def mins(array, getter=None):
->>>>>>> ef4f12c8
     indices = arg_mins(array, getter)
     return pick_from_indices(array, indices)
 
 
 # find max values in array
-<<<<<<< HEAD
-def maxs(array, getter = None):
-=======
 def maxs(array, getter=None):
->>>>>>> ef4f12c8
     indices = arg_maxs(array, getter)
     return pick_from_indices(array, indices)
 
 
 # find min value in array, randomly breaking ties
-<<<<<<< HEAD
-def min(array, rand, getter = None):
-=======
 def min(array, rand, getter=None):
->>>>>>> ef4f12c8
     index = arg_min(array, rand, getter)
     return array[index]
 
 
 # find max value in array, randomly breaking ties
-<<<<<<< HEAD
-def max(array, rand, getter = None):
-=======
 def max(array, rand, getter=None):
->>>>>>> ef4f12c8
     index = arg_max(array, rand, getter)
     return array[index]
 
@@ -78,47 +62,27 @@
 
 
 # find index of min value in array, randomly breaking ties
-<<<<<<< HEAD
-def arg_min(array, rand, getter = None):
-=======
 def arg_min(array, rand, getter=None):
->>>>>>> ef4f12c8
     return rand.choice(arg_mins(array, getter))
 
 
 # find indices of best value in array, randomly breaking ties
-<<<<<<< HEAD
-def arg_mins(array, getter = None):
-=======
 def arg_mins(array, getter=None):
->>>>>>> ef4f12c8
     return arg_bests(array, chain(less_than, getter))
 
 
 # find index of max value in array, randomly breaking ties
-<<<<<<< HEAD
-def arg_max(array, rand, getter = None):
-=======
 def arg_max(array, rand, getter=None):
->>>>>>> ef4f12c8
     return rand.choice(arg_maxs(array, getter))
 
 
 # find indices of max value in array, randomly breaking ties
-<<<<<<< HEAD
-def arg_maxs(array, getter = None):
-=======
 def arg_maxs(array, getter=None):
->>>>>>> ef4f12c8
     return arg_bests(array, chain(more_than, getter))
 
 
 # obtain a value before using in func
-<<<<<<< HEAD
-def chain(func, getter = None):
-=======
 def chain(func, getter=None):
->>>>>>> ef4f12c8
     if getter is None:
         return func
     else:
