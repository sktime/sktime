from scipy.stats import norm

<<<<<<< HEAD
<<<<<<< HEAD

=======
>>>>>>> 67c56be8b1e838f2628df829946f795b7dba9aed
=======
>>>>>>> f29b45e0
__all__ = ("zscore",)


def zscore(level: float, two_tailed: bool = True) -> float:
    """
    Calculate a z-score from a confidence level.

    Parameters
    ----------

    level : float
        A confidence level, in the open interval (0, 1).

    two_tailed : bool (default=True)
        If True, return the two-tailed z score.

    Returns
    -------

    z : float
        The z score.
    """
    alpha = 1 - level
    if two_tailed:
        alpha /= 2

    return -norm.ppf(alpha)<|MERGE_RESOLUTION|>--- conflicted
+++ resolved
@@ -1,12 +1,5 @@
 from scipy.stats import norm
 
-<<<<<<< HEAD
-<<<<<<< HEAD
-
-=======
->>>>>>> 67c56be8b1e838f2628df829946f795b7dba9aed
-=======
->>>>>>> f29b45e0
 __all__ = ("zscore",)
 
 
