import numpy as np
import pandas as pd


def check_equal_index(X):
    """
    Check if all time-series for a given column in a
    nested pandas DataFrame have the same index.

    Parameters
    ----------
    X : nested pandas DataFrame
        Input dataframe with time-series in cells.

    Returns
    -------
    indexes : list of indixes
        List of indixes with one index for each column
    """
    # TODO handle 1d series, not only 2d dataframes
    # TODO assumes columns are typed (i.e. all rows for a given column have the same type)
    # TODO only handles series columns, raises error for columns with primitives

    indexes = []
    # Check index for each column separately.
    for c, col in enumerate(X.columns):

        # Get index from first row, can be either pd.Series or np.array.
        first_index = X.iloc[0, c].index if hasattr(X.iloc[0, c], 'index') else np.arange(X.iloc[c, 0].shape[0])

        # Series must contain at least 2 observations, otherwise should be primitive.
        if len(first_index) < 2:
            raise ValueError(f'Time series must contain at least 2 observations, but found: '
                             f'{len(first_index)} observations in column: {col}')

        # Check index for all rows.
        for i in range(1, X.shape[0]):
            index = X.iloc[i, c].index if hasattr(X.iloc[i, c], 'index') else np.arange(X.iloc[c, 0].shape[0])
            if not np.array_equal(first_index, index):
                raise ValueError(f'Found time series with unequal index in column {col}. '
                                 f'Input time-series must have the same index.')
        indexes.append(first_index)

    return indexes


def select_times(X, times):
    """Select times from time series within cells of nested pandas DataFrame.

    Parameters
    ----------
    X : nested pandas DataFrame or nested Series
    times : numpy ndarray of times to select from time series

    Returns
    -------
    Xt : pandas DataFrame
        pandas DataFrame in nested format containing only selected times
    """
    # TODO currently we loose the time index, need to add it back to Xt after slicing in time
    Xt = detabularise(tabularise(X).iloc[:, times])
    Xt.columns = X.columns
    return Xt


def tabularize(X, return_array=False):
    """Convert nested pandas DataFrames or Series with numpy arrays or pandas Series in cells into tabular
    pandas DataFrame with primitives in cells, i.e. a data frame with the same number of rows as the input data and
    as many columns as there are observations in the nested series. Requires series to be have the same index.

    Parameters
    ----------
    X : nested pandas DataFrame or nested Series
    return_array : bool, optional (default=False)
        - If True, returns a numpy array of the tabular data.
        - If False, returns a pandas dataframe with row and column names.

    Returns
    -------
     Xt : pandas DataFrame
        Transformed dataframe in tabular format
    """

    # TODO does not handle dataframes with nested series columns *and* standard columns containing only primitives

    # convert nested data into tabular data
    if isinstance(X, pd.Series):
        Xt = np.array(X.tolist())

    elif isinstance(X, pd.DataFrame):
        try:
            Xt = np.hstack([X.iloc[:, i].tolist() for i in range(X.shape[1])])

        # except strange key error for specific case
        except KeyError:
            if (X.shape == (1, 1)) and (X.iloc[0, 0].shape == (1,)):
                # in fact only breaks when an additional condition is met,
                # namely that the index of the time series of a single value
                # does not start with 0, e.g. pd.RangeIndex(9, 10) as is the
                # case in forecasting
                Xt = X.iloc[0, 0].values
            else:
                raise

    else:
        raise ValueError(f"Expected input is pandas Series or pandas DataFrame, "
                         f"but found: {type(X)}")

    if return_array:
        return Xt

    Xt = pd.DataFrame(Xt)

    # create column names from time index
    if X.ndim == 1:
        time_index = X.iloc[0].index if hasattr(X.iloc[0], 'index') else np.arange(X.iloc[0].shape[0])
        columns = [f'{X.name}__{i}' for i in time_index]

    else:
        columns = []
        for colname, col in X.items():
            time_index = col.iloc[0].index if hasattr(col.iloc[0], 'index') else np.arange(col.iloc[0].shape[0])
            columns.extend([f'{colname}__{i}' for i in time_index])

    Xt.index = X.index
    Xt.columns = columns
    return Xt


def detabularize(X, index=None, time_index=None, return_arrays=False):
    """Convert tabular pandas DataFrame with only primitives in cells into nested pandas DataFrame with a single column.

    Parameters
    ----------
    X : pandas DataFrame
    return_arrays : bool, optional (default=False)
        - If True, returns a numpy arrays within cells of nested pandas DataFrame.
        - If False, returns a pandas Series within cells.
    index : array-like, shape=[n_samples], optional (default=None)
        Sample (row) index of transformed dataframe
    time_index : array-like, shape=[n_obs], optional (default=None)
        Time series index of transformed dataframe

    Returns
    -------
    Xt : pandas DataFrame
        Transformed dataframe in nested format
    """

    if (time_index is not None) and return_arrays:
        raise ValueError("`Time_index` cannot be specified when `return_arrays` is True, time index can only be set to "
                         "pandas Series")

    container = np.array if return_arrays else pd.Series

    n_samples, n_obs = X.shape

    if time_index is None:
        time_index = np.arange(n_obs)
    kwargs = {'index': time_index}

    Xt = pd.DataFrame(pd.Series([container(X.iloc[i, :].values, **kwargs) for i in range(n_samples)]))

    if index is not None:
         Xt.index = index

    return Xt


tabularise = tabularize


detabularise = detabularize


def concat_nested_arrays(arrs, return_arrays=False):
    """
    Helper function to nest tabular arrays from nested list of arrays.

    Parameters
    ----------
    arrs : list of numpy arrays
        Arrays must have the same number of rows, but can have varying number of columns.
    return_arrays: bool, optional (default=False)
        - If True, return pandas DataFrame with nested numpy arrays.
        - If False, return pandas DataFrame with nested pandas Series.

    Returns
    -------
    Xt : pandas DataFrame
        Transformed dataframe with nested column for each input array.
    """
    if return_arrays:
        Xt = pd.DataFrame(np.column_stack(
            [pd.Series([np.array(vals) for vals in interval])
             for interval in arrs]))
    else:
        Xt = pd.DataFrame(np.column_stack(
            [pd.Series([pd.Series(vals) for vals in interval])
             for interval in arrs]))
    return Xt


def get_time_index(X):
    """Helper function to get index of time series data

    Parameters
    ----------
    X : pandas DataFrame

    Returns
    -------
    time_index : pandas Index
        Index of time series
    """

    # assumes that all samples share the same the time index, only looks at first row
    if isinstance(X, pd.DataFrame):
        Xs = X.iloc[0, 0]

    elif isinstance(X, pd.Series):
        Xs = X.iloc[0]

    else:
        raise ValueError(f"X must be a pandas DataFrame or Series, but found: {type(X)}")

    # get time index
    time_index = Xs.index if hasattr(Xs, 'index') else pd.RangeIndex(Xs.shape[0])

    return time_index


def from_nested_to_long(X):
<<<<<<< HEAD
    columns = []
=======
    """Convert nested dataframe to long dataframe

    Parameters
    ----------
    X : pd.DataFrame
        nested dataframe
>>>>>>> ae68a602

    Returns
    -------
    Xt : pd.DataFrame
        long dataframe
    """
    columns = []
    for i in range(len(X.columns)):
        df = tabularise(X.iloc[:, i])
        df = df.reset_index()
        df = df.melt(id_vars="index")
        df["column"] = df["variable"].str.split("__").str[0]
        df["time_index"] = df["variable"].str.split("__").str[1]
        df = df.drop(columns="variable")
        columns.append(df)
    return pd.concat(columns)<|MERGE_RESOLUTION|>--- conflicted
+++ resolved
@@ -231,16 +231,12 @@
 
 
 def from_nested_to_long(X):
-<<<<<<< HEAD
-    columns = []
-=======
     """Convert nested dataframe to long dataframe
 
     Parameters
     ----------
     X : pd.DataFrame
         nested dataframe
->>>>>>> ae68a602
 
     Returns
     -------
