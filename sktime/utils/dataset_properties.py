import numpy as np

<<<<<<< HEAD
# set dataframe indices to a negative range (-1 to below -1)
def negative_dataframe_indices(X):
    if np.any(X.index >= 0) or len(np.unique(X.index)) > 1:
        X = X.copy(deep = True)
        X.index = np.arange(-1, -len(X.index) - 1, step = -1)
    return X

# set dataframe indices to a positive range (0 to above 0)
def positive_dataframe_indices(X):
    if np.any(X.index < 0) or len(np.unique(X.index)) > 1:
        X = X.copy(deep = True)
=======

# set dataframe indices to a negative range (-1 to below -1)
def negative_dataframe_indices(X):
    if np.any(X.index >= 0) or len(np.unique(X.index)) > 1:
        X = X.copy(deep=True)
        X.index = np.arange(-1, -len(X.index) - 1, step=-1)
    return X


# set dataframe indices to a positive range (0 to above 0)
def positive_dataframe_indices(X):
    if np.any(X.index < 0) or len(np.unique(X.index)) > 1:
        X = X.copy(deep=True)
>>>>>>> ef4f12c8
        X.index = np.arange(0, len(X.index))
    return X

# find the standard deviation of the dataset
def stdp(instances):
    sum = 0
    sum_sq = 0
    num_instances = instances.shape[0]
    num_dimensions = instances.shape[1]
    num_values = 0
    for instance_index in range(0, num_instances):
        for dimension_index in range(0, num_dimensions):
            instance = instances.iloc[instance_index, dimension_index]
            for value in instance:
<<<<<<< HEAD
                num_values = num_values + 1
=======
                num_values += 1
>>>>>>> ef4f12c8
                sum += value
                sum_sq += (value ** 2)  # todo missing values NaN messes this up!
    mean = sum / num_values
    stdp = np.math.sqrt(sum_sq / num_values - mean ** 2)
    return stdp

# convert given instances and class labels into dict of class label mapped to instances
def bin_instances_by_class(instances, class_labels):
    bins = {}
    for class_label in np.unique(class_labels):
        bins[class_label] = []
    num_instances = instances.shape[0]
    for instance_index in range(0, num_instances):
        instance = instances.iloc[instance_index, :]
        class_label = class_labels[instance_index]
        instances_bin = bins[class_label]
        instances_bin.append(instance)
    return bins

<<<<<<< HEAD
=======

>>>>>>> ef4f12c8
# find the maximum length of an instance from a set of instances for a given dimension
def max_instance_dimension_length(instances, dimension):
    num_instances = instances.shape[0]
    max = -1
    for instance_index in range(0, num_instances):
        instance = instances.iloc[instance_index, dimension]
        if len(instance) > max:
            max = len(instance)
    return max

<<<<<<< HEAD
=======

>>>>>>> ef4f12c8
# find the maximum length of an instance from a set of instances for all dimensions
def max_instance_length(instances):
    # todo use all dimensions / uneven length dataset
    max = len(instances.iloc[0, 0])
    # max = -1
    # for dimension in range(0, instances.shape[1]):
    #     length = max_instance_dimension_length(instances, dimension)
    #     if length > max:
    #         max = length
    return max<|MERGE_RESOLUTION|>--- conflicted
+++ resolved
@@ -1,18 +1,5 @@
 import numpy as np
 
-<<<<<<< HEAD
-# set dataframe indices to a negative range (-1 to below -1)
-def negative_dataframe_indices(X):
-    if np.any(X.index >= 0) or len(np.unique(X.index)) > 1:
-        X = X.copy(deep = True)
-        X.index = np.arange(-1, -len(X.index) - 1, step = -1)
-    return X
-
-# set dataframe indices to a positive range (0 to above 0)
-def positive_dataframe_indices(X):
-    if np.any(X.index < 0) or len(np.unique(X.index)) > 1:
-        X = X.copy(deep = True)
-=======
 
 # set dataframe indices to a negative range (-1 to below -1)
 def negative_dataframe_indices(X):
@@ -26,7 +13,6 @@
 def positive_dataframe_indices(X):
     if np.any(X.index < 0) or len(np.unique(X.index)) > 1:
         X = X.copy(deep=True)
->>>>>>> ef4f12c8
         X.index = np.arange(0, len(X.index))
     return X
 
@@ -41,11 +27,7 @@
         for dimension_index in range(0, num_dimensions):
             instance = instances.iloc[instance_index, dimension_index]
             for value in instance:
-<<<<<<< HEAD
-                num_values = num_values + 1
-=======
                 num_values += 1
->>>>>>> ef4f12c8
                 sum += value
                 sum_sq += (value ** 2)  # todo missing values NaN messes this up!
     mean = sum / num_values
@@ -65,10 +47,7 @@
         instances_bin.append(instance)
     return bins
 
-<<<<<<< HEAD
-=======
 
->>>>>>> ef4f12c8
 # find the maximum length of an instance from a set of instances for a given dimension
 def max_instance_dimension_length(instances, dimension):
     num_instances = instances.shape[0]
@@ -79,10 +58,7 @@
             max = len(instance)
     return max
 
-<<<<<<< HEAD
-=======
 
->>>>>>> ef4f12c8
 # find the maximum length of an instance from a set of instances for all dimensions
 def max_instance_length(instances):
     # todo use all dimensions / uneven length dataset
