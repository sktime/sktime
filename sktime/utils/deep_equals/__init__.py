--- conflicted
+++ resolved
@@ -1,22 +1,6 @@
 # copyright: sktime developers, BSD-3-Clause License (see LICENSE file)
 """Module for nested equality checking."""
-<<<<<<< HEAD
-from sktime.utils.dependencies._dependencies import _check_soft_dependencies
-
-# todo 0.30.0: check whether scikit-base>=0.6.1 lower bound is 0.6.1 or higher
-# if yes, remove legacy handling and only use the new deep_equals
-if _check_soft_dependencies(
-    "scikit-base<0.6.1",
-    package_import_alias={"scikit-base": "skbase"},
-    severity="none",
-):
-    from sktime.utils._testing.deep_equals import deep_equals
-
-else:
-    from sktime.utils.deep_equals._deep_equals import deep_equals
-=======
 from sktime.utils.deep_equals._deep_equals import deep_equals
->>>>>>> 8d7358c3
 
 __all__ = [
     "deep_equals",
