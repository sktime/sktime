# -*- coding: utf-8 -*-
"""Base utils and classes for Mock Estimators."""

__author__ = ["ltsaprounis"]

import re
from copy import deepcopy
from inspect import getcallargs, getfullargspec

from sktime.base import BaseEstimator


class _MockEstimatorMixin:
    """Mixin class for constructing Mock estimators."""

    @property
    def log(self):
        """Log of the methods called and the parameters passed in each method."""
        if not hasattr(self, "_MockEstimatorMixin__log"):
            return []
        else:
            return self._MockEstimatorMixin__log

    def add_log_item(self, value):
        """Append an item to the log.

        State change:
        self.log - `value` is appended to the list self.log

        Parameters
        ----------
        value : any object
        """
        if not hasattr(self, "_MockEstimatorMixin__log"):
            self._MockEstimatorMixin__log = [value]
        else:
            self._MockEstimatorMixin__log = self._MockEstimatorMixin__log + [value]


def _method_logger(method):
    """Log the method and it's arguments."""

    def wrapper(self, *args, **kwargs):
        args_dict = getcallargs(method, self, *args, **kwargs)
        if not isinstance(self, _MockEstimatorMixin):
            raise TypeError("method_logger requires a MockEstimator class")
        args_dict.pop("self")
        self.add_log_item((method.__name__, deepcopy(args_dict)))
        return method(self, *args, **kwargs)

    return wrapper


def make_mock_estimator(
    estimator_class: BaseEstimator, method_regex: str = ".*"
) -> BaseEstimator:
    r"""Transform any estimator class into a mock estimator class.

    The returned class will accept the original arguments passed in estimator_class
    __init__ as a dictionary of kwargs.

    Parameters
    ----------
    estimator_class : BaseEstimator
        any sktime estimator
    method_regex : str, optional
        regex to filter methods on, by default ".*"
        Useful regex examples:
            - everything: '.*'
            - private methods only: '^(?!^__\w+__$)^_\w'
            - public methods only: '(?!^_\w+)'

    Returns
    -------
    BaseEstimator
        input estimator class with logging feature enabled

    Examples
    --------
    >>> from sktime.forecasting.naive import NaiveForecaster
    >>> from sktime.utils.estimators import make_mock_estimator
    >>> from sktime.datasets import load_airline
    >>> y = load_airline()
    >>> mock_estimator_class = make_mock_estimator(NaiveForecaster)
    >>> mock_estimator_instance = mock_estimator_class({"strategy": "last", "sp": 1})
    >>> mock_estimator_instance.fit(y)
    _MockEstimator(...)

    """
    dunder_methods_regex = r"^__\w+__$"

    class _MockEstimator(estimator_class, _MockEstimatorMixin):
<<<<<<< HEAD
        def __init__(self, estimator_kwargs):
            self.estimator_kwargs = estimator_kwargs
            super().__init__(**estimator_kwargs)
=======
        def __init__(self, estimator_kwargs=None):
            self.estimator_kwargs = estimator_kwargs
            if estimator_kwargs is not None:
                super().__init__(**estimator_kwargs)
            else:
                super().__init__()
>>>>>>> d5879913

    for attr_name in dir(estimator_class):
        attr = getattr(_MockEstimator, attr_name)
        # exclude dunder methods (e.g. __eq__, __class__ etc.) and non callables
        # from logging
        if not re.match(dunder_methods_regex, attr_name) and callable(attr):
            # match the given regex pattern
            # exclude static and class methods from logging
            if (
                re.match(method_regex, attr_name)
                and "self" in getfullargspec(attr).args
            ):
                setattr(_MockEstimator, attr_name, _method_logger(attr))

    return _MockEstimator<|MERGE_RESOLUTION|>--- conflicted
+++ resolved
@@ -90,18 +90,12 @@
     dunder_methods_regex = r"^__\w+__$"
 
     class _MockEstimator(estimator_class, _MockEstimatorMixin):
-<<<<<<< HEAD
-        def __init__(self, estimator_kwargs):
-            self.estimator_kwargs = estimator_kwargs
-            super().__init__(**estimator_kwargs)
-=======
         def __init__(self, estimator_kwargs=None):
             self.estimator_kwargs = estimator_kwargs
             if estimator_kwargs is not None:
                 super().__init__(**estimator_kwargs)
             else:
                 super().__init__()
->>>>>>> d5879913
 
     for attr_name in dir(estimator_class):
         attr = getattr(_MockEstimator, attr_name)
