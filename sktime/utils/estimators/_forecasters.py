__author__ = ["ltsaprounis"]

import pandas as pd

from sktime.forecasting.base import BaseForecaster
from sktime.utils.estimators._base import _method_logger, _MockEstimatorMixin


class MockUnivariateForecasterLogger(BaseForecaster, _MockEstimatorMixin):
    """Mock univariate forecaster that logs the methods called and their parameters.

    Parameters
    ----------
    prediction_constant : float, optional
        The forecasted value for all steps in the horizon, by default 10

    Examples
    --------
    >>> from sktime.datasets import load_airline
    >>> from sktime.utils.estimators import MockUnivariateForecasterLogger
    >>> y = load_airline()
    >>> forecaster = MockUnivariateForecasterLogger()
    >>> forecaster.fit(y)
    MockUnivariateForecasterLogger(...)
    >>> y_pred = forecaster.predict(fh=[1,2,3])
    >>> print(forecaster.log)
    [('_fit', ...), ('_predict', ...)]
    """

    _tags = {
        "scitype:y": "univariate",  # which y are fine? univariate/multivariate/both
        "ignores-exogeneous-X": False,  # does estimator ignore the exogeneous X?
        "handles-missing-data": False,  # can estimator handle missing data?
        "y_inner_mtype": "pd.Series",  # which types do _fit, _predict, assume for y?
        "X_inner_mtype": "pd.DataFrame",  # which types do _fit, _predict, assume for X?
        "requires-fh-in-fit": False,  # is forecasting horizon already required in fit?
        "X-y-must-have-same-index": True,  # can estimator handle different X/y index?
        "enforce_index_type": None,  # index type that needs to be enforced in X/y
        "capability:pred_int": True,  # does forecaster implement predict_quantiles?
    }

    def __init__(self, prediction_constant: float = 10):
        self.prediction_constant = prediction_constant
        super().__init__()

    @_method_logger
    def _fit(self, y, X, fh):
        """Fit forecaster to training data.

        private _fit containing the core logic, called from fit

        Writes to self:
            Sets fitted model attributes ending in "_".

        Parameters
        ----------
        y : guaranteed to be of a type in self.get_tag("y_inner_mtype")
            Time series to which to fit the forecaster.
            if self.get_tag("scitype:y")=="univariate":
                guaranteed to have a single column/variable
            if self.get_tag("scitype:y")=="multivariate":
                guaranteed to have 2 or more columns
            if self.get_tag("scitype:y")=="both": no restrictions apply
        fh : guaranteed to be ForecastingHorizon or None, optional (default=None)
            The forecasting horizon with the steps ahead to to predict.
            Required (non-optional) here if self.get_tag("requires-fh-in-fit")==True
            Otherwise, if not passed in _fit, guaranteed to be passed in _predict
        X : optional (default=None)
            guaranteed to be of a type in self.get_tag("X_inner_mtype")
            Exogeneous time series to fit to.

        Returns
        -------
        self : reference to self
        """
        return self

    @_method_logger
    def _predict(self, fh, X):
        """Forecast time series at future horizon.

        private _predict containing the core logic, called from predict

        State required:
            Requires state to be "fitted".

        Accesses in self:
            Fitted model attributes ending in "_"
            self.cutoff

        Parameters
        ----------
        fh : guaranteed to be ForecastingHorizon or None, optional (default=None)
            The forecasting horizon with the steps ahead to to predict.
            If not passed in _fit, guaranteed to be passed here
        X : pd.DataFrame, optional (default=None)
            Exogenous time series

        Returns
        -------
        y_pred : pd.Series
            Point predictions
        """
        index = fh.to_absolute_index(self.cutoff)
        return pd.Series(self.prediction_constant, index=index)

    @_method_logger
    def _update(self, y, X=None, update_params=True):
        """Update time series to incremental training data.

        private _update containing the core logic, called from update

        State required:
            Requires state to be "fitted".

        Accesses in self:
            Fitted model attributes ending in "_"
            self.cutoff

        Writes to self:
            Sets fitted model attributes ending in "_", if update_params=True.
            Does not write to self if update_params=False.

        Parameters
        ----------
        y : guaranteed to be of a type in self.get_tag("y_inner_mtype")
            Time series with which to update the forecaster.
            if self.get_tag("scitype:y")=="univariate":
                guaranteed to have a single column/variable
            if self.get_tag("scitype:y")=="multivariate":
                guaranteed to have 2 or more columns
            if self.get_tag("scitype:y")=="both": no restrictions apply
        X : pd.DataFrame, optional (default=None)
            Exogenous time series
        update_params : bool, optional (default=True)
            whether model parameters should be updated

        Returns
        -------
        self : reference to self
        """
        return self

    # todo 0.22.0 - switch legacy_interface default to False
    # todo 0.23.0 - remove legacy_interface arg
    @_method_logger
<<<<<<< HEAD
    def _predict_quantiles(self, fh, X=None, alpha=None, legacy_interface=True):
=======
    def _predict_quantiles(self, fh, X, alpha):
>>>>>>> b034c760
        """Compute/return prediction quantiles for a forecast.

        private _predict_quantiles containing the core logic,
            called from predict_quantiles and possibly predict_interval

        State required:
            Requires state to be "fitted".

        Accesses in self:
            Fitted model attributes ending in "_"
            self.cutoff

        Parameters
        ----------
        fh : int, list, np.array or ForecastingHorizon
            Forecasting horizon
        X : pd.DataFrame, optional (default=None)
            Exogenous time series
        alpha : list of float (guaranteed not None and floats in [0,1] interval)
            A list of probabilities at which quantile forecasts are computed.

        Returns
        -------
        pred_quantiles : pd.DataFrame
            Column has multi-index: first level is variable name from y in fit,
                second level being the quantile forecasts for each alpha.
                Quantile forecasts are calculated for each a in alpha.
            Row index is fh. Entries are quantile forecasts, for var in col index,
                at quantile probability in second-level col index, for each row index.
        """
        var_names = self._get_varnames(
            default="Quantiles", legacy_interface=legacy_interface
        )
        var_name = var_names[0]

        fh_index = fh.to_absolute_index(self.cutoff)
        col_index = pd.MultiIndex.from_product([var_names, alpha])
        pred_quantiles = pd.DataFrame(columns=col_index, index=fh_index)

        for a in alpha:
            pred_quantiles[(var_name, a)] = pd.Series(
                self.prediction_constant * 2 * a, index=fh_index
            )

        return pred_quantiles


class MockForecaster(BaseForecaster):
    """Mock forecaster, returns data frames filled with a constant.

    Parameters
    ----------
    prediction_constant : float, optional
        The forecasted value for all steps in the horizon, by default 10

    Examples
    --------
    >>> from sktime.datasets import load_airline
    >>> from sktime.utils.estimators import MockUnivariateForecasterLogger
    >>> y = load_airline()
    >>> forecaster = MockUnivariateForecasterLogger()
    >>> forecaster.fit(y)
    MockUnivariateForecasterLogger(...)
    >>> y_pred = forecaster.predict(fh=[1,2,3])
    >>> print(forecaster.log)
    [('_fit', ...), ('_predict', ...)]
    """

    _tags = {
        "scitype:y": "both",  # which y are fine? univariate/multivariate/both
        "ignores-exogeneous-X": False,  # does estimator ignore the exogeneous X?
        "handles-missing-data": False,  # can estimator handle missing data?
        "y_inner_mtype": "pd.DataFrame",  # which types do _fit, _predict, assume for y?
        "X_inner_mtype": "pd.DataFrame",  # which types do _fit, _predict, assume for X?
        "requires-fh-in-fit": False,  # is forecasting horizon already required in fit?
        "X-y-must-have-same-index": True,  # can estimator handle different X/y index?
        "enforce_index_type": None,  # index type that needs to be enforced in X/y
        "capability:pred_int": True,  # does forecaster implement predict_quantiles?
    }

    def __init__(self, prediction_constant: float = 10):
        self.prediction_constant = prediction_constant
        super().__init__()

    def _fit(self, y, X, fh):
        """Fit forecaster to training data.

        private _fit containing the core logic, called from fit

        Writes to self:
            Sets fitted model attributes ending in "_".

        Parameters
        ----------
        y : guaranteed to be of a type in self.get_tag("y_inner_mtype")
            Time series to which to fit the forecaster.
            if self.get_tag("scitype:y")=="univariate":
                guaranteed to have a single column/variable
            if self.get_tag("scitype:y")=="multivariate":
                guaranteed to have 2 or more columns
            if self.get_tag("scitype:y")=="both": no restrictions apply
        fh : guaranteed to be ForecastingHorizon or None, optional (default=None)
            The forecasting horizon with the steps ahead to to predict.
            Required (non-optional) here if self.get_tag("requires-fh-in-fit")==True
            Otherwise, if not passed in _fit, guaranteed to be passed in _predict
        X : optional (default=None)
            guaranteed to be of a type in self.get_tag("X_inner_mtype")
            Exogeneous time series to fit to.

        Returns
        -------
        self : reference to self
        """
        return self

    def _predict(self, fh, X):
        """Forecast time series at future horizon.

        private _predict containing the core logic, called from predict

        State required:
            Requires state to be "fitted".

        Accesses in self:
            Fitted model attributes ending in "_"
            self.cutoff

        Parameters
        ----------
        fh : guaranteed to be ForecastingHorizon or None, optional (default=None)
            The forecasting horizon with the steps ahead to to predict.
            If not passed in _fit, guaranteed to be passed here
        X : pd.DataFrame, optional (default=None)
            Exogenous time series

        Returns
        -------
        y_pred : pd.Series
            Point predictions
        """
        index = fh.to_absolute_index(self.cutoff)
        return pd.DataFrame(
            self.prediction_constant, index=index, columns=self._y.columns
        )

    def _update(self, y, X=None, update_params=True):
        """Update time series to incremental training data.

        private _update containing the core logic, called from update

        State required:
            Requires state to be "fitted".

        Accesses in self:
            Fitted model attributes ending in "_"
            self.cutoff

        Writes to self:
            Sets fitted model attributes ending in "_", if update_params=True.
            Does not write to self if update_params=False.

        Parameters
        ----------
        y : guaranteed to be of a type in self.get_tag("y_inner_mtype")
            Time series with which to update the forecaster.
            if self.get_tag("scitype:y")=="univariate":
                guaranteed to have a single column/variable
            if self.get_tag("scitype:y")=="multivariate":
                guaranteed to have 2 or more columns
            if self.get_tag("scitype:y")=="both": no restrictions apply
        X : pd.DataFrame, optional (default=None)
            Exogenous time series
        update_params : bool, optional (default=True)
            whether model parameters should be updated

        Returns
        -------
        self : reference to self
        """
        return self

<<<<<<< HEAD
    # todo 0.22.0 - switch legacy_interface default to False
    # todo 0.23.0 - remove legacy_interface arg
    def _predict_quantiles(self, fh, X=None, alpha=None, legacy_interface=True):
=======
    def _predict_quantiles(self, fh, X, alpha):
>>>>>>> b034c760
        """Compute/return prediction quantiles for a forecast.

        private _predict_quantiles containing the core logic,
            called from predict_quantiles and possibly predict_interval

        State required:
            Requires state to be "fitted".

        Accesses in self:
            Fitted model attributes ending in "_"
            self.cutoff

        Parameters
        ----------
        fh : int, list, np.array or ForecastingHorizon
            Forecasting horizon
        X : pd.DataFrame, optional (default=None)
            Exogenous time series
        alpha : list of float (guaranteed not None and floats in [0,1] interval)
            A list of probabilities at which quantile forecasts are computed.

        Returns
        -------
        pred_quantiles : pd.DataFrame
            Column has multi-index: first level is variable name from y in fit,
                second level being the quantile forecasts for each alpha.
                Quantile forecasts are calculated for each a in alpha.
            Row index is fh. Entries are quantile forecasts, for var in col index,
                at quantile probability in second-level col index, for each row index.
        """
        cols = self._y.columns

        if legacy_interface and len(cols) == 1:
            cols = ["Quantiles"]

        col_index = pd.MultiIndex.from_product([cols, alpha])
        fh_index = fh.to_absolute_index(self.cutoff)
        pred_quantiles = pd.DataFrame(index=fh_index, columns=col_index)

        for col, a in col_index:
            multiple = a if self.prediction_constant > 0 else (1 - a)
            pred_quantiles[col, a] = pd.Series(
                self.prediction_constant * 2 * multiple, index=fh_index
            )

        return pred_quantiles

    @classmethod
    def get_test_params(cls, parameter_set="default"):
        """Return testing parameter settings for the estimator.

        Parameters
        ----------
        parameter_set : str, default="default"
            Name of the set of test parameters to return, for use in tests. If no
            special parameters are defined for a value, will return `"default"` set.

        Returns
        -------
        params : dict or list of dict, default = {}
            Parameters to create testing instances of the class
            Each dict are parameters to construct an "interesting" test instance, i.e.,
            `MyClass(**params)` or `MyClass(**params[i])` creates a valid test instance.
            `create_test_instance` uses the first (or only) dictionary in `params`
        """
        return [{"prediction_constant": 42}, {"prediction_constant": -4.2}]<|MERGE_RESOLUTION|>--- conflicted
+++ resolved
@@ -144,11 +144,7 @@
     # todo 0.22.0 - switch legacy_interface default to False
     # todo 0.23.0 - remove legacy_interface arg
     @_method_logger
-<<<<<<< HEAD
-    def _predict_quantiles(self, fh, X=None, alpha=None, legacy_interface=True):
-=======
-    def _predict_quantiles(self, fh, X, alpha):
->>>>>>> b034c760
+    def _predict_quantiles(self, fh, X, alpha, legacy_interface=True):
         """Compute/return prediction quantiles for a forecast.
 
         private _predict_quantiles containing the core logic,
@@ -330,13 +326,9 @@
         """
         return self
 
-<<<<<<< HEAD
     # todo 0.22.0 - switch legacy_interface default to False
     # todo 0.23.0 - remove legacy_interface arg
-    def _predict_quantiles(self, fh, X=None, alpha=None, legacy_interface=True):
-=======
-    def _predict_quantiles(self, fh, X, alpha):
->>>>>>> b034c760
+    def _predict_quantiles(self, fh, X, alpha, legacy_interface=True):
         """Compute/return prediction quantiles for a forecast.
 
         private _predict_quantiles containing the core logic,
