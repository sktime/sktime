--- conflicted
+++ resolved
@@ -80,38 +80,15 @@
     return is_module_changed(module_str)
 
 
-<<<<<<< HEAD
-def get_changed_lines(file_path):
-    """Get changed or added lines from a file.
-
-=======
 def get_changed_lines(file_path, only_indented=True):
     """Get changed or added lines from a file.
 
     Compares the current branch to the origin-main branch.
 
->>>>>>> dfed3b33
     Parameters
     ----------
     file_path : str
         path to file to get changed lines from
-<<<<<<< HEAD
-
-    Returns
-    -------
-    list of str : changed lines
-    """
-    try:
-        # Run 'git diff' command to get the changes in the specified file
-        result = subprocess.run(
-            ["git", "diff", file_path], capture_output=True, text=True, check=True
-        )
-
-        # Extract the changed or new lines and return as a list of strings
-        diff_output = result.stdout
-        changed_lines = [
-            line.strip() for line in diff_output.split("\n") if line.startswith("+ ")
-=======
     only_indented : bool, default=True
         if True, only indented lines are returned, otherwise all lines are returned;
         more precisely, only changed/added lines starting with a space are returned
@@ -134,21 +111,14 @@
         # Extract the changed or new lines and return as a list of strings
         changed_lines = [
             line.strip() for line in result.split("\n") if line.startswith(start_chars)
->>>>>>> dfed3b33
         ]
         # remove first character ('+') from each line
         changed_lines = [line[1:] for line in changed_lines]
 
         return changed_lines
 
-<<<<<<< HEAD
-    except subprocess.CalledProcessError as e:
-        # Handle errors, if any
-        raise e
-=======
     except subprocess.CalledProcessError:
         return []
->>>>>>> dfed3b33
 
 
 def get_packages_with_changed_specs():
@@ -156,11 +126,7 @@
 
     Returns
     -------
-<<<<<<< HEAD
-    list of str : packages with changed or added specs
-=======
     list of str : names of packages with changed or added specs
->>>>>>> dfed3b33
     """
     from packaging.requirements import Requirement
 
@@ -175,13 +141,10 @@
         else:
             sep = "'"
 
-<<<<<<< HEAD
-=======
         splits = line.split(sep)
         if len(splits) < 2:
             continue
 
->>>>>>> dfed3b33
         req = line.split(sep)[1]
 
         # deal with ; python_version >= "3.7" in requirements
@@ -191,10 +154,7 @@
         pkg = Requirement(req).name
         packages.append(pkg)
 
-<<<<<<< HEAD
-=======
     # make unique
     packages = list(set(packages))
 
->>>>>>> dfed3b33
     return packages