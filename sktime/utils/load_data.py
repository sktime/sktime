--- conflicted
+++ resolved
@@ -120,8 +120,6 @@
     class_labels = np.array(class_labels)
     data.columns = [('dim_' + str(index)) for index in range(0, len(data.columns))]
     return data, class_labels
-<<<<<<< HEAD
-=======
 
 class TsFileParseException(Exception):
     """
@@ -129,7 +127,6 @@
     """
     pass
 
->>>>>>> 49af885c
 
 def load_from_tsfile_to_dataframe(full_file_path_and_name, return_separate_X_and_y=True, replace_missing_vals_with='NaN'):
     """Loads data from a .ts file into a Pandas DataFrame.
