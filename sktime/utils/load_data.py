import pandas as pd
import numpy as np

def arff_to_ts(file_path_src, file_path_dest):
    print('converting ' + file_path_src + ' from arff to ts')
    source = open(file_path_src + '.arff', 'r')
    destination = open(file_path_dest + '.ts', 'w')
    relation_tag = '@relation'
    attribute_tag = '@attribute'
    data_tag = '@data'
    end_tag = '@end'
    univariate = 'true'
    last_attribute = None
    data_begun = False
    for line in source:
        if data_begun:
            line = line.strip()
            if univariate == 'false':
                line = line.replace('\\n', ':')
                line = line.replace("'", ':')
                line = line[1:]
                last_colon = line.rfind(':')
                line = line[0:last_colon + 1] + line[(last_colon + 2):]
            else:
                last_comma = line.rfind(',')
                line = line[0:last_comma] + ':' + line[(last_comma + 1):]
            destination.write(line)
            destination.write('\n')
            # parts = line.split("','")
            # next = parts[0]
            # for part in parts[1:-1]:
            #     temp = next
            #     next = part
            #     part = temp
            #     if part == "'":
            #         pass
            #     elif next == "'":
            #         destination.write(part)
            #         destination.write(':')
            #     else:
            #         destination.write(part)
            #         destination.write(',')
            # if next != "'":
            #     destination.write(next)
            #     destination.write(':')
            # destination.write(parts[-1])
            # destination.write('\n')
        else:
            line_lower = line.lower()
            if line_lower.startswith(relation_tag):
                line = line[(len(relation_tag)):]
                destination.write('@problemName')
                line = line.replace('\n', '')
                destination.write(line)
                destination.write('\n')
                destination.write('@timeStamps false\n')
            elif line_lower.startswith(attribute_tag):
                parts = line.split()
                if parts[-1].lower() == 'relational':
                    univariate = 'false'
                else:
                    last_attribute = line[(len(attribute_tag)):]
            elif line_lower.startswith(data_tag):
                destination.write('@classLabel true ')
                parts = last_attribute.split()
                class_labels_str = parts[-1]
                class_labels_str = class_labels_str[1:-1]
                class_labels_str = class_labels_str.replace(', ', ' ')
                class_labels_str = class_labels_str.replace(',', ' ')
                destination.write(class_labels_str)
                destination.write('\n')
                data_begun = True
                destination.write('@univariate ')
                destination.write(univariate)
                destination.write('\n')
                destination.write('@data\n')
            elif line_lower.startswith(end_tag):
                pass
            else:
                if line.startswith('%'):
                    line = '#' + line[1:]
                destination.write(line)
    source.close()
    destination.close()

def load_ts(path):
    # todo timestamps
    # todo ensure all instances have same number of dimensions? (is it needed?)
    class_labels = []
    defined_class_labels = None
    data_begun = False
    data = []
    with open(path, 'r') as file:
        for line in file:
            line = line.strip()
            if data_begun:
                dimensions = line.split(':')
                class_label = dimensions[-1]
                if class_label not in defined_class_labels:
                    raise ValueError('class label ' + class_label + ' not in declared header class labels')
                class_labels.append(class_label)
                dimensions = dimensions[:-1]
                for index in range(0, len(dimensions)):
                    dimension = dimensions[index]
                    dimension.replace('?', 'NaN')
                    dimension = dimension.split(',')
                    dimension = [float(value) for value in dimension]
                    dimension = pd.Series(dimension)
                    dimensions[index] = dimension
                data.append(dimensions)
            else:
                line = line.lower()
                if line.startswith('@classlabel'):
                    parts = line.split(' ')
                    if parts[1] == 'true':
                        defined_class_labels = parts[2:]
                elif line.startswith('@data'):
                    data_begun = True
    data = pd.DataFrame(data)
    class_labels = np.array(class_labels)
    data.columns = [('dim_' + str(index)) for index in range(0, len(data.columns))]
    return data, class_labels

class TsFileParseException(Exception):
    """
    Should be raised when parsing a .ts file and the format is incorrect.
    """
    pass


def load_from_tsfile_to_dataframe(full_file_path_and_name, return_separate_X_and_y=True, replace_missing_vals_with='NaN'):
    """Loads data from a .ts file into a Pandas DataFrame.

    Parameters
    ----------
    full_file_path_and_name: str
        The full pathname of the .ts file to read.
    return_separate_X_and_y: bool
        true if X and Y values should be returned as separate Data Frames (X) and a numpy array (y), false otherwise.
        This is only relevant for data that
    replace_missing_vals_with: str
       The value that missing values in the text file should be replaced with prior to parsing.

    Returns
    -------
    DataFrame, ndarray
        If return_separate_X_and_y then a tuple containing a DataFrame and a numpy array containing the relevant time-series and corresponding class values.
    DataFrame
        If not return_separate_X_and_y then a single DataFrame containing all time-series and (if relevant) a column "class_vals" the associated class values.
    """

    # Initialize flags and variables used when parsing the file

    metadata_started = False
    data_started = False

    has_problem_name_tag = False
    has_timestamps_tag = False
    has_univariate_tag = False
    has_class_labels_tag = False
    has_data_tag = False

    previous_timestamp_was_int = None
    previous_timestamp_was_timestamp = None
    num_dimensions = None
    is_first_case = True
    instance_list = []
    class_val_list = []
    line_num = 0

    # Parse the file

    with open(full_file_path_and_name, 'r') as file:
        for line in file:

<<<<<<< HEAD
    is_first_case = True
    with open(full_file_path_and_name, 'r') as f:
        for line in f:
            line = line.strip()
            if len(line) > 0:
                if "@timestamps" in line.lower():
                    if "true" in line.lower():
                        has_time_stamps = True
                        raise Exception("Not suppoorted yet")  # we don't have any data formatted to test with yet
                    elif "false" in line.lower():
                        has_time_stamps = False
=======
            # Strip white space from start/end of line and change to lowercase for use below

            line = line.strip().lower()

            # Empty lines are valid at any point in a file

            if line:

                # Check if this line contains metadata
                # Please note that even though metadata is stored in this function it is not currently published externally

                if line.startswith("@problemname"):

                    # Check that the data has not started

                    if data_started:
                        raise TsFileParseException("metadata must come before data")

                    # Check that the associated value is valid

                    tokens = line.split(' ')
                    token_len = len(tokens)

                    if token_len == 1:
                        raise TsFileParseException("problemname tag requires an associated value")

                    problem_name = line[len("@problemname") + 1:]
                    has_problem_name_tag = True
                    metadata_started = True

                elif line.startswith("@timestamps"):

                    # Check that the data has not started

                    if data_started:
                        raise TsFileParseException("metadata must come before data")

                    # Check that the associated value is valid

                    tokens = line.split(' ')
                    token_len = len(tokens)

                    if token_len != 2:
                        raise TsFileParseException("timestamps tag requires an associated Boolean value")

                    elif tokens[1] == "true":
                        timestamps = True

                    elif tokens[1] == "false":
                        timestamps = False

>>>>>>> f62e23ee
                    else:
                        raise TsFileParseException("invalid timestamps value")

                    has_timestamps_tag = True
                    metadata_started = True

                elif line.startswith("@univariate"):

                    # Check that the data has not started

                    if data_started:
                        raise TsFileParseException("metadata must come before data")

                    # Check that the associated value is valid

                    tokens = line.split(' ')
                    token_len = len(tokens)

                    if token_len != 2:
                        raise TsFileParseException("univariate tag requires an associated Boolean value")

                    elif tokens[1] == "true":
                        univariate = True

                    elif tokens[1] == "false":
                        univariate = False

                    else:
                        raise TsFileParseException("invalid univariate value")

                    has_univariate_tag = True
                    metadata_started = True

                elif line.startswith("@classlabel"):

                    # Check that the data has not started

                    if data_started:
                        raise TsFileParseException("metadata must come before data")

                    # Check that the associated value is valid

                    tokens = line.split(' ')
                    token_len = len(tokens)

                    if token_len == 1:
                        raise TsFileParseException("classlabel tag requires an associated Boolean value")

                    if tokens[1] == "true":
                        class_labels = True

                    elif tokens[1] == "false":
                        class_labels = False

                    else:
                        raise TsFileParseException("invalid classLabel value")

                    # Check if we have any associated class values

                    if token_len == 2 and class_labels:
                        raise TsFileParseException("if the classlabel tag is true then class values must be supplied")

                    has_class_labels_tag = True
                    class_label_list = [token.strip() for token in tokens[2:]]
                    metadata_started = True

                # Check if this line contains the start of data

                elif line.startswith("@data"):

                    if line != "@data":
                        raise TsFileParseException("data tag should not have an associated value")

                    if data_started and not metadata_started:
                        raise TsFileParseException("metadata must come before data")

                    else:
                        has_data_tag = True
                        data_started = True

                # If the 'data tag has been found then metadata has been parsed and data can be loaded

                elif data_started:

                    # Check that a full set of metadata has been provided

                    if not has_problem_name_tag or not has_timestamps_tag or not has_univariate_tag or not has_class_labels_tag or not has_data_tag:
                        raise TsFileParseException("a full set of metadata has not been provided before the data")

                    # Replace any missing values with the value specified

                    line = line.replace("?", replace_missing_vals_with)

                    # Check if we dealing with data that has timestamps

                    if timestamps:

                        # We're dealing with timestamps so cannot just split line on ':' as timestamps may contain one

                        has_another_value = False
                        has_another_dimension = False

                        timestamps_for_dimension = []
                        values_for_dimension = []

                        this_line_num_dimensions = 0
                        line_len = len(line)
                        char_num = 0

                        while char_num < line_len:

                            # Move through any spaces

                            while char_num < line_len and str.isspace(line[char_num]):
                                char_num += 1

                            # See if there is any more data to read in or if we should validate that read thus far

                            if char_num < line_len:

                                # See if we have an empty dimension (i.e. no values)

                                if line[char_num] == ":":
                                    if len(instance_list) < (this_line_num_dimensions + 1):
                                        instance_list.append([])

                                    instance_list[this_line_num_dimensions].append(pd.Series())
                                    this_line_num_dimensions += 1

                                    has_another_value = False
                                    has_another_dimension = True

                                    timestamps_for_dimension = []
                                    values_for_dimension = []

                                    char_num += 1

                                else:

                                    # Check if we have reached a class label

                                    if line[char_num] != "(" and class_labels:

                                        class_val = line[char_num:].strip()

                                        if class_val not in class_label_list:
                                            raise TsFileParseException("the class value '" + class_val + "' on line " + str(line_num + 1) + " is not valid")

                                        class_val_list.append(class_val)
                                        char_num = line_len

                                        has_another_value = False
                                        has_another_dimension = False

                                        timestamps_for_dimension = []
                                        values_for_dimension = []

                                    else:

                                        # Read in the data contained within the next tuple

                                        if line[char_num] != "(" and not class_labels:
                                            raise TsFileParseException("dimension " + str(this_line_num_dimensions + 1) + " on line " + str(line_num + 1) + " does not start with a '('")

                                        char_num += 1
                                        tuple_data = ""

                                        while char_num < line_len and line[char_num] != ")":
                                            tuple_data += line[char_num]
                                            char_num += 1

                                        if char_num >= line_len or line[char_num] != ")":
                                            raise TsFileParseException("dimension " + str(this_line_num_dimensions + 1) + " on line " + str(line_num + 1) + " does not end with a ')'")

                                        # Read in any spaces immediately after the current tuple

                                        char_num += 1

                                        while char_num < line_len and str.isspace(line[char_num]):
                                            char_num += 1

                                        # Check if there is another value or dimension to process after this tuple

                                        if char_num >= line_len:
                                            has_another_value = False
                                            has_another_dimension = False

                                        elif line[char_num] == ",":
                                            has_another_value = True
                                            has_another_dimension = False

                                        elif line[char_num] == ":":
                                            has_another_value = False
                                            has_another_dimension = True

                                        char_num += 1

                                        # Get the numeric value for the tuple by reading from the end of the tuple data backwards to the last comma

                                        last_comma_index = tuple_data.rfind(',')

                                        if last_comma_index == -1:
                                            raise TsFileParseException("dimension " + str(this_line_num_dimensions + 1) + " on line " + str(line_num + 1) + " contains a tuple that has no comma inside of it")

                                        try:
                                            value = tuple_data[last_comma_index + 1:]
                                            value = float(value)

                                        except ValueError:
                                            raise TsFileParseException("dimension " + str(this_line_num_dimensions + 1) + " on line " + str(line_num + 1) + " contains a tuple that does not have a valid numeric value")

                                        # Check the type of timestamp that we have

                                        timestamp = tuple_data[0: last_comma_index]

                                        try:
                                            timestamp = int(timestamp)
                                            timestamp_is_int = True
                                            timestamp_is_timestamp = False

                                        except ValueError:
                                            timestamp_is_int = False

                                        if not timestamp_is_int:
                                            try:
                                                timestamp = timestamp.strip()
                                                timestamp_is_timestamp = True

                                            except ValueError:
                                                timestamp_is_timestamp = False

                                        # Make sure that the timestamps in the file (not just this dimension or case) are consistent

                                        if not timestamp_is_timestamp and not timestamp_is_int:
                                            raise TsFileParseException("dimension " + str(this_line_num_dimensions + 1) + " on line " + str(line_num + 1) + " contains a tuple that has an invalid timestamp '" + timestamp + "'")

                                        if previous_timestamp_was_int is not None and previous_timestamp_was_int and not timestamp_is_int:
                                            raise TsFileParseException("dimension " + str(this_line_num_dimensions + 1) + " on line " + str(line_num + 1) + " contains tuples where the timestamp format is inconsistent")

                                        if previous_timestamp_was_timestamp is not None and previous_timestamp_was_timestamp and not timestamp_is_timestamp:
                                            raise TsFileParseException("dimension " + str(this_line_num_dimensions + 1) + " on line " + str(line_num + 1) + " contains tuples where the timestamp format is inconsistent")

                                        # Store the values

                                        timestamps_for_dimension += [timestamp]
                                        values_for_dimension += [value]

                                        #  If this was our first tuple then we store the type of timestamp we had

                                        if previous_timestamp_was_timestamp is None and timestamp_is_timestamp:
                                            previous_timestamp_was_timestamp = True
                                            previous_timestamp_was_int = False

                                        if previous_timestamp_was_int is None and timestamp_is_int:
                                            previous_timestamp_was_timestamp = False
                                            previous_timestamp_was_int = True

                                        # See if we should add the data for this dimension

                                        if not has_another_value:
                                            if len(instance_list) < (this_line_num_dimensions + 1):
                                                instance_list.append([])

                                            if timestamp_is_timestamp:
                                                timestamps_for_dimension = pd.DatetimeIndex(timestamps_for_dimension)

                                            instance_list[this_line_num_dimensions].append(pd.Series(index=timestamps_for_dimension, data=values_for_dimension))
                                            this_line_num_dimensions += 1

                                            timestamps_for_dimension = []
                                            values_for_dimension = []

                            elif has_another_value:
                                raise TsFileParseException("dimension " + str(this_line_num_dimensions + 1) + " on line " + str(line_num + 1) + " ends with a ',' that is not followed by another tuple")

                            elif has_another_dimension and class_labels:
                                raise TsFileParseException("dimension " + str(this_line_num_dimensions + 1) + " on line " + str(line_num + 1) + " ends with a ':' while it should list a class value")

                            elif has_another_dimension and not class_labels:
                                if len(instance_list) < (this_line_num_dimensions + 1):
                                    instance_list.append([])

                                instance_list[this_line_num_dimensions].append(pd.Series(dtype=np.float32))
                                this_line_num_dimensions += 1
                                num_dimensions = this_line_num_dimensions

                            # If this is the 1st line of data we have seen then note the dimensions

                            if not has_another_value and not has_another_dimension:
                                if num_dimensions is None:
                                    num_dimensions = this_line_num_dimensions

                                if num_dimensions != this_line_num_dimensions:
                                    raise TsFileParseException("line " + str(line_num + 1) + " does not have the same number of dimensions as the previous line of data")

                        # Check that we are not expecting some more data, and if not, store that processed above

                        if has_another_value:
                            raise TsFileParseException("dimension " + str(this_line_num_dimensions + 1) + " on line " + str(line_num + 1) + " ends with a ',' that is not followed by another tuple")

                        elif has_another_dimension and class_labels:
                            raise TsFileParseException("dimension " + str(this_line_num_dimensions + 1) + " on line " + str(line_num + 1) + " ends with a ':' while it should list a class value")

                        elif has_another_dimension and not class_labels:
                            if len(instance_list) < (this_line_num_dimensions + 1):
                                instance_list.append([])

                            instance_list[this_line_num_dimensions].append(pd.Series())
                            this_line_num_dimensions += 1
                            num_dimensions = this_line_num_dimensions

                        # If this is the 1st line of data we have seen then note the dimensions

                        if not has_another_value and num_dimensions != this_line_num_dimensions:
                            raise TsFileParseException("line " + str(line_num + 1) + " does not have the same number of dimensions as the previous line of data")

                        # Check if we should have class values, and if so that they are contained in those listed in the metadata

                        if class_labels and len(class_val_list) == 0:
                            raise TsFileParseException("the cases have no associated class values")

                    else:
                        dimensions = line.split(":")

                        # If first row then note the number of dimensions (that must be the same for all cases)

                        if is_first_case:
                            num_dimensions = len(dimensions)

                            if class_labels:
                                num_dimensions -= 1

                            for dim in range(0, num_dimensions):
                                instance_list.append([])

                            is_first_case = False

                        # See how many dimensions that the case whose data in represented in this line has

                        this_line_num_dimensions = len(dimensions)

                        if class_labels:
                            this_line_num_dimensions -= 1

                        # All dimensions should be included for all series, even if they are empty

                        if this_line_num_dimensions != num_dimensions:
                            raise TsFileParseException("inconsistent number of dimensions")

                        # Process the data for each dimension

                        for dim in range(0, num_dimensions):
                            dimension = dimensions[dim].strip()

                            if dimension:
                                data_series = dimension.split(",")
                                data_series = [float(i) for i in data_series]
                                instance_list[dim].append(pd.Series(data_series))

                            else:
                                instance_list[dim].append(pd.Series())

                        if class_labels:
                            class_val_list.append(dimensions[num_dimensions].strip())

            line_num += 1

    # Check that the file was not empty

    if line_num:
        # Check that the file contained both metadata and data

        if metadata_started and not (has_problem_name_tag and has_timestamps_tag and has_univariate_tag and has_class_labels_tag and has_data_tag):
            raise TsFileParseException("metadata incomplete")

        elif metadata_started and not data_started:
            raise TsFileParseException("file contained metadata but no data")

        elif metadata_started and data_started and len(instance_list) == 0:
            raise TsFileParseException("file contained metadata but no data")

        # Create a DataFrame from the data parsed above

        data = pd.DataFrame(dtype=np.float32)

        for dim in range(0, num_dimensions):
            data['dim_' + str(dim)] = instance_list[dim]

        # Check if we should return any associated class labels separately

        if class_labels:
            if return_separate_X_and_y:
                return data, np.asarray(class_val_list)

            else:
                data['class_vals'] = pd.Series(class_val_list)
                return data
        else:
            return data

    else:
        raise TsFileParseException("empty file")


def load_from_arff_to_dataframe(full_file_path_and_name, has_class_labels=True, return_separate_X_and_y=True, replace_missing_vals_with='NaN'):

    instance_list = []
    class_val_list = []

    data_started = False
    is_multi_variate = False
    is_first_case = True

    with open(full_file_path_and_name, 'r') as f:
        for line in f:

            if line.strip():
                if is_multi_variate is False and "@attribute" in line.lower() and "relational" in line.lower():
                    is_multi_variate = True

                if "@data" in line.lower():
                    data_started = True
                    continue

                # if the 'data tag has been found, the header information has been cleared and now data can be loaded
                if data_started:
                    line = line.replace("?", replace_missing_vals_with)

                    if is_multi_variate:
                        if has_class_labels:
                            line, class_val = line.split("',")
                            class_val_list.append(class_val.strip())
                        dimensions = line.split("\\n")
                        dimensions[0] = dimensions[0].replace("'", "")

                        if is_first_case:
                            for d in range(len(dimensions)):
                                instance_list.append([])
                            is_first_case = False

                        for dim in range(len(dimensions)):
                            instance_list[dim].append(pd.Series([float(i) for i in dimensions[dim].split(",")]))

                    else:
                        if is_first_case:
                            instance_list.append([])
                            is_first_case = False

                        line_parts = line.split(",")
                        if has_class_labels:
                            instance_list[0].append(pd.Series([float(i) for i in line_parts[:len(line_parts)-1]]))
                            class_val_list.append(line_parts[-1].strip())
                        else:
                            instance_list[0].append(pd.Series([float(i) for i in line_parts[:len(line_parts)]]))

    x_data = pd.DataFrame(dtype=np.float32)
    for dim in range(len(instance_list)):
        x_data['dim_' + str(dim)] = instance_list[dim]

    if has_class_labels:
        if return_separate_X_and_y:
            return x_data, np.asarray(class_val_list)
        else:
            x_data['class_vals'] = pd.Series(class_val_list)

    return x_data


def load_from_ucr_tsv_to_dataframe(full_file_path_and_name, return_separate_X_and_y=True):
    df = pd.read_csv(full_file_path_and_name, sep="\t", header=-1)
    y = df.pop(0).values
    df.columns -= 1
    X = pd.DataFrame()
    X['dim_0'] = [pd.Series(df.iloc[x, :]) for x in range(len(df))]
    if return_separate_X_and_y is True:
        return X, y
    X['class_val'] = y
    return X

# assumes data is in a long table format with the following structure:
#      | case_id | dim_id | reading_id | value
# ------------------------------------------------
#   0  |   int   |  int   |    int     | double
#   1  |   int   |  int   |    int     | double
#   2  |   int   |  int   |    int     | double
#   3  |   int   |  int   |    int     | double
def from_long_to_nested(long_dataframe):

    # get distinct dimension ids
    unique_dim_ids = long_dataframe.iloc[:, 1].unique()
    num_dims = len(unique_dim_ids)

    data_by_dim = []
    indices = []

    # get number of distinct cases (note: a case may have 1 or many dimensions)
    unique_case_ids = long_dataframe.iloc[:, 0].unique()
    # assume series are indexed from 0 to m-1 (can map to non-linear indices later if needed)

    # init a list of size m for each d - to store the series data for m cases over d dimensions
    # also, data may not be in order in long format so store index data for aligning output later
    # (i.e. two stores required: one for reading id/timestamp and one for value)
    for d in range(0, num_dims):
        data_by_dim.append([])
        indices.append([])
        for c in range(0, len(unique_case_ids)):
            data_by_dim[d].append([])
            indices[d].append([])

    # go through every row in the dataframe
    for i in range(0, len(long_dataframe)):
        # extract the relevant data, catch cases where the dim id is not an int as it must be the class

        row = long_dataframe.iloc[i]
        case_id = int(row[0])
        dim_id = int(row[1])
        reading_id = int(row[2])
        value = row[3]
        data_by_dim[dim_id][case_id].append(value)
        indices[dim_id][case_id].append(reading_id)

    x_data = {}
    for d in range(0, num_dims):
        key = 'dim_' + str(d)
        dim_list = []
        for i in range(0, len(unique_case_ids)):
            temp = pd.Series(data_by_dim[d][i], indices[d][i])
            dim_list.append(temp)
        x_data[key] = pd.Series(dim_list)

    return pd.DataFrame(x_data)


# left here for now, better elsewhere later perhaps
def generate_example_long_table(num_cases=50, series_len=20, num_dims=2):

    rows_per_case = series_len*num_dims
    total_rows = num_cases*series_len*num_dims

    case_ids = np.empty(total_rows, dtype=np.int)
    idxs = np.empty(total_rows, dtype=np.int)
    dims = np.empty(total_rows, dtype=np.int)
    vals = np.random.rand(total_rows)

    for i in range(total_rows):
        case_ids[i] = int(i/rows_per_case)
        rem = i % rows_per_case
        dims[i] = int(rem/series_len)
        idxs[i] = rem % series_len

    df = pd.DataFrame()
    df['case_id'] = pd.Series(case_ids)
    df['dim_id'] = pd.Series(dims)
    df['reading_id'] = pd.Series(idxs)
    df['value'] = pd.Series(vals)
    return df<|MERGE_RESOLUTION|>--- conflicted
+++ resolved
@@ -121,13 +121,6 @@
     data.columns = [('dim_' + str(index)) for index in range(0, len(data.columns))]
     return data, class_labels
 
-class TsFileParseException(Exception):
-    """
-    Should be raised when parsing a .ts file and the format is incorrect.
-    """
-    pass
-
-
 def load_from_tsfile_to_dataframe(full_file_path_and_name, return_separate_X_and_y=True, replace_missing_vals_with='NaN'):
     """Loads data from a .ts file into a Pandas DataFrame.
 
@@ -173,19 +166,6 @@
     with open(full_file_path_and_name, 'r') as file:
         for line in file:
 
-<<<<<<< HEAD
-    is_first_case = True
-    with open(full_file_path_and_name, 'r') as f:
-        for line in f:
-            line = line.strip()
-            if len(line) > 0:
-                if "@timestamps" in line.lower():
-                    if "true" in line.lower():
-                        has_time_stamps = True
-                        raise Exception("Not suppoorted yet")  # we don't have any data formatted to test with yet
-                    elif "false" in line.lower():
-                        has_time_stamps = False
-=======
             # Strip white space from start/end of line and change to lowercase for use below
 
             line = line.strip().lower()
@@ -237,7 +217,6 @@
                     elif tokens[1] == "false":
                         timestamps = False
 
->>>>>>> f62e23ee
                     else:
                         raise TsFileParseException("invalid timestamps value")
 
