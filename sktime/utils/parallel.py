--- conflicted
+++ resolved
@@ -190,11 +190,7 @@
         logger.info("Starting Ray Parallel")
         context = ray.init(**backend_params["ray_remote_args"])
         logger.info(
-<<<<<<< HEAD
-            f"Ray initialized locally. Open dashboard at http://{context.dashboard_url}"
-=======
             f"Ray initialized. Open dashboard at http://{context.dashboard_url}"
->>>>>>> 02e3716c
         )
 
     res = ray.get(
