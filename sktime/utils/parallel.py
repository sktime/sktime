--- conflicted
+++ resolved
@@ -193,17 +193,6 @@
             f"Ray initialized. Open dashboard at http://{context.dashboard_url}"
         )
 
-<<<<<<< HEAD
-    res = ray.get(
-        [
-            _ray_execute_function.remote(fun, x, meta, mute_warnings=mute_warnings)
-            for x in iter
-        ]
-    )
-
-    if shutdown_ray:
-        ray.shutdown()
-=======
     # this is to keep the order of results while still using wait to optimize runtime
     refs = [
         _ray_execute_function.remote(fun, x, meta, mute_warnings=mute_warnings)
@@ -220,7 +209,6 @@
         ray.shutdown()
 
     res = [res_dict[ref] for ref in refs]
->>>>>>> 841078fa
     return res
 
 
