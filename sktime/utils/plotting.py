--- conflicted
+++ resolved
@@ -203,20 +203,11 @@
     --------
     >>> import pandas as pd
     >>> import numpy as np
-<<<<<<< HEAD
-    >>> import matplotlib.pyplot as plt
-    >>> from sktime.datasets import load_airline
-    >>> from sktime.forecasting.naive import NaiveForecaster
-    >>> from sktime.forecasting.model_selection import temporal_train_test_split
-    >>> from sktime.forecasting.base import ForecastingHorizon
-    >>> from sktime.utils.plotting import plot_interval
-=======
     >>> from sktime.datasets import load_airline
     >>> from sktime.forecasting.naive import NaiveForecaster
     >>> from sktime.split import temporal_train_test_split
     >>> from sktime.forecasting.base import ForecastingHorizon
     >>> from sktime.utils.plotting import plot_series, plot_interval
->>>>>>> 4e1e2fe3
 
     >>> data = load_airline()
     >>> y_train, y_test = temporal_train_test_split(data, test_size=12)
@@ -231,41 +222,20 @@
     >>> y_test.index = y_test.index.to_timestamp()
     >>> interval_df.index = interval_df.index.to_timestamp()
 
-<<<<<<< HEAD
-    >>> fig, ax = plt.subplots(figsize=(10, 5))  # doctest: +SKIP
-    >>> ax.plot(
-    ...     y_train.index,
-    ...     y_train,
-    ...     label='Training Data',
-    ...     color='blue')  # doctest: +SKIP
-    >>> ax.plot(
-    ...     y_test.index,
-    ...     y_test,
-    ...     label='Actual Test Data',
-    ...     color='orange')  # doctest: +SKIP
-
-=======
     >>> fig, ax = plot_series(
     ...     y_train, y_test, labels=["Train", "Test"],
     ...     pred_interval=interval_df,
     ... )  # doctest: +SKIP
->>>>>>> 4e1e2fe3
     >>> plot_interval(ax, interval_df)  # doctest: +SKIP
 
     >>> ax.set_title('Predictions with Confidence Intervals')  # doctest: +SKIP
     >>> ax.set_xlabel('Date')  # doctest: +SKIP
     >>> ax.set_ylabel('Passengers')  # doctest: +SKIP
-<<<<<<< HEAD
-    >>> plt.legend()  # doctest: +SKIP
-    >>> plt.show()  # doctest: +SKIP
-    """
-=======
     """
     from sktime.utils.dependencies import _check_soft_dependencies
 
     _check_soft_dependencies("seaborn")
 
->>>>>>> 4e1e2fe3
     import seaborn as sns
 
     var_name = interval_df.columns.levels[0][0]
@@ -748,11 +718,7 @@
     --------
     >>> import numpy as np
     >>> from sktime.datasets import load_airline
-<<<<<<< HEAD
-    >>> from sktime.forecasting.theta import ThetaForecaster
-=======
     >>> from sktime.forecasting.naive import NaiveForecaster
->>>>>>> 4e1e2fe3
     >>> from sktime.forecasting.base import ForecastingHorizon
     >>> from sktime.utils.plotting import plot_calibration
 
@@ -762,11 +728,7 @@
     >>> # try to forecast 12 months ahead, from y_train
     >>> fh = ForecastingHorizon(y_test.index, is_relative=False)
 
-<<<<<<< HEAD
-    >>> forecaster = ThetaForecaster(sp=12)
-=======
     >>> forecaster = NaiveForecaster(strategy="last")
->>>>>>> 4e1e2fe3
     >>> forecaster.fit(y_train)  # doctest: +SKIP
 
     >>> pred_quantiles = forecaster.predict_quantiles(fh=fh, alpha=[0.1, 0.25, 0.5, 0.75, 0.9])  # doctest: +SKIP
