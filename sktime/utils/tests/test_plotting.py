# -*- coding: utf-8 -*-
<<<<<<< HEAD
# copyright: sktime developers, BSD-3-Clause License (see LICENSE file)
"""Test functionality of time series plotting functions."""
=======
"""Tests for series plotting functions."""
>>>>>>> 3b567d31

import numpy as np
import pandas as pd
import pytest

from sktime.datasets import load_airline
from sktime.utils.plotting import plot_series, plot_correlations, plot_lags
from sktime.utils.validation._dependencies import _check_soft_dependencies
from sktime.utils.validation.series import VALID_DATA_TYPES

ALLOW_NUMPY = False
y_airline = load_airline()
y_airline_true = y_airline.iloc[y_airline.index < "1960-01"]
y_airline_test = y_airline.iloc[y_airline.index >= "1960-01"]
series_to_test = [y_airline, (y_airline_true, y_airline_test)]
invalid_input_types = [
    y_airline.values,
<<<<<<< HEAD
    pd.DataFrame({"y1": y_airline, "y2": y_airline}),
    "this_is_a_string",
]
univariate_plots = [plot_correlations, plot_lags]
=======
    pd.DataFrame({"a": y_airline, "b": y_airline}),
    "this_is_a_string",
]
>>>>>>> 3b567d31


# Need to use _plot_series to make it easy for test cases to pass either a
# single series or a tuple of multiple series to be unpacked as argss
def _plot_series(series, ax=None, **kwargs):
    if isinstance(series, tuple):
        return plot_series(*series, ax=ax, **kwargs)
    else:
        return plot_series(series, ax=ax, **kwargs)


all_plots = univariate_plots + [_plot_series]


@pytest.fixture
def valid_data_types():
<<<<<<< HEAD
    """Filter valid data types for those that work with plotting functions."""
=======
    """Return valid data types."""
>>>>>>> 3b567d31
    valid_data_types = tuple(
        filter(
            lambda x: x is not np.ndarray and x is not pd.DataFrame, VALID_DATA_TYPES
        )
    )
    return valid_data_types


@pytest.mark.parametrize("series_to_plot", series_to_test)
def test_plot_series_runs_without_error(series_to_plot):
<<<<<<< HEAD
    """Verify plot_series runs without error."""
=======
    """Test whether plot_series runs without error."""
>>>>>>> 3b567d31
    _check_soft_dependencies("matplotlib")
    import matplotlib.pyplot as plt

    _plot_series(series_to_plot)
    plt.gcf().canvas.draw_idle()


@pytest.mark.parametrize("series_to_plot", invalid_input_types)
<<<<<<< HEAD
@pytest.mark.parametrize("plot_func", all_plots)
def test_plot_invalid_input_type_raises_error(series_to_plot, plot_func):
    """Verify all plots raise input errors with invalid input."""
=======
def test_plot_series_invalid_input_type_raises_error(series_to_plot, valid_data_types):
    """Tests whether plot_series raises error for invalid input types."""
>>>>>>> 3b567d31
    # TODO: Is it possible to dynamically create the matching str if it includes
    #       characters that need to be escaped (like .)
    # match = f"Data must be a one of {valid_data_types}, but found type: {type(Z)}"
    with pytest.raises((TypeError, ValueError)):
        plot_func(series_to_plot)


@pytest.mark.parametrize(
    "series_to_plot", [(y_airline_true, y_airline_test.reset_index(drop=True))]
)
def test_plot_series_with_unequal_index_type_raises_error(
    series_to_plot, valid_data_types
):
<<<<<<< HEAD
    """Verify plot_series raises expected error with unequal index types."""
=======
    """Tests whether plot_series raises error for series with unequal index."""
>>>>>>> 3b567d31
    match = "Found series with inconsistent index types"
    with pytest.raises(TypeError, match=match):
        _plot_series(series_to_plot)


@pytest.mark.parametrize("series_to_plot", series_to_test)
def test_plot_series_invalid_marker_kwarg_len_raises_error(series_to_plot):
<<<<<<< HEAD
    """Verify plot_series raises expected error for inconsistent marker length."""
=======
    """Tests whether plot_series raises error for inconsistent series/markers."""
>>>>>>> 3b567d31
    match = """There must be one marker for each time series,
                but found inconsistent numbers of series and
                markers."""
    with pytest.raises(ValueError, match=match):
        # Generate error by creating list of markers with length that does
        # not match input number of input series
        if isinstance(series_to_plot, pd.Series):
            markers = ["o", "o"]
        elif isinstance(series_to_plot, tuple):
            markers = ["o" for _ in range(len(series_to_plot) - 1)]

        _plot_series(series_to_plot, markers=markers)


@pytest.mark.parametrize("series_to_plot", series_to_test)
def test_plot_series_invalid_label_kwarg_len_raises_error(series_to_plot):
<<<<<<< HEAD
    """Verify plot_series raises expected error for inconsistent label length."""
=======
    """Tests whether plot_series raises error for inconsistent series/labels."""
>>>>>>> 3b567d31
    match = """There must be one label for each time series,
                but found inconsistent numbers of series and
                labels."""
    with pytest.raises(ValueError, match=match):
        # Generate error by creating list of labels with length that does
        # not match input number of input series
        if isinstance(series_to_plot, pd.Series):
            labels = ["Series 1", "Series 2"]
        elif isinstance(series_to_plot, tuple):
            labels = [f"Series {i}" for i in range(len(series_to_plot) - 1)]

        _plot_series(series_to_plot, labels=labels)


@pytest.mark.parametrize("series_to_plot", series_to_test)
def test_plot_series_output_type(series_to_plot):
<<<<<<< HEAD
    """Verify output of plot series is correct."""
=======
    """Tests whether plot_series returns plt.fig and plt.ax."""
>>>>>>> 3b567d31
    _check_soft_dependencies("matplotlib")
    import matplotlib.pyplot as plt

    # Test output case where kwarg ax=None
    fig, ax = _plot_series(series_to_plot)

    is_fig_figure = isinstance(fig, plt.Figure)
    is_ax_axis = isinstance(ax, plt.Axes)

    assert is_fig_figure and is_ax_axis, "".join(
        [
            "plot_series with kwarg ax=None should return plt.Figure and plt.Axes,",
            f"but returned: {type(fig)} and {type(ax)}",
        ]
    )

    # Test output case where an existing plt.Axes object is passed to kwarg ax
    fig, ax = plt.subplots(1, figsize=plt.figaspect(0.25))
    ax = _plot_series(series_to_plot, ax=ax)

    is_ax_axis = isinstance(ax, plt.Axes)

    assert is_ax_axis, "".join(
        [
            "plot_series with plt.Axes object passed to kwarg ax",
            f"should return plt.Axes, but returned: {type(ax)}",
        ]
    )


@pytest.mark.parametrize("series_to_plot", [y_airline])
<<<<<<< HEAD
@pytest.mark.parametrize("plot_func", univariate_plots)
def test_univariate_plots_run_without_error(series_to_plot, plot_func):
    """Verify plots that accept univariate series run without error."""
=======
def test_plot_correlations_runs_without_error(series_to_plot):
    """Tests whether plot_correlations runs without error."""
>>>>>>> 3b567d31
    _check_soft_dependencies("matplotlib")
    import matplotlib.pyplot as plt

    plot_func(series_to_plot)
    plt.gcf().canvas.draw_idle()


<<<<<<< HEAD
@pytest.mark.parametrize("series_to_plot", [y_airline])
@pytest.mark.parametrize("plot_func", univariate_plots)
def test_univariate_plots_output_type(series_to_plot, plot_func):
    """Verify plots that accept univariate series have the correct output types."""
=======
@pytest.mark.parametrize("series_to_plot", invalid_input_types)
def test_plot_correlations_invalid_input_type_raises_error(
    series_to_plot, valid_data_types
):
    """Tests whether plot_correlations raises error for invalid input types."""
    # TODO: Is it possible to dynamically create the matching str if it includes
    #       characters that need to be escaped (like .)
    # match = f"Data must be a one of {valid_data_types}, but found type: {type(Z)}"
    with pytest.raises((TypeError, ValueError)):
        plot_correlations(series_to_plot)


@pytest.mark.parametrize("series_to_plot", [y_airline])
def test_plot_correlations_output_type(series_to_plot):
    """Tests whether plot_correlations returns plt.fig and plt.ax."""
>>>>>>> 3b567d31
    _check_soft_dependencies("matplotlib")
    import matplotlib.pyplot as plt

    fig, ax = plot_func(series_to_plot)

    is_fig_figure = isinstance(fig, plt.Figure)
    is_ax_array = isinstance(ax, np.ndarray)
    is_ax_array_axis = all([isinstance(ax_, plt.Axes) for ax_ in ax])

    assert is_fig_figure and is_ax_array and is_ax_array_axis, "".join(
        [
            f"{plot_func.__name__} should return plt.Figure and array of plt.Axes,",
            f"but returned: {type(fig)} and {type(ax)}",
        ]
    )


def test_plot_series_uniform_treatment_of_int64_range_index_types():
<<<<<<< HEAD
    """Verify that plot_series treats Int64 and Range indices equally."""
    # We test that int64 and range indices are treated uniformly and do not raise an
    # error of inconsistent index types
=======
    """Test that int64 and range indices are treated the same without error."""
>>>>>>> 3b567d31
    _check_soft_dependencies("matplotlib")
    import matplotlib.pyplot as plt

    y1 = pd.Series(np.arange(10))
    y2 = pd.Series(np.random.normal(size=10))
    y1.index = pd.Int64Index(y1.index)
    y2.index = pd.RangeIndex(y2.index)
    plot_series(y1, y2)
    plt.gcf().canvas.draw_idle()<|MERGE_RESOLUTION|>--- conflicted
+++ resolved
@@ -1,10 +1,6 @@
 # -*- coding: utf-8 -*-
-<<<<<<< HEAD
 # copyright: sktime developers, BSD-3-Clause License (see LICENSE file)
 """Test functionality of time series plotting functions."""
-=======
-"""Tests for series plotting functions."""
->>>>>>> 3b567d31
 
 import numpy as np
 import pandas as pd
@@ -22,16 +18,10 @@
 series_to_test = [y_airline, (y_airline_true, y_airline_test)]
 invalid_input_types = [
     y_airline.values,
-<<<<<<< HEAD
     pd.DataFrame({"y1": y_airline, "y2": y_airline}),
     "this_is_a_string",
 ]
 univariate_plots = [plot_correlations, plot_lags]
-=======
-    pd.DataFrame({"a": y_airline, "b": y_airline}),
-    "this_is_a_string",
-]
->>>>>>> 3b567d31
 
 
 # Need to use _plot_series to make it easy for test cases to pass either a
@@ -48,11 +38,7 @@
 
 @pytest.fixture
 def valid_data_types():
-<<<<<<< HEAD
     """Filter valid data types for those that work with plotting functions."""
-=======
-    """Return valid data types."""
->>>>>>> 3b567d31
     valid_data_types = tuple(
         filter(
             lambda x: x is not np.ndarray and x is not pd.DataFrame, VALID_DATA_TYPES
@@ -63,11 +49,7 @@
 
 @pytest.mark.parametrize("series_to_plot", series_to_test)
 def test_plot_series_runs_without_error(series_to_plot):
-<<<<<<< HEAD
-    """Verify plot_series runs without error."""
-=======
     """Test whether plot_series runs without error."""
->>>>>>> 3b567d31
     _check_soft_dependencies("matplotlib")
     import matplotlib.pyplot as plt
 
@@ -76,19 +58,13 @@
 
 
 @pytest.mark.parametrize("series_to_plot", invalid_input_types)
-<<<<<<< HEAD
-@pytest.mark.parametrize("plot_func", all_plots)
-def test_plot_invalid_input_type_raises_error(series_to_plot, plot_func):
-    """Verify all plots raise input errors with invalid input."""
-=======
 def test_plot_series_invalid_input_type_raises_error(series_to_plot, valid_data_types):
     """Tests whether plot_series raises error for invalid input types."""
->>>>>>> 3b567d31
     # TODO: Is it possible to dynamically create the matching str if it includes
     #       characters that need to be escaped (like .)
     # match = f"Data must be a one of {valid_data_types}, but found type: {type(Z)}"
     with pytest.raises((TypeError, ValueError)):
-        plot_func(series_to_plot)
+        _plot_series(series_to_plot)
 
 
 @pytest.mark.parametrize(
@@ -97,11 +73,7 @@
 def test_plot_series_with_unequal_index_type_raises_error(
     series_to_plot, valid_data_types
 ):
-<<<<<<< HEAD
-    """Verify plot_series raises expected error with unequal index types."""
-=======
     """Tests whether plot_series raises error for series with unequal index."""
->>>>>>> 3b567d31
     match = "Found series with inconsistent index types"
     with pytest.raises(TypeError, match=match):
         _plot_series(series_to_plot)
@@ -109,11 +81,7 @@
 
 @pytest.mark.parametrize("series_to_plot", series_to_test)
 def test_plot_series_invalid_marker_kwarg_len_raises_error(series_to_plot):
-<<<<<<< HEAD
-    """Verify plot_series raises expected error for inconsistent marker length."""
-=======
     """Tests whether plot_series raises error for inconsistent series/markers."""
->>>>>>> 3b567d31
     match = """There must be one marker for each time series,
                 but found inconsistent numbers of series and
                 markers."""
@@ -130,11 +98,7 @@
 
 @pytest.mark.parametrize("series_to_plot", series_to_test)
 def test_plot_series_invalid_label_kwarg_len_raises_error(series_to_plot):
-<<<<<<< HEAD
-    """Verify plot_series raises expected error for inconsistent label length."""
-=======
     """Tests whether plot_series raises error for inconsistent series/labels."""
->>>>>>> 3b567d31
     match = """There must be one label for each time series,
                 but found inconsistent numbers of series and
                 labels."""
@@ -151,11 +115,7 @@
 
 @pytest.mark.parametrize("series_to_plot", series_to_test)
 def test_plot_series_output_type(series_to_plot):
-<<<<<<< HEAD
-    """Verify output of plot series is correct."""
-=======
     """Tests whether plot_series returns plt.fig and plt.ax."""
->>>>>>> 3b567d31
     _check_soft_dependencies("matplotlib")
     import matplotlib.pyplot as plt
 
@@ -187,14 +147,9 @@
 
 
 @pytest.mark.parametrize("series_to_plot", [y_airline])
-<<<<<<< HEAD
 @pytest.mark.parametrize("plot_func", univariate_plots)
 def test_univariate_plots_run_without_error(series_to_plot, plot_func):
-    """Verify plots that accept univariate series run without error."""
-=======
-def test_plot_correlations_runs_without_error(series_to_plot):
-    """Tests whether plot_correlations runs without error."""
->>>>>>> 3b567d31
+    """Tests whether plots that accept univariate series run without error."""
     _check_soft_dependencies("matplotlib")
     import matplotlib.pyplot as plt
 
@@ -202,28 +157,10 @@
     plt.gcf().canvas.draw_idle()
 
 
-<<<<<<< HEAD
 @pytest.mark.parametrize("series_to_plot", [y_airline])
 @pytest.mark.parametrize("plot_func", univariate_plots)
 def test_univariate_plots_output_type(series_to_plot, plot_func):
     """Verify plots that accept univariate series have the correct output types."""
-=======
-@pytest.mark.parametrize("series_to_plot", invalid_input_types)
-def test_plot_correlations_invalid_input_type_raises_error(
-    series_to_plot, valid_data_types
-):
-    """Tests whether plot_correlations raises error for invalid input types."""
-    # TODO: Is it possible to dynamically create the matching str if it includes
-    #       characters that need to be escaped (like .)
-    # match = f"Data must be a one of {valid_data_types}, but found type: {type(Z)}"
-    with pytest.raises((TypeError, ValueError)):
-        plot_correlations(series_to_plot)
-
-
-@pytest.mark.parametrize("series_to_plot", [y_airline])
-def test_plot_correlations_output_type(series_to_plot):
-    """Tests whether plot_correlations returns plt.fig and plt.ax."""
->>>>>>> 3b567d31
     _check_soft_dependencies("matplotlib")
     import matplotlib.pyplot as plt
 
@@ -242,13 +179,9 @@
 
 
 def test_plot_series_uniform_treatment_of_int64_range_index_types():
-<<<<<<< HEAD
     """Verify that plot_series treats Int64 and Range indices equally."""
     # We test that int64 and range indices are treated uniformly and do not raise an
     # error of inconsistent index types
-=======
-    """Test that int64 and range indices are treated the same without error."""
->>>>>>> 3b567d31
     _check_soft_dependencies("matplotlib")
     import matplotlib.pyplot as plt
 
