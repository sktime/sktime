__author__ = ["Markus Löning"]
__all__ = [
    "compute_relative_to_n_timepoints",
    "time_series_slope",
    "fit_trend",
    "remove_trend",
    "add_trend"
]

import numpy as np
from sklearn.utils import check_array

<<<<<<< HEAD
<<<<<<< HEAD
from sktime.utils.validation.forecasting import check_fh, check_time_index
=======
from sktime.utils.validation.forecasting import check_time_index
>>>>>>> 67c56be8b1e838f2628df829946f795b7dba9aed
=======
from sktime.utils.validation.forecasting import check_time_index
>>>>>>> f29b45e0


def compute_relative_to_n_timepoints(n_timepoints, n="sqrt"):
    """
<<<<<<< HEAD
<<<<<<< HEAD
    Get number of intervals from number of time points for various allowed input arguments.
    Helpful to compute number of intervals relative to time series length, e.g. using floats or functions.
=======
=======
>>>>>>> f29b45e0
    Get number of intervals from number of time points for various allowed
    input arguments.
    Helpful to compute number of intervals relative to time series length,
    e.g. using floats or functions.
<<<<<<< HEAD
>>>>>>> 67c56be8b1e838f2628df829946f795b7dba9aed
=======
>>>>>>> f29b45e0

    Parameters
    ----------
    n_timepoints : int
    n : {int, float, str, callable}

    Returns
    -------
    n_intervals_ : int
        Computed number of intervals
    """
    # check input: n_timepoints
    if not np.issubdtype(type(n_timepoints), np.dtype(int).type):
<<<<<<< HEAD
<<<<<<< HEAD
        raise ValueError(f"`n_timepoints` must be an integer, but found: {type(n_timepoints)}")
    if not n_timepoints >= 1:
        raise ValueError(f"`n_timepoints` must be >= 1, but found: {n_timepoints}")
=======
        raise ValueError(
            f"`n_timepoints` must be an integer, but found: "
            f"{type(n_timepoints)}")
    if not n_timepoints >= 1:
        raise ValueError(
            f"`n_timepoints` must be >= 1, but found: {n_timepoints}")
>>>>>>> 67c56be8b1e838f2628df829946f795b7dba9aed
=======
        raise ValueError(
            f"`n_timepoints` must be an integer, but found: "
            f"{type(n_timepoints)}")
    if not n_timepoints >= 1:
        raise ValueError(
            f"`n_timepoints` must be >= 1, but found: {n_timepoints}")
>>>>>>> f29b45e0

    # compute number of splits
    allowed_strings = ["sqrt", "log"]

    # integer
    if np.issubdtype(type(n), np.dtype(int).type):
        if not n <= n_timepoints:
<<<<<<< HEAD
<<<<<<< HEAD
            raise ValueError(f"If `n_intervals` is an integer, it must be smaller "
                             f"than `n_timepoints`, but found:  `n_intervals`={n} "
                             f"and `n_timepoints`={n_timepoints}")
=======
=======
>>>>>>> f29b45e0
            raise ValueError(
                f"If `n_intervals` is an integer, it must be smaller "
                f"than `n_timepoints`, but found:  `n_intervals`={n} "
                f"and `n_timepoints`={n_timepoints}")
<<<<<<< HEAD
>>>>>>> 67c56be8b1e838f2628df829946f795b7dba9aed
=======
>>>>>>> f29b45e0
        if n < 1:
            raise ValueError(f"If `n_intervals` is an integer, "
                             f"`n_intervals` must be >= 1, but found: {n}")
        n_intervals_ = n

    # function
    elif callable(n):
        n_intervals_ = n(n_timepoints)

    # string
    elif isinstance(n, str):
        if n not in allowed_strings:
<<<<<<< HEAD
<<<<<<< HEAD
            raise ValueError(f"If `n_intervals` is a string, `n_intervals` must be "
                             f"in {allowed_strings}, but found: {n}")
=======
            raise ValueError(
                f"If `n_intervals` is a string, `n_intervals` must be "
                f"in {allowed_strings}, but found: {n}")
>>>>>>> 67c56be8b1e838f2628df829946f795b7dba9aed
=======
            raise ValueError(
                f"If `n_intervals` is a string, `n_intervals` must be "
                f"in {allowed_strings}, but found: {n}")
>>>>>>> f29b45e0
        str_func_map = {
            "sqrt": np.sqrt,
            "log": np.log
        }
        func = str_func_map[n]
        n_intervals_ = func(n_timepoints)

    # float
    elif isinstance(n, float):
        if not (0 < n <= 1):
<<<<<<< HEAD
<<<<<<< HEAD
            raise ValueError(f"If `n_intervals` is a float, `n_intervals` must be > 0 "
                             f"and <= 1, but found: {n}")
        n_intervals_ = n * n_timepoints

    else:
        raise ValueError(f"`n_intervals` must be either one of the allowed string options in "
                         f"{allowed_strings}, an integer or a float number.")
=======
            raise ValueError(
                f"If `n_intervals` is a float, `n_intervals` must be > 0 "
                f"and <= 1, but found: {n}")
        n_intervals_ = n * n_timepoints

    else:
=======
            raise ValueError(
                f"If `n_intervals` is a float, `n_intervals` must be > 0 "
                f"and <= 1, but found: {n}")
        n_intervals_ = n * n_timepoints

    else:
>>>>>>> f29b45e0
        raise ValueError(
            f"`n_intervals` must be either one of the allowed string options "
            f"in "
            f"{allowed_strings}, an integer or a float number.")
<<<<<<< HEAD
>>>>>>> 67c56be8b1e838f2628df829946f795b7dba9aed
=======
>>>>>>> f29b45e0

    # make sure n_intervals is an integer and there is at least one interval
    n_intervals_ = np.maximum(1, np.int(n_intervals_))
    return n_intervals_


def time_series_slope(y):
    """
    Compute slope of time series (y) using ordinary least squares.

    Parameters
    ----------
    y : array_like
        Time-series.
    axis : int
        Axis along which the time-series slope is computed.

    Returns
    -------
    slope : float
        Slope of time-series.
    """
    y = np.asarray(y).ravel()
    len_series = len(y)

    if len_series < 2:
        return 0
    else:
        x = np.arange(len_series)  # time index
        x_mean = (len_series - 1) / 2  # faster than x.mean()
<<<<<<< HEAD
<<<<<<< HEAD
        return (np.mean(x * y) - x_mean * np.mean(y)) / (np.mean(x ** 2) - x_mean ** 2)
=======
        return (np.mean(x * y) - x_mean * np.mean(y)) / (
                    np.mean(x ** 2) - x_mean ** 2)
>>>>>>> 67c56be8b1e838f2628df829946f795b7dba9aed
=======
        return (np.mean(x * y) - x_mean * np.mean(y)) / (
                    np.mean(x ** 2) - x_mean ** 2)
>>>>>>> f29b45e0


def fit_trend(x, order=0):
    """Fit linear regression with polynomial terms of given order

        x : array_like, shape=[n_samples, n_obs]
        Time series data, each sample is fitted separately
    order : int
        The polynomial order of the trend, zero is constant (mean), one is
        linear trend, two is quadratic trend, and so on.

    Returns
    -------
    coefs : ndarray, shape=[n_samples, order + 1]
        Fitted coefficients of polynomial order for each sample, one column
        means order zero, two columns mean order 1
        (linear), three columns mean order 2 (quadratic), etc

    See Also
    -------
    add_trend
    remove_trend
    """
    x = check_array(x)

    if order == 0:
        coefs = np.mean(x, axis=1).reshape(-1, 1)

    else:
        n_obs = x.shape[1]
        index = np.arange(n_obs)
        poly_terms = np.vander(index, N=order + 1)

        # linear least squares fitting using numpy's optimised routine,
        # assuming samples in columns
        # coefs = np.linalg.pinv(poly_terms).dot(x.T).T
        coefs, _, _, _ = np.linalg.lstsq(poly_terms, x.T, rcond=None)

        # returning fitted coefficients in expected format with samples in rows
        coefs = coefs.T

    return coefs


def remove_trend(x, coefs, time_index=None):
    """Remove trend from an array with a trend of given order along axis 0 or 1

    Parameters
    ----------
    x : array_like, shape=[n_samples, n_obs]
        Time series data, each sample is de-trended separately
    coefs : ndarray, shape=[n_samples, order + 1]
        Fitted coefficients for each sample, single column means order zero,
        two columns mean order 1
        (linear), three columns mean order 2 (quadratic), etc
    time_index : array-like, shape=[n_obs], optional (default=None)
        Time series index for which to add the trend components

    Returns
    -------
    xt : ndarray
        The de-trended series is the residual of the linear regression of the
        data on the trend of given order.

    See Also
    --------
    fit_trend
    add_trend

    References
    ----------
    Adapted from statsmodels (0.9.0), see
    https://www.statsmodels.org/dev/_modules/statsmodels/tsa/tsatools.html
    #detrend
    """
    x = check_array(x)

    # infer order from shape of given coefficients
    order = coefs.shape[1] - 1

    # special case, remove mean
    if order == 0:
        xt = x - coefs
        return xt

    else:
        if time_index is None:
            # if no time index is given, create range index
            n_obs = x.shape[1]
            time_index = np.arange(n_obs)
        else:
            # validate given time index
            time_index = check_time_index(time_index)
            if not len(time_index) == x.shape[1]:
                raise ValueError(
                    'Length of passed index does not match length of passed x')

        poly_terms = np.vander(time_index, N=order + 1)
        xt = x - np.dot(poly_terms, coefs.T).T

    return xt


def add_trend(x, coefs, time_index=None):
    """Add trend to array for given fitted coefficients along axis 0 or 1,
    inverse function to `remove_trend()`

    Parameters
    ----------
    x : array_like, shape=[n_samples, n_obs]
        Time series data, each sample is treated separately
    coefs : array-like, shape=[n_samples, order + 1]
        fitted coefficients of polynomial order for each sample, one column
        means order zero, two columns mean order 1
        (linear), three columns mean order 2 (quadratic), etc
    time_index : array-like, shape=[n_obs], optional (default=None)
        Time series index for which to add the trend components

    Returns
    -------
    xt : ndarray
        The series with added trend.

    See Also
    -------
    fit_trend
    remove_trend
    """
    x = check_array(x)

    #  infer order from shape of given coefficients
    order = coefs.shape[1] - 1

    # special case, add mean
    if order == 0:
        xt = x + coefs

    else:
        if time_index is None:
            n_obs = x.shape[1]
            time_index = np.arange(n_obs)

        else:
            # validate given time index
            time_index = check_time_index(time_index)

            if not len(time_index) == x.shape[1]:
                raise ValueError(
                    'Length of passed index does not match length of passed x')

        poly_terms = np.vander(time_index, N=order + 1)
        xt = x + np.dot(poly_terms, coefs.T).T

<<<<<<< HEAD
    return xt
<<<<<<< HEAD






=======
>>>>>>> 67c56be8b1e838f2628df829946f795b7dba9aed
=======
    return xt
>>>>>>> f29b45e0
<|MERGE_RESOLUTION|>--- conflicted
+++ resolved
@@ -10,34 +10,15 @@
 import numpy as np
 from sklearn.utils import check_array
 
-<<<<<<< HEAD
-<<<<<<< HEAD
-from sktime.utils.validation.forecasting import check_fh, check_time_index
-=======
 from sktime.utils.validation.forecasting import check_time_index
->>>>>>> 67c56be8b1e838f2628df829946f795b7dba9aed
-=======
-from sktime.utils.validation.forecasting import check_time_index
->>>>>>> f29b45e0
 
 
 def compute_relative_to_n_timepoints(n_timepoints, n="sqrt"):
     """
-<<<<<<< HEAD
-<<<<<<< HEAD
-    Get number of intervals from number of time points for various allowed input arguments.
-    Helpful to compute number of intervals relative to time series length, e.g. using floats or functions.
-=======
-=======
->>>>>>> f29b45e0
     Get number of intervals from number of time points for various allowed
     input arguments.
     Helpful to compute number of intervals relative to time series length,
     e.g. using floats or functions.
-<<<<<<< HEAD
->>>>>>> 67c56be8b1e838f2628df829946f795b7dba9aed
-=======
->>>>>>> f29b45e0
 
     Parameters
     ----------
@@ -51,27 +32,12 @@
     """
     # check input: n_timepoints
     if not np.issubdtype(type(n_timepoints), np.dtype(int).type):
-<<<<<<< HEAD
-<<<<<<< HEAD
-        raise ValueError(f"`n_timepoints` must be an integer, but found: {type(n_timepoints)}")
-    if not n_timepoints >= 1:
-        raise ValueError(f"`n_timepoints` must be >= 1, but found: {n_timepoints}")
-=======
         raise ValueError(
             f"`n_timepoints` must be an integer, but found: "
             f"{type(n_timepoints)}")
     if not n_timepoints >= 1:
         raise ValueError(
             f"`n_timepoints` must be >= 1, but found: {n_timepoints}")
->>>>>>> 67c56be8b1e838f2628df829946f795b7dba9aed
-=======
-        raise ValueError(
-            f"`n_timepoints` must be an integer, but found: "
-            f"{type(n_timepoints)}")
-    if not n_timepoints >= 1:
-        raise ValueError(
-            f"`n_timepoints` must be >= 1, but found: {n_timepoints}")
->>>>>>> f29b45e0
 
     # compute number of splits
     allowed_strings = ["sqrt", "log"]
@@ -79,22 +45,10 @@
     # integer
     if np.issubdtype(type(n), np.dtype(int).type):
         if not n <= n_timepoints:
-<<<<<<< HEAD
-<<<<<<< HEAD
-            raise ValueError(f"If `n_intervals` is an integer, it must be smaller "
-                             f"than `n_timepoints`, but found:  `n_intervals`={n} "
-                             f"and `n_timepoints`={n_timepoints}")
-=======
-=======
->>>>>>> f29b45e0
             raise ValueError(
                 f"If `n_intervals` is an integer, it must be smaller "
                 f"than `n_timepoints`, but found:  `n_intervals`={n} "
                 f"and `n_timepoints`={n_timepoints}")
-<<<<<<< HEAD
->>>>>>> 67c56be8b1e838f2628df829946f795b7dba9aed
-=======
->>>>>>> f29b45e0
         if n < 1:
             raise ValueError(f"If `n_intervals` is an integer, "
                              f"`n_intervals` must be >= 1, but found: {n}")
@@ -107,20 +61,9 @@
     # string
     elif isinstance(n, str):
         if n not in allowed_strings:
-<<<<<<< HEAD
-<<<<<<< HEAD
-            raise ValueError(f"If `n_intervals` is a string, `n_intervals` must be "
-                             f"in {allowed_strings}, but found: {n}")
-=======
             raise ValueError(
                 f"If `n_intervals` is a string, `n_intervals` must be "
                 f"in {allowed_strings}, but found: {n}")
->>>>>>> 67c56be8b1e838f2628df829946f795b7dba9aed
-=======
-            raise ValueError(
-                f"If `n_intervals` is a string, `n_intervals` must be "
-                f"in {allowed_strings}, but found: {n}")
->>>>>>> f29b45e0
         str_func_map = {
             "sqrt": np.sqrt,
             "log": np.log
@@ -131,38 +74,16 @@
     # float
     elif isinstance(n, float):
         if not (0 < n <= 1):
-<<<<<<< HEAD
-<<<<<<< HEAD
-            raise ValueError(f"If `n_intervals` is a float, `n_intervals` must be > 0 "
-                             f"and <= 1, but found: {n}")
-        n_intervals_ = n * n_timepoints
-
-    else:
-        raise ValueError(f"`n_intervals` must be either one of the allowed string options in "
-                         f"{allowed_strings}, an integer or a float number.")
-=======
             raise ValueError(
                 f"If `n_intervals` is a float, `n_intervals` must be > 0 "
                 f"and <= 1, but found: {n}")
         n_intervals_ = n * n_timepoints
 
     else:
-=======
-            raise ValueError(
-                f"If `n_intervals` is a float, `n_intervals` must be > 0 "
-                f"and <= 1, but found: {n}")
-        n_intervals_ = n * n_timepoints
-
-    else:
->>>>>>> f29b45e0
         raise ValueError(
             f"`n_intervals` must be either one of the allowed string options "
             f"in "
             f"{allowed_strings}, an integer or a float number.")
-<<<<<<< HEAD
->>>>>>> 67c56be8b1e838f2628df829946f795b7dba9aed
-=======
->>>>>>> f29b45e0
 
     # make sure n_intervals is an integer and there is at least one interval
     n_intervals_ = np.maximum(1, np.int(n_intervals_))
@@ -193,17 +114,8 @@
     else:
         x = np.arange(len_series)  # time index
         x_mean = (len_series - 1) / 2  # faster than x.mean()
-<<<<<<< HEAD
-<<<<<<< HEAD
-        return (np.mean(x * y) - x_mean * np.mean(y)) / (np.mean(x ** 2) - x_mean ** 2)
-=======
         return (np.mean(x * y) - x_mean * np.mean(y)) / (
                     np.mean(x ** 2) - x_mean ** 2)
->>>>>>> 67c56be8b1e838f2628df829946f795b7dba9aed
-=======
-        return (np.mean(x * y) - x_mean * np.mean(y)) / (
-                    np.mean(x ** 2) - x_mean ** 2)
->>>>>>> f29b45e0
 
 
 def fit_trend(x, order=0):
@@ -357,17 +269,4 @@
         poly_terms = np.vander(time_index, N=order + 1)
         xt = x + np.dot(poly_terms, coefs.T).T
 
-<<<<<<< HEAD
-    return xt
-<<<<<<< HEAD
-
-
-
-
-
-
-=======
->>>>>>> 67c56be8b1e838f2628df829946f795b7dba9aed
-=======
-    return xt
->>>>>>> f29b45e0
+    return xt