import numpy as np
import pandas as pd

<<<<<<< HEAD
=======

>>>>>>> ef4f12c8
def check_y(instances, class_labels):
    if class_labels is not None:
        if len(class_labels) != instances.shape[0]:
            raise ValueError("instances not same length as class_labels")

def check_X_y(instances, class_labels):
    check_X(instances)
    check_y(instances, class_labels)

def check_X(instances):
    if not isinstance(instances, pd.DataFrame):
        raise ValueError("instances not in panda dataframe")


def check_X_y(instances, class_labels):
    check_X(instances)
    check_y(instances, class_labels)


def check_X(instances):
    if not isinstance(instances, pd.DataFrame):
        raise ValueError("instances not in panda dataframe")

def check_ts_X_y(X, y):
    """
    Placeholder function for input validation.
    """
    # TODO: add proper checks (e.g. check if input stuff is pandas full of objects)
    # currently it checks neither the data nor the datatype
    # return check_X_y(X, y, dtype=None, ensure_2d=False)
    return X, y


def check_ts_array(X):
    """
    Placeholder function for input validation.
    """
    # TODO: add proper checks (e.g. check if input stuff is pandas full of objects)
    # currently it checks neither the data nor the datatype
    # return check_array(X, dtype=None, ensure_2d=False)
    return X


def check_equal_index(X):
    """
    Check if all time-series for a given column in a
    nested pandas DataFrame have the same index.

    Parameters
    ----------
    X : nested pandas DataFrame
        Input dataframe with time-series in cells.

    Returns
    -------
    indexes : list of indixes
        List of indixes with one index for each column
    """
    # TODO handle 1d series, not only 2d dataframes
    # TODO assumes columns are typed (i.e. all rows for a given column have the same type)
    # TODO only handles series columns, raises error for columns with primitives

    indexes = []
    # Check index for each column separately.
    for c, col in enumerate(X.columns):

        # Get index from first row, can be either pd.Series or np.array.
        first_index = X.iloc[0, c].index if hasattr(X.iloc[0, c], 'index') else np.arange(X.iloc[c, 0].shape[0])

        # Series must contain at least 2 observations, otherwise should be primitive.
        if len(first_index) < 2:
            raise ValueError(f'Time series must contain at least 2 observations, but found: '
                             f'{len(first_index)} observations in column: {col}')

        # Check index for all rows.
        for i in range(1, X.shape[0]):
            index = X.iloc[i, c].index if hasattr(X.iloc[i, c], 'index') else np.arange(X.iloc[c, 0].shape[0])
            if not np.array_equal(first_index, index):
                raise ValueError(f'Found time series with unequal index in column {col}. '
                                 f'Input time-series must have the same index.')
        indexes.append(first_index)

    return indexes


def validate_fh(fh):
    """
    Validate forecasting horizon.

    Parameters
    ----------
    fh : list of int
        Forecasting horizon with steps ahead to predict.

    Returns
    -------
    fh : numpy array of int
        Sorted and validated forecasting horizon.
    """

    # Set default as one-step ahead
    if fh is None:
        return np.ones(1, dtype=np.int)

    # Check single integer
    elif np.issubdtype(type(fh), np.integer):
        return np.array([fh], dtype=np.int)

    # Check array-like input
    else:
        if isinstance(fh, list):
            if len(fh) < 1:
                raise ValueError(f"`fh` must specify at least one step, but found: "
                                 f"{type(fh)} of length {len(fh)}")
            if not np.all([np.issubdtype(type(h), np.integer) for h in fh]):
                raise ValueError('If `fh` is passed as a list, '
                                 'it has to be a list of integers')

        elif isinstance(fh, np.ndarray):
            if fh.ndim > 1:
                raise ValueError(f"`fh` must be a 1d array, but found: "
                                 f"{fh.ndim} dimensions")
            if len(fh) < 1:
                raise ValueError(f"`fh` must specify at least one step, but found: "
                                 f"{type(fh)} of length {len(fh)}")
            if not np.issubdtype(fh.dtype, np.integer):
                raise ValueError(
                    f'If `fh` is passed as an array, it has to be an array of '
                    f'integers, but found an array of dtype: {fh.dtype}')

        else:
            raise ValueError(f"`fh` has to be either a list or array of integers, or a single "
                             f"integer, but found: {type(fh)}")

        return np.asarray(np.sort(fh), dtype=np.int)<|MERGE_RESOLUTION|>--- conflicted
+++ resolved
@@ -1,22 +1,11 @@
 import numpy as np
 import pandas as pd
 
-<<<<<<< HEAD
-=======
 
->>>>>>> ef4f12c8
 def check_y(instances, class_labels):
     if class_labels is not None:
         if len(class_labels) != instances.shape[0]:
             raise ValueError("instances not same length as class_labels")
-
-def check_X_y(instances, class_labels):
-    check_X(instances)
-    check_y(instances, class_labels)
-
-def check_X(instances):
-    if not isinstance(instances, pd.DataFrame):
-        raise ValueError("instances not in panda dataframe")
 
 
 def check_X_y(instances, class_labels):
