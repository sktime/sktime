--- conflicted
+++ resolved
@@ -9,15 +9,11 @@
 
 
 def _check_soft_dependencies(
-<<<<<<< HEAD
-    *packages, severity="error", object=None, suppress_import_stdout=False
-=======
     *packages,
     package_import_alias=None,
     severity="error",
     object=None,
     suppress_import_stdout=False,
->>>>>>> b3706593
 ):
     """Check if required soft dependencies are installed and raise error or warning.
 
@@ -32,17 +28,11 @@
         should be provided if import name differs from package name
     severity : str, "error" (default) or "warning"
         whether the check should raise an error, or only a warning
-<<<<<<< HEAD
-    object : python object or None, default=None
-        if self is passed here when _check_soft_dependencies is called within __init__
-        the error message is more informative and will refer to the class
-=======
     object : python class, object, str, or None, default=None
         if self is passed here when _check_soft_dependencies is called within __init__,
         or a class is passed when it is called at the start of a single-class module,
         the error message is more informative and will refer to the class/object;
         if str is passed, will be used as name of the class/object or module
->>>>>>> b3706593
     suppress_import_stdout : bool, optional. Default=False
         whether to suppress stdout printout upon import.
 
@@ -75,18 +65,11 @@
             if suppress_import_stdout:
                 # setup text trap, import, then restore
                 sys.stdout = io.StringIO()
-<<<<<<< HEAD
-                import_module(package)
-                sys.stdout = sys.__stdout__
-            else:
-                import_module(package)
-=======
                 import_module(package_import_name)
                 sys.stdout = sys.__stdout__
             else:
                 import_module(package_import_name)
         # if package cannot be imported, make the user aware of installation requirement
->>>>>>> b3706593
         except ModuleNotFoundError as e:
             if object is None:
                 msg = (
