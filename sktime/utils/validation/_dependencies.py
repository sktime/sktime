# -*- coding: utf-8 -*-
"""Utility to check soft dependency imports, and raise warnings or errors."""

__author__ = ["fkiraly", "mloning"]

import io
import sys
import warnings
from importlib import import_module
from inspect import isclass

from packaging.requirements import InvalidRequirement, Requirement
from packaging.specifiers import InvalidSpecifier, SpecifierSet


def _check_soft_dependencies(
    *packages,
    package_import_alias=None,
    severity="error",
    obj=None,
    suppress_import_stdout=False,
):
    """Check if required soft dependencies are installed and raise error or warning.

    Parameters
    ----------
<<<<<<< HEAD
    packages : str or list/tuple of str, or length-1-tuple containing list/tuple of str
        that is, following calls are valid:
        `_check_soft_dependencies("package1")`
        `_check_soft_dependencies("package1", "package2")`
        `_check_soft_dependencies(("package1", "package2"))`
        `_check_soft_dependencies(["package1", "package2"])`
        One or more package names to check. This needs to be the *package* name,
        i.e., the name of the package on pypi, installed by `pip install packagename`
=======
    packages : str or tuple of str
        One or more package names and/or package version specifications to check.
        Each tuple element must be a PEP 440 compatibe specifier string,
        for a single package.
        For instance, the PEP 440 compatible package name such as "pandas";
        or a package requirement specifier string such as "pandas>1.2.3".
>>>>>>> b83cd8a8
    package_import_alias : dict with str keys and values, optional, default=empty
        key-value pairs are package name, import name
        import name is str used in python import, i.e., from import_name import ...
        should be provided if import name differs from package name
    severity : str, "error" (default), "warning", "none"
        behaviour for raising errors or warnings
        "error" - raises a `ModuleNotFoundException` if one of packages is not installed
        "warning" - raises a warning if one of packages is not installed
            function returns False if one of packages is not installed, otherwise True
        "none" - does not raise exception or warning
            function returns False if one of packages is not installed, otherwise True
    obj : python class, object, str, or None, default=None
        if self is passed here when _check_soft_dependencies is called within __init__,
        or a class is passed when it is called at the start of a single-class module,
        the error message is more informative and will refer to the class/object;
        if str is passed, will be used as name of the class/object or module
    suppress_import_stdout : bool, optional. Default=False
        whether to suppress stdout printout upon import.

    Raises
    ------
    ModuleNotFoundError
        error with informative message, asking to install required soft dependencies

    Returns
    -------
    boolean - whether all packages are installed, only if no exception is raised
    """
    if len(packages) == 1 and isinstance(packages[0], (tuple, list)):
        packages = packages[0]
    if not all(isinstance(x, str) for x in packages):
        raise TypeError("packages must be str or tuple of str")

    if package_import_alias is None:
        package_import_alias = {}
    msg = "package_import_alias must be a dict with str keys and values"
    if not isinstance(package_import_alias, dict):
        raise TypeError(msg)
    if not all(isinstance(x, str) for x in package_import_alias.keys()):
        raise TypeError(msg)
    if not all(isinstance(x, str) for x in package_import_alias.values()):
        raise TypeError(msg)

    for package in packages:

        try:
            req = Requirement(package)
        except InvalidRequirement:
            msg_version = (
                f"wrong format for package requirement string, "
                f'must be PEP 440 compatible requirement string, e.g., "pandas"'
                f' or "pandas>1.1", but found "{package}"'
            )
            raise InvalidRequirement(msg_version)

        req = Requirement(package)
        package_name = req.name
        package_version_req = req.specifier

        # determine the package import
        if package_name in package_import_alias.keys():
            package_import_name = package_import_alias[package_name]
        else:
            package_import_name = package_name
        # attempt import - if not possible, we know we need to raise warning/exception
        try:
            if suppress_import_stdout:
                # setup text trap, import, then restore
                sys.stdout = io.StringIO()
                pkg_ref = import_module(package_import_name)
                sys.stdout = sys.__stdout__
            else:
                pkg_ref = import_module(package_import_name)
        # if package cannot be imported, make the user aware of installation requirement
        except ModuleNotFoundError as e:
            if obj is None:
                msg = (
                    f"{e}. '{package}' is a soft dependency and not included in the "
                    f"base sktime installation. Please run: `pip install {package}` to "
                    f"install the {package} package. "
                    f"To install all soft dependencies, run: `pip install "
                    f"sktime[all_extras]`"
                )
            else:
                if not isclass(obj):
                    class_name = type(obj).__name__
                elif isclass(obj):
                    class_name = obj.__name__
                elif isinstance(obj, str):
                    class_name = obj
                else:
                    raise TypeError("obj must be a class, an object, a str, or None")
                msg = (
                    f"{class_name} requires package '{package}' to be present "
                    f"in the python environment, but '{package}' was not found. "
                    f"'{package}' is a soft dependency and not included in the base "
                    f"sktime installation. Please run: `pip install {package}` to "
                    f"install the {package} package. "
                    f"To install all soft dependencies, run: `pip install "
                    f"sktime[all_extras]`"
                )
            if severity == "error":
                raise ModuleNotFoundError(msg) from e
            elif severity == "warning":
                warnings.warn(msg)
                return False
            elif severity == "none":
                return False
            else:
                raise RuntimeError(
                    "Error in calling _check_soft_dependencies, severity "
                    'argument must be "error", "warning", or "none",'
                    f'found "{severity}".'
                )

        # now we check compatibility with the version specifier if non-empty
        if package_version_req != SpecifierSet(""):
            pkg_env_version = pkg_ref.__version__

            msg = (
                f"{class_name} requires package '{package}' to be present "
                f"in the python environment, with version {package_version_req}, "
                f"but incompatible version {pkg_env_version} was found. "
            )
            if obj is not None:
                msg = msg + (
                    f"This version requirement is not one by sktime, but specific "
                    f"to the module, class or object with name {obj}."
                )

            # raise error/warning or return False if version is incompatible
            if pkg_env_version not in package_version_req:
                if severity == "error":
                    raise ModuleNotFoundError(msg)
                elif severity == "warning":
                    warnings.warn(msg)
                elif severity == "none":
                    return False
                else:
                    raise RuntimeError(
                        "Error in calling _check_soft_dependencies, severity argument"
                        f' must be "error", "warning", or "none", found "{severity}".'
                    )

    # if package can be imported and no version issue was caught for any string,
    # then obj is compatible with the requirements and we should return True
    return True


def _check_dl_dependencies(msg=None, severity="error"):
    """Check if deep learning dependencies are installed.

    Parameters
    ----------
    msg : str, optional, default= default message (msg below)
        error message to be returned in the `ModuleNotFoundError`, overrides default
    severity : str, "error" (default), "warning", "none"
        behaviour for raising errors or warnings
        "error" - raises a ModuleNotFoundException if one of packages is not installed
        "warning" - raises a warning if one of packages is not installed
            function returns False if one of packages is not installed, otherwise True
        "none" - does not raise exception or warning
            function returns False if one of packages is not installed, otherwise True

    Raises
    ------
    ModuleNotFoundError
        User friendly error with suggested action to install deep learning dependencies

    Returns
    -------
    boolean - whether all packages are installed, only if no exception is raised
    """
    if not isinstance(msg, str):
        msg = (
            "tensorflow and tensorflow-probability are required for "
            "deep learning and probabilistic functionality in `sktime`. "
            "To install these dependencies, run: `pip install sktime[dl]`"
        )
    try:
        import_module("tensorflow")
        import_module("tensorflow_probability")
        return True
    except ModuleNotFoundError as e:
        if severity == "error":
            raise ModuleNotFoundError(msg) from e
        elif severity == "warning":
            warnings.warn(msg)
            return False
        elif severity == "none":
            return False
        else:
            raise RuntimeError(
                "Error in calling _check_dl_dependencies, severity "
                f'argument must be "error", "warning", or "none", found "{severity}".'
            )


def _check_python_version(obj, package=None, msg=None, severity="error"):
    """Check if system python version is compatible with requirements of obj.

    Parameters
    ----------
    obj : sktime estimator, BaseObject descendant
        used to check python version
    package : str, default = None
        if given, will be used in error message as package name
    msg : str, optional, default = default message (msg below)
        error message to be returned in the `ModuleNotFoundError`, overrides default
    severity : str, "error" (default), "warning", or "none"
        whether the check should raise an error, a warning, or nothing

    Returns
    -------
    compatible : bool, whether obj is compatible with system python version
        check is using the python_version tag of obj

    Raises
    ------
    ModuleNotFoundError
        User friendly error if obj has python_version tag that is
        incompatible with the system python version. If package is given,
        error message gives package as the reason for incompatibility.
    """
    est_specifier_tag = obj.get_class_tag("python_version", tag_value_default="None")
    if est_specifier_tag in ["None", None]:
        return True

    try:
        est_specifier = SpecifierSet(est_specifier_tag)
    except InvalidSpecifier:
        msg_version = (
            f"wrong format for python_version tag, "
            f'must be PEP 440 compatible specifier string, e.g., "<3.9, >= 3.6.3",'
            f' but found "{est_specifier_tag}"'
        )
        raise InvalidSpecifier(msg_version)

    # python sys version, e.g., "3.8.12"
    sys_version = sys.version.split(" ")[0]

    if sys_version in est_specifier:
        return True
    # now we know that est_version is not compatible with sys_version

    if not isinstance(msg, str):
        msg = (
            f"{type(obj).__name__} requires python version to be {est_specifier},"
            f" but system python version is {sys.version}."
        )

        if package is not None:
            msg += (
                f" This is due to python version requirements of the {package} package."
            )

    if severity == "error":
        raise ModuleNotFoundError(msg)
    elif severity == "warning":
        warnings.warn(msg)
    elif severity == "none":
        return False
    else:
        raise RuntimeError(
            "Error in calling _check_python_version, severity "
            f'argument must be "error", "warning", or "none", found "{severity}".'
        )
    return True


def _check_estimator_deps(obj, msg=None, severity="error"):
    """Check all dependencies of estimator, packages and python.

    Convenience wrapper around _check_python_version and _check_soft_dependencies,
    checking against estimator tags "python_version", "python_dependencies".

    Parameters
    ----------
    obj : sktime estimator, BaseObject descendant
        used to check python version
    msg : str, optional, default = default message (msg below)
        error message to be returned in the `ModuleNotFoundError`, overrides default
    severity : str, "error" (default), "warning", or "none"
        behaviour for raising errors or warnings
        "error" - raises a ModuleNotFoundException if environment is incompatible
        "warning" - raises a warning if environment is incompatible
            function returns False if environment is incompatible, otherwise True
        "none" - does not raise exception or warning
            function returns False if environment is incompatible, otherwise True
    Returns
    -------
    compatible : bool, whether obj is compatible with python environment
        False is returned only if no exception is raised by the function
        checks for python version using the python_version tag of obj
        checks for soft dependencies present using the python_dependencies tag of obj

    Raises
    ------
    ModuleNotFoundError
        User friendly error if obj has python_version tag that is
        incompatible with the system python version.
        Compatible python versions are determined by the "python_version" tag of obj.
        User friendly error if obj has package dependencies that are not satisfied.
        Packages are determined based on the "python_dependencies" tag of obj.
    """
    compatible = True
    compatible = compatible and _check_python_version(obj, severity=severity)

    pkg_deps = obj.get_class_tag("python_dependencies", None)
    if pkg_deps is not None and not isinstance(pkg_deps, list):
        pkg_deps = [pkg_deps]
    if pkg_deps is not None:
        pkg_deps_ok = _check_soft_dependencies(*pkg_deps, severity=severity, obj=obj)
        compatible = compatible and pkg_deps_ok

    return compatible<|MERGE_RESOLUTION|>--- conflicted
+++ resolved
@@ -24,23 +24,16 @@
 
     Parameters
     ----------
-<<<<<<< HEAD
     packages : str or list/tuple of str, or length-1-tuple containing list/tuple of str
-        that is, following calls are valid:
+        str should be package names and/or package version specifications to check.
+        Each str must be a PEP 440 compatibe specifier string, for a single package.
+        For instance, the PEP 440 compatible package name such as "pandas";
+        or a package requirement specifier string such as "pandas>1.2.3".
+        arg can be str, kwargs tuple, or tuple/list of str, following calls are valid:
         `_check_soft_dependencies("package1")`
         `_check_soft_dependencies("package1", "package2")`
         `_check_soft_dependencies(("package1", "package2"))`
         `_check_soft_dependencies(["package1", "package2"])`
-        One or more package names to check. This needs to be the *package* name,
-        i.e., the name of the package on pypi, installed by `pip install packagename`
-=======
-    packages : str or tuple of str
-        One or more package names and/or package version specifications to check.
-        Each tuple element must be a PEP 440 compatibe specifier string,
-        for a single package.
-        For instance, the PEP 440 compatible package name such as "pandas";
-        or a package requirement specifier string such as "pandas>1.2.3".
->>>>>>> b83cd8a8
     package_import_alias : dict with str keys and values, optional, default=empty
         key-value pairs are package name, import name
         import name is str used in python import, i.e., from import_name import ...
