--- conflicted
+++ resolved
@@ -21,7 +21,6 @@
 from sktime.utils.validation.series import check_series
 
 
-<<<<<<< HEAD
 def check_y_X(
     y,
     X=None,
@@ -30,9 +29,6 @@
     enforce_index_type=None,
     warn_X=False,
 ):
-=======
-def check_y_X(y, X=None, allow_empty=False, allow_constant=True):
->>>>>>> f3cfd065
     """Validate input data.
 
     Parameters
@@ -43,13 +39,10 @@
         If True, empty `y` does not raise an error.
     allow_constant : bool, optional (default=True)
         If True, constant `y` does not raise an error.
-<<<<<<< HEAD
     enforce_index_type : type, optional (default=None)
         type of time index
     warn_X : bool, optional (default=False)
         Raises a warning if True.
-=======
->>>>>>> f3cfd065
 
     Raises
     ------
@@ -70,7 +63,6 @@
     return y, X
 
 
-<<<<<<< HEAD
 def check_X(
     X,
     allow_empty=False,
@@ -78,9 +70,6 @@
     enforce_index_type=None,
     warn_X=False,
 ):
-=======
-def check_X(X, allow_empty=False, enforce_univariate=False):
->>>>>>> f3cfd065
     """Validate input data.
 
     Parameters
@@ -88,16 +77,12 @@
     X : pd.Series, pd.DataFrame, np.ndarray
     allow_empty : bool, optional (default=False)
         If True, empty `y` raises an error.
-<<<<<<< HEAD
     enforce_index_type : type, optional (default=None)
         type of time index
     warn_X : bool, optional (default=False)
         Raises a warning if True.
-
-=======
     enforce_univariate : bool, optional (default=False)
         If True, multivariate Z will raise an error.
->>>>>>> f3cfd065
     Returns
     -------
     y : pd.Series, pd.DataFrame
@@ -115,11 +100,8 @@
         X,
         enforce_univariate=enforce_univariate,
         allow_empty=allow_empty,
-<<<<<<< HEAD
         enforce_index_type=enforce_index_type,
-=======
         allow_numpy=False,
->>>>>>> f3cfd065
     )
 
 
