--- conflicted
+++ resolved
@@ -23,13 +23,14 @@
 from sktime.utils.validation.series import check_series
 
 
-<<<<<<< HEAD
 def check_y_X(
-    y, X=None, allow_empty=False, allow_constant=True, enforce_index_type=None
+    y,
+    X=None,
+    allow_empty=False,
+    allow_constant=True,
+    enforce_index_type=None,
+    warn_X=False,
 ):
-=======
-def check_y_X(y, X=None, allow_empty=False, allow_constant=True, warn_X=False):
->>>>>>> 01cb6652
     """Validate input data.
 
     Parameters
@@ -40,13 +41,10 @@
         If True, empty `y` does not raise an error.
     allow_constant : bool, optional (default=True)
         If True, constant `y` does not raise an error.
-<<<<<<< HEAD
     enforce_index_type : type, optional (default=None)
         type of time index
-=======
     warn_X : bool, optional (default=False)
         Raises a warning if True.
->>>>>>> 01cb6652
 
     Raises
     ------
@@ -67,11 +65,13 @@
     return y, X
 
 
-<<<<<<< HEAD
-def check_X(X, allow_empty=False, enforce_univariate=False, enforce_index_type=None):
-=======
-def check_X(X, allow_empty=False, enforce_univariate=False, warn_X=False):
->>>>>>> 01cb6652
+def check_X(
+    X,
+    allow_empty=False,
+    enforce_univariate=False,
+    enforce_index_type=None,
+    warn_X=False,
+):
     """Validate input data.
 
     Parameters
@@ -81,6 +81,8 @@
         If True, empty `y` raises an error.
     enforce_index_type : type, optional (default=None)
         type of time index
+    warn_X : bool, optional (default=False)
+        Raises a warning if True.
 
     Returns
     -------
