--- conflicted
+++ resolved
@@ -18,17 +18,7 @@
 
 # We currently support the following types for input data and time index types.
 VALID_DATA_TYPES = (pd.DataFrame, pd.Series, np.ndarray)
-<<<<<<< HEAD
-VALID_INDEX_TYPES = (pd.RangeIndex, pd.PeriodIndex, pd.DatetimeIndex)
-=======
-VALID_INDEX_TYPES = (
-    pd.Int64Index,
-    pd.RangeIndex,
-    pd.PeriodIndex,
-    pd.DatetimeIndex,
-    pd.TimedeltaIndex,
-)
->>>>>>> d8be0b39
+VALID_INDEX_TYPES = (pd.RangeIndex, pd.PeriodIndex, pd.DatetimeIndex, pd.TimedeltaIndex)
 
 
 def _check_is_univariate(y, var_name="input"):
