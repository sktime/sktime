#!/usr/bin/env python3 -u
# -*- coding: utf-8 -*-
# copyright: sktime developers, BSD-3-Clause License (see LICENSE file)
<<<<<<< HEAD
"""Tests for Forecasting object."""
=======
"""Test forecasting module."""
>>>>>>> d8be0b39

__author__ = ["mloning"]

import numpy as np
import pandas as pd
import pytest
from pytest import raises

from sktime.utils.validation.forecasting import check_fh

empty_input = (np.array([]), [], pd.Index([], dtype="int64"))


@pytest.mark.parametrize("arg", empty_input)
def test_check_fh_empty_input(arg):
<<<<<<< HEAD
    """Test that check_fh() raises ValueError for empty input."""
    with raises(ValueError):
=======
    """Test that fh validation throws an error with empty container."""
    with raises(ValueError, match="`fh` must not be empty"):
>>>>>>> d8be0b39
        check_fh(arg)<|MERGE_RESOLUTION|>--- conflicted
+++ resolved
@@ -1,11 +1,7 @@
 #!/usr/bin/env python3 -u
 # -*- coding: utf-8 -*-
 # copyright: sktime developers, BSD-3-Clause License (see LICENSE file)
-<<<<<<< HEAD
-"""Tests for Forecasting object."""
-=======
 """Test forecasting module."""
->>>>>>> d8be0b39
 
 __author__ = ["mloning"]
 
@@ -21,11 +17,6 @@
 
 @pytest.mark.parametrize("arg", empty_input)
 def test_check_fh_empty_input(arg):
-<<<<<<< HEAD
-    """Test that check_fh() raises ValueError for empty input."""
-    with raises(ValueError):
-=======
     """Test that fh validation throws an error with empty container."""
     with raises(ValueError, match="`fh` must not be empty"):
->>>>>>> d8be0b39
         check_fh(arg)